/* Tree inlining.
   Copyright (C) 2001-2014 Free Software Foundation, Inc.
   Contributed by Alexandre Oliva <aoliva@redhat.com>

This file is part of GCC.

GCC is free software; you can redistribute it and/or modify
it under the terms of the GNU General Public License as published by
the Free Software Foundation; either version 3, or (at your option)
any later version.

GCC is distributed in the hope that it will be useful,
but WITHOUT ANY WARRANTY; without even the implied warranty of
MERCHANTABILITY or FITNESS FOR A PARTICULAR PURPOSE.  See the
GNU General Public License for more details.

You should have received a copy of the GNU General Public License
along with GCC; see the file COPYING3.  If not see
<http://www.gnu.org/licenses/>.  */

#include "config.h"
#include "system.h"
#include "coretypes.h"
#include "tm.h"
#include "diagnostic-core.h"
#include "tree.h"
#include "stor-layout.h"
#include "calls.h"
#include "tree-inline.h"
#include "flags.h"
#include "params.h"
#include "input.h"
#include "insn-config.h"
#include "hashtab.h"
#include "langhooks.h"
#include "basic-block.h"
#include "tree-iterator.h"
#include "intl.h"
#include "pointer-set.h"
#include "tree-ssa-alias.h"
#include "internal-fn.h"
#include "gimple-fold.h"
#include "tree-eh.h"
#include "gimple-expr.h"
#include "is-a.h"
#include "gimple.h"
#include "gimplify.h"
#include "gimple-iterator.h"
#include "gimplify-me.h"
#include "gimple-walk.h"
#include "gimple-ssa.h"
#include "tree-cfg.h"
#include "tree-phinodes.h"
#include "ssa-iterators.h"
#include "stringpool.h"
#include "tree-ssanames.h"
#include "tree-into-ssa.h"
#include "expr.h"
#include "tree-dfa.h"
#include "tree-ssa.h"
#include "function.h"
#include "tree-pretty-print.h"
#include "except.h"
#include "debug.h"
#include "ipa-prop.h"
#include "value-prof.h"
#include "tree-pass.h"
#include "target.h"
#include "cfgloop.h"

#include "rtl.h"	/* FIXME: For asm_str_count.  */

/* I'm not real happy about this, but we need to handle gimple and
   non-gimple trees.  */

/* Inlining, Cloning, Versioning, Parallelization

   Inlining: a function body is duplicated, but the PARM_DECLs are
   remapped into VAR_DECLs, and non-void RETURN_EXPRs become
   MODIFY_EXPRs that store to a dedicated returned-value variable.
   The duplicated eh_region info of the copy will later be appended
   to the info for the caller; the eh_region info in copied throwing
   statements and RESX statements are adjusted accordingly.

   Cloning: (only in C++) We have one body for a con/de/structor, and
   multiple function decls, each with a unique parameter list.
   Duplicate the body, using the given splay tree; some parameters
   will become constants (like 0 or 1).

   Versioning: a function body is duplicated and the result is a new
   function rather than into blocks of an existing function as with
   inlining.  Some parameters will become constants.

   Parallelization: a region of a function is duplicated resulting in
   a new function.  Variables may be replaced with complex expressions
   to enable shared variable semantics.

   All of these will simultaneously lookup any callgraph edges.  If
   we're going to inline the duplicated function body, and the given
   function has some cloned callgraph nodes (one for each place this
   function will be inlined) those callgraph edges will be duplicated.
   If we're cloning the body, those callgraph edges will be
   updated to point into the new body.  (Note that the original
   callgraph node and edge list will not be altered.)

   See the CALL_EXPR handling case in copy_tree_body_r ().  */

/* To Do:

   o In order to make inlining-on-trees work, we pessimized
     function-local static constants.  In particular, they are now
     always output, even when not addressed.  Fix this by treating
     function-local static constants just like global static
     constants; the back-end already knows not to output them if they
     are not needed.

   o Provide heuristics to clamp inlining of recursive template
     calls?  */


/* Weights that estimate_num_insns uses to estimate the size of the
   produced code.  */

eni_weights eni_size_weights;

/* Weights that estimate_num_insns uses to estimate the time necessary
   to execute the produced code.  */

eni_weights eni_time_weights;

/* Prototypes.  */

static tree declare_return_variable (copy_body_data *, tree, tree, basic_block);
static void remap_block (tree *, copy_body_data *);
static void copy_bind_expr (tree *, int *, copy_body_data *);
static void declare_inline_vars (tree, tree);
static void remap_save_expr (tree *, void *, int *);
static void prepend_lexical_block (tree current_block, tree new_block);
static tree copy_decl_to_var (tree, copy_body_data *);
static tree copy_result_decl_to_var (tree, copy_body_data *);
static tree copy_decl_maybe_to_var (tree, copy_body_data *);
static gimple remap_gimple_stmt (gimple, copy_body_data *);
static bool delete_unreachable_blocks_update_callgraph (copy_body_data *id);

/* Insert a tree->tree mapping for ID.  Despite the name suggests
   that the trees should be variables, it is used for more than that.  */

void
insert_decl_map (copy_body_data *id, tree key, tree value)
{
  *pointer_map_insert (id->decl_map, key) = value;

  /* Always insert an identity map as well.  If we see this same new
     node again, we won't want to duplicate it a second time.  */
  if (key != value)
    *pointer_map_insert (id->decl_map, value) = value;
}

/* Insert a tree->tree mapping for ID.  This is only used for
   variables.  */

static void
insert_debug_decl_map (copy_body_data *id, tree key, tree value)
{
  if (!gimple_in_ssa_p (id->src_cfun))
    return;

  if (!MAY_HAVE_DEBUG_STMTS)
    return;

  if (!target_for_debug_bind (key))
    return;

  gcc_assert (TREE_CODE (key) == PARM_DECL);
  gcc_assert (TREE_CODE (value) == VAR_DECL);

  if (!id->debug_map)
    id->debug_map = pointer_map_create ();

  *pointer_map_insert (id->debug_map, key) = value;
}

/* If nonzero, we're remapping the contents of inlined debug
   statements.  If negative, an error has occurred, such as a
   reference to a variable that isn't available in the inlined
   context.  */
static int processing_debug_stmt = 0;

/* Construct new SSA name for old NAME. ID is the inline context.  */

static tree
remap_ssa_name (tree name, copy_body_data *id)
{
  tree new_tree, var;
  tree *n;

  gcc_assert (TREE_CODE (name) == SSA_NAME);

  n = (tree *) pointer_map_contains (id->decl_map, name);
  if (n)
    return unshare_expr (*n);

  if (processing_debug_stmt)
    {
      if (SSA_NAME_IS_DEFAULT_DEF (name)
	  && TREE_CODE (SSA_NAME_VAR (name)) == PARM_DECL
	  && id->entry_bb == NULL
	  && single_succ_p (ENTRY_BLOCK_PTR_FOR_FN (cfun)))
	{
	  tree vexpr = make_node (DEBUG_EXPR_DECL);
	  gimple def_temp;
	  gimple_stmt_iterator gsi;
	  tree val = SSA_NAME_VAR (name);

	  n = (tree *) pointer_map_contains (id->decl_map, val);
	  if (n != NULL)
	    val = *n;
	  if (TREE_CODE (val) != PARM_DECL)
	    {
	      processing_debug_stmt = -1;
	      return name;
	    }
	  def_temp = gimple_build_debug_source_bind (vexpr, val, NULL);
	  DECL_ARTIFICIAL (vexpr) = 1;
	  TREE_TYPE (vexpr) = TREE_TYPE (name);
	  DECL_MODE (vexpr) = DECL_MODE (SSA_NAME_VAR (name));
	  gsi = gsi_after_labels (single_succ (ENTRY_BLOCK_PTR_FOR_FN (cfun)));
	  gsi_insert_before (&gsi, def_temp, GSI_SAME_STMT);
	  return vexpr;
	}

      processing_debug_stmt = -1;
      return name;
    }

  /* Remap anonymous SSA names or SSA names of anonymous decls.  */
  var = SSA_NAME_VAR (name);
  if (!var
      || (!SSA_NAME_IS_DEFAULT_DEF (name)
	  && TREE_CODE (var) == VAR_DECL
	  && !VAR_DECL_IS_VIRTUAL_OPERAND (var)
	  && DECL_ARTIFICIAL (var)
	  && DECL_IGNORED_P (var)
	  && !DECL_NAME (var)))
    {
      struct ptr_info_def *pi;
      new_tree = make_ssa_name (remap_type (TREE_TYPE (name), id), NULL);
      if (!var && SSA_NAME_IDENTIFIER (name))
	SET_SSA_NAME_VAR_OR_IDENTIFIER (new_tree, SSA_NAME_IDENTIFIER (name));
      insert_decl_map (id, name, new_tree);
      SSA_NAME_OCCURS_IN_ABNORMAL_PHI (new_tree)
	= SSA_NAME_OCCURS_IN_ABNORMAL_PHI (name);
      /* At least IPA points-to info can be directly transferred.  */
      if (id->src_cfun->gimple_df
	  && id->src_cfun->gimple_df->ipa_pta
	  && (pi = SSA_NAME_PTR_INFO (name))
	  && !pi->pt.anything)
	{
	  struct ptr_info_def *new_pi = get_ptr_info (new_tree);
	  new_pi->pt = pi->pt;
	}
      return new_tree;
    }

  /* Do not set DEF_STMT yet as statement is not copied yet. We do that
     in copy_bb.  */
  new_tree = remap_decl (var, id);

  /* We might've substituted constant or another SSA_NAME for
     the variable.

     Replace the SSA name representing RESULT_DECL by variable during
     inlining:  this saves us from need to introduce PHI node in a case
     return value is just partly initialized.  */
  if ((TREE_CODE (new_tree) == VAR_DECL || TREE_CODE (new_tree) == PARM_DECL)
      && (!SSA_NAME_VAR (name)
	  || TREE_CODE (SSA_NAME_VAR (name)) != RESULT_DECL
	  || !id->transform_return_to_modify))
    {
      struct ptr_info_def *pi;
      new_tree = make_ssa_name (new_tree, NULL);
      insert_decl_map (id, name, new_tree);
      SSA_NAME_OCCURS_IN_ABNORMAL_PHI (new_tree)
	= SSA_NAME_OCCURS_IN_ABNORMAL_PHI (name);
      /* At least IPA points-to info can be directly transferred.  */
      if (id->src_cfun->gimple_df
	  && id->src_cfun->gimple_df->ipa_pta
	  && (pi = SSA_NAME_PTR_INFO (name))
	  && !pi->pt.anything)
	{
	  struct ptr_info_def *new_pi = get_ptr_info (new_tree);
	  new_pi->pt = pi->pt;
	}
      if (SSA_NAME_IS_DEFAULT_DEF (name))
	{
	  /* By inlining function having uninitialized variable, we might
	     extend the lifetime (variable might get reused).  This cause
	     ICE in the case we end up extending lifetime of SSA name across
	     abnormal edge, but also increase register pressure.

	     We simply initialize all uninitialized vars by 0 except
	     for case we are inlining to very first BB.  We can avoid
	     this for all BBs that are not inside strongly connected
	     regions of the CFG, but this is expensive to test.  */
	  if (id->entry_bb
	      && SSA_NAME_OCCURS_IN_ABNORMAL_PHI (name)
	      && (!SSA_NAME_VAR (name)
		  || TREE_CODE (SSA_NAME_VAR (name)) != PARM_DECL)
	      && (id->entry_bb != EDGE_SUCC (ENTRY_BLOCK_PTR_FOR_FN (cfun),
					     0)->dest
		  || EDGE_COUNT (id->entry_bb->preds) != 1))
	    {
	      gimple_stmt_iterator gsi = gsi_last_bb (id->entry_bb);
	      gimple init_stmt;
	      tree zero = build_zero_cst (TREE_TYPE (new_tree));

	      init_stmt = gimple_build_assign (new_tree, zero);
	      gsi_insert_after (&gsi, init_stmt, GSI_NEW_STMT);
	      SSA_NAME_IS_DEFAULT_DEF (new_tree) = 0;
	    }
	  else
	    {
	      SSA_NAME_DEF_STMT (new_tree) = gimple_build_nop ();
	      set_ssa_default_def (cfun, SSA_NAME_VAR (new_tree), new_tree);
	    }
	}
    }
  else
    insert_decl_map (id, name, new_tree);
  return new_tree;
}

/* Remap DECL during the copying of the BLOCK tree for the function.  */

tree
remap_decl (tree decl, copy_body_data *id)
{
  tree *n;

  /* We only remap local variables in the current function.  */

  /* See if we have remapped this declaration.  */

  n = (tree *) pointer_map_contains (id->decl_map, decl);

  if (!n && processing_debug_stmt)
    {
      processing_debug_stmt = -1;
      return decl;
    }

  /* If we didn't already have an equivalent for this declaration,
     create one now.  */
  if (!n)
    {
      /* Make a copy of the variable or label.  */
      tree t = id->copy_decl (decl, id);

      /* Remember it, so that if we encounter this local entity again
	 we can reuse this copy.  Do this early because remap_type may
	 need this decl for TYPE_STUB_DECL.  */
      insert_decl_map (id, decl, t);

      if (!DECL_P (t))
	return t;

      /* Remap types, if necessary.  */
      TREE_TYPE (t) = remap_type (TREE_TYPE (t), id);
      if (TREE_CODE (t) == TYPE_DECL)
        DECL_ORIGINAL_TYPE (t) = remap_type (DECL_ORIGINAL_TYPE (t), id);

      /* Remap sizes as necessary.  */
      walk_tree (&DECL_SIZE (t), copy_tree_body_r, id, NULL);
      walk_tree (&DECL_SIZE_UNIT (t), copy_tree_body_r, id, NULL);

      /* If fields, do likewise for offset and qualifier.  */
      if (TREE_CODE (t) == FIELD_DECL)
	{
	  walk_tree (&DECL_FIELD_OFFSET (t), copy_tree_body_r, id, NULL);
	  if (TREE_CODE (DECL_CONTEXT (t)) == QUAL_UNION_TYPE)
	    walk_tree (&DECL_QUALIFIER (t), copy_tree_body_r, id, NULL);
	}

      return t;
    }

  if (id->do_not_unshare)
    return *n;
  else
    return unshare_expr (*n);
}

static tree
remap_type_1 (tree type, copy_body_data *id)
{
  tree new_tree, t;

  /* We do need a copy.  build and register it now.  If this is a pointer or
     reference type, remap the designated type and make a new pointer or
     reference type.  */
  if (TREE_CODE (type) == POINTER_TYPE)
    {
      new_tree = build_pointer_type_for_mode (remap_type (TREE_TYPE (type), id),
					 TYPE_MODE (type),
					 TYPE_REF_CAN_ALIAS_ALL (type));
      if (TYPE_ATTRIBUTES (type) || TYPE_QUALS (type))
	new_tree = build_type_attribute_qual_variant (new_tree,
						      TYPE_ATTRIBUTES (type),
						      TYPE_QUALS (type));
      insert_decl_map (id, type, new_tree);
      return new_tree;
    }
  else if (TREE_CODE (type) == REFERENCE_TYPE)
    {
      new_tree = build_reference_type_for_mode (remap_type (TREE_TYPE (type), id),
					    TYPE_MODE (type),
					    TYPE_REF_CAN_ALIAS_ALL (type));
      if (TYPE_ATTRIBUTES (type) || TYPE_QUALS (type))
	new_tree = build_type_attribute_qual_variant (new_tree,
						      TYPE_ATTRIBUTES (type),
						      TYPE_QUALS (type));
      insert_decl_map (id, type, new_tree);
      return new_tree;
    }
  else
    new_tree = copy_node (type);

  insert_decl_map (id, type, new_tree);

  /* This is a new type, not a copy of an old type.  Need to reassociate
     variants.  We can handle everything except the main variant lazily.  */
  t = TYPE_MAIN_VARIANT (type);
  if (type != t)
    {
      t = remap_type (t, id);
      TYPE_MAIN_VARIANT (new_tree) = t;
      TYPE_NEXT_VARIANT (new_tree) = TYPE_NEXT_VARIANT (t);
      TYPE_NEXT_VARIANT (t) = new_tree;
    }
  else
    {
      TYPE_MAIN_VARIANT (new_tree) = new_tree;
      TYPE_NEXT_VARIANT (new_tree) = NULL;
    }

  if (TYPE_STUB_DECL (type))
    TYPE_STUB_DECL (new_tree) = remap_decl (TYPE_STUB_DECL (type), id);

  /* Lazily create pointer and reference types.  */
  TYPE_POINTER_TO (new_tree) = NULL;
  TYPE_REFERENCE_TO (new_tree) = NULL;

  switch (TREE_CODE (new_tree))
    {
    case INTEGER_TYPE:
    case REAL_TYPE:
    case FIXED_POINT_TYPE:
    case ENUMERAL_TYPE:
    case BOOLEAN_TYPE:
      t = TYPE_MIN_VALUE (new_tree);
      if (t && TREE_CODE (t) != INTEGER_CST)
        walk_tree (&TYPE_MIN_VALUE (new_tree), copy_tree_body_r, id, NULL);

      t = TYPE_MAX_VALUE (new_tree);
      if (t && TREE_CODE (t) != INTEGER_CST)
        walk_tree (&TYPE_MAX_VALUE (new_tree), copy_tree_body_r, id, NULL);
      return new_tree;

    case FUNCTION_TYPE:
      TREE_TYPE (new_tree) = remap_type (TREE_TYPE (new_tree), id);
      walk_tree (&TYPE_ARG_TYPES (new_tree), copy_tree_body_r, id, NULL);
      return new_tree;

    case ARRAY_TYPE:
      TREE_TYPE (new_tree) = remap_type (TREE_TYPE (new_tree), id);
      TYPE_DOMAIN (new_tree) = remap_type (TYPE_DOMAIN (new_tree), id);
      break;

    case RECORD_TYPE:
    case UNION_TYPE:
    case QUAL_UNION_TYPE:
      {
	tree f, nf = NULL;

	for (f = TYPE_FIELDS (new_tree); f ; f = DECL_CHAIN (f))
	  {
	    t = remap_decl (f, id);
	    DECL_CONTEXT (t) = new_tree;
	    DECL_CHAIN (t) = nf;
	    nf = t;
	  }
	TYPE_FIELDS (new_tree) = nreverse (nf);
      }
      break;

    case OFFSET_TYPE:
    default:
      /* Shouldn't have been thought variable sized.  */
      gcc_unreachable ();
    }

  walk_tree (&TYPE_SIZE (new_tree), copy_tree_body_r, id, NULL);
  walk_tree (&TYPE_SIZE_UNIT (new_tree), copy_tree_body_r, id, NULL);

  return new_tree;
}

tree
remap_type (tree type, copy_body_data *id)
{
  tree *node;
  tree tmp;

  if (type == NULL)
    return type;

  /* See if we have remapped this type.  */
  node = (tree *) pointer_map_contains (id->decl_map, type);
  if (node)
    return *node;

  /* The type only needs remapping if it's variably modified.  */
  if (! variably_modified_type_p (type, id->src_fn))
    {
      insert_decl_map (id, type, type);
      return type;
    }

  id->remapping_type_depth++;
  tmp = remap_type_1 (type, id);
  id->remapping_type_depth--;

  return tmp;
}

/* Decide if DECL can be put into BLOCK_NONLOCAL_VARs.  */

static bool
can_be_nonlocal (tree decl, copy_body_data *id)
{
  /* We can not duplicate function decls.  */
  if (TREE_CODE (decl) == FUNCTION_DECL)
    return true;

  /* Local static vars must be non-local or we get multiple declaration
     problems.  */
  if (TREE_CODE (decl) == VAR_DECL
      && !auto_var_in_fn_p (decl, id->src_fn))
    return true;

  return false;
}

static tree
remap_decls (tree decls, vec<tree, va_gc> **nonlocalized_list,
	     copy_body_data *id)
{
  tree old_var;
  tree new_decls = NULL_TREE;

  /* Remap its variables.  */
  for (old_var = decls; old_var; old_var = DECL_CHAIN (old_var))
    {
      tree new_var;

      if (can_be_nonlocal (old_var, id))
	{
	  /* We need to add this variable to the local decls as otherwise
	     nothing else will do so.  */
	  if (TREE_CODE (old_var) == VAR_DECL
	      && ! DECL_EXTERNAL (old_var))
	    add_local_decl (cfun, old_var);
	  if ((!optimize || debug_info_level > DINFO_LEVEL_TERSE)
	      && !DECL_IGNORED_P (old_var)
	      && nonlocalized_list)
	    vec_safe_push (*nonlocalized_list, old_var);
	  continue;
	}

      /* Remap the variable.  */
      new_var = remap_decl (old_var, id);

      /* If we didn't remap this variable, we can't mess with its
	 TREE_CHAIN.  If we remapped this variable to the return slot, it's
	 already declared somewhere else, so don't declare it here.  */

      if (new_var == id->retvar)
	;
      else if (!new_var)
        {
	  if ((!optimize || debug_info_level > DINFO_LEVEL_TERSE)
	      && !DECL_IGNORED_P (old_var)
	      && nonlocalized_list)
	    vec_safe_push (*nonlocalized_list, old_var);
	}
      else
	{
	  gcc_assert (DECL_P (new_var));
	  DECL_CHAIN (new_var) = new_decls;
	  new_decls = new_var;
 
	  /* Also copy value-expressions.  */
	  if (TREE_CODE (new_var) == VAR_DECL
	      && DECL_HAS_VALUE_EXPR_P (new_var))
	    {
	      tree tem = DECL_VALUE_EXPR (new_var);
	      bool old_regimplify = id->regimplify;
	      id->remapping_type_depth++;
	      walk_tree (&tem, copy_tree_body_r, id, NULL);
	      id->remapping_type_depth--;
	      id->regimplify = old_regimplify;
	      SET_DECL_VALUE_EXPR (new_var, tem);
	    }
	}
    }

  return nreverse (new_decls);
}

/* Copy the BLOCK to contain remapped versions of the variables
   therein.  And hook the new block into the block-tree.  */

static void
remap_block (tree *block, copy_body_data *id)
{
  tree old_block;
  tree new_block;

  /* Make the new block.  */
  old_block = *block;
  new_block = make_node (BLOCK);
  TREE_USED (new_block) = TREE_USED (old_block);
  BLOCK_ABSTRACT_ORIGIN (new_block) = old_block;
  BLOCK_SOURCE_LOCATION (new_block) = BLOCK_SOURCE_LOCATION (old_block);
  BLOCK_NONLOCALIZED_VARS (new_block)
    = vec_safe_copy (BLOCK_NONLOCALIZED_VARS (old_block));
  *block = new_block;

  /* Remap its variables.  */
  BLOCK_VARS (new_block) = remap_decls (BLOCK_VARS (old_block),
  					&BLOCK_NONLOCALIZED_VARS (new_block),
					id);

  if (id->transform_lang_insert_block)
    id->transform_lang_insert_block (new_block);

  /* Remember the remapped block.  */
  insert_decl_map (id, old_block, new_block);
}

/* Copy the whole block tree and root it in id->block.  */
static tree
remap_blocks (tree block, copy_body_data *id)
{
  tree t;
  tree new_tree = block;

  if (!block)
    return NULL;

  remap_block (&new_tree, id);
  gcc_assert (new_tree != block);
  for (t = BLOCK_SUBBLOCKS (block); t ; t = BLOCK_CHAIN (t))
    prepend_lexical_block (new_tree, remap_blocks (t, id));
  /* Blocks are in arbitrary order, but make things slightly prettier and do
     not swap order when producing a copy.  */
  BLOCK_SUBBLOCKS (new_tree) = blocks_nreverse (BLOCK_SUBBLOCKS (new_tree));
  return new_tree;
}

/* Remap the block tree rooted at BLOCK to nothing.  */
static void
remap_blocks_to_null (tree block, copy_body_data *id)
{
  tree t;
  insert_decl_map (id, block, NULL_TREE);
  for (t = BLOCK_SUBBLOCKS (block); t ; t = BLOCK_CHAIN (t))
    remap_blocks_to_null (t, id);
}

static void
copy_statement_list (tree *tp)
{
  tree_stmt_iterator oi, ni;
  tree new_tree;

  new_tree = alloc_stmt_list ();
  ni = tsi_start (new_tree);
  oi = tsi_start (*tp);
  TREE_TYPE (new_tree) = TREE_TYPE (*tp);
  *tp = new_tree;

  for (; !tsi_end_p (oi); tsi_next (&oi))
    {
      tree stmt = tsi_stmt (oi);
      if (TREE_CODE (stmt) == STATEMENT_LIST)
	/* This copy is not redundant; tsi_link_after will smash this
	   STATEMENT_LIST into the end of the one we're building, and we
	   don't want to do that with the original.  */
	copy_statement_list (&stmt);
      tsi_link_after (&ni, stmt, TSI_CONTINUE_LINKING);
    }
}

static void
copy_bind_expr (tree *tp, int *walk_subtrees, copy_body_data *id)
{
  tree block = BIND_EXPR_BLOCK (*tp);
  /* Copy (and replace) the statement.  */
  copy_tree_r (tp, walk_subtrees, NULL);
  if (block)
    {
      remap_block (&block, id);
      BIND_EXPR_BLOCK (*tp) = block;
    }

  if (BIND_EXPR_VARS (*tp))
    /* This will remap a lot of the same decls again, but this should be
       harmless.  */
    BIND_EXPR_VARS (*tp) = remap_decls (BIND_EXPR_VARS (*tp), NULL, id);
}


/* Create a new gimple_seq by remapping all the statements in BODY
   using the inlining information in ID.  */

static gimple_seq
remap_gimple_seq (gimple_seq body, copy_body_data *id)
{
  gimple_stmt_iterator si;
  gimple_seq new_body = NULL;

  for (si = gsi_start (body); !gsi_end_p (si); gsi_next (&si))
    {
      gimple new_stmt = remap_gimple_stmt (gsi_stmt (si), id);
      gimple_seq_add_stmt (&new_body, new_stmt);
    }

  return new_body;
}


/* Copy a GIMPLE_BIND statement STMT, remapping all the symbols in its
   block using the mapping information in ID.  */

static gimple
copy_gimple_bind (gimple stmt, copy_body_data *id)
{
  gimple new_bind;
  tree new_block, new_vars;
  gimple_seq body, new_body;

  /* Copy the statement.  Note that we purposely don't use copy_stmt
     here because we need to remap statements as we copy.  */
  body = gimple_bind_body (stmt);
  new_body = remap_gimple_seq (body, id);

  new_block = gimple_bind_block (stmt);
  if (new_block)
    remap_block (&new_block, id);

  /* This will remap a lot of the same decls again, but this should be
     harmless.  */
  new_vars = gimple_bind_vars (stmt);
  if (new_vars)
    new_vars = remap_decls (new_vars, NULL, id);

  new_bind = gimple_build_bind (new_vars, new_body, new_block);

  return new_bind;
}

/* Return true if DECL is a parameter or a SSA_NAME for a parameter.  */

static bool
is_parm (tree decl)
{
  if (TREE_CODE (decl) == SSA_NAME)
    {
      decl = SSA_NAME_VAR (decl);
      if (!decl)
	return false;
    }

  return (TREE_CODE (decl) == PARM_DECL);
}

/* Remap the GIMPLE operand pointed to by *TP.  DATA is really a
   'struct walk_stmt_info *'.  DATA->INFO is a 'copy_body_data *'.
   WALK_SUBTREES is used to indicate walk_gimple_op whether to keep
   recursing into the children nodes of *TP.  */

static tree
remap_gimple_op_r (tree *tp, int *walk_subtrees, void *data)
{
  struct walk_stmt_info *wi_p = (struct walk_stmt_info *) data;
  copy_body_data *id = (copy_body_data *) wi_p->info;
  tree fn = id->src_fn;

  if (TREE_CODE (*tp) == SSA_NAME)
    {
      *tp = remap_ssa_name (*tp, id);
      *walk_subtrees = 0;
      return NULL;
    }
  else if (auto_var_in_fn_p (*tp, fn))
    {
      /* Local variables and labels need to be replaced by equivalent
	 variables.  We don't want to copy static variables; there's
	 only one of those, no matter how many times we inline the
	 containing function.  Similarly for globals from an outer
	 function.  */
      tree new_decl;

      /* Remap the declaration.  */
      new_decl = remap_decl (*tp, id);
      gcc_assert (new_decl);
      /* Replace this variable with the copy.  */
      STRIP_TYPE_NOPS (new_decl);
      /* ???  The C++ frontend uses void * pointer zero to initialize
         any other type.  This confuses the middle-end type verification.
	 As cloned bodies do not go through gimplification again the fixup
	 there doesn't trigger.  */
      if (TREE_CODE (new_decl) == INTEGER_CST
	  && !useless_type_conversion_p (TREE_TYPE (*tp), TREE_TYPE (new_decl)))
	new_decl = fold_convert (TREE_TYPE (*tp), new_decl);
      *tp = new_decl;
      *walk_subtrees = 0;
    }
  else if (TREE_CODE (*tp) == STATEMENT_LIST)
    gcc_unreachable ();
  else if (TREE_CODE (*tp) == SAVE_EXPR)
    gcc_unreachable ();
  else if (TREE_CODE (*tp) == LABEL_DECL
	   && (!DECL_CONTEXT (*tp)
	       || decl_function_context (*tp) == id->src_fn))
    /* These may need to be remapped for EH handling.  */
    *tp = remap_decl (*tp, id);
  else if (TREE_CODE (*tp) == FIELD_DECL)
    {
      /* If the enclosing record type is variably_modified_type_p, the field
	 has already been remapped.  Otherwise, it need not be.  */
      tree *n = (tree *) pointer_map_contains (id->decl_map, *tp);
      if (n)
	*tp = *n;
      *walk_subtrees = 0;
    }
  else if (TYPE_P (*tp))
    /* Types may need remapping as well.  */
    *tp = remap_type (*tp, id);
  else if (CONSTANT_CLASS_P (*tp))
    {
      /* If this is a constant, we have to copy the node iff the type
	 will be remapped.  copy_tree_r will not copy a constant.  */
      tree new_type = remap_type (TREE_TYPE (*tp), id);

      if (new_type == TREE_TYPE (*tp))
	*walk_subtrees = 0;

      else if (TREE_CODE (*tp) == INTEGER_CST)
	*tp = wide_int_to_tree (new_type, *tp);
      else
	{
	  *tp = copy_node (*tp);
	  TREE_TYPE (*tp) = new_type;
	}
    }
  else
    {
      /* Otherwise, just copy the node.  Note that copy_tree_r already
	 knows not to copy VAR_DECLs, etc., so this is safe.  */

      if (TREE_CODE (*tp) == MEM_REF)
	{
	  /* We need to re-canonicalize MEM_REFs from inline substitutions
	     that can happen when a pointer argument is an ADDR_EXPR.
	     Recurse here manually to allow that.  */
	  tree ptr = TREE_OPERAND (*tp, 0);
	  tree type = remap_type (TREE_TYPE (*tp), id);
	  tree old = *tp;
	  walk_tree (&ptr, remap_gimple_op_r, data, NULL);
	  *tp = fold_build2 (MEM_REF, type, ptr, TREE_OPERAND (*tp, 1));
	  TREE_THIS_VOLATILE (*tp) = TREE_THIS_VOLATILE (old);
	  TREE_SIDE_EFFECTS (*tp) = TREE_SIDE_EFFECTS (old);
	  TREE_NO_WARNING (*tp) = TREE_NO_WARNING (old);
	  /* We cannot propagate the TREE_THIS_NOTRAP flag if we have
	     remapped a parameter as the property might be valid only
	     for the parameter itself.  */
	  if (TREE_THIS_NOTRAP (old)
	      && (!is_parm (TREE_OPERAND (old, 0))
		  || (!id->transform_parameter && is_parm (ptr))))
	    TREE_THIS_NOTRAP (*tp) = 1;
	  REF_REVERSE_STORAGE_ORDER (*tp) = REF_REVERSE_STORAGE_ORDER (old);
	  *walk_subtrees = 0;
	  return NULL;
	}

      /* Here is the "usual case".  Copy this tree node, and then
	 tweak some special cases.  */
      copy_tree_r (tp, walk_subtrees, NULL);

      if (TREE_CODE (*tp) != OMP_CLAUSE)
	TREE_TYPE (*tp) = remap_type (TREE_TYPE (*tp), id);

      if (TREE_CODE (*tp) == TARGET_EXPR && TREE_OPERAND (*tp, 3))
	{
	  /* The copied TARGET_EXPR has never been expanded, even if the
	     original node was expanded already.  */
	  TREE_OPERAND (*tp, 1) = TREE_OPERAND (*tp, 3);
	  TREE_OPERAND (*tp, 3) = NULL_TREE;
	}
      else if (TREE_CODE (*tp) == ADDR_EXPR)
	{
	  /* Variable substitution need not be simple.  In particular,
	     the MEM_REF substitution above.  Make sure that
	     TREE_CONSTANT and friends are up-to-date.  */
	  int invariant = is_gimple_min_invariant (*tp);
	  walk_tree (&TREE_OPERAND (*tp, 0), remap_gimple_op_r, data, NULL);
	  recompute_tree_invariant_for_addr_expr (*tp);

	  /* If this used to be invariant, but is not any longer,
	     then regimplification is probably needed.  */
	  if (invariant && !is_gimple_min_invariant (*tp))
	    id->regimplify = true;

	  *walk_subtrees = 0;
	}
    }

  /* Update the TREE_BLOCK for the cloned expr.  */
  if (EXPR_P (*tp))
    {
      tree new_block = id->remapping_type_depth == 0 ? id->block : NULL;
      tree old_block = TREE_BLOCK (*tp);
      if (old_block)
	{
	  tree *n;
	  n = (tree *) pointer_map_contains (id->decl_map,
					     TREE_BLOCK (*tp));
	  if (n)
	    new_block = *n;
	}
      TREE_SET_BLOCK (*tp, new_block);
    }

  /* Keep iterating.  */
  return NULL_TREE;
}


/* Called from copy_body_id via walk_tree.  DATA is really a
   `copy_body_data *'.  */

tree
copy_tree_body_r (tree *tp, int *walk_subtrees, void *data)
{
  copy_body_data *id = (copy_body_data *) data;
  tree fn = id->src_fn;
  tree new_block;

  /* Begin by recognizing trees that we'll completely rewrite for the
     inlining context.  Our output for these trees is completely
     different from out input (e.g. RETURN_EXPR is deleted, and morphs
     into an edge).  Further down, we'll handle trees that get
     duplicated and/or tweaked.  */

  /* When requested, RETURN_EXPRs should be transformed to just the
     contained MODIFY_EXPR.  The branch semantics of the return will
     be handled elsewhere by manipulating the CFG rather than a statement.  */
  if (TREE_CODE (*tp) == RETURN_EXPR && id->transform_return_to_modify)
    {
      tree assignment = TREE_OPERAND (*tp, 0);

      /* If we're returning something, just turn that into an
	 assignment into the equivalent of the original RESULT_DECL.
	 If the "assignment" is just the result decl, the result
	 decl has already been set (e.g. a recent "foo (&result_decl,
	 ...)"); just toss the entire RETURN_EXPR.  */
      if (assignment && TREE_CODE (assignment) == MODIFY_EXPR)
	{
	  /* Replace the RETURN_EXPR with (a copy of) the
	     MODIFY_EXPR hanging underneath.  */
	  *tp = copy_node (assignment);
	}
      else /* Else the RETURN_EXPR returns no value.  */
	{
	  *tp = NULL;
	  return (tree) (void *)1;
	}
    }
  else if (TREE_CODE (*tp) == SSA_NAME)
    {
      *tp = remap_ssa_name (*tp, id);
      *walk_subtrees = 0;
      return NULL;
    }

  /* Local variables and labels need to be replaced by equivalent
     variables.  We don't want to copy static variables; there's only
     one of those, no matter how many times we inline the containing
     function.  Similarly for globals from an outer function.  */
  else if (auto_var_in_fn_p (*tp, fn))
    {
      tree new_decl;

      /* Remap the declaration.  */
      new_decl = remap_decl (*tp, id);
      gcc_assert (new_decl);
      /* Replace this variable with the copy.  */
      STRIP_TYPE_NOPS (new_decl);
      *tp = new_decl;
      *walk_subtrees = 0;
    }
  else if (TREE_CODE (*tp) == STATEMENT_LIST)
    copy_statement_list (tp);
  else if (TREE_CODE (*tp) == SAVE_EXPR
	   || TREE_CODE (*tp) == TARGET_EXPR)
    remap_save_expr (tp, id->decl_map, walk_subtrees);
  else if (TREE_CODE (*tp) == LABEL_DECL
	   && (! DECL_CONTEXT (*tp)
	       || decl_function_context (*tp) == id->src_fn))
    /* These may need to be remapped for EH handling.  */
    *tp = remap_decl (*tp, id);
  else if (TREE_CODE (*tp) == BIND_EXPR)
    copy_bind_expr (tp, walk_subtrees, id);
  /* Types may need remapping as well.  */
  else if (TYPE_P (*tp))
    *tp = remap_type (*tp, id);

  /* If this is a constant, we have to copy the node iff the type will be
     remapped.  copy_tree_r will not copy a constant.  */
  else if (CONSTANT_CLASS_P (*tp))
    {
      tree new_type = remap_type (TREE_TYPE (*tp), id);

      if (new_type == TREE_TYPE (*tp))
	*walk_subtrees = 0;

      else if (TREE_CODE (*tp) == INTEGER_CST)
	*tp = wide_int_to_tree (new_type, *tp);
      else
	{
	  *tp = copy_node (*tp);
	  TREE_TYPE (*tp) = new_type;
	}
    }

  /* Otherwise, just copy the node.  Note that copy_tree_r already
     knows not to copy VAR_DECLs, etc., so this is safe.  */
  else
    {
      /* Here we handle trees that are not completely rewritten.
	 First we detect some inlining-induced bogosities for
	 discarding.  */
      if (TREE_CODE (*tp) == MODIFY_EXPR
	  && TREE_OPERAND (*tp, 0) == TREE_OPERAND (*tp, 1)
	  && (auto_var_in_fn_p (TREE_OPERAND (*tp, 0), fn)))
	{
	  /* Some assignments VAR = VAR; don't generate any rtl code
	     and thus don't count as variable modification.  Avoid
	     keeping bogosities like 0 = 0.  */
	  tree decl = TREE_OPERAND (*tp, 0), value;
	  tree *n;

	  n = (tree *) pointer_map_contains (id->decl_map, decl);
	  if (n)
	    {
	      value = *n;
	      STRIP_TYPE_NOPS (value);
	      if (TREE_CONSTANT (value) || TREE_READONLY (value))
		{
		  *tp = build_empty_stmt (EXPR_LOCATION (*tp));
		  return copy_tree_body_r (tp, walk_subtrees, data);
		}
	    }
	}
      else if (TREE_CODE (*tp) == INDIRECT_REF)
	{
	  /* Get rid of *& from inline substitutions that can happen when a
	     pointer argument is an ADDR_EXPR.  */
	  tree decl = TREE_OPERAND (*tp, 0);
	  tree *n = (tree *) pointer_map_contains (id->decl_map, decl);
	  if (n)
	    {
	      /* If we happen to get an ADDR_EXPR in n->value, strip
	         it manually here as we'll eventually get ADDR_EXPRs
		 which lie about their types pointed to.  In this case
		 build_fold_indirect_ref wouldn't strip the INDIRECT_REF,
		 but we absolutely rely on that.  As fold_indirect_ref
	         does other useful transformations, try that first, though.  */
	      tree type = TREE_TYPE (*tp);
	      tree ptr = id->do_not_unshare ? *n : unshare_expr (*n);
	      tree old = *tp;
	      *tp = gimple_fold_indirect_ref (ptr);
	      if (! *tp)
	        {
		  if (TREE_CODE (ptr) == ADDR_EXPR)
		    {
		      *tp
		        = fold_indirect_ref_1 (EXPR_LOCATION (ptr), type, ptr);
		      /* ???  We should either assert here or build
			 a VIEW_CONVERT_EXPR instead of blindly leaking
			 incompatible types to our IL.  */
		      if (! *tp)
			*tp = TREE_OPERAND (ptr, 0);
		    }
	          else
		    {
	              *tp = build1 (INDIRECT_REF, type, ptr);
		      TREE_THIS_VOLATILE (*tp) = TREE_THIS_VOLATILE (old);
		      TREE_SIDE_EFFECTS (*tp) = TREE_SIDE_EFFECTS (old);
		      TREE_READONLY (*tp) = TREE_READONLY (old);
		      /* We cannot propagate the TREE_THIS_NOTRAP flag if we
			 have remapped a parameter as the property might be
			 valid only for the parameter itself.  */
		      if (TREE_THIS_NOTRAP (old)
			  && (!is_parm (TREE_OPERAND (old, 0))
			      || (!id->transform_parameter && is_parm (ptr))))
		        TREE_THIS_NOTRAP (*tp) = 1;
		    }
		}
	      *walk_subtrees = 0;
	      return NULL;
	    }
	}
      else if (TREE_CODE (*tp) == MEM_REF)
	{
	  /* We need to re-canonicalize MEM_REFs from inline substitutions
	     that can happen when a pointer argument is an ADDR_EXPR.
	     Recurse here manually to allow that.  */
	  tree ptr = TREE_OPERAND (*tp, 0);
	  tree type = remap_type (TREE_TYPE (*tp), id);
	  tree old = *tp;
	  walk_tree (&ptr, copy_tree_body_r, data, NULL);
	  *tp = fold_build2 (MEM_REF, type, ptr, TREE_OPERAND (*tp, 1));
	  TREE_THIS_VOLATILE (*tp) = TREE_THIS_VOLATILE (old);
	  TREE_SIDE_EFFECTS (*tp) = TREE_SIDE_EFFECTS (old);
	  TREE_NO_WARNING (*tp) = TREE_NO_WARNING (old);
	  /* We cannot propagate the TREE_THIS_NOTRAP flag if we have
	     remapped a parameter as the property might be valid only
	     for the parameter itself.  */
	  if (TREE_THIS_NOTRAP (old)
	      && (!is_parm (TREE_OPERAND (old, 0))
		  || (!id->transform_parameter && is_parm (ptr))))
	    TREE_THIS_NOTRAP (*tp) = 1;
	  REF_REVERSE_STORAGE_ORDER (*tp) = REF_REVERSE_STORAGE_ORDER (old);
	  *walk_subtrees = 0;
	  return NULL;
	}

      /* Here is the "usual case".  Copy this tree node, and then
	 tweak some special cases.  */
      copy_tree_r (tp, walk_subtrees, NULL);

      /* If EXPR has block defined, map it to newly constructed block.
         When inlining we want EXPRs without block appear in the block
	 of function call if we are not remapping a type.  */
      if (EXPR_P (*tp))
	{
	  new_block = id->remapping_type_depth == 0 ? id->block : NULL;
	  if (TREE_BLOCK (*tp))
	    {
	      tree *n;
	      n = (tree *) pointer_map_contains (id->decl_map,
						 TREE_BLOCK (*tp));
	      if (n)
		new_block = *n;
	    }
	  TREE_SET_BLOCK (*tp, new_block);
	}

      if (TREE_CODE (*tp) != OMP_CLAUSE)
	TREE_TYPE (*tp) = remap_type (TREE_TYPE (*tp), id);

      /* The copied TARGET_EXPR has never been expanded, even if the
	 original node was expanded already.  */
      if (TREE_CODE (*tp) == TARGET_EXPR && TREE_OPERAND (*tp, 3))
	{
	  TREE_OPERAND (*tp, 1) = TREE_OPERAND (*tp, 3);
	  TREE_OPERAND (*tp, 3) = NULL_TREE;
	}

      /* Variable substitution need not be simple.  In particular, the
	 INDIRECT_REF substitution above.  Make sure that TREE_CONSTANT
	 and friends are up-to-date.  */
      else if (TREE_CODE (*tp) == ADDR_EXPR)
	{
	  int invariant = is_gimple_min_invariant (*tp);
	  walk_tree (&TREE_OPERAND (*tp, 0), copy_tree_body_r, id, NULL);

	  /* Handle the case where we substituted an INDIRECT_REF
	     into the operand of the ADDR_EXPR.  */
	  if (TREE_CODE (TREE_OPERAND (*tp, 0)) == INDIRECT_REF)
	    *tp = TREE_OPERAND (TREE_OPERAND (*tp, 0), 0);
	  else
	    recompute_tree_invariant_for_addr_expr (*tp);

	  /* If this used to be invariant, but is not any longer,
	     then regimplification is probably needed.  */
	  if (invariant && !is_gimple_min_invariant (*tp))
	    id->regimplify = true;

	  *walk_subtrees = 0;
	}
    }

  /* Keep iterating.  */
  return NULL_TREE;
}

/* Helper for remap_gimple_stmt.  Given an EH region number for the
   source function, map that to the duplicate EH region number in
   the destination function.  */

static int
remap_eh_region_nr (int old_nr, copy_body_data *id)
{
  eh_region old_r, new_r;
  void **slot;

  old_r = get_eh_region_from_number_fn (id->src_cfun, old_nr);
  slot = pointer_map_contains (id->eh_map, old_r);
  new_r = (eh_region) *slot;

  return new_r->index;
}

/* Similar, but operate on INTEGER_CSTs.  */

static tree
remap_eh_region_tree_nr (tree old_t_nr, copy_body_data *id)
{
  int old_nr, new_nr;

  old_nr = tree_to_shwi (old_t_nr);
  new_nr = remap_eh_region_nr (old_nr, id);

  return build_int_cst (integer_type_node, new_nr);
}

/* Helper for copy_bb.  Remap statement STMT using the inlining
   information in ID.  Return the new statement copy.  */

static gimple
remap_gimple_stmt (gimple stmt, copy_body_data *id)
{
  gimple copy = NULL;
  struct walk_stmt_info wi;
  bool skip_first = false;

  /* Begin by recognizing trees that we'll completely rewrite for the
     inlining context.  Our output for these trees is completely
     different from out input (e.g. RETURN_EXPR is deleted, and morphs
     into an edge).  Further down, we'll handle trees that get
     duplicated and/or tweaked.  */

  /* When requested, GIMPLE_RETURNs should be transformed to just the
     contained GIMPLE_ASSIGN.  The branch semantics of the return will
     be handled elsewhere by manipulating the CFG rather than the
     statement.  */
  if (gimple_code (stmt) == GIMPLE_RETURN && id->transform_return_to_modify)
    {
      tree retval = gimple_return_retval (stmt);

      /* If we're returning something, just turn that into an
	 assignment into the equivalent of the original RESULT_DECL.
	 If RETVAL is just the result decl, the result decl has
	 already been set (e.g. a recent "foo (&result_decl, ...)");
	 just toss the entire GIMPLE_RETURN.  */
      if (retval
	  && (TREE_CODE (retval) != RESULT_DECL
	      && (TREE_CODE (retval) != SSA_NAME
		  || ! SSA_NAME_VAR (retval)
		  || TREE_CODE (SSA_NAME_VAR (retval)) != RESULT_DECL)))
        {
	  copy = gimple_build_assign (id->do_not_unshare
				      ? id->retvar : unshare_expr (id->retvar),
				      retval);
	  /* id->retvar is already substituted.  Skip it on later remapping.  */
	  skip_first = true;
	}
      else
	return gimple_build_nop ();
    }
  else if (gimple_has_substatements (stmt))
    {
      gimple_seq s1, s2;

      /* When cloning bodies from the C++ front end, we will be handed bodies
	 in High GIMPLE form.  Handle here all the High GIMPLE statements that
	 have embedded statements.  */
      switch (gimple_code (stmt))
	{
	case GIMPLE_BIND:
	  copy = copy_gimple_bind (stmt, id);
	  break;

	case GIMPLE_CATCH:
	  s1 = remap_gimple_seq (gimple_catch_handler (stmt), id);
	  copy = gimple_build_catch (gimple_catch_types (stmt), s1);
	  break;

	case GIMPLE_EH_FILTER:
	  s1 = remap_gimple_seq (gimple_eh_filter_failure (stmt), id);
	  copy = gimple_build_eh_filter (gimple_eh_filter_types (stmt), s1);
	  break;

	case GIMPLE_TRY:
	  s1 = remap_gimple_seq (gimple_try_eval (stmt), id);
	  s2 = remap_gimple_seq (gimple_try_cleanup (stmt), id);
	  copy = gimple_build_try (s1, s2, gimple_try_kind (stmt));
	  break;

	case GIMPLE_WITH_CLEANUP_EXPR:
	  s1 = remap_gimple_seq (gimple_wce_cleanup (stmt), id);
	  copy = gimple_build_wce (s1);
	  break;

	case GIMPLE_OMP_PARALLEL:
	  s1 = remap_gimple_seq (gimple_omp_body (stmt), id);
	  copy = gimple_build_omp_parallel
	           (s1,
		    gimple_omp_parallel_clauses (stmt),
		    gimple_omp_parallel_child_fn (stmt),
		    gimple_omp_parallel_data_arg (stmt));
	  break;

	case GIMPLE_OMP_TASK:
	  s1 = remap_gimple_seq (gimple_omp_body (stmt), id);
	  copy = gimple_build_omp_task
	           (s1,
		    gimple_omp_task_clauses (stmt),
		    gimple_omp_task_child_fn (stmt),
		    gimple_omp_task_data_arg (stmt),
		    gimple_omp_task_copy_fn (stmt),
		    gimple_omp_task_arg_size (stmt),
		    gimple_omp_task_arg_align (stmt));
	  break;

	case GIMPLE_OMP_FOR:
	  s1 = remap_gimple_seq (gimple_omp_body (stmt), id);
	  s2 = remap_gimple_seq (gimple_omp_for_pre_body (stmt), id);
	  copy = gimple_build_omp_for (s1, gimple_omp_for_kind (stmt),
				       gimple_omp_for_clauses (stmt),
				       gimple_omp_for_collapse (stmt), s2);
	  {
	    size_t i;
	    for (i = 0; i < gimple_omp_for_collapse (stmt); i++)
	      {
		gimple_omp_for_set_index (copy, i,
					  gimple_omp_for_index (stmt, i));
		gimple_omp_for_set_initial (copy, i,
					    gimple_omp_for_initial (stmt, i));
		gimple_omp_for_set_final (copy, i,
					  gimple_omp_for_final (stmt, i));
		gimple_omp_for_set_incr (copy, i,
					 gimple_omp_for_incr (stmt, i));
		gimple_omp_for_set_cond (copy, i,
					 gimple_omp_for_cond (stmt, i));
	      }
	  }
	  break;

	case GIMPLE_OMP_MASTER:
	  s1 = remap_gimple_seq (gimple_omp_body (stmt), id);
	  copy = gimple_build_omp_master (s1);
	  break;

	case GIMPLE_OMP_TASKGROUP:
	  s1 = remap_gimple_seq (gimple_omp_body (stmt), id);
	  copy = gimple_build_omp_taskgroup (s1);
	  break;

	case GIMPLE_OMP_ORDERED:
	  s1 = remap_gimple_seq (gimple_omp_body (stmt), id);
	  copy = gimple_build_omp_ordered (s1);
	  break;

	case GIMPLE_OMP_SECTION:
	  s1 = remap_gimple_seq (gimple_omp_body (stmt), id);
	  copy = gimple_build_omp_section (s1);
	  break;

	case GIMPLE_OMP_SECTIONS:
	  s1 = remap_gimple_seq (gimple_omp_body (stmt), id);
	  copy = gimple_build_omp_sections
	           (s1, gimple_omp_sections_clauses (stmt));
	  break;

	case GIMPLE_OMP_SINGLE:
	  s1 = remap_gimple_seq (gimple_omp_body (stmt), id);
	  copy = gimple_build_omp_single
	           (s1, gimple_omp_single_clauses (stmt));
	  break;

	case GIMPLE_OMP_TARGET:
	  s1 = remap_gimple_seq (gimple_omp_body (stmt), id);
	  copy = gimple_build_omp_target
		   (s1, gimple_omp_target_kind (stmt),
		    gimple_omp_target_clauses (stmt));
	  break;

	case GIMPLE_OMP_TEAMS:
	  s1 = remap_gimple_seq (gimple_omp_body (stmt), id);
	  copy = gimple_build_omp_teams
		   (s1, gimple_omp_teams_clauses (stmt));
	  break;

	case GIMPLE_OMP_CRITICAL:
	  s1 = remap_gimple_seq (gimple_omp_body (stmt), id);
	  copy
	    = gimple_build_omp_critical (s1, gimple_omp_critical_name (stmt));
	  break;

	case GIMPLE_TRANSACTION:
	  s1 = remap_gimple_seq (gimple_transaction_body (stmt), id);
	  copy = gimple_build_transaction (s1, gimple_transaction_label (stmt));
	  gimple_transaction_set_subcode (copy, gimple_transaction_subcode (stmt));
	  break;

	default:
	  gcc_unreachable ();
	}
    }
  else
    {
      if (gimple_assign_copy_p (stmt)
	  && gimple_assign_lhs (stmt) == gimple_assign_rhs1 (stmt)
	  && auto_var_in_fn_p (gimple_assign_lhs (stmt), id->src_fn))
	{
	  /* Here we handle statements that are not completely rewritten.
	     First we detect some inlining-induced bogosities for
	     discarding.  */

	  /* Some assignments VAR = VAR; don't generate any rtl code
	     and thus don't count as variable modification.  Avoid
	     keeping bogosities like 0 = 0.  */
	  tree decl = gimple_assign_lhs (stmt), value;
	  tree *n;

	  n = (tree *) pointer_map_contains (id->decl_map, decl);
	  if (n)
	    {
	      value = *n;
	      STRIP_TYPE_NOPS (value);
	      if (TREE_CONSTANT (value) || TREE_READONLY (value))
		return gimple_build_nop ();
	    }
	}

      /* For *ptr_N ={v} {CLOBBER}, if ptr_N is SSA_NAME defined
	 in a block that we aren't copying during tree_function_versioning,
	 just drop the clobber stmt.  */
      if (id->blocks_to_copy && gimple_clobber_p (stmt))
	{
	  tree lhs = gimple_assign_lhs (stmt);
	  if (TREE_CODE (lhs) == MEM_REF
	      && TREE_CODE (TREE_OPERAND (lhs, 0)) == SSA_NAME)
	    {
	      gimple def_stmt = SSA_NAME_DEF_STMT (TREE_OPERAND (lhs, 0));
	      if (gimple_bb (def_stmt)
		  && !bitmap_bit_p (id->blocks_to_copy,
				    gimple_bb (def_stmt)->index))
		return gimple_build_nop ();
	    }
	}

      if (gimple_debug_bind_p (stmt))
	{
	  copy = gimple_build_debug_bind (gimple_debug_bind_get_var (stmt),
					  gimple_debug_bind_get_value (stmt),
					  stmt);
	  id->debug_stmts.safe_push (copy);
	  return copy;
	}
      if (gimple_debug_source_bind_p (stmt))
	{
	  copy = gimple_build_debug_source_bind
		   (gimple_debug_source_bind_get_var (stmt),
		    gimple_debug_source_bind_get_value (stmt), stmt);
	  id->debug_stmts.safe_push (copy);
	  return copy;
	}

      /* Create a new deep copy of the statement.  */
      copy = gimple_copy (stmt);

      /* Clear flags that need revisiting.  */
      if (is_gimple_call (copy)
	  && gimple_call_tail_p (copy))
	gimple_call_set_tail (copy, false);

      /* Remap the region numbers for __builtin_eh_{pointer,filter},
	 RESX and EH_DISPATCH.  */
      if (id->eh_map)
	switch (gimple_code (copy))
	  {
	  case GIMPLE_CALL:
	    {
	      tree r, fndecl = gimple_call_fndecl (copy);
	      if (fndecl && DECL_BUILT_IN_CLASS (fndecl) == BUILT_IN_NORMAL)
		switch (DECL_FUNCTION_CODE (fndecl))
		  {
		  case BUILT_IN_EH_COPY_VALUES:
		    r = gimple_call_arg (copy, 1);
		    r = remap_eh_region_tree_nr (r, id);
		    gimple_call_set_arg (copy, 1, r);
		    /* FALLTHRU */

		  case BUILT_IN_EH_POINTER:
		  case BUILT_IN_EH_FILTER:
		    r = gimple_call_arg (copy, 0);
		    r = remap_eh_region_tree_nr (r, id);
		    gimple_call_set_arg (copy, 0, r);
		    break;

		  default:
		    break;
		  }

	      /* Reset alias info if we didn't apply measures to
		 keep it valid over inlining by setting DECL_PT_UID.  */
	      if (!id->src_cfun->gimple_df
		  || !id->src_cfun->gimple_df->ipa_pta)
		gimple_call_reset_alias_info (copy);
	    }
	    break;

	  case GIMPLE_RESX:
	    {
	      int r = gimple_resx_region (copy);
	      r = remap_eh_region_nr (r, id);
	      gimple_resx_set_region (copy, r);
	    }
	    break;

	  case GIMPLE_EH_DISPATCH:
	    {
	      int r = gimple_eh_dispatch_region (copy);
	      r = remap_eh_region_nr (r, id);
	      gimple_eh_dispatch_set_region (copy, r);
	    }
	    break;

	  default:
	    break;
	  }
    }

  /* If STMT has a block defined, map it to the newly constructed
     block.  */
  if (gimple_block (copy))
    {
      tree *n;
      n = (tree *) pointer_map_contains (id->decl_map, gimple_block (copy));
      gcc_assert (n);
      gimple_set_block (copy, *n);
    }

  if (gimple_debug_bind_p (copy) || gimple_debug_source_bind_p (copy))
    return copy;

  /* Remap all the operands in COPY.  */
  memset (&wi, 0, sizeof (wi));
  wi.info = id;
  if (skip_first)
    walk_tree (gimple_op_ptr (copy, 1), remap_gimple_op_r, &wi, NULL);
  else
    walk_gimple_op (copy, remap_gimple_op_r, &wi);

  /* Clear the copied virtual operands.  We are not remapping them here
     but are going to recreate them from scratch.  */
  if (gimple_has_mem_ops (copy))
    {
      gimple_set_vdef (copy, NULL_TREE);
      gimple_set_vuse (copy, NULL_TREE);
    }

  return copy;
}


/* Copy basic block, scale profile accordingly.  Edges will be taken care of
   later  */

static basic_block
copy_bb (copy_body_data *id, basic_block bb, int frequency_scale,
         gcov_type count_scale)
{
  gimple_stmt_iterator gsi, copy_gsi, seq_gsi;
  basic_block copy_basic_block;
  tree decl;
  gcov_type freq;
  basic_block prev;

  /* Search for previous copied basic block.  */
  prev = bb->prev_bb;
  while (!prev->aux)
    prev = prev->prev_bb;

  /* create_basic_block() will append every new block to
     basic_block_info automatically.  */
  copy_basic_block = create_basic_block (NULL, (void *) 0,
                                         (basic_block) prev->aux);
  copy_basic_block->count = apply_scale (bb->count, count_scale);

  /* We are going to rebuild frequencies from scratch.  These values
     have just small importance to drive canonicalize_loop_headers.  */
  freq = apply_scale ((gcov_type)bb->frequency, frequency_scale);

  /* We recompute frequencies after inlining, so this is quite safe.  */
  if (freq > BB_FREQ_MAX)
    freq = BB_FREQ_MAX;
  copy_basic_block->frequency = freq;

  copy_gsi = gsi_start_bb (copy_basic_block);

  for (gsi = gsi_start_bb (bb); !gsi_end_p (gsi); gsi_next (&gsi))
    {
      gimple stmt = gsi_stmt (gsi);
      gimple orig_stmt = stmt;

      id->regimplify = false;
      stmt = remap_gimple_stmt (stmt, id);
      if (gimple_nop_p (stmt))
	continue;

      gimple_duplicate_stmt_histograms (cfun, stmt, id->src_cfun, orig_stmt);
      seq_gsi = copy_gsi;

      /* With return slot optimization we can end up with
	 non-gimple (foo *)&this->m, fix that here.  */
      if (is_gimple_assign (stmt)
	  && gimple_assign_rhs_code (stmt) == NOP_EXPR
	  && !is_gimple_val (gimple_assign_rhs1 (stmt)))
	{
	  tree new_rhs;
	  new_rhs = force_gimple_operand_gsi (&seq_gsi,
					      gimple_assign_rhs1 (stmt),
					      true, NULL, false,
					      GSI_CONTINUE_LINKING);
	  gimple_assign_set_rhs1 (stmt, new_rhs);
	  id->regimplify = false;
	}

      gsi_insert_after (&seq_gsi, stmt, GSI_NEW_STMT);

      if (id->regimplify)
	gimple_regimplify_operands (stmt, &seq_gsi);

      /* If copy_basic_block has been empty at the start of this iteration,
	 call gsi_start_bb again to get at the newly added statements.  */
      if (gsi_end_p (copy_gsi))
	copy_gsi = gsi_start_bb (copy_basic_block);
      else
	gsi_next (&copy_gsi);

      /* Process the new statement.  The call to gimple_regimplify_operands
	 possibly turned the statement into multiple statements, we
	 need to process all of them.  */
      do
	{
	  tree fn;

	  stmt = gsi_stmt (copy_gsi);
	  if (is_gimple_call (stmt)
	      && gimple_call_va_arg_pack_p (stmt)
	      && id->gimple_call)
	    {
	      /* __builtin_va_arg_pack () should be replaced by
		 all arguments corresponding to ... in the caller.  */
	      tree p;
	      gimple new_call;
	      vec<tree> argarray;
	      size_t nargs = gimple_call_num_args (id->gimple_call);
	      size_t n;

	      for (p = DECL_ARGUMENTS (id->src_fn); p; p = DECL_CHAIN (p))
		nargs--;

	      /* Create the new array of arguments.  */
	      n = nargs + gimple_call_num_args (stmt);
	      argarray.create (n);
	      argarray.safe_grow_cleared (n);

	      /* Copy all the arguments before '...'  */
	      memcpy (argarray.address (),
		      gimple_call_arg_ptr (stmt, 0),
		      gimple_call_num_args (stmt) * sizeof (tree));

	      /* Append the arguments passed in '...'  */
	      memcpy (argarray.address () + gimple_call_num_args (stmt),
		      gimple_call_arg_ptr (id->gimple_call, 0)
			+ (gimple_call_num_args (id->gimple_call) - nargs),
		      nargs * sizeof (tree));

	      new_call = gimple_build_call_vec (gimple_call_fn (stmt),
						argarray);

	      argarray.release ();

	      /* Copy all GIMPLE_CALL flags, location and block, except
		 GF_CALL_VA_ARG_PACK.  */
	      gimple_call_copy_flags (new_call, stmt);
	      gimple_call_set_va_arg_pack (new_call, false);
	      gimple_set_location (new_call, gimple_location (stmt));
	      gimple_set_block (new_call, gimple_block (stmt));
	      gimple_call_set_lhs (new_call, gimple_call_lhs (stmt));

	      gsi_replace (&copy_gsi, new_call, false);
	      stmt = new_call;
	    }
	  else if (is_gimple_call (stmt)
		   && id->gimple_call
		   && (decl = gimple_call_fndecl (stmt))
		   && DECL_BUILT_IN_CLASS (decl) == BUILT_IN_NORMAL
		   && DECL_FUNCTION_CODE (decl) == BUILT_IN_VA_ARG_PACK_LEN)
	    {
	      /* __builtin_va_arg_pack_len () should be replaced by
		 the number of anonymous arguments.  */
	      size_t nargs = gimple_call_num_args (id->gimple_call);
	      tree count, p;
	      gimple new_stmt;

	      for (p = DECL_ARGUMENTS (id->src_fn); p; p = DECL_CHAIN (p))
		nargs--;

	      count = build_int_cst (integer_type_node, nargs);
	      new_stmt = gimple_build_assign (gimple_call_lhs (stmt), count);
	      gsi_replace (&copy_gsi, new_stmt, false);
	      stmt = new_stmt;
	    }

	  /* Statements produced by inlining can be unfolded, especially
	     when we constant propagated some operands.  We can't fold
	     them right now for two reasons:
	     1) folding require SSA_NAME_DEF_STMTs to be correct
	     2) we can't change function calls to builtins.
	     So we just mark statement for later folding.  We mark
	     all new statements, instead just statements that has changed
	     by some nontrivial substitution so even statements made
	     foldable indirectly are updated.  If this turns out to be
	     expensive, copy_body can be told to watch for nontrivial
	     changes.  */
	  if (id->statements_to_fold)
	    pointer_set_insert (id->statements_to_fold, stmt);

	  /* We're duplicating a CALL_EXPR.  Find any corresponding
	     callgraph edges and update or duplicate them.  */
	  if (is_gimple_call (stmt))
	    {
	      struct cgraph_edge *edge;

	      switch (id->transform_call_graph_edges)
		{
		case CB_CGE_DUPLICATE:
		  edge = cgraph_edge (id->src_node, orig_stmt);
		  if (edge)
		    {
		      int edge_freq = edge->frequency;
		      int new_freq;
		      struct cgraph_edge *old_edge = edge;
		      edge = cgraph_clone_edge (edge, id->dst_node, stmt,
					        gimple_uid (stmt),
					        REG_BR_PROB_BASE, CGRAPH_FREQ_BASE,
					        true);
		      /* We could also just rescale the frequency, but
		         doing so would introduce roundoff errors and make
			 verifier unhappy.  */
		      new_freq  = compute_call_stmt_bb_frequency (id->dst_node->decl,
								  copy_basic_block);

		      /* Speculative calls consist of two edges - direct and indirect.
			 Duplicate the whole thing and distribute frequencies accordingly.  */
		      if (edge->speculative)
			{
			  struct cgraph_edge *direct, *indirect;
			  struct ipa_ref *ref;

			  gcc_assert (!edge->indirect_unknown_callee);
			  cgraph_speculative_call_info (old_edge, direct, indirect, ref);
			  indirect = cgraph_clone_edge (indirect, id->dst_node, stmt,
							gimple_uid (stmt),
							REG_BR_PROB_BASE, CGRAPH_FREQ_BASE,
							true);
			  if (old_edge->frequency + indirect->frequency)
			    {
			      edge->frequency = MIN (RDIV ((gcov_type)new_freq * old_edge->frequency,
						           (old_edge->frequency + indirect->frequency)),
						     CGRAPH_FREQ_MAX);
			      indirect->frequency = MIN (RDIV ((gcov_type)new_freq * indirect->frequency,
							       (old_edge->frequency + indirect->frequency)),
							 CGRAPH_FREQ_MAX);
			    }
			  ipa_clone_ref (ref, id->dst_node, stmt);
			}
		      else
			{
			  edge->frequency = new_freq;
			  if (dump_file
			      && profile_status_for_fn (cfun) != PROFILE_ABSENT
			      && (edge_freq > edge->frequency + 10
				  || edge_freq < edge->frequency - 10))
			    {
			      fprintf (dump_file, "Edge frequency estimated by "
				       "cgraph %i diverge from inliner's estimate %i\n",
				       edge_freq,
				       edge->frequency);
			      fprintf (dump_file,
				       "Orig bb: %i, orig bb freq %i, new bb freq %i\n",
				       bb->index,
				       bb->frequency,
				       copy_basic_block->frequency);
			    }
			}
		    }
		  break;

		case CB_CGE_MOVE_CLONES:
		  cgraph_set_call_stmt_including_clones (id->dst_node,
							 orig_stmt, stmt);
		  edge = cgraph_edge (id->dst_node, stmt);
		  break;

		case CB_CGE_MOVE:
		  edge = cgraph_edge (id->dst_node, orig_stmt);
		  if (edge)
		    cgraph_set_call_stmt (edge, stmt);
		  break;

		default:
		  gcc_unreachable ();
		}

	      /* Constant propagation on argument done during inlining
		 may create new direct call.  Produce an edge for it.  */
	      if ((!edge
		   || (edge->indirect_inlining_edge
		       && id->transform_call_graph_edges == CB_CGE_MOVE_CLONES))
		  && id->dst_node->definition
		  && (fn = gimple_call_fndecl (stmt)) != NULL)
		{
		  struct cgraph_node *dest = cgraph_get_node (fn);

		  /* We have missing edge in the callgraph.  This can happen
		     when previous inlining turned an indirect call into a
		     direct call by constant propagating arguments or we are
		     producing dead clone (for further cloning).  In all
		     other cases we hit a bug (incorrect node sharing is the
		     most common reason for missing edges).  */
		  gcc_assert (!dest->definition
			      || dest->address_taken
		  	      || !id->src_node->definition
			      || !id->dst_node->definition);
		  if (id->transform_call_graph_edges == CB_CGE_MOVE_CLONES)
		    cgraph_create_edge_including_clones
		      (id->dst_node, dest, orig_stmt, stmt, bb->count,
		       compute_call_stmt_bb_frequency (id->dst_node->decl,
		       				       copy_basic_block),
		       CIF_ORIGINALLY_INDIRECT_CALL);
		  else
		    cgraph_create_edge (id->dst_node, dest, stmt,
					bb->count,
					compute_call_stmt_bb_frequency
					  (id->dst_node->decl,
					   copy_basic_block))->inline_failed
		      = CIF_ORIGINALLY_INDIRECT_CALL;
		  if (dump_file)
		    {
		      fprintf (dump_file, "Created new direct edge to %s\n",
			       dest->name ());
		    }
		}

	      notice_special_calls (stmt);
	    }

	  maybe_duplicate_eh_stmt_fn (cfun, stmt, id->src_cfun, orig_stmt,
				      id->eh_map, id->eh_lp_nr);

	  if (gimple_in_ssa_p (cfun) && !is_gimple_debug (stmt))
	    {
	      ssa_op_iter i;
	      tree def;

	      FOR_EACH_SSA_TREE_OPERAND (def, stmt, i, SSA_OP_DEF)
		if (TREE_CODE (def) == SSA_NAME)
		  SSA_NAME_DEF_STMT (def) = stmt;
	    }

	  gsi_next (&copy_gsi);
	}
      while (!gsi_end_p (copy_gsi));

      copy_gsi = gsi_last_bb (copy_basic_block);
    }

  return copy_basic_block;
}

/* Inserting Single Entry Multiple Exit region in SSA form into code in SSA
   form is quite easy, since dominator relationship for old basic blocks does
   not change.

   There is however exception where inlining might change dominator relation
   across EH edges from basic block within inlined functions destinating
   to landing pads in function we inline into.

   The function fills in PHI_RESULTs of such PHI nodes if they refer
   to gimple regs.  Otherwise, the function mark PHI_RESULT of such
   PHI nodes for renaming.  For non-gimple regs, renaming is safe: the
   EH edges are abnormal and SSA_NAME_OCCURS_IN_ABNORMAL_PHI must be
   set, and this means that there will be no overlapping live ranges
   for the underlying symbol.

   This might change in future if we allow redirecting of EH edges and
   we might want to change way build CFG pre-inlining to include
   all the possible edges then.  */
static void
update_ssa_across_abnormal_edges (basic_block bb, basic_block ret_bb,
				  bool can_throw, bool nonlocal_goto)
{
  edge e;
  edge_iterator ei;

  FOR_EACH_EDGE (e, ei, bb->succs)
    if (!e->dest->aux
	|| ((basic_block)e->dest->aux)->index == ENTRY_BLOCK)
      {
	gimple phi;
	gimple_stmt_iterator si;

	if (!nonlocal_goto)
	  gcc_assert (e->flags & EDGE_EH);

	if (!can_throw)
	  gcc_assert (!(e->flags & EDGE_EH));

	for (si = gsi_start_phis (e->dest); !gsi_end_p (si); gsi_next (&si))
	  {
	    edge re;

	    phi = gsi_stmt (si);

	    /* For abnormal goto/call edges the receiver can be the
	       ENTRY_BLOCK.  Do not assert this cannot happen.  */

	    gcc_assert ((e->flags & EDGE_EH)
			|| SSA_NAME_OCCURS_IN_ABNORMAL_PHI (PHI_RESULT (phi)));

	    re = find_edge (ret_bb, e->dest);
	    gcc_checking_assert (re);
	    gcc_assert ((re->flags & (EDGE_EH | EDGE_ABNORMAL))
			== (e->flags & (EDGE_EH | EDGE_ABNORMAL)));

	    SET_USE (PHI_ARG_DEF_PTR_FROM_EDGE (phi, e),
		     USE_FROM_PTR (PHI_ARG_DEF_PTR_FROM_EDGE (phi, re)));
	  }
      }
}


/* Copy edges from BB into its copy constructed earlier, scale profile
   accordingly.  Edges will be taken care of later.  Assume aux
   pointers to point to the copies of each BB.  Return true if any
   debug stmts are left after a statement that must end the basic block.  */

static bool
copy_edges_for_bb (basic_block bb, gcov_type count_scale, basic_block ret_bb,
		   basic_block abnormal_goto_dest)
{
  basic_block new_bb = (basic_block) bb->aux;
  edge_iterator ei;
  edge old_edge;
  gimple_stmt_iterator si;
  int flags;
  bool need_debug_cleanup = false;

  /* Use the indices from the original blocks to create edges for the
     new ones.  */
  FOR_EACH_EDGE (old_edge, ei, bb->succs)
    if (!(old_edge->flags & EDGE_EH))
      {
	edge new_edge;

	flags = old_edge->flags;

	/* Return edges do get a FALLTHRU flag when the get inlined.  */
	if (old_edge->dest->index == EXIT_BLOCK
	    && !(old_edge->flags & (EDGE_TRUE_VALUE|EDGE_FALSE_VALUE|EDGE_FAKE))
	    && old_edge->dest->aux != EXIT_BLOCK_PTR_FOR_FN (cfun))
	  flags |= EDGE_FALLTHRU;
	new_edge = make_edge (new_bb, (basic_block) old_edge->dest->aux, flags);
	new_edge->count = apply_scale (old_edge->count, count_scale);
	new_edge->probability = old_edge->probability;
      }

  if (bb->index == ENTRY_BLOCK || bb->index == EXIT_BLOCK)
    return false;

  for (si = gsi_start_bb (new_bb); !gsi_end_p (si);)
    {
      gimple copy_stmt;
      bool can_throw, nonlocal_goto;

      copy_stmt = gsi_stmt (si);
      if (!is_gimple_debug (copy_stmt))
	update_stmt (copy_stmt);

      /* Do this before the possible split_block.  */
      gsi_next (&si);

      /* If this tree could throw an exception, there are two
         cases where we need to add abnormal edge(s): the
         tree wasn't in a region and there is a "current
         region" in the caller; or the original tree had
         EH edges.  In both cases split the block after the tree,
         and add abnormal edge(s) as needed; we need both
         those from the callee and the caller.
         We check whether the copy can throw, because the const
         propagation can change an INDIRECT_REF which throws
         into a COMPONENT_REF which doesn't.  If the copy
         can throw, the original could also throw.  */
      can_throw = stmt_can_throw_internal (copy_stmt);
      nonlocal_goto
	= (stmt_can_make_abnormal_goto (copy_stmt)
	   && !computed_goto_p (copy_stmt));

      if (can_throw || nonlocal_goto)
	{
	  if (!gsi_end_p (si))
	    {
	      while (!gsi_end_p (si) && is_gimple_debug (gsi_stmt (si)))
		gsi_next (&si);
	      if (gsi_end_p (si))
		need_debug_cleanup = true;
	    }
	  if (!gsi_end_p (si))
	    /* Note that bb's predecessor edges aren't necessarily
	       right at this point; split_block doesn't care.  */
	    {
	      edge e = split_block (new_bb, copy_stmt);

	      new_bb = e->dest;
	      new_bb->aux = e->src->aux;
	      si = gsi_start_bb (new_bb);
	    }
	}

      if (gimple_code (copy_stmt) == GIMPLE_EH_DISPATCH)
	make_eh_dispatch_edges (copy_stmt);
      else if (can_throw)
	make_eh_edges (copy_stmt);

      /* If the call we inline cannot make abnormal goto do not add
         additional abnormal edges but only retain those already present
	 in the original function body.  */
      if (abnormal_goto_dest == NULL)
	nonlocal_goto = false;
      if (nonlocal_goto)
	{
	  basic_block copy_stmt_bb = gimple_bb (copy_stmt);

	  if (get_abnormal_succ_dispatcher (copy_stmt_bb))
	    nonlocal_goto = false;
	  /* ABNORMAL_DISPATCHER (1) is for longjmp/setjmp or nonlocal gotos
	     in OpenMP regions which aren't allowed to be left abnormally.
	     So, no need to add abnormal edge in that case.  */
	  else if (is_gimple_call (copy_stmt)
		   && gimple_call_internal_p (copy_stmt)
		   && (gimple_call_internal_fn (copy_stmt)
		       == IFN_ABNORMAL_DISPATCHER)
		   && gimple_call_arg (copy_stmt, 0) == boolean_true_node)
	    nonlocal_goto = false;
	  else
	    make_edge (copy_stmt_bb, abnormal_goto_dest, EDGE_ABNORMAL);
	}

      if ((can_throw || nonlocal_goto)
	  && gimple_in_ssa_p (cfun))
	update_ssa_across_abnormal_edges (gimple_bb (copy_stmt), ret_bb,
					  can_throw, nonlocal_goto);
    }
  return need_debug_cleanup;
}

/* Copy the PHIs.  All blocks and edges are copied, some blocks
   was possibly split and new outgoing EH edges inserted.
   BB points to the block of original function and AUX pointers links
   the original and newly copied blocks.  */

static void
copy_phis_for_bb (basic_block bb, copy_body_data *id)
{
  basic_block const new_bb = (basic_block) bb->aux;
  edge_iterator ei;
  gimple phi;
  gimple_stmt_iterator si;
  edge new_edge;
  bool inserted = false;

  for (si = gsi_start_phis (bb); !gsi_end_p (si); gsi_next (&si))
    {
      tree res, new_res;
      gimple new_phi;

      phi = gsi_stmt (si);
      res = PHI_RESULT (phi);
      new_res = res;
      if (!virtual_operand_p (res))
	{
	  walk_tree (&new_res, copy_tree_body_r, id, NULL);
	  new_phi = create_phi_node (new_res, new_bb);
	  FOR_EACH_EDGE (new_edge, ei, new_bb->preds)
	    {
	      edge old_edge = find_edge ((basic_block) new_edge->src->aux, bb);
	      tree arg;
	      tree new_arg;
	      edge_iterator ei2;
	      location_t locus;

	      /* When doing partial cloning, we allow PHIs on the entry block
		 as long as all the arguments are the same.  Find any input
		 edge to see argument to copy.  */
	      if (!old_edge)
		FOR_EACH_EDGE (old_edge, ei2, bb->preds)
		  if (!old_edge->src->aux)
		    break;

	      arg = PHI_ARG_DEF_FROM_EDGE (phi, old_edge);
	      new_arg = arg;
	      walk_tree (&new_arg, copy_tree_body_r, id, NULL);
	      gcc_assert (new_arg);
	      /* With return slot optimization we can end up with
	         non-gimple (foo *)&this->m, fix that here.  */
	      if (TREE_CODE (new_arg) != SSA_NAME
		  && TREE_CODE (new_arg) != FUNCTION_DECL
		  && !is_gimple_val (new_arg))
		{
		  gimple_seq stmts = NULL;
		  new_arg = force_gimple_operand (new_arg, &stmts, true, NULL);
		  gsi_insert_seq_on_edge (new_edge, stmts);
		  inserted = true;
		}
	      locus = gimple_phi_arg_location_from_edge (phi, old_edge);
	      if (LOCATION_BLOCK (locus))
		{
		  tree *n;
		  n = (tree *) pointer_map_contains (id->decl_map,
			LOCATION_BLOCK (locus));
		  gcc_assert (n);
		  if (*n)
		    locus = COMBINE_LOCATION_DATA (line_table, locus, *n);
		  else
		    locus = LOCATION_LOCUS (locus);
		}
	      else
		locus = LOCATION_LOCUS (locus);

	      add_phi_arg (new_phi, new_arg, new_edge, locus);
	    }
	}
    }

  /* Commit the delayed edge insertions.  */
  if (inserted)
    FOR_EACH_EDGE (new_edge, ei, new_bb->preds)
      gsi_commit_one_edge_insert (new_edge, NULL);
}


/* Wrapper for remap_decl so it can be used as a callback.  */

static tree
remap_decl_1 (tree decl, void *data)
{
  return remap_decl (decl, (copy_body_data *) data);
}

/* Build struct function and associated datastructures for the new clone
   NEW_FNDECL to be build.  CALLEE_FNDECL is the original.  Function changes
   the cfun to the function of new_fndecl (and current_function_decl too).  */

static void
initialize_cfun (tree new_fndecl, tree callee_fndecl, gcov_type count)
{
  struct function *src_cfun = DECL_STRUCT_FUNCTION (callee_fndecl);
  gcov_type count_scale;

  if (!DECL_ARGUMENTS (new_fndecl))
    DECL_ARGUMENTS (new_fndecl) = DECL_ARGUMENTS (callee_fndecl);
  if (!DECL_RESULT (new_fndecl))
    DECL_RESULT (new_fndecl) = DECL_RESULT (callee_fndecl);

  if (ENTRY_BLOCK_PTR_FOR_FN (src_cfun)->count)
    count_scale
        = GCOV_COMPUTE_SCALE (count,
                              ENTRY_BLOCK_PTR_FOR_FN (src_cfun)->count);
  else
    count_scale = REG_BR_PROB_BASE;

  /* Register specific tree functions.  */
  gimple_register_cfg_hooks ();

  /* Get clean struct function.  */
  push_struct_function (new_fndecl);

  /* We will rebuild these, so just sanity check that they are empty.  */
  gcc_assert (VALUE_HISTOGRAMS (cfun) == NULL);
  gcc_assert (cfun->local_decls == NULL);
  gcc_assert (cfun->cfg == NULL);
  gcc_assert (cfun->decl == new_fndecl);

  /* Copy items we preserve during cloning.  */
  cfun->static_chain_decl = src_cfun->static_chain_decl;
  cfun->nonlocal_goto_save_area = src_cfun->nonlocal_goto_save_area;
  cfun->function_end_locus = src_cfun->function_end_locus;
  cfun->curr_properties = src_cfun->curr_properties;
  cfun->last_verified = src_cfun->last_verified;
  cfun->va_list_gpr_size = src_cfun->va_list_gpr_size;
  cfun->va_list_fpr_size = src_cfun->va_list_fpr_size;
  cfun->has_nonlocal_label = src_cfun->has_nonlocal_label;
  cfun->stdarg = src_cfun->stdarg;
  cfun->after_inlining = src_cfun->after_inlining;
  cfun->can_throw_non_call_exceptions
    = src_cfun->can_throw_non_call_exceptions;
  cfun->can_delete_dead_exceptions = src_cfun->can_delete_dead_exceptions;
  cfun->returns_struct = src_cfun->returns_struct;
  cfun->returns_pcc_struct = src_cfun->returns_pcc_struct;

  init_empty_tree_cfg ();

  profile_status_for_fn (cfun) = profile_status_for_fn (src_cfun);
  ENTRY_BLOCK_PTR_FOR_FN (cfun)->count =
    (ENTRY_BLOCK_PTR_FOR_FN (src_cfun)->count * count_scale /
     REG_BR_PROB_BASE);
  ENTRY_BLOCK_PTR_FOR_FN (cfun)->frequency
    = ENTRY_BLOCK_PTR_FOR_FN (src_cfun)->frequency;
  EXIT_BLOCK_PTR_FOR_FN (cfun)->count =
    (EXIT_BLOCK_PTR_FOR_FN (src_cfun)->count * count_scale /
     REG_BR_PROB_BASE);
  EXIT_BLOCK_PTR_FOR_FN (cfun)->frequency =
    EXIT_BLOCK_PTR_FOR_FN (src_cfun)->frequency;
  if (src_cfun->eh)
    init_eh_for_function ();

  if (src_cfun->gimple_df)
    {
      init_tree_ssa (cfun);
      cfun->gimple_df->in_ssa_p = true;
      init_ssa_operands (cfun);
    }
}

/* Helper function for copy_cfg_body.  Move debug stmts from the end
   of NEW_BB to the beginning of successor basic blocks when needed.  If the
   successor has multiple predecessors, reset them, otherwise keep
   their value.  */

static void
maybe_move_debug_stmts_to_successors (copy_body_data *id, basic_block new_bb)
{
  edge e;
  edge_iterator ei;
  gimple_stmt_iterator si = gsi_last_nondebug_bb (new_bb);

  if (gsi_end_p (si)
      || gsi_one_before_end_p (si)
      || !(stmt_can_throw_internal (gsi_stmt (si))
	   || stmt_can_make_abnormal_goto (gsi_stmt (si))))
    return;

  FOR_EACH_EDGE (e, ei, new_bb->succs)
    {
      gimple_stmt_iterator ssi = gsi_last_bb (new_bb);
      gimple_stmt_iterator dsi = gsi_after_labels (e->dest);
      while (is_gimple_debug (gsi_stmt (ssi)))
	{
	  gimple stmt = gsi_stmt (ssi), new_stmt;
	  tree var;
	  tree value;

	  /* For the last edge move the debug stmts instead of copying
	     them.  */
	  if (ei_one_before_end_p (ei))
	    {
	      si = ssi;
	      gsi_prev (&ssi);
	      if (!single_pred_p (e->dest) && gimple_debug_bind_p (stmt))
		gimple_debug_bind_reset_value (stmt);
	      gsi_remove (&si, false);
	      gsi_insert_before (&dsi, stmt, GSI_SAME_STMT);
	      continue;
	    }

	  if (gimple_debug_bind_p (stmt))
	    {
	      var = gimple_debug_bind_get_var (stmt);
	      if (single_pred_p (e->dest))
		{
		  value = gimple_debug_bind_get_value (stmt);
		  value = unshare_expr (value);
		}
	      else
		value = NULL_TREE;
	      new_stmt = gimple_build_debug_bind (var, value, stmt);
	    }
	  else if (gimple_debug_source_bind_p (stmt))
	    {
	      var = gimple_debug_source_bind_get_var (stmt);
	      value = gimple_debug_source_bind_get_value (stmt);
	      new_stmt = gimple_build_debug_source_bind (var, value, stmt);
	    }
	  else
	    gcc_unreachable ();
	  gsi_insert_before (&dsi, new_stmt, GSI_SAME_STMT);
	  id->debug_stmts.safe_push (new_stmt);
	  gsi_prev (&ssi);
	}
    }
}

/* Make a copy of the sub-loops of SRC_PARENT and place them
   as siblings of DEST_PARENT.  */

static void
copy_loops (copy_body_data *id,
	    struct loop *dest_parent, struct loop *src_parent)
{
  struct loop *src_loop = src_parent->inner;
  while (src_loop)
    {
      if (!id->blocks_to_copy
	  || bitmap_bit_p (id->blocks_to_copy, src_loop->header->index))
	{
	  struct loop *dest_loop = alloc_loop ();

	  /* Assign the new loop its header and latch and associate
	     those with the new loop.  */
	  if (src_loop->header != NULL)
	    {
	      dest_loop->header = (basic_block)src_loop->header->aux;
	      dest_loop->header->loop_father = dest_loop;
	    }
	  if (src_loop->latch != NULL)
	    {
	      dest_loop->latch = (basic_block)src_loop->latch->aux;
	      dest_loop->latch->loop_father = dest_loop;
	    }

	  /* Copy loop meta-data.  */
	  copy_loop_info (src_loop, dest_loop);

	  /* Finally place it into the loop array and the loop tree.  */
	  place_new_loop (cfun, dest_loop);
	  flow_loop_tree_node_add (dest_parent, dest_loop);

	  dest_loop->safelen = src_loop->safelen;
	  dest_loop->dont_vectorize = src_loop->dont_vectorize;
	  if (src_loop->force_vectorize)
	    {
	      dest_loop->force_vectorize = true;
	      cfun->has_force_vectorize_loops = true;
	    }
	  if (src_loop->simduid)
	    {
	      dest_loop->simduid = remap_decl (src_loop->simduid, id);
	      cfun->has_simduid_loops = true;
	    }
<<<<<<< HEAD
	  if (src_loop->force_vect)
	    {
	      dest_loop->force_vect = true;
	      cfun->has_force_vect_loops = true;
	    }
	  dest_loop->safelen = src_loop->safelen;
=======
>>>>>>> eba76293

	  /* Recurse.  */
	  copy_loops (id, dest_loop, src_loop);
	}
      src_loop = src_loop->next;
    }
}

/* Call cgraph_redirect_edge_call_stmt_to_callee on all calls in BB */

void
redirect_all_calls (copy_body_data * id, basic_block bb)
{
  gimple_stmt_iterator si;
  for (si = gsi_start_bb (bb); !gsi_end_p (si); gsi_next (&si))
    {
      if (is_gimple_call (gsi_stmt (si)))
	{
	  struct cgraph_edge *edge = cgraph_edge (id->dst_node, gsi_stmt (si));
	  if (edge)
	    cgraph_redirect_edge_call_stmt_to_callee (edge);
	}
    }
}

/* Convert estimated frequencies into counts for NODE, scaling COUNT
   with each bb's frequency. Used when NODE has a 0-weight entry
   but we are about to inline it into a non-zero count call bb.
   See the comments for handle_missing_profiles() in predict.c for
   when this can happen for COMDATs.  */

void
freqs_to_counts (struct cgraph_node *node, gcov_type count)
{
  basic_block bb;
  edge_iterator ei;
  edge e;
  struct function *fn = DECL_STRUCT_FUNCTION (node->decl);

  FOR_ALL_BB_FN(bb, fn)
    {
      bb->count = apply_scale (count,
                               GCOV_COMPUTE_SCALE (bb->frequency, BB_FREQ_MAX));
      FOR_EACH_EDGE (e, ei, bb->succs)
        e->count = apply_probability (e->src->count, e->probability);
    }
}

/* Make a copy of the body of FN so that it can be inserted inline in
   another function.  Walks FN via CFG, returns new fndecl.  */

static tree
copy_cfg_body (copy_body_data * id, gcov_type count, int frequency_scale,
	       basic_block entry_block_map, basic_block exit_block_map,
	       basic_block new_entry)
{
  tree callee_fndecl = id->src_fn;
  /* Original cfun for the callee, doesn't change.  */
  struct function *src_cfun = DECL_STRUCT_FUNCTION (callee_fndecl);
  struct function *cfun_to_copy;
  basic_block bb;
  tree new_fndecl = NULL;
  bool need_debug_cleanup = false;
  gcov_type count_scale;
  int last;
  int incoming_frequency = 0;
  gcov_type incoming_count = 0;

  /* This can happen for COMDAT routines that end up with 0 counts
     despite being called (see the comments for handle_missing_profiles()
     in predict.c as to why). Apply counts to the blocks in the callee
     before inlining, using the guessed edge frequencies, so that we don't
     end up with a 0-count inline body which can confuse downstream
     optimizations such as function splitting.  */
  if (!ENTRY_BLOCK_PTR_FOR_FN (src_cfun)->count && count)
    {
      /* Apply the larger of the call bb count and the total incoming
         call edge count to the callee.  */
      gcov_type in_count = 0;
      struct cgraph_edge *in_edge;
      for (in_edge = id->src_node->callers; in_edge;
           in_edge = in_edge->next_caller)
        in_count += in_edge->count;
      freqs_to_counts (id->src_node, count > in_count ? count : in_count);
    }

  if (ENTRY_BLOCK_PTR_FOR_FN (src_cfun)->count)
    count_scale
        = GCOV_COMPUTE_SCALE (count,
                              ENTRY_BLOCK_PTR_FOR_FN (src_cfun)->count);
  else
    count_scale = REG_BR_PROB_BASE;

  /* Register specific tree functions.  */
  gimple_register_cfg_hooks ();

  /* If we are inlining just region of the function, make sure to connect
     new entry to ENTRY_BLOCK_PTR_FOR_FN (cfun).  Since new entry can be
     part of loop, we must compute frequency and probability of
     ENTRY_BLOCK_PTR_FOR_FN (cfun) based on the frequencies and
     probabilities of edges incoming from nonduplicated region.  */
  if (new_entry)
    {
      edge e;
      edge_iterator ei;

      FOR_EACH_EDGE (e, ei, new_entry->preds)
	if (!e->src->aux)
	  {
	    incoming_frequency += EDGE_FREQUENCY (e);
	    incoming_count += e->count;
	  }
      incoming_count = apply_scale (incoming_count, count_scale);
      incoming_frequency
	= apply_scale ((gcov_type)incoming_frequency, frequency_scale);
      ENTRY_BLOCK_PTR_FOR_FN (cfun)->count = incoming_count;
      ENTRY_BLOCK_PTR_FOR_FN (cfun)->frequency = incoming_frequency;
    }

  /* Must have a CFG here at this point.  */
  gcc_assert (ENTRY_BLOCK_PTR_FOR_FN
	      (DECL_STRUCT_FUNCTION (callee_fndecl)));

  cfun_to_copy = id->src_cfun = DECL_STRUCT_FUNCTION (callee_fndecl);

  ENTRY_BLOCK_PTR_FOR_FN (cfun_to_copy)->aux = entry_block_map;
  EXIT_BLOCK_PTR_FOR_FN (cfun_to_copy)->aux = exit_block_map;
  entry_block_map->aux = ENTRY_BLOCK_PTR_FOR_FN (cfun_to_copy);
  exit_block_map->aux = EXIT_BLOCK_PTR_FOR_FN (cfun_to_copy);

  /* Duplicate any exception-handling regions.  */
  if (cfun->eh)
    id->eh_map = duplicate_eh_regions (cfun_to_copy, NULL, id->eh_lp_nr,
				       remap_decl_1, id);

  /* Use aux pointers to map the original blocks to copy.  */
  FOR_EACH_BB_FN (bb, cfun_to_copy)
    if (!id->blocks_to_copy || bitmap_bit_p (id->blocks_to_copy, bb->index))
      {
	basic_block new_bb = copy_bb (id, bb, frequency_scale, count_scale);
	bb->aux = new_bb;
	new_bb->aux = bb;
	new_bb->loop_father = entry_block_map->loop_father;
      }

  last = last_basic_block_for_fn (cfun);

  /* Now that we've duplicated the blocks, duplicate their edges.  */
  basic_block abnormal_goto_dest = NULL;
  if (id->gimple_call
      && stmt_can_make_abnormal_goto (id->gimple_call))
    {
      gimple_stmt_iterator gsi = gsi_for_stmt (id->gimple_call);

      bb = gimple_bb (id->gimple_call);
      gsi_next (&gsi);
      if (gsi_end_p (gsi))
	abnormal_goto_dest = get_abnormal_succ_dispatcher (bb);
    }
  FOR_ALL_BB_FN (bb, cfun_to_copy)
    if (!id->blocks_to_copy
	|| (bb->index > 0 && bitmap_bit_p (id->blocks_to_copy, bb->index)))
      need_debug_cleanup |= copy_edges_for_bb (bb, count_scale, exit_block_map,
					       abnormal_goto_dest);

  if (new_entry)
    {
      edge e = make_edge (entry_block_map, (basic_block)new_entry->aux, EDGE_FALLTHRU);
      e->probability = REG_BR_PROB_BASE;
      e->count = incoming_count;
    }

  /* Duplicate the loop tree, if available and wanted.  */
  if (loops_for_fn (src_cfun) != NULL
      && current_loops != NULL)
    {
      copy_loops (id, entry_block_map->loop_father,
		  get_loop (src_cfun, 0));
      /* Defer to cfgcleanup to update loop-father fields of basic-blocks.  */
      loops_state_set (LOOPS_NEED_FIXUP);
    }

  /* If the loop tree in the source function needed fixup, mark the
     destination loop tree for fixup, too.  */
  if (loops_for_fn (src_cfun)->state & LOOPS_NEED_FIXUP)
    loops_state_set (LOOPS_NEED_FIXUP);

  if (gimple_in_ssa_p (cfun))
    FOR_ALL_BB_FN (bb, cfun_to_copy)
      if (!id->blocks_to_copy
	  || (bb->index > 0 && bitmap_bit_p (id->blocks_to_copy, bb->index)))
	copy_phis_for_bb (bb, id);

  FOR_ALL_BB_FN (bb, cfun_to_copy)
    if (bb->aux)
      {
	if (need_debug_cleanup
	    && bb->index != ENTRY_BLOCK
	    && bb->index != EXIT_BLOCK)
	  maybe_move_debug_stmts_to_successors (id, (basic_block) bb->aux);
	/* Update call edge destinations.  This can not be done before loop
	   info is updated, because we may split basic blocks.  */
	if (id->transform_call_graph_edges == CB_CGE_DUPLICATE)
	  redirect_all_calls (id, (basic_block)bb->aux);
	((basic_block)bb->aux)->aux = NULL;
	bb->aux = NULL;
      }

  /* Zero out AUX fields of newly created block during EH edge
     insertion. */
  for (; last < last_basic_block_for_fn (cfun); last++)
    {
      if (need_debug_cleanup)
	maybe_move_debug_stmts_to_successors (id,
					      BASIC_BLOCK_FOR_FN (cfun, last));
      BASIC_BLOCK_FOR_FN (cfun, last)->aux = NULL;
      /* Update call edge destinations.  This can not be done before loop
	 info is updated, because we may split basic blocks.  */
      if (id->transform_call_graph_edges == CB_CGE_DUPLICATE)
	redirect_all_calls (id, BASIC_BLOCK_FOR_FN (cfun, last));
    }
  entry_block_map->aux = NULL;
  exit_block_map->aux = NULL;

  if (id->eh_map)
    {
      pointer_map_destroy (id->eh_map);
      id->eh_map = NULL;
    }

  return new_fndecl;
}

/* Copy the debug STMT using ID.  We deal with these statements in a
   special way: if any variable in their VALUE expression wasn't
   remapped yet, we won't remap it, because that would get decl uids
   out of sync, causing codegen differences between -g and -g0.  If
   this arises, we drop the VALUE expression altogether.  */

static void
copy_debug_stmt (gimple stmt, copy_body_data *id)
{
  tree t, *n;
  struct walk_stmt_info wi;

  if (gimple_block (stmt))
    {
      n = (tree *) pointer_map_contains (id->decl_map, gimple_block (stmt));
      gimple_set_block (stmt, n ? *n : id->block);
    }

  /* Remap all the operands in COPY.  */
  memset (&wi, 0, sizeof (wi));
  wi.info = id;

  processing_debug_stmt = 1;

  if (gimple_debug_source_bind_p (stmt))
    t = gimple_debug_source_bind_get_var (stmt);
  else
    t = gimple_debug_bind_get_var (stmt);

  if (TREE_CODE (t) == PARM_DECL && id->debug_map
      && (n = (tree *) pointer_map_contains (id->debug_map, t)))
    {
      gcc_assert (TREE_CODE (*n) == VAR_DECL);
      t = *n;
    }
  else if (TREE_CODE (t) == VAR_DECL
	   && !is_global_var (t)
	   && !pointer_map_contains (id->decl_map, t))
    /* T is a non-localized variable.  */;
  else
    walk_tree (&t, remap_gimple_op_r, &wi, NULL);

  if (gimple_debug_bind_p (stmt))
    {
      gimple_debug_bind_set_var (stmt, t);

      if (gimple_debug_bind_has_value_p (stmt))
	walk_tree (gimple_debug_bind_get_value_ptr (stmt),
		   remap_gimple_op_r, &wi, NULL);

      /* Punt if any decl couldn't be remapped.  */
      if (processing_debug_stmt < 0)
	gimple_debug_bind_reset_value (stmt);
    }
  else if (gimple_debug_source_bind_p (stmt))
    {
      gimple_debug_source_bind_set_var (stmt, t);
      walk_tree (gimple_debug_source_bind_get_value_ptr (stmt),
		 remap_gimple_op_r, &wi, NULL);
      /* When inlining and source bind refers to one of the optimized
	 away parameters, change the source bind into normal debug bind
	 referring to the corresponding DEBUG_EXPR_DECL that should have
	 been bound before the call stmt.  */
      t = gimple_debug_source_bind_get_value (stmt);
      if (t != NULL_TREE
	  && TREE_CODE (t) == PARM_DECL
	  && id->gimple_call)
	{
	  vec<tree, va_gc> **debug_args = decl_debug_args_lookup (id->src_fn);
	  unsigned int i;
	  if (debug_args != NULL)
	    {
	      for (i = 0; i < vec_safe_length (*debug_args); i += 2)
		if ((**debug_args)[i] == DECL_ORIGIN (t)
		    && TREE_CODE ((**debug_args)[i + 1]) == DEBUG_EXPR_DECL)
		  {
		    t = (**debug_args)[i + 1];
		    stmt->subcode = GIMPLE_DEBUG_BIND;
		    gimple_debug_bind_set_value (stmt, t);
		    break;
		  }
	    }
	}      
    }

  processing_debug_stmt = 0;

  update_stmt (stmt);
}

/* Process deferred debug stmts.  In order to give values better odds
   of being successfully remapped, we delay the processing of debug
   stmts until all other stmts that might require remapping are
   processed.  */

static void
copy_debug_stmts (copy_body_data *id)
{
  size_t i;
  gimple stmt;

  if (!id->debug_stmts.exists ())
    return;

  FOR_EACH_VEC_ELT (id->debug_stmts, i, stmt)
    copy_debug_stmt (stmt, id);

  id->debug_stmts.release ();
}

/* Make a copy of the body of SRC_FN so that it can be inserted inline in
   another function.  */

static tree
copy_tree_body (copy_body_data *id)
{
  tree fndecl = id->src_fn;
  tree body = DECL_SAVED_TREE (fndecl);

  walk_tree (&body, copy_tree_body_r, id, NULL);

  return body;
}

/* Make a copy of the body of FN so that it can be inserted inline in
   another function.  */

static tree
copy_body (copy_body_data *id, gcov_type count, int frequency_scale,
	   basic_block entry_block_map, basic_block exit_block_map,
	   basic_block new_entry)
{
  tree fndecl = id->src_fn;
  tree body;

  /* If this body has a CFG, walk CFG and copy.  */
  gcc_assert (ENTRY_BLOCK_PTR_FOR_FN (DECL_STRUCT_FUNCTION (fndecl)));
  body = copy_cfg_body (id, count, frequency_scale, entry_block_map, exit_block_map,
			new_entry);
  copy_debug_stmts (id);

  return body;
}

/* Return true if VALUE is an ADDR_EXPR of an automatic variable
   defined in function FN, or of a data member thereof.  */

static bool
self_inlining_addr_expr (tree value, tree fn)
{
  tree var;

  if (TREE_CODE (value) != ADDR_EXPR)
    return false;

  var = get_base_address (TREE_OPERAND (value, 0));

  return var && auto_var_in_fn_p (var, fn);
}

/* Append to BB a debug annotation that binds VAR to VALUE, inheriting
   lexical block and line number information from base_stmt, if given,
   or from the last stmt of the block otherwise.  */

static gimple
insert_init_debug_bind (copy_body_data *id,
			basic_block bb, tree var, tree value,
			gimple base_stmt)
{
  gimple note;
  gimple_stmt_iterator gsi;
  tree tracked_var;

  if (!gimple_in_ssa_p (id->src_cfun))
    return NULL;

  if (!MAY_HAVE_DEBUG_STMTS)
    return NULL;

  tracked_var = target_for_debug_bind (var);
  if (!tracked_var)
    return NULL;

  if (bb)
    {
      gsi = gsi_last_bb (bb);
      if (!base_stmt && !gsi_end_p (gsi))
	base_stmt = gsi_stmt (gsi);
    }

  note = gimple_build_debug_bind (tracked_var, value, base_stmt);

  if (bb)
    {
      if (!gsi_end_p (gsi))
	gsi_insert_after (&gsi, note, GSI_SAME_STMT);
      else
	gsi_insert_before (&gsi, note, GSI_SAME_STMT);
    }

  return note;
}

static void
insert_init_stmt (copy_body_data *id, basic_block bb, gimple init_stmt)
{
  /* If VAR represents a zero-sized variable, it's possible that the
     assignment statement may result in no gimple statements.  */
  if (init_stmt)
    {
      gimple_stmt_iterator si = gsi_last_bb (bb);

      /* We can end up with init statements that store to a non-register
         from a rhs with a conversion.  Handle that here by forcing the
	 rhs into a temporary.  gimple_regimplify_operands is not
	 prepared to do this for us.  */
      if (!is_gimple_debug (init_stmt)
	  && !is_gimple_reg (gimple_assign_lhs (init_stmt))
	  && is_gimple_reg_type (TREE_TYPE (gimple_assign_lhs (init_stmt)))
	  && gimple_assign_rhs_class (init_stmt) == GIMPLE_UNARY_RHS)
	{
	  tree rhs = build1 (gimple_assign_rhs_code (init_stmt),
			     gimple_expr_type (init_stmt),
			     gimple_assign_rhs1 (init_stmt));
	  rhs = force_gimple_operand_gsi (&si, rhs, true, NULL_TREE, false,
					  GSI_NEW_STMT);
	  gimple_assign_set_rhs_code (init_stmt, TREE_CODE (rhs));
	  gimple_assign_set_rhs1 (init_stmt, rhs);
	}
      gsi_insert_after (&si, init_stmt, GSI_NEW_STMT);
      gimple_regimplify_operands (init_stmt, &si);

      if (!is_gimple_debug (init_stmt) && MAY_HAVE_DEBUG_STMTS)
	{
	  tree def = gimple_assign_lhs (init_stmt);
	  insert_init_debug_bind (id, bb, def, def, init_stmt);
	}
    }
}

/* Initialize parameter P with VALUE.  If needed, produce init statement
   at the end of BB.  When BB is NULL, we return init statement to be
   output later.  */
static gimple
setup_one_parameter (copy_body_data *id, tree p, tree value, tree fn,
		     basic_block bb, tree *vars)
{
  gimple init_stmt = NULL;
  tree var;
  tree rhs = value;
  tree def = (gimple_in_ssa_p (cfun)
	      ? ssa_default_def (id->src_cfun, p) : NULL);

  if (value
      && value != error_mark_node
      && !useless_type_conversion_p (TREE_TYPE (p), TREE_TYPE (value)))
    {
      /* If we can match up types by promotion/demotion do so.  */
      if (fold_convertible_p (TREE_TYPE (p), value))
	rhs = fold_convert (TREE_TYPE (p), value);
      else
	{
	  /* ???  For valid programs we should not end up here.
	     Still if we end up with truly mismatched types here, fall back
	     to using a VIEW_CONVERT_EXPR or a literal zero to not leak invalid
	     GIMPLE to the following passes.  */
	  if (!is_gimple_reg_type (TREE_TYPE (value))
	      || TYPE_SIZE (TREE_TYPE (p)) == TYPE_SIZE (TREE_TYPE (value)))
	    rhs = fold_build1 (VIEW_CONVERT_EXPR, TREE_TYPE (p), value);
	  else
	    rhs = build_zero_cst (TREE_TYPE (p));
	}
    }

  /* Make an equivalent VAR_DECL.  Note that we must NOT remap the type
     here since the type of this decl must be visible to the calling
     function.  */
  var = copy_decl_to_var (p, id);

  /* Declare this new variable.  */
  DECL_CHAIN (var) = *vars;
  *vars = var;

  /* Make gimplifier happy about this variable.  */
  DECL_SEEN_IN_BIND_EXPR_P (var) = 1;

  /* If the parameter is never assigned to, has no SSA_NAMEs created,
     we would not need to create a new variable here at all, if it
     weren't for debug info.  Still, we can just use the argument
     value.  */
  if (TREE_READONLY (p)
      && !TREE_ADDRESSABLE (p)
      && value && !TREE_SIDE_EFFECTS (value)
      && !def)
    {
      /* We may produce non-gimple trees by adding NOPs or introduce
	 invalid sharing when operand is not really constant.
	 It is not big deal to prohibit constant propagation here as
	 we will constant propagate in DOM1 pass anyway.  */
      if (is_gimple_min_invariant (value)
	  && useless_type_conversion_p (TREE_TYPE (p),
						 TREE_TYPE (value))
	  /* We have to be very careful about ADDR_EXPR.  Make sure
	     the base variable isn't a local variable of the inlined
	     function, e.g., when doing recursive inlining, direct or
	     mutually-recursive or whatever, which is why we don't
	     just test whether fn == current_function_decl.  */
	  && ! self_inlining_addr_expr (value, fn))
	{
	  insert_decl_map (id, p, value);
	  insert_debug_decl_map (id, p, var);
	  return insert_init_debug_bind (id, bb, var, value, NULL);
	}
    }

  /* Register the VAR_DECL as the equivalent for the PARM_DECL;
     that way, when the PARM_DECL is encountered, it will be
     automatically replaced by the VAR_DECL.  */
  insert_decl_map (id, p, var);

  /* Even if P was TREE_READONLY, the new VAR should not be.
     In the original code, we would have constructed a
     temporary, and then the function body would have never
     changed the value of P.  However, now, we will be
     constructing VAR directly.  The constructor body may
     change its value multiple times as it is being
     constructed.  Therefore, it must not be TREE_READONLY;
     the back-end assumes that TREE_READONLY variable is
     assigned to only once.  */
  if (TYPE_NEEDS_CONSTRUCTING (TREE_TYPE (p)))
    TREE_READONLY (var) = 0;

  /* If there is no setup required and we are in SSA, take the easy route
     replacing all SSA names representing the function parameter by the
     SSA name passed to function.

     We need to construct map for the variable anyway as it might be used
     in different SSA names when parameter is set in function.

     Do replacement at -O0 for const arguments replaced by constant.
     This is important for builtin_constant_p and other construct requiring
     constant argument to be visible in inlined function body.  */
  if (gimple_in_ssa_p (cfun) && rhs && def && is_gimple_reg (p)
      && (optimize
          || (TREE_READONLY (p)
	      && is_gimple_min_invariant (rhs)))
      && (TREE_CODE (rhs) == SSA_NAME
	  || is_gimple_min_invariant (rhs))
      && !SSA_NAME_OCCURS_IN_ABNORMAL_PHI (def))
    {
      insert_decl_map (id, def, rhs);
      return insert_init_debug_bind (id, bb, var, rhs, NULL);
    }

  /* If the value of argument is never used, don't care about initializing
     it.  */
  if (optimize && gimple_in_ssa_p (cfun) && !def && is_gimple_reg (p))
    {
      gcc_assert (!value || !TREE_SIDE_EFFECTS (value));
      return insert_init_debug_bind (id, bb, var, rhs, NULL);
    }

  /* Initialize this VAR_DECL from the equivalent argument.  Convert
     the argument to the proper type in case it was promoted.  */
  if (value)
    {
      if (rhs == error_mark_node)
	{
	  insert_decl_map (id, p, var);
	  return insert_init_debug_bind (id, bb, var, rhs, NULL);
	}

      STRIP_USELESS_TYPE_CONVERSION (rhs);

      /* If we are in SSA form properly remap the default definition
         or assign to a dummy SSA name if the parameter is unused and
	 we are not optimizing.  */
      if (gimple_in_ssa_p (cfun) && is_gimple_reg (p))
	{
	  if (def)
	    {
	      def = remap_ssa_name (def, id);
	      init_stmt = gimple_build_assign (def, rhs);
	      SSA_NAME_IS_DEFAULT_DEF (def) = 0;
	      set_ssa_default_def (cfun, var, NULL);
	    }
	  else if (!optimize)
	    {
	      def = make_ssa_name (var, NULL);
	      init_stmt = gimple_build_assign (def, rhs);
	    }
	}
      else
        init_stmt = gimple_build_assign (var, rhs);

      if (bb && init_stmt)
        insert_init_stmt (id, bb, init_stmt);
    }
  return init_stmt;
}

/* Generate code to initialize the parameters of the function at the
   top of the stack in ID from the GIMPLE_CALL STMT.  */

static void
initialize_inlined_parameters (copy_body_data *id, gimple stmt,
			       tree fn, basic_block bb)
{
  tree parms;
  size_t i;
  tree p;
  tree vars = NULL_TREE;
  tree static_chain = gimple_call_chain (stmt);

  /* Figure out what the parameters are.  */
  parms = DECL_ARGUMENTS (fn);

  /* Loop through the parameter declarations, replacing each with an
     equivalent VAR_DECL, appropriately initialized.  */
  for (p = parms, i = 0; p; p = DECL_CHAIN (p), i++)
    {
      tree val;
      val = i < gimple_call_num_args (stmt) ? gimple_call_arg (stmt, i) : NULL;
      setup_one_parameter (id, p, val, fn, bb, &vars);
    }
  /* After remapping parameters remap their types.  This has to be done
     in a second loop over all parameters to appropriately remap
     variable sized arrays when the size is specified in a
     parameter following the array.  */
  for (p = parms, i = 0; p; p = DECL_CHAIN (p), i++)
    {
      tree *varp = (tree *) pointer_map_contains (id->decl_map, p);
      if (varp
	  && TREE_CODE (*varp) == VAR_DECL)
	{
	  tree def = (gimple_in_ssa_p (cfun) && is_gimple_reg (p)
		      ? ssa_default_def (id->src_cfun, p) : NULL);
	  tree var = *varp;
	  TREE_TYPE (var) = remap_type (TREE_TYPE (var), id);
	  /* Also remap the default definition if it was remapped
	     to the default definition of the parameter replacement
	     by the parameter setup.  */
	  if (def)
	    {
	      tree *defp = (tree *) pointer_map_contains (id->decl_map, def);
	      if (defp
		  && TREE_CODE (*defp) == SSA_NAME
		  && SSA_NAME_VAR (*defp) == var)
		TREE_TYPE (*defp) = TREE_TYPE (var);
	    }
	}
    }

  /* Initialize the static chain.  */
  p = DECL_STRUCT_FUNCTION (fn)->static_chain_decl;
  gcc_assert (fn != current_function_decl);
  if (p)
    {
      /* No static chain?  Seems like a bug in tree-nested.c.  */
      gcc_assert (static_chain);

      setup_one_parameter (id, p, static_chain, fn, bb, &vars);
    }

  declare_inline_vars (id->block, vars);
}


/* Declare a return variable to replace the RESULT_DECL for the
   function we are calling.  An appropriate DECL_STMT is returned.
   The USE_STMT is filled to contain a use of the declaration to
   indicate the return value of the function.

   RETURN_SLOT, if non-null is place where to store the result.  It
   is set only for CALL_EXPR_RETURN_SLOT_OPT.  MODIFY_DEST, if non-null,
   was the LHS of the MODIFY_EXPR to which this call is the RHS.

   The return value is a (possibly null) value that holds the result
   as seen by the caller.  */

static tree
declare_return_variable (copy_body_data *id, tree return_slot, tree modify_dest,
			 basic_block entry_bb)
{
  tree callee = id->src_fn;
  tree result = DECL_RESULT (callee);
  tree callee_type = TREE_TYPE (result);
  tree caller_type;
  tree var, use;

  /* Handle type-mismatches in the function declaration return type
     vs. the call expression.  */
  if (modify_dest)
    caller_type = TREE_TYPE (modify_dest);
  else
    caller_type = TREE_TYPE (TREE_TYPE (callee));

  /* We don't need to do anything for functions that don't return anything.  */
  if (VOID_TYPE_P (callee_type))
    return NULL_TREE;

  /* If there was a return slot, then the return value is the
     dereferenced address of that object.  */
  if (return_slot)
    {
      /* The front end shouldn't have used both return_slot and
	 a modify expression.  */
      gcc_assert (!modify_dest);
      if (DECL_BY_REFERENCE (result))
	{
	  tree return_slot_addr = build_fold_addr_expr (return_slot);
	  STRIP_USELESS_TYPE_CONVERSION (return_slot_addr);

	  /* We are going to construct *&return_slot and we can't do that
	     for variables believed to be not addressable.

	     FIXME: This check possibly can match, because values returned
	     via return slot optimization are not believed to have address
	     taken by alias analysis.  */
	  gcc_assert (TREE_CODE (return_slot) != SSA_NAME);
	  var = return_slot_addr;
	}
      else
	{
	  var = return_slot;
	  gcc_assert (TREE_CODE (var) != SSA_NAME);
	  if (TREE_ADDRESSABLE (result))
	    mark_addressable (var);
	}
      if ((TREE_CODE (TREE_TYPE (result)) == COMPLEX_TYPE
           || TREE_CODE (TREE_TYPE (result)) == VECTOR_TYPE)
	  && !DECL_GIMPLE_REG_P (result)
	  && DECL_P (var))
	DECL_GIMPLE_REG_P (var) = 0;
      use = NULL;
      goto done;
    }

  /* All types requiring non-trivial constructors should have been handled.  */
  gcc_assert (!TREE_ADDRESSABLE (callee_type));

  /* Attempt to avoid creating a new temporary variable.  */
  if (modify_dest
      && TREE_CODE (modify_dest) != SSA_NAME)
    {
      bool use_it = false;

      /* We can't use MODIFY_DEST if there's type promotion involved.  */
      if (!useless_type_conversion_p (callee_type, caller_type))
	use_it = false;

      /* ??? If we're assigning to a variable sized type, then we must
	 reuse the destination variable, because we've no good way to
	 create variable sized temporaries at this point.  */
      else if (TREE_CODE (TYPE_SIZE_UNIT (caller_type)) != INTEGER_CST)
	use_it = true;

      /* If the callee cannot possibly modify MODIFY_DEST, then we can
	 reuse it as the result of the call directly.  Don't do this if
	 it would promote MODIFY_DEST to addressable.  */
      else if (TREE_ADDRESSABLE (result))
	use_it = false;
      else
	{
	  tree base_m = get_base_address (modify_dest);

	  /* If the base isn't a decl, then it's a pointer, and we don't
	     know where that's going to go.  */
	  if (!DECL_P (base_m))
	    use_it = false;
	  else if (is_global_var (base_m))
	    use_it = false;
	  else if ((TREE_CODE (TREE_TYPE (result)) == COMPLEX_TYPE
		    || TREE_CODE (TREE_TYPE (result)) == VECTOR_TYPE)
		   && !DECL_GIMPLE_REG_P (result)
		   && DECL_GIMPLE_REG_P (base_m))
	    use_it = false;
	  else if (!TREE_ADDRESSABLE (base_m))
	    use_it = true;
	}

      if (use_it)
	{
	  var = modify_dest;
	  use = NULL;
	  goto done;
	}
    }

  gcc_assert (TREE_CODE (TYPE_SIZE_UNIT (callee_type)) == INTEGER_CST);

  var = copy_result_decl_to_var (result, id);
  DECL_SEEN_IN_BIND_EXPR_P (var) = 1;

  /* Do not have the rest of GCC warn about this variable as it should
     not be visible to the user.  */
  TREE_NO_WARNING (var) = 1;

  declare_inline_vars (id->block, var);

  /* Build the use expr.  If the return type of the function was
     promoted, convert it back to the expected type.  */
  use = var;
  if (!useless_type_conversion_p (caller_type, TREE_TYPE (var)))
    {
      /* If we can match up types by promotion/demotion do so.  */
      if (fold_convertible_p (caller_type, var))
	use = fold_convert (caller_type, var);
      else
	{
	  /* ???  For valid programs we should not end up here.
	     Still if we end up with truly mismatched types here, fall back
	     to using a MEM_REF to not leak invalid GIMPLE to the following
	     passes.  */
	  /* Prevent var from being written into SSA form.  */
	  if (TREE_CODE (TREE_TYPE (var)) == VECTOR_TYPE
	      || TREE_CODE (TREE_TYPE (var)) == COMPLEX_TYPE)
	    DECL_GIMPLE_REG_P (var) = false;
	  else if (is_gimple_reg_type (TREE_TYPE (var)))
	    TREE_ADDRESSABLE (var) = true;
	  use = fold_build2 (MEM_REF, caller_type,
			     build_fold_addr_expr (var),
			     build_int_cst (ptr_type_node, 0));
	}
    }

  STRIP_USELESS_TYPE_CONVERSION (use);

  if (DECL_BY_REFERENCE (result))
    {
      TREE_ADDRESSABLE (var) = 1;
      var = build_fold_addr_expr (var);
    }

 done:
  /* Register the VAR_DECL as the equivalent for the RESULT_DECL; that
     way, when the RESULT_DECL is encountered, it will be
     automatically replaced by the VAR_DECL.  

     When returning by reference, ensure that RESULT_DECL remaps to
     gimple_val.  */
  if (DECL_BY_REFERENCE (result)
      && !is_gimple_val (var))
    {
      tree temp = create_tmp_var (TREE_TYPE (result), "retvalptr");
      insert_decl_map (id, result, temp);
      /* When RESULT_DECL is in SSA form, we need to remap and initialize
	 it's default_def SSA_NAME.  */
      if (gimple_in_ssa_p (id->src_cfun)
	  && is_gimple_reg (result))
	{
	  temp = make_ssa_name (temp, NULL);
	  insert_decl_map (id, ssa_default_def (id->src_cfun, result), temp);
	}
      insert_init_stmt (id, entry_bb, gimple_build_assign (temp, var));
    }
  else
    insert_decl_map (id, result, var);

  /* Remember this so we can ignore it in remap_decls.  */
  id->retvar = var;

  return use;
}

/* Callback through walk_tree.  Determine if a DECL_INITIAL makes reference
   to a local label.  */

static tree
has_label_address_in_static_1 (tree *nodep, int *walk_subtrees, void *fnp)
{
  tree node = *nodep;
  tree fn = (tree) fnp;

  if (TREE_CODE (node) == LABEL_DECL && DECL_CONTEXT (node) == fn)
    return node;

  if (TYPE_P (node))
    *walk_subtrees = 0;

  return NULL_TREE;
}

/* Determine if the function can be copied.  If so return NULL.  If
   not return a string describng the reason for failure.  */

static const char *
copy_forbidden (struct function *fun, tree fndecl)
{
  const char *reason = fun->cannot_be_copied_reason;
  tree decl;
  unsigned ix;

  /* Only examine the function once.  */
  if (fun->cannot_be_copied_set)
    return reason;

  /* We cannot copy a function that receives a non-local goto
     because we cannot remap the destination label used in the
     function that is performing the non-local goto.  */
  /* ??? Actually, this should be possible, if we work at it.
     No doubt there's just a handful of places that simply
     assume it doesn't happen and don't substitute properly.  */
  if (fun->has_nonlocal_label)
    {
      reason = G_("function %q+F can never be copied "
		  "because it receives a non-local goto");
      goto fail;
    }

  FOR_EACH_LOCAL_DECL (fun, ix, decl)
    if (TREE_CODE (decl) == VAR_DECL
	&& TREE_STATIC (decl)
	&& !DECL_EXTERNAL (decl)
	&& DECL_INITIAL (decl)
	&& walk_tree_without_duplicates (&DECL_INITIAL (decl),
					 has_label_address_in_static_1,
					 fndecl))
      {
	reason = G_("function %q+F can never be copied because it saves "
		    "address of local label in a static variable");
	goto fail;
      }

 fail:
  fun->cannot_be_copied_reason = reason;
  fun->cannot_be_copied_set = true;
  return reason;
}


static const char *inline_forbidden_reason;

/* A callback for walk_gimple_seq to handle statements.  Returns non-null
   iff a function can not be inlined.  Also sets the reason why. */

static tree
inline_forbidden_p_stmt (gimple_stmt_iterator *gsi, bool *handled_ops_p,
			 struct walk_stmt_info *wip)
{
  tree fn = (tree) wip->info;
  tree t;
  gimple stmt = gsi_stmt (*gsi);

  switch (gimple_code (stmt))
    {
    case GIMPLE_CALL:
      /* Refuse to inline alloca call unless user explicitly forced so as
	 this may change program's memory overhead drastically when the
	 function using alloca is called in loop.  In GCC present in
	 SPEC2000 inlining into schedule_block cause it to require 2GB of
	 RAM instead of 256MB.  Don't do so for alloca calls emitted for
	 VLA objects as those can't cause unbounded growth (they're always
	 wrapped inside stack_save/stack_restore regions.  */
      if (gimple_alloca_call_p (stmt)
	  && !gimple_call_alloca_for_var_p (stmt)
	  && !lookup_attribute ("always_inline", DECL_ATTRIBUTES (fn)))
	{
	  inline_forbidden_reason
	    = G_("function %q+F can never be inlined because it uses "
		 "alloca (override using the always_inline attribute)");
	  *handled_ops_p = true;
	  return fn;
	}

      t = gimple_call_fndecl (stmt);
      if (t == NULL_TREE)
	break;

      /* We cannot inline functions that call setjmp.  */
      if (setjmp_call_p (t))
	{
	  inline_forbidden_reason
	    = G_("function %q+F can never be inlined because it uses setjmp");
	  *handled_ops_p = true;
	  return t;
	}

      if (DECL_BUILT_IN_CLASS (t) == BUILT_IN_NORMAL)
	switch (DECL_FUNCTION_CODE (t))
	  {
	    /* We cannot inline functions that take a variable number of
	       arguments.  */
	  case BUILT_IN_VA_START:
	  case BUILT_IN_NEXT_ARG:
	  case BUILT_IN_VA_END:
	    inline_forbidden_reason
	      = G_("function %q+F can never be inlined because it "
		   "uses variable argument lists");
	    *handled_ops_p = true;
	    return t;

	  case BUILT_IN_LONGJMP:
	    /* We can't inline functions that call __builtin_longjmp at
	       all.  The non-local goto machinery really requires the
	       destination be in a different function.  If we allow the
	       function calling __builtin_longjmp to be inlined into the
	       function calling __builtin_setjmp, Things will Go Awry.  */
	    inline_forbidden_reason
	      = G_("function %q+F can never be inlined because "
		   "it uses setjmp-longjmp exception handling");
	    *handled_ops_p = true;
	    return t;

	  case BUILT_IN_NONLOCAL_GOTO:
	    /* Similarly.  */
	    inline_forbidden_reason
	      = G_("function %q+F can never be inlined because "
		   "it uses non-local goto");
	    *handled_ops_p = true;
	    return t;

	  case BUILT_IN_RETURN:
	  case BUILT_IN_APPLY_ARGS:
	    /* If a __builtin_apply_args caller would be inlined,
	       it would be saving arguments of the function it has
	       been inlined into.  Similarly __builtin_return would
	       return from the function the inline has been inlined into.  */
	    inline_forbidden_reason
	      = G_("function %q+F can never be inlined because "
		   "it uses __builtin_return or __builtin_apply_args");
	    *handled_ops_p = true;
	    return t;

	  default:
	    break;
	  }
      break;

    case GIMPLE_GOTO:
      t = gimple_goto_dest (stmt);

      /* We will not inline a function which uses computed goto.  The
	 addresses of its local labels, which may be tucked into
	 global storage, are of course not constant across
	 instantiations, which causes unexpected behavior.  */
      if (TREE_CODE (t) != LABEL_DECL)
	{
	  inline_forbidden_reason
	    = G_("function %q+F can never be inlined "
		 "because it contains a computed goto");
	  *handled_ops_p = true;
	  return t;
	}
      break;

    default:
      break;
    }

  *handled_ops_p = false;
  return NULL_TREE;
}

/* Return true if FNDECL is a function that cannot be inlined into
   another one.  */

static bool
inline_forbidden_p (tree fndecl)
{
  struct function *fun = DECL_STRUCT_FUNCTION (fndecl);
  struct walk_stmt_info wi;
  struct pointer_set_t *visited_nodes;
  basic_block bb;
  bool forbidden_p = false;

  /* First check for shared reasons not to copy the code.  */
  inline_forbidden_reason = copy_forbidden (fun, fndecl);
  if (inline_forbidden_reason != NULL)
    return true;

  /* Next, walk the statements of the function looking for
     constraucts we can't handle, or are non-optimal for inlining.  */
  visited_nodes = pointer_set_create ();
  memset (&wi, 0, sizeof (wi));
  wi.info = (void *) fndecl;
  wi.pset = visited_nodes;

  FOR_EACH_BB_FN (bb, fun)
    {
      gimple ret;
      gimple_seq seq = bb_seq (bb);
      ret = walk_gimple_seq (seq, inline_forbidden_p_stmt, NULL, &wi);
      forbidden_p = (ret != NULL);
      if (forbidden_p)
	break;
    }

  pointer_set_destroy (visited_nodes);
  return forbidden_p;
}

/* Return false if the function FNDECL cannot be inlined on account of its
   attributes, true otherwise.  */
static bool
function_attribute_inlinable_p (const_tree fndecl)
{
  if (targetm.attribute_table)
    {
      const_tree a;

      for (a = DECL_ATTRIBUTES (fndecl); a; a = TREE_CHAIN (a))
	{
	  const_tree name = TREE_PURPOSE (a);
	  int i;

	  for (i = 0; targetm.attribute_table[i].name != NULL; i++)
	    if (is_attribute_p (targetm.attribute_table[i].name, name))
	      return targetm.function_attribute_inlinable_p (fndecl);
	}
    }

  return true;
}

/* Returns nonzero if FN is a function that does not have any
   fundamental inline blocking properties.  */

bool
tree_inlinable_function_p (tree fn)
{
  bool inlinable = true;
  bool do_warning;
  tree always_inline;

  /* If we've already decided this function shouldn't be inlined,
     there's no need to check again.  */
  if (DECL_UNINLINABLE (fn))
    return false;

  /* We only warn for functions declared `inline' by the user.  */
  do_warning = (warn_inline
		&& DECL_DECLARED_INLINE_P (fn)
		&& !DECL_NO_INLINE_WARNING_P (fn)
		&& !DECL_IN_SYSTEM_HEADER (fn));

  always_inline = lookup_attribute ("always_inline", DECL_ATTRIBUTES (fn));

  if (flag_no_inline
      && always_inline == NULL)
    {
      if (do_warning)
        warning (OPT_Winline, "function %q+F can never be inlined because it "
                 "is suppressed using -fno-inline", fn);
      inlinable = false;
    }

  else if (!function_attribute_inlinable_p (fn))
    {
      if (do_warning)
        warning (OPT_Winline, "function %q+F can never be inlined because it "
                 "uses attributes conflicting with inlining", fn);
      inlinable = false;
    }

  else if (inline_forbidden_p (fn))
    {
      /* See if we should warn about uninlinable functions.  Previously,
	 some of these warnings would be issued while trying to expand
	 the function inline, but that would cause multiple warnings
	 about functions that would for example call alloca.  But since
	 this a property of the function, just one warning is enough.
	 As a bonus we can now give more details about the reason why a
	 function is not inlinable.  */
      if (always_inline)
	error (inline_forbidden_reason, fn);
      else if (do_warning)
	warning (OPT_Winline, inline_forbidden_reason, fn);

      inlinable = false;
    }

  /* Squirrel away the result so that we don't have to check again.  */
  DECL_UNINLINABLE (fn) = !inlinable;

  return inlinable;
}

/* Estimate the cost of a memory move.  Use machine dependent
   word size and take possible memcpy call into account.  */

int
estimate_move_cost (tree type)
{
  HOST_WIDE_INT size;

  gcc_assert (!VOID_TYPE_P (type));

  if (TREE_CODE (type) == VECTOR_TYPE)
    {
      enum machine_mode inner = TYPE_MODE (TREE_TYPE (type));
      enum machine_mode simd
	= targetm.vectorize.preferred_simd_mode (inner);
      int simd_mode_size = GET_MODE_SIZE (simd);
      return ((GET_MODE_SIZE (TYPE_MODE (type)) + simd_mode_size - 1)
	      / simd_mode_size);
    }

  size = int_size_in_bytes (type);

  if (size < 0 || size > MOVE_MAX_PIECES * MOVE_RATIO (!optimize_size))
    /* Cost of a memcpy call, 3 arguments and the call.  */
    return 4;
  else
    return ((size + MOVE_MAX_PIECES - 1) / MOVE_MAX_PIECES);
}

/* Returns cost of operation CODE, according to WEIGHTS  */

static int
estimate_operator_cost (enum tree_code code, eni_weights *weights,
			tree op1 ATTRIBUTE_UNUSED, tree op2)
{
  switch (code)
    {
    /* These are "free" conversions, or their presumed cost
       is folded into other operations.  */
    case RANGE_EXPR:
    CASE_CONVERT:
    case COMPLEX_EXPR:
    case PAREN_EXPR:
    case VIEW_CONVERT_EXPR:
      return 0;

    /* Assign cost of 1 to usual operations.
       ??? We may consider mapping RTL costs to this.  */
    case COND_EXPR:
    case VEC_COND_EXPR:
    case VEC_PERM_EXPR:

    case PLUS_EXPR:
    case POINTER_PLUS_EXPR:
    case MINUS_EXPR:
    case MULT_EXPR:
    case MULT_HIGHPART_EXPR:
    case FMA_EXPR:

    case ADDR_SPACE_CONVERT_EXPR:
    case FIXED_CONVERT_EXPR:
    case FIX_TRUNC_EXPR:

    case NEGATE_EXPR:
    case FLOAT_EXPR:
    case MIN_EXPR:
    case MAX_EXPR:
    case ABS_EXPR:

    case LSHIFT_EXPR:
    case RSHIFT_EXPR:
    case LROTATE_EXPR:
    case RROTATE_EXPR:
    case VEC_LSHIFT_EXPR:
    case VEC_RSHIFT_EXPR:

    case BIT_IOR_EXPR:
    case BIT_XOR_EXPR:
    case BIT_AND_EXPR:
    case BIT_NOT_EXPR:

    case TRUTH_ANDIF_EXPR:
    case TRUTH_ORIF_EXPR:
    case TRUTH_AND_EXPR:
    case TRUTH_OR_EXPR:
    case TRUTH_XOR_EXPR:
    case TRUTH_NOT_EXPR:

    case LT_EXPR:
    case LE_EXPR:
    case GT_EXPR:
    case GE_EXPR:
    case EQ_EXPR:
    case NE_EXPR:
    case ORDERED_EXPR:
    case UNORDERED_EXPR:

    case UNLT_EXPR:
    case UNLE_EXPR:
    case UNGT_EXPR:
    case UNGE_EXPR:
    case UNEQ_EXPR:
    case LTGT_EXPR:

    case CONJ_EXPR:

    case PREDECREMENT_EXPR:
    case PREINCREMENT_EXPR:
    case POSTDECREMENT_EXPR:
    case POSTINCREMENT_EXPR:

    case REALIGN_LOAD_EXPR:

    case REDUC_MAX_EXPR:
    case REDUC_MIN_EXPR:
    case REDUC_PLUS_EXPR:
    case WIDEN_SUM_EXPR:
    case WIDEN_MULT_EXPR:
    case DOT_PROD_EXPR:
    case WIDEN_MULT_PLUS_EXPR:
    case WIDEN_MULT_MINUS_EXPR:
    case WIDEN_LSHIFT_EXPR:

    case VEC_WIDEN_MULT_HI_EXPR:
    case VEC_WIDEN_MULT_LO_EXPR:
    case VEC_WIDEN_MULT_EVEN_EXPR:
    case VEC_WIDEN_MULT_ODD_EXPR:
    case VEC_UNPACK_HI_EXPR:
    case VEC_UNPACK_LO_EXPR:
    case VEC_UNPACK_FLOAT_HI_EXPR:
    case VEC_UNPACK_FLOAT_LO_EXPR:
    case VEC_PACK_TRUNC_EXPR:
    case VEC_PACK_SAT_EXPR:
    case VEC_PACK_FIX_TRUNC_EXPR:
    case VEC_WIDEN_LSHIFT_HI_EXPR:
    case VEC_WIDEN_LSHIFT_LO_EXPR:

      return 1;

    /* Few special cases of expensive operations.  This is useful
       to avoid inlining on functions having too many of these.  */
    case TRUNC_DIV_EXPR:
    case CEIL_DIV_EXPR:
    case FLOOR_DIV_EXPR:
    case ROUND_DIV_EXPR:
    case EXACT_DIV_EXPR:
    case TRUNC_MOD_EXPR:
    case CEIL_MOD_EXPR:
    case FLOOR_MOD_EXPR:
    case ROUND_MOD_EXPR:
    case RDIV_EXPR:
      if (TREE_CODE (op2) != INTEGER_CST)
        return weights->div_mod_cost;
      return 1;

    default:
      /* We expect a copy assignment with no operator.  */
      gcc_assert (get_gimple_rhs_class (code) == GIMPLE_SINGLE_RHS);
      return 0;
    }
}


/* Estimate number of instructions that will be created by expanding
   the statements in the statement sequence STMTS.
   WEIGHTS contains weights attributed to various constructs.  */

static
int estimate_num_insns_seq (gimple_seq stmts, eni_weights *weights)
{
  int cost;
  gimple_stmt_iterator gsi;

  cost = 0;
  for (gsi = gsi_start (stmts); !gsi_end_p (gsi); gsi_next (&gsi))
    cost += estimate_num_insns (gsi_stmt (gsi), weights);

  return cost;
}


/* Estimate number of instructions that will be created by expanding STMT.
   WEIGHTS contains weights attributed to various constructs.  */

int
estimate_num_insns (gimple stmt, eni_weights *weights)
{
  unsigned cost, i;
  enum gimple_code code = gimple_code (stmt);
  tree lhs;
  tree rhs;

  switch (code)
    {
    case GIMPLE_ASSIGN:
      /* Try to estimate the cost of assignments.  We have three cases to
	 deal with:
	 1) Simple assignments to registers;
	 2) Stores to things that must live in memory.  This includes
	    "normal" stores to scalars, but also assignments of large
	    structures, or constructors of big arrays;

	 Let us look at the first two cases, assuming we have "a = b + C":
	 <GIMPLE_ASSIGN <var_decl "a">
	        <plus_expr <var_decl "b"> <constant C>>
	 If "a" is a GIMPLE register, the assignment to it is free on almost
	 any target, because "a" usually ends up in a real register.  Hence
	 the only cost of this expression comes from the PLUS_EXPR, and we
	 can ignore the GIMPLE_ASSIGN.
	 If "a" is not a GIMPLE register, the assignment to "a" will most
	 likely be a real store, so the cost of the GIMPLE_ASSIGN is the cost
	 of moving something into "a", which we compute using the function
	 estimate_move_cost.  */
      if (gimple_clobber_p (stmt))
	return 0;	/* ={v} {CLOBBER} stmt expands to nothing.  */

      lhs = gimple_assign_lhs (stmt);
      rhs = gimple_assign_rhs1 (stmt);

      cost = 0;

      /* Account for the cost of moving to / from memory.  */
      if (gimple_store_p (stmt))
	cost += estimate_move_cost (TREE_TYPE (lhs));
      if (gimple_assign_load_p (stmt))
	cost += estimate_move_cost (TREE_TYPE (rhs));

      cost += estimate_operator_cost (gimple_assign_rhs_code (stmt), weights,
      				      gimple_assign_rhs1 (stmt),
				      get_gimple_rhs_class (gimple_assign_rhs_code (stmt))
				      == GIMPLE_BINARY_RHS
				      ? gimple_assign_rhs2 (stmt) : NULL);
      break;

    case GIMPLE_COND:
      cost = 1 + estimate_operator_cost (gimple_cond_code (stmt), weights,
      				         gimple_op (stmt, 0),
				         gimple_op (stmt, 1));
      break;

    case GIMPLE_SWITCH:
      /* Take into account cost of the switch + guess 2 conditional jumps for
         each case label.

	 TODO: once the switch expansion logic is sufficiently separated, we can
	 do better job on estimating cost of the switch.  */
      if (weights->time_based)
        cost = floor_log2 (gimple_switch_num_labels (stmt)) * 2;
      else
        cost = gimple_switch_num_labels (stmt) * 2;
      break;

    case GIMPLE_CALL:
      {
	tree decl;

	if (gimple_call_internal_p (stmt))
	  return 0;
	else if ((decl = gimple_call_fndecl (stmt))
		 && DECL_BUILT_IN (decl))
	  {
	    /* Do not special case builtins where we see the body.
	       This just confuse inliner.  */
	    struct cgraph_node *node;
	    if (!(node = cgraph_get_node (decl))
		|| node->definition)
	      ;
	    /* For buitins that are likely expanded to nothing or
	       inlined do not account operand costs.  */
	    else if (is_simple_builtin (decl))
	      return 0;
	    else if (is_inexpensive_builtin (decl))
	      return weights->target_builtin_call_cost;
	    else if (DECL_BUILT_IN_CLASS (decl) == BUILT_IN_NORMAL)
	      {
		/* We canonicalize x * x to pow (x, 2.0) with -ffast-math, so
		   specialize the cheap expansion we do here.
		   ???  This asks for a more general solution.  */
		switch (DECL_FUNCTION_CODE (decl))
		  {
		    case BUILT_IN_POW:
		    case BUILT_IN_POWF:
		    case BUILT_IN_POWL:
		      if (TREE_CODE (gimple_call_arg (stmt, 1)) == REAL_CST
			  && REAL_VALUES_EQUAL
			  (TREE_REAL_CST (gimple_call_arg (stmt, 1)), dconst2))
			return estimate_operator_cost
			    (MULT_EXPR, weights, gimple_call_arg (stmt, 0),
			     gimple_call_arg (stmt, 0));
		      break;

		    default:
		      break;
		  }
	      }
	  }

	cost = decl ? weights->call_cost : weights->indirect_call_cost;
	if (gimple_call_lhs (stmt))
	  cost += estimate_move_cost (TREE_TYPE (gimple_call_lhs (stmt)));
	for (i = 0; i < gimple_call_num_args (stmt); i++)
	  {
	    tree arg = gimple_call_arg (stmt, i);
	    cost += estimate_move_cost (TREE_TYPE (arg));
	  }
	break;
      }

    case GIMPLE_RETURN:
      return weights->return_cost;

    case GIMPLE_GOTO:
    case GIMPLE_LABEL:
    case GIMPLE_NOP:
    case GIMPLE_PHI:
    case GIMPLE_PREDICT:
    case GIMPLE_DEBUG:
      return 0;

    case GIMPLE_ASM:
      {
	int count = asm_str_count (gimple_asm_string (stmt));
	/* 1000 means infinity. This avoids overflows later
	   with very long asm statements.  */
	if (count > 1000)
	  count = 1000;
	return count;
      }

    case GIMPLE_RESX:
      /* This is either going to be an external function call with one
	 argument, or two register copy statements plus a goto.  */
      return 2;

    case GIMPLE_EH_DISPATCH:
      /* ??? This is going to turn into a switch statement.  Ideally
	 we'd have a look at the eh region and estimate the number of
	 edges involved.  */
      return 10;

    case GIMPLE_BIND:
      return estimate_num_insns_seq (gimple_bind_body (stmt), weights);

    case GIMPLE_EH_FILTER:
      return estimate_num_insns_seq (gimple_eh_filter_failure (stmt), weights);

    case GIMPLE_CATCH:
      return estimate_num_insns_seq (gimple_catch_handler (stmt), weights);

    case GIMPLE_TRY:
      return (estimate_num_insns_seq (gimple_try_eval (stmt), weights)
              + estimate_num_insns_seq (gimple_try_cleanup (stmt), weights));

    /* OpenMP directives are generally very expensive.  */

    case GIMPLE_OMP_RETURN:
    case GIMPLE_OMP_SECTIONS_SWITCH:
    case GIMPLE_OMP_ATOMIC_STORE:
    case GIMPLE_OMP_CONTINUE:
      /* ...except these, which are cheap.  */
      return 0;

    case GIMPLE_OMP_ATOMIC_LOAD:
      return weights->omp_cost;

    case GIMPLE_OMP_FOR:
      return (weights->omp_cost
              + estimate_num_insns_seq (gimple_omp_body (stmt), weights)
              + estimate_num_insns_seq (gimple_omp_for_pre_body (stmt), weights));

    case GIMPLE_OMP_PARALLEL:
    case GIMPLE_OMP_TASK:
    case GIMPLE_OMP_CRITICAL:
    case GIMPLE_OMP_MASTER:
    case GIMPLE_OMP_TASKGROUP:
    case GIMPLE_OMP_ORDERED:
    case GIMPLE_OMP_SECTION:
    case GIMPLE_OMP_SECTIONS:
    case GIMPLE_OMP_SINGLE:
    case GIMPLE_OMP_TARGET:
    case GIMPLE_OMP_TEAMS:
      return (weights->omp_cost
              + estimate_num_insns_seq (gimple_omp_body (stmt), weights));

    case GIMPLE_TRANSACTION:
      return (weights->tm_cost
	      + estimate_num_insns_seq (gimple_transaction_body (stmt),
					weights));

    default:
      gcc_unreachable ();
    }

  return cost;
}

/* Estimate number of instructions that will be created by expanding
   function FNDECL.  WEIGHTS contains weights attributed to various
   constructs.  */

int
estimate_num_insns_fn (tree fndecl, eni_weights *weights)
{
  struct function *my_function = DECL_STRUCT_FUNCTION (fndecl);
  gimple_stmt_iterator bsi;
  basic_block bb;
  int n = 0;

  gcc_assert (my_function && my_function->cfg);
  FOR_EACH_BB_FN (bb, my_function)
    {
      for (bsi = gsi_start_bb (bb); !gsi_end_p (bsi); gsi_next (&bsi))
	n += estimate_num_insns (gsi_stmt (bsi), weights);
    }

  return n;
}


/* Initializes weights used by estimate_num_insns.  */

void
init_inline_once (void)
{
  eni_size_weights.call_cost = 1;
  eni_size_weights.indirect_call_cost = 3;
  eni_size_weights.target_builtin_call_cost = 1;
  eni_size_weights.div_mod_cost = 1;
  eni_size_weights.omp_cost = 40;
  eni_size_weights.tm_cost = 10;
  eni_size_weights.time_based = false;
  eni_size_weights.return_cost = 1;

  /* Estimating time for call is difficult, since we have no idea what the
     called function does.  In the current uses of eni_time_weights,
     underestimating the cost does less harm than overestimating it, so
     we choose a rather small value here.  */
  eni_time_weights.call_cost = 10;
  eni_time_weights.indirect_call_cost = 15;
  eni_time_weights.target_builtin_call_cost = 1;
  eni_time_weights.div_mod_cost = 10;
  eni_time_weights.omp_cost = 40;
  eni_time_weights.tm_cost = 40;
  eni_time_weights.time_based = true;
  eni_time_weights.return_cost = 2;
}

/* Estimate the number of instructions in a gimple_seq. */

int
count_insns_seq (gimple_seq seq, eni_weights *weights)
{
  gimple_stmt_iterator gsi;
  int n = 0;
  for (gsi = gsi_start (seq); !gsi_end_p (gsi); gsi_next (&gsi))
    n += estimate_num_insns (gsi_stmt (gsi), weights);

  return n;
}


/* Install new lexical TREE_BLOCK underneath 'current_block'.  */

static void
prepend_lexical_block (tree current_block, tree new_block)
{
  BLOCK_CHAIN (new_block) = BLOCK_SUBBLOCKS (current_block);
  BLOCK_SUBBLOCKS (current_block) = new_block;
  BLOCK_SUPERCONTEXT (new_block) = current_block;
}

/* Add local variables from CALLEE to CALLER.  */

static inline void
add_local_variables (struct function *callee, struct function *caller,
		     copy_body_data *id)
{
  tree var;
  unsigned ix;

  FOR_EACH_LOCAL_DECL (callee, ix, var)
    if (!can_be_nonlocal (var, id))
      {
        tree new_var = remap_decl (var, id);

        /* Remap debug-expressions.  */
	if (TREE_CODE (new_var) == VAR_DECL
	    && DECL_HAS_DEBUG_EXPR_P (var)
	    && new_var != var)
	  {
	    tree tem = DECL_DEBUG_EXPR (var);
	    bool old_regimplify = id->regimplify;
	    id->remapping_type_depth++;
	    walk_tree (&tem, copy_tree_body_r, id, NULL);
	    id->remapping_type_depth--;
	    id->regimplify = old_regimplify;
	    SET_DECL_DEBUG_EXPR (new_var, tem);
	    DECL_HAS_DEBUG_EXPR_P (new_var) = 1;
	  }
	add_local_decl (caller, new_var);
      }
}

/* If STMT is a GIMPLE_CALL, replace it with its inline expansion.  */

static bool
expand_call_inline (basic_block bb, gimple stmt, copy_body_data *id)
{
  tree use_retvar;
  tree fn;
  struct pointer_map_t *st, *dst;
  tree return_slot;
  tree modify_dest;
  location_t saved_location;
  struct cgraph_edge *cg_edge;
  cgraph_inline_failed_t reason;
  basic_block return_block;
  edge e;
  gimple_stmt_iterator gsi, stmt_gsi;
  bool successfully_inlined = FALSE;
  bool purge_dead_abnormal_edges;

  /* Set input_location here so we get the right instantiation context
     if we call instantiate_decl from inlinable_function_p.  */
  /* FIXME: instantiate_decl isn't called by inlinable_function_p.  */
  saved_location = input_location;
  input_location = gimple_location (stmt);

  /* From here on, we're only interested in CALL_EXPRs.  */
  if (gimple_code (stmt) != GIMPLE_CALL)
    goto egress;

  cg_edge = cgraph_edge (id->dst_node, stmt);
  gcc_checking_assert (cg_edge);
  /* First, see if we can figure out what function is being called.
     If we cannot, then there is no hope of inlining the function.  */
  if (cg_edge->indirect_unknown_callee)
    goto egress;
  fn = cg_edge->callee->decl;
  gcc_checking_assert (fn);

  /* If FN is a declaration of a function in a nested scope that was
     globally declared inline, we don't set its DECL_INITIAL.
     However, we can't blindly follow DECL_ABSTRACT_ORIGIN because the
     C++ front-end uses it for cdtors to refer to their internal
     declarations, that are not real functions.  Fortunately those
     don't have trees to be saved, so we can tell by checking their
     gimple_body.  */
  if (!DECL_INITIAL (fn)
      && DECL_ABSTRACT_ORIGIN (fn)
      && gimple_has_body_p (DECL_ABSTRACT_ORIGIN (fn)))
    fn = DECL_ABSTRACT_ORIGIN (fn);

  /* Don't try to inline functions that are not well-suited to inlining.  */
  if (cg_edge->inline_failed)
    {
      reason = cg_edge->inline_failed;
      /* If this call was originally indirect, we do not want to emit any
	 inlining related warnings or sorry messages because there are no
	 guarantees regarding those.  */
      if (cg_edge->indirect_inlining_edge)
	goto egress;

      if (lookup_attribute ("always_inline", DECL_ATTRIBUTES (fn))
          /* For extern inline functions that get redefined we always
	     silently ignored always_inline flag. Better behaviour would
	     be to be able to keep both bodies and use extern inline body
	     for inlining, but we can't do that because frontends overwrite
	     the body.  */
	  && !cg_edge->callee->local.redefined_extern_inline
	  /* During early inline pass, report only when optimization is
	     not turned on.  */
	  && (cgraph_global_info_ready
	      || !optimize
	      || cgraph_inline_failed_type (reason) == CIF_FINAL_ERROR)
	  /* PR 20090218-1_0.c. Body can be provided by another module. */
	  && (reason != CIF_BODY_NOT_AVAILABLE || !flag_generate_lto))
	{
	  error ("inlining failed in call to always_inline %q+F: %s", fn,
		 cgraph_inline_failed_string (reason));
	  error ("called from here");
	}
      else if (warn_inline
	       && DECL_DECLARED_INLINE_P (fn)
	       && !DECL_NO_INLINE_WARNING_P (fn)
	       && !DECL_IN_SYSTEM_HEADER (fn)
	       && reason != CIF_UNSPECIFIED
	       && !lookup_attribute ("noinline", DECL_ATTRIBUTES (fn))
	       /* Do not warn about not inlined recursive calls.  */
	       && !cgraph_edge_recursive_p (cg_edge)
	       /* Avoid warnings during early inline pass. */
	       && cgraph_global_info_ready)
	{
	  warning (OPT_Winline, "inlining failed in call to %q+F: %s",
		   fn, _(cgraph_inline_failed_string (reason)));
	  warning (OPT_Winline, "called from here");
	}
      goto egress;
    }
  fn = cg_edge->callee->decl;
  cgraph_get_body (cg_edge->callee);

#ifdef ENABLE_CHECKING
  if (cg_edge->callee->decl != id->dst_node->decl)
    verify_cgraph_node (cg_edge->callee);
#endif

  /* We will be inlining this callee.  */
  id->eh_lp_nr = lookup_stmt_eh_lp (stmt);

  /* Update the callers EH personality.  */
  if (DECL_FUNCTION_PERSONALITY (cg_edge->callee->decl))
    DECL_FUNCTION_PERSONALITY (cg_edge->caller->decl)
      = DECL_FUNCTION_PERSONALITY (cg_edge->callee->decl);

  /* Split the block holding the GIMPLE_CALL.  */
  e = split_block (bb, stmt);
  bb = e->src;
  return_block = e->dest;
  remove_edge (e);

  /* split_block splits after the statement; work around this by
     moving the call into the second block manually.  Not pretty,
     but seems easier than doing the CFG manipulation by hand
     when the GIMPLE_CALL is in the last statement of BB.  */
  stmt_gsi = gsi_last_bb (bb);
  gsi_remove (&stmt_gsi, false);

  /* If the GIMPLE_CALL was in the last statement of BB, it may have
     been the source of abnormal edges.  In this case, schedule
     the removal of dead abnormal edges.  */
  gsi = gsi_start_bb (return_block);
  if (gsi_end_p (gsi))
    {
      gsi_insert_after (&gsi, stmt, GSI_NEW_STMT);
      purge_dead_abnormal_edges = true;
    }
  else
    {
      gsi_insert_before (&gsi, stmt, GSI_NEW_STMT);
      purge_dead_abnormal_edges = false;
    }

  stmt_gsi = gsi_start_bb (return_block);

  /* Build a block containing code to initialize the arguments, the
     actual inline expansion of the body, and a label for the return
     statements within the function to jump to.  The type of the
     statement expression is the return type of the function call.
     ???  If the call does not have an associated block then we will
     remap all callee blocks to NULL, effectively dropping most of
     its debug information.  This should only happen for calls to
     artificial decls inserted by the compiler itself.  We need to
     either link the inlined blocks into the caller block tree or
     not refer to them in any way to not break GC for locations.  */
  if (gimple_block (stmt))
    {
      id->block = make_node (BLOCK);
      BLOCK_ABSTRACT_ORIGIN (id->block) = fn;
      BLOCK_SOURCE_LOCATION (id->block) = LOCATION_LOCUS (input_location);
      prepend_lexical_block (gimple_block (stmt), id->block);
    }

  /* Local declarations will be replaced by their equivalents in this
     map.  */
  st = id->decl_map;
  id->decl_map = pointer_map_create ();
  dst = id->debug_map;
  id->debug_map = NULL;

  /* Record the function we are about to inline.  */
  id->src_fn = fn;
  id->src_node = cg_edge->callee;
  id->src_cfun = DECL_STRUCT_FUNCTION (fn);
  id->gimple_call = stmt;

  gcc_assert (!id->src_cfun->after_inlining);

  id->entry_bb = bb;
  if (lookup_attribute ("cold", DECL_ATTRIBUTES (fn)))
    {
      gimple_stmt_iterator si = gsi_last_bb (bb);
      gsi_insert_after (&si, gimple_build_predict (PRED_COLD_FUNCTION,
      						   NOT_TAKEN),
			GSI_NEW_STMT);
    }
  initialize_inlined_parameters (id, stmt, fn, bb);

  if (DECL_INITIAL (fn))
    {
      if (gimple_block (stmt))
	{
	  tree *var;

	  prepend_lexical_block (id->block,
				 remap_blocks (DECL_INITIAL (fn), id));
	  gcc_checking_assert (BLOCK_SUBBLOCKS (id->block)
			       && (BLOCK_CHAIN (BLOCK_SUBBLOCKS (id->block))
				   == NULL_TREE));
	  /* Move vars for PARM_DECLs from DECL_INITIAL block to id->block,
	     otherwise for DWARF DW_TAG_formal_parameter will not be children of
	     DW_TAG_inlined_subroutine, but of a DW_TAG_lexical_block
	     under it.  The parameters can be then evaluated in the debugger,
	     but don't show in backtraces.  */
	  for (var = &BLOCK_VARS (BLOCK_SUBBLOCKS (id->block)); *var; )
	    if (TREE_CODE (DECL_ORIGIN (*var)) == PARM_DECL)
	      {
		tree v = *var;
		*var = TREE_CHAIN (v);
		TREE_CHAIN (v) = BLOCK_VARS (id->block);
		BLOCK_VARS (id->block) = v;
	      }
	    else
	      var = &TREE_CHAIN (*var);
	}
      else
	remap_blocks_to_null (DECL_INITIAL (fn), id);
    }

  /* Return statements in the function body will be replaced by jumps
     to the RET_LABEL.  */
  gcc_assert (DECL_INITIAL (fn));
  gcc_assert (TREE_CODE (DECL_INITIAL (fn)) == BLOCK);

  /* Find the LHS to which the result of this call is assigned.  */
  return_slot = NULL;
  if (gimple_call_lhs (stmt))
    {
      modify_dest = gimple_call_lhs (stmt);

      /* The function which we are inlining might not return a value,
	 in which case we should issue a warning that the function
	 does not return a value.  In that case the optimizers will
	 see that the variable to which the value is assigned was not
	 initialized.  We do not want to issue a warning about that
	 uninitialized variable.  */
      if (DECL_P (modify_dest))
	TREE_NO_WARNING (modify_dest) = 1;

      if (gimple_call_return_slot_opt_p (stmt))
	{
	  return_slot = modify_dest;
	  modify_dest = NULL;
	}
    }
  else
    modify_dest = NULL;

  /* If we are inlining a call to the C++ operator new, we don't want
     to use type based alias analysis on the return value.  Otherwise
     we may get confused if the compiler sees that the inlined new
     function returns a pointer which was just deleted.  See bug
     33407.  */
  if (DECL_IS_OPERATOR_NEW (fn))
    {
      return_slot = NULL;
      modify_dest = NULL;
    }

  /* Declare the return variable for the function.  */
  use_retvar = declare_return_variable (id, return_slot, modify_dest, bb);

  /* Add local vars in this inlined callee to caller.  */
  add_local_variables (id->src_cfun, cfun, id);

  if (dump_file && (dump_flags & TDF_DETAILS))
    {
      fprintf (dump_file, "Inlining ");
      print_generic_expr (dump_file, id->src_fn, 0);
      fprintf (dump_file, " to ");
      print_generic_expr (dump_file, id->dst_fn, 0);
      fprintf (dump_file, " with frequency %i\n", cg_edge->frequency);
    }

  /* This is it.  Duplicate the callee body.  Assume callee is
     pre-gimplified.  Note that we must not alter the caller
     function in any way before this point, as this CALL_EXPR may be
     a self-referential call; if we're calling ourselves, we need to
     duplicate our body before altering anything.  */
  copy_body (id, bb->count,
  	     GCOV_COMPUTE_SCALE (cg_edge->frequency, CGRAPH_FREQ_BASE),
	     bb, return_block, NULL);

  /* Reset the escaped solution.  */
  if (cfun->gimple_df)
    pt_solution_reset (&cfun->gimple_df->escaped);

  /* Clean up.  */
  if (id->debug_map)
    {
      pointer_map_destroy (id->debug_map);
      id->debug_map = dst;
    }
  pointer_map_destroy (id->decl_map);
  id->decl_map = st;

  /* Unlink the calls virtual operands before replacing it.  */
  unlink_stmt_vdef (stmt);
  if (gimple_vdef (stmt)
      && TREE_CODE (gimple_vdef (stmt)) == SSA_NAME)
    release_ssa_name (gimple_vdef (stmt));

  /* If the inlined function returns a result that we care about,
     substitute the GIMPLE_CALL with an assignment of the return
     variable to the LHS of the call.  That is, if STMT was
     'a = foo (...)', substitute the call with 'a = USE_RETVAR'.  */
  if (use_retvar && gimple_call_lhs (stmt))
    {
      gimple old_stmt = stmt;
      stmt = gimple_build_assign (gimple_call_lhs (stmt), use_retvar);
      gsi_replace (&stmt_gsi, stmt, false);
      maybe_clean_or_replace_eh_stmt (old_stmt, stmt);
    }
  else
    {
      /* Handle the case of inlining a function with no return
	 statement, which causes the return value to become undefined.  */
      if (gimple_call_lhs (stmt)
	  && TREE_CODE (gimple_call_lhs (stmt)) == SSA_NAME)
	{
	  tree name = gimple_call_lhs (stmt);
	  tree var = SSA_NAME_VAR (name);
	  tree def = ssa_default_def (cfun, var);

	  if (def)
	    {
	      /* If the variable is used undefined, make this name
		 undefined via a move.  */
	      stmt = gimple_build_assign (gimple_call_lhs (stmt), def);
	      gsi_replace (&stmt_gsi, stmt, true);
	    }
	  else
	    {
	      /* Otherwise make this variable undefined.  */
	      gsi_remove (&stmt_gsi, true);
	      set_ssa_default_def (cfun, var, name);
	      SSA_NAME_DEF_STMT (name) = gimple_build_nop ();
	    }
	}
      else
        gsi_remove (&stmt_gsi, true);
    }

  if (purge_dead_abnormal_edges)
    {
      gimple_purge_dead_eh_edges (return_block);
      gimple_purge_dead_abnormal_call_edges (return_block);
    }

  /* If the value of the new expression is ignored, that's OK.  We
     don't warn about this for CALL_EXPRs, so we shouldn't warn about
     the equivalent inlined version either.  */
  if (is_gimple_assign (stmt))
    {
      gcc_assert (gimple_assign_single_p (stmt)
		  || CONVERT_EXPR_CODE_P (gimple_assign_rhs_code (stmt)));
      TREE_USED (gimple_assign_rhs1 (stmt)) = 1;
    }

  /* Output the inlining info for this abstract function, since it has been
     inlined.  If we don't do this now, we can lose the information about the
     variables in the function when the blocks get blown away as soon as we
     remove the cgraph node.  */
  if (gimple_block (stmt))
    (*debug_hooks->outlining_inline_function) (cg_edge->callee->decl);

  /* Update callgraph if needed.  */
  cgraph_remove_node (cg_edge->callee);

  id->block = NULL_TREE;
  successfully_inlined = TRUE;

 egress:
  input_location = saved_location;
  return successfully_inlined;
}

/* Expand call statements reachable from STMT_P.
   We can only have CALL_EXPRs as the "toplevel" tree code or nested
   in a MODIFY_EXPR.  */

static bool
gimple_expand_calls_inline (basic_block bb, copy_body_data *id)
{
  gimple_stmt_iterator gsi;

  for (gsi = gsi_start_bb (bb); !gsi_end_p (gsi); gsi_next (&gsi))
    {
      gimple stmt = gsi_stmt (gsi);

      if (is_gimple_call (stmt)
	  && !gimple_call_internal_p (stmt)
	  && expand_call_inline (bb, stmt, id))
	return true;
    }

  return false;
}


/* Walk all basic blocks created after FIRST and try to fold every statement
   in the STATEMENTS pointer set.  */

static void
fold_marked_statements (int first, struct pointer_set_t *statements)
{
  for (; first < n_basic_blocks_for_fn (cfun); first++)
    if (BASIC_BLOCK_FOR_FN (cfun, first))
      {
        gimple_stmt_iterator gsi;

	for (gsi = gsi_start_bb (BASIC_BLOCK_FOR_FN (cfun, first));
	     !gsi_end_p (gsi);
	     gsi_next (&gsi))
	  if (pointer_set_contains (statements, gsi_stmt (gsi)))
	    {
	      gimple old_stmt = gsi_stmt (gsi);
	      tree old_decl = is_gimple_call (old_stmt) ? gimple_call_fndecl (old_stmt) : 0;

	      if (old_decl && DECL_BUILT_IN (old_decl))
		{
		  /* Folding builtins can create multiple instructions,
		     we need to look at all of them.  */
		  gimple_stmt_iterator i2 = gsi;
		  gsi_prev (&i2);
		  if (fold_stmt (&gsi))
		    {
		      gimple new_stmt;
		      /* If a builtin at the end of a bb folded into nothing,
			 the following loop won't work.  */
		      if (gsi_end_p (gsi))
			{
			  cgraph_update_edges_for_call_stmt (old_stmt,
							     old_decl, NULL);
			  break;
			}
		      if (gsi_end_p (i2))
			i2 = gsi_start_bb (BASIC_BLOCK_FOR_FN (cfun, first));
		      else
			gsi_next (&i2);
		      while (1)
			{
			  new_stmt = gsi_stmt (i2);
			  update_stmt (new_stmt);
			  cgraph_update_edges_for_call_stmt (old_stmt, old_decl,
							     new_stmt);

			  if (new_stmt == gsi_stmt (gsi))
			    {
			      /* It is okay to check only for the very last
				 of these statements.  If it is a throwing
				 statement nothing will change.  If it isn't
				 this can remove EH edges.  If that weren't
				 correct then because some intermediate stmts
				 throw, but not the last one.  That would mean
				 we'd have to split the block, which we can't
				 here and we'd loose anyway.  And as builtins
				 probably never throw, this all
				 is mood anyway.  */
			      if (maybe_clean_or_replace_eh_stmt (old_stmt,
								  new_stmt))
				gimple_purge_dead_eh_edges (
				  BASIC_BLOCK_FOR_FN (cfun, first));
			      break;
			    }
			  gsi_next (&i2);
			}
		    }
		}
	      else if (fold_stmt (&gsi))
		{
		  /* Re-read the statement from GSI as fold_stmt() may
		     have changed it.  */
		  gimple new_stmt = gsi_stmt (gsi);
		  update_stmt (new_stmt);

		  if (is_gimple_call (old_stmt)
		      || is_gimple_call (new_stmt))
		    cgraph_update_edges_for_call_stmt (old_stmt, old_decl,
						       new_stmt);

		  if (maybe_clean_or_replace_eh_stmt (old_stmt, new_stmt))
		    gimple_purge_dead_eh_edges (BASIC_BLOCK_FOR_FN (cfun,
								    first));
		}
	    }
      }
}

/* Expand calls to inline functions in the body of FN.  */

unsigned int
optimize_inline_calls (tree fn)
{
  copy_body_data id;
  basic_block bb;
  int last = n_basic_blocks_for_fn (cfun);
  bool inlined_p = false;

  /* Clear out ID.  */
  memset (&id, 0, sizeof (id));

  id.src_node = id.dst_node = cgraph_get_node (fn);
  gcc_assert (id.dst_node->definition);
  id.dst_fn = fn;
  /* Or any functions that aren't finished yet.  */
  if (current_function_decl)
    id.dst_fn = current_function_decl;

  id.copy_decl = copy_decl_maybe_to_var;
  id.transform_call_graph_edges = CB_CGE_DUPLICATE;
  id.transform_new_cfg = false;
  id.transform_return_to_modify = true;
  id.transform_parameter = true;
  id.transform_lang_insert_block = NULL;
  id.statements_to_fold = pointer_set_create ();

  push_gimplify_context ();

  /* We make no attempts to keep dominance info up-to-date.  */
  free_dominance_info (CDI_DOMINATORS);
  free_dominance_info (CDI_POST_DOMINATORS);

  /* Register specific gimple functions.  */
  gimple_register_cfg_hooks ();

  /* Reach the trees by walking over the CFG, and note the
     enclosing basic-blocks in the call edges.  */
  /* We walk the blocks going forward, because inlined function bodies
     will split id->current_basic_block, and the new blocks will
     follow it; we'll trudge through them, processing their CALL_EXPRs
     along the way.  */
  FOR_EACH_BB_FN (bb, cfun)
    inlined_p |= gimple_expand_calls_inline (bb, &id);

  pop_gimplify_context (NULL);

#ifdef ENABLE_CHECKING
    {
      struct cgraph_edge *e;

      verify_cgraph_node (id.dst_node);

      /* Double check that we inlined everything we are supposed to inline.  */
      for (e = id.dst_node->callees; e; e = e->next_callee)
	gcc_assert (e->inline_failed);
    }
#endif

  /* Fold queued statements.  */
  fold_marked_statements (last, id.statements_to_fold);
  pointer_set_destroy (id.statements_to_fold);

  gcc_assert (!id.debug_stmts.exists ());

  /* If we didn't inline into the function there is nothing to do.  */
  if (!inlined_p)
    return 0;

  /* Renumber the lexical scoping (non-code) blocks consecutively.  */
  number_blocks (fn);

  delete_unreachable_blocks_update_callgraph (&id);
#ifdef ENABLE_CHECKING
  verify_cgraph_node (id.dst_node);
#endif

  /* It would be nice to check SSA/CFG/statement consistency here, but it is
     not possible yet - the IPA passes might make various functions to not
     throw and they don't care to proactively update local EH info.  This is
     done later in fixup_cfg pass that also execute the verification.  */
  return (TODO_update_ssa
	  | TODO_cleanup_cfg
	  | (gimple_in_ssa_p (cfun) ? TODO_remove_unused_locals : 0)
	  | (gimple_in_ssa_p (cfun) ? TODO_update_address_taken : 0)
	  | (profile_status_for_fn (cfun) != PROFILE_ABSENT
	     ? TODO_rebuild_frequencies : 0));
}

/* Passed to walk_tree.  Copies the node pointed to, if appropriate.  */

tree
copy_tree_r (tree *tp, int *walk_subtrees, void *data ATTRIBUTE_UNUSED)
{
  enum tree_code code = TREE_CODE (*tp);
  enum tree_code_class cl = TREE_CODE_CLASS (code);

  /* We make copies of most nodes.  */
  if (IS_EXPR_CODE_CLASS (cl)
      || code == TREE_LIST
      || code == TREE_VEC
      || code == TYPE_DECL
      || code == OMP_CLAUSE)
    {
      /* Because the chain gets clobbered when we make a copy, we save it
	 here.  */
      tree chain = NULL_TREE, new_tree;

      if (CODE_CONTAINS_STRUCT (code, TS_COMMON))
	chain = TREE_CHAIN (*tp);

      /* Copy the node.  */
      new_tree = copy_node (*tp);

      *tp = new_tree;

      /* Now, restore the chain, if appropriate.  That will cause
	 walk_tree to walk into the chain as well.  */
      if (code == PARM_DECL
	  || code == TREE_LIST
	  || code == OMP_CLAUSE)
	TREE_CHAIN (*tp) = chain;

      /* For now, we don't update BLOCKs when we make copies.  So, we
	 have to nullify all BIND_EXPRs.  */
      if (TREE_CODE (*tp) == BIND_EXPR)
	BIND_EXPR_BLOCK (*tp) = NULL_TREE;
    }
  else if (code == CONSTRUCTOR)
    {
      /* CONSTRUCTOR nodes need special handling because
         we need to duplicate the vector of elements.  */
      tree new_tree;

      new_tree = copy_node (*tp);
      CONSTRUCTOR_ELTS (new_tree) = vec_safe_copy (CONSTRUCTOR_ELTS (*tp));
      *tp = new_tree;
    }
  else if (code == STATEMENT_LIST)
    /* We used to just abort on STATEMENT_LIST, but we can run into them
       with statement-expressions (c++/40975).  */
    copy_statement_list (tp);
  else if (TREE_CODE_CLASS (code) == tcc_type)
    *walk_subtrees = 0;
  else if (TREE_CODE_CLASS (code) == tcc_declaration)
    *walk_subtrees = 0;
  else if (TREE_CODE_CLASS (code) == tcc_constant)
    *walk_subtrees = 0;
  return NULL_TREE;
}

/* The SAVE_EXPR pointed to by TP is being copied.  If ST contains
   information indicating to what new SAVE_EXPR this one should be mapped,
   use that one.  Otherwise, create a new node and enter it in ST.  FN is
   the function into which the copy will be placed.  */

static void
remap_save_expr (tree *tp, void *st_, int *walk_subtrees)
{
  struct pointer_map_t *st = (struct pointer_map_t *) st_;
  tree *n;
  tree t;

  /* See if we already encountered this SAVE_EXPR.  */
  n = (tree *) pointer_map_contains (st, *tp);

  /* If we didn't already remap this SAVE_EXPR, do so now.  */
  if (!n)
    {
      t = copy_node (*tp);

      /* Remember this SAVE_EXPR.  */
      *pointer_map_insert (st, *tp) = t;
      /* Make sure we don't remap an already-remapped SAVE_EXPR.  */
      *pointer_map_insert (st, t) = t;
    }
  else
    {
      /* We've already walked into this SAVE_EXPR; don't do it again.  */
      *walk_subtrees = 0;
      t = *n;
    }

  /* Replace this SAVE_EXPR with the copy.  */
  *tp = t;
}

/* Called via walk_gimple_seq.  If *GSIP points to a GIMPLE_LABEL for a local
   label, copies the declaration and enters it in the splay_tree in DATA (which
   is really a 'copy_body_data *'.  */

static tree
mark_local_labels_stmt (gimple_stmt_iterator *gsip,
		        bool *handled_ops_p ATTRIBUTE_UNUSED,
		        struct walk_stmt_info *wi)
{
  copy_body_data *id = (copy_body_data *) wi->info;
  gimple stmt = gsi_stmt (*gsip);

  if (gimple_code (stmt) == GIMPLE_LABEL)
    {
      tree decl = gimple_label_label (stmt);

      /* Copy the decl and remember the copy.  */
      insert_decl_map (id, decl, id->copy_decl (decl, id));
    }

  return NULL_TREE;
}


/* Called via walk_gimple_seq by copy_gimple_seq_and_replace_local.
   Using the splay_tree pointed to by ST (which is really a `splay_tree'),
   remaps all local declarations to appropriate replacements in gimple
   operands. */

static tree
replace_locals_op (tree *tp, int *walk_subtrees, void *data)
{
  struct walk_stmt_info *wi = (struct walk_stmt_info*) data;
  copy_body_data *id = (copy_body_data *) wi->info;
  struct pointer_map_t *st = id->decl_map;
  tree *n;
  tree expr = *tp;

  /* Only a local declaration (variable or label).  */
  if ((TREE_CODE (expr) == VAR_DECL
       && !TREE_STATIC (expr))
      || TREE_CODE (expr) == LABEL_DECL)
    {
      /* Lookup the declaration.  */
      n = (tree *) pointer_map_contains (st, expr);

      /* If it's there, remap it.  */
      if (n)
	*tp = *n;
      *walk_subtrees = 0;
    }
  else if (TREE_CODE (expr) == STATEMENT_LIST
	   || TREE_CODE (expr) == BIND_EXPR
	   || TREE_CODE (expr) == SAVE_EXPR)
    gcc_unreachable ();
  else if (TREE_CODE (expr) == TARGET_EXPR)
    {
      /* Don't mess with a TARGET_EXPR that hasn't been expanded.
         It's OK for this to happen if it was part of a subtree that
         isn't immediately expanded, such as operand 2 of another
         TARGET_EXPR.  */
      if (!TREE_OPERAND (expr, 1))
	{
	  TREE_OPERAND (expr, 1) = TREE_OPERAND (expr, 3);
	  TREE_OPERAND (expr, 3) = NULL_TREE;
	}
    }

  /* Keep iterating.  */
  return NULL_TREE;
}


/* Called via walk_gimple_seq by copy_gimple_seq_and_replace_local.
   Using the splay_tree pointed to by ST (which is really a `splay_tree'),
   remaps all local declarations to appropriate replacements in gimple
   statements. */

static tree
replace_locals_stmt (gimple_stmt_iterator *gsip,
		     bool *handled_ops_p ATTRIBUTE_UNUSED,
		     struct walk_stmt_info *wi)
{
  copy_body_data *id = (copy_body_data *) wi->info;
  gimple stmt = gsi_stmt (*gsip);

  if (gimple_code (stmt) == GIMPLE_BIND)
    {
      tree block = gimple_bind_block (stmt);

      if (block)
	{
	  remap_block (&block, id);
	  gimple_bind_set_block (stmt, block);
	}

      /* This will remap a lot of the same decls again, but this should be
	 harmless.  */
      if (gimple_bind_vars (stmt))
	gimple_bind_set_vars (stmt, remap_decls (gimple_bind_vars (stmt),
						 NULL, id));
    }

  /* Keep iterating.  */
  return NULL_TREE;
}


/* Copies everything in SEQ and replaces variables and labels local to
   current_function_decl.  */

gimple_seq
copy_gimple_seq_and_replace_locals (gimple_seq seq)
{
  copy_body_data id;
  struct walk_stmt_info wi;
  struct pointer_set_t *visited;
  gimple_seq copy;

  /* There's nothing to do for NULL_TREE.  */
  if (seq == NULL)
    return seq;

  /* Set up ID.  */
  memset (&id, 0, sizeof (id));
  id.src_fn = current_function_decl;
  id.dst_fn = current_function_decl;
  id.decl_map = pointer_map_create ();
  id.debug_map = NULL;

  id.copy_decl = copy_decl_no_change;
  id.transform_call_graph_edges = CB_CGE_DUPLICATE;
  id.transform_new_cfg = false;
  id.transform_return_to_modify = false;
  id.transform_parameter = false;
  id.transform_lang_insert_block = NULL;

  /* Walk the tree once to find local labels.  */
  memset (&wi, 0, sizeof (wi));
  visited = pointer_set_create ();
  wi.info = &id;
  wi.pset = visited;
  walk_gimple_seq (seq, mark_local_labels_stmt, NULL, &wi);
  pointer_set_destroy (visited);

  copy = gimple_seq_copy (seq);

  /* Walk the copy, remapping decls.  */
  memset (&wi, 0, sizeof (wi));
  wi.info = &id;
  walk_gimple_seq (copy, replace_locals_stmt, replace_locals_op, &wi);

  /* Clean up.  */
  pointer_map_destroy (id.decl_map);
  if (id.debug_map)
    pointer_map_destroy (id.debug_map);

  return copy;
}


/* Allow someone to determine if SEARCH is a child of TOP from gdb.  */

static tree
debug_find_tree_1 (tree *tp, int *walk_subtrees ATTRIBUTE_UNUSED, void *data)
{
  if (*tp == data)
    return (tree) data;
  else
    return NULL;
}

DEBUG_FUNCTION bool
debug_find_tree (tree top, tree search)
{
  return walk_tree_without_duplicates (&top, debug_find_tree_1, search) != 0;
}


/* Declare the variables created by the inliner.  Add all the variables in
   VARS to BIND_EXPR.  */

static void
declare_inline_vars (tree block, tree vars)
{
  tree t;
  for (t = vars; t; t = DECL_CHAIN (t))
    {
      DECL_SEEN_IN_BIND_EXPR_P (t) = 1;
      gcc_assert (!TREE_STATIC (t) && !TREE_ASM_WRITTEN (t));
      add_local_decl (cfun, t);
    }

  if (block)
    BLOCK_VARS (block) = chainon (BLOCK_VARS (block), vars);
}

/* Copy NODE (which must be a DECL).  The DECL originally was in the FROM_FN,
   but now it will be in the TO_FN.  PARM_TO_VAR means enable PARM_DECL to
   VAR_DECL translation.  */

static tree
copy_decl_for_dup_finish (copy_body_data *id, tree decl, tree copy)
{
  /* Don't generate debug information for the copy if we wouldn't have
     generated it for the copy either.  */
  DECL_ARTIFICIAL (copy) = DECL_ARTIFICIAL (decl);
  DECL_IGNORED_P (copy) = DECL_IGNORED_P (decl);

  /* Set the DECL_ABSTRACT_ORIGIN so the debugging routines know what
     declaration inspired this copy.  */
  DECL_ABSTRACT_ORIGIN (copy) = DECL_ORIGIN (decl);

  /* The new variable/label has no RTL, yet.  */
  if (CODE_CONTAINS_STRUCT (TREE_CODE (copy), TS_DECL_WRTL)
      && !TREE_STATIC (copy) && !DECL_EXTERNAL (copy))
    SET_DECL_RTL (copy, 0);

  /* These args would always appear unused, if not for this.  */
  TREE_USED (copy) = 1;

  /* Set the context for the new declaration.  */
  if (!DECL_CONTEXT (decl))
    /* Globals stay global.  */
    ;
  else if (DECL_CONTEXT (decl) != id->src_fn)
    /* Things that weren't in the scope of the function we're inlining
       from aren't in the scope we're inlining to, either.  */
    ;
  else if (TREE_STATIC (decl))
    /* Function-scoped static variables should stay in the original
       function.  */
    ;
  else
    /* Ordinary automatic local variables are now in the scope of the
       new function.  */
    DECL_CONTEXT (copy) = id->dst_fn;

  return copy;
}

static tree
copy_decl_to_var (tree decl, copy_body_data *id)
{
  tree copy, type;

  gcc_assert (TREE_CODE (decl) == PARM_DECL
	      || TREE_CODE (decl) == RESULT_DECL);

  type = TREE_TYPE (decl);

  copy = build_decl (DECL_SOURCE_LOCATION (id->dst_fn),
		     VAR_DECL, DECL_NAME (decl), type);
  if (DECL_PT_UID_SET_P (decl))
    SET_DECL_PT_UID (copy, DECL_PT_UID (decl));
  TREE_ADDRESSABLE (copy) = TREE_ADDRESSABLE (decl);
  TREE_READONLY (copy) = TREE_READONLY (decl);
  TREE_THIS_VOLATILE (copy) = TREE_THIS_VOLATILE (decl);
  DECL_GIMPLE_REG_P (copy) = DECL_GIMPLE_REG_P (decl);

  return copy_decl_for_dup_finish (id, decl, copy);
}

/* Like copy_decl_to_var, but create a return slot object instead of a
   pointer variable for return by invisible reference.  */

static tree
copy_result_decl_to_var (tree decl, copy_body_data *id)
{
  tree copy, type;

  gcc_assert (TREE_CODE (decl) == PARM_DECL
	      || TREE_CODE (decl) == RESULT_DECL);

  type = TREE_TYPE (decl);
  if (DECL_BY_REFERENCE (decl))
    type = TREE_TYPE (type);

  copy = build_decl (DECL_SOURCE_LOCATION (id->dst_fn),
		     VAR_DECL, DECL_NAME (decl), type);
  if (DECL_PT_UID_SET_P (decl))
    SET_DECL_PT_UID (copy, DECL_PT_UID (decl));
  TREE_READONLY (copy) = TREE_READONLY (decl);
  TREE_THIS_VOLATILE (copy) = TREE_THIS_VOLATILE (decl);
  if (!DECL_BY_REFERENCE (decl))
    {
      TREE_ADDRESSABLE (copy) = TREE_ADDRESSABLE (decl);
      DECL_GIMPLE_REG_P (copy) = DECL_GIMPLE_REG_P (decl);
    }

  return copy_decl_for_dup_finish (id, decl, copy);
}

tree
copy_decl_no_change (tree decl, copy_body_data *id)
{
  tree copy;

  copy = copy_node (decl);

  /* The COPY is not abstract; it will be generated in DST_FN.  */
  DECL_ABSTRACT (copy) = 0;
  lang_hooks.dup_lang_specific_decl (copy);

  /* TREE_ADDRESSABLE isn't used to indicate that a label's address has
     been taken; it's for internal bookkeeping in expand_goto_internal.  */
  if (TREE_CODE (copy) == LABEL_DECL)
    {
      TREE_ADDRESSABLE (copy) = 0;
      LABEL_DECL_UID (copy) = -1;
    }

  return copy_decl_for_dup_finish (id, decl, copy);
}

static tree
copy_decl_maybe_to_var (tree decl, copy_body_data *id)
{
  if (TREE_CODE (decl) == PARM_DECL || TREE_CODE (decl) == RESULT_DECL)
    return copy_decl_to_var (decl, id);
  else
    return copy_decl_no_change (decl, id);
}

/* Return a copy of the function's argument tree.  */
static tree
copy_arguments_for_versioning (tree orig_parm, copy_body_data * id,
			       bitmap args_to_skip, tree *vars)
{
  tree arg, *parg;
  tree new_parm = NULL;
  int i = 0;

  parg = &new_parm;

  for (arg = orig_parm; arg; arg = DECL_CHAIN (arg), i++)
    if (!args_to_skip || !bitmap_bit_p (args_to_skip, i))
      {
        tree new_tree = remap_decl (arg, id);
	if (TREE_CODE (new_tree) != PARM_DECL)
	  new_tree = id->copy_decl (arg, id);
        lang_hooks.dup_lang_specific_decl (new_tree);
        *parg = new_tree;
	parg = &DECL_CHAIN (new_tree);
      }
    else if (!pointer_map_contains (id->decl_map, arg))
      {
	/* Make an equivalent VAR_DECL.  If the argument was used
	   as temporary variable later in function, the uses will be
	   replaced by local variable.  */
	tree var = copy_decl_to_var (arg, id);
	insert_decl_map (id, arg, var);
        /* Declare this new variable.  */
        DECL_CHAIN (var) = *vars;
        *vars = var;
      }
  return new_parm;
}

/* Return a copy of the function's static chain.  */
static tree
copy_static_chain (tree static_chain, copy_body_data * id)
{
  tree *chain_copy, *pvar;

  chain_copy = &static_chain;
  for (pvar = chain_copy; *pvar; pvar = &DECL_CHAIN (*pvar))
    {
      tree new_tree = remap_decl (*pvar, id);
      lang_hooks.dup_lang_specific_decl (new_tree);
      DECL_CHAIN (new_tree) = DECL_CHAIN (*pvar);
      *pvar = new_tree;
    }
  return static_chain;
}

/* Return true if the function is allowed to be versioned.
   This is a guard for the versioning functionality.  */

bool
tree_versionable_function_p (tree fndecl)
{
  return (!lookup_attribute ("noclone", DECL_ATTRIBUTES (fndecl))
	  && copy_forbidden (DECL_STRUCT_FUNCTION (fndecl), fndecl) == NULL);
}

/* Delete all unreachable basic blocks and update callgraph.
   Doing so is somewhat nontrivial because we need to update all clones and
   remove inline function that become unreachable.  */

static bool
delete_unreachable_blocks_update_callgraph (copy_body_data *id)
{
  bool changed = false;
  basic_block b, next_bb;

  find_unreachable_blocks ();

  /* Delete all unreachable basic blocks.  */

  for (b = ENTRY_BLOCK_PTR_FOR_FN (cfun)->next_bb; b
       != EXIT_BLOCK_PTR_FOR_FN (cfun); b = next_bb)
    {
      next_bb = b->next_bb;

      if (!(b->flags & BB_REACHABLE))
	{
          gimple_stmt_iterator bsi;

          for (bsi = gsi_start_bb (b); !gsi_end_p (bsi); gsi_next (&bsi))
	    {
	      struct cgraph_edge *e;
	      struct cgraph_node *node;

	      ipa_remove_stmt_references (id->dst_node, gsi_stmt (bsi));

	      if (gimple_code (gsi_stmt (bsi)) == GIMPLE_CALL
		  &&(e = cgraph_edge (id->dst_node, gsi_stmt (bsi))) != NULL)
		{
		  if (!e->inline_failed)
		    cgraph_remove_node_and_inline_clones (e->callee, id->dst_node);
		  else
		    cgraph_remove_edge (e);
		}
	      if (id->transform_call_graph_edges == CB_CGE_MOVE_CLONES
		  && id->dst_node->clones)
		for (node = id->dst_node->clones; node != id->dst_node;)
		  {
		    ipa_remove_stmt_references (node, gsi_stmt (bsi));
		    if (gimple_code (gsi_stmt (bsi)) == GIMPLE_CALL
			&& (e = cgraph_edge (node, gsi_stmt (bsi))) != NULL)
		      {
			if (!e->inline_failed)
			  cgraph_remove_node_and_inline_clones (e->callee, id->dst_node);
			else
			  cgraph_remove_edge (e);
		      }

		    if (node->clones)
		      node = node->clones;
		    else if (node->next_sibling_clone)
		      node = node->next_sibling_clone;
		    else
		      {
			while (node != id->dst_node && !node->next_sibling_clone)
			  node = node->clone_of;
			if (node != id->dst_node)
			  node = node->next_sibling_clone;
		      }
		  }
	    }
	  delete_basic_block (b);
	  changed = true;
	}
    }

  return changed;
}

/* Update clone info after duplication.  */

static void
update_clone_info (copy_body_data * id)
{
  struct cgraph_node *node;
  if (!id->dst_node->clones)
    return;
  for (node = id->dst_node->clones; node != id->dst_node;)
    {
      /* First update replace maps to match the new body.  */
      if (node->clone.tree_map)
        {
	  unsigned int i;
          for (i = 0; i < vec_safe_length (node->clone.tree_map); i++)
	    {
	      struct ipa_replace_map *replace_info;
	      replace_info = (*node->clone.tree_map)[i];
	      walk_tree (&replace_info->old_tree, copy_tree_body_r, id, NULL);
	      walk_tree (&replace_info->new_tree, copy_tree_body_r, id, NULL);
	    }
	}
      if (node->clones)
	node = node->clones;
      else if (node->next_sibling_clone)
	node = node->next_sibling_clone;
      else
	{
	  while (node != id->dst_node && !node->next_sibling_clone)
	    node = node->clone_of;
	  if (node != id->dst_node)
	    node = node->next_sibling_clone;
	}
    }
}

/* Create a copy of a function's tree.
   OLD_DECL and NEW_DECL are FUNCTION_DECL tree nodes
   of the original function and the new copied function
   respectively.  In case we want to replace a DECL
   tree with another tree while duplicating the function's
   body, TREE_MAP represents the mapping between these
   trees. If UPDATE_CLONES is set, the call_stmt fields
   of edges of clones of the function will be updated.  

   If non-NULL ARGS_TO_SKIP determine function parameters to remove
   from new version.
   If SKIP_RETURN is true, the new version will return void.
   If non-NULL BLOCK_TO_COPY determine what basic blocks to copy.
   If non_NULL NEW_ENTRY determine new entry BB of the clone.
*/
void
tree_function_versioning (tree old_decl, tree new_decl,
			  vec<ipa_replace_map_p, va_gc> *tree_map,
			  bool update_clones, bitmap args_to_skip,
			  bool skip_return, bitmap blocks_to_copy,
			  basic_block new_entry)
{
  struct cgraph_node *old_version_node;
  struct cgraph_node *new_version_node;
  copy_body_data id;
  tree p;
  unsigned i;
  struct ipa_replace_map *replace_info;
  basic_block old_entry_block, bb;
  auto_vec<gimple, 10> init_stmts;
  tree vars = NULL_TREE;

  gcc_assert (TREE_CODE (old_decl) == FUNCTION_DECL
	      && TREE_CODE (new_decl) == FUNCTION_DECL);
  DECL_POSSIBLY_INLINED (old_decl) = 1;

  old_version_node = cgraph_get_node (old_decl);
  gcc_checking_assert (old_version_node);
  new_version_node = cgraph_get_node (new_decl);
  gcc_checking_assert (new_version_node);

  /* Copy over debug args.  */
  if (DECL_HAS_DEBUG_ARGS_P (old_decl))
    {
      vec<tree, va_gc> **new_debug_args, **old_debug_args;
      gcc_checking_assert (decl_debug_args_lookup (new_decl) == NULL);
      DECL_HAS_DEBUG_ARGS_P (new_decl) = 0;
      old_debug_args = decl_debug_args_lookup (old_decl);
      if (old_debug_args)
	{
	  new_debug_args = decl_debug_args_insert (new_decl);
	  *new_debug_args = vec_safe_copy (*old_debug_args);
	}
    }

  /* Output the inlining info for this abstract function, since it has been
     inlined.  If we don't do this now, we can lose the information about the
     variables in the function when the blocks get blown away as soon as we
     remove the cgraph node.  */
  (*debug_hooks->outlining_inline_function) (old_decl);

  DECL_ARTIFICIAL (new_decl) = 1;
  DECL_ABSTRACT_ORIGIN (new_decl) = DECL_ORIGIN (old_decl);
  if (DECL_ORIGIN (old_decl) == old_decl)
    old_version_node->used_as_abstract_origin = true;
  DECL_FUNCTION_PERSONALITY (new_decl) = DECL_FUNCTION_PERSONALITY (old_decl);

  /* Prepare the data structures for the tree copy.  */
  memset (&id, 0, sizeof (id));

  /* Generate a new name for the new version. */
  id.statements_to_fold = pointer_set_create ();

  id.decl_map = pointer_map_create ();
  id.debug_map = NULL;
  id.src_fn = old_decl;
  id.dst_fn = new_decl;
  id.src_node = old_version_node;
  id.dst_node = new_version_node;
  id.src_cfun = DECL_STRUCT_FUNCTION (old_decl);
  id.blocks_to_copy = blocks_to_copy;

  id.copy_decl = copy_decl_no_change;
  id.transform_call_graph_edges
    = update_clones ? CB_CGE_MOVE_CLONES : CB_CGE_MOVE;
  id.transform_new_cfg = true;
  id.transform_return_to_modify = false;
  id.transform_parameter = false;
  id.transform_lang_insert_block = NULL;

  old_entry_block = ENTRY_BLOCK_PTR_FOR_FN
    (DECL_STRUCT_FUNCTION (old_decl));
  DECL_RESULT (new_decl) = DECL_RESULT (old_decl);
  DECL_ARGUMENTS (new_decl) = DECL_ARGUMENTS (old_decl);
  initialize_cfun (new_decl, old_decl,
		   old_entry_block->count);
  DECL_STRUCT_FUNCTION (new_decl)->gimple_df->ipa_pta
    = id.src_cfun->gimple_df->ipa_pta;

  /* Copy the function's static chain.  */
  p = DECL_STRUCT_FUNCTION (old_decl)->static_chain_decl;
  if (p)
    DECL_STRUCT_FUNCTION (new_decl)->static_chain_decl =
      copy_static_chain (DECL_STRUCT_FUNCTION (old_decl)->static_chain_decl,
			 &id);

  /* If there's a tree_map, prepare for substitution.  */
  if (tree_map)
    for (i = 0; i < tree_map->length (); i++)
      {
	gimple init;
	replace_info = (*tree_map)[i];
	if (replace_info->replace_p)
	  {
	    if (!replace_info->old_tree)
	      {
		int i = replace_info->parm_num;
		tree parm;
		tree req_type;

		for (parm = DECL_ARGUMENTS (old_decl); i; parm = DECL_CHAIN (parm))
		  i --;
		replace_info->old_tree = parm;
		req_type = TREE_TYPE (parm);
		if (!useless_type_conversion_p (req_type, TREE_TYPE (replace_info->new_tree)))
		  {
		    if (fold_convertible_p (req_type, replace_info->new_tree))
		      replace_info->new_tree = fold_build1 (NOP_EXPR, req_type, replace_info->new_tree);
		    else if (TYPE_SIZE (req_type) == TYPE_SIZE (TREE_TYPE (replace_info->new_tree)))
		      replace_info->new_tree = fold_build1 (VIEW_CONVERT_EXPR, req_type, replace_info->new_tree);
		    else
		      {
			if (dump_file)
			  {
			    fprintf (dump_file, "    const ");
			    print_generic_expr (dump_file, replace_info->new_tree, 0);
			    fprintf (dump_file, "  can't be converted to param ");
			    print_generic_expr (dump_file, parm, 0);
			    fprintf (dump_file, "\n");
			  }
			replace_info->old_tree = NULL;
		      }
		  }
	      }
	    else
	      gcc_assert (TREE_CODE (replace_info->old_tree) == PARM_DECL);
	    if (replace_info->old_tree)
	      {
		init = setup_one_parameter (&id, replace_info->old_tree,
					    replace_info->new_tree, id.src_fn,
					    NULL,
					    &vars);
		if (init)
		  init_stmts.safe_push (init);
	      }
	  }
      }
  /* Copy the function's arguments.  */
  if (DECL_ARGUMENTS (old_decl) != NULL_TREE)
    DECL_ARGUMENTS (new_decl) =
      copy_arguments_for_versioning (DECL_ARGUMENTS (old_decl), &id,
      				     args_to_skip, &vars);

  DECL_INITIAL (new_decl) = remap_blocks (DECL_INITIAL (id.src_fn), &id);
  BLOCK_SUPERCONTEXT (DECL_INITIAL (new_decl)) = new_decl;

  declare_inline_vars (DECL_INITIAL (new_decl), vars);

  if (!vec_safe_is_empty (DECL_STRUCT_FUNCTION (old_decl)->local_decls))
    /* Add local vars.  */
    add_local_variables (DECL_STRUCT_FUNCTION (old_decl), cfun, &id);

  if (DECL_RESULT (old_decl) == NULL_TREE)
    ;
  else if (skip_return && !VOID_TYPE_P (TREE_TYPE (DECL_RESULT (old_decl))))
    {
      DECL_RESULT (new_decl)
	= build_decl (DECL_SOURCE_LOCATION (DECL_RESULT (old_decl)),
		      RESULT_DECL, NULL_TREE, void_type_node);
      DECL_CONTEXT (DECL_RESULT (new_decl)) = new_decl;
      cfun->returns_struct = 0;
      cfun->returns_pcc_struct = 0;
    }
  else
    {
      tree old_name;
      DECL_RESULT (new_decl) = remap_decl (DECL_RESULT (old_decl), &id);
      lang_hooks.dup_lang_specific_decl (DECL_RESULT (new_decl));
      if (gimple_in_ssa_p (id.src_cfun)
	  && DECL_BY_REFERENCE (DECL_RESULT (old_decl))
	  && (old_name = ssa_default_def (id.src_cfun, DECL_RESULT (old_decl))))
	{
	  tree new_name = make_ssa_name (DECL_RESULT (new_decl), NULL);
	  insert_decl_map (&id, old_name, new_name);
	  SSA_NAME_DEF_STMT (new_name) = gimple_build_nop ();
	  set_ssa_default_def (cfun, DECL_RESULT (new_decl), new_name);
	}
    }

  /* Set up the destination functions loop tree.  */
  if (loops_for_fn (DECL_STRUCT_FUNCTION (old_decl)) != NULL)
    {
      cfun->curr_properties &= ~PROP_loops;
      loop_optimizer_init (AVOID_CFG_MODIFICATIONS);
      cfun->curr_properties |= PROP_loops;
    }

  /* Copy the Function's body.  */
  copy_body (&id, old_entry_block->count, REG_BR_PROB_BASE,
	     ENTRY_BLOCK_PTR_FOR_FN (cfun), EXIT_BLOCK_PTR_FOR_FN (cfun),
	     new_entry);

  /* Renumber the lexical scoping (non-code) blocks consecutively.  */
  number_blocks (new_decl);

  /* We want to create the BB unconditionally, so that the addition of
     debug stmts doesn't affect BB count, which may in the end cause
     codegen differences.  */
  bb = split_edge (single_succ_edge (ENTRY_BLOCK_PTR_FOR_FN (cfun)));
  while (init_stmts.length ())
    insert_init_stmt (&id, bb, init_stmts.pop ());
  update_clone_info (&id);

  /* Remap the nonlocal_goto_save_area, if any.  */
  if (cfun->nonlocal_goto_save_area)
    {
      struct walk_stmt_info wi;

      memset (&wi, 0, sizeof (wi));
      wi.info = &id;
      walk_tree (&cfun->nonlocal_goto_save_area, remap_gimple_op_r, &wi, NULL);
    }

  /* Clean up.  */
  pointer_map_destroy (id.decl_map);
  if (id.debug_map)
    pointer_map_destroy (id.debug_map);
  free_dominance_info (CDI_DOMINATORS);
  free_dominance_info (CDI_POST_DOMINATORS);

  fold_marked_statements (0, id.statements_to_fold);
  pointer_set_destroy (id.statements_to_fold);
  fold_cond_expr_cond ();
  delete_unreachable_blocks_update_callgraph (&id);
  if (id.dst_node->definition)
    cgraph_rebuild_references ();
  update_ssa (TODO_update_ssa);

  /* After partial cloning we need to rescale frequencies, so they are
     within proper range in the cloned function.  */
  if (new_entry)
    {
      struct cgraph_edge *e;
      rebuild_frequencies ();

      new_version_node->count = ENTRY_BLOCK_PTR_FOR_FN (cfun)->count;
      for (e = new_version_node->callees; e; e = e->next_callee)
	{
	  basic_block bb = gimple_bb (e->call_stmt);
	  e->frequency = compute_call_stmt_bb_frequency (current_function_decl,
							 bb);
	  e->count = bb->count;
	}
      for (e = new_version_node->indirect_calls; e; e = e->next_callee)
	{
	  basic_block bb = gimple_bb (e->call_stmt);
	  e->frequency = compute_call_stmt_bb_frequency (current_function_decl,
							 bb);
	  e->count = bb->count;
	}
    }

  free_dominance_info (CDI_DOMINATORS);
  free_dominance_info (CDI_POST_DOMINATORS);

  gcc_assert (!id.debug_stmts.exists ());
  pop_cfun ();
  return;
}

/* EXP is CALL_EXPR present in a GENERIC expression tree.  Try to integrate
   the callee and return the inlined body on success.  */

tree
maybe_inline_call_in_expr (tree exp)
{
  tree fn = get_callee_fndecl (exp);

  /* We can only try to inline "const" functions.  */
  if (fn && TREE_READONLY (fn) && DECL_SAVED_TREE (fn))
    {
      struct pointer_map_t *decl_map = pointer_map_create ();
      call_expr_arg_iterator iter;
      copy_body_data id;
      tree param, arg, t;

      /* Remap the parameters.  */
      for (param = DECL_ARGUMENTS (fn), arg = first_call_expr_arg (exp, &iter);
	   param;
	   param = DECL_CHAIN (param), arg = next_call_expr_arg (&iter))
	*pointer_map_insert (decl_map, param) = arg;

      memset (&id, 0, sizeof (id));
      id.src_fn = fn;
      id.dst_fn = current_function_decl;
      id.src_cfun = DECL_STRUCT_FUNCTION (fn);
      id.decl_map = decl_map;

      id.copy_decl = copy_decl_no_change;
      id.transform_call_graph_edges = CB_CGE_DUPLICATE;
      id.transform_new_cfg = false;
      id.transform_return_to_modify = true;
      id.transform_parameter = true;
      id.transform_lang_insert_block = NULL;

      /* Make sure not to unshare trees behind the front-end's back
	 since front-end specific mechanisms may rely on sharing.  */
      id.regimplify = false;
      id.do_not_unshare = true;

      /* We're not inside any EH region.  */
      id.eh_lp_nr = 0;

      t = copy_tree_body (&id);
      pointer_map_destroy (decl_map);

      /* We can only return something suitable for use in a GENERIC
	 expression tree.  */
      if (TREE_CODE (t) == MODIFY_EXPR)
	return TREE_OPERAND (t, 1);
    }

   return NULL_TREE;
}

/* Duplicate a type, fields and all.  */

tree
build_duplicate_type (tree type)
{
  struct copy_body_data id;

  memset (&id, 0, sizeof (id));
  id.src_fn = current_function_decl;
  id.dst_fn = current_function_decl;
  id.src_cfun = cfun;
  id.decl_map = pointer_map_create ();
  id.debug_map = NULL;
  id.copy_decl = copy_decl_no_change;

  type = remap_type_1 (type, &id);

  pointer_map_destroy (id.decl_map);
  if (id.debug_map)
    pointer_map_destroy (id.debug_map);

  TYPE_CANONICAL (type) = type;

  return type;
}<|MERGE_RESOLUTION|>--- conflicted
+++ resolved
@@ -2367,15 +2367,6 @@
 	      dest_loop->simduid = remap_decl (src_loop->simduid, id);
 	      cfun->has_simduid_loops = true;
 	    }
-<<<<<<< HEAD
-	  if (src_loop->force_vect)
-	    {
-	      dest_loop->force_vect = true;
-	      cfun->has_force_vect_loops = true;
-	    }
-	  dest_loop->safelen = src_loop->safelen;
-=======
->>>>>>> eba76293
 
 	  /* Recurse.  */
 	  copy_loops (id, dest_loop, src_loop);

/* Tree inlining.
   Copyright 2001, 2002, 2003, 2004, 2005, 2006, 2007, 2008, 2009, 2010
   Free Software Foundation, Inc.
   Contributed by Alexandre Oliva <aoliva@redhat.com>

This file is part of GCC.

GCC is free software; you can redistribute it and/or modify
it under the terms of the GNU General Public License as published by
the Free Software Foundation; either version 3, or (at your option)
any later version.

GCC is distributed in the hope that it will be useful,
but WITHOUT ANY WARRANTY; without even the implied warranty of
MERCHANTABILITY or FITNESS FOR A PARTICULAR PURPOSE.  See the
GNU General Public License for more details.

You should have received a copy of the GNU General Public License
along with GCC; see the file COPYING3.  If not see
<http://www.gnu.org/licenses/>.  */

#include "config.h"
#include "system.h"
#include "coretypes.h"
#include "tm.h"
#include "toplev.h"
#include "tree.h"
#include "tree-inline.h"
#include "flags.h"
#include "params.h"
#include "input.h"
#include "insn-config.h"
#include "hashtab.h"
#include "langhooks.h"
#include "basic-block.h"
#include "tree-iterator.h"
#include "cgraph.h"
#include "intl.h"
#include "tree-mudflap.h"
#include "tree-flow.h"
#include "function.h"
#include "tree-flow.h"
#include "tree-pretty-print.h"
#include "except.h"
#include "debug.h"
#include "pointer-set.h"
#include "ipa-prop.h"
#include "value-prof.h"
#include "tree-pass.h"
#include "target.h"
#include "integrate.h"

#include "rtl.h"	/* FIXME: For asm_str_count.  */

/* I'm not real happy about this, but we need to handle gimple and
   non-gimple trees.  */
#include "gimple.h"

/* Inlining, Cloning, Versioning, Parallelization

   Inlining: a function body is duplicated, but the PARM_DECLs are
   remapped into VAR_DECLs, and non-void RETURN_EXPRs become
   MODIFY_EXPRs that store to a dedicated returned-value variable.
   The duplicated eh_region info of the copy will later be appended
   to the info for the caller; the eh_region info in copied throwing
   statements and RESX statements are adjusted accordingly.

   Cloning: (only in C++) We have one body for a con/de/structor, and
   multiple function decls, each with a unique parameter list.
   Duplicate the body, using the given splay tree; some parameters
   will become constants (like 0 or 1).

   Versioning: a function body is duplicated and the result is a new
   function rather than into blocks of an existing function as with
   inlining.  Some parameters will become constants.

   Parallelization: a region of a function is duplicated resulting in
   a new function.  Variables may be replaced with complex expressions
   to enable shared variable semantics.

   All of these will simultaneously lookup any callgraph edges.  If
   we're going to inline the duplicated function body, and the given
   function has some cloned callgraph nodes (one for each place this
   function will be inlined) those callgraph edges will be duplicated.
   If we're cloning the body, those callgraph edges will be
   updated to point into the new body.  (Note that the original
   callgraph node and edge list will not be altered.)

   See the CALL_EXPR handling case in copy_tree_body_r ().  */

/* To Do:

   o In order to make inlining-on-trees work, we pessimized
     function-local static constants.  In particular, they are now
     always output, even when not addressed.  Fix this by treating
     function-local static constants just like global static
     constants; the back-end already knows not to output them if they
     are not needed.

   o Provide heuristics to clamp inlining of recursive template
     calls?  */


/* Weights that estimate_num_insns uses to estimate the size of the
   produced code.  */

eni_weights eni_size_weights;

/* Weights that estimate_num_insns uses to estimate the time necessary
   to execute the produced code.  */

eni_weights eni_time_weights;

/* Prototypes.  */

static tree declare_return_variable (copy_body_data *, tree, tree);
static void remap_block (tree *, copy_body_data *);
static void copy_bind_expr (tree *, int *, copy_body_data *);
static tree mark_local_for_remap_r (tree *, int *, void *);
static void unsave_expr_1 (tree);
static tree unsave_r (tree *, int *, void *);
static void declare_inline_vars (tree, tree);
static void remap_save_expr (tree *, void *, int *);
static void prepend_lexical_block (tree current_block, tree new_block);
static tree copy_decl_to_var (tree, copy_body_data *);
static tree copy_result_decl_to_var (tree, copy_body_data *);
static tree copy_decl_maybe_to_var (tree, copy_body_data *);
static gimple remap_gimple_stmt (gimple, copy_body_data *);
static bool delete_unreachable_blocks_update_callgraph (copy_body_data *id);

/* Insert a tree->tree mapping for ID.  Despite the name suggests
   that the trees should be variables, it is used for more than that.  */

void
insert_decl_map (copy_body_data *id, tree key, tree value)
{
  *pointer_map_insert (id->decl_map, key) = value;

  /* Always insert an identity map as well.  If we see this same new
     node again, we won't want to duplicate it a second time.  */
  if (key != value)
    *pointer_map_insert (id->decl_map, value) = value;
}

/* Insert a tree->tree mapping for ID.  This is only used for
   variables.  */

static void
insert_debug_decl_map (copy_body_data *id, tree key, tree value)
{
  if (!gimple_in_ssa_p (id->src_cfun))
    return;

  if (!MAY_HAVE_DEBUG_STMTS)
    return;

  if (!target_for_debug_bind (key))
    return;

  gcc_assert (TREE_CODE (key) == PARM_DECL);
  gcc_assert (TREE_CODE (value) == VAR_DECL);

  if (!id->debug_map)
    id->debug_map = pointer_map_create ();

  *pointer_map_insert (id->debug_map, key) = value;
}

/* If nonzero, we're remapping the contents of inlined debug
   statements.  If negative, an error has occurred, such as a
   reference to a variable that isn't available in the inlined
   context.  */
static int processing_debug_stmt = 0;

/* Construct new SSA name for old NAME. ID is the inline context.  */

static tree
remap_ssa_name (tree name, copy_body_data *id)
{
  tree new_tree;
  tree *n;

  gcc_assert (TREE_CODE (name) == SSA_NAME);

  n = (tree *) pointer_map_contains (id->decl_map, name);
  if (n)
    return unshare_expr (*n);

  if (processing_debug_stmt)
    {
      processing_debug_stmt = -1;
      return name;
    }

  /* Do not set DEF_STMT yet as statement is not copied yet. We do that
     in copy_bb.  */
  new_tree = remap_decl (SSA_NAME_VAR (name), id);

  /* We might've substituted constant or another SSA_NAME for
     the variable.

     Replace the SSA name representing RESULT_DECL by variable during
     inlining:  this saves us from need to introduce PHI node in a case
     return value is just partly initialized.  */
  if ((TREE_CODE (new_tree) == VAR_DECL || TREE_CODE (new_tree) == PARM_DECL)
      && (TREE_CODE (SSA_NAME_VAR (name)) != RESULT_DECL
	  || !id->transform_return_to_modify))
    {
      struct ptr_info_def *pi;
      new_tree = make_ssa_name (new_tree, NULL);
      insert_decl_map (id, name, new_tree);
      SSA_NAME_OCCURS_IN_ABNORMAL_PHI (new_tree)
	= SSA_NAME_OCCURS_IN_ABNORMAL_PHI (name);
      TREE_TYPE (new_tree) = TREE_TYPE (SSA_NAME_VAR (new_tree));
      /* At least IPA points-to info can be directly transferred.  */
      if (id->src_cfun->gimple_df
	  && id->src_cfun->gimple_df->ipa_pta
	  && (pi = SSA_NAME_PTR_INFO (name))
	  && !pi->pt.anything)
	{
	  struct ptr_info_def *new_pi = get_ptr_info (new_tree);
	  new_pi->pt = pi->pt;
	}
      if (gimple_nop_p (SSA_NAME_DEF_STMT (name)))
	{
	  /* By inlining function having uninitialized variable, we might
	     extend the lifetime (variable might get reused).  This cause
	     ICE in the case we end up extending lifetime of SSA name across
	     abnormal edge, but also increase register pressure.

	     We simply initialize all uninitialized vars by 0 except
	     for case we are inlining to very first BB.  We can avoid
	     this for all BBs that are not inside strongly connected
	     regions of the CFG, but this is expensive to test.  */
	  if (id->entry_bb
	      && is_gimple_reg (SSA_NAME_VAR (name))
	      && TREE_CODE (SSA_NAME_VAR (name)) != PARM_DECL
	      && (id->entry_bb != EDGE_SUCC (ENTRY_BLOCK_PTR, 0)->dest
		  || EDGE_COUNT (id->entry_bb->preds) != 1))
	    {
	      gimple_stmt_iterator gsi = gsi_last_bb (id->entry_bb);
	      gimple init_stmt;

	      init_stmt = gimple_build_assign (new_tree,
		                               fold_convert (TREE_TYPE (new_tree),
					       		    integer_zero_node));
	      gsi_insert_after (&gsi, init_stmt, GSI_NEW_STMT);
	      SSA_NAME_IS_DEFAULT_DEF (new_tree) = 0;
	    }
	  else
	    {
	      SSA_NAME_DEF_STMT (new_tree) = gimple_build_nop ();
	      if (gimple_default_def (id->src_cfun, SSA_NAME_VAR (name))
		  == name)
	        set_default_def (SSA_NAME_VAR (new_tree), new_tree);
	    }
	}
    }
  else
    insert_decl_map (id, name, new_tree);
  return new_tree;
}

/* Remap DECL during the copying of the BLOCK tree for the function.  */

tree
remap_decl (tree decl, copy_body_data *id)
{
  tree *n;

  /* We only remap local variables in the current function.  */

  /* See if we have remapped this declaration.  */

  n = (tree *) pointer_map_contains (id->decl_map, decl);

  if (!n && processing_debug_stmt)
    {
      processing_debug_stmt = -1;
      return decl;
    }

  /* If we didn't already have an equivalent for this declaration,
     create one now.  */
  if (!n)
    {
      /* Make a copy of the variable or label.  */
      tree t = id->copy_decl (decl, id);

      /* Remember it, so that if we encounter this local entity again
	 we can reuse this copy.  Do this early because remap_type may
	 need this decl for TYPE_STUB_DECL.  */
      insert_decl_map (id, decl, t);

      if (!DECL_P (t))
	return t;

      /* Remap types, if necessary.  */
      TREE_TYPE (t) = remap_type (TREE_TYPE (t), id);
      if (TREE_CODE (t) == TYPE_DECL)
        DECL_ORIGINAL_TYPE (t) = remap_type (DECL_ORIGINAL_TYPE (t), id);

      /* Remap sizes as necessary.  */
      walk_tree (&DECL_SIZE (t), copy_tree_body_r, id, NULL);
      walk_tree (&DECL_SIZE_UNIT (t), copy_tree_body_r, id, NULL);

      /* If fields, do likewise for offset and qualifier.  */
      if (TREE_CODE (t) == FIELD_DECL)
	{
	  walk_tree (&DECL_FIELD_OFFSET (t), copy_tree_body_r, id, NULL);
	  if (TREE_CODE (DECL_CONTEXT (t)) == QUAL_UNION_TYPE)
	    walk_tree (&DECL_QUALIFIER (t), copy_tree_body_r, id, NULL);
	}

      if (cfun && gimple_in_ssa_p (cfun)
	  && (TREE_CODE (t) == VAR_DECL
	      || TREE_CODE (t) == RESULT_DECL || TREE_CODE (t) == PARM_DECL))
	{
	  get_var_ann (t);
	  add_referenced_var (t);
	}
      return t;
    }

  if (id->do_not_unshare)
    return *n;
  else
    return unshare_expr (*n);
}

static tree
remap_type_1 (tree type, copy_body_data *id)
{
  tree new_tree, t;

  /* We do need a copy.  build and register it now.  If this is a pointer or
     reference type, remap the designated type and make a new pointer or
     reference type.  */
  if (TREE_CODE (type) == POINTER_TYPE)
    {
      new_tree = build_pointer_type_for_mode (remap_type (TREE_TYPE (type), id),
					 TYPE_MODE (type),
					 TYPE_REF_CAN_ALIAS_ALL (type));
      if (TYPE_ATTRIBUTES (type) || TYPE_QUALS (type))
	new_tree = build_type_attribute_qual_variant (new_tree,
						      TYPE_ATTRIBUTES (type),
						      TYPE_QUALS (type));
      insert_decl_map (id, type, new_tree);
      return new_tree;
    }
  else if (TREE_CODE (type) == REFERENCE_TYPE)
    {
      new_tree = build_reference_type_for_mode (remap_type (TREE_TYPE (type), id),
					    TYPE_MODE (type),
					    TYPE_REF_CAN_ALIAS_ALL (type));
      if (TYPE_ATTRIBUTES (type) || TYPE_QUALS (type))
	new_tree = build_type_attribute_qual_variant (new_tree,
						      TYPE_ATTRIBUTES (type),
						      TYPE_QUALS (type));
      insert_decl_map (id, type, new_tree);
      return new_tree;
    }
  else
    new_tree = copy_node (type);

  insert_decl_map (id, type, new_tree);

  /* This is a new type, not a copy of an old type.  Need to reassociate
     variants.  We can handle everything except the main variant lazily.  */
  t = TYPE_MAIN_VARIANT (type);
  if (type != t)
    {
      t = remap_type (t, id);
      TYPE_MAIN_VARIANT (new_tree) = t;
      TYPE_NEXT_VARIANT (new_tree) = TYPE_NEXT_VARIANT (t);
      TYPE_NEXT_VARIANT (t) = new_tree;
    }
  else
    {
      TYPE_MAIN_VARIANT (new_tree) = new_tree;
      TYPE_NEXT_VARIANT (new_tree) = NULL;
    }

  if (TYPE_STUB_DECL (type))
    TYPE_STUB_DECL (new_tree) = remap_decl (TYPE_STUB_DECL (type), id);

  /* Lazily create pointer and reference types.  */
  TYPE_POINTER_TO (new_tree) = NULL;
  TYPE_REFERENCE_TO (new_tree) = NULL;

  switch (TREE_CODE (new_tree))
    {
    case INTEGER_TYPE:
    case REAL_TYPE:
    case FIXED_POINT_TYPE:
    case ENUMERAL_TYPE:
    case BOOLEAN_TYPE:
      t = TYPE_MIN_VALUE (new_tree);
      if (t && TREE_CODE (t) != INTEGER_CST)
        walk_tree (&TYPE_MIN_VALUE (new_tree), copy_tree_body_r, id, NULL);

      t = TYPE_MAX_VALUE (new_tree);
      if (t && TREE_CODE (t) != INTEGER_CST)
        walk_tree (&TYPE_MAX_VALUE (new_tree), copy_tree_body_r, id, NULL);
      return new_tree;

    case FUNCTION_TYPE:
      TREE_TYPE (new_tree) = remap_type (TREE_TYPE (new_tree), id);
      walk_tree (&TYPE_ARG_TYPES (new_tree), copy_tree_body_r, id, NULL);
      return new_tree;

    case ARRAY_TYPE:
      TREE_TYPE (new_tree) = remap_type (TREE_TYPE (new_tree), id);
      TYPE_DOMAIN (new_tree) = remap_type (TYPE_DOMAIN (new_tree), id);
      break;

    case RECORD_TYPE:
    case UNION_TYPE:
    case QUAL_UNION_TYPE:
      {
	tree f, nf = NULL;

	for (f = TYPE_FIELDS (new_tree); f ; f = TREE_CHAIN (f))
	  {
	    t = remap_decl (f, id);
	    DECL_CONTEXT (t) = new_tree;
	    TREE_CHAIN (t) = nf;
	    nf = t;
	  }
	TYPE_FIELDS (new_tree) = nreverse (nf);
      }
      break;

    case OFFSET_TYPE:
    default:
      /* Shouldn't have been thought variable sized.  */
      gcc_unreachable ();
    }

  walk_tree (&TYPE_SIZE (new_tree), copy_tree_body_r, id, NULL);
  walk_tree (&TYPE_SIZE_UNIT (new_tree), copy_tree_body_r, id, NULL);

  return new_tree;
}

tree
remap_type (tree type, copy_body_data *id)
{
  tree *node;
  tree tmp;

  if (type == NULL)
    return type;

  /* See if we have remapped this type.  */
  node = (tree *) pointer_map_contains (id->decl_map, type);
  if (node)
    return *node;

  /* The type only needs remapping if it's variably modified.  */
  if (! variably_modified_type_p (type, id->src_fn))
    {
      insert_decl_map (id, type, type);
      return type;
    }

  id->remapping_type_depth++;
  tmp = remap_type_1 (type, id);
  id->remapping_type_depth--;

  return tmp;
}

/* Return previously remapped type of TYPE in ID.  Return NULL if TYPE
   is NULL or TYPE has not been remapped before.  */

static tree
remapped_type (tree type, copy_body_data *id)
{
  tree *node;

  if (type == NULL)
    return type;

  /* See if we have remapped this type.  */
  node = (tree *) pointer_map_contains (id->decl_map, type);
  if (node)
    return *node;
  else
    return NULL;
}

  /* The type only needs remapping if it's variably modified.  */
/* Decide if DECL can be put into BLOCK_NONLOCAL_VARs.  */

static bool
can_be_nonlocal (tree decl, copy_body_data *id)
{
  /* We can not duplicate function decls.  */
  if (TREE_CODE (decl) == FUNCTION_DECL)
    return true;

  /* Local static vars must be non-local or we get multiple declaration
     problems.  */
  if (TREE_CODE (decl) == VAR_DECL
      && !auto_var_in_fn_p (decl, id->src_fn))
    return true;

  /* At the moment dwarf2out can handle only these types of nodes.  We
     can support more later.  */
  if (TREE_CODE (decl) != VAR_DECL && TREE_CODE (decl) != PARM_DECL)
    return false;

  /* We must use global type.  We call remapped_type instead of
     remap_type since we don't want to remap this type here if it
     hasn't been remapped before.  */
  if (TREE_TYPE (decl) != remapped_type (TREE_TYPE (decl), id))
    return false;

  /* Wihtout SSA we can't tell if variable is used.  */
  if (!gimple_in_ssa_p (cfun))
    return false;

  /* Live variables must be copied so we can attach DECL_RTL.  */
  if (var_ann (decl))
    return false;

  return true;
}

static tree
remap_decls (tree decls, VEC(tree,gc) **nonlocalized_list, copy_body_data *id)
{
  tree old_var;
  tree new_decls = NULL_TREE;

  /* Remap its variables.  */
  for (old_var = decls; old_var; old_var = TREE_CHAIN (old_var))
    {
      tree new_var;

      if (can_be_nonlocal (old_var, id))
	{
	  if (TREE_CODE (old_var) == VAR_DECL
	      && ! DECL_EXTERNAL (old_var)
	      && (var_ann (old_var) || !gimple_in_ssa_p (cfun)))
	    cfun->local_decls = tree_cons (NULL_TREE, old_var,
						   cfun->local_decls);
	  if ((!optimize || debug_info_level > DINFO_LEVEL_TERSE)
	      && !DECL_IGNORED_P (old_var)
	      && nonlocalized_list)
	    VEC_safe_push (tree, gc, *nonlocalized_list, old_var);
	  continue;
	}

      /* Remap the variable.  */
      new_var = remap_decl (old_var, id);

      /* If we didn't remap this variable, we can't mess with its
	 TREE_CHAIN.  If we remapped this variable to the return slot, it's
	 already declared somewhere else, so don't declare it here.  */

      if (new_var == id->retvar)
	;
      else if (!new_var)
        {
	  if ((!optimize || debug_info_level > DINFO_LEVEL_TERSE)
	      && !DECL_IGNORED_P (old_var)
	      && nonlocalized_list)
	    VEC_safe_push (tree, gc, *nonlocalized_list, old_var);
	}
      else
	{
	  gcc_assert (DECL_P (new_var));
	  TREE_CHAIN (new_var) = new_decls;
	  new_decls = new_var;
 
	  /* Also copy value-expressions.  */
	  if (TREE_CODE (new_var) == VAR_DECL
	      && DECL_HAS_VALUE_EXPR_P (new_var))
	    {
	      tree tem = DECL_VALUE_EXPR (new_var);
	      bool old_regimplify = id->regimplify;
	      id->remapping_type_depth++;
	      walk_tree (&tem, copy_tree_body_r, id, NULL);
	      id->remapping_type_depth--;
	      id->regimplify = old_regimplify;
	      SET_DECL_VALUE_EXPR (new_var, tem);
	    }
	}
    }

  return nreverse (new_decls);
}

/* Copy the BLOCK to contain remapped versions of the variables
   therein.  And hook the new block into the block-tree.  */

static void
remap_block (tree *block, copy_body_data *id)
{
  tree old_block;
  tree new_block;

  /* Make the new block.  */
  old_block = *block;
  new_block = make_node (BLOCK);
  TREE_USED (new_block) = TREE_USED (old_block);
  BLOCK_ABSTRACT_ORIGIN (new_block) = old_block;
  BLOCK_SOURCE_LOCATION (new_block) = BLOCK_SOURCE_LOCATION (old_block);
  BLOCK_NONLOCALIZED_VARS (new_block)
    = VEC_copy (tree, gc, BLOCK_NONLOCALIZED_VARS (old_block));
  *block = new_block;

  /* Remap its variables.  */
  BLOCK_VARS (new_block) = remap_decls (BLOCK_VARS (old_block),
  					&BLOCK_NONLOCALIZED_VARS (new_block),
					id);

  if (id->transform_lang_insert_block)
    id->transform_lang_insert_block (new_block);

  /* Remember the remapped block.  */
  insert_decl_map (id, old_block, new_block);
}

/* Copy the whole block tree and root it in id->block.  */
static tree
remap_blocks (tree block, copy_body_data *id)
{
  tree t;
  tree new_tree = block;

  if (!block)
    return NULL;

  remap_block (&new_tree, id);
  gcc_assert (new_tree != block);
  for (t = BLOCK_SUBBLOCKS (block); t ; t = BLOCK_CHAIN (t))
    prepend_lexical_block (new_tree, remap_blocks (t, id));
  /* Blocks are in arbitrary order, but make things slightly prettier and do
     not swap order when producing a copy.  */
  BLOCK_SUBBLOCKS (new_tree) = blocks_nreverse (BLOCK_SUBBLOCKS (new_tree));
  return new_tree;
}

static void
copy_statement_list (tree *tp)
{
  tree_stmt_iterator oi, ni;
  tree new_tree;

  new_tree = alloc_stmt_list ();
  ni = tsi_start (new_tree);
  oi = tsi_start (*tp);
  TREE_TYPE (new_tree) = TREE_TYPE (*tp);
  *tp = new_tree;

  for (; !tsi_end_p (oi); tsi_next (&oi))
    {
      tree stmt = tsi_stmt (oi);
      if (TREE_CODE (stmt) == STATEMENT_LIST)
	copy_statement_list (&stmt);
      tsi_link_after (&ni, stmt, TSI_CONTINUE_LINKING);
    }
}

static void
copy_bind_expr (tree *tp, int *walk_subtrees, copy_body_data *id)
{
  tree block = BIND_EXPR_BLOCK (*tp);
  /* Copy (and replace) the statement.  */
  copy_tree_r (tp, walk_subtrees, NULL);
  if (block)
    {
      remap_block (&block, id);
      BIND_EXPR_BLOCK (*tp) = block;
    }

  if (BIND_EXPR_VARS (*tp))
    /* This will remap a lot of the same decls again, but this should be
       harmless.  */
    BIND_EXPR_VARS (*tp) = remap_decls (BIND_EXPR_VARS (*tp), NULL, id);
}


/* Create a new gimple_seq by remapping all the statements in BODY
   using the inlining information in ID.  */

static gimple_seq
remap_gimple_seq (gimple_seq body, copy_body_data *id)
{
  gimple_stmt_iterator si;
  gimple_seq new_body = NULL;

  for (si = gsi_start (body); !gsi_end_p (si); gsi_next (&si))
    {
      gimple new_stmt = remap_gimple_stmt (gsi_stmt (si), id);
      gimple_seq_add_stmt (&new_body, new_stmt);
    }

  return new_body;
}


/* Copy a GIMPLE_BIND statement STMT, remapping all the symbols in its
   block using the mapping information in ID.  */

static gimple
copy_gimple_bind (gimple stmt, copy_body_data *id)
{
  gimple new_bind;
  tree new_block, new_vars;
  gimple_seq body, new_body;

  /* Copy the statement.  Note that we purposely don't use copy_stmt
     here because we need to remap statements as we copy.  */
  body = gimple_bind_body (stmt);
  new_body = remap_gimple_seq (body, id);

  new_block = gimple_bind_block (stmt);
  if (new_block)
    remap_block (&new_block, id);

  /* This will remap a lot of the same decls again, but this should be
     harmless.  */
  new_vars = gimple_bind_vars (stmt);
  if (new_vars)
    new_vars = remap_decls (new_vars, NULL, id);

  new_bind = gimple_build_bind (new_vars, new_body, new_block);

  return new_bind;
}


/* Remap the GIMPLE operand pointed to by *TP.  DATA is really a
   'struct walk_stmt_info *'.  DATA->INFO is a 'copy_body_data *'.
   WALK_SUBTREES is used to indicate walk_gimple_op whether to keep
   recursing into the children nodes of *TP.  */

static tree
remap_gimple_op_r (tree *tp, int *walk_subtrees, void *data)
{
  struct walk_stmt_info *wi_p = (struct walk_stmt_info *) data;
  copy_body_data *id = (copy_body_data *) wi_p->info;
  tree fn = id->src_fn;

  if (TREE_CODE (*tp) == SSA_NAME)
    {
      *tp = remap_ssa_name (*tp, id);
      *walk_subtrees = 0;
      return NULL;
    }
  else if (auto_var_in_fn_p (*tp, fn))
    {
      /* Local variables and labels need to be replaced by equivalent
	 variables.  We don't want to copy static variables; there's
	 only one of those, no matter how many times we inline the
	 containing function.  Similarly for globals from an outer
	 function.  */
      tree new_decl;

      /* Remap the declaration.  */
      new_decl = remap_decl (*tp, id);
      gcc_assert (new_decl);
      /* Replace this variable with the copy.  */
      STRIP_TYPE_NOPS (new_decl);
      /* ???  The C++ frontend uses void * pointer zero to initialize
         any other type.  This confuses the middle-end type verification.
	 As cloned bodies do not go through gimplification again the fixup
	 there doesn't trigger.  */
      if (TREE_CODE (new_decl) == INTEGER_CST
	  && !useless_type_conversion_p (TREE_TYPE (*tp), TREE_TYPE (new_decl)))
	new_decl = fold_convert (TREE_TYPE (*tp), new_decl);
      *tp = new_decl;
      *walk_subtrees = 0;
    }
  else if (TREE_CODE (*tp) == STATEMENT_LIST)
    gcc_unreachable ();
  else if (TREE_CODE (*tp) == SAVE_EXPR)
    gcc_unreachable ();
  else if (TREE_CODE (*tp) == LABEL_DECL
	   && (!DECL_CONTEXT (*tp)
	       || decl_function_context (*tp) == id->src_fn))
    /* These may need to be remapped for EH handling.  */
    *tp = remap_decl (*tp, id);
  else if (TYPE_P (*tp))
    /* Types may need remapping as well.  */
    *tp = remap_type (*tp, id);
  else if (CONSTANT_CLASS_P (*tp))
    {
      /* If this is a constant, we have to copy the node iff the type
	 will be remapped.  copy_tree_r will not copy a constant.  */
      tree new_type = remap_type (TREE_TYPE (*tp), id);

      if (new_type == TREE_TYPE (*tp))
	*walk_subtrees = 0;

      else if (TREE_CODE (*tp) == INTEGER_CST)
	*tp = build_int_cst_wide (new_type, TREE_INT_CST_LOW (*tp),
				  TREE_INT_CST_HIGH (*tp));
      else
	{
	  *tp = copy_node (*tp);
	  TREE_TYPE (*tp) = new_type;
	}
    }
  else
    {
      /* Otherwise, just copy the node.  Note that copy_tree_r already
	 knows not to copy VAR_DECLs, etc., so this is safe.  */
      if (TREE_CODE (*tp) == MEM_REF)
	{
	  /* We need to re-canonicalize MEM_REFs from inline substitutions
	     that can happen when a pointer argument is an ADDR_EXPR.  */
	  tree decl = TREE_OPERAND (*tp, 0);
	  tree *n;

	  n = (tree *) pointer_map_contains (id->decl_map, decl);
	  if (n)
	    {
	      tree old = *tp;
	      *tp = fold_build2 (MEM_REF, TREE_TYPE (*tp),
				 unshare_expr (*n), TREE_OPERAND (*tp, 1));
	      TREE_THIS_VOLATILE (*tp) = TREE_THIS_VOLATILE (old);
	      TREE_NO_WARNING (*tp) = TREE_NO_WARNING (old);
	      *walk_subtrees = 0;
	      return NULL;
	    }
	}

      /* Here is the "usual case".  Copy this tree node, and then
	 tweak some special cases.  */
      copy_tree_r (tp, walk_subtrees, NULL);

      /* Global variables we haven't seen yet need to go into referenced
	 vars.  If not referenced from types only.  */
      if (gimple_in_ssa_p (cfun)
	  && TREE_CODE (*tp) == VAR_DECL
	  && id->remapping_type_depth == 0
	  && !processing_debug_stmt)
	add_referenced_var (*tp);

      /* We should never have TREE_BLOCK set on non-statements.  */
      if (EXPR_P (*tp))
	gcc_assert (!TREE_BLOCK (*tp));

      if (TREE_CODE (*tp) != OMP_CLAUSE)
	TREE_TYPE (*tp) = remap_type (TREE_TYPE (*tp), id);

      if (TREE_CODE (*tp) == TARGET_EXPR && TREE_OPERAND (*tp, 3))
	{
	  /* The copied TARGET_EXPR has never been expanded, even if the
	     original node was expanded already.  */
	  TREE_OPERAND (*tp, 1) = TREE_OPERAND (*tp, 3);
	  TREE_OPERAND (*tp, 3) = NULL_TREE;
	}
      else if (TREE_CODE (*tp) == ADDR_EXPR)
	{
	  /* Variable substitution need not be simple.  In particular,
	     the MEM_REF substitution above.  Make sure that
	     TREE_CONSTANT and friends are up-to-date.  But make sure
	     to not improperly set TREE_BLOCK on some sub-expressions.  */
	  int invariant = is_gimple_min_invariant (*tp);
	  tree block = id->block;
	  id->block = NULL_TREE;
	  walk_tree (&TREE_OPERAND (*tp, 0), remap_gimple_op_r, data, NULL);
	  id->block = block;
	  recompute_tree_invariant_for_addr_expr (*tp);

	  /* If this used to be invariant, but is not any longer,
	     then regimplification is probably needed.  */
	  if (invariant && !is_gimple_min_invariant (*tp))
	    id->regimplify = true;

	  *walk_subtrees = 0;
	}
    }

  /* Keep iterating.  */
  return NULL_TREE;
}


/* Called from copy_body_id via walk_tree.  DATA is really a
   `copy_body_data *'.  */

tree
copy_tree_body_r (tree *tp, int *walk_subtrees, void *data)
{
  copy_body_data *id = (copy_body_data *) data;
  tree fn = id->src_fn;
  tree new_block;

  /* Begin by recognizing trees that we'll completely rewrite for the
     inlining context.  Our output for these trees is completely
     different from out input (e.g. RETURN_EXPR is deleted, and morphs
     into an edge).  Further down, we'll handle trees that get
     duplicated and/or tweaked.  */

  /* When requested, RETURN_EXPRs should be transformed to just the
     contained MODIFY_EXPR.  The branch semantics of the return will
     be handled elsewhere by manipulating the CFG rather than a statement.  */
  if (TREE_CODE (*tp) == RETURN_EXPR && id->transform_return_to_modify)
    {
      tree assignment = TREE_OPERAND (*tp, 0);

      /* If we're returning something, just turn that into an
	 assignment into the equivalent of the original RESULT_DECL.
	 If the "assignment" is just the result decl, the result
	 decl has already been set (e.g. a recent "foo (&result_decl,
	 ...)"); just toss the entire RETURN_EXPR.  */
      if (assignment && TREE_CODE (assignment) == MODIFY_EXPR)
	{
	  /* Replace the RETURN_EXPR with (a copy of) the
	     MODIFY_EXPR hanging underneath.  */
	  *tp = copy_node (assignment);
	}
      else /* Else the RETURN_EXPR returns no value.  */
	{
	  *tp = NULL;
	  return (tree) (void *)1;
	}
    }
  else if (TREE_CODE (*tp) == SSA_NAME)
    {
      *tp = remap_ssa_name (*tp, id);
      *walk_subtrees = 0;
      return NULL;
    }

  /* Local variables and labels need to be replaced by equivalent
     variables.  We don't want to copy static variables; there's only
     one of those, no matter how many times we inline the containing
     function.  Similarly for globals from an outer function.  */
  else if (auto_var_in_fn_p (*tp, fn))
    {
      tree new_decl;

      /* Remap the declaration.  */
      new_decl = remap_decl (*tp, id);
      gcc_assert (new_decl);
      /* Replace this variable with the copy.  */
      STRIP_TYPE_NOPS (new_decl);
      *tp = new_decl;
      *walk_subtrees = 0;
    }
  else if (TREE_CODE (*tp) == STATEMENT_LIST)
    copy_statement_list (tp);
  else if (TREE_CODE (*tp) == SAVE_EXPR
	   || TREE_CODE (*tp) == TARGET_EXPR)
    remap_save_expr (tp, id->decl_map, walk_subtrees);
  else if (TREE_CODE (*tp) == LABEL_DECL
	   && (! DECL_CONTEXT (*tp)
	       || decl_function_context (*tp) == id->src_fn))
    /* These may need to be remapped for EH handling.  */
    *tp = remap_decl (*tp, id);
  else if (TREE_CODE (*tp) == BIND_EXPR)
    copy_bind_expr (tp, walk_subtrees, id);
  /* Types may need remapping as well.  */
  else if (TYPE_P (*tp))
    *tp = remap_type (*tp, id);

  /* If this is a constant, we have to copy the node iff the type will be
     remapped.  copy_tree_r will not copy a constant.  */
  else if (CONSTANT_CLASS_P (*tp))
    {
      tree new_type = remap_type (TREE_TYPE (*tp), id);

      if (new_type == TREE_TYPE (*tp))
	*walk_subtrees = 0;

      else if (TREE_CODE (*tp) == INTEGER_CST)
	*tp = build_int_cst_wide (new_type, TREE_INT_CST_LOW (*tp),
				  TREE_INT_CST_HIGH (*tp));
      else
	{
	  *tp = copy_node (*tp);
	  TREE_TYPE (*tp) = new_type;
	}
    }

  /* Otherwise, just copy the node.  Note that copy_tree_r already
     knows not to copy VAR_DECLs, etc., so this is safe.  */
  else
    {
      /* Here we handle trees that are not completely rewritten.
	 First we detect some inlining-induced bogosities for
	 discarding.  */
      if (TREE_CODE (*tp) == MODIFY_EXPR
	  && TREE_OPERAND (*tp, 0) == TREE_OPERAND (*tp, 1)
	  && (auto_var_in_fn_p (TREE_OPERAND (*tp, 0), fn)))
	{
	  /* Some assignments VAR = VAR; don't generate any rtl code
	     and thus don't count as variable modification.  Avoid
	     keeping bogosities like 0 = 0.  */
	  tree decl = TREE_OPERAND (*tp, 0), value;
	  tree *n;

	  n = (tree *) pointer_map_contains (id->decl_map, decl);
	  if (n)
	    {
	      value = *n;
	      STRIP_TYPE_NOPS (value);
	      if (TREE_CONSTANT (value) || TREE_READONLY (value))
		{
		  *tp = build_empty_stmt (EXPR_LOCATION (*tp));
		  return copy_tree_body_r (tp, walk_subtrees, data);
		}
	    }
	}
      else if (TREE_CODE (*tp) == INDIRECT_REF)
	{
	  /* Get rid of *& from inline substitutions that can happen when a
	     pointer argument is an ADDR_EXPR.  */
	  tree decl = TREE_OPERAND (*tp, 0);
	  tree *n;

	  n = (tree *) pointer_map_contains (id->decl_map, decl);
	  if (n)
	    {
	      tree new_tree;
	      tree old;
	      /* If we happen to get an ADDR_EXPR in n->value, strip
	         it manually here as we'll eventually get ADDR_EXPRs
		 which lie about their types pointed to.  In this case
		 build_fold_indirect_ref wouldn't strip the INDIRECT_REF,
		 but we absolutely rely on that.  As fold_indirect_ref
	         does other useful transformations, try that first, though.  */
	      tree type = TREE_TYPE (TREE_TYPE (*n));
	      if (id->do_not_unshare)
		new_tree = *n;
	      else
		new_tree = unshare_expr (*n);
	      old = *tp;
	      *tp = gimple_fold_indirect_ref (new_tree);
	      if (! *tp)
	        {
		  if (TREE_CODE (new_tree) == ADDR_EXPR)
		    {
		      *tp = fold_indirect_ref_1 (EXPR_LOCATION (new_tree),
						 type, new_tree);
		      /* ???  We should either assert here or build
			 a VIEW_CONVERT_EXPR instead of blindly leaking
			 incompatible types to our IL.  */
		      if (! *tp)
			*tp = TREE_OPERAND (new_tree, 0);
		    }
	          else
		    {
	              *tp = build1 (INDIRECT_REF, type, new_tree);
		      TREE_THIS_VOLATILE (*tp) = TREE_THIS_VOLATILE (old);
		      TREE_SIDE_EFFECTS (*tp) = TREE_SIDE_EFFECTS (old);
		    }
		}
	      *walk_subtrees = 0;
	      return NULL;
	    }
	}
      else if (TREE_CODE (*tp) == MEM_REF)
	{
	  /* We need to re-canonicalize MEM_REFs from inline substitutions
	     that can happen when a pointer argument is an ADDR_EXPR.  */
	  tree decl = TREE_OPERAND (*tp, 0);
	  tree *n;

	  n = (tree *) pointer_map_contains (id->decl_map, decl);
	  if (n)
	    {
	      tree old = *tp;
	      *tp = fold_build2 (MEM_REF, TREE_TYPE (*tp),
				 unshare_expr (*n), TREE_OPERAND (*tp, 1));
	      TREE_THIS_VOLATILE (*tp) = TREE_THIS_VOLATILE (old);
	      TREE_NO_WARNING (*tp) = TREE_NO_WARNING (old);
	      *walk_subtrees = 0;
	      return NULL;
	    }
	}

      /* Here is the "usual case".  Copy this tree node, and then
	 tweak some special cases.  */
      copy_tree_r (tp, walk_subtrees, NULL);

      /* Global variables we haven't seen yet needs to go into referenced
	 vars.  If not referenced from types or debug stmts only.  */
      if (gimple_in_ssa_p (cfun)
	  && TREE_CODE (*tp) == VAR_DECL
	  && id->remapping_type_depth == 0
	  && !processing_debug_stmt)
	add_referenced_var (*tp);

      /* If EXPR has block defined, map it to newly constructed block.
         When inlining we want EXPRs without block appear in the block
	 of function call if we are not remapping a type.  */
      if (EXPR_P (*tp))
	{
	  new_block = id->remapping_type_depth == 0 ? id->block : NULL;
	  if (TREE_BLOCK (*tp))
	    {
	      tree *n;
	      n = (tree *) pointer_map_contains (id->decl_map,
						 TREE_BLOCK (*tp));
	      gcc_assert (n || id->remapping_type_depth != 0);
	      if (n)
		new_block = *n;
	    }
	  TREE_BLOCK (*tp) = new_block;
	}

      if (TREE_CODE (*tp) != OMP_CLAUSE)
	TREE_TYPE (*tp) = remap_type (TREE_TYPE (*tp), id);

      /* The copied TARGET_EXPR has never been expanded, even if the
	 original node was expanded already.  */
      if (TREE_CODE (*tp) == TARGET_EXPR && TREE_OPERAND (*tp, 3))
	{
	  TREE_OPERAND (*tp, 1) = TREE_OPERAND (*tp, 3);
	  TREE_OPERAND (*tp, 3) = NULL_TREE;
	}

      /* Variable substitution need not be simple.  In particular, the
	 INDIRECT_REF substitution above.  Make sure that TREE_CONSTANT
	 and friends are up-to-date.  */
      else if (TREE_CODE (*tp) == ADDR_EXPR)
	{
	  int invariant = is_gimple_min_invariant (*tp);
	  walk_tree (&TREE_OPERAND (*tp, 0), copy_tree_body_r, id, NULL);

	  /* Handle the case where we substituted an INDIRECT_REF
	     into the operand of the ADDR_EXPR.  */
	  if (TREE_CODE (TREE_OPERAND (*tp, 0)) == INDIRECT_REF)
	    *tp = TREE_OPERAND (TREE_OPERAND (*tp, 0), 0);
	  else
	    recompute_tree_invariant_for_addr_expr (*tp);

	  /* If this used to be invariant, but is not any longer,
	     then regimplification is probably needed.  */
	  if (invariant && !is_gimple_min_invariant (*tp))
	    id->regimplify = true;

	  *walk_subtrees = 0;
	}
    }

  /* Keep iterating.  */
  return NULL_TREE;
}

/* Helper for remap_gimple_stmt.  Given an EH region number for the
   source function, map that to the duplicate EH region number in
   the destination function.  */

static int
remap_eh_region_nr (int old_nr, copy_body_data *id)
{
  eh_region old_r, new_r;
  void **slot;

  old_r = get_eh_region_from_number_fn (id->src_cfun, old_nr);
  slot = pointer_map_contains (id->eh_map, old_r);
  new_r = (eh_region) *slot;

  return new_r->index;
}

/* Similar, but operate on INTEGER_CSTs.  */

static tree
remap_eh_region_tree_nr (tree old_t_nr, copy_body_data *id)
{
  int old_nr, new_nr;

  old_nr = tree_low_cst (old_t_nr, 0);
  new_nr = remap_eh_region_nr (old_nr, id);

  return build_int_cst (NULL, new_nr);
}

/* Helper for copy_bb.  Remap statement STMT using the inlining
   information in ID.  Return the new statement copy.  */

static gimple
remap_gimple_stmt (gimple stmt, copy_body_data *id)
{
  gimple copy = NULL;
  struct walk_stmt_info wi;
  tree new_block;
  bool skip_first = false;

  /* Begin by recognizing trees that we'll completely rewrite for the
     inlining context.  Our output for these trees is completely
     different from out input (e.g. RETURN_EXPR is deleted, and morphs
     into an edge).  Further down, we'll handle trees that get
     duplicated and/or tweaked.  */

  /* When requested, GIMPLE_RETURNs should be transformed to just the
     contained GIMPLE_ASSIGN.  The branch semantics of the return will
     be handled elsewhere by manipulating the CFG rather than the
     statement.  */
  if (gimple_code (stmt) == GIMPLE_RETURN && id->transform_return_to_modify)
    {
      tree retval = gimple_return_retval (stmt);

      /* If we're returning something, just turn that into an
	 assignment into the equivalent of the original RESULT_DECL.
	 If RETVAL is just the result decl, the result decl has
	 already been set (e.g. a recent "foo (&result_decl, ...)");
	 just toss the entire GIMPLE_RETURN.  */
      if (retval && TREE_CODE (retval) != RESULT_DECL)
        {
	  copy = gimple_build_assign (id->retvar, retval);
	  /* id->retvar is already substituted.  Skip it on later remapping.  */
	  skip_first = true;
	}
      else
	return gimple_build_nop ();
    }
  else if (gimple_has_substatements (stmt))
    {
      gimple_seq s1, s2;

      /* When cloning bodies from the C++ front end, we will be handed bodies
	 in High GIMPLE form.  Handle here all the High GIMPLE statements that
	 have embedded statements.  */
      switch (gimple_code (stmt))
	{
	case GIMPLE_BIND:
	  copy = copy_gimple_bind (stmt, id);
	  break;

	case GIMPLE_CATCH:
	  s1 = remap_gimple_seq (gimple_catch_handler (stmt), id);
	  copy = gimple_build_catch (gimple_catch_types (stmt), s1);
	  break;

	case GIMPLE_EH_FILTER:
	  s1 = remap_gimple_seq (gimple_eh_filter_failure (stmt), id);
	  copy = gimple_build_eh_filter (gimple_eh_filter_types (stmt), s1);
	  break;

	case GIMPLE_TRY:
	  s1 = remap_gimple_seq (gimple_try_eval (stmt), id);
	  s2 = remap_gimple_seq (gimple_try_cleanup (stmt), id);
	  copy = gimple_build_try (s1, s2, gimple_try_kind (stmt));
	  break;

	case GIMPLE_WITH_CLEANUP_EXPR:
	  s1 = remap_gimple_seq (gimple_wce_cleanup (stmt), id);
	  copy = gimple_build_wce (s1);
	  break;

	case GIMPLE_OMP_PARALLEL:
	  s1 = remap_gimple_seq (gimple_omp_body (stmt), id);
	  copy = gimple_build_omp_parallel
	           (s1,
		    gimple_omp_parallel_clauses (stmt),
		    gimple_omp_parallel_child_fn (stmt),
		    gimple_omp_parallel_data_arg (stmt));
	  break;

	case GIMPLE_OMP_TASK:
	  s1 = remap_gimple_seq (gimple_omp_body (stmt), id);
	  copy = gimple_build_omp_task
	           (s1,
		    gimple_omp_task_clauses (stmt),
		    gimple_omp_task_child_fn (stmt),
		    gimple_omp_task_data_arg (stmt),
		    gimple_omp_task_copy_fn (stmt),
		    gimple_omp_task_arg_size (stmt),
		    gimple_omp_task_arg_align (stmt));
	  break;

	case GIMPLE_OMP_FOR:
	  s1 = remap_gimple_seq (gimple_omp_body (stmt), id);
	  s2 = remap_gimple_seq (gimple_omp_for_pre_body (stmt), id);
	  copy = gimple_build_omp_for (s1, gimple_omp_for_clauses (stmt),
				       gimple_omp_for_collapse (stmt), s2);
	  {
	    size_t i;
	    for (i = 0; i < gimple_omp_for_collapse (stmt); i++)
	      {
		gimple_omp_for_set_index (copy, i,
					  gimple_omp_for_index (stmt, i));
		gimple_omp_for_set_initial (copy, i,
					    gimple_omp_for_initial (stmt, i));
		gimple_omp_for_set_final (copy, i,
					  gimple_omp_for_final (stmt, i));
		gimple_omp_for_set_incr (copy, i,
					 gimple_omp_for_incr (stmt, i));
		gimple_omp_for_set_cond (copy, i,
					 gimple_omp_for_cond (stmt, i));
	      }
	  }
	  break;

	case GIMPLE_OMP_MASTER:
	  s1 = remap_gimple_seq (gimple_omp_body (stmt), id);
	  copy = gimple_build_omp_master (s1);
	  break;

	case GIMPLE_OMP_ORDERED:
	  s1 = remap_gimple_seq (gimple_omp_body (stmt), id);
	  copy = gimple_build_omp_ordered (s1);
	  break;

	case GIMPLE_OMP_SECTION:
	  s1 = remap_gimple_seq (gimple_omp_body (stmt), id);
	  copy = gimple_build_omp_section (s1);
	  break;

	case GIMPLE_OMP_SECTIONS:
	  s1 = remap_gimple_seq (gimple_omp_body (stmt), id);
	  copy = gimple_build_omp_sections
	           (s1, gimple_omp_sections_clauses (stmt));
	  break;

	case GIMPLE_OMP_SINGLE:
	  s1 = remap_gimple_seq (gimple_omp_body (stmt), id);
	  copy = gimple_build_omp_single
	           (s1, gimple_omp_single_clauses (stmt));
	  break;

	case GIMPLE_OMP_CRITICAL:
	  s1 = remap_gimple_seq (gimple_omp_body (stmt), id);
	  copy
	    = gimple_build_omp_critical (s1, gimple_omp_critical_name (stmt));
	  break;

	default:
	  gcc_unreachable ();
	}
    }
  else
    {
      if (gimple_assign_copy_p (stmt)
	  && gimple_assign_lhs (stmt) == gimple_assign_rhs1 (stmt)
	  && auto_var_in_fn_p (gimple_assign_lhs (stmt), id->src_fn))
	{
	  /* Here we handle statements that are not completely rewritten.
	     First we detect some inlining-induced bogosities for
	     discarding.  */

	  /* Some assignments VAR = VAR; don't generate any rtl code
	     and thus don't count as variable modification.  Avoid
	     keeping bogosities like 0 = 0.  */
	  tree decl = gimple_assign_lhs (stmt), value;
	  tree *n;

	  n = (tree *) pointer_map_contains (id->decl_map, decl);
	  if (n)
	    {
	      value = *n;
	      STRIP_TYPE_NOPS (value);
	      if (TREE_CONSTANT (value) || TREE_READONLY (value))
		return gimple_build_nop ();
	    }
	}

      if (gimple_debug_bind_p (stmt))
	{
	  copy = gimple_build_debug_bind (gimple_debug_bind_get_var (stmt),
					  gimple_debug_bind_get_value (stmt),
					  stmt);
	  VEC_safe_push (gimple, heap, id->debug_stmts, copy);
	  return copy;
	}

      /* Create a new deep copy of the statement.  */
      copy = gimple_copy (stmt);

      /* Remap the region numbers for __builtin_eh_{pointer,filter},
	 RESX and EH_DISPATCH.  */
      if (id->eh_map)
	switch (gimple_code (copy))
	  {
	  case GIMPLE_CALL:
	    {
	      tree r, fndecl = gimple_call_fndecl (copy);
	      if (fndecl && DECL_BUILT_IN_CLASS (fndecl) == BUILT_IN_NORMAL)
		switch (DECL_FUNCTION_CODE (fndecl))
		  {
		  case BUILT_IN_EH_COPY_VALUES:
		    r = gimple_call_arg (copy, 1);
		    r = remap_eh_region_tree_nr (r, id);
		    gimple_call_set_arg (copy, 1, r);
		    /* FALLTHRU */

		  case BUILT_IN_EH_POINTER:
		  case BUILT_IN_EH_FILTER:
		    r = gimple_call_arg (copy, 0);
		    r = remap_eh_region_tree_nr (r, id);
		    gimple_call_set_arg (copy, 0, r);
		    break;

		  default:
		    break;
		  }

	      /* Reset alias info if we didn't apply measures to
		 keep it valid over inlining by setting DECL_PT_UID.  */
	      if (!id->src_cfun->gimple_df
		  || !id->src_cfun->gimple_df->ipa_pta)
		gimple_call_reset_alias_info (copy);
	    }
	    break;

	  case GIMPLE_RESX:
	    {
	      int r = gimple_resx_region (copy);
	      r = remap_eh_region_nr (r, id);
	      gimple_resx_set_region (copy, r);
	    }
	    break;

	  case GIMPLE_EH_DISPATCH:
	    {
	      int r = gimple_eh_dispatch_region (copy);
	      r = remap_eh_region_nr (r, id);
	      gimple_eh_dispatch_set_region (copy, r);
	    }
	    break;

	  default:
	    break;
	  }
    }

  /* If STMT has a block defined, map it to the newly constructed
     block.  When inlining we want statements without a block to
     appear in the block of the function call.  */
  new_block = id->block;
  if (gimple_block (copy))
    {
      tree *n;
      n = (tree *) pointer_map_contains (id->decl_map, gimple_block (copy));
      gcc_assert (n);
      new_block = *n;
    }

  gimple_set_block (copy, new_block);

  if (gimple_debug_bind_p (copy))
    return copy;

  /* Remap all the operands in COPY.  */
  memset (&wi, 0, sizeof (wi));
  wi.info = id;
  if (skip_first)
    walk_tree (gimple_op_ptr (copy, 1), remap_gimple_op_r, &wi, NULL);
  else
    walk_gimple_op (copy, remap_gimple_op_r, &wi);

  /* Clear the copied virtual operands.  We are not remapping them here
     but are going to recreate them from scratch.  */
  if (gimple_has_mem_ops (copy))
    {
      gimple_set_vdef (copy, NULL_TREE);
      gimple_set_vuse (copy, NULL_TREE);
    }

  return copy;
}


/* Copy basic block, scale profile accordingly.  Edges will be taken care of
   later  */

static basic_block
copy_bb (copy_body_data *id, basic_block bb, int frequency_scale,
         gcov_type count_scale)
{
  gimple_stmt_iterator gsi, copy_gsi, seq_gsi;
  basic_block copy_basic_block;
  tree decl;
  gcov_type freq;
  basic_block prev;

  /* Search for previous copied basic block.  */
  prev = bb->prev_bb;
  while (!prev->aux)
    prev = prev->prev_bb;

  /* create_basic_block() will append every new block to
     basic_block_info automatically.  */
  copy_basic_block = create_basic_block (NULL, (void *) 0,
                                         (basic_block) prev->aux);
  copy_basic_block->count = bb->count * count_scale / REG_BR_PROB_BASE;

  /* We are going to rebuild frequencies from scratch.  These values
     have just small importance to drive canonicalize_loop_headers.  */
  freq = ((gcov_type)bb->frequency * frequency_scale / REG_BR_PROB_BASE);

  /* We recompute frequencies after inlining, so this is quite safe.  */
  if (freq > BB_FREQ_MAX)
    freq = BB_FREQ_MAX;
  copy_basic_block->frequency = freq;

  copy_gsi = gsi_start_bb (copy_basic_block);

  for (gsi = gsi_start_bb (bb); !gsi_end_p (gsi); gsi_next (&gsi))
    {
      gimple stmt = gsi_stmt (gsi);
      gimple orig_stmt = stmt;

      id->regimplify = false;
      stmt = remap_gimple_stmt (stmt, id);
      if (gimple_nop_p (stmt))
	continue;

      gimple_duplicate_stmt_histograms (cfun, stmt, id->src_cfun, orig_stmt);
      seq_gsi = copy_gsi;

      /* With return slot optimization we can end up with
	 non-gimple (foo *)&this->m, fix that here.  */
      if (is_gimple_assign (stmt)
	  && gimple_assign_rhs_code (stmt) == NOP_EXPR
	  && !is_gimple_val (gimple_assign_rhs1 (stmt)))
	{
	  tree new_rhs;
	  new_rhs = force_gimple_operand_gsi (&seq_gsi,
					      gimple_assign_rhs1 (stmt),
					      true, NULL, false, GSI_NEW_STMT);
	  gimple_assign_set_rhs1 (stmt, new_rhs);
	  id->regimplify = false;
	}

      gsi_insert_after (&seq_gsi, stmt, GSI_NEW_STMT);

      if (id->regimplify)
	gimple_regimplify_operands (stmt, &seq_gsi);

      /* If copy_basic_block has been empty at the start of this iteration,
	 call gsi_start_bb again to get at the newly added statements.  */
      if (gsi_end_p (copy_gsi))
	copy_gsi = gsi_start_bb (copy_basic_block);
      else
	gsi_next (&copy_gsi);

      /* Process the new statement.  The call to gimple_regimplify_operands
	 possibly turned the statement into multiple statements, we
	 need to process all of them.  */
      do
	{
	  tree fn;

	  stmt = gsi_stmt (copy_gsi);
	  if (is_gimple_call (stmt)
	      && gimple_call_va_arg_pack_p (stmt)
	      && id->gimple_call)
	    {
	      /* __builtin_va_arg_pack () should be replaced by
		 all arguments corresponding to ... in the caller.  */
	      tree p;
	      gimple new_call;
	      VEC(tree, heap) *argarray;
	      size_t nargs = gimple_call_num_args (id->gimple_call);
	      size_t n;

	      for (p = DECL_ARGUMENTS (id->src_fn); p; p = TREE_CHAIN (p))
		nargs--;

	      /* Create the new array of arguments.  */
	      n = nargs + gimple_call_num_args (stmt);
	      argarray = VEC_alloc (tree, heap, n);
	      VEC_safe_grow (tree, heap, argarray, n);

	      /* Copy all the arguments before '...'  */
	      memcpy (VEC_address (tree, argarray),
		      gimple_call_arg_ptr (stmt, 0),
		      gimple_call_num_args (stmt) * sizeof (tree));

	      /* Append the arguments passed in '...'  */
	      memcpy (VEC_address(tree, argarray) + gimple_call_num_args (stmt),
		      gimple_call_arg_ptr (id->gimple_call, 0)
			+ (gimple_call_num_args (id->gimple_call) - nargs),
		      nargs * sizeof (tree));

	      new_call = gimple_build_call_vec (gimple_call_fn (stmt),
						argarray);

	      VEC_free (tree, heap, argarray);

	      /* Copy all GIMPLE_CALL flags, location and block, except
		 GF_CALL_VA_ARG_PACK.  */
	      gimple_call_copy_flags (new_call, stmt);
	      gimple_call_set_va_arg_pack (new_call, false);
	      gimple_set_location (new_call, gimple_location (stmt));
	      gimple_set_block (new_call, gimple_block (stmt));
	      gimple_call_set_lhs (new_call, gimple_call_lhs (stmt));

	      gsi_replace (&copy_gsi, new_call, false);
	      gimple_set_bb (stmt, NULL);
	      stmt = new_call;
	    }
	  else if (is_gimple_call (stmt)
		   && id->gimple_call
		   && (decl = gimple_call_fndecl (stmt))
		   && DECL_BUILT_IN_CLASS (decl) == BUILT_IN_NORMAL
		   && DECL_FUNCTION_CODE (decl) == BUILT_IN_VA_ARG_PACK_LEN)
	    {
	      /* __builtin_va_arg_pack_len () should be replaced by
		 the number of anonymous arguments.  */
	      size_t nargs = gimple_call_num_args (id->gimple_call);
	      tree count, p;
	      gimple new_stmt;

	      for (p = DECL_ARGUMENTS (id->src_fn); p; p = TREE_CHAIN (p))
		nargs--;

	      count = build_int_cst (integer_type_node, nargs);
	      new_stmt = gimple_build_assign (gimple_call_lhs (stmt), count);
	      gsi_replace (&copy_gsi, new_stmt, false);
	      stmt = new_stmt;
	    }

	  /* Statements produced by inlining can be unfolded, especially
	     when we constant propagated some operands.  We can't fold
	     them right now for two reasons:
	     1) folding require SSA_NAME_DEF_STMTs to be correct
	     2) we can't change function calls to builtins.
	     So we just mark statement for later folding.  We mark
	     all new statements, instead just statements that has changed
	     by some nontrivial substitution so even statements made
	     foldable indirectly are updated.  If this turns out to be
	     expensive, copy_body can be told to watch for nontrivial
	     changes.  */
	  if (id->statements_to_fold)
	    pointer_set_insert (id->statements_to_fold, stmt);

	  /* We're duplicating a CALL_EXPR.  Find any corresponding
	     callgraph edges and update or duplicate them.  */
	  if (is_gimple_call (stmt))
	    {
	      struct cgraph_edge *edge;
	      int flags;

	      switch (id->transform_call_graph_edges)
		{
		case CB_CGE_DUPLICATE:
		  edge = cgraph_edge (id->src_node, orig_stmt);
		  if (edge)
		    {
		      int edge_freq = edge->frequency;
		      edge = cgraph_clone_edge (edge, id->dst_node, stmt,
					        gimple_uid (stmt),
					        REG_BR_PROB_BASE, CGRAPH_FREQ_BASE,
					        edge->frequency, true);
		      /* We could also just rescale the frequency, but
		         doing so would introduce roundoff errors and make
			 verifier unhappy.  */
		      edge->frequency
		        = compute_call_stmt_bb_frequency (id->dst_node->decl,
							  copy_basic_block);
		      if (dump_file
		      	  && profile_status_for_function (cfun) != PROFILE_ABSENT
			  && (edge_freq > edge->frequency + 10
			      || edge_freq < edge->frequency - 10))
			{
			  fprintf (dump_file, "Edge frequency estimated by "
			           "cgraph %i diverge from inliner's estimate %i\n",
			  	   edge_freq,
				   edge->frequency);
			  fprintf (dump_file,
			  	   "Orig bb: %i, orig bb freq %i, new bb freq %i\n",
				   bb->index,
				   bb->frequency,
				   copy_basic_block->frequency);
			}
		      stmt = cgraph_redirect_edge_call_stmt_to_callee (edge);
		    }
		  break;

		case CB_CGE_MOVE_CLONES:
		  cgraph_set_call_stmt_including_clones (id->dst_node,
							 orig_stmt, stmt);
		  edge = cgraph_edge (id->dst_node, stmt);
		  break;

		case CB_CGE_MOVE:
		  edge = cgraph_edge (id->dst_node, orig_stmt);
		  if (edge)
		    cgraph_set_call_stmt (edge, stmt);
		  break;

		default:
		  gcc_unreachable ();
		}

	      /* Constant propagation on argument done during inlining
		 may create new direct call.  Produce an edge for it.  */
	      if ((!edge
		   || (edge->indirect_inlining_edge
		       && id->transform_call_graph_edges == CB_CGE_MOVE_CLONES))
		  && (fn = gimple_call_fndecl (stmt)) != NULL)
		{
		  struct cgraph_node *dest = cgraph_node (fn);

		  /* We have missing edge in the callgraph.  This can happen
		     when previous inlining turned an indirect call into a
		     direct call by constant propagating arguments or we are
		     producing dead clone (for further clonning).  In all
		     other cases we hit a bug (incorrect node sharing is the
		     most common reason for missing edges).  */
		  gcc_assert (dest->needed || !dest->analyzed
			      || dest->address_taken
		  	      || !id->src_node->analyzed);
		  if (id->transform_call_graph_edges == CB_CGE_MOVE_CLONES)
		    cgraph_create_edge_including_clones
		      (id->dst_node, dest, orig_stmt, stmt, bb->count,
		       compute_call_stmt_bb_frequency (id->dst_node->decl,
		       				       copy_basic_block),
		       bb->loop_depth, CIF_ORIGINALLY_INDIRECT_CALL);
		  else
		    cgraph_create_edge (id->dst_node, dest, stmt,
					bb->count,
					compute_call_stmt_bb_frequency
					  (id->dst_node->decl, copy_basic_block),
					bb->loop_depth)->inline_failed
		      = CIF_ORIGINALLY_INDIRECT_CALL;
		  if (dump_file)
		    {
		      fprintf (dump_file, "Created new direct edge to %s\n",
			       cgraph_node_name (dest));
		    }
		}

	      flags = gimple_call_flags (stmt);
	      if (flags & ECF_MAY_BE_ALLOCA)
		cfun->calls_alloca = true;
	      if (flags & ECF_RETURNS_TWICE)
		cfun->calls_setjmp = true;
	    }

	  maybe_duplicate_eh_stmt_fn (cfun, stmt, id->src_cfun, orig_stmt,
				      id->eh_map, id->eh_lp_nr);

	  if (gimple_in_ssa_p (cfun) && !is_gimple_debug (stmt))
	    {
	      ssa_op_iter i;
	      tree def;

	      find_new_referenced_vars (gsi_stmt (copy_gsi));
	      FOR_EACH_SSA_TREE_OPERAND (def, stmt, i, SSA_OP_DEF)
		if (TREE_CODE (def) == SSA_NAME)
		  SSA_NAME_DEF_STMT (def) = stmt;
	    }

	  gsi_next (&copy_gsi);
	}
      while (!gsi_end_p (copy_gsi));

      copy_gsi = gsi_last_bb (copy_basic_block);
    }

  return copy_basic_block;
}

/* Inserting Single Entry Multiple Exit region in SSA form into code in SSA
   form is quite easy, since dominator relationship for old basic blocks does
   not change.

   There is however exception where inlining might change dominator relation
   across EH edges from basic block within inlined functions destinating
   to landing pads in function we inline into.

   The function fills in PHI_RESULTs of such PHI nodes if they refer
   to gimple regs.  Otherwise, the function mark PHI_RESULT of such
   PHI nodes for renaming.  For non-gimple regs, renaming is safe: the
   EH edges are abnormal and SSA_NAME_OCCURS_IN_ABNORMAL_PHI must be
   set, and this means that there will be no overlapping live ranges
   for the underlying symbol.

   This might change in future if we allow redirecting of EH edges and
   we might want to change way build CFG pre-inlining to include
   all the possible edges then.  */
static void
update_ssa_across_abnormal_edges (basic_block bb, basic_block ret_bb,
				  bool can_throw, bool nonlocal_goto)
{
  edge e;
  edge_iterator ei;

  FOR_EACH_EDGE (e, ei, bb->succs)
    if (!e->dest->aux
	|| ((basic_block)e->dest->aux)->index == ENTRY_BLOCK)
      {
	gimple phi;
	gimple_stmt_iterator si;

	if (!nonlocal_goto)
	  gcc_assert (e->flags & EDGE_EH);

	if (!can_throw)
	  gcc_assert (!(e->flags & EDGE_EH));

	for (si = gsi_start_phis (e->dest); !gsi_end_p (si); gsi_next (&si))
	  {
	    edge re;

	    phi = gsi_stmt (si);

	    /* There shouldn't be any PHI nodes in the ENTRY_BLOCK.  */
	    gcc_assert (!e->dest->aux);

	    gcc_assert ((e->flags & EDGE_EH)
			|| SSA_NAME_OCCURS_IN_ABNORMAL_PHI (PHI_RESULT (phi)));

	    if (!is_gimple_reg (PHI_RESULT (phi)))
	      {
		mark_sym_for_renaming (SSA_NAME_VAR (PHI_RESULT (phi)));
		continue;
	      }

	    re = find_edge (ret_bb, e->dest);
	    gcc_assert (re);
	    gcc_assert ((re->flags & (EDGE_EH | EDGE_ABNORMAL))
			== (e->flags & (EDGE_EH | EDGE_ABNORMAL)));

	    SET_USE (PHI_ARG_DEF_PTR_FROM_EDGE (phi, e),
		     USE_FROM_PTR (PHI_ARG_DEF_PTR_FROM_EDGE (phi, re)));
	  }
      }
}


/* Copy edges from BB into its copy constructed earlier, scale profile
   accordingly.  Edges will be taken care of later.  Assume aux
   pointers to point to the copies of each BB.  Return true if any
   debug stmts are left after a statement that must end the basic block.  */

static bool
copy_edges_for_bb (basic_block bb, gcov_type count_scale, basic_block ret_bb)
{
  basic_block new_bb = (basic_block) bb->aux;
  edge_iterator ei;
  edge old_edge;
  gimple_stmt_iterator si;
  int flags;
  bool need_debug_cleanup = false;

  /* Use the indices from the original blocks to create edges for the
     new ones.  */
  FOR_EACH_EDGE (old_edge, ei, bb->succs)
    if (!(old_edge->flags & EDGE_EH))
      {
	edge new_edge;

	flags = old_edge->flags;

	/* Return edges do get a FALLTHRU flag when the get inlined.  */
	if (old_edge->dest->index == EXIT_BLOCK && !old_edge->flags
	    && old_edge->dest->aux != EXIT_BLOCK_PTR)
	  flags |= EDGE_FALLTHRU;
	new_edge = make_edge (new_bb, (basic_block) old_edge->dest->aux, flags);
	new_edge->count = old_edge->count * count_scale / REG_BR_PROB_BASE;
	new_edge->probability = old_edge->probability;
      }

  if (bb->index == ENTRY_BLOCK || bb->index == EXIT_BLOCK)
    return false;

  for (si = gsi_start_bb (new_bb); !gsi_end_p (si);)
    {
      gimple copy_stmt;
      bool can_throw, nonlocal_goto;

      copy_stmt = gsi_stmt (si);
      if (!is_gimple_debug (copy_stmt))
	{
	  update_stmt (copy_stmt);
	  if (gimple_in_ssa_p (cfun))
	    mark_symbols_for_renaming (copy_stmt);
	}

      /* Do this before the possible split_block.  */
      gsi_next (&si);

      /* If this tree could throw an exception, there are two
         cases where we need to add abnormal edge(s): the
         tree wasn't in a region and there is a "current
         region" in the caller; or the original tree had
         EH edges.  In both cases split the block after the tree,
         and add abnormal edge(s) as needed; we need both
         those from the callee and the caller.
         We check whether the copy can throw, because the const
         propagation can change an INDIRECT_REF which throws
         into a COMPONENT_REF which doesn't.  If the copy
         can throw, the original could also throw.  */
      can_throw = stmt_can_throw_internal (copy_stmt);
      nonlocal_goto = stmt_can_make_abnormal_goto (copy_stmt);

      if (can_throw || nonlocal_goto)
	{
	  if (!gsi_end_p (si))
	    {
	      while (!gsi_end_p (si) && is_gimple_debug (gsi_stmt (si)))
		gsi_next (&si);
	      if (gsi_end_p (si))
		need_debug_cleanup = true;
	    }
	  if (!gsi_end_p (si))
	    /* Note that bb's predecessor edges aren't necessarily
	       right at this point; split_block doesn't care.  */
	    {
	      edge e = split_block (new_bb, copy_stmt);

	      new_bb = e->dest;
	      new_bb->aux = e->src->aux;
	      si = gsi_start_bb (new_bb);
	    }
	}

      if (gimple_code (copy_stmt) == GIMPLE_EH_DISPATCH)
	make_eh_dispatch_edges (copy_stmt);
      else if (can_throw)
	make_eh_edges (copy_stmt);

      if (nonlocal_goto)
	make_abnormal_goto_edges (gimple_bb (copy_stmt), true);

      if ((can_throw || nonlocal_goto)
	  && gimple_in_ssa_p (cfun))
	update_ssa_across_abnormal_edges (gimple_bb (copy_stmt), ret_bb,
					  can_throw, nonlocal_goto);
    }
  return need_debug_cleanup;
}

/* Copy the PHIs.  All blocks and edges are copied, some blocks
   was possibly split and new outgoing EH edges inserted.
   BB points to the block of original function and AUX pointers links
   the original and newly copied blocks.  */

static void
copy_phis_for_bb (basic_block bb, copy_body_data *id)
{
  basic_block const new_bb = (basic_block) bb->aux;
  edge_iterator ei;
  gimple phi;
  gimple_stmt_iterator si;

  for (si = gsi_start (phi_nodes (bb)); !gsi_end_p (si); gsi_next (&si))
    {
      tree res, new_res;
      gimple new_phi;
      edge new_edge;

      phi = gsi_stmt (si);
      res = PHI_RESULT (phi);
      new_res = res;
      if (is_gimple_reg (res))
	{
	  walk_tree (&new_res, copy_tree_body_r, id, NULL);
	  SSA_NAME_DEF_STMT (new_res)
	    = new_phi = create_phi_node (new_res, new_bb);
	  FOR_EACH_EDGE (new_edge, ei, new_bb->preds)
	    {
	      edge const old_edge
		= find_edge ((basic_block) new_edge->src->aux, bb);
	      tree arg = PHI_ARG_DEF_FROM_EDGE (phi, old_edge);
	      tree new_arg = arg;
	      tree block = id->block;
	      id->block = NULL_TREE;
	      walk_tree (&new_arg, copy_tree_body_r, id, NULL);
	      id->block = block;
	      gcc_assert (new_arg);
	      /* With return slot optimization we can end up with
	         non-gimple (foo *)&this->m, fix that here.  */
	      if (TREE_CODE (new_arg) != SSA_NAME
		  && TREE_CODE (new_arg) != FUNCTION_DECL
		  && !is_gimple_val (new_arg))
		{
		  gimple_seq stmts = NULL;
		  new_arg = force_gimple_operand (new_arg, &stmts, true, NULL);
		  gsi_insert_seq_on_edge_immediate (new_edge, stmts);
		}
	      add_phi_arg (new_phi, new_arg, new_edge,
			   gimple_phi_arg_location_from_edge (phi, old_edge));
	    }
	}
    }
}


/* Wrapper for remap_decl so it can be used as a callback.  */

static tree
remap_decl_1 (tree decl, void *data)
{
  return remap_decl (decl, (copy_body_data *) data);
}

/* Build struct function and associated datastructures for the new clone
   NEW_FNDECL to be build.  CALLEE_FNDECL is the original */

static void
initialize_cfun (tree new_fndecl, tree callee_fndecl, gcov_type count)
{
  struct function *src_cfun = DECL_STRUCT_FUNCTION (callee_fndecl);
  gcov_type count_scale;

  if (ENTRY_BLOCK_PTR_FOR_FUNCTION (src_cfun)->count)
    count_scale = (REG_BR_PROB_BASE * count
		   / ENTRY_BLOCK_PTR_FOR_FUNCTION (src_cfun)->count);
  else
    count_scale = REG_BR_PROB_BASE;

  /* Register specific tree functions.  */
  gimple_register_cfg_hooks ();

  /* Get clean struct function.  */
  push_struct_function (new_fndecl);

  /* We will rebuild these, so just sanity check that they are empty.  */
  gcc_assert (VALUE_HISTOGRAMS (cfun) == NULL);
  gcc_assert (cfun->local_decls == NULL);
  gcc_assert (cfun->cfg == NULL);
  gcc_assert (cfun->decl == new_fndecl);

  /* Copy items we preserve during clonning.  */
  cfun->static_chain_decl = src_cfun->static_chain_decl;
  cfun->nonlocal_goto_save_area = src_cfun->nonlocal_goto_save_area;
  cfun->function_end_locus = src_cfun->function_end_locus;
  cfun->curr_properties = src_cfun->curr_properties;
  cfun->last_verified = src_cfun->last_verified;
  cfun->va_list_gpr_size = src_cfun->va_list_gpr_size;
  cfun->va_list_fpr_size = src_cfun->va_list_fpr_size;
  cfun->has_nonlocal_label = src_cfun->has_nonlocal_label;
  cfun->stdarg = src_cfun->stdarg;
  cfun->dont_save_pending_sizes_p = src_cfun->dont_save_pending_sizes_p;
  cfun->after_inlining = src_cfun->after_inlining;
  cfun->can_throw_non_call_exceptions
    = src_cfun->can_throw_non_call_exceptions;
  cfun->returns_struct = src_cfun->returns_struct;
  cfun->returns_pcc_struct = src_cfun->returns_pcc_struct;
  cfun->after_tree_profile = src_cfun->after_tree_profile;

  init_empty_tree_cfg ();

  profile_status_for_function (cfun) = profile_status_for_function (src_cfun);
  ENTRY_BLOCK_PTR->count =
    (ENTRY_BLOCK_PTR_FOR_FUNCTION (src_cfun)->count * count_scale /
     REG_BR_PROB_BASE);
  ENTRY_BLOCK_PTR->frequency
    = ENTRY_BLOCK_PTR_FOR_FUNCTION (src_cfun)->frequency;
  EXIT_BLOCK_PTR->count =
    (EXIT_BLOCK_PTR_FOR_FUNCTION (src_cfun)->count * count_scale /
     REG_BR_PROB_BASE);
  EXIT_BLOCK_PTR->frequency =
    EXIT_BLOCK_PTR_FOR_FUNCTION (src_cfun)->frequency;
  if (src_cfun->eh)
    init_eh_for_function ();

  if (src_cfun->gimple_df)
    {
      init_tree_ssa (cfun);
      cfun->gimple_df->in_ssa_p = true;
      init_ssa_operands ();
    }
  pop_cfun ();
}

/* Helper function for copy_cfg_body.  Move debug stmts from the end
   of NEW_BB to the beginning of successor basic blocks when needed.  If the
   successor has multiple predecessors, reset them, otherwise keep
   their value.  */

static void
maybe_move_debug_stmts_to_successors (copy_body_data *id, basic_block new_bb)
{
  edge e;
  edge_iterator ei;
  gimple_stmt_iterator si = gsi_last_nondebug_bb (new_bb);

  if (gsi_end_p (si)
      || gsi_one_before_end_p (si)
      || !(stmt_can_throw_internal (gsi_stmt (si))
	   || stmt_can_make_abnormal_goto (gsi_stmt (si))))
    return;

  FOR_EACH_EDGE (e, ei, new_bb->succs)
    {
      gimple_stmt_iterator ssi = gsi_last_bb (new_bb);
      gimple_stmt_iterator dsi = gsi_after_labels (e->dest);
      while (is_gimple_debug (gsi_stmt (ssi)))
	{
	  gimple stmt = gsi_stmt (ssi), new_stmt;
	  tree var;
	  tree value;

	  /* For the last edge move the debug stmts instead of copying
	     them.  */
	  if (ei_one_before_end_p (ei))
	    {
	      si = ssi;
	      gsi_prev (&ssi);
	      if (!single_pred_p (e->dest))
		gimple_debug_bind_reset_value (stmt);
	      gsi_remove (&si, false);
	      gsi_insert_before (&dsi, stmt, GSI_SAME_STMT);
	      continue;
	    }

	  var = gimple_debug_bind_get_var (stmt);
	  if (single_pred_p (e->dest))
	    {
	      value = gimple_debug_bind_get_value (stmt);
	      value = unshare_expr (value);
	    }
	  else
	    value = NULL_TREE;
	  new_stmt = gimple_build_debug_bind (var, value, stmt);
	  gsi_insert_before (&dsi, new_stmt, GSI_SAME_STMT);
	  VEC_safe_push (gimple, heap, id->debug_stmts, new_stmt);
	  gsi_prev (&ssi);
	}
    }
}

/* Make a copy of the body of FN so that it can be inserted inline in
   another function.  Walks FN via CFG, returns new fndecl.  */

static tree
copy_cfg_body (copy_body_data * id, gcov_type count, int frequency_scale,
	       basic_block entry_block_map, basic_block exit_block_map,
	       bitmap blocks_to_copy, basic_block new_entry)
{
  tree callee_fndecl = id->src_fn;
  /* Original cfun for the callee, doesn't change.  */
  struct function *src_cfun = DECL_STRUCT_FUNCTION (callee_fndecl);
  struct function *cfun_to_copy;
  basic_block bb;
  tree new_fndecl = NULL;
  bool need_debug_cleanup = false;
  gcov_type count_scale;
  int last;

  if (ENTRY_BLOCK_PTR_FOR_FUNCTION (src_cfun)->count)
    count_scale = (REG_BR_PROB_BASE * count
		   / ENTRY_BLOCK_PTR_FOR_FUNCTION (src_cfun)->count);
  else
    count_scale = REG_BR_PROB_BASE;

  /* Register specific tree functions.  */
  gimple_register_cfg_hooks ();

  /* Must have a CFG here at this point.  */
  gcc_assert (ENTRY_BLOCK_PTR_FOR_FUNCTION
	      (DECL_STRUCT_FUNCTION (callee_fndecl)));

  cfun_to_copy = id->src_cfun = DECL_STRUCT_FUNCTION (callee_fndecl);

  ENTRY_BLOCK_PTR_FOR_FUNCTION (cfun_to_copy)->aux = entry_block_map;
  EXIT_BLOCK_PTR_FOR_FUNCTION (cfun_to_copy)->aux = exit_block_map;
  entry_block_map->aux = ENTRY_BLOCK_PTR_FOR_FUNCTION (cfun_to_copy);
  exit_block_map->aux = EXIT_BLOCK_PTR_FOR_FUNCTION (cfun_to_copy);

  /* Duplicate any exception-handling regions.  */
  if (cfun->eh)
    id->eh_map = duplicate_eh_regions (cfun_to_copy, NULL, id->eh_lp_nr,
				       remap_decl_1, id);

  /* Use aux pointers to map the original blocks to copy.  */
  FOR_EACH_BB_FN (bb, cfun_to_copy)
    if (!blocks_to_copy || bitmap_bit_p (blocks_to_copy, bb->index))
      {
	basic_block new_bb = copy_bb (id, bb, frequency_scale, count_scale);
	bb->aux = new_bb;
	new_bb->aux = bb;
      }

  last = last_basic_block;

  /* Now that we've duplicated the blocks, duplicate their edges.  */
  FOR_ALL_BB_FN (bb, cfun_to_copy)
    if (!blocks_to_copy
        || (bb->index > 0 && bitmap_bit_p (blocks_to_copy, bb->index)))
      need_debug_cleanup |= copy_edges_for_bb (bb, count_scale, exit_block_map);

  if (gimple_in_ssa_p (cfun))
    FOR_ALL_BB_FN (bb, cfun_to_copy)
      if (!blocks_to_copy
	  || (bb->index > 0 && bitmap_bit_p (blocks_to_copy, bb->index)))
	copy_phis_for_bb (bb, id);

  if (new_entry)
    {
      edge e;
      e = make_edge (entry_block_map, (basic_block)new_entry->aux, EDGE_FALLTHRU);
      e->probability = REG_BR_PROB_BASE;
      e->count = entry_block_map->count;
    }

  FOR_ALL_BB_FN (bb, cfun_to_copy)
    if (bb->aux)
      {
	if (need_debug_cleanup
	    && bb->index != ENTRY_BLOCK
	    && bb->index != EXIT_BLOCK)
	  maybe_move_debug_stmts_to_successors (id, (basic_block) bb->aux);
	((basic_block)bb->aux)->aux = NULL;
	bb->aux = NULL;
      }

  /* Zero out AUX fields of newly created block during EH edge
     insertion. */
  for (; last < last_basic_block; last++)
    {
      if (need_debug_cleanup)
	maybe_move_debug_stmts_to_successors (id, BASIC_BLOCK (last));
      BASIC_BLOCK (last)->aux = NULL;
    }
  entry_block_map->aux = NULL;
  exit_block_map->aux = NULL;

  if (id->eh_map)
    {
      pointer_map_destroy (id->eh_map);
      id->eh_map = NULL;
    }

  return new_fndecl;
}

/* Copy the debug STMT using ID.  We deal with these statements in a
   special way: if any variable in their VALUE expression wasn't
   remapped yet, we won't remap it, because that would get decl uids
   out of sync, causing codegen differences between -g and -g0.  If
   this arises, we drop the VALUE expression altogether.  */

static void
copy_debug_stmt (gimple stmt, copy_body_data *id)
{
  tree t, *n;
  struct walk_stmt_info wi;

  t = id->block;
  if (gimple_block (stmt))
    {
      tree *n;
      n = (tree *) pointer_map_contains (id->decl_map, gimple_block (stmt));
      if (n)
	t = *n;
    }
  gimple_set_block (stmt, t);

  /* Remap all the operands in COPY.  */
  memset (&wi, 0, sizeof (wi));
  wi.info = id;

  processing_debug_stmt = 1;

  t = gimple_debug_bind_get_var (stmt);

  if (TREE_CODE (t) == PARM_DECL && id->debug_map
      && (n = (tree *) pointer_map_contains (id->debug_map, t)))
    {
      gcc_assert (TREE_CODE (*n) == VAR_DECL);
      t = *n;
    }
  else if (TREE_CODE (t) == VAR_DECL
	   && !TREE_STATIC (t)
	   && gimple_in_ssa_p (cfun)
	   && !pointer_map_contains (id->decl_map, t)
	   && !var_ann (t))
    /* T is a non-localized variable.  */;
  else
    walk_tree (&t, remap_gimple_op_r, &wi, NULL);

  gimple_debug_bind_set_var (stmt, t);

  if (gimple_debug_bind_has_value_p (stmt))
    walk_tree (gimple_debug_bind_get_value_ptr (stmt),
	       remap_gimple_op_r, &wi, NULL);

  /* Punt if any decl couldn't be remapped.  */
  if (processing_debug_stmt < 0)
    gimple_debug_bind_reset_value (stmt);

  processing_debug_stmt = 0;

  update_stmt (stmt);
  if (gimple_in_ssa_p (cfun))
    mark_symbols_for_renaming (stmt);
}

/* Process deferred debug stmts.  In order to give values better odds
   of being successfully remapped, we delay the processing of debug
   stmts until all other stmts that might require remapping are
   processed.  */

static void
copy_debug_stmts (copy_body_data *id)
{
  size_t i;
  gimple stmt;

  if (!id->debug_stmts)
    return;

  for (i = 0; VEC_iterate (gimple, id->debug_stmts, i, stmt); i++)
    copy_debug_stmt (stmt, id);

  VEC_free (gimple, heap, id->debug_stmts);
}

/* Make a copy of the body of SRC_FN so that it can be inserted inline in
   another function.  */

static tree
copy_tree_body (copy_body_data *id)
{
  tree fndecl = id->src_fn;
  tree body = DECL_SAVED_TREE (fndecl);

  walk_tree (&body, copy_tree_body_r, id, NULL);

  return body;
}

/* Make a copy of the body of FN so that it can be inserted inline in
   another function.  */

static tree
copy_body (copy_body_data *id, gcov_type count, int frequency_scale,
	   basic_block entry_block_map, basic_block exit_block_map,
	   bitmap blocks_to_copy, basic_block new_entry)
{
  tree fndecl = id->src_fn;
  tree body;

  /* If this body has a CFG, walk CFG and copy.  */
  gcc_assert (ENTRY_BLOCK_PTR_FOR_FUNCTION (DECL_STRUCT_FUNCTION (fndecl)));
  body = copy_cfg_body (id, count, frequency_scale, entry_block_map, exit_block_map,
		        blocks_to_copy, new_entry);
  copy_debug_stmts (id);

  return body;
}

/* Return true if VALUE is an ADDR_EXPR of an automatic variable
   defined in function FN, or of a data member thereof.  */

static bool
self_inlining_addr_expr (tree value, tree fn)
{
  tree var;

  if (TREE_CODE (value) != ADDR_EXPR)
    return false;

  var = get_base_address (TREE_OPERAND (value, 0));

  return var && auto_var_in_fn_p (var, fn);
}

/* Append to BB a debug annotation that binds VAR to VALUE, inheriting
   lexical block and line number information from base_stmt, if given,
   or from the last stmt of the block otherwise.  */

static gimple
insert_init_debug_bind (copy_body_data *id,
			basic_block bb, tree var, tree value,
			gimple base_stmt)
{
  gimple note;
  gimple_stmt_iterator gsi;
  tree tracked_var;

  if (!gimple_in_ssa_p (id->src_cfun))
    return NULL;

  if (!MAY_HAVE_DEBUG_STMTS)
    return NULL;

  tracked_var = target_for_debug_bind (var);
  if (!tracked_var)
    return NULL;

  if (bb)
    {
      gsi = gsi_last_bb (bb);
      if (!base_stmt && !gsi_end_p (gsi))
	base_stmt = gsi_stmt (gsi);
    }

  note = gimple_build_debug_bind (tracked_var, value, base_stmt);

  if (bb)
    {
      if (!gsi_end_p (gsi))
	gsi_insert_after (&gsi, note, GSI_SAME_STMT);
      else
	gsi_insert_before (&gsi, note, GSI_SAME_STMT);
    }

  return note;
}

static void
insert_init_stmt (copy_body_data *id, basic_block bb, gimple init_stmt)
{
  /* If VAR represents a zero-sized variable, it's possible that the
     assignment statement may result in no gimple statements.  */
  if (init_stmt)
    {
      gimple_stmt_iterator si = gsi_last_bb (bb);

      /* We can end up with init statements that store to a non-register
         from a rhs with a conversion.  Handle that here by forcing the
	 rhs into a temporary.  gimple_regimplify_operands is not
	 prepared to do this for us.  */
      if (!is_gimple_debug (init_stmt)
	  && !is_gimple_reg (gimple_assign_lhs (init_stmt))
	  && is_gimple_reg_type (TREE_TYPE (gimple_assign_lhs (init_stmt)))
	  && gimple_assign_rhs_class (init_stmt) == GIMPLE_UNARY_RHS)
	{
	  tree rhs = build1 (gimple_assign_rhs_code (init_stmt),
			     gimple_expr_type (init_stmt),
			     gimple_assign_rhs1 (init_stmt));
	  rhs = force_gimple_operand_gsi (&si, rhs, true, NULL_TREE, false,
					  GSI_NEW_STMT);
	  gimple_assign_set_rhs_code (init_stmt, TREE_CODE (rhs));
	  gimple_assign_set_rhs1 (init_stmt, rhs);
	}
      gsi_insert_after (&si, init_stmt, GSI_NEW_STMT);
      gimple_regimplify_operands (init_stmt, &si);
      mark_symbols_for_renaming (init_stmt);

      if (!is_gimple_debug (init_stmt) && MAY_HAVE_DEBUG_STMTS)
	{
	  tree var, def = gimple_assign_lhs (init_stmt);

	  if (TREE_CODE (def) == SSA_NAME)
	    var = SSA_NAME_VAR (def);
	  else
	    var = def;

	  insert_init_debug_bind (id, bb, var, def, init_stmt);
	}
    }
}

/* Initialize parameter P with VALUE.  If needed, produce init statement
   at the end of BB.  When BB is NULL, we return init statement to be
   output later.  */
static gimple
setup_one_parameter (copy_body_data *id, tree p, tree value, tree fn,
		     basic_block bb, tree *vars)
{
  gimple init_stmt = NULL;
  tree var;
  tree rhs = value;
  tree def = (gimple_in_ssa_p (cfun)
	      ? gimple_default_def (id->src_cfun, p) : NULL);

  if (value
      && value != error_mark_node
      && !useless_type_conversion_p (TREE_TYPE (p), TREE_TYPE (value)))
    {
      if (fold_convertible_p (TREE_TYPE (p), value))
	rhs = fold_build1 (NOP_EXPR, TREE_TYPE (p), value);
      else
	/* ???  For valid (GIMPLE) programs we should not end up here.
	   Still if something has gone wrong and we end up with truly
	   mismatched types here, fall back to using a VIEW_CONVERT_EXPR
	   to not leak invalid GIMPLE to the following passes.  */
	rhs = fold_build1 (VIEW_CONVERT_EXPR, TREE_TYPE (p), value);
    }

  /* Make an equivalent VAR_DECL.  Note that we must NOT remap the type
     here since the type of this decl must be visible to the calling
     function.  */
  var = copy_decl_to_var (p, id);

  /* We're actually using the newly-created var.  */
  if (gimple_in_ssa_p (cfun) && TREE_CODE (var) == VAR_DECL)
    {
      get_var_ann (var);
      add_referenced_var (var);
    }

  /* Declare this new variable.  */
  TREE_CHAIN (var) = *vars;
  *vars = var;

  /* Make gimplifier happy about this variable.  */
  DECL_SEEN_IN_BIND_EXPR_P (var) = 1;

  /* If the parameter is never assigned to, has no SSA_NAMEs created,
     we would not need to create a new variable here at all, if it
     weren't for debug info.  Still, we can just use the argument
     value.  */
  if (TREE_READONLY (p)
      && !TREE_ADDRESSABLE (p)
      && value && !TREE_SIDE_EFFECTS (value)
      && !def)
    {
      /* We may produce non-gimple trees by adding NOPs or introduce
	 invalid sharing when operand is not really constant.
	 It is not big deal to prohibit constant propagation here as
	 we will constant propagate in DOM1 pass anyway.  */
      if (is_gimple_min_invariant (value)
	  && useless_type_conversion_p (TREE_TYPE (p),
						 TREE_TYPE (value))
	  /* We have to be very careful about ADDR_EXPR.  Make sure
	     the base variable isn't a local variable of the inlined
	     function, e.g., when doing recursive inlining, direct or
	     mutually-recursive or whatever, which is why we don't
	     just test whether fn == current_function_decl.  */
	  && ! self_inlining_addr_expr (value, fn))
	{
	  insert_decl_map (id, p, value);
	  insert_debug_decl_map (id, p, var);
	  return insert_init_debug_bind (id, bb, var, value, NULL);
	}
    }

  /* Register the VAR_DECL as the equivalent for the PARM_DECL;
     that way, when the PARM_DECL is encountered, it will be
     automatically replaced by the VAR_DECL.  */
  insert_decl_map (id, p, var);

  /* Even if P was TREE_READONLY, the new VAR should not be.
     In the original code, we would have constructed a
     temporary, and then the function body would have never
     changed the value of P.  However, now, we will be
     constructing VAR directly.  The constructor body may
     change its value multiple times as it is being
     constructed.  Therefore, it must not be TREE_READONLY;
     the back-end assumes that TREE_READONLY variable is
     assigned to only once.  */
  if (TYPE_NEEDS_CONSTRUCTING (TREE_TYPE (p)))
    TREE_READONLY (var) = 0;

  /* If there is no setup required and we are in SSA, take the easy route
     replacing all SSA names representing the function parameter by the
     SSA name passed to function.

     We need to construct map for the variable anyway as it might be used
     in different SSA names when parameter is set in function.

     Do replacement at -O0 for const arguments replaced by constant.
     This is important for builtin_constant_p and other construct requiring
     constant argument to be visible in inlined function body.  */
  if (gimple_in_ssa_p (cfun) && rhs && def && is_gimple_reg (p)
      && (optimize
          || (TREE_READONLY (p)
	      && is_gimple_min_invariant (rhs)))
      && (TREE_CODE (rhs) == SSA_NAME
	  || is_gimple_min_invariant (rhs))
      && !SSA_NAME_OCCURS_IN_ABNORMAL_PHI (def))
    {
      insert_decl_map (id, def, rhs);
      return insert_init_debug_bind (id, bb, var, rhs, NULL);
    }

  /* If the value of argument is never used, don't care about initializing
     it.  */
  if (optimize && gimple_in_ssa_p (cfun) && !def && is_gimple_reg (p))
    {
      gcc_assert (!value || !TREE_SIDE_EFFECTS (value));
      return insert_init_debug_bind (id, bb, var, rhs, NULL);
    }

  /* Initialize this VAR_DECL from the equivalent argument.  Convert
     the argument to the proper type in case it was promoted.  */
  if (value)
    {
      if (rhs == error_mark_node)
	{
	  insert_decl_map (id, p, var);
	  return insert_init_debug_bind (id, bb, var, rhs, NULL);
	}

      STRIP_USELESS_TYPE_CONVERSION (rhs);

      /* We want to use MODIFY_EXPR, not INIT_EXPR here so that we
	 keep our trees in gimple form.  */
      if (def && gimple_in_ssa_p (cfun) && is_gimple_reg (p))
	{
	  def = remap_ssa_name (def, id);
          init_stmt = gimple_build_assign (def, rhs);
	  SSA_NAME_IS_DEFAULT_DEF (def) = 0;
	  set_default_def (var, NULL);
	}
      else
        init_stmt = gimple_build_assign (var, rhs);

      if (bb && init_stmt)
        insert_init_stmt (id, bb, init_stmt);
    }
  return init_stmt;
}

/* Generate code to initialize the parameters of the function at the
   top of the stack in ID from the GIMPLE_CALL STMT.  */

static void
initialize_inlined_parameters (copy_body_data *id, gimple stmt,
			       tree fn, basic_block bb)
{
  tree parms;
  size_t i;
  tree p;
  tree vars = NULL_TREE;
  tree static_chain = gimple_call_chain (stmt);

  /* Figure out what the parameters are.  */
  parms = DECL_ARGUMENTS (fn);

  /* Loop through the parameter declarations, replacing each with an
     equivalent VAR_DECL, appropriately initialized.  */
  for (p = parms, i = 0; p; p = TREE_CHAIN (p), i++)
    {
      tree val;
      val = i < gimple_call_num_args (stmt) ? gimple_call_arg (stmt, i) : NULL;
      setup_one_parameter (id, p, val, fn, bb, &vars);
    }

  /* Initialize the static chain.  */
  p = DECL_STRUCT_FUNCTION (fn)->static_chain_decl;
  gcc_assert (fn != current_function_decl);
  if (p)
    {
      /* No static chain?  Seems like a bug in tree-nested.c.  */
      gcc_assert (static_chain);

      setup_one_parameter (id, p, static_chain, fn, bb, &vars);
    }

  declare_inline_vars (id->block, vars);
}


/* Declare a return variable to replace the RESULT_DECL for the
   function we are calling.  An appropriate DECL_STMT is returned.
   The USE_STMT is filled to contain a use of the declaration to
   indicate the return value of the function.

   RETURN_SLOT, if non-null is place where to store the result.  It
   is set only for CALL_EXPR_RETURN_SLOT_OPT.  MODIFY_DEST, if non-null,
   was the LHS of the MODIFY_EXPR to which this call is the RHS.

   The return value is a (possibly null) value that holds the result
   as seen by the caller.  */

static tree
declare_return_variable (copy_body_data *id, tree return_slot, tree modify_dest)
{
  tree callee = id->src_fn;
  tree caller = id->dst_fn;
  tree result = DECL_RESULT (callee);
  tree callee_type = TREE_TYPE (result);
  tree caller_type;
  tree var, use;

  /* Handle type-mismatches in the function declaration return type
     vs. the call expression.  */
  if (modify_dest)
    caller_type = TREE_TYPE (modify_dest);
  else
    caller_type = TREE_TYPE (TREE_TYPE (callee));

  /* We don't need to do anything for functions that don't return
     anything.  */
  if (!result || VOID_TYPE_P (callee_type))
    return NULL_TREE;

  /* If there was a return slot, then the return value is the
     dereferenced address of that object.  */
  if (return_slot)
    {
      /* The front end shouldn't have used both return_slot and
	 a modify expression.  */
      gcc_assert (!modify_dest);
      if (DECL_BY_REFERENCE (result))
	{
	  tree return_slot_addr = build_fold_addr_expr (return_slot);
	  STRIP_USELESS_TYPE_CONVERSION (return_slot_addr);

	  /* We are going to construct *&return_slot and we can't do that
	     for variables believed to be not addressable.

	     FIXME: This check possibly can match, because values returned
	     via return slot optimization are not believed to have address
	     taken by alias analysis.  */
	  gcc_assert (TREE_CODE (return_slot) != SSA_NAME);
<<<<<<< HEAD
	  if (gimple_in_ssa_p (cfun))
	    {
	      HOST_WIDE_INT bitsize;
	      HOST_WIDE_INT bitpos;
	      tree offset;
	      enum machine_mode mode;
	      int unsignedp;
	      int volatilep;
	      tree base;
	      base = get_inner_reference (return_slot, &bitsize, &bitpos,
					  &offset,
					  &mode, &unsignedp, &volatilep,
					  false);
	      if (TREE_CODE (base) == INDIRECT_REF)
		base = TREE_OPERAND (base, 0);
	      if (TREE_CODE (base) == MEM_REF
		  && integer_zerop (TREE_OPERAND (base, 1)))
		base = TREE_OPERAND (base, 0);
	      if (TREE_CODE (base) == SSA_NAME)
		base = SSA_NAME_VAR (base);
	      mark_sym_for_renaming (base);
	    }
=======
>>>>>>> 32c3cb8e
	  var = return_slot_addr;
	}
      else
	{
	  var = return_slot;
	  gcc_assert (TREE_CODE (var) != SSA_NAME);
	  TREE_ADDRESSABLE (var) |= TREE_ADDRESSABLE (result);
	}
      if ((TREE_CODE (TREE_TYPE (result)) == COMPLEX_TYPE
           || TREE_CODE (TREE_TYPE (result)) == VECTOR_TYPE)
	  && !DECL_GIMPLE_REG_P (result)
	  && DECL_P (var))
	DECL_GIMPLE_REG_P (var) = 0;
      use = NULL;
      goto done;
    }

  /* All types requiring non-trivial constructors should have been handled.  */
  gcc_assert (!TREE_ADDRESSABLE (callee_type));

  /* Attempt to avoid creating a new temporary variable.  */
  if (modify_dest
      && TREE_CODE (modify_dest) != SSA_NAME)
    {
      bool use_it = false;

      /* We can't use MODIFY_DEST if there's type promotion involved.  */
      if (!useless_type_conversion_p (callee_type, caller_type))
	use_it = false;

      /* ??? If we're assigning to a variable sized type, then we must
	 reuse the destination variable, because we've no good way to
	 create variable sized temporaries at this point.  */
      else if (TREE_CODE (TYPE_SIZE_UNIT (caller_type)) != INTEGER_CST)
	use_it = true;

      /* If the callee cannot possibly modify MODIFY_DEST, then we can
	 reuse it as the result of the call directly.  Don't do this if
	 it would promote MODIFY_DEST to addressable.  */
      else if (TREE_ADDRESSABLE (result))
	use_it = false;
      else
	{
	  tree base_m = get_base_address (modify_dest);

	  /* If the base isn't a decl, then it's a pointer, and we don't
	     know where that's going to go.  */
	  if (!DECL_P (base_m))
	    use_it = false;
	  else if (is_global_var (base_m))
	    use_it = false;
	  else if ((TREE_CODE (TREE_TYPE (result)) == COMPLEX_TYPE
		    || TREE_CODE (TREE_TYPE (result)) == VECTOR_TYPE)
		   && !DECL_GIMPLE_REG_P (result)
		   && DECL_GIMPLE_REG_P (base_m))
	    use_it = false;
	  else if (!TREE_ADDRESSABLE (base_m))
	    use_it = true;
	}

      if (use_it)
	{
	  var = modify_dest;
	  use = NULL;
	  goto done;
	}
    }

  gcc_assert (TREE_CODE (TYPE_SIZE_UNIT (callee_type)) == INTEGER_CST);

  var = copy_result_decl_to_var (result, id);
  if (gimple_in_ssa_p (cfun))
    {
      get_var_ann (var);
      add_referenced_var (var);
    }

  DECL_SEEN_IN_BIND_EXPR_P (var) = 1;
  DECL_STRUCT_FUNCTION (caller)->local_decls
    = tree_cons (NULL_TREE, var,
		 DECL_STRUCT_FUNCTION (caller)->local_decls);

  /* Do not have the rest of GCC warn about this variable as it should
     not be visible to the user.  */
  TREE_NO_WARNING (var) = 1;

  declare_inline_vars (id->block, var);

  /* Build the use expr.  If the return type of the function was
     promoted, convert it back to the expected type.  */
  use = var;
  if (!useless_type_conversion_p (caller_type, TREE_TYPE (var)))
    use = fold_convert (caller_type, var);

  STRIP_USELESS_TYPE_CONVERSION (use);

  if (DECL_BY_REFERENCE (result))
    {
      TREE_ADDRESSABLE (var) = 1;
      var = build_fold_addr_expr (var);
    }

 done:
  /* Register the VAR_DECL as the equivalent for the RESULT_DECL; that
     way, when the RESULT_DECL is encountered, it will be
     automatically replaced by the VAR_DECL.  */
  insert_decl_map (id, result, var);

  /* Remember this so we can ignore it in remap_decls.  */
  id->retvar = var;

  return use;
}

/* Callback through walk_tree.  Determine if a DECL_INITIAL makes reference
   to a local label.  */

static tree
has_label_address_in_static_1 (tree *nodep, int *walk_subtrees, void *fnp)
{
  tree node = *nodep;
  tree fn = (tree) fnp;

  if (TREE_CODE (node) == LABEL_DECL && DECL_CONTEXT (node) == fn)
    return node;

  if (TYPE_P (node))
    *walk_subtrees = 0;

  return NULL_TREE;
}

/* Determine if the function can be copied.  If so return NULL.  If
   not return a string describng the reason for failure.  */

static const char *
copy_forbidden (struct function *fun, tree fndecl)
{
  const char *reason = fun->cannot_be_copied_reason;
  tree step;

  /* Only examine the function once.  */
  if (fun->cannot_be_copied_set)
    return reason;

  /* We cannot copy a function that receives a non-local goto
     because we cannot remap the destination label used in the
     function that is performing the non-local goto.  */
  /* ??? Actually, this should be possible, if we work at it.
     No doubt there's just a handful of places that simply
     assume it doesn't happen and don't substitute properly.  */
  if (fun->has_nonlocal_label)
    {
      reason = G_("function %q+F can never be copied "
		  "because it receives a non-local goto");
      goto fail;
    }

  for (step = fun->local_decls; step; step = TREE_CHAIN (step))
    {
      tree decl = TREE_VALUE (step);

      if (TREE_CODE (decl) == VAR_DECL
	  && TREE_STATIC (decl)
	  && !DECL_EXTERNAL (decl)
	  && DECL_INITIAL (decl)
	  && walk_tree_without_duplicates (&DECL_INITIAL (decl),
					   has_label_address_in_static_1,
					   fndecl))
	{
	  reason = G_("function %q+F can never be copied because it saves "
		      "address of local label in a static variable");
	  goto fail;
	}
    }

 fail:
  fun->cannot_be_copied_reason = reason;
  fun->cannot_be_copied_set = true;
  return reason;
}


static const char *inline_forbidden_reason;

/* A callback for walk_gimple_seq to handle statements.  Returns non-null
   iff a function can not be inlined.  Also sets the reason why. */

static tree
inline_forbidden_p_stmt (gimple_stmt_iterator *gsi, bool *handled_ops_p,
			 struct walk_stmt_info *wip)
{
  tree fn = (tree) wip->info;
  tree t;
  gimple stmt = gsi_stmt (*gsi);

  switch (gimple_code (stmt))
    {
    case GIMPLE_CALL:
      /* Refuse to inline alloca call unless user explicitly forced so as
	 this may change program's memory overhead drastically when the
	 function using alloca is called in loop.  In GCC present in
	 SPEC2000 inlining into schedule_block cause it to require 2GB of
	 RAM instead of 256MB.  */
      if (gimple_alloca_call_p (stmt)
	  && !lookup_attribute ("always_inline", DECL_ATTRIBUTES (fn)))
	{
	  inline_forbidden_reason
	    = G_("function %q+F can never be inlined because it uses "
		 "alloca (override using the always_inline attribute)");
	  *handled_ops_p = true;
	  return fn;
	}

      t = gimple_call_fndecl (stmt);
      if (t == NULL_TREE)
	break;

      /* We cannot inline functions that call setjmp.  */
      if (setjmp_call_p (t))
	{
	  inline_forbidden_reason
	    = G_("function %q+F can never be inlined because it uses setjmp");
	  *handled_ops_p = true;
	  return t;
	}

      if (DECL_BUILT_IN_CLASS (t) == BUILT_IN_NORMAL)
	switch (DECL_FUNCTION_CODE (t))
	  {
	    /* We cannot inline functions that take a variable number of
	       arguments.  */
	  case BUILT_IN_VA_START:
	  case BUILT_IN_NEXT_ARG:
	  case BUILT_IN_VA_END:
	    inline_forbidden_reason
	      = G_("function %q+F can never be inlined because it "
		   "uses variable argument lists");
	    *handled_ops_p = true;
	    return t;

	  case BUILT_IN_LONGJMP:
	    /* We can't inline functions that call __builtin_longjmp at
	       all.  The non-local goto machinery really requires the
	       destination be in a different function.  If we allow the
	       function calling __builtin_longjmp to be inlined into the
	       function calling __builtin_setjmp, Things will Go Awry.  */
	    inline_forbidden_reason
	      = G_("function %q+F can never be inlined because "
		   "it uses setjmp-longjmp exception handling");
	    *handled_ops_p = true;
	    return t;

	  case BUILT_IN_NONLOCAL_GOTO:
	    /* Similarly.  */
	    inline_forbidden_reason
	      = G_("function %q+F can never be inlined because "
		   "it uses non-local goto");
	    *handled_ops_p = true;
	    return t;

	  case BUILT_IN_RETURN:
	  case BUILT_IN_APPLY_ARGS:
	    /* If a __builtin_apply_args caller would be inlined,
	       it would be saving arguments of the function it has
	       been inlined into.  Similarly __builtin_return would
	       return from the function the inline has been inlined into.  */
	    inline_forbidden_reason
	      = G_("function %q+F can never be inlined because "
		   "it uses __builtin_return or __builtin_apply_args");
	    *handled_ops_p = true;
	    return t;

	  default:
	    break;
	  }
      break;

    case GIMPLE_GOTO:
      t = gimple_goto_dest (stmt);

      /* We will not inline a function which uses computed goto.  The
	 addresses of its local labels, which may be tucked into
	 global storage, are of course not constant across
	 instantiations, which causes unexpected behavior.  */
      if (TREE_CODE (t) != LABEL_DECL)
	{
	  inline_forbidden_reason
	    = G_("function %q+F can never be inlined "
		 "because it contains a computed goto");
	  *handled_ops_p = true;
	  return t;
	}
      break;

    default:
      break;
    }

  *handled_ops_p = false;
  return NULL_TREE;
}

/* Return true if FNDECL is a function that cannot be inlined into
   another one.  */

static bool
inline_forbidden_p (tree fndecl)
{
  struct function *fun = DECL_STRUCT_FUNCTION (fndecl);
  struct walk_stmt_info wi;
  struct pointer_set_t *visited_nodes;
  basic_block bb;
  bool forbidden_p = false;

  /* First check for shared reasons not to copy the code.  */
  inline_forbidden_reason = copy_forbidden (fun, fndecl);
  if (inline_forbidden_reason != NULL)
    return true;

  /* Next, walk the statements of the function looking for
     constraucts we can't handle, or are non-optimal for inlining.  */
  visited_nodes = pointer_set_create ();
  memset (&wi, 0, sizeof (wi));
  wi.info = (void *) fndecl;
  wi.pset = visited_nodes;

  FOR_EACH_BB_FN (bb, fun)
    {
      gimple ret;
      gimple_seq seq = bb_seq (bb);
      ret = walk_gimple_seq (seq, inline_forbidden_p_stmt, NULL, &wi);
      forbidden_p = (ret != NULL);
      if (forbidden_p)
	break;
    }

  pointer_set_destroy (visited_nodes);
  return forbidden_p;
}

/* Return true if CALLEE cannot be inlined into CALLER.  */

static bool
inline_forbidden_into_p (tree caller, tree callee)
{
  /* Don't inline if the functions have different EH personalities.  */
  if (DECL_FUNCTION_PERSONALITY (caller)
      && DECL_FUNCTION_PERSONALITY (callee)
      && (DECL_FUNCTION_PERSONALITY (caller)
	  != DECL_FUNCTION_PERSONALITY (callee)))
    return true;

  /* Don't inline if the callee can throw non-call exceptions but the
     caller cannot.  */
  if (DECL_STRUCT_FUNCTION (callee)
      && DECL_STRUCT_FUNCTION (callee)->can_throw_non_call_exceptions
      && !(DECL_STRUCT_FUNCTION (caller)
	   && DECL_STRUCT_FUNCTION (caller)->can_throw_non_call_exceptions))
    return true;

  return false;
}

/* Returns nonzero if FN is a function that does not have any
   fundamental inline blocking properties.  */

bool
tree_inlinable_function_p (tree fn)
{
  bool inlinable = true;
  bool do_warning;
  tree always_inline;

  /* If we've already decided this function shouldn't be inlined,
     there's no need to check again.  */
  if (DECL_UNINLINABLE (fn))
    return false;

  /* We only warn for functions declared `inline' by the user.  */
  do_warning = (warn_inline
		&& DECL_DECLARED_INLINE_P (fn)
		&& !DECL_NO_INLINE_WARNING_P (fn)
		&& !DECL_IN_SYSTEM_HEADER (fn));

  always_inline = lookup_attribute ("always_inline", DECL_ATTRIBUTES (fn));

  if (flag_no_inline
      && always_inline == NULL)
    {
      if (do_warning)
        warning (OPT_Winline, "function %q+F can never be inlined because it "
                 "is suppressed using -fno-inline", fn);
      inlinable = false;
    }

  /* Don't auto-inline anything that might not be bound within
     this unit of translation.  */
  else if (!DECL_DECLARED_INLINE_P (fn)
	   && DECL_REPLACEABLE_P (fn))
    inlinable = false;

  else if (!function_attribute_inlinable_p (fn))
    {
      if (do_warning)
        warning (OPT_Winline, "function %q+F can never be inlined because it "
                 "uses attributes conflicting with inlining", fn);
      inlinable = false;
    }

  else if (inline_forbidden_p (fn))
    {
      /* See if we should warn about uninlinable functions.  Previously,
	 some of these warnings would be issued while trying to expand
	 the function inline, but that would cause multiple warnings
	 about functions that would for example call alloca.  But since
	 this a property of the function, just one warning is enough.
	 As a bonus we can now give more details about the reason why a
	 function is not inlinable.  */
      if (always_inline)
	sorry (inline_forbidden_reason, fn);
      else if (do_warning)
	warning (OPT_Winline, inline_forbidden_reason, fn);

      inlinable = false;
    }

  /* Squirrel away the result so that we don't have to check again.  */
  DECL_UNINLINABLE (fn) = !inlinable;

  return inlinable;
}

/* Estimate the cost of a memory move.  Use machine dependent
   word size and take possible memcpy call into account.  */

int
estimate_move_cost (tree type)
{
  HOST_WIDE_INT size;

  gcc_assert (!VOID_TYPE_P (type));

  size = int_size_in_bytes (type);

  if (size < 0 || size > MOVE_MAX_PIECES * MOVE_RATIO (!optimize_size))
    /* Cost of a memcpy call, 3 arguments and the call.  */
    return 4;
  else
    return ((size + MOVE_MAX_PIECES - 1) / MOVE_MAX_PIECES);
}

/* Returns cost of operation CODE, according to WEIGHTS  */

static int
estimate_operator_cost (enum tree_code code, eni_weights *weights,
			tree op1 ATTRIBUTE_UNUSED, tree op2)
{
  switch (code)
    {
    /* These are "free" conversions, or their presumed cost
       is folded into other operations.  */
    case RANGE_EXPR:
    CASE_CONVERT:
    case COMPLEX_EXPR:
    case PAREN_EXPR:
      return 0;

    /* Assign cost of 1 to usual operations.
       ??? We may consider mapping RTL costs to this.  */
    case COND_EXPR:
    case VEC_COND_EXPR:

    case PLUS_EXPR:
    case POINTER_PLUS_EXPR:
    case MINUS_EXPR:
    case MULT_EXPR:

    case ADDR_SPACE_CONVERT_EXPR:
    case FIXED_CONVERT_EXPR:
    case FIX_TRUNC_EXPR:

    case NEGATE_EXPR:
    case FLOAT_EXPR:
    case MIN_EXPR:
    case MAX_EXPR:
    case ABS_EXPR:

    case LSHIFT_EXPR:
    case RSHIFT_EXPR:
    case LROTATE_EXPR:
    case RROTATE_EXPR:
    case VEC_LSHIFT_EXPR:
    case VEC_RSHIFT_EXPR:

    case BIT_IOR_EXPR:
    case BIT_XOR_EXPR:
    case BIT_AND_EXPR:
    case BIT_NOT_EXPR:

    case TRUTH_ANDIF_EXPR:
    case TRUTH_ORIF_EXPR:
    case TRUTH_AND_EXPR:
    case TRUTH_OR_EXPR:
    case TRUTH_XOR_EXPR:
    case TRUTH_NOT_EXPR:

    case LT_EXPR:
    case LE_EXPR:
    case GT_EXPR:
    case GE_EXPR:
    case EQ_EXPR:
    case NE_EXPR:
    case ORDERED_EXPR:
    case UNORDERED_EXPR:

    case UNLT_EXPR:
    case UNLE_EXPR:
    case UNGT_EXPR:
    case UNGE_EXPR:
    case UNEQ_EXPR:
    case LTGT_EXPR:

    case CONJ_EXPR:

    case PREDECREMENT_EXPR:
    case PREINCREMENT_EXPR:
    case POSTDECREMENT_EXPR:
    case POSTINCREMENT_EXPR:

    case REALIGN_LOAD_EXPR:

    case REDUC_MAX_EXPR:
    case REDUC_MIN_EXPR:
    case REDUC_PLUS_EXPR:
    case WIDEN_SUM_EXPR:
    case WIDEN_MULT_EXPR:
    case DOT_PROD_EXPR:

    case VEC_WIDEN_MULT_HI_EXPR:
    case VEC_WIDEN_MULT_LO_EXPR:
    case VEC_UNPACK_HI_EXPR:
    case VEC_UNPACK_LO_EXPR:
    case VEC_UNPACK_FLOAT_HI_EXPR:
    case VEC_UNPACK_FLOAT_LO_EXPR:
    case VEC_PACK_TRUNC_EXPR:
    case VEC_PACK_SAT_EXPR:
    case VEC_PACK_FIX_TRUNC_EXPR:
    case VEC_EXTRACT_EVEN_EXPR:
    case VEC_EXTRACT_ODD_EXPR:
    case VEC_INTERLEAVE_HIGH_EXPR:
    case VEC_INTERLEAVE_LOW_EXPR:

      return 1;

    /* Few special cases of expensive operations.  This is useful
       to avoid inlining on functions having too many of these.  */
    case TRUNC_DIV_EXPR:
    case CEIL_DIV_EXPR:
    case FLOOR_DIV_EXPR:
    case ROUND_DIV_EXPR:
    case EXACT_DIV_EXPR:
    case TRUNC_MOD_EXPR:
    case CEIL_MOD_EXPR:
    case FLOOR_MOD_EXPR:
    case ROUND_MOD_EXPR:
    case RDIV_EXPR:
      if (TREE_CODE (op2) != INTEGER_CST)
        return weights->div_mod_cost;
      return 1;

    default:
      /* We expect a copy assignment with no operator.  */
      gcc_assert (get_gimple_rhs_class (code) == GIMPLE_SINGLE_RHS);
      return 0;
    }
}


/* Estimate number of instructions that will be created by expanding
   the statements in the statement sequence STMTS.
   WEIGHTS contains weights attributed to various constructs.  */

static
int estimate_num_insns_seq (gimple_seq stmts, eni_weights *weights)
{
  int cost;
  gimple_stmt_iterator gsi;

  cost = 0;
  for (gsi = gsi_start (stmts); !gsi_end_p (gsi); gsi_next (&gsi))
    cost += estimate_num_insns (gsi_stmt (gsi), weights);

  return cost;
}


/* Estimate number of instructions that will be created by expanding STMT.
   WEIGHTS contains weights attributed to various constructs.  */

int
estimate_num_insns (gimple stmt, eni_weights *weights)
{
  unsigned cost, i;
  enum gimple_code code = gimple_code (stmt);
  tree lhs;
  tree rhs;

  switch (code)
    {
    case GIMPLE_ASSIGN:
      /* Try to estimate the cost of assignments.  We have three cases to
	 deal with:
	 1) Simple assignments to registers;
	 2) Stores to things that must live in memory.  This includes
	    "normal" stores to scalars, but also assignments of large
	    structures, or constructors of big arrays;

	 Let us look at the first two cases, assuming we have "a = b + C":
	 <GIMPLE_ASSIGN <var_decl "a">
	        <plus_expr <var_decl "b"> <constant C>>
	 If "a" is a GIMPLE register, the assignment to it is free on almost
	 any target, because "a" usually ends up in a real register.  Hence
	 the only cost of this expression comes from the PLUS_EXPR, and we
	 can ignore the GIMPLE_ASSIGN.
	 If "a" is not a GIMPLE register, the assignment to "a" will most
	 likely be a real store, so the cost of the GIMPLE_ASSIGN is the cost
	 of moving something into "a", which we compute using the function
	 estimate_move_cost.  */
      lhs = gimple_assign_lhs (stmt);
      rhs = gimple_assign_rhs1 (stmt);

      if (is_gimple_reg (lhs))
	cost = 0;
      else
	cost = estimate_move_cost (TREE_TYPE (lhs));

      if (!is_gimple_reg (rhs) && !is_gimple_min_invariant (rhs))
	cost += estimate_move_cost (TREE_TYPE (rhs));

      cost += estimate_operator_cost (gimple_assign_rhs_code (stmt), weights,
      				      gimple_assign_rhs1 (stmt),
				      get_gimple_rhs_class (gimple_assign_rhs_code (stmt))
				      == GIMPLE_BINARY_RHS
				      ? gimple_assign_rhs2 (stmt) : NULL);
      break;

    case GIMPLE_COND:
      cost = 1 + estimate_operator_cost (gimple_cond_code (stmt), weights,
      				         gimple_op (stmt, 0),
				         gimple_op (stmt, 1));
      break;

    case GIMPLE_SWITCH:
      /* Take into account cost of the switch + guess 2 conditional jumps for
         each case label.

	 TODO: once the switch expansion logic is sufficiently separated, we can
	 do better job on estimating cost of the switch.  */
      if (weights->time_based)
        cost = floor_log2 (gimple_switch_num_labels (stmt)) * 2;
      else
        cost = gimple_switch_num_labels (stmt) * 2;
      break;

    case GIMPLE_CALL:
      {
	tree decl = gimple_call_fndecl (stmt);
	tree addr = gimple_call_fn (stmt);
	tree funtype = TREE_TYPE (addr);
	bool stdarg = false;

	if (POINTER_TYPE_P (funtype))
	  funtype = TREE_TYPE (funtype);

	if (decl && DECL_BUILT_IN_CLASS (decl) == BUILT_IN_MD)
	  cost = weights->target_builtin_call_cost;
	else
	  cost = weights->call_cost;

	if (decl && DECL_BUILT_IN_CLASS (decl) == BUILT_IN_NORMAL)
	  switch (DECL_FUNCTION_CODE (decl))
	    {
	    /* Builtins that expand to constants.  */
	    case BUILT_IN_CONSTANT_P:
	    case BUILT_IN_EXPECT:
	    case BUILT_IN_OBJECT_SIZE:
	    case BUILT_IN_UNREACHABLE:
	    /* Simple register moves or loads from stack.  */
	    case BUILT_IN_RETURN_ADDRESS:
	    case BUILT_IN_EXTRACT_RETURN_ADDR:
	    case BUILT_IN_FROB_RETURN_ADDR:
	    case BUILT_IN_RETURN:
	    case BUILT_IN_AGGREGATE_INCOMING_ADDRESS:
	    case BUILT_IN_FRAME_ADDRESS:
	    case BUILT_IN_VA_END:
	    case BUILT_IN_STACK_SAVE:
	    case BUILT_IN_STACK_RESTORE:
	    /* Exception state returns or moves registers around.  */
	    case BUILT_IN_EH_FILTER:
	    case BUILT_IN_EH_POINTER:
	    case BUILT_IN_EH_COPY_VALUES:
	      return 0;

	    /* builtins that are not expensive (that is they are most probably
	       expanded inline into resonably simple code).  */
	    case BUILT_IN_ABS:
	    case BUILT_IN_ALLOCA:
	    case BUILT_IN_BSWAP32:
	    case BUILT_IN_BSWAP64:
	    case BUILT_IN_CLZ:
	    case BUILT_IN_CLZIMAX:
	    case BUILT_IN_CLZL:
	    case BUILT_IN_CLZLL:
	    case BUILT_IN_CTZ:
	    case BUILT_IN_CTZIMAX:
	    case BUILT_IN_CTZL:
	    case BUILT_IN_CTZLL:
	    case BUILT_IN_FFS:
	    case BUILT_IN_FFSIMAX:
	    case BUILT_IN_FFSL:
	    case BUILT_IN_FFSLL:
	    case BUILT_IN_IMAXABS:
	    case BUILT_IN_FINITE:
	    case BUILT_IN_FINITEF:
	    case BUILT_IN_FINITEL:
	    case BUILT_IN_FINITED32:
	    case BUILT_IN_FINITED64:
	    case BUILT_IN_FINITED128:
	    case BUILT_IN_FPCLASSIFY:
	    case BUILT_IN_ISFINITE:
	    case BUILT_IN_ISINF_SIGN:
	    case BUILT_IN_ISINF:
	    case BUILT_IN_ISINFF:
	    case BUILT_IN_ISINFL:
	    case BUILT_IN_ISINFD32:
	    case BUILT_IN_ISINFD64:
	    case BUILT_IN_ISINFD128:
	    case BUILT_IN_ISNAN:
	    case BUILT_IN_ISNANF:
	    case BUILT_IN_ISNANL:
	    case BUILT_IN_ISNAND32:
	    case BUILT_IN_ISNAND64:
	    case BUILT_IN_ISNAND128:
	    case BUILT_IN_ISNORMAL:
	    case BUILT_IN_ISGREATER:
	    case BUILT_IN_ISGREATEREQUAL:
	    case BUILT_IN_ISLESS:
	    case BUILT_IN_ISLESSEQUAL:
	    case BUILT_IN_ISLESSGREATER:
	    case BUILT_IN_ISUNORDERED:
	    case BUILT_IN_VA_ARG_PACK:
	    case BUILT_IN_VA_ARG_PACK_LEN:
	    case BUILT_IN_VA_COPY:
	    case BUILT_IN_TRAP:
	    case BUILT_IN_SAVEREGS:
	    case BUILT_IN_POPCOUNTL:
	    case BUILT_IN_POPCOUNTLL:
	    case BUILT_IN_POPCOUNTIMAX:
	    case BUILT_IN_POPCOUNT:
	    case BUILT_IN_PARITYL:
	    case BUILT_IN_PARITYLL:
	    case BUILT_IN_PARITYIMAX:
	    case BUILT_IN_PARITY:
	    case BUILT_IN_LABS:
	    case BUILT_IN_LLABS:
	    case BUILT_IN_PREFETCH:
	      cost = weights->target_builtin_call_cost;
	      break;

	    default:
	      break;
	    }

	if (decl)
	  funtype = TREE_TYPE (decl);

	if (!VOID_TYPE_P (TREE_TYPE (funtype)))
	  cost += estimate_move_cost (TREE_TYPE (funtype));

	if (funtype)
	  stdarg = stdarg_p (funtype);

	/* Our cost must be kept in sync with
	   cgraph_estimate_size_after_inlining that does use function
	   declaration to figure out the arguments.

	   For functions taking variable list of arguments we must
	   look into call statement intself.  This is safe because
	   we will get only higher costs and in most cases we will
	   not inline these anyway.  */
	if (decl && DECL_ARGUMENTS (decl) && !stdarg)
	  {
	    tree arg;
	    for (arg = DECL_ARGUMENTS (decl); arg; arg = TREE_CHAIN (arg))
	      if (!VOID_TYPE_P (TREE_TYPE (arg)))
	        cost += estimate_move_cost (TREE_TYPE (arg));
	  }
	else if (funtype && prototype_p (funtype) && !stdarg)
	  {
	    tree t;
	    for (t = TYPE_ARG_TYPES (funtype); t && t != void_list_node;
	    	 t = TREE_CHAIN (t))
	      if (!VOID_TYPE_P (TREE_VALUE (t)))
	        cost += estimate_move_cost (TREE_VALUE (t));
	  }
	else
	  {
	    for (i = 0; i < gimple_call_num_args (stmt); i++)
	      {
		tree arg = gimple_call_arg (stmt, i);
	        if (!VOID_TYPE_P (TREE_TYPE (arg)))
		  cost += estimate_move_cost (TREE_TYPE (arg));
	      }
	  }

	break;
      }

    case GIMPLE_GOTO:
    case GIMPLE_LABEL:
    case GIMPLE_NOP:
    case GIMPLE_PHI:
    case GIMPLE_RETURN:
    case GIMPLE_PREDICT:
    case GIMPLE_DEBUG:
      return 0;

    case GIMPLE_ASM:
      return asm_str_count (gimple_asm_string (stmt));

    case GIMPLE_RESX:
      /* This is either going to be an external function call with one
	 argument, or two register copy statements plus a goto.  */
      return 2;

    case GIMPLE_EH_DISPATCH:
      /* ??? This is going to turn into a switch statement.  Ideally
	 we'd have a look at the eh region and estimate the number of
	 edges involved.  */
      return 10;

    case GIMPLE_BIND:
      return estimate_num_insns_seq (gimple_bind_body (stmt), weights);

    case GIMPLE_EH_FILTER:
      return estimate_num_insns_seq (gimple_eh_filter_failure (stmt), weights);

    case GIMPLE_CATCH:
      return estimate_num_insns_seq (gimple_catch_handler (stmt), weights);

    case GIMPLE_TRY:
      return (estimate_num_insns_seq (gimple_try_eval (stmt), weights)
              + estimate_num_insns_seq (gimple_try_cleanup (stmt), weights));

    /* OpenMP directives are generally very expensive.  */

    case GIMPLE_OMP_RETURN:
    case GIMPLE_OMP_SECTIONS_SWITCH:
    case GIMPLE_OMP_ATOMIC_STORE:
    case GIMPLE_OMP_CONTINUE:
      /* ...except these, which are cheap.  */
      return 0;

    case GIMPLE_OMP_ATOMIC_LOAD:
      return weights->omp_cost;

    case GIMPLE_OMP_FOR:
      return (weights->omp_cost
              + estimate_num_insns_seq (gimple_omp_body (stmt), weights)
              + estimate_num_insns_seq (gimple_omp_for_pre_body (stmt), weights));

    case GIMPLE_OMP_PARALLEL:
    case GIMPLE_OMP_TASK:
    case GIMPLE_OMP_CRITICAL:
    case GIMPLE_OMP_MASTER:
    case GIMPLE_OMP_ORDERED:
    case GIMPLE_OMP_SECTION:
    case GIMPLE_OMP_SECTIONS:
    case GIMPLE_OMP_SINGLE:
      return (weights->omp_cost
              + estimate_num_insns_seq (gimple_omp_body (stmt), weights));

    default:
      gcc_unreachable ();
    }

  return cost;
}

/* Estimate number of instructions that will be created by expanding
   function FNDECL.  WEIGHTS contains weights attributed to various
   constructs.  */

int
estimate_num_insns_fn (tree fndecl, eni_weights *weights)
{
  struct function *my_function = DECL_STRUCT_FUNCTION (fndecl);
  gimple_stmt_iterator bsi;
  basic_block bb;
  int n = 0;

  gcc_assert (my_function && my_function->cfg);
  FOR_EACH_BB_FN (bb, my_function)
    {
      for (bsi = gsi_start_bb (bb); !gsi_end_p (bsi); gsi_next (&bsi))
	n += estimate_num_insns (gsi_stmt (bsi), weights);
    }

  return n;
}


/* Initializes weights used by estimate_num_insns.  */

void
init_inline_once (void)
{
  eni_size_weights.call_cost = 1;
  eni_size_weights.target_builtin_call_cost = 1;
  eni_size_weights.div_mod_cost = 1;
  eni_size_weights.omp_cost = 40;
  eni_size_weights.time_based = false;

  /* Estimating time for call is difficult, since we have no idea what the
     called function does.  In the current uses of eni_time_weights,
     underestimating the cost does less harm than overestimating it, so
     we choose a rather small value here.  */
  eni_time_weights.call_cost = 10;
  eni_time_weights.target_builtin_call_cost = 10;
  eni_time_weights.div_mod_cost = 10;
  eni_time_weights.omp_cost = 40;
  eni_time_weights.time_based = true;
}

/* Estimate the number of instructions in a gimple_seq. */

int
count_insns_seq (gimple_seq seq, eni_weights *weights)
{
  gimple_stmt_iterator gsi;
  int n = 0;
  for (gsi = gsi_start (seq); !gsi_end_p (gsi); gsi_next (&gsi))
    n += estimate_num_insns (gsi_stmt (gsi), weights);

  return n;
}


/* Install new lexical TREE_BLOCK underneath 'current_block'.  */

static void
prepend_lexical_block (tree current_block, tree new_block)
{
  BLOCK_CHAIN (new_block) = BLOCK_SUBBLOCKS (current_block);
  BLOCK_SUBBLOCKS (current_block) = new_block;
  BLOCK_SUPERCONTEXT (new_block) = current_block;
}

/* Fetch callee declaration from the call graph edge going from NODE and
   associated with STMR call statement.  Return NULL_TREE if not found.  */
static tree
get_indirect_callee_fndecl (struct cgraph_node *node, gimple stmt)
{
  struct cgraph_edge *cs;

  cs = cgraph_edge (node, stmt);
  if (cs && !cs->indirect_unknown_callee)
    return cs->callee->decl;

  return NULL_TREE;
}

/* If STMT is a GIMPLE_CALL, replace it with its inline expansion.  */

static bool
expand_call_inline (basic_block bb, gimple stmt, copy_body_data *id)
{
  tree use_retvar;
  tree fn;
  struct pointer_map_t *st, *dst;
  tree return_slot;
  tree modify_dest;
  location_t saved_location;
  struct cgraph_edge *cg_edge;
  cgraph_inline_failed_t reason;
  basic_block return_block;
  edge e;
  gimple_stmt_iterator gsi, stmt_gsi;
  bool successfully_inlined = FALSE;
  bool purge_dead_abnormal_edges;
  tree t_step;
  tree var;

  /* Set input_location here so we get the right instantiation context
     if we call instantiate_decl from inlinable_function_p.  */
  saved_location = input_location;
  if (gimple_has_location (stmt))
    input_location = gimple_location (stmt);

  /* From here on, we're only interested in CALL_EXPRs.  */
  if (gimple_code (stmt) != GIMPLE_CALL)
    goto egress;

  /* First, see if we can figure out what function is being called.
     If we cannot, then there is no hope of inlining the function.  */
  fn = gimple_call_fndecl (stmt);
  if (!fn)
    {
      fn = get_indirect_callee_fndecl (id->dst_node, stmt);
      if (!fn)
	goto egress;
    }

  /* Turn forward declarations into real ones.  */
  fn = cgraph_node (fn)->decl;

  /* If FN is a declaration of a function in a nested scope that was
     globally declared inline, we don't set its DECL_INITIAL.
     However, we can't blindly follow DECL_ABSTRACT_ORIGIN because the
     C++ front-end uses it for cdtors to refer to their internal
     declarations, that are not real functions.  Fortunately those
     don't have trees to be saved, so we can tell by checking their
     gimple_body.  */
  if (!DECL_INITIAL (fn)
      && DECL_ABSTRACT_ORIGIN (fn)
      && gimple_has_body_p (DECL_ABSTRACT_ORIGIN (fn)))
    fn = DECL_ABSTRACT_ORIGIN (fn);

  /* Objective C and fortran still calls tree_rest_of_compilation directly.
     Kill this check once this is fixed.  */
  if (!id->dst_node->analyzed)
    goto egress;

  cg_edge = cgraph_edge (id->dst_node, stmt);

  /* First check that inlining isn't simply forbidden in this case.  */
  if (inline_forbidden_into_p (cg_edge->caller->decl, cg_edge->callee->decl))
    goto egress;

  /* Don't try to inline functions that are not well-suited to inlining.  */
  if (!cgraph_inline_p (cg_edge, &reason))
    {
      /* If this call was originally indirect, we do not want to emit any
	 inlining related warnings or sorry messages because there are no
	 guarantees regarding those.  */
      if (cg_edge->indirect_inlining_edge)
	goto egress;

      if (lookup_attribute ("always_inline", DECL_ATTRIBUTES (fn))
	  /* Avoid warnings during early inline pass. */
	  && cgraph_global_info_ready)
	{
	  sorry ("inlining failed in call to %q+F: %s", fn,
		 _(cgraph_inline_failed_string (reason)));
	  sorry ("called from here");
	}
      else if (warn_inline && DECL_DECLARED_INLINE_P (fn)
	       && !DECL_IN_SYSTEM_HEADER (fn)
	       && reason != CIF_UNSPECIFIED
	       && !lookup_attribute ("noinline", DECL_ATTRIBUTES (fn))
	       /* Avoid warnings during early inline pass. */
	       && cgraph_global_info_ready)
	{
	  warning (OPT_Winline, "inlining failed in call to %q+F: %s",
		   fn, _(cgraph_inline_failed_string (reason)));
	  warning (OPT_Winline, "called from here");
	}
      goto egress;
    }
  fn = cg_edge->callee->decl;

#ifdef ENABLE_CHECKING
  if (cg_edge->callee->decl != id->dst_node->decl)
    verify_cgraph_node (cg_edge->callee);
#endif

  /* We will be inlining this callee.  */
  id->eh_lp_nr = lookup_stmt_eh_lp (stmt);

  /* Update the callers EH personality.  */
  if (DECL_FUNCTION_PERSONALITY (cg_edge->callee->decl))
    DECL_FUNCTION_PERSONALITY (cg_edge->caller->decl)
      = DECL_FUNCTION_PERSONALITY (cg_edge->callee->decl);

  /* Split the block holding the GIMPLE_CALL.  */
  e = split_block (bb, stmt);
  bb = e->src;
  return_block = e->dest;
  remove_edge (e);

  /* split_block splits after the statement; work around this by
     moving the call into the second block manually.  Not pretty,
     but seems easier than doing the CFG manipulation by hand
     when the GIMPLE_CALL is in the last statement of BB.  */
  stmt_gsi = gsi_last_bb (bb);
  gsi_remove (&stmt_gsi, false);

  /* If the GIMPLE_CALL was in the last statement of BB, it may have
     been the source of abnormal edges.  In this case, schedule
     the removal of dead abnormal edges.  */
  gsi = gsi_start_bb (return_block);
  if (gsi_end_p (gsi))
    {
      gsi_insert_after (&gsi, stmt, GSI_NEW_STMT);
      purge_dead_abnormal_edges = true;
    }
  else
    {
      gsi_insert_before (&gsi, stmt, GSI_NEW_STMT);
      purge_dead_abnormal_edges = false;
    }

  stmt_gsi = gsi_start_bb (return_block);

  /* Build a block containing code to initialize the arguments, the
     actual inline expansion of the body, and a label for the return
     statements within the function to jump to.  The type of the
     statement expression is the return type of the function call.  */
  id->block = make_node (BLOCK);
  BLOCK_ABSTRACT_ORIGIN (id->block) = fn;
  BLOCK_SOURCE_LOCATION (id->block) = input_location;
  prepend_lexical_block (gimple_block (stmt), id->block);

  /* Local declarations will be replaced by their equivalents in this
     map.  */
  st = id->decl_map;
  id->decl_map = pointer_map_create ();
  dst = id->debug_map;
  id->debug_map = NULL;

  /* Record the function we are about to inline.  */
  id->src_fn = fn;
  id->src_node = cg_edge->callee;
  id->src_cfun = DECL_STRUCT_FUNCTION (fn);
  id->gimple_call = stmt;

  gcc_assert (!id->src_cfun->after_inlining);

  id->entry_bb = bb;
  if (lookup_attribute ("cold", DECL_ATTRIBUTES (fn)))
    {
      gimple_stmt_iterator si = gsi_last_bb (bb);
      gsi_insert_after (&si, gimple_build_predict (PRED_COLD_FUNCTION,
      						   NOT_TAKEN),
			GSI_NEW_STMT);
    }
  initialize_inlined_parameters (id, stmt, fn, bb);

  if (DECL_INITIAL (fn))
    prepend_lexical_block (id->block, remap_blocks (DECL_INITIAL (fn), id));

  /* Return statements in the function body will be replaced by jumps
     to the RET_LABEL.  */
  gcc_assert (DECL_INITIAL (fn));
  gcc_assert (TREE_CODE (DECL_INITIAL (fn)) == BLOCK);

  /* Find the LHS to which the result of this call is assigned.  */
  return_slot = NULL;
  if (gimple_call_lhs (stmt))
    {
      modify_dest = gimple_call_lhs (stmt);

      /* The function which we are inlining might not return a value,
	 in which case we should issue a warning that the function
	 does not return a value.  In that case the optimizers will
	 see that the variable to which the value is assigned was not
	 initialized.  We do not want to issue a warning about that
	 uninitialized variable.  */
      if (DECL_P (modify_dest))
	TREE_NO_WARNING (modify_dest) = 1;

      if (gimple_call_return_slot_opt_p (stmt))
	{
	  return_slot = modify_dest;
	  modify_dest = NULL;
	}
    }
  else
    modify_dest = NULL;

  /* If we are inlining a call to the C++ operator new, we don't want
     to use type based alias analysis on the return value.  Otherwise
     we may get confused if the compiler sees that the inlined new
     function returns a pointer which was just deleted.  See bug
     33407.  */
  if (DECL_IS_OPERATOR_NEW (fn))
    {
      return_slot = NULL;
      modify_dest = NULL;
    }

  /* Declare the return variable for the function.  */
  use_retvar = declare_return_variable (id, return_slot, modify_dest);

  /* Add local vars in this inlined callee to caller.  */
  t_step = id->src_cfun->local_decls;
  for (; t_step; t_step = TREE_CHAIN (t_step))
    {
      var = TREE_VALUE (t_step);
      if (TREE_STATIC (var) && !TREE_ASM_WRITTEN (var))
	{
	  if (var_ann (var) && add_referenced_var (var))
	    cfun->local_decls = tree_cons (NULL_TREE, var,
					   cfun->local_decls);
	}
      else if (!can_be_nonlocal (var, id))
	cfun->local_decls = tree_cons (NULL_TREE, remap_decl (var, id),
				       cfun->local_decls);
    }

  if (dump_file && (dump_flags & TDF_DETAILS))
    {
      fprintf (dump_file, "Inlining ");
      print_generic_expr (dump_file, id->src_fn, 0);
      fprintf (dump_file, " to ");
      print_generic_expr (dump_file, id->dst_fn, 0);
      fprintf (dump_file, " with frequency %i\n", cg_edge->frequency);
    }

  /* This is it.  Duplicate the callee body.  Assume callee is
     pre-gimplified.  Note that we must not alter the caller
     function in any way before this point, as this CALL_EXPR may be
     a self-referential call; if we're calling ourselves, we need to
     duplicate our body before altering anything.  */
  copy_body (id, bb->count,
  	     cg_edge->frequency * REG_BR_PROB_BASE / CGRAPH_FREQ_BASE,
	     bb, return_block, NULL, NULL);

  /* Reset the escaped solution.  */
  if (cfun->gimple_df)
    pt_solution_reset (&cfun->gimple_df->escaped);

  /* Clean up.  */
  if (id->debug_map)
    {
      pointer_map_destroy (id->debug_map);
      id->debug_map = dst;
    }
  pointer_map_destroy (id->decl_map);
  id->decl_map = st;

  /* Unlink the calls virtual operands before replacing it.  */
  unlink_stmt_vdef (stmt);

  /* If the inlined function returns a result that we care about,
     substitute the GIMPLE_CALL with an assignment of the return
     variable to the LHS of the call.  That is, if STMT was
     'a = foo (...)', substitute the call with 'a = USE_RETVAR'.  */
  if (use_retvar && gimple_call_lhs (stmt))
    {
      gimple old_stmt = stmt;
      stmt = gimple_build_assign (gimple_call_lhs (stmt), use_retvar);
      gsi_replace (&stmt_gsi, stmt, false);
      if (gimple_in_ssa_p (cfun))
	mark_symbols_for_renaming (stmt);
      maybe_clean_or_replace_eh_stmt (old_stmt, stmt);
    }
  else
    {
      /* Handle the case of inlining a function with no return
	 statement, which causes the return value to become undefined.  */
      if (gimple_call_lhs (stmt)
	  && TREE_CODE (gimple_call_lhs (stmt)) == SSA_NAME)
	{
	  tree name = gimple_call_lhs (stmt);
	  tree var = SSA_NAME_VAR (name);
	  tree def = gimple_default_def (cfun, var);

	  if (def)
	    {
	      /* If the variable is used undefined, make this name
		 undefined via a move.  */
	      stmt = gimple_build_assign (gimple_call_lhs (stmt), def);
	      gsi_replace (&stmt_gsi, stmt, true);
	    }
	  else
	    {
	      /* Otherwise make this variable undefined.  */
	      gsi_remove (&stmt_gsi, true);
	      set_default_def (var, name);
	      SSA_NAME_DEF_STMT (name) = gimple_build_nop ();
	    }
	}
      else
        gsi_remove (&stmt_gsi, true);
    }

  if (purge_dead_abnormal_edges)
    gimple_purge_dead_abnormal_call_edges (return_block);

  /* If the value of the new expression is ignored, that's OK.  We
     don't warn about this for CALL_EXPRs, so we shouldn't warn about
     the equivalent inlined version either.  */
  if (is_gimple_assign (stmt))
    {
      gcc_assert (gimple_assign_single_p (stmt)
		  || CONVERT_EXPR_CODE_P (gimple_assign_rhs_code (stmt)));
      TREE_USED (gimple_assign_rhs1 (stmt)) = 1;
    }

  /* Output the inlining info for this abstract function, since it has been
     inlined.  If we don't do this now, we can lose the information about the
     variables in the function when the blocks get blown away as soon as we
     remove the cgraph node.  */
  (*debug_hooks->outlining_inline_function) (cg_edge->callee->decl);

  /* Update callgraph if needed.  */
  cgraph_remove_node (cg_edge->callee);

  id->block = NULL_TREE;
  successfully_inlined = TRUE;

 egress:
  input_location = saved_location;
  return successfully_inlined;
}

/* Expand call statements reachable from STMT_P.
   We can only have CALL_EXPRs as the "toplevel" tree code or nested
   in a MODIFY_EXPR.  See tree-gimple.c:get_call_expr_in().  We can
   unfortunately not use that function here because we need a pointer
   to the CALL_EXPR, not the tree itself.  */

static bool
gimple_expand_calls_inline (basic_block bb, copy_body_data *id)
{
  gimple_stmt_iterator gsi;

  for (gsi = gsi_start_bb (bb); !gsi_end_p (gsi); gsi_next (&gsi))
    {
      gimple stmt = gsi_stmt (gsi);

      if (is_gimple_call (stmt)
	  && expand_call_inline (bb, stmt, id))
	return true;
    }

  return false;
}


/* Walk all basic blocks created after FIRST and try to fold every statement
   in the STATEMENTS pointer set.  */

static void
fold_marked_statements (int first, struct pointer_set_t *statements)
{
  for (; first < n_basic_blocks; first++)
    if (BASIC_BLOCK (first))
      {
        gimple_stmt_iterator gsi;

	for (gsi = gsi_start_bb (BASIC_BLOCK (first));
	     !gsi_end_p (gsi);
	     gsi_next (&gsi))
	  if (pointer_set_contains (statements, gsi_stmt (gsi)))
	    {
	      gimple old_stmt = gsi_stmt (gsi);
	      tree old_decl = is_gimple_call (old_stmt) ? gimple_call_fndecl (old_stmt) : 0;

	      if (old_decl && DECL_BUILT_IN (old_decl))
		{
		  /* Folding builtins can create multiple instructions,
		     we need to look at all of them.  */
		  gimple_stmt_iterator i2 = gsi;
		  gsi_prev (&i2);
		  if (fold_stmt (&gsi))
		    {
		      gimple new_stmt;
		      if (gsi_end_p (i2))
			i2 = gsi_start_bb (BASIC_BLOCK (first));
		      else
			gsi_next (&i2);
		      while (1)
			{
			  new_stmt = gsi_stmt (i2);
			  update_stmt (new_stmt);
			  cgraph_update_edges_for_call_stmt (old_stmt, old_decl,
							     new_stmt);

			  if (new_stmt == gsi_stmt (gsi))
			    {
			      /* It is okay to check only for the very last
				 of these statements.  If it is a throwing
				 statement nothing will change.  If it isn't
				 this can remove EH edges.  If that weren't
				 correct then because some intermediate stmts
				 throw, but not the last one.  That would mean
				 we'd have to split the block, which we can't
				 here and we'd loose anyway.  And as builtins
				 probably never throw, this all
				 is mood anyway.  */
			      if (maybe_clean_or_replace_eh_stmt (old_stmt,
								  new_stmt))
				gimple_purge_dead_eh_edges (BASIC_BLOCK (first));
			      break;
			    }
			  gsi_next (&i2);
			}
		    }
		}
	      else if (fold_stmt (&gsi))
		{
		  /* Re-read the statement from GSI as fold_stmt() may
		     have changed it.  */
		  gimple new_stmt = gsi_stmt (gsi);
		  update_stmt (new_stmt);

		  if (is_gimple_call (old_stmt)
		      || is_gimple_call (new_stmt))
		    cgraph_update_edges_for_call_stmt (old_stmt, old_decl,
						       new_stmt);

		  if (maybe_clean_or_replace_eh_stmt (old_stmt, new_stmt))
		    gimple_purge_dead_eh_edges (BASIC_BLOCK (first));
		}
	    }
      }
}

/* Return true if BB has at least one abnormal outgoing edge.  */

static inline bool
has_abnormal_outgoing_edge_p (basic_block bb)
{
  edge e;
  edge_iterator ei;

  FOR_EACH_EDGE (e, ei, bb->succs)
    if (e->flags & EDGE_ABNORMAL)
      return true;

  return false;
}

/* Expand calls to inline functions in the body of FN.  */

unsigned int
optimize_inline_calls (tree fn)
{
  copy_body_data id;
  basic_block bb;
  int last = n_basic_blocks;
  struct gimplify_ctx gctx;

  /* There is no point in performing inlining if errors have already
     occurred -- and we might crash if we try to inline invalid
     code.  */
  if (seen_error ())
    return 0;

  /* Clear out ID.  */
  memset (&id, 0, sizeof (id));

  id.src_node = id.dst_node = cgraph_node (fn);
  id.dst_fn = fn;
  /* Or any functions that aren't finished yet.  */
  if (current_function_decl)
    id.dst_fn = current_function_decl;

  id.copy_decl = copy_decl_maybe_to_var;
  id.transform_call_graph_edges = CB_CGE_DUPLICATE;
  id.transform_new_cfg = false;
  id.transform_return_to_modify = true;
  id.transform_lang_insert_block = NULL;
  id.statements_to_fold = pointer_set_create ();

  push_gimplify_context (&gctx);

  /* We make no attempts to keep dominance info up-to-date.  */
  free_dominance_info (CDI_DOMINATORS);
  free_dominance_info (CDI_POST_DOMINATORS);

  /* Register specific gimple functions.  */
  gimple_register_cfg_hooks ();

  /* Reach the trees by walking over the CFG, and note the
     enclosing basic-blocks in the call edges.  */
  /* We walk the blocks going forward, because inlined function bodies
     will split id->current_basic_block, and the new blocks will
     follow it; we'll trudge through them, processing their CALL_EXPRs
     along the way.  */
  FOR_EACH_BB (bb)
    gimple_expand_calls_inline (bb, &id);

  pop_gimplify_context (NULL);

#ifdef ENABLE_CHECKING
    {
      struct cgraph_edge *e;

      verify_cgraph_node (id.dst_node);

      /* Double check that we inlined everything we are supposed to inline.  */
      for (e = id.dst_node->callees; e; e = e->next_callee)
	gcc_assert (e->inline_failed);
    }
#endif

  /* Fold the statements before compacting/renumbering the basic blocks.  */
  fold_marked_statements (last, id.statements_to_fold);
  pointer_set_destroy (id.statements_to_fold);

  gcc_assert (!id.debug_stmts);

  /* Renumber the (code) basic_blocks consecutively.  */
  compact_blocks ();
  /* Renumber the lexical scoping (non-code) blocks consecutively.  */
  number_blocks (fn);

  fold_cond_expr_cond ();
  delete_unreachable_blocks_update_callgraph (&id);
#ifdef ENABLE_CHECKING
  verify_cgraph_node (id.dst_node);
#endif

  /* It would be nice to check SSA/CFG/statement consistency here, but it is
     not possible yet - the IPA passes might make various functions to not
     throw and they don't care to proactively update local EH info.  This is
     done later in fixup_cfg pass that also execute the verification.  */
  return (TODO_update_ssa
	  | TODO_cleanup_cfg
	  | (gimple_in_ssa_p (cfun) ? TODO_remove_unused_locals : 0)
	  | (profile_status != PROFILE_ABSENT ? TODO_rebuild_frequencies : 0));
}

/* Passed to walk_tree.  Copies the node pointed to, if appropriate.  */

tree
copy_tree_r (tree *tp, int *walk_subtrees, void *data ATTRIBUTE_UNUSED)
{
  enum tree_code code = TREE_CODE (*tp);
  enum tree_code_class cl = TREE_CODE_CLASS (code);

  /* We make copies of most nodes.  */
  if (IS_EXPR_CODE_CLASS (cl)
      || code == TREE_LIST
      || code == TREE_VEC
      || code == TYPE_DECL
      || code == OMP_CLAUSE)
    {
      /* Because the chain gets clobbered when we make a copy, we save it
	 here.  */
      tree chain = NULL_TREE, new_tree;

      chain = TREE_CHAIN (*tp);

      /* Copy the node.  */
      new_tree = copy_node (*tp);

      /* Propagate mudflap marked-ness.  */
      if (flag_mudflap && mf_marked_p (*tp))
        mf_mark (new_tree);

      *tp = new_tree;

      /* Now, restore the chain, if appropriate.  That will cause
	 walk_tree to walk into the chain as well.  */
      if (code == PARM_DECL
	  || code == TREE_LIST
	  || code == OMP_CLAUSE)
	TREE_CHAIN (*tp) = chain;

      /* For now, we don't update BLOCKs when we make copies.  So, we
	 have to nullify all BIND_EXPRs.  */
      if (TREE_CODE (*tp) == BIND_EXPR)
	BIND_EXPR_BLOCK (*tp) = NULL_TREE;
    }
  else if (code == CONSTRUCTOR)
    {
      /* CONSTRUCTOR nodes need special handling because
         we need to duplicate the vector of elements.  */
      tree new_tree;

      new_tree = copy_node (*tp);

      /* Propagate mudflap marked-ness.  */
      if (flag_mudflap && mf_marked_p (*tp))
        mf_mark (new_tree);

      CONSTRUCTOR_ELTS (new_tree) = VEC_copy (constructor_elt, gc,
					 CONSTRUCTOR_ELTS (*tp));
      *tp = new_tree;
    }
  else if (TREE_CODE_CLASS (code) == tcc_type)
    *walk_subtrees = 0;
  else if (TREE_CODE_CLASS (code) == tcc_declaration)
    *walk_subtrees = 0;
  else if (TREE_CODE_CLASS (code) == tcc_constant)
    *walk_subtrees = 0;
  else
    gcc_assert (code != STATEMENT_LIST);
  return NULL_TREE;
}

/* The SAVE_EXPR pointed to by TP is being copied.  If ST contains
   information indicating to what new SAVE_EXPR this one should be mapped,
   use that one.  Otherwise, create a new node and enter it in ST.  FN is
   the function into which the copy will be placed.  */

static void
remap_save_expr (tree *tp, void *st_, int *walk_subtrees)
{
  struct pointer_map_t *st = (struct pointer_map_t *) st_;
  tree *n;
  tree t;

  /* See if we already encountered this SAVE_EXPR.  */
  n = (tree *) pointer_map_contains (st, *tp);

  /* If we didn't already remap this SAVE_EXPR, do so now.  */
  if (!n)
    {
      t = copy_node (*tp);

      /* Remember this SAVE_EXPR.  */
      *pointer_map_insert (st, *tp) = t;
      /* Make sure we don't remap an already-remapped SAVE_EXPR.  */
      *pointer_map_insert (st, t) = t;
    }
  else
    {
      /* We've already walked into this SAVE_EXPR; don't do it again.  */
      *walk_subtrees = 0;
      t = *n;
    }

  /* Replace this SAVE_EXPR with the copy.  */
  *tp = t;
}

/* Called via walk_tree.  If *TP points to a DECL_STMT for a local label,
   copies the declaration and enters it in the splay_tree in DATA (which is
   really an `copy_body_data *').  */

static tree
mark_local_for_remap_r (tree *tp, int *walk_subtrees ATTRIBUTE_UNUSED,
			void *data)
{
  copy_body_data *id = (copy_body_data *) data;

  /* Don't walk into types.  */
  if (TYPE_P (*tp))
    *walk_subtrees = 0;

  else if (TREE_CODE (*tp) == LABEL_EXPR)
    {
      tree decl = TREE_OPERAND (*tp, 0);

      /* Copy the decl and remember the copy.  */
      insert_decl_map (id, decl, id->copy_decl (decl, id));
    }

  return NULL_TREE;
}

/* Perform any modifications to EXPR required when it is unsaved.  Does
   not recurse into EXPR's subtrees.  */

static void
unsave_expr_1 (tree expr)
{
  switch (TREE_CODE (expr))
    {
    case TARGET_EXPR:
      /* Don't mess with a TARGET_EXPR that hasn't been expanded.
         It's OK for this to happen if it was part of a subtree that
         isn't immediately expanded, such as operand 2 of another
         TARGET_EXPR.  */
      if (TREE_OPERAND (expr, 1))
	break;

      TREE_OPERAND (expr, 1) = TREE_OPERAND (expr, 3);
      TREE_OPERAND (expr, 3) = NULL_TREE;
      break;

    default:
      break;
    }
}

/* Called via walk_tree when an expression is unsaved.  Using the
   splay_tree pointed to by ST (which is really a `splay_tree'),
   remaps all local declarations to appropriate replacements.  */

static tree
unsave_r (tree *tp, int *walk_subtrees, void *data)
{
  copy_body_data *id = (copy_body_data *) data;
  struct pointer_map_t *st = id->decl_map;
  tree *n;

  /* Only a local declaration (variable or label).  */
  if ((TREE_CODE (*tp) == VAR_DECL && !TREE_STATIC (*tp))
      || TREE_CODE (*tp) == LABEL_DECL)
    {
      /* Lookup the declaration.  */
      n = (tree *) pointer_map_contains (st, *tp);

      /* If it's there, remap it.  */
      if (n)
	*tp = *n;
    }

  else if (TREE_CODE (*tp) == STATEMENT_LIST)
    gcc_unreachable ();
  else if (TREE_CODE (*tp) == BIND_EXPR)
    copy_bind_expr (tp, walk_subtrees, id);
  else if (TREE_CODE (*tp) == SAVE_EXPR
	   || TREE_CODE (*tp) == TARGET_EXPR)
    remap_save_expr (tp, st, walk_subtrees);
  else
    {
      copy_tree_r (tp, walk_subtrees, NULL);

      /* Do whatever unsaving is required.  */
      unsave_expr_1 (*tp);
    }

  /* Keep iterating.  */
  return NULL_TREE;
}

/* Copies everything in EXPR and replaces variables, labels
   and SAVE_EXPRs local to EXPR.  */

tree
unsave_expr_now (tree expr)
{
  copy_body_data id;

  /* There's nothing to do for NULL_TREE.  */
  if (expr == 0)
    return expr;

  /* Set up ID.  */
  memset (&id, 0, sizeof (id));
  id.src_fn = current_function_decl;
  id.dst_fn = current_function_decl;
  id.decl_map = pointer_map_create ();
  id.debug_map = NULL;

  id.copy_decl = copy_decl_no_change;
  id.transform_call_graph_edges = CB_CGE_DUPLICATE;
  id.transform_new_cfg = false;
  id.transform_return_to_modify = false;
  id.transform_lang_insert_block = NULL;

  /* Walk the tree once to find local labels.  */
  walk_tree_without_duplicates (&expr, mark_local_for_remap_r, &id);

  /* Walk the tree again, copying, remapping, and unsaving.  */
  walk_tree (&expr, unsave_r, &id, NULL);

  /* Clean up.  */
  pointer_map_destroy (id.decl_map);
  if (id.debug_map)
    pointer_map_destroy (id.debug_map);

  return expr;
}

/* Called via walk_gimple_seq.  If *GSIP points to a GIMPLE_LABEL for a local
   label, copies the declaration and enters it in the splay_tree in DATA (which
   is really a 'copy_body_data *'.  */

static tree
mark_local_labels_stmt (gimple_stmt_iterator *gsip,
		        bool *handled_ops_p ATTRIBUTE_UNUSED,
		        struct walk_stmt_info *wi)
{
  copy_body_data *id = (copy_body_data *) wi->info;
  gimple stmt = gsi_stmt (*gsip);

  if (gimple_code (stmt) == GIMPLE_LABEL)
    {
      tree decl = gimple_label_label (stmt);

      /* Copy the decl and remember the copy.  */
      insert_decl_map (id, decl, id->copy_decl (decl, id));
    }

  return NULL_TREE;
}


/* Called via walk_gimple_seq by copy_gimple_seq_and_replace_local.
   Using the splay_tree pointed to by ST (which is really a `splay_tree'),
   remaps all local declarations to appropriate replacements in gimple
   operands. */

static tree
replace_locals_op (tree *tp, int *walk_subtrees, void *data)
{
  struct walk_stmt_info *wi = (struct walk_stmt_info*) data;
  copy_body_data *id = (copy_body_data *) wi->info;
  struct pointer_map_t *st = id->decl_map;
  tree *n;
  tree expr = *tp;

  /* Only a local declaration (variable or label).  */
  if ((TREE_CODE (expr) == VAR_DECL
       && !TREE_STATIC (expr))
      || TREE_CODE (expr) == LABEL_DECL)
    {
      /* Lookup the declaration.  */
      n = (tree *) pointer_map_contains (st, expr);

      /* If it's there, remap it.  */
      if (n)
	*tp = *n;
      *walk_subtrees = 0;
    }
  else if (TREE_CODE (expr) == STATEMENT_LIST
	   || TREE_CODE (expr) == BIND_EXPR
	   || TREE_CODE (expr) == SAVE_EXPR)
    gcc_unreachable ();
  else if (TREE_CODE (expr) == TARGET_EXPR)
    {
      /* Don't mess with a TARGET_EXPR that hasn't been expanded.
         It's OK for this to happen if it was part of a subtree that
         isn't immediately expanded, such as operand 2 of another
         TARGET_EXPR.  */
      if (!TREE_OPERAND (expr, 1))
	{
	  TREE_OPERAND (expr, 1) = TREE_OPERAND (expr, 3);
	  TREE_OPERAND (expr, 3) = NULL_TREE;
	}
    }

  /* Keep iterating.  */
  return NULL_TREE;
}


/* Called via walk_gimple_seq by copy_gimple_seq_and_replace_local.
   Using the splay_tree pointed to by ST (which is really a `splay_tree'),
   remaps all local declarations to appropriate replacements in gimple
   statements. */

static tree
replace_locals_stmt (gimple_stmt_iterator *gsip,
		     bool *handled_ops_p ATTRIBUTE_UNUSED,
		     struct walk_stmt_info *wi)
{
  copy_body_data *id = (copy_body_data *) wi->info;
  gimple stmt = gsi_stmt (*gsip);

  if (gimple_code (stmt) == GIMPLE_BIND)
    {
      tree block = gimple_bind_block (stmt);

      if (block)
	{
	  remap_block (&block, id);
	  gimple_bind_set_block (stmt, block);
	}

      /* This will remap a lot of the same decls again, but this should be
	 harmless.  */
      if (gimple_bind_vars (stmt))
	gimple_bind_set_vars (stmt, remap_decls (gimple_bind_vars (stmt), NULL, id));
    }

  /* Keep iterating.  */
  return NULL_TREE;
}


/* Copies everything in SEQ and replaces variables and labels local to
   current_function_decl.  */

gimple_seq
copy_gimple_seq_and_replace_locals (gimple_seq seq)
{
  copy_body_data id;
  struct walk_stmt_info wi;
  struct pointer_set_t *visited;
  gimple_seq copy;

  /* There's nothing to do for NULL_TREE.  */
  if (seq == NULL)
    return seq;

  /* Set up ID.  */
  memset (&id, 0, sizeof (id));
  id.src_fn = current_function_decl;
  id.dst_fn = current_function_decl;
  id.decl_map = pointer_map_create ();
  id.debug_map = NULL;

  id.copy_decl = copy_decl_no_change;
  id.transform_call_graph_edges = CB_CGE_DUPLICATE;
  id.transform_new_cfg = false;
  id.transform_return_to_modify = false;
  id.transform_lang_insert_block = NULL;

  /* Walk the tree once to find local labels.  */
  memset (&wi, 0, sizeof (wi));
  visited = pointer_set_create ();
  wi.info = &id;
  wi.pset = visited;
  walk_gimple_seq (seq, mark_local_labels_stmt, NULL, &wi);
  pointer_set_destroy (visited);

  copy = gimple_seq_copy (seq);

  /* Walk the copy, remapping decls.  */
  memset (&wi, 0, sizeof (wi));
  wi.info = &id;
  walk_gimple_seq (copy, replace_locals_stmt, replace_locals_op, &wi);

  /* Clean up.  */
  pointer_map_destroy (id.decl_map);
  if (id.debug_map)
    pointer_map_destroy (id.debug_map);

  return copy;
}


/* Allow someone to determine if SEARCH is a child of TOP from gdb.  */

static tree
debug_find_tree_1 (tree *tp, int *walk_subtrees ATTRIBUTE_UNUSED, void *data)
{
  if (*tp == data)
    return (tree) data;
  else
    return NULL;
}

DEBUG_FUNCTION bool
debug_find_tree (tree top, tree search)
{
  return walk_tree_without_duplicates (&top, debug_find_tree_1, search) != 0;
}


/* Declare the variables created by the inliner.  Add all the variables in
   VARS to BIND_EXPR.  */

static void
declare_inline_vars (tree block, tree vars)
{
  tree t;
  for (t = vars; t; t = TREE_CHAIN (t))
    {
      DECL_SEEN_IN_BIND_EXPR_P (t) = 1;
      gcc_assert (!TREE_STATIC (t) && !TREE_ASM_WRITTEN (t));
      cfun->local_decls = tree_cons (NULL_TREE, t, cfun->local_decls);
    }

  if (block)
    BLOCK_VARS (block) = chainon (BLOCK_VARS (block), vars);
}

/* Copy NODE (which must be a DECL).  The DECL originally was in the FROM_FN,
   but now it will be in the TO_FN.  PARM_TO_VAR means enable PARM_DECL to
   VAR_DECL translation.  */

static tree
copy_decl_for_dup_finish (copy_body_data *id, tree decl, tree copy)
{
  /* Don't generate debug information for the copy if we wouldn't have
     generated it for the copy either.  */
  DECL_ARTIFICIAL (copy) = DECL_ARTIFICIAL (decl);
  DECL_IGNORED_P (copy) = DECL_IGNORED_P (decl);

  /* Set the DECL_ABSTRACT_ORIGIN so the debugging routines know what
     declaration inspired this copy.  */
  DECL_ABSTRACT_ORIGIN (copy) = DECL_ORIGIN (decl);

  /* The new variable/label has no RTL, yet.  */
  if (CODE_CONTAINS_STRUCT (TREE_CODE (copy), TS_DECL_WRTL)
      && !TREE_STATIC (copy) && !DECL_EXTERNAL (copy))
    SET_DECL_RTL (copy, 0);

  /* These args would always appear unused, if not for this.  */
  TREE_USED (copy) = 1;

  /* Set the context for the new declaration.  */
  if (!DECL_CONTEXT (decl))
    /* Globals stay global.  */
    ;
  else if (DECL_CONTEXT (decl) != id->src_fn)
    /* Things that weren't in the scope of the function we're inlining
       from aren't in the scope we're inlining to, either.  */
    ;
  else if (TREE_STATIC (decl))
    /* Function-scoped static variables should stay in the original
       function.  */
    ;
  else
    /* Ordinary automatic local variables are now in the scope of the
       new function.  */
    DECL_CONTEXT (copy) = id->dst_fn;

  return copy;
}

static tree
copy_decl_to_var (tree decl, copy_body_data *id)
{
  tree copy, type;

  gcc_assert (TREE_CODE (decl) == PARM_DECL
	      || TREE_CODE (decl) == RESULT_DECL);

  type = TREE_TYPE (decl);

  copy = build_decl (DECL_SOURCE_LOCATION (id->dst_fn),
		     VAR_DECL, DECL_NAME (decl), type);
  if (DECL_PT_UID_SET_P (decl))
    SET_DECL_PT_UID (copy, DECL_PT_UID (decl));
  TREE_ADDRESSABLE (copy) = TREE_ADDRESSABLE (decl);
  TREE_READONLY (copy) = TREE_READONLY (decl);
  TREE_THIS_VOLATILE (copy) = TREE_THIS_VOLATILE (decl);
  DECL_GIMPLE_REG_P (copy) = DECL_GIMPLE_REG_P (decl);

  return copy_decl_for_dup_finish (id, decl, copy);
}

/* Like copy_decl_to_var, but create a return slot object instead of a
   pointer variable for return by invisible reference.  */

static tree
copy_result_decl_to_var (tree decl, copy_body_data *id)
{
  tree copy, type;

  gcc_assert (TREE_CODE (decl) == PARM_DECL
	      || TREE_CODE (decl) == RESULT_DECL);

  type = TREE_TYPE (decl);
  if (DECL_BY_REFERENCE (decl))
    type = TREE_TYPE (type);

  copy = build_decl (DECL_SOURCE_LOCATION (id->dst_fn),
		     VAR_DECL, DECL_NAME (decl), type);
  if (DECL_PT_UID_SET_P (decl))
    SET_DECL_PT_UID (copy, DECL_PT_UID (decl));
  TREE_READONLY (copy) = TREE_READONLY (decl);
  TREE_THIS_VOLATILE (copy) = TREE_THIS_VOLATILE (decl);
  if (!DECL_BY_REFERENCE (decl))
    {
      TREE_ADDRESSABLE (copy) = TREE_ADDRESSABLE (decl);
      DECL_GIMPLE_REG_P (copy) = DECL_GIMPLE_REG_P (decl);
    }

  return copy_decl_for_dup_finish (id, decl, copy);
}

tree
copy_decl_no_change (tree decl, copy_body_data *id)
{
  tree copy;

  copy = copy_node (decl);

  /* The COPY is not abstract; it will be generated in DST_FN.  */
  DECL_ABSTRACT (copy) = 0;
  lang_hooks.dup_lang_specific_decl (copy);

  /* TREE_ADDRESSABLE isn't used to indicate that a label's address has
     been taken; it's for internal bookkeeping in expand_goto_internal.  */
  if (TREE_CODE (copy) == LABEL_DECL)
    {
      TREE_ADDRESSABLE (copy) = 0;
      LABEL_DECL_UID (copy) = -1;
    }

  return copy_decl_for_dup_finish (id, decl, copy);
}

static tree
copy_decl_maybe_to_var (tree decl, copy_body_data *id)
{
  if (TREE_CODE (decl) == PARM_DECL || TREE_CODE (decl) == RESULT_DECL)
    return copy_decl_to_var (decl, id);
  else
    return copy_decl_no_change (decl, id);
}

/* Return a copy of the function's argument tree.  */
static tree
copy_arguments_for_versioning (tree orig_parm, copy_body_data * id,
			       bitmap args_to_skip, tree *vars)
{
  tree arg, *parg;
  tree new_parm = NULL;
  int i = 0;

  parg = &new_parm;

  for (arg = orig_parm; arg; arg = TREE_CHAIN (arg), i++)
    if (!args_to_skip || !bitmap_bit_p (args_to_skip, i))
      {
        tree new_tree = remap_decl (arg, id);
        lang_hooks.dup_lang_specific_decl (new_tree);
        *parg = new_tree;
	parg = &TREE_CHAIN (new_tree);
      }
    else if (!pointer_map_contains (id->decl_map, arg))
      {
	/* Make an equivalent VAR_DECL.  If the argument was used
	   as temporary variable later in function, the uses will be
	   replaced by local variable.  */
	tree var = copy_decl_to_var (arg, id);
	get_var_ann (var);
	add_referenced_var (var);
	insert_decl_map (id, arg, var);
        /* Declare this new variable.  */
        TREE_CHAIN (var) = *vars;
        *vars = var;
      }
  return new_parm;
}

/* Return a copy of the function's static chain.  */
static tree
copy_static_chain (tree static_chain, copy_body_data * id)
{
  tree *chain_copy, *pvar;

  chain_copy = &static_chain;
  for (pvar = chain_copy; *pvar; pvar = &TREE_CHAIN (*pvar))
    {
      tree new_tree = remap_decl (*pvar, id);
      lang_hooks.dup_lang_specific_decl (new_tree);
      TREE_CHAIN (new_tree) = TREE_CHAIN (*pvar);
      *pvar = new_tree;
    }
  return static_chain;
}

/* Return true if the function is allowed to be versioned.
   This is a guard for the versioning functionality.  */

bool
tree_versionable_function_p (tree fndecl)
{
  return (!lookup_attribute ("noclone", DECL_ATTRIBUTES (fndecl))
	  && copy_forbidden (DECL_STRUCT_FUNCTION (fndecl), fndecl) == NULL);
}

/* Delete all unreachable basic blocks and update callgraph.
   Doing so is somewhat nontrivial because we need to update all clones and
   remove inline function that become unreachable.  */

static bool
delete_unreachable_blocks_update_callgraph (copy_body_data *id)
{
  bool changed = false;
  basic_block b, next_bb;

  find_unreachable_blocks ();

  /* Delete all unreachable basic blocks.  */

  for (b = ENTRY_BLOCK_PTR->next_bb; b != EXIT_BLOCK_PTR; b = next_bb)
    {
      next_bb = b->next_bb;

      if (!(b->flags & BB_REACHABLE))
	{
          gimple_stmt_iterator bsi;

          for (bsi = gsi_start_bb (b); !gsi_end_p (bsi); gsi_next (&bsi))
	    if (gimple_code (gsi_stmt (bsi)) == GIMPLE_CALL)
	      {
	        struct cgraph_edge *e;
		struct cgraph_node *node;

	        if ((e = cgraph_edge (id->dst_node, gsi_stmt (bsi))) != NULL)
		  {
		    if (!e->inline_failed)
		      cgraph_remove_node_and_inline_clones (e->callee);
		    else
	              cgraph_remove_edge (e);
		  }
		if (id->transform_call_graph_edges == CB_CGE_MOVE_CLONES
		    && id->dst_node->clones)
     		  for (node = id->dst_node->clones; node != id->dst_node;)
		    {
	              if ((e = cgraph_edge (node, gsi_stmt (bsi))) != NULL)
			{
		          if (!e->inline_failed)
		            cgraph_remove_node_and_inline_clones (e->callee);
			  else
	                    cgraph_remove_edge (e);
			}

		      if (node->clones)
			node = node->clones;
		      else if (node->next_sibling_clone)
			node = node->next_sibling_clone;
		      else
			{
			  while (node != id->dst_node && !node->next_sibling_clone)
			    node = node->clone_of;
			  if (node != id->dst_node)
			    node = node->next_sibling_clone;
			}
		    }
	      }
	  delete_basic_block (b);
	  changed = true;
	}
    }

  if (changed)
    tidy_fallthru_edges ();
  return changed;
}

/* Update clone info after duplication.  */

static void
update_clone_info (copy_body_data * id)
{
  struct cgraph_node *node;
  if (!id->dst_node->clones)
    return;
  for (node = id->dst_node->clones; node != id->dst_node;)
    {
      /* First update replace maps to match the new body.  */
      if (node->clone.tree_map)
        {
	  unsigned int i;
          for (i = 0; i < VEC_length (ipa_replace_map_p, node->clone.tree_map); i++)
	    {
	      struct ipa_replace_map *replace_info;
	      replace_info = VEC_index (ipa_replace_map_p, node->clone.tree_map, i);
	      walk_tree (&replace_info->old_tree, copy_tree_body_r, id, NULL);
	      walk_tree (&replace_info->new_tree, copy_tree_body_r, id, NULL);
	    }
	}
      if (node->clones)
	node = node->clones;
      else if (node->next_sibling_clone)
	node = node->next_sibling_clone;
      else
	{
	  while (node != id->dst_node && !node->next_sibling_clone)
	    node = node->clone_of;
	  if (node != id->dst_node)
	    node = node->next_sibling_clone;
	}
    }
}

/* Create a copy of a function's tree.
   OLD_DECL and NEW_DECL are FUNCTION_DECL tree nodes
   of the original function and the new copied function
   respectively.  In case we want to replace a DECL
   tree with another tree while duplicating the function's
   body, TREE_MAP represents the mapping between these
   trees. If UPDATE_CLONES is set, the call_stmt fields
   of edges of clones of the function will be updated.  

   If non-NULL ARGS_TO_SKIP determine function parameters to remove
   from new version.
   If non-NULL BLOCK_TO_COPY determine what basic blocks to copy.
   If non_NULL NEW_ENTRY determine new entry BB of the clone.
*/
void
tree_function_versioning (tree old_decl, tree new_decl,
			  VEC(ipa_replace_map_p,gc)* tree_map,
			  bool update_clones, bitmap args_to_skip,
			  bitmap blocks_to_copy, basic_block new_entry)
{
  struct cgraph_node *old_version_node;
  struct cgraph_node *new_version_node;
  copy_body_data id;
  tree p;
  unsigned i;
  struct ipa_replace_map *replace_info;
  basic_block old_entry_block, bb;
  VEC (gimple, heap) *init_stmts = VEC_alloc (gimple, heap, 10);

  tree t_step;
  tree old_current_function_decl = current_function_decl;
  tree vars = NULL_TREE;

  gcc_assert (TREE_CODE (old_decl) == FUNCTION_DECL
	      && TREE_CODE (new_decl) == FUNCTION_DECL);
  DECL_POSSIBLY_INLINED (old_decl) = 1;

  old_version_node = cgraph_node (old_decl);
  new_version_node = cgraph_node (new_decl);

  /* Output the inlining info for this abstract function, since it has been
     inlined.  If we don't do this now, we can lose the information about the
     variables in the function when the blocks get blown away as soon as we
     remove the cgraph node.  */
  (*debug_hooks->outlining_inline_function) (old_decl);

  DECL_ARTIFICIAL (new_decl) = 1;
  DECL_ABSTRACT_ORIGIN (new_decl) = DECL_ORIGIN (old_decl);
  DECL_FUNCTION_PERSONALITY (new_decl) = DECL_FUNCTION_PERSONALITY (old_decl);

  /* Prepare the data structures for the tree copy.  */
  memset (&id, 0, sizeof (id));

  /* Generate a new name for the new version. */
  id.statements_to_fold = pointer_set_create ();

  id.decl_map = pointer_map_create ();
  id.debug_map = NULL;
  id.src_fn = old_decl;
  id.dst_fn = new_decl;
  id.src_node = old_version_node;
  id.dst_node = new_version_node;
  id.src_cfun = DECL_STRUCT_FUNCTION (old_decl);
  if (id.src_node->ipa_transforms_to_apply)
    {
      VEC(ipa_opt_pass,heap) * old_transforms_to_apply = id.dst_node->ipa_transforms_to_apply;
      unsigned int i;

      id.dst_node->ipa_transforms_to_apply = VEC_copy (ipa_opt_pass, heap,
					               id.src_node->ipa_transforms_to_apply);
      for (i = 0; i < VEC_length (ipa_opt_pass, old_transforms_to_apply); i++)
        VEC_safe_push (ipa_opt_pass, heap, id.dst_node->ipa_transforms_to_apply,
		       VEC_index (ipa_opt_pass,
		       		  old_transforms_to_apply,
				  i));
    }

  id.copy_decl = copy_decl_no_change;
  id.transform_call_graph_edges
    = update_clones ? CB_CGE_MOVE_CLONES : CB_CGE_MOVE;
  id.transform_new_cfg = true;
  id.transform_return_to_modify = false;
  id.transform_lang_insert_block = NULL;

  current_function_decl = new_decl;
  old_entry_block = ENTRY_BLOCK_PTR_FOR_FUNCTION
    (DECL_STRUCT_FUNCTION (old_decl));
  initialize_cfun (new_decl, old_decl,
		   old_entry_block->count);
  DECL_STRUCT_FUNCTION (new_decl)->gimple_df->ipa_pta
    = id.src_cfun->gimple_df->ipa_pta;
  push_cfun (DECL_STRUCT_FUNCTION (new_decl));

  /* Copy the function's static chain.  */
  p = DECL_STRUCT_FUNCTION (old_decl)->static_chain_decl;
  if (p)
    DECL_STRUCT_FUNCTION (new_decl)->static_chain_decl =
      copy_static_chain (DECL_STRUCT_FUNCTION (old_decl)->static_chain_decl,
			 &id);

  /* If there's a tree_map, prepare for substitution.  */
  if (tree_map)
    for (i = 0; i < VEC_length (ipa_replace_map_p, tree_map); i++)
      {
	gimple init;
	replace_info = VEC_index (ipa_replace_map_p, tree_map, i);
	if (replace_info->replace_p)
	  {
	    tree op = replace_info->new_tree;
	    if (!replace_info->old_tree)
	      {
		int i = replace_info->parm_num;
		tree parm;
		for (parm = DECL_ARGUMENTS (old_decl); i; parm = TREE_CHAIN (parm))
		  i --;
		replace_info->old_tree = parm;
	      }
		

	    STRIP_NOPS (op);

	    if (TREE_CODE (op) == VIEW_CONVERT_EXPR)
	      op = TREE_OPERAND (op, 0);

	    if (TREE_CODE (op) == ADDR_EXPR)
	      {
		op = TREE_OPERAND (op, 0);
		while (handled_component_p (op))
		  op = TREE_OPERAND (op, 0);
		if (TREE_CODE (op) == VAR_DECL)
		  add_referenced_var (op);
	      }
	    gcc_assert (TREE_CODE (replace_info->old_tree) == PARM_DECL);
	    init = setup_one_parameter (&id, replace_info->old_tree,
	    			        replace_info->new_tree, id.src_fn,
				        NULL,
				        &vars);
	    if (init)
	      VEC_safe_push (gimple, heap, init_stmts, init);
	  }
      }
  /* Copy the function's arguments.  */
  if (DECL_ARGUMENTS (old_decl) != NULL_TREE)
    DECL_ARGUMENTS (new_decl) =
      copy_arguments_for_versioning (DECL_ARGUMENTS (old_decl), &id,
      				     args_to_skip, &vars);

  DECL_INITIAL (new_decl) = remap_blocks (DECL_INITIAL (id.src_fn), &id);

  /* Renumber the lexical scoping (non-code) blocks consecutively.  */
  number_blocks (id.dst_fn);

  declare_inline_vars (DECL_INITIAL (new_decl), vars);

  if (DECL_STRUCT_FUNCTION (old_decl)->local_decls != NULL_TREE)
    /* Add local vars.  */
    for (t_step = DECL_STRUCT_FUNCTION (old_decl)->local_decls;
	 t_step; t_step = TREE_CHAIN (t_step))
      {
	tree var = TREE_VALUE (t_step);
	if (TREE_STATIC (var) && !TREE_ASM_WRITTEN (var))
	  cfun->local_decls = tree_cons (NULL_TREE, var, cfun->local_decls);
	else if (!can_be_nonlocal (var, &id))
	  cfun->local_decls =
	    tree_cons (NULL_TREE, remap_decl (var, &id),
		       cfun->local_decls);
      }

  /* Copy the Function's body.  */
  copy_body (&id, old_entry_block->count, REG_BR_PROB_BASE,
	     ENTRY_BLOCK_PTR, EXIT_BLOCK_PTR, blocks_to_copy, new_entry);

  if (DECL_RESULT (old_decl) != NULL_TREE)
    {
      tree *res_decl = &DECL_RESULT (old_decl);
      DECL_RESULT (new_decl) = remap_decl (*res_decl, &id);
      lang_hooks.dup_lang_specific_decl (DECL_RESULT (new_decl));
    }

  /* Renumber the lexical scoping (non-code) blocks consecutively.  */
  number_blocks (new_decl);

  /* We want to create the BB unconditionally, so that the addition of
     debug stmts doesn't affect BB count, which may in the end cause
     codegen differences.  */
  bb = split_edge (single_succ_edge (ENTRY_BLOCK_PTR));
  while (VEC_length (gimple, init_stmts))
    insert_init_stmt (&id, bb, VEC_pop (gimple, init_stmts));
  update_clone_info (&id);

  /* Remap the nonlocal_goto_save_area, if any.  */
  if (cfun->nonlocal_goto_save_area)
    {
      struct walk_stmt_info wi;

      memset (&wi, 0, sizeof (wi));
      wi.info = &id;
      walk_tree (&cfun->nonlocal_goto_save_area, remap_gimple_op_r, &wi, NULL);
    }

  /* Clean up.  */
  pointer_map_destroy (id.decl_map);
  if (id.debug_map)
    pointer_map_destroy (id.debug_map);
  free_dominance_info (CDI_DOMINATORS);
  free_dominance_info (CDI_POST_DOMINATORS);

  fold_marked_statements (0, id.statements_to_fold);
  pointer_set_destroy (id.statements_to_fold);
  fold_cond_expr_cond ();
  delete_unreachable_blocks_update_callgraph (&id);
  if (id.dst_node->analyzed)
    cgraph_rebuild_references ();
  update_ssa (TODO_update_ssa);
  free_dominance_info (CDI_DOMINATORS);
  free_dominance_info (CDI_POST_DOMINATORS);

  gcc_assert (!id.debug_stmts);
  VEC_free (gimple, heap, init_stmts);
  pop_cfun ();
  current_function_decl = old_current_function_decl;
  gcc_assert (!current_function_decl
	      || DECL_STRUCT_FUNCTION (current_function_decl) == cfun);
  return;
}

/* EXP is CALL_EXPR present in a GENERIC expression tree.  Try to integrate
   the callee and return the inlined body on success.  */

tree
maybe_inline_call_in_expr (tree exp)
{
  tree fn = get_callee_fndecl (exp);

  /* We can only try to inline "const" functions.  */
  if (fn && TREE_READONLY (fn) && DECL_SAVED_TREE (fn))
    {
      struct pointer_map_t *decl_map = pointer_map_create ();
      call_expr_arg_iterator iter;
      copy_body_data id;
      tree param, arg, t;

      /* Remap the parameters.  */
      for (param = DECL_ARGUMENTS (fn), arg = first_call_expr_arg (exp, &iter);
	   param;
	   param = TREE_CHAIN (param), arg = next_call_expr_arg (&iter))
	*pointer_map_insert (decl_map, param) = arg;

      memset (&id, 0, sizeof (id));
      id.src_fn = fn;
      id.dst_fn = current_function_decl;
      id.src_cfun = DECL_STRUCT_FUNCTION (fn);
      id.decl_map = decl_map;

      id.copy_decl = copy_decl_no_change;
      id.transform_call_graph_edges = CB_CGE_DUPLICATE;
      id.transform_new_cfg = false;
      id.transform_return_to_modify = true;
      id.transform_lang_insert_block = false;

      /* Make sure not to unshare trees behind the front-end's back
	 since front-end specific mechanisms may rely on sharing.  */
      id.regimplify = false;
      id.do_not_unshare = true;

      /* We're not inside any EH region.  */
      id.eh_lp_nr = 0;

      t = copy_tree_body (&id);
      pointer_map_destroy (decl_map);

      /* We can only return something suitable for use in a GENERIC
	 expression tree.  */
      if (TREE_CODE (t) == MODIFY_EXPR)
	return TREE_OPERAND (t, 1);
    }

   return NULL_TREE;
}

/* Duplicate a type, fields and all.  */

tree
build_duplicate_type (tree type)
{
  struct copy_body_data id;

  memset (&id, 0, sizeof (id));
  id.src_fn = current_function_decl;
  id.dst_fn = current_function_decl;
  id.src_cfun = cfun;
  id.decl_map = pointer_map_create ();
  id.debug_map = NULL;
  id.copy_decl = copy_decl_no_change;

  type = remap_type_1 (type, &id);

  pointer_map_destroy (id.decl_map);
  if (id.debug_map)
    pointer_map_destroy (id.debug_map);

  TYPE_CANONICAL (type) = type;

  return type;
}

/* Return whether it is safe to inline a function because it used different
   target specific options or call site actual types mismatch parameter types.
   E is the call edge to be checked.  */
bool
tree_can_inline_p (struct cgraph_edge *e)
{
#if 0
  /* This causes a regression in SPEC in that it prevents a cold function from
     inlining a hot function.  Perhaps this should only apply to functions
     that the user declares hot/cold/optimize explicitly.  */

  /* Don't inline a function with a higher optimization level than the
     caller, or with different space constraints (hot/cold functions).  */
  tree caller_tree = DECL_FUNCTION_SPECIFIC_OPTIMIZATION (caller);
  tree callee_tree = DECL_FUNCTION_SPECIFIC_OPTIMIZATION (callee);

  if (caller_tree != callee_tree)
    {
      struct cl_optimization *caller_opt
	= TREE_OPTIMIZATION ((caller_tree)
			     ? caller_tree
			     : optimization_default_node);

      struct cl_optimization *callee_opt
	= TREE_OPTIMIZATION ((callee_tree)
			     ? callee_tree
			     : optimization_default_node);

      if ((caller_opt->optimize > callee_opt->optimize)
	  || (caller_opt->optimize_size != callee_opt->optimize_size))
	return false;
    }
#endif
  tree caller, callee, lhs;

  caller = e->caller->decl;
  callee = e->callee->decl;

  /* First check that inlining isn't simply forbidden in this case.  */
  if (inline_forbidden_into_p (caller, callee))
    {
      e->inline_failed = CIF_UNSPECIFIED;
      gimple_call_set_cannot_inline (e->call_stmt, true);
      return false;
    }

  /* Allow the backend to decide if inlining is ok.  */
  if (!targetm.target_option.can_inline_p (caller, callee))
    {
      e->inline_failed = CIF_TARGET_OPTION_MISMATCH;
      gimple_call_set_cannot_inline (e->call_stmt, true);
      e->call_stmt_cannot_inline_p = true;
      return false;
    }

  /* Do not inline calls where we cannot triviall work around mismatches
     in argument or return types.  */
  if (e->call_stmt
      && ((DECL_RESULT (callee)
	   && !DECL_BY_REFERENCE (DECL_RESULT (callee))
	   && (lhs = gimple_call_lhs (e->call_stmt)) != NULL_TREE
	   && !useless_type_conversion_p (TREE_TYPE (DECL_RESULT (callee)),
					  TREE_TYPE (lhs))
	   && !fold_convertible_p (TREE_TYPE (DECL_RESULT (callee)), lhs))
	  || !gimple_check_call_args (e->call_stmt)))
    {
      e->inline_failed = CIF_MISMATCHED_ARGUMENTS;
      gimple_call_set_cannot_inline (e->call_stmt, true);
      e->call_stmt_cannot_inline_p = true;
      return false;
    }

  return true;
}<|MERGE_RESOLUTION|>--- conflicted
+++ resolved
@@ -2687,31 +2687,6 @@
 	     via return slot optimization are not believed to have address
 	     taken by alias analysis.  */
 	  gcc_assert (TREE_CODE (return_slot) != SSA_NAME);
-<<<<<<< HEAD
-	  if (gimple_in_ssa_p (cfun))
-	    {
-	      HOST_WIDE_INT bitsize;
-	      HOST_WIDE_INT bitpos;
-	      tree offset;
-	      enum machine_mode mode;
-	      int unsignedp;
-	      int volatilep;
-	      tree base;
-	      base = get_inner_reference (return_slot, &bitsize, &bitpos,
-					  &offset,
-					  &mode, &unsignedp, &volatilep,
-					  false);
-	      if (TREE_CODE (base) == INDIRECT_REF)
-		base = TREE_OPERAND (base, 0);
-	      if (TREE_CODE (base) == MEM_REF
-		  && integer_zerop (TREE_OPERAND (base, 1)))
-		base = TREE_OPERAND (base, 0);
-	      if (TREE_CODE (base) == SSA_NAME)
-		base = SSA_NAME_VAR (base);
-	      mark_sym_for_renaming (base);
-	    }
-=======
->>>>>>> 32c3cb8e
 	  var = return_slot_addr;
 	}
       else

--- conflicted
+++ resolved
@@ -2972,25 +2972,6 @@
       goto fail;
     }
 
-<<<<<<< HEAD
-  for (step = fun->local_decls; step; step = TREE_CHAIN (step))
-    {
-      tree decl = TREE_VALUE (step);
-
-      if (TREE_CODE (decl) == VAR_DECL
-	  && TREE_STATIC (decl)
-	  && !DECL_EXTERNAL (decl)
-	  && DECL_INITIAL (decl)
-	  && walk_tree_without_duplicates (&DECL_INITIAL (decl),
-					   has_label_address_in_static_1,
-					   fndecl))
-	{
-	  reason = G_("function %q+F can never be copied because it saves "
-		      "address of local label in a static variable");
-	  goto fail;
-	}
-    }
-=======
   FOR_EACH_LOCAL_DECL (fun, ix, decl)
     if (TREE_CODE (decl) == VAR_DECL
 	&& TREE_STATIC (decl)
@@ -3004,7 +2985,6 @@
 		    "address of local label in a static variable");
 	goto fail;
       }
->>>>>>> 6e7f08ad
 
  fail:
   fun->cannot_be_copied_reason = reason;
@@ -3508,32 +3488,6 @@
 	else
 	  cost = weights->call_cost;
 
-<<<<<<< HEAD
-	if (decl && DECL_BUILT_IN_CLASS (decl) == BUILT_IN_NORMAL)
-	  switch (DECL_FUNCTION_CODE (decl))
-	    {
-	    case BUILT_IN_CONSTANT_P:
-	      return 0;
-	    case BUILT_IN_EXPECT:
-	      return 0;
-
-	    /* Prefetch instruction is not expensive.  */
-	    case BUILT_IN_PREFETCH:
-	      cost = weights->target_builtin_call_cost;
-	      break;
-
-	    /* Exception state returns or moves registers around.  */
-	    case BUILT_IN_EH_FILTER:
-	    case BUILT_IN_EH_POINTER:
-	    case BUILT_IN_EH_COPY_VALUES:
-	      return 0;
-
-	    default:
-	      break;
-	    }
-
-=======
->>>>>>> 6e7f08ad
 	if (decl)
 	  funtype = TREE_TYPE (decl);
 

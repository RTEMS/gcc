--- conflicted
+++ resolved
@@ -2190,11 +2190,7 @@
   FOR_ALL_BB_FN (bb, cfun_to_copy)
     if (!blocks_to_copy
         || (bb->index > 0 && bitmap_bit_p (blocks_to_copy, bb->index)))
-<<<<<<< HEAD
-      copy_edges_for_bb (bb, count_scale, exit_block_map);
-=======
       need_debug_cleanup |= copy_edges_for_bb (bb, count_scale, exit_block_map);
->>>>>>> bb9a7f51
 
   if (gimple_in_ssa_p (cfun))
     FOR_ALL_BB_FN (bb, cfun_to_copy)
@@ -2213,13 +2209,10 @@
   FOR_ALL_BB_FN (bb, cfun_to_copy)
     if (bb->aux)
       {
-<<<<<<< HEAD
-=======
 	if (need_debug_cleanup
 	    && bb->index != ENTRY_BLOCK
 	    && bb->index != EXIT_BLOCK)
 	  maybe_move_debug_stmts_to_successors (id, (basic_block) bb->aux);
->>>>>>> bb9a7f51
 	((basic_block)bb->aux)->aux = NULL;
 	bb->aux = NULL;
       }

/* Tree inlining.
   Copyright (C) 2001-2013 Free Software Foundation, Inc.
   Contributed by Alexandre Oliva <aoliva@redhat.com>

This file is part of GCC.

GCC is free software; you can redistribute it and/or modify
it under the terms of the GNU General Public License as published by
the Free Software Foundation; either version 3, or (at your option)
any later version.

GCC is distributed in the hope that it will be useful,
but WITHOUT ANY WARRANTY; without even the implied warranty of
MERCHANTABILITY or FITNESS FOR A PARTICULAR PURPOSE.  See the
GNU General Public License for more details.

You should have received a copy of the GNU General Public License
along with GCC; see the file COPYING3.  If not see
<http://www.gnu.org/licenses/>.  */

#include "config.h"
#include "system.h"
#include "coretypes.h"
#include "tm.h"
#include "diagnostic-core.h"
#include "tree.h"
#include "stor-layout.h"
#include "calls.h"
#include "tree-inline.h"
#include "flags.h"
#include "params.h"
#include "input.h"
#include "insn-config.h"
#include "hashtab.h"
#include "langhooks.h"
#include "basic-block.h"
#include "tree-iterator.h"
#include "intl.h"
<<<<<<< HEAD
#include "tree-mudflap.h"
#include "tree-ssa.h"
#include "function.h"
#include "tree-ssa.h"
=======
#include "pointer-set.h"
#include "tree-ssa-alias.h"
#include "internal-fn.h"
#include "gimple-fold.h"
#include "tree-eh.h"
#include "gimple-expr.h"
#include "is-a.h"
#include "gimple.h"
#include "gimplify.h"
#include "gimple-iterator.h"
#include "gimplify-me.h"
#include "gimple-walk.h"
#include "gimple-ssa.h"
#include "tree-cfg.h"
#include "tree-phinodes.h"
#include "ssa-iterators.h"
#include "stringpool.h"
#include "tree-ssanames.h"
#include "tree-into-ssa.h"
#include "expr.h"
#include "tree-dfa.h"
#include "tree-ssa.h"
#include "function.h"
>>>>>>> fb4256c6
#include "tree-pretty-print.h"
#include "except.h"
#include "debug.h"
#include "ipa-prop.h"
#include "value-prof.h"
#include "tree-pass.h"
#include "target.h"
#include "cfgloop.h"

#include "rtl.h"	/* FIXME: For asm_str_count.  */

/* I'm not real happy about this, but we need to handle gimple and
   non-gimple trees.  */

/* Inlining, Cloning, Versioning, Parallelization

   Inlining: a function body is duplicated, but the PARM_DECLs are
   remapped into VAR_DECLs, and non-void RETURN_EXPRs become
   MODIFY_EXPRs that store to a dedicated returned-value variable.
   The duplicated eh_region info of the copy will later be appended
   to the info for the caller; the eh_region info in copied throwing
   statements and RESX statements are adjusted accordingly.

   Cloning: (only in C++) We have one body for a con/de/structor, and
   multiple function decls, each with a unique parameter list.
   Duplicate the body, using the given splay tree; some parameters
   will become constants (like 0 or 1).

   Versioning: a function body is duplicated and the result is a new
   function rather than into blocks of an existing function as with
   inlining.  Some parameters will become constants.

   Parallelization: a region of a function is duplicated resulting in
   a new function.  Variables may be replaced with complex expressions
   to enable shared variable semantics.

   All of these will simultaneously lookup any callgraph edges.  If
   we're going to inline the duplicated function body, and the given
   function has some cloned callgraph nodes (one for each place this
   function will be inlined) those callgraph edges will be duplicated.
   If we're cloning the body, those callgraph edges will be
   updated to point into the new body.  (Note that the original
   callgraph node and edge list will not be altered.)

   See the CALL_EXPR handling case in copy_tree_body_r ().  */

/* To Do:

   o In order to make inlining-on-trees work, we pessimized
     function-local static constants.  In particular, they are now
     always output, even when not addressed.  Fix this by treating
     function-local static constants just like global static
     constants; the back-end already knows not to output them if they
     are not needed.

   o Provide heuristics to clamp inlining of recursive template
     calls?  */


/* Weights that estimate_num_insns uses to estimate the size of the
   produced code.  */

eni_weights eni_size_weights;

/* Weights that estimate_num_insns uses to estimate the time necessary
   to execute the produced code.  */

eni_weights eni_time_weights;

/* Prototypes.  */

static tree declare_return_variable (copy_body_data *, tree, tree, basic_block);
static void remap_block (tree *, copy_body_data *);
static void copy_bind_expr (tree *, int *, copy_body_data *);
static void declare_inline_vars (tree, tree);
static void remap_save_expr (tree *, void *, int *);
static void prepend_lexical_block (tree current_block, tree new_block);
static tree copy_decl_to_var (tree, copy_body_data *);
static tree copy_result_decl_to_var (tree, copy_body_data *);
static tree copy_decl_maybe_to_var (tree, copy_body_data *);
static gimple remap_gimple_stmt (gimple, copy_body_data *);
static bool delete_unreachable_blocks_update_callgraph (copy_body_data *id);

/* Insert a tree->tree mapping for ID.  Despite the name suggests
   that the trees should be variables, it is used for more than that.  */

void
insert_decl_map (copy_body_data *id, tree key, tree value)
{
  *pointer_map_insert (id->decl_map, key) = value;

  /* Always insert an identity map as well.  If we see this same new
     node again, we won't want to duplicate it a second time.  */
  if (key != value)
    *pointer_map_insert (id->decl_map, value) = value;
}

/* Insert a tree->tree mapping for ID.  This is only used for
   variables.  */

static void
insert_debug_decl_map (copy_body_data *id, tree key, tree value)
{
  if (!gimple_in_ssa_p (id->src_cfun))
    return;

  if (!MAY_HAVE_DEBUG_STMTS)
    return;

  if (!target_for_debug_bind (key))
    return;

  gcc_assert (TREE_CODE (key) == PARM_DECL);
  gcc_assert (TREE_CODE (value) == VAR_DECL);

  if (!id->debug_map)
    id->debug_map = pointer_map_create ();

  *pointer_map_insert (id->debug_map, key) = value;
}

/* If nonzero, we're remapping the contents of inlined debug
   statements.  If negative, an error has occurred, such as a
   reference to a variable that isn't available in the inlined
   context.  */
static int processing_debug_stmt = 0;

/* Construct new SSA name for old NAME. ID is the inline context.  */

static tree
remap_ssa_name (tree name, copy_body_data *id)
{
  tree new_tree, var;
  tree *n;

  gcc_assert (TREE_CODE (name) == SSA_NAME);

  n = (tree *) pointer_map_contains (id->decl_map, name);
  if (n)
    return unshare_expr (*n);

  if (processing_debug_stmt)
    {
      if (SSA_NAME_IS_DEFAULT_DEF (name)
	  && TREE_CODE (SSA_NAME_VAR (name)) == PARM_DECL
	  && id->entry_bb == NULL
	  && single_succ_p (ENTRY_BLOCK_PTR_FOR_FN (cfun)))
	{
	  tree vexpr = make_node (DEBUG_EXPR_DECL);
	  gimple def_temp;
	  gimple_stmt_iterator gsi;
	  tree val = SSA_NAME_VAR (name);

	  n = (tree *) pointer_map_contains (id->decl_map, val);
	  if (n != NULL)
	    val = *n;
	  if (TREE_CODE (val) != PARM_DECL)
	    {
	      processing_debug_stmt = -1;
	      return name;
	    }
	  def_temp = gimple_build_debug_source_bind (vexpr, val, NULL);
	  DECL_ARTIFICIAL (vexpr) = 1;
	  TREE_TYPE (vexpr) = TREE_TYPE (name);
	  DECL_MODE (vexpr) = DECL_MODE (SSA_NAME_VAR (name));
	  gsi = gsi_after_labels (single_succ (ENTRY_BLOCK_PTR_FOR_FN (cfun)));
	  gsi_insert_before (&gsi, def_temp, GSI_SAME_STMT);
	  return vexpr;
	}

      processing_debug_stmt = -1;
      return name;
    }

  /* Remap anonymous SSA names or SSA names of anonymous decls.  */
  var = SSA_NAME_VAR (name);
  if (!var
      || (!SSA_NAME_IS_DEFAULT_DEF (name)
	  && TREE_CODE (var) == VAR_DECL
	  && !VAR_DECL_IS_VIRTUAL_OPERAND (var)
	  && DECL_ARTIFICIAL (var)
	  && DECL_IGNORED_P (var)
	  && !DECL_NAME (var)))
    {
      struct ptr_info_def *pi;
      new_tree = make_ssa_name (remap_type (TREE_TYPE (name), id), NULL);
      if (!var && SSA_NAME_IDENTIFIER (name))
	SET_SSA_NAME_VAR_OR_IDENTIFIER (new_tree, SSA_NAME_IDENTIFIER (name));
      insert_decl_map (id, name, new_tree);
      SSA_NAME_OCCURS_IN_ABNORMAL_PHI (new_tree)
	= SSA_NAME_OCCURS_IN_ABNORMAL_PHI (name);
      /* At least IPA points-to info can be directly transferred.  */
      if (id->src_cfun->gimple_df
	  && id->src_cfun->gimple_df->ipa_pta
	  && (pi = SSA_NAME_PTR_INFO (name))
	  && !pi->pt.anything)
	{
	  struct ptr_info_def *new_pi = get_ptr_info (new_tree);
	  new_pi->pt = pi->pt;
	}
      return new_tree;
    }

  /* Do not set DEF_STMT yet as statement is not copied yet. We do that
     in copy_bb.  */
  new_tree = remap_decl (var, id);

  /* We might've substituted constant or another SSA_NAME for
     the variable.

     Replace the SSA name representing RESULT_DECL by variable during
     inlining:  this saves us from need to introduce PHI node in a case
     return value is just partly initialized.  */
  if ((TREE_CODE (new_tree) == VAR_DECL || TREE_CODE (new_tree) == PARM_DECL)
      && (!SSA_NAME_VAR (name)
	  || TREE_CODE (SSA_NAME_VAR (name)) != RESULT_DECL
	  || !id->transform_return_to_modify))
    {
      struct ptr_info_def *pi;
      new_tree = make_ssa_name (new_tree, NULL);
      insert_decl_map (id, name, new_tree);
      SSA_NAME_OCCURS_IN_ABNORMAL_PHI (new_tree)
	= SSA_NAME_OCCURS_IN_ABNORMAL_PHI (name);
      /* At least IPA points-to info can be directly transferred.  */
      if (id->src_cfun->gimple_df
	  && id->src_cfun->gimple_df->ipa_pta
	  && (pi = SSA_NAME_PTR_INFO (name))
	  && !pi->pt.anything)
	{
	  struct ptr_info_def *new_pi = get_ptr_info (new_tree);
	  new_pi->pt = pi->pt;
	}
      if (SSA_NAME_IS_DEFAULT_DEF (name))
	{
	  /* By inlining function having uninitialized variable, we might
	     extend the lifetime (variable might get reused).  This cause
	     ICE in the case we end up extending lifetime of SSA name across
	     abnormal edge, but also increase register pressure.

	     We simply initialize all uninitialized vars by 0 except
	     for case we are inlining to very first BB.  We can avoid
	     this for all BBs that are not inside strongly connected
	     regions of the CFG, but this is expensive to test.  */
	  if (id->entry_bb
	      && SSA_NAME_OCCURS_IN_ABNORMAL_PHI (name)
	      && (!SSA_NAME_VAR (name)
		  || TREE_CODE (SSA_NAME_VAR (name)) != PARM_DECL)
	      && (id->entry_bb != EDGE_SUCC (ENTRY_BLOCK_PTR_FOR_FN (cfun),
					     0)->dest
		  || EDGE_COUNT (id->entry_bb->preds) != 1))
	    {
	      gimple_stmt_iterator gsi = gsi_last_bb (id->entry_bb);
	      gimple init_stmt;
	      tree zero = build_zero_cst (TREE_TYPE (new_tree));

	      init_stmt = gimple_build_assign (new_tree, zero);
	      gsi_insert_after (&gsi, init_stmt, GSI_NEW_STMT);
	      SSA_NAME_IS_DEFAULT_DEF (new_tree) = 0;
	    }
	  else
	    {
	      SSA_NAME_DEF_STMT (new_tree) = gimple_build_nop ();
	      set_ssa_default_def (cfun, SSA_NAME_VAR (new_tree), new_tree);
	    }
	}
    }
  else
    insert_decl_map (id, name, new_tree);
  return new_tree;
}

/* Remap DECL during the copying of the BLOCK tree for the function.  */

tree
remap_decl (tree decl, copy_body_data *id)
{
  tree *n;

  /* We only remap local variables in the current function.  */

  /* See if we have remapped this declaration.  */

  n = (tree *) pointer_map_contains (id->decl_map, decl);

  if (!n && processing_debug_stmt)
    {
      processing_debug_stmt = -1;
      return decl;
    }

  /* If we didn't already have an equivalent for this declaration,
     create one now.  */
  if (!n)
    {
      /* Make a copy of the variable or label.  */
      tree t = id->copy_decl (decl, id);

      /* Remember it, so that if we encounter this local entity again
	 we can reuse this copy.  Do this early because remap_type may
	 need this decl for TYPE_STUB_DECL.  */
      insert_decl_map (id, decl, t);

      if (!DECL_P (t))
	return t;

      /* Remap types, if necessary.  */
      TREE_TYPE (t) = remap_type (TREE_TYPE (t), id);
      if (TREE_CODE (t) == TYPE_DECL)
        DECL_ORIGINAL_TYPE (t) = remap_type (DECL_ORIGINAL_TYPE (t), id);

      /* Remap sizes as necessary.  */
      walk_tree (&DECL_SIZE (t), copy_tree_body_r, id, NULL);
      walk_tree (&DECL_SIZE_UNIT (t), copy_tree_body_r, id, NULL);

      /* If fields, do likewise for offset and qualifier.  */
      if (TREE_CODE (t) == FIELD_DECL)
	{
	  walk_tree (&DECL_FIELD_OFFSET (t), copy_tree_body_r, id, NULL);
	  if (TREE_CODE (DECL_CONTEXT (t)) == QUAL_UNION_TYPE)
	    walk_tree (&DECL_QUALIFIER (t), copy_tree_body_r, id, NULL);
	}

      return t;
    }

  if (id->do_not_unshare)
    return *n;
  else
    return unshare_expr (*n);
}

static tree
remap_type_1 (tree type, copy_body_data *id)
{
  tree new_tree, t;

  /* We do need a copy.  build and register it now.  If this is a pointer or
     reference type, remap the designated type and make a new pointer or
     reference type.  */
  if (TREE_CODE (type) == POINTER_TYPE)
    {
      new_tree = build_pointer_type_for_mode (remap_type (TREE_TYPE (type), id),
					 TYPE_MODE (type),
					 TYPE_REF_CAN_ALIAS_ALL (type));
      if (TYPE_ATTRIBUTES (type) || TYPE_QUALS (type))
	new_tree = build_type_attribute_qual_variant (new_tree,
						      TYPE_ATTRIBUTES (type),
						      TYPE_QUALS (type));
      insert_decl_map (id, type, new_tree);
      return new_tree;
    }
  else if (TREE_CODE (type) == REFERENCE_TYPE)
    {
      new_tree = build_reference_type_for_mode (remap_type (TREE_TYPE (type), id),
					    TYPE_MODE (type),
					    TYPE_REF_CAN_ALIAS_ALL (type));
      if (TYPE_ATTRIBUTES (type) || TYPE_QUALS (type))
	new_tree = build_type_attribute_qual_variant (new_tree,
						      TYPE_ATTRIBUTES (type),
						      TYPE_QUALS (type));
      insert_decl_map (id, type, new_tree);
      return new_tree;
    }
  else
    new_tree = copy_node (type);

  insert_decl_map (id, type, new_tree);

  /* This is a new type, not a copy of an old type.  Need to reassociate
     variants.  We can handle everything except the main variant lazily.  */
  t = TYPE_MAIN_VARIANT (type);
  if (type != t)
    {
      t = remap_type (t, id);
      TYPE_MAIN_VARIANT (new_tree) = t;
      TYPE_NEXT_VARIANT (new_tree) = TYPE_NEXT_VARIANT (t);
      TYPE_NEXT_VARIANT (t) = new_tree;
    }
  else
    {
      TYPE_MAIN_VARIANT (new_tree) = new_tree;
      TYPE_NEXT_VARIANT (new_tree) = NULL;
    }

  if (TYPE_STUB_DECL (type))
    TYPE_STUB_DECL (new_tree) = remap_decl (TYPE_STUB_DECL (type), id);

  /* Lazily create pointer and reference types.  */
  TYPE_POINTER_TO (new_tree) = NULL;
  TYPE_REFERENCE_TO (new_tree) = NULL;

  switch (TREE_CODE (new_tree))
    {
    case INTEGER_TYPE:
    case REAL_TYPE:
    case FIXED_POINT_TYPE:
    case ENUMERAL_TYPE:
    case BOOLEAN_TYPE:
      t = TYPE_MIN_VALUE (new_tree);
      if (t && TREE_CODE (t) != INTEGER_CST)
        walk_tree (&TYPE_MIN_VALUE (new_tree), copy_tree_body_r, id, NULL);

      t = TYPE_MAX_VALUE (new_tree);
      if (t && TREE_CODE (t) != INTEGER_CST)
        walk_tree (&TYPE_MAX_VALUE (new_tree), copy_tree_body_r, id, NULL);
      return new_tree;

    case FUNCTION_TYPE:
      TREE_TYPE (new_tree) = remap_type (TREE_TYPE (new_tree), id);
      walk_tree (&TYPE_ARG_TYPES (new_tree), copy_tree_body_r, id, NULL);
      return new_tree;

    case ARRAY_TYPE:
      TREE_TYPE (new_tree) = remap_type (TREE_TYPE (new_tree), id);
      TYPE_DOMAIN (new_tree) = remap_type (TYPE_DOMAIN (new_tree), id);
      break;

    case RECORD_TYPE:
    case UNION_TYPE:
    case QUAL_UNION_TYPE:
      {
	tree f, nf = NULL;

	for (f = TYPE_FIELDS (new_tree); f ; f = DECL_CHAIN (f))
	  {
	    t = remap_decl (f, id);
	    DECL_CONTEXT (t) = new_tree;
	    DECL_CHAIN (t) = nf;
	    nf = t;
	  }
	TYPE_FIELDS (new_tree) = nreverse (nf);
      }
      break;

    case OFFSET_TYPE:
    default:
      /* Shouldn't have been thought variable sized.  */
      gcc_unreachable ();
    }

  walk_tree (&TYPE_SIZE (new_tree), copy_tree_body_r, id, NULL);
  walk_tree (&TYPE_SIZE_UNIT (new_tree), copy_tree_body_r, id, NULL);

  return new_tree;
}

tree
remap_type (tree type, copy_body_data *id)
{
  tree *node;
  tree tmp;

  if (type == NULL)
    return type;

  /* See if we have remapped this type.  */
  node = (tree *) pointer_map_contains (id->decl_map, type);
  if (node)
    return *node;

  /* The type only needs remapping if it's variably modified.  */
  if (! variably_modified_type_p (type, id->src_fn))
    {
      insert_decl_map (id, type, type);
      return type;
    }

  id->remapping_type_depth++;
  tmp = remap_type_1 (type, id);
  id->remapping_type_depth--;

  return tmp;
}

/* Decide if DECL can be put into BLOCK_NONLOCAL_VARs.  */

static bool
can_be_nonlocal (tree decl, copy_body_data *id)
{
  /* We can not duplicate function decls.  */
  if (TREE_CODE (decl) == FUNCTION_DECL)
    return true;

  /* Local static vars must be non-local or we get multiple declaration
     problems.  */
  if (TREE_CODE (decl) == VAR_DECL
      && !auto_var_in_fn_p (decl, id->src_fn))
    return true;

  return false;
}

static tree
remap_decls (tree decls, vec<tree, va_gc> **nonlocalized_list,
	     copy_body_data *id)
{
  tree old_var;
  tree new_decls = NULL_TREE;

  /* Remap its variables.  */
  for (old_var = decls; old_var; old_var = DECL_CHAIN (old_var))
    {
      tree new_var;

      if (can_be_nonlocal (old_var, id))
	{
	  /* We need to add this variable to the local decls as otherwise
	     nothing else will do so.  */
	  if (TREE_CODE (old_var) == VAR_DECL
	      && ! DECL_EXTERNAL (old_var))
	    add_local_decl (cfun, old_var);
	  if ((!optimize || debug_info_level > DINFO_LEVEL_TERSE)
	      && !DECL_IGNORED_P (old_var)
	      && nonlocalized_list)
	    vec_safe_push (*nonlocalized_list, old_var);
	  continue;
	}

      /* Remap the variable.  */
      new_var = remap_decl (old_var, id);

      /* If we didn't remap this variable, we can't mess with its
	 TREE_CHAIN.  If we remapped this variable to the return slot, it's
	 already declared somewhere else, so don't declare it here.  */

      if (new_var == id->retvar)
	;
      else if (!new_var)
        {
	  if ((!optimize || debug_info_level > DINFO_LEVEL_TERSE)
	      && !DECL_IGNORED_P (old_var)
	      && nonlocalized_list)
	    vec_safe_push (*nonlocalized_list, old_var);
	}
      else
	{
	  gcc_assert (DECL_P (new_var));
	  DECL_CHAIN (new_var) = new_decls;
	  new_decls = new_var;
 
	  /* Also copy value-expressions.  */
	  if (TREE_CODE (new_var) == VAR_DECL
	      && DECL_HAS_VALUE_EXPR_P (new_var))
	    {
	      tree tem = DECL_VALUE_EXPR (new_var);
	      bool old_regimplify = id->regimplify;
	      id->remapping_type_depth++;
	      walk_tree (&tem, copy_tree_body_r, id, NULL);
	      id->remapping_type_depth--;
	      id->regimplify = old_regimplify;
	      SET_DECL_VALUE_EXPR (new_var, tem);
	    }
	}
    }

  return nreverse (new_decls);
}

/* Copy the BLOCK to contain remapped versions of the variables
   therein.  And hook the new block into the block-tree.  */

static void
remap_block (tree *block, copy_body_data *id)
{
  tree old_block;
  tree new_block;

  /* Make the new block.  */
  old_block = *block;
  new_block = make_node (BLOCK);
  TREE_USED (new_block) = TREE_USED (old_block);
  BLOCK_ABSTRACT_ORIGIN (new_block) = old_block;
  BLOCK_SOURCE_LOCATION (new_block) = BLOCK_SOURCE_LOCATION (old_block);
  BLOCK_NONLOCALIZED_VARS (new_block)
    = vec_safe_copy (BLOCK_NONLOCALIZED_VARS (old_block));
  *block = new_block;

  /* Remap its variables.  */
  BLOCK_VARS (new_block) = remap_decls (BLOCK_VARS (old_block),
  					&BLOCK_NONLOCALIZED_VARS (new_block),
					id);

  if (id->transform_lang_insert_block)
    id->transform_lang_insert_block (new_block);

  /* Remember the remapped block.  */
  insert_decl_map (id, old_block, new_block);
}

/* Copy the whole block tree and root it in id->block.  */
static tree
remap_blocks (tree block, copy_body_data *id)
{
  tree t;
  tree new_tree = block;

  if (!block)
    return NULL;

  remap_block (&new_tree, id);
  gcc_assert (new_tree != block);
  for (t = BLOCK_SUBBLOCKS (block); t ; t = BLOCK_CHAIN (t))
    prepend_lexical_block (new_tree, remap_blocks (t, id));
  /* Blocks are in arbitrary order, but make things slightly prettier and do
     not swap order when producing a copy.  */
  BLOCK_SUBBLOCKS (new_tree) = blocks_nreverse (BLOCK_SUBBLOCKS (new_tree));
  return new_tree;
}

/* Remap the block tree rooted at BLOCK to nothing.  */
static void
remap_blocks_to_null (tree block, copy_body_data *id)
{
  tree t;
  insert_decl_map (id, block, NULL_TREE);
  for (t = BLOCK_SUBBLOCKS (block); t ; t = BLOCK_CHAIN (t))
    remap_blocks_to_null (t, id);
}

static void
copy_statement_list (tree *tp)
{
  tree_stmt_iterator oi, ni;
  tree new_tree;

  new_tree = alloc_stmt_list ();
  ni = tsi_start (new_tree);
  oi = tsi_start (*tp);
  TREE_TYPE (new_tree) = TREE_TYPE (*tp);
  *tp = new_tree;

  for (; !tsi_end_p (oi); tsi_next (&oi))
    {
      tree stmt = tsi_stmt (oi);
      if (TREE_CODE (stmt) == STATEMENT_LIST)
	/* This copy is not redundant; tsi_link_after will smash this
	   STATEMENT_LIST into the end of the one we're building, and we
	   don't want to do that with the original.  */
	copy_statement_list (&stmt);
      tsi_link_after (&ni, stmt, TSI_CONTINUE_LINKING);
    }
}

static void
copy_bind_expr (tree *tp, int *walk_subtrees, copy_body_data *id)
{
  tree block = BIND_EXPR_BLOCK (*tp);
  /* Copy (and replace) the statement.  */
  copy_tree_r (tp, walk_subtrees, NULL);
  if (block)
    {
      remap_block (&block, id);
      BIND_EXPR_BLOCK (*tp) = block;
    }

  if (BIND_EXPR_VARS (*tp))
    /* This will remap a lot of the same decls again, but this should be
       harmless.  */
    BIND_EXPR_VARS (*tp) = remap_decls (BIND_EXPR_VARS (*tp), NULL, id);
}


/* Create a new gimple_seq by remapping all the statements in BODY
   using the inlining information in ID.  */

static gimple_seq
remap_gimple_seq (gimple_seq body, copy_body_data *id)
{
  gimple_stmt_iterator si;
  gimple_seq new_body = NULL;

  for (si = gsi_start (body); !gsi_end_p (si); gsi_next (&si))
    {
      gimple new_stmt = remap_gimple_stmt (gsi_stmt (si), id);
      gimple_seq_add_stmt (&new_body, new_stmt);
    }

  return new_body;
}


/* Copy a GIMPLE_BIND statement STMT, remapping all the symbols in its
   block using the mapping information in ID.  */

static gimple
copy_gimple_bind (gimple stmt, copy_body_data *id)
{
  gimple new_bind;
  tree new_block, new_vars;
  gimple_seq body, new_body;

  /* Copy the statement.  Note that we purposely don't use copy_stmt
     here because we need to remap statements as we copy.  */
  body = gimple_bind_body (stmt);
  new_body = remap_gimple_seq (body, id);

  new_block = gimple_bind_block (stmt);
  if (new_block)
    remap_block (&new_block, id);

  /* This will remap a lot of the same decls again, but this should be
     harmless.  */
  new_vars = gimple_bind_vars (stmt);
  if (new_vars)
    new_vars = remap_decls (new_vars, NULL, id);

  new_bind = gimple_build_bind (new_vars, new_body, new_block);

  return new_bind;
}

/* Return true if DECL is a parameter or a SSA_NAME for a parameter.  */

static bool
is_parm (tree decl)
{
  if (TREE_CODE (decl) == SSA_NAME)
    {
      decl = SSA_NAME_VAR (decl);
      if (!decl)
	return false;
    }

  return (TREE_CODE (decl) == PARM_DECL);
}

/* Remap the GIMPLE operand pointed to by *TP.  DATA is really a
   'struct walk_stmt_info *'.  DATA->INFO is a 'copy_body_data *'.
   WALK_SUBTREES is used to indicate walk_gimple_op whether to keep
   recursing into the children nodes of *TP.  */

static tree
remap_gimple_op_r (tree *tp, int *walk_subtrees, void *data)
{
  struct walk_stmt_info *wi_p = (struct walk_stmt_info *) data;
  copy_body_data *id = (copy_body_data *) wi_p->info;
  tree fn = id->src_fn;

  if (TREE_CODE (*tp) == SSA_NAME)
    {
      *tp = remap_ssa_name (*tp, id);
      *walk_subtrees = 0;
      return NULL;
    }
  else if (auto_var_in_fn_p (*tp, fn))
    {
      /* Local variables and labels need to be replaced by equivalent
	 variables.  We don't want to copy static variables; there's
	 only one of those, no matter how many times we inline the
	 containing function.  Similarly for globals from an outer
	 function.  */
      tree new_decl;

      /* Remap the declaration.  */
      new_decl = remap_decl (*tp, id);
      gcc_assert (new_decl);
      /* Replace this variable with the copy.  */
      STRIP_TYPE_NOPS (new_decl);
      /* ???  The C++ frontend uses void * pointer zero to initialize
         any other type.  This confuses the middle-end type verification.
	 As cloned bodies do not go through gimplification again the fixup
	 there doesn't trigger.  */
      if (TREE_CODE (new_decl) == INTEGER_CST
	  && !useless_type_conversion_p (TREE_TYPE (*tp), TREE_TYPE (new_decl)))
	new_decl = fold_convert (TREE_TYPE (*tp), new_decl);
      *tp = new_decl;
      *walk_subtrees = 0;
    }
  else if (TREE_CODE (*tp) == STATEMENT_LIST)
    gcc_unreachable ();
  else if (TREE_CODE (*tp) == SAVE_EXPR)
    gcc_unreachable ();
  else if (TREE_CODE (*tp) == LABEL_DECL
	   && (!DECL_CONTEXT (*tp)
	       || decl_function_context (*tp) == id->src_fn))
    /* These may need to be remapped for EH handling.  */
    *tp = remap_decl (*tp, id);
  else if (TREE_CODE (*tp) == FIELD_DECL)
    {
      /* If the enclosing record type is variably_modified_type_p, the field
	 has already been remapped.  Otherwise, it need not be.  */
      tree *n = (tree *) pointer_map_contains (id->decl_map, *tp);
      if (n)
	*tp = *n;
      *walk_subtrees = 0;
    }
  else if (TYPE_P (*tp))
    /* Types may need remapping as well.  */
    *tp = remap_type (*tp, id);
  else if (CONSTANT_CLASS_P (*tp))
    {
      /* If this is a constant, we have to copy the node iff the type
	 will be remapped.  copy_tree_r will not copy a constant.  */
      tree new_type = remap_type (TREE_TYPE (*tp), id);

      if (new_type == TREE_TYPE (*tp))
	*walk_subtrees = 0;

      else if (TREE_CODE (*tp) == INTEGER_CST)
	*tp = build_int_cst_wide (new_type, TREE_INT_CST_LOW (*tp),
				  TREE_INT_CST_HIGH (*tp));
      else
	{
	  *tp = copy_node (*tp);
	  TREE_TYPE (*tp) = new_type;
	}
    }
  else
    {
      /* Otherwise, just copy the node.  Note that copy_tree_r already
	 knows not to copy VAR_DECLs, etc., so this is safe.  */

      if (TREE_CODE (*tp) == MEM_REF)
	{
	  /* We need to re-canonicalize MEM_REFs from inline substitutions
	     that can happen when a pointer argument is an ADDR_EXPR.
	     Recurse here manually to allow that.  */
	  tree ptr = TREE_OPERAND (*tp, 0);
	  tree type = remap_type (TREE_TYPE (*tp), id);
	  tree old = *tp;
	  walk_tree (&ptr, remap_gimple_op_r, data, NULL);
	  *tp = fold_build2 (MEM_REF, type, ptr, TREE_OPERAND (*tp, 1));
	  TREE_THIS_VOLATILE (*tp) = TREE_THIS_VOLATILE (old);
	  TREE_SIDE_EFFECTS (*tp) = TREE_SIDE_EFFECTS (old);
	  TREE_NO_WARNING (*tp) = TREE_NO_WARNING (old);
	  /* We cannot propagate the TREE_THIS_NOTRAP flag if we have
	     remapped a parameter as the property might be valid only
	     for the parameter itself.  */
	  if (TREE_THIS_NOTRAP (old)
	      && (!is_parm (TREE_OPERAND (old, 0))
		  || (!id->transform_parameter && is_parm (ptr))))
	    TREE_THIS_NOTRAP (*tp) = 1;
<<<<<<< HEAD
	  REF_REVERSE_STORAGE_ORDER (*tp) = REF_REVERSE_STORAGE_ORDER (old);
=======
>>>>>>> fb4256c6
	  *walk_subtrees = 0;
	  return NULL;
	}

      /* Here is the "usual case".  Copy this tree node, and then
	 tweak some special cases.  */
      copy_tree_r (tp, walk_subtrees, NULL);

      if (TREE_CODE (*tp) != OMP_CLAUSE)
	TREE_TYPE (*tp) = remap_type (TREE_TYPE (*tp), id);

      if (TREE_CODE (*tp) == TARGET_EXPR && TREE_OPERAND (*tp, 3))
	{
	  /* The copied TARGET_EXPR has never been expanded, even if the
	     original node was expanded already.  */
	  TREE_OPERAND (*tp, 1) = TREE_OPERAND (*tp, 3);
	  TREE_OPERAND (*tp, 3) = NULL_TREE;
	}
      else if (TREE_CODE (*tp) == ADDR_EXPR)
	{
	  /* Variable substitution need not be simple.  In particular,
	     the MEM_REF substitution above.  Make sure that
	     TREE_CONSTANT and friends are up-to-date.  */
	  int invariant = is_gimple_min_invariant (*tp);
	  walk_tree (&TREE_OPERAND (*tp, 0), remap_gimple_op_r, data, NULL);
	  recompute_tree_invariant_for_addr_expr (*tp);

	  /* If this used to be invariant, but is not any longer,
	     then regimplification is probably needed.  */
	  if (invariant && !is_gimple_min_invariant (*tp))
	    id->regimplify = true;

	  *walk_subtrees = 0;
	}
    }

  /* Update the TREE_BLOCK for the cloned expr.  */
  if (EXPR_P (*tp))
    {
      tree new_block = id->remapping_type_depth == 0 ? id->block : NULL;
      tree old_block = TREE_BLOCK (*tp);
      if (old_block)
	{
	  tree *n;
	  n = (tree *) pointer_map_contains (id->decl_map,
					     TREE_BLOCK (*tp));
	  if (n)
	    new_block = *n;
	}
      TREE_SET_BLOCK (*tp, new_block);
    }

  /* Keep iterating.  */
  return NULL_TREE;
}


/* Called from copy_body_id via walk_tree.  DATA is really a
   `copy_body_data *'.  */

tree
copy_tree_body_r (tree *tp, int *walk_subtrees, void *data)
{
  copy_body_data *id = (copy_body_data *) data;
  tree fn = id->src_fn;
  tree new_block;

  /* Begin by recognizing trees that we'll completely rewrite for the
     inlining context.  Our output for these trees is completely
     different from out input (e.g. RETURN_EXPR is deleted, and morphs
     into an edge).  Further down, we'll handle trees that get
     duplicated and/or tweaked.  */

  /* When requested, RETURN_EXPRs should be transformed to just the
     contained MODIFY_EXPR.  The branch semantics of the return will
     be handled elsewhere by manipulating the CFG rather than a statement.  */
  if (TREE_CODE (*tp) == RETURN_EXPR && id->transform_return_to_modify)
    {
      tree assignment = TREE_OPERAND (*tp, 0);

      /* If we're returning something, just turn that into an
	 assignment into the equivalent of the original RESULT_DECL.
	 If the "assignment" is just the result decl, the result
	 decl has already been set (e.g. a recent "foo (&result_decl,
	 ...)"); just toss the entire RETURN_EXPR.  */
      if (assignment && TREE_CODE (assignment) == MODIFY_EXPR)
	{
	  /* Replace the RETURN_EXPR with (a copy of) the
	     MODIFY_EXPR hanging underneath.  */
	  *tp = copy_node (assignment);
	}
      else /* Else the RETURN_EXPR returns no value.  */
	{
	  *tp = NULL;
	  return (tree) (void *)1;
	}
    }
  else if (TREE_CODE (*tp) == SSA_NAME)
    {
      *tp = remap_ssa_name (*tp, id);
      *walk_subtrees = 0;
      return NULL;
    }

  /* Local variables and labels need to be replaced by equivalent
     variables.  We don't want to copy static variables; there's only
     one of those, no matter how many times we inline the containing
     function.  Similarly for globals from an outer function.  */
  else if (auto_var_in_fn_p (*tp, fn))
    {
      tree new_decl;

      /* Remap the declaration.  */
      new_decl = remap_decl (*tp, id);
      gcc_assert (new_decl);
      /* Replace this variable with the copy.  */
      STRIP_TYPE_NOPS (new_decl);
      *tp = new_decl;
      *walk_subtrees = 0;
    }
  else if (TREE_CODE (*tp) == STATEMENT_LIST)
    copy_statement_list (tp);
  else if (TREE_CODE (*tp) == SAVE_EXPR
	   || TREE_CODE (*tp) == TARGET_EXPR)
    remap_save_expr (tp, id->decl_map, walk_subtrees);
  else if (TREE_CODE (*tp) == LABEL_DECL
	   && (! DECL_CONTEXT (*tp)
	       || decl_function_context (*tp) == id->src_fn))
    /* These may need to be remapped for EH handling.  */
    *tp = remap_decl (*tp, id);
  else if (TREE_CODE (*tp) == BIND_EXPR)
    copy_bind_expr (tp, walk_subtrees, id);
  /* Types may need remapping as well.  */
  else if (TYPE_P (*tp))
    *tp = remap_type (*tp, id);

  /* If this is a constant, we have to copy the node iff the type will be
     remapped.  copy_tree_r will not copy a constant.  */
  else if (CONSTANT_CLASS_P (*tp))
    {
      tree new_type = remap_type (TREE_TYPE (*tp), id);

      if (new_type == TREE_TYPE (*tp))
	*walk_subtrees = 0;

      else if (TREE_CODE (*tp) == INTEGER_CST)
	*tp = build_int_cst_wide (new_type, TREE_INT_CST_LOW (*tp),
				  TREE_INT_CST_HIGH (*tp));
      else
	{
	  *tp = copy_node (*tp);
	  TREE_TYPE (*tp) = new_type;
	}
    }

  /* Otherwise, just copy the node.  Note that copy_tree_r already
     knows not to copy VAR_DECLs, etc., so this is safe.  */
  else
    {
      /* Here we handle trees that are not completely rewritten.
	 First we detect some inlining-induced bogosities for
	 discarding.  */
      if (TREE_CODE (*tp) == MODIFY_EXPR
	  && TREE_OPERAND (*tp, 0) == TREE_OPERAND (*tp, 1)
	  && (auto_var_in_fn_p (TREE_OPERAND (*tp, 0), fn)))
	{
	  /* Some assignments VAR = VAR; don't generate any rtl code
	     and thus don't count as variable modification.  Avoid
	     keeping bogosities like 0 = 0.  */
	  tree decl = TREE_OPERAND (*tp, 0), value;
	  tree *n;

	  n = (tree *) pointer_map_contains (id->decl_map, decl);
	  if (n)
	    {
	      value = *n;
	      STRIP_TYPE_NOPS (value);
	      if (TREE_CONSTANT (value) || TREE_READONLY (value))
		{
		  *tp = build_empty_stmt (EXPR_LOCATION (*tp));
		  return copy_tree_body_r (tp, walk_subtrees, data);
		}
	    }
	}
      else if (TREE_CODE (*tp) == INDIRECT_REF)
	{
	  /* Get rid of *& from inline substitutions that can happen when a
	     pointer argument is an ADDR_EXPR.  */
	  tree decl = TREE_OPERAND (*tp, 0);
	  tree *n = (tree *) pointer_map_contains (id->decl_map, decl);
	  if (n)
	    {
	      /* If we happen to get an ADDR_EXPR in n->value, strip
	         it manually here as we'll eventually get ADDR_EXPRs
		 which lie about their types pointed to.  In this case
		 build_fold_indirect_ref wouldn't strip the INDIRECT_REF,
		 but we absolutely rely on that.  As fold_indirect_ref
	         does other useful transformations, try that first, though.  */
	      tree type = TREE_TYPE (*tp);
	      tree ptr = id->do_not_unshare ? *n : unshare_expr (*n);
	      tree old = *tp;
	      *tp = gimple_fold_indirect_ref (ptr);
	      if (! *tp)
	        {
		  if (TREE_CODE (ptr) == ADDR_EXPR)
		    {
		      *tp
		        = fold_indirect_ref_1 (EXPR_LOCATION (ptr), type, ptr);
		      /* ???  We should either assert here or build
			 a VIEW_CONVERT_EXPR instead of blindly leaking
			 incompatible types to our IL.  */
		      if (! *tp)
			*tp = TREE_OPERAND (ptr, 0);
		    }
	          else
		    {
	              *tp = build1 (INDIRECT_REF, type, ptr);
		      TREE_THIS_VOLATILE (*tp) = TREE_THIS_VOLATILE (old);
		      TREE_SIDE_EFFECTS (*tp) = TREE_SIDE_EFFECTS (old);
		      TREE_READONLY (*tp) = TREE_READONLY (old);
		      /* We cannot propagate the TREE_THIS_NOTRAP flag if we
			 have remapped a parameter as the property might be
			 valid only for the parameter itself.  */
		      if (TREE_THIS_NOTRAP (old)
			  && (!is_parm (TREE_OPERAND (old, 0))
			      || (!id->transform_parameter && is_parm (ptr))))
		        TREE_THIS_NOTRAP (*tp) = 1;
		    }
		}
	      *walk_subtrees = 0;
	      return NULL;
	    }
	}
      else if (TREE_CODE (*tp) == MEM_REF)
	{
	  /* We need to re-canonicalize MEM_REFs from inline substitutions
	     that can happen when a pointer argument is an ADDR_EXPR.
	     Recurse here manually to allow that.  */
	  tree ptr = TREE_OPERAND (*tp, 0);
	  tree type = remap_type (TREE_TYPE (*tp), id);
	  tree old = *tp;
	  walk_tree (&ptr, copy_tree_body_r, data, NULL);
	  *tp = fold_build2 (MEM_REF, type, ptr, TREE_OPERAND (*tp, 1));
	  TREE_THIS_VOLATILE (*tp) = TREE_THIS_VOLATILE (old);
	  TREE_SIDE_EFFECTS (*tp) = TREE_SIDE_EFFECTS (old);
	  TREE_NO_WARNING (*tp) = TREE_NO_WARNING (old);
	  /* We cannot propagate the TREE_THIS_NOTRAP flag if we have
	     remapped a parameter as the property might be valid only
	     for the parameter itself.  */
	  if (TREE_THIS_NOTRAP (old)
	      && (!is_parm (TREE_OPERAND (old, 0))
		  || (!id->transform_parameter && is_parm (ptr))))
	    TREE_THIS_NOTRAP (*tp) = 1;
<<<<<<< HEAD
	  REF_REVERSE_STORAGE_ORDER (*tp) = REF_REVERSE_STORAGE_ORDER (old);
=======
>>>>>>> fb4256c6
	  *walk_subtrees = 0;
	  return NULL;
	}

      /* Here is the "usual case".  Copy this tree node, and then
	 tweak some special cases.  */
      copy_tree_r (tp, walk_subtrees, NULL);

      /* If EXPR has block defined, map it to newly constructed block.
         When inlining we want EXPRs without block appear in the block
	 of function call if we are not remapping a type.  */
      if (EXPR_P (*tp))
	{
	  new_block = id->remapping_type_depth == 0 ? id->block : NULL;
	  if (TREE_BLOCK (*tp))
	    {
	      tree *n;
	      n = (tree *) pointer_map_contains (id->decl_map,
						 TREE_BLOCK (*tp));
	      if (n)
		new_block = *n;
	    }
	  TREE_SET_BLOCK (*tp, new_block);
	}

      if (TREE_CODE (*tp) != OMP_CLAUSE)
	TREE_TYPE (*tp) = remap_type (TREE_TYPE (*tp), id);

      /* The copied TARGET_EXPR has never been expanded, even if the
	 original node was expanded already.  */
      if (TREE_CODE (*tp) == TARGET_EXPR && TREE_OPERAND (*tp, 3))
	{
	  TREE_OPERAND (*tp, 1) = TREE_OPERAND (*tp, 3);
	  TREE_OPERAND (*tp, 3) = NULL_TREE;
	}

      /* Variable substitution need not be simple.  In particular, the
	 INDIRECT_REF substitution above.  Make sure that TREE_CONSTANT
	 and friends are up-to-date.  */
      else if (TREE_CODE (*tp) == ADDR_EXPR)
	{
	  int invariant = is_gimple_min_invariant (*tp);
	  walk_tree (&TREE_OPERAND (*tp, 0), copy_tree_body_r, id, NULL);

	  /* Handle the case where we substituted an INDIRECT_REF
	     into the operand of the ADDR_EXPR.  */
	  if (TREE_CODE (TREE_OPERAND (*tp, 0)) == INDIRECT_REF)
	    *tp = TREE_OPERAND (TREE_OPERAND (*tp, 0), 0);
	  else
	    recompute_tree_invariant_for_addr_expr (*tp);

	  /* If this used to be invariant, but is not any longer,
	     then regimplification is probably needed.  */
	  if (invariant && !is_gimple_min_invariant (*tp))
	    id->regimplify = true;

	  *walk_subtrees = 0;
	}
    }

  /* Keep iterating.  */
  return NULL_TREE;
}

/* Helper for remap_gimple_stmt.  Given an EH region number for the
   source function, map that to the duplicate EH region number in
   the destination function.  */

static int
remap_eh_region_nr (int old_nr, copy_body_data *id)
{
  eh_region old_r, new_r;
  void **slot;

  old_r = get_eh_region_from_number_fn (id->src_cfun, old_nr);
  slot = pointer_map_contains (id->eh_map, old_r);
  new_r = (eh_region) *slot;

  return new_r->index;
}

/* Similar, but operate on INTEGER_CSTs.  */

static tree
remap_eh_region_tree_nr (tree old_t_nr, copy_body_data *id)
{
  int old_nr, new_nr;

  old_nr = tree_to_shwi (old_t_nr);
  new_nr = remap_eh_region_nr (old_nr, id);

  return build_int_cst (integer_type_node, new_nr);
}

/* Helper for copy_bb.  Remap statement STMT using the inlining
   information in ID.  Return the new statement copy.  */

static gimple
remap_gimple_stmt (gimple stmt, copy_body_data *id)
{
  gimple copy = NULL;
  struct walk_stmt_info wi;
  bool skip_first = false;

  /* Begin by recognizing trees that we'll completely rewrite for the
     inlining context.  Our output for these trees is completely
     different from out input (e.g. RETURN_EXPR is deleted, and morphs
     into an edge).  Further down, we'll handle trees that get
     duplicated and/or tweaked.  */

  /* When requested, GIMPLE_RETURNs should be transformed to just the
     contained GIMPLE_ASSIGN.  The branch semantics of the return will
     be handled elsewhere by manipulating the CFG rather than the
     statement.  */
  if (gimple_code (stmt) == GIMPLE_RETURN && id->transform_return_to_modify)
    {
      tree retval = gimple_return_retval (stmt);

      /* If we're returning something, just turn that into an
	 assignment into the equivalent of the original RESULT_DECL.
	 If RETVAL is just the result decl, the result decl has
	 already been set (e.g. a recent "foo (&result_decl, ...)");
	 just toss the entire GIMPLE_RETURN.  */
      if (retval
	  && (TREE_CODE (retval) != RESULT_DECL
	      && (TREE_CODE (retval) != SSA_NAME
		  || ! SSA_NAME_VAR (retval)
		  || TREE_CODE (SSA_NAME_VAR (retval)) != RESULT_DECL)))
        {
	  copy = gimple_build_assign (id->retvar, retval);
	  /* id->retvar is already substituted.  Skip it on later remapping.  */
	  skip_first = true;
	}
      else
	return gimple_build_nop ();
    }
  else if (gimple_has_substatements (stmt))
    {
      gimple_seq s1, s2;

      /* When cloning bodies from the C++ front end, we will be handed bodies
	 in High GIMPLE form.  Handle here all the High GIMPLE statements that
	 have embedded statements.  */
      switch (gimple_code (stmt))
	{
	case GIMPLE_BIND:
	  copy = copy_gimple_bind (stmt, id);
	  break;

	case GIMPLE_CATCH:
	  s1 = remap_gimple_seq (gimple_catch_handler (stmt), id);
	  copy = gimple_build_catch (gimple_catch_types (stmt), s1);
	  break;

	case GIMPLE_EH_FILTER:
	  s1 = remap_gimple_seq (gimple_eh_filter_failure (stmt), id);
	  copy = gimple_build_eh_filter (gimple_eh_filter_types (stmt), s1);
	  break;

	case GIMPLE_TRY:
	  s1 = remap_gimple_seq (gimple_try_eval (stmt), id);
	  s2 = remap_gimple_seq (gimple_try_cleanup (stmt), id);
	  copy = gimple_build_try (s1, s2, gimple_try_kind (stmt));
	  break;

	case GIMPLE_WITH_CLEANUP_EXPR:
	  s1 = remap_gimple_seq (gimple_wce_cleanup (stmt), id);
	  copy = gimple_build_wce (s1);
	  break;

	case GIMPLE_OMP_PARALLEL:
	  s1 = remap_gimple_seq (gimple_omp_body (stmt), id);
	  copy = gimple_build_omp_parallel
	           (s1,
		    gimple_omp_parallel_clauses (stmt),
		    gimple_omp_parallel_child_fn (stmt),
		    gimple_omp_parallel_data_arg (stmt));
	  break;

	case GIMPLE_OMP_TASK:
	  s1 = remap_gimple_seq (gimple_omp_body (stmt), id);
	  copy = gimple_build_omp_task
	           (s1,
		    gimple_omp_task_clauses (stmt),
		    gimple_omp_task_child_fn (stmt),
		    gimple_omp_task_data_arg (stmt),
		    gimple_omp_task_copy_fn (stmt),
		    gimple_omp_task_arg_size (stmt),
		    gimple_omp_task_arg_align (stmt));
	  break;

	case GIMPLE_OMP_FOR:
	  s1 = remap_gimple_seq (gimple_omp_body (stmt), id);
	  s2 = remap_gimple_seq (gimple_omp_for_pre_body (stmt), id);
	  copy = gimple_build_omp_for (s1, gimple_omp_for_kind (stmt),
				       gimple_omp_for_clauses (stmt),
				       gimple_omp_for_collapse (stmt), s2);
	  {
	    size_t i;
	    for (i = 0; i < gimple_omp_for_collapse (stmt); i++)
	      {
		gimple_omp_for_set_index (copy, i,
					  gimple_omp_for_index (stmt, i));
		gimple_omp_for_set_initial (copy, i,
					    gimple_omp_for_initial (stmt, i));
		gimple_omp_for_set_final (copy, i,
					  gimple_omp_for_final (stmt, i));
		gimple_omp_for_set_incr (copy, i,
					 gimple_omp_for_incr (stmt, i));
		gimple_omp_for_set_cond (copy, i,
					 gimple_omp_for_cond (stmt, i));
	      }
	  }
	  break;

	case GIMPLE_OMP_MASTER:
	  s1 = remap_gimple_seq (gimple_omp_body (stmt), id);
	  copy = gimple_build_omp_master (s1);
	  break;

	case GIMPLE_OMP_TASKGROUP:
	  s1 = remap_gimple_seq (gimple_omp_body (stmt), id);
	  copy = gimple_build_omp_taskgroup (s1);
	  break;

	case GIMPLE_OMP_ORDERED:
	  s1 = remap_gimple_seq (gimple_omp_body (stmt), id);
	  copy = gimple_build_omp_ordered (s1);
	  break;

	case GIMPLE_OMP_SECTION:
	  s1 = remap_gimple_seq (gimple_omp_body (stmt), id);
	  copy = gimple_build_omp_section (s1);
	  break;

	case GIMPLE_OMP_SECTIONS:
	  s1 = remap_gimple_seq (gimple_omp_body (stmt), id);
	  copy = gimple_build_omp_sections
	           (s1, gimple_omp_sections_clauses (stmt));
	  break;

	case GIMPLE_OMP_SINGLE:
	  s1 = remap_gimple_seq (gimple_omp_body (stmt), id);
	  copy = gimple_build_omp_single
	           (s1, gimple_omp_single_clauses (stmt));
	  break;

	case GIMPLE_OMP_TARGET:
	  s1 = remap_gimple_seq (gimple_omp_body (stmt), id);
	  copy = gimple_build_omp_target
		   (s1, gimple_omp_target_kind (stmt),
		    gimple_omp_target_clauses (stmt));
	  break;

	case GIMPLE_OMP_TEAMS:
	  s1 = remap_gimple_seq (gimple_omp_body (stmt), id);
	  copy = gimple_build_omp_teams
		   (s1, gimple_omp_teams_clauses (stmt));
	  break;

	case GIMPLE_OMP_CRITICAL:
	  s1 = remap_gimple_seq (gimple_omp_body (stmt), id);
	  copy
	    = gimple_build_omp_critical (s1, gimple_omp_critical_name (stmt));
	  break;

	case GIMPLE_TRANSACTION:
	  s1 = remap_gimple_seq (gimple_transaction_body (stmt), id);
	  copy = gimple_build_transaction (s1, gimple_transaction_label (stmt));
	  gimple_transaction_set_subcode (copy, gimple_transaction_subcode (stmt));
	  break;

	default:
	  gcc_unreachable ();
	}
    }
  else
    {
      if (gimple_assign_copy_p (stmt)
	  && gimple_assign_lhs (stmt) == gimple_assign_rhs1 (stmt)
	  && auto_var_in_fn_p (gimple_assign_lhs (stmt), id->src_fn))
	{
	  /* Here we handle statements that are not completely rewritten.
	     First we detect some inlining-induced bogosities for
	     discarding.  */

	  /* Some assignments VAR = VAR; don't generate any rtl code
	     and thus don't count as variable modification.  Avoid
	     keeping bogosities like 0 = 0.  */
	  tree decl = gimple_assign_lhs (stmt), value;
	  tree *n;

	  n = (tree *) pointer_map_contains (id->decl_map, decl);
	  if (n)
	    {
	      value = *n;
	      STRIP_TYPE_NOPS (value);
	      if (TREE_CONSTANT (value) || TREE_READONLY (value))
		return gimple_build_nop ();
	    }
	}

      /* For *ptr_N ={v} {CLOBBER}, if ptr_N is SSA_NAME defined
	 in a block that we aren't copying during tree_function_versioning,
	 just drop the clobber stmt.  */
      if (id->blocks_to_copy && gimple_clobber_p (stmt))
	{
	  tree lhs = gimple_assign_lhs (stmt);
	  if (TREE_CODE (lhs) == MEM_REF
	      && TREE_CODE (TREE_OPERAND (lhs, 0)) == SSA_NAME)
	    {
	      gimple def_stmt = SSA_NAME_DEF_STMT (TREE_OPERAND (lhs, 0));
	      if (gimple_bb (def_stmt)
		  && !bitmap_bit_p (id->blocks_to_copy,
				    gimple_bb (def_stmt)->index))
		return gimple_build_nop ();
	    }
	}

      if (gimple_debug_bind_p (stmt))
	{
	  copy = gimple_build_debug_bind (gimple_debug_bind_get_var (stmt),
					  gimple_debug_bind_get_value (stmt),
					  stmt);
	  id->debug_stmts.safe_push (copy);
	  return copy;
	}
      if (gimple_debug_source_bind_p (stmt))
	{
	  copy = gimple_build_debug_source_bind
		   (gimple_debug_source_bind_get_var (stmt),
		    gimple_debug_source_bind_get_value (stmt), stmt);
	  id->debug_stmts.safe_push (copy);
	  return copy;
	}

      /* Create a new deep copy of the statement.  */
      copy = gimple_copy (stmt);

      /* Remap the region numbers for __builtin_eh_{pointer,filter},
	 RESX and EH_DISPATCH.  */
      if (id->eh_map)
	switch (gimple_code (copy))
	  {
	  case GIMPLE_CALL:
	    {
	      tree r, fndecl = gimple_call_fndecl (copy);
	      if (fndecl && DECL_BUILT_IN_CLASS (fndecl) == BUILT_IN_NORMAL)
		switch (DECL_FUNCTION_CODE (fndecl))
		  {
		  case BUILT_IN_EH_COPY_VALUES:
		    r = gimple_call_arg (copy, 1);
		    r = remap_eh_region_tree_nr (r, id);
		    gimple_call_set_arg (copy, 1, r);
		    /* FALLTHRU */

		  case BUILT_IN_EH_POINTER:
		  case BUILT_IN_EH_FILTER:
		    r = gimple_call_arg (copy, 0);
		    r = remap_eh_region_tree_nr (r, id);
		    gimple_call_set_arg (copy, 0, r);
		    break;

		  default:
		    break;
		  }

	      /* Reset alias info if we didn't apply measures to
		 keep it valid over inlining by setting DECL_PT_UID.  */
	      if (!id->src_cfun->gimple_df
		  || !id->src_cfun->gimple_df->ipa_pta)
		gimple_call_reset_alias_info (copy);
	    }
	    break;

	  case GIMPLE_RESX:
	    {
	      int r = gimple_resx_region (copy);
	      r = remap_eh_region_nr (r, id);
	      gimple_resx_set_region (copy, r);
	    }
	    break;

	  case GIMPLE_EH_DISPATCH:
	    {
	      int r = gimple_eh_dispatch_region (copy);
	      r = remap_eh_region_nr (r, id);
	      gimple_eh_dispatch_set_region (copy, r);
	    }
	    break;

	  default:
	    break;
	  }
    }

  /* If STMT has a block defined, map it to the newly constructed
     block.  */
  if (gimple_block (copy))
    {
      tree *n;
      n = (tree *) pointer_map_contains (id->decl_map, gimple_block (copy));
      gcc_assert (n);
      gimple_set_block (copy, *n);
    }

  if (gimple_debug_bind_p (copy) || gimple_debug_source_bind_p (copy))
    return copy;

  /* Remap all the operands in COPY.  */
  memset (&wi, 0, sizeof (wi));
  wi.info = id;
  if (skip_first)
    walk_tree (gimple_op_ptr (copy, 1), remap_gimple_op_r, &wi, NULL);
  else
    walk_gimple_op (copy, remap_gimple_op_r, &wi);

  /* Clear the copied virtual operands.  We are not remapping them here
     but are going to recreate them from scratch.  */
  if (gimple_has_mem_ops (copy))
    {
      gimple_set_vdef (copy, NULL_TREE);
      gimple_set_vuse (copy, NULL_TREE);
    }

  return copy;
}


/* Copy basic block, scale profile accordingly.  Edges will be taken care of
   later  */

static basic_block
copy_bb (copy_body_data *id, basic_block bb, int frequency_scale,
         gcov_type count_scale)
{
  gimple_stmt_iterator gsi, copy_gsi, seq_gsi;
  basic_block copy_basic_block;
  tree decl;
  gcov_type freq;
  basic_block prev;

  /* Search for previous copied basic block.  */
  prev = bb->prev_bb;
  while (!prev->aux)
    prev = prev->prev_bb;

  /* create_basic_block() will append every new block to
     basic_block_info automatically.  */
  copy_basic_block = create_basic_block (NULL, (void *) 0,
                                         (basic_block) prev->aux);
  copy_basic_block->count = apply_scale (bb->count, count_scale);

  /* We are going to rebuild frequencies from scratch.  These values
     have just small importance to drive canonicalize_loop_headers.  */
  freq = apply_scale ((gcov_type)bb->frequency, frequency_scale);

  /* We recompute frequencies after inlining, so this is quite safe.  */
  if (freq > BB_FREQ_MAX)
    freq = BB_FREQ_MAX;
  copy_basic_block->frequency = freq;

  copy_gsi = gsi_start_bb (copy_basic_block);

  for (gsi = gsi_start_bb (bb); !gsi_end_p (gsi); gsi_next (&gsi))
    {
      gimple stmt = gsi_stmt (gsi);
      gimple orig_stmt = stmt;

      id->regimplify = false;
      stmt = remap_gimple_stmt (stmt, id);
      if (gimple_nop_p (stmt))
	continue;

      gimple_duplicate_stmt_histograms (cfun, stmt, id->src_cfun, orig_stmt);
      seq_gsi = copy_gsi;

      /* With return slot optimization we can end up with
	 non-gimple (foo *)&this->m, fix that here.  */
      if (is_gimple_assign (stmt)
	  && gimple_assign_rhs_code (stmt) == NOP_EXPR
	  && !is_gimple_val (gimple_assign_rhs1 (stmt)))
	{
	  tree new_rhs;
	  new_rhs = force_gimple_operand_gsi (&seq_gsi,
					      gimple_assign_rhs1 (stmt),
					      true, NULL, false,
					      GSI_CONTINUE_LINKING);
	  gimple_assign_set_rhs1 (stmt, new_rhs);
	  id->regimplify = false;
	}

      gsi_insert_after (&seq_gsi, stmt, GSI_NEW_STMT);

      if (id->regimplify)
	gimple_regimplify_operands (stmt, &seq_gsi);

      /* If copy_basic_block has been empty at the start of this iteration,
	 call gsi_start_bb again to get at the newly added statements.  */
      if (gsi_end_p (copy_gsi))
	copy_gsi = gsi_start_bb (copy_basic_block);
      else
	gsi_next (&copy_gsi);

      /* Process the new statement.  The call to gimple_regimplify_operands
	 possibly turned the statement into multiple statements, we
	 need to process all of them.  */
      do
	{
	  tree fn;

	  stmt = gsi_stmt (copy_gsi);
	  if (is_gimple_call (stmt)
	      && gimple_call_va_arg_pack_p (stmt)
	      && id->gimple_call)
	    {
	      /* __builtin_va_arg_pack () should be replaced by
		 all arguments corresponding to ... in the caller.  */
	      tree p;
	      gimple new_call;
	      vec<tree> argarray;
	      size_t nargs = gimple_call_num_args (id->gimple_call);
	      size_t n;

	      for (p = DECL_ARGUMENTS (id->src_fn); p; p = DECL_CHAIN (p))
		nargs--;

	      /* Create the new array of arguments.  */
	      n = nargs + gimple_call_num_args (stmt);
	      argarray.create (n);
	      argarray.safe_grow_cleared (n);

	      /* Copy all the arguments before '...'  */
	      memcpy (argarray.address (),
		      gimple_call_arg_ptr (stmt, 0),
		      gimple_call_num_args (stmt) * sizeof (tree));

	      /* Append the arguments passed in '...'  */
	      memcpy (argarray.address () + gimple_call_num_args (stmt),
		      gimple_call_arg_ptr (id->gimple_call, 0)
			+ (gimple_call_num_args (id->gimple_call) - nargs),
		      nargs * sizeof (tree));

	      new_call = gimple_build_call_vec (gimple_call_fn (stmt),
						argarray);

	      argarray.release ();

	      /* Copy all GIMPLE_CALL flags, location and block, except
		 GF_CALL_VA_ARG_PACK.  */
	      gimple_call_copy_flags (new_call, stmt);
	      gimple_call_set_va_arg_pack (new_call, false);
	      gimple_set_location (new_call, gimple_location (stmt));
	      gimple_set_block (new_call, gimple_block (stmt));
	      gimple_call_set_lhs (new_call, gimple_call_lhs (stmt));

	      gsi_replace (&copy_gsi, new_call, false);
	      stmt = new_call;
	    }
	  else if (is_gimple_call (stmt)
		   && id->gimple_call
		   && (decl = gimple_call_fndecl (stmt))
		   && DECL_BUILT_IN_CLASS (decl) == BUILT_IN_NORMAL
		   && DECL_FUNCTION_CODE (decl) == BUILT_IN_VA_ARG_PACK_LEN)
	    {
	      /* __builtin_va_arg_pack_len () should be replaced by
		 the number of anonymous arguments.  */
	      size_t nargs = gimple_call_num_args (id->gimple_call);
	      tree count, p;
	      gimple new_stmt;

	      for (p = DECL_ARGUMENTS (id->src_fn); p; p = DECL_CHAIN (p))
		nargs--;

	      count = build_int_cst (integer_type_node, nargs);
	      new_stmt = gimple_build_assign (gimple_call_lhs (stmt), count);
	      gsi_replace (&copy_gsi, new_stmt, false);
	      stmt = new_stmt;
	    }

	  /* Statements produced by inlining can be unfolded, especially
	     when we constant propagated some operands.  We can't fold
	     them right now for two reasons:
	     1) folding require SSA_NAME_DEF_STMTs to be correct
	     2) we can't change function calls to builtins.
	     So we just mark statement for later folding.  We mark
	     all new statements, instead just statements that has changed
	     by some nontrivial substitution so even statements made
	     foldable indirectly are updated.  If this turns out to be
	     expensive, copy_body can be told to watch for nontrivial
	     changes.  */
	  if (id->statements_to_fold)
	    pointer_set_insert (id->statements_to_fold, stmt);

	  /* We're duplicating a CALL_EXPR.  Find any corresponding
	     callgraph edges and update or duplicate them.  */
	  if (is_gimple_call (stmt))
	    {
	      struct cgraph_edge *edge;
	      int flags;

	      switch (id->transform_call_graph_edges)
		{
		case CB_CGE_DUPLICATE:
		  edge = cgraph_edge (id->src_node, orig_stmt);
		  if (edge)
		    {
		      int edge_freq = edge->frequency;
		      int new_freq;
		      struct cgraph_edge *old_edge = edge;
		      edge = cgraph_clone_edge (edge, id->dst_node, stmt,
					        gimple_uid (stmt),
					        REG_BR_PROB_BASE, CGRAPH_FREQ_BASE,
					        true);
		      /* We could also just rescale the frequency, but
		         doing so would introduce roundoff errors and make
			 verifier unhappy.  */
		      new_freq  = compute_call_stmt_bb_frequency (id->dst_node->decl,
								  copy_basic_block);

		      /* Speculative calls consist of two edges - direct and indirect.
			 Duplicate the whole thing and distribute frequencies accordingly.  */
		      if (edge->speculative)
			{
			  struct cgraph_edge *direct, *indirect;
			  struct ipa_ref *ref;

			  gcc_assert (!edge->indirect_unknown_callee);
			  cgraph_speculative_call_info (old_edge, direct, indirect, ref);
			  indirect = cgraph_clone_edge (indirect, id->dst_node, stmt,
							gimple_uid (stmt),
							REG_BR_PROB_BASE, CGRAPH_FREQ_BASE,
							true);
			  if (old_edge->frequency + indirect->frequency)
			    {
			      edge->frequency = MIN (RDIV ((gcov_type)new_freq * old_edge->frequency,
						           (old_edge->frequency + indirect->frequency)),
						     CGRAPH_FREQ_MAX);
			      indirect->frequency = MIN (RDIV ((gcov_type)new_freq * indirect->frequency,
							       (old_edge->frequency + indirect->frequency)),
							 CGRAPH_FREQ_MAX);
			    }
			  ipa_clone_ref (ref, id->dst_node, stmt);
			}
		      else
			{
			  edge->frequency = new_freq;
			  if (dump_file
			      && profile_status_for_function (cfun) != PROFILE_ABSENT
			      && (edge_freq > edge->frequency + 10
				  || edge_freq < edge->frequency - 10))
			    {
			      fprintf (dump_file, "Edge frequency estimated by "
				       "cgraph %i diverge from inliner's estimate %i\n",
				       edge_freq,
				       edge->frequency);
			      fprintf (dump_file,
				       "Orig bb: %i, orig bb freq %i, new bb freq %i\n",
				       bb->index,
				       bb->frequency,
				       copy_basic_block->frequency);
			    }
			}
		    }
		  break;

		case CB_CGE_MOVE_CLONES:
		  cgraph_set_call_stmt_including_clones (id->dst_node,
							 orig_stmt, stmt);
		  edge = cgraph_edge (id->dst_node, stmt);
		  break;

		case CB_CGE_MOVE:
		  edge = cgraph_edge (id->dst_node, orig_stmt);
		  if (edge)
		    cgraph_set_call_stmt (edge, stmt);
		  break;

		default:
		  gcc_unreachable ();
		}

	      /* Constant propagation on argument done during inlining
		 may create new direct call.  Produce an edge for it.  */
	      if ((!edge
		   || (edge->indirect_inlining_edge
		       && id->transform_call_graph_edges == CB_CGE_MOVE_CLONES))
		  && id->dst_node->definition
		  && (fn = gimple_call_fndecl (stmt)) != NULL)
		{
		  struct cgraph_node *dest = cgraph_get_node (fn);

		  /* We have missing edge in the callgraph.  This can happen
		     when previous inlining turned an indirect call into a
		     direct call by constant propagating arguments or we are
		     producing dead clone (for further cloning).  In all
		     other cases we hit a bug (incorrect node sharing is the
		     most common reason for missing edges).  */
		  gcc_assert (!dest->definition
			      || dest->address_taken
		  	      || !id->src_node->definition
			      || !id->dst_node->definition);
		  if (id->transform_call_graph_edges == CB_CGE_MOVE_CLONES)
		    cgraph_create_edge_including_clones
		      (id->dst_node, dest, orig_stmt, stmt, bb->count,
		       compute_call_stmt_bb_frequency (id->dst_node->decl,
		       				       copy_basic_block),
		       CIF_ORIGINALLY_INDIRECT_CALL);
		  else
		    cgraph_create_edge (id->dst_node, dest, stmt,
					bb->count,
					compute_call_stmt_bb_frequency
					  (id->dst_node->decl,
					   copy_basic_block))->inline_failed
		      = CIF_ORIGINALLY_INDIRECT_CALL;
		  if (dump_file)
		    {
		      fprintf (dump_file, "Created new direct edge to %s\n",
			       dest->name ());
		    }
		}

	      flags = gimple_call_flags (stmt);
	      if (flags & ECF_MAY_BE_ALLOCA)
		cfun->calls_alloca = true;
	      if (flags & ECF_RETURNS_TWICE)
		cfun->calls_setjmp = true;
	    }

	  maybe_duplicate_eh_stmt_fn (cfun, stmt, id->src_cfun, orig_stmt,
				      id->eh_map, id->eh_lp_nr);

	  if (gimple_in_ssa_p (cfun) && !is_gimple_debug (stmt))
	    {
	      ssa_op_iter i;
	      tree def;

	      FOR_EACH_SSA_TREE_OPERAND (def, stmt, i, SSA_OP_DEF)
		if (TREE_CODE (def) == SSA_NAME)
		  SSA_NAME_DEF_STMT (def) = stmt;
	    }

	  gsi_next (&copy_gsi);
	}
      while (!gsi_end_p (copy_gsi));

      copy_gsi = gsi_last_bb (copy_basic_block);
    }

  return copy_basic_block;
}

/* Inserting Single Entry Multiple Exit region in SSA form into code in SSA
   form is quite easy, since dominator relationship for old basic blocks does
   not change.

   There is however exception where inlining might change dominator relation
   across EH edges from basic block within inlined functions destinating
   to landing pads in function we inline into.

   The function fills in PHI_RESULTs of such PHI nodes if they refer
   to gimple regs.  Otherwise, the function mark PHI_RESULT of such
   PHI nodes for renaming.  For non-gimple regs, renaming is safe: the
   EH edges are abnormal and SSA_NAME_OCCURS_IN_ABNORMAL_PHI must be
   set, and this means that there will be no overlapping live ranges
   for the underlying symbol.

   This might change in future if we allow redirecting of EH edges and
   we might want to change way build CFG pre-inlining to include
   all the possible edges then.  */
static void
update_ssa_across_abnormal_edges (basic_block bb, basic_block ret_bb,
				  bool can_throw, bool nonlocal_goto)
{
  edge e;
  edge_iterator ei;

  FOR_EACH_EDGE (e, ei, bb->succs)
    if (!e->dest->aux
	|| ((basic_block)e->dest->aux)->index == ENTRY_BLOCK)
      {
	gimple phi;
	gimple_stmt_iterator si;

	if (!nonlocal_goto)
	  gcc_assert (e->flags & EDGE_EH);

	if (!can_throw)
	  gcc_assert (!(e->flags & EDGE_EH));

	for (si = gsi_start_phis (e->dest); !gsi_end_p (si); gsi_next (&si))
	  {
	    edge re;

	    phi = gsi_stmt (si);

	    /* For abnormal goto/call edges the receiver can be the
	       ENTRY_BLOCK.  Do not assert this cannot happen.  */

	    gcc_assert ((e->flags & EDGE_EH)
			|| SSA_NAME_OCCURS_IN_ABNORMAL_PHI (PHI_RESULT (phi)));

	    re = find_edge (ret_bb, e->dest);
	    gcc_checking_assert (re);
	    gcc_assert ((re->flags & (EDGE_EH | EDGE_ABNORMAL))
			== (e->flags & (EDGE_EH | EDGE_ABNORMAL)));

	    SET_USE (PHI_ARG_DEF_PTR_FROM_EDGE (phi, e),
		     USE_FROM_PTR (PHI_ARG_DEF_PTR_FROM_EDGE (phi, re)));
	  }
      }
}


/* Copy edges from BB into its copy constructed earlier, scale profile
   accordingly.  Edges will be taken care of later.  Assume aux
   pointers to point to the copies of each BB.  Return true if any
   debug stmts are left after a statement that must end the basic block.  */

static bool
copy_edges_for_bb (basic_block bb, gcov_type count_scale, basic_block ret_bb,
		   bool can_make_abnormal_goto)
{
  basic_block new_bb = (basic_block) bb->aux;
  edge_iterator ei;
  edge old_edge;
  gimple_stmt_iterator si;
  int flags;
  bool need_debug_cleanup = false;

  /* Use the indices from the original blocks to create edges for the
     new ones.  */
  FOR_EACH_EDGE (old_edge, ei, bb->succs)
    if (!(old_edge->flags & EDGE_EH))
      {
	edge new_edge;

	flags = old_edge->flags;

	/* Return edges do get a FALLTHRU flag when the get inlined.  */
	if (old_edge->dest->index == EXIT_BLOCK && !old_edge->flags
	    && old_edge->dest->aux != EXIT_BLOCK_PTR_FOR_FN (cfun))
	  flags |= EDGE_FALLTHRU;
	new_edge = make_edge (new_bb, (basic_block) old_edge->dest->aux, flags);
	new_edge->count = apply_scale (old_edge->count, count_scale);
	new_edge->probability = old_edge->probability;
      }

  if (bb->index == ENTRY_BLOCK || bb->index == EXIT_BLOCK)
    return false;

  for (si = gsi_start_bb (new_bb); !gsi_end_p (si);)
    {
      gimple copy_stmt;
      bool can_throw, nonlocal_goto;

      copy_stmt = gsi_stmt (si);
      if (!is_gimple_debug (copy_stmt))
	update_stmt (copy_stmt);

      /* Do this before the possible split_block.  */
      gsi_next (&si);

      /* If this tree could throw an exception, there are two
         cases where we need to add abnormal edge(s): the
         tree wasn't in a region and there is a "current
         region" in the caller; or the original tree had
         EH edges.  In both cases split the block after the tree,
         and add abnormal edge(s) as needed; we need both
         those from the callee and the caller.
         We check whether the copy can throw, because the const
         propagation can change an INDIRECT_REF which throws
         into a COMPONENT_REF which doesn't.  If the copy
         can throw, the original could also throw.  */
      can_throw = stmt_can_throw_internal (copy_stmt);
      nonlocal_goto = stmt_can_make_abnormal_goto (copy_stmt);

      if (can_throw || nonlocal_goto)
	{
	  if (!gsi_end_p (si))
	    {
	      while (!gsi_end_p (si) && is_gimple_debug (gsi_stmt (si)))
		gsi_next (&si);
	      if (gsi_end_p (si))
		need_debug_cleanup = true;
	    }
	  if (!gsi_end_p (si))
	    /* Note that bb's predecessor edges aren't necessarily
	       right at this point; split_block doesn't care.  */
	    {
	      edge e = split_block (new_bb, copy_stmt);

	      new_bb = e->dest;
	      new_bb->aux = e->src->aux;
	      si = gsi_start_bb (new_bb);
	    }
	}

      if (gimple_code (copy_stmt) == GIMPLE_EH_DISPATCH)
	make_eh_dispatch_edges (copy_stmt);
      else if (can_throw)
	make_eh_edges (copy_stmt);

      /* If the call we inline cannot make abnormal goto do not add
         additional abnormal edges but only retain those already present
	 in the original function body.  */
      nonlocal_goto &= can_make_abnormal_goto;
      if (nonlocal_goto)
	make_abnormal_goto_edges (gimple_bb (copy_stmt), true);

      if ((can_throw || nonlocal_goto)
	  && gimple_in_ssa_p (cfun))
	update_ssa_across_abnormal_edges (gimple_bb (copy_stmt), ret_bb,
					  can_throw, nonlocal_goto);
    }
  return need_debug_cleanup;
}

/* Copy the PHIs.  All blocks and edges are copied, some blocks
   was possibly split and new outgoing EH edges inserted.
   BB points to the block of original function and AUX pointers links
   the original and newly copied blocks.  */

static void
copy_phis_for_bb (basic_block bb, copy_body_data *id)
{
  basic_block const new_bb = (basic_block) bb->aux;
  edge_iterator ei;
  gimple phi;
  gimple_stmt_iterator si;
  edge new_edge;
  bool inserted = false;

  for (si = gsi_start_phis (bb); !gsi_end_p (si); gsi_next (&si))
    {
      tree res, new_res;
      gimple new_phi;

      phi = gsi_stmt (si);
      res = PHI_RESULT (phi);
      new_res = res;
      if (!virtual_operand_p (res))
	{
	  walk_tree (&new_res, copy_tree_body_r, id, NULL);
	  new_phi = create_phi_node (new_res, new_bb);
	  FOR_EACH_EDGE (new_edge, ei, new_bb->preds)
	    {
	      edge old_edge = find_edge ((basic_block) new_edge->src->aux, bb);
	      tree arg;
	      tree new_arg;
	      edge_iterator ei2;
	      location_t locus;

	      /* When doing partial cloning, we allow PHIs on the entry block
		 as long as all the arguments are the same.  Find any input
		 edge to see argument to copy.  */
	      if (!old_edge)
		FOR_EACH_EDGE (old_edge, ei2, bb->preds)
		  if (!old_edge->src->aux)
		    break;

	      arg = PHI_ARG_DEF_FROM_EDGE (phi, old_edge);
	      new_arg = arg;
	      walk_tree (&new_arg, copy_tree_body_r, id, NULL);
	      gcc_assert (new_arg);
	      /* With return slot optimization we can end up with
	         non-gimple (foo *)&this->m, fix that here.  */
	      if (TREE_CODE (new_arg) != SSA_NAME
		  && TREE_CODE (new_arg) != FUNCTION_DECL
		  && !is_gimple_val (new_arg))
		{
		  gimple_seq stmts = NULL;
		  new_arg = force_gimple_operand (new_arg, &stmts, true, NULL);
		  gsi_insert_seq_on_edge (new_edge, stmts);
		  inserted = true;
		}
	      locus = gimple_phi_arg_location_from_edge (phi, old_edge);
	      if (LOCATION_BLOCK (locus))
		{
		  tree *n;
		  n = (tree *) pointer_map_contains (id->decl_map,
			LOCATION_BLOCK (locus));
		  gcc_assert (n);
		  if (*n)
		    locus = COMBINE_LOCATION_DATA (line_table, locus, *n);
		  else
		    locus = LOCATION_LOCUS (locus);
		}
	      else
		locus = LOCATION_LOCUS (locus);

	      add_phi_arg (new_phi, new_arg, new_edge, locus);
	    }
	}
    }

  /* Commit the delayed edge insertions.  */
  if (inserted)
    FOR_EACH_EDGE (new_edge, ei, new_bb->preds)
      gsi_commit_one_edge_insert (new_edge, NULL);
}


/* Wrapper for remap_decl so it can be used as a callback.  */

static tree
remap_decl_1 (tree decl, void *data)
{
  return remap_decl (decl, (copy_body_data *) data);
}

/* Build struct function and associated datastructures for the new clone
   NEW_FNDECL to be build.  CALLEE_FNDECL is the original.  Function changes
   the cfun to the function of new_fndecl (and current_function_decl too).  */

static void
initialize_cfun (tree new_fndecl, tree callee_fndecl, gcov_type count)
{
  struct function *src_cfun = DECL_STRUCT_FUNCTION (callee_fndecl);
  gcov_type count_scale;

  if (!DECL_ARGUMENTS (new_fndecl))
    DECL_ARGUMENTS (new_fndecl) = DECL_ARGUMENTS (callee_fndecl);
  if (!DECL_RESULT (new_fndecl))
    DECL_RESULT (new_fndecl) = DECL_RESULT (callee_fndecl);

  if (ENTRY_BLOCK_PTR_FOR_FN (src_cfun)->count)
    count_scale
        = GCOV_COMPUTE_SCALE (count,
                              ENTRY_BLOCK_PTR_FOR_FN (src_cfun)->count);
  else
    count_scale = REG_BR_PROB_BASE;

  /* Register specific tree functions.  */
  gimple_register_cfg_hooks ();

  /* Get clean struct function.  */
  push_struct_function (new_fndecl);

  /* We will rebuild these, so just sanity check that they are empty.  */
  gcc_assert (VALUE_HISTOGRAMS (cfun) == NULL);
  gcc_assert (cfun->local_decls == NULL);
  gcc_assert (cfun->cfg == NULL);
  gcc_assert (cfun->decl == new_fndecl);

  /* Copy items we preserve during cloning.  */
  cfun->static_chain_decl = src_cfun->static_chain_decl;
  cfun->nonlocal_goto_save_area = src_cfun->nonlocal_goto_save_area;
  cfun->function_end_locus = src_cfun->function_end_locus;
  cfun->curr_properties = src_cfun->curr_properties;
  cfun->last_verified = src_cfun->last_verified;
  cfun->va_list_gpr_size = src_cfun->va_list_gpr_size;
  cfun->va_list_fpr_size = src_cfun->va_list_fpr_size;
  cfun->has_nonlocal_label = src_cfun->has_nonlocal_label;
  cfun->stdarg = src_cfun->stdarg;
  cfun->after_inlining = src_cfun->after_inlining;
  cfun->can_throw_non_call_exceptions
    = src_cfun->can_throw_non_call_exceptions;
  cfun->can_delete_dead_exceptions = src_cfun->can_delete_dead_exceptions;
  cfun->returns_struct = src_cfun->returns_struct;
  cfun->returns_pcc_struct = src_cfun->returns_pcc_struct;

  init_empty_tree_cfg ();

  profile_status_for_function (cfun) = profile_status_for_function (src_cfun);
  ENTRY_BLOCK_PTR_FOR_FN (cfun)->count =
    (ENTRY_BLOCK_PTR_FOR_FN (src_cfun)->count * count_scale /
     REG_BR_PROB_BASE);
  ENTRY_BLOCK_PTR_FOR_FN (cfun)->frequency
    = ENTRY_BLOCK_PTR_FOR_FN (src_cfun)->frequency;
  EXIT_BLOCK_PTR_FOR_FN (cfun)->count =
    (EXIT_BLOCK_PTR_FOR_FN (src_cfun)->count * count_scale /
     REG_BR_PROB_BASE);
  EXIT_BLOCK_PTR_FOR_FN (cfun)->frequency =
    EXIT_BLOCK_PTR_FOR_FN (src_cfun)->frequency;
  if (src_cfun->eh)
    init_eh_for_function ();

  if (src_cfun->gimple_df)
    {
      init_tree_ssa (cfun);
      cfun->gimple_df->in_ssa_p = true;
      init_ssa_operands (cfun);
    }
}

/* Helper function for copy_cfg_body.  Move debug stmts from the end
   of NEW_BB to the beginning of successor basic blocks when needed.  If the
   successor has multiple predecessors, reset them, otherwise keep
   their value.  */

static void
maybe_move_debug_stmts_to_successors (copy_body_data *id, basic_block new_bb)
{
  edge e;
  edge_iterator ei;
  gimple_stmt_iterator si = gsi_last_nondebug_bb (new_bb);

  if (gsi_end_p (si)
      || gsi_one_before_end_p (si)
      || !(stmt_can_throw_internal (gsi_stmt (si))
	   || stmt_can_make_abnormal_goto (gsi_stmt (si))))
    return;

  FOR_EACH_EDGE (e, ei, new_bb->succs)
    {
      gimple_stmt_iterator ssi = gsi_last_bb (new_bb);
      gimple_stmt_iterator dsi = gsi_after_labels (e->dest);
      while (is_gimple_debug (gsi_stmt (ssi)))
	{
	  gimple stmt = gsi_stmt (ssi), new_stmt;
	  tree var;
	  tree value;

	  /* For the last edge move the debug stmts instead of copying
	     them.  */
	  if (ei_one_before_end_p (ei))
	    {
	      si = ssi;
	      gsi_prev (&ssi);
	      if (!single_pred_p (e->dest) && gimple_debug_bind_p (stmt))
		gimple_debug_bind_reset_value (stmt);
	      gsi_remove (&si, false);
	      gsi_insert_before (&dsi, stmt, GSI_SAME_STMT);
	      continue;
	    }

	  if (gimple_debug_bind_p (stmt))
	    {
	      var = gimple_debug_bind_get_var (stmt);
	      if (single_pred_p (e->dest))
		{
		  value = gimple_debug_bind_get_value (stmt);
		  value = unshare_expr (value);
		}
	      else
		value = NULL_TREE;
	      new_stmt = gimple_build_debug_bind (var, value, stmt);
	    }
	  else if (gimple_debug_source_bind_p (stmt))
	    {
	      var = gimple_debug_source_bind_get_var (stmt);
	      value = gimple_debug_source_bind_get_value (stmt);
	      new_stmt = gimple_build_debug_source_bind (var, value, stmt);
	    }
	  else
	    gcc_unreachable ();
	  gsi_insert_before (&dsi, new_stmt, GSI_SAME_STMT);
	  id->debug_stmts.safe_push (new_stmt);
	  gsi_prev (&ssi);
	}
    }
}

/* Make a copy of the sub-loops of SRC_PARENT and place them
   as siblings of DEST_PARENT.  */

static void
copy_loops (copy_body_data *id,
	    struct loop *dest_parent, struct loop *src_parent)
{
  struct loop *src_loop = src_parent->inner;
  while (src_loop)
    {
      if (!id->blocks_to_copy
	  || bitmap_bit_p (id->blocks_to_copy, src_loop->header->index))
	{
	  struct loop *dest_loop = alloc_loop ();

	  /* Assign the new loop its header and latch and associate
	     those with the new loop.  */
	  if (src_loop->header != NULL)
	    {
	      dest_loop->header = (basic_block)src_loop->header->aux;
	      dest_loop->header->loop_father = dest_loop;
	    }
	  if (src_loop->latch != NULL)
	    {
	      dest_loop->latch = (basic_block)src_loop->latch->aux;
	      dest_loop->latch->loop_father = dest_loop;
	    }

	  /* Copy loop meta-data.  */
	  copy_loop_info (src_loop, dest_loop);

	  /* Finally place it into the loop array and the loop tree.  */
	  place_new_loop (cfun, dest_loop);
	  flow_loop_tree_node_add (dest_parent, dest_loop);

	  if (src_loop->simduid)
	    {
	      dest_loop->simduid = remap_decl (src_loop->simduid, id);
	      cfun->has_simduid_loops = true;
	    }
	  if (src_loop->force_vect)
	    {
	      dest_loop->force_vect = true;
	      cfun->has_force_vect_loops = true;
	    }

	  /* Recurse.  */
	  copy_loops (id, dest_loop, src_loop);
	}
      src_loop = src_loop->next;
    }
}

/* Call cgraph_redirect_edge_call_stmt_to_callee on all calls in BB */

void
redirect_all_calls (copy_body_data * id, basic_block bb)
{
  gimple_stmt_iterator si;
  for (si = gsi_start_bb (bb); !gsi_end_p (si); gsi_next (&si))
    {
      if (is_gimple_call (gsi_stmt (si)))
	{
	  struct cgraph_edge *edge = cgraph_edge (id->dst_node, gsi_stmt (si));
	  if (edge)
	    cgraph_redirect_edge_call_stmt_to_callee (edge);
	}
    }
}

/* Convert estimated frequencies into counts for NODE, scaling COUNT
   with each bb's frequency. Used when NODE has a 0-weight entry
   but we are about to inline it into a non-zero count call bb.
   See the comments for handle_missing_profiles() in predict.c for
   when this can happen for COMDATs.  */

void
freqs_to_counts (struct cgraph_node *node, gcov_type count)
{
  basic_block bb;
  edge_iterator ei;
  edge e;
  struct function *fn = DECL_STRUCT_FUNCTION (node->decl);

  FOR_ALL_BB_FN(bb, fn)
    {
      bb->count = apply_scale (count,
                               GCOV_COMPUTE_SCALE (bb->frequency, BB_FREQ_MAX));
      FOR_EACH_EDGE (e, ei, bb->succs)
        e->count = apply_probability (e->src->count, e->probability);
    }
}

/* Make a copy of the body of FN so that it can be inserted inline in
   another function.  Walks FN via CFG, returns new fndecl.  */

static tree
copy_cfg_body (copy_body_data * id, gcov_type count, int frequency_scale,
	       basic_block entry_block_map, basic_block exit_block_map,
	       basic_block new_entry)
{
  tree callee_fndecl = id->src_fn;
  /* Original cfun for the callee, doesn't change.  */
  struct function *src_cfun = DECL_STRUCT_FUNCTION (callee_fndecl);
  struct function *cfun_to_copy;
  basic_block bb;
  tree new_fndecl = NULL;
  bool need_debug_cleanup = false;
  gcov_type count_scale;
  int last;
  int incoming_frequency = 0;
  gcov_type incoming_count = 0;

  /* This can happen for COMDAT routines that end up with 0 counts
     despite being called (see the comments for handle_missing_profiles()
     in predict.c as to why). Apply counts to the blocks in the callee
     before inlining, using the guessed edge frequencies, so that we don't
     end up with a 0-count inline body which can confuse downstream
     optimizations such as function splitting.  */
  if (!ENTRY_BLOCK_PTR_FOR_FN (src_cfun)->count && count)
    {
      /* Apply the larger of the call bb count and the total incoming
         call edge count to the callee.  */
      gcov_type in_count = 0;
      struct cgraph_edge *in_edge;
      for (in_edge = id->src_node->callers; in_edge;
           in_edge = in_edge->next_caller)
        in_count += in_edge->count;
      freqs_to_counts (id->src_node, count > in_count ? count : in_count);
    }

  if (ENTRY_BLOCK_PTR_FOR_FN (src_cfun)->count)
    count_scale
        = GCOV_COMPUTE_SCALE (count,
                              ENTRY_BLOCK_PTR_FOR_FN (src_cfun)->count);
  else
    count_scale = REG_BR_PROB_BASE;

  /* Register specific tree functions.  */
  gimple_register_cfg_hooks ();

  /* If we are inlining just region of the function, make sure to connect
     new entry to ENTRY_BLOCK_PTR_FOR_FN (cfun).  Since new entry can be
     part of loop, we must compute frequency and probability of
     ENTRY_BLOCK_PTR_FOR_FN (cfun) based on the frequencies and
     probabilities of edges incoming from nonduplicated region.  */
  if (new_entry)
    {
      edge e;
      edge_iterator ei;

      FOR_EACH_EDGE (e, ei, new_entry->preds)
	if (!e->src->aux)
	  {
	    incoming_frequency += EDGE_FREQUENCY (e);
	    incoming_count += e->count;
	  }
      incoming_count = apply_scale (incoming_count, count_scale);
      incoming_frequency
	= apply_scale ((gcov_type)incoming_frequency, frequency_scale);
      ENTRY_BLOCK_PTR_FOR_FN (cfun)->count = incoming_count;
      ENTRY_BLOCK_PTR_FOR_FN (cfun)->frequency = incoming_frequency;
    }

  /* Must have a CFG here at this point.  */
  gcc_assert (ENTRY_BLOCK_PTR_FOR_FN
	      (DECL_STRUCT_FUNCTION (callee_fndecl)));

  cfun_to_copy = id->src_cfun = DECL_STRUCT_FUNCTION (callee_fndecl);

  ENTRY_BLOCK_PTR_FOR_FN (cfun_to_copy)->aux = entry_block_map;
  EXIT_BLOCK_PTR_FOR_FN (cfun_to_copy)->aux = exit_block_map;
  entry_block_map->aux = ENTRY_BLOCK_PTR_FOR_FN (cfun_to_copy);
  exit_block_map->aux = EXIT_BLOCK_PTR_FOR_FN (cfun_to_copy);

  /* Duplicate any exception-handling regions.  */
  if (cfun->eh)
    id->eh_map = duplicate_eh_regions (cfun_to_copy, NULL, id->eh_lp_nr,
				       remap_decl_1, id);

  /* Use aux pointers to map the original blocks to copy.  */
  FOR_EACH_BB_FN (bb, cfun_to_copy)
    if (!id->blocks_to_copy || bitmap_bit_p (id->blocks_to_copy, bb->index))
      {
	basic_block new_bb = copy_bb (id, bb, frequency_scale, count_scale);
	bb->aux = new_bb;
	new_bb->aux = bb;
	new_bb->loop_father = entry_block_map->loop_father;
      }

  last = last_basic_block;

  /* Now that we've duplicated the blocks, duplicate their edges.  */
  bool can_make_abormal_goto
    = id->gimple_call && stmt_can_make_abnormal_goto (id->gimple_call);
  FOR_ALL_BB_FN (bb, cfun_to_copy)
    if (!id->blocks_to_copy
	|| (bb->index > 0 && bitmap_bit_p (id->blocks_to_copy, bb->index)))
      need_debug_cleanup |= copy_edges_for_bb (bb, count_scale, exit_block_map,
					       can_make_abormal_goto);

  if (new_entry)
    {
      edge e = make_edge (entry_block_map, (basic_block)new_entry->aux, EDGE_FALLTHRU);
      e->probability = REG_BR_PROB_BASE;
      e->count = incoming_count;
    }

  /* Duplicate the loop tree, if available and wanted.  */
  if (loops_for_fn (src_cfun) != NULL
      && current_loops != NULL)
    {
      copy_loops (id, entry_block_map->loop_father,
		  get_loop (src_cfun, 0));
      /* Defer to cfgcleanup to update loop-father fields of basic-blocks.  */
      loops_state_set (LOOPS_NEED_FIXUP);
    }

  /* If the loop tree in the source function needed fixup, mark the
     destination loop tree for fixup, too.  */
  if (loops_for_fn (src_cfun)->state & LOOPS_NEED_FIXUP)
    loops_state_set (LOOPS_NEED_FIXUP);

  if (gimple_in_ssa_p (cfun))
    FOR_ALL_BB_FN (bb, cfun_to_copy)
      if (!id->blocks_to_copy
	  || (bb->index > 0 && bitmap_bit_p (id->blocks_to_copy, bb->index)))
	copy_phis_for_bb (bb, id);

  FOR_ALL_BB_FN (bb, cfun_to_copy)
    if (bb->aux)
      {
	if (need_debug_cleanup
	    && bb->index != ENTRY_BLOCK
	    && bb->index != EXIT_BLOCK)
	  maybe_move_debug_stmts_to_successors (id, (basic_block) bb->aux);
	/* Update call edge destinations.  This can not be done before loop
	   info is updated, because we may split basic blocks.  */
	if (id->transform_call_graph_edges == CB_CGE_DUPLICATE)
	  redirect_all_calls (id, (basic_block)bb->aux);
	((basic_block)bb->aux)->aux = NULL;
	bb->aux = NULL;
      }

  /* Zero out AUX fields of newly created block during EH edge
     insertion. */
  for (; last < last_basic_block; last++)
    {
      if (need_debug_cleanup)
	maybe_move_debug_stmts_to_successors (id, BASIC_BLOCK (last));
      BASIC_BLOCK (last)->aux = NULL;
      /* Update call edge destinations.  This can not be done before loop
	 info is updated, because we may split basic blocks.  */
      if (id->transform_call_graph_edges == CB_CGE_DUPLICATE)
	redirect_all_calls (id, BASIC_BLOCK (last));
    }
  entry_block_map->aux = NULL;
  exit_block_map->aux = NULL;

  if (id->eh_map)
    {
      pointer_map_destroy (id->eh_map);
      id->eh_map = NULL;
    }

  return new_fndecl;
}

/* Copy the debug STMT using ID.  We deal with these statements in a
   special way: if any variable in their VALUE expression wasn't
   remapped yet, we won't remap it, because that would get decl uids
   out of sync, causing codegen differences between -g and -g0.  If
   this arises, we drop the VALUE expression altogether.  */

static void
copy_debug_stmt (gimple stmt, copy_body_data *id)
{
  tree t, *n;
  struct walk_stmt_info wi;

  if (gimple_block (stmt))
    {
      n = (tree *) pointer_map_contains (id->decl_map, gimple_block (stmt));
      gimple_set_block (stmt, n ? *n : id->block);
    }

  /* Remap all the operands in COPY.  */
  memset (&wi, 0, sizeof (wi));
  wi.info = id;

  processing_debug_stmt = 1;

  if (gimple_debug_source_bind_p (stmt))
    t = gimple_debug_source_bind_get_var (stmt);
  else
    t = gimple_debug_bind_get_var (stmt);

  if (TREE_CODE (t) == PARM_DECL && id->debug_map
      && (n = (tree *) pointer_map_contains (id->debug_map, t)))
    {
      gcc_assert (TREE_CODE (*n) == VAR_DECL);
      t = *n;
    }
  else if (TREE_CODE (t) == VAR_DECL
	   && !is_global_var (t)
	   && !pointer_map_contains (id->decl_map, t))
    /* T is a non-localized variable.  */;
  else
    walk_tree (&t, remap_gimple_op_r, &wi, NULL);

  if (gimple_debug_bind_p (stmt))
    {
      gimple_debug_bind_set_var (stmt, t);

      if (gimple_debug_bind_has_value_p (stmt))
	walk_tree (gimple_debug_bind_get_value_ptr (stmt),
		   remap_gimple_op_r, &wi, NULL);

      /* Punt if any decl couldn't be remapped.  */
      if (processing_debug_stmt < 0)
	gimple_debug_bind_reset_value (stmt);
    }
  else if (gimple_debug_source_bind_p (stmt))
    {
      gimple_debug_source_bind_set_var (stmt, t);
      walk_tree (gimple_debug_source_bind_get_value_ptr (stmt),
		 remap_gimple_op_r, &wi, NULL);
      /* When inlining and source bind refers to one of the optimized
	 away parameters, change the source bind into normal debug bind
	 referring to the corresponding DEBUG_EXPR_DECL that should have
	 been bound before the call stmt.  */
      t = gimple_debug_source_bind_get_value (stmt);
      if (t != NULL_TREE
	  && TREE_CODE (t) == PARM_DECL
	  && id->gimple_call)
	{
	  vec<tree, va_gc> **debug_args = decl_debug_args_lookup (id->src_fn);
	  unsigned int i;
	  if (debug_args != NULL)
	    {
	      for (i = 0; i < vec_safe_length (*debug_args); i += 2)
		if ((**debug_args)[i] == DECL_ORIGIN (t)
		    && TREE_CODE ((**debug_args)[i + 1]) == DEBUG_EXPR_DECL)
		  {
		    t = (**debug_args)[i + 1];
		    stmt->subcode = GIMPLE_DEBUG_BIND;
		    gimple_debug_bind_set_value (stmt, t);
		    break;
		  }
	    }
	}      
    }

  processing_debug_stmt = 0;

  update_stmt (stmt);
}

/* Process deferred debug stmts.  In order to give values better odds
   of being successfully remapped, we delay the processing of debug
   stmts until all other stmts that might require remapping are
   processed.  */

static void
copy_debug_stmts (copy_body_data *id)
{
  size_t i;
  gimple stmt;

  if (!id->debug_stmts.exists ())
    return;

  FOR_EACH_VEC_ELT (id->debug_stmts, i, stmt)
    copy_debug_stmt (stmt, id);

  id->debug_stmts.release ();
}

/* Make a copy of the body of SRC_FN so that it can be inserted inline in
   another function.  */

static tree
copy_tree_body (copy_body_data *id)
{
  tree fndecl = id->src_fn;
  tree body = DECL_SAVED_TREE (fndecl);

  walk_tree (&body, copy_tree_body_r, id, NULL);

  return body;
}

/* Make a copy of the body of FN so that it can be inserted inline in
   another function.  */

static tree
copy_body (copy_body_data *id, gcov_type count, int frequency_scale,
	   basic_block entry_block_map, basic_block exit_block_map,
	   basic_block new_entry)
{
  tree fndecl = id->src_fn;
  tree body;

  /* If this body has a CFG, walk CFG and copy.  */
  gcc_assert (ENTRY_BLOCK_PTR_FOR_FN (DECL_STRUCT_FUNCTION (fndecl)));
  body = copy_cfg_body (id, count, frequency_scale, entry_block_map, exit_block_map,
			new_entry);
  copy_debug_stmts (id);

  return body;
}

/* Return true if VALUE is an ADDR_EXPR of an automatic variable
   defined in function FN, or of a data member thereof.  */

static bool
self_inlining_addr_expr (tree value, tree fn)
{
  tree var;

  if (TREE_CODE (value) != ADDR_EXPR)
    return false;

  var = get_base_address (TREE_OPERAND (value, 0));

  return var && auto_var_in_fn_p (var, fn);
}

/* Append to BB a debug annotation that binds VAR to VALUE, inheriting
   lexical block and line number information from base_stmt, if given,
   or from the last stmt of the block otherwise.  */

static gimple
insert_init_debug_bind (copy_body_data *id,
			basic_block bb, tree var, tree value,
			gimple base_stmt)
{
  gimple note;
  gimple_stmt_iterator gsi;
  tree tracked_var;

  if (!gimple_in_ssa_p (id->src_cfun))
    return NULL;

  if (!MAY_HAVE_DEBUG_STMTS)
    return NULL;

  tracked_var = target_for_debug_bind (var);
  if (!tracked_var)
    return NULL;

  if (bb)
    {
      gsi = gsi_last_bb (bb);
      if (!base_stmt && !gsi_end_p (gsi))
	base_stmt = gsi_stmt (gsi);
    }

  note = gimple_build_debug_bind (tracked_var, value, base_stmt);

  if (bb)
    {
      if (!gsi_end_p (gsi))
	gsi_insert_after (&gsi, note, GSI_SAME_STMT);
      else
	gsi_insert_before (&gsi, note, GSI_SAME_STMT);
    }

  return note;
}

static void
insert_init_stmt (copy_body_data *id, basic_block bb, gimple init_stmt)
{
  /* If VAR represents a zero-sized variable, it's possible that the
     assignment statement may result in no gimple statements.  */
  if (init_stmt)
    {
      gimple_stmt_iterator si = gsi_last_bb (bb);

      /* We can end up with init statements that store to a non-register
         from a rhs with a conversion.  Handle that here by forcing the
	 rhs into a temporary.  gimple_regimplify_operands is not
	 prepared to do this for us.  */
      if (!is_gimple_debug (init_stmt)
	  && !is_gimple_reg (gimple_assign_lhs (init_stmt))
	  && is_gimple_reg_type (TREE_TYPE (gimple_assign_lhs (init_stmt)))
	  && gimple_assign_rhs_class (init_stmt) == GIMPLE_UNARY_RHS)
	{
	  tree rhs = build1 (gimple_assign_rhs_code (init_stmt),
			     gimple_expr_type (init_stmt),
			     gimple_assign_rhs1 (init_stmt));
	  rhs = force_gimple_operand_gsi (&si, rhs, true, NULL_TREE, false,
					  GSI_NEW_STMT);
	  gimple_assign_set_rhs_code (init_stmt, TREE_CODE (rhs));
	  gimple_assign_set_rhs1 (init_stmt, rhs);
	}
      gsi_insert_after (&si, init_stmt, GSI_NEW_STMT);
      gimple_regimplify_operands (init_stmt, &si);

      if (!is_gimple_debug (init_stmt) && MAY_HAVE_DEBUG_STMTS)
	{
	  tree def = gimple_assign_lhs (init_stmt);
	  insert_init_debug_bind (id, bb, def, def, init_stmt);
	}
    }
}

/* Initialize parameter P with VALUE.  If needed, produce init statement
   at the end of BB.  When BB is NULL, we return init statement to be
   output later.  */
static gimple
setup_one_parameter (copy_body_data *id, tree p, tree value, tree fn,
		     basic_block bb, tree *vars)
{
  gimple init_stmt = NULL;
  tree var;
  tree rhs = value;
  tree def = (gimple_in_ssa_p (cfun)
	      ? ssa_default_def (id->src_cfun, p) : NULL);

  if (value
      && value != error_mark_node
      && !useless_type_conversion_p (TREE_TYPE (p), TREE_TYPE (value)))
    {
      /* If we can match up types by promotion/demotion do so.  */
      if (fold_convertible_p (TREE_TYPE (p), value))
	rhs = fold_convert (TREE_TYPE (p), value);
      else
	{
	  /* ???  For valid programs we should not end up here.
	     Still if we end up with truly mismatched types here, fall back
	     to using a VIEW_CONVERT_EXPR or a literal zero to not leak invalid
	     GIMPLE to the following passes.  */
	  if (!is_gimple_reg_type (TREE_TYPE (value))
	      || TYPE_SIZE (TREE_TYPE (p)) == TYPE_SIZE (TREE_TYPE (value)))
	    rhs = fold_build1 (VIEW_CONVERT_EXPR, TREE_TYPE (p), value);
	  else
	    rhs = build_zero_cst (TREE_TYPE (p));
	}
    }

  /* Make an equivalent VAR_DECL.  Note that we must NOT remap the type
     here since the type of this decl must be visible to the calling
     function.  */
  var = copy_decl_to_var (p, id);

  /* Declare this new variable.  */
  DECL_CHAIN (var) = *vars;
  *vars = var;

  /* Make gimplifier happy about this variable.  */
  DECL_SEEN_IN_BIND_EXPR_P (var) = 1;

  /* If the parameter is never assigned to, has no SSA_NAMEs created,
     we would not need to create a new variable here at all, if it
     weren't for debug info.  Still, we can just use the argument
     value.  */
  if (TREE_READONLY (p)
      && !TREE_ADDRESSABLE (p)
      && value && !TREE_SIDE_EFFECTS (value)
      && !def)
    {
      /* We may produce non-gimple trees by adding NOPs or introduce
	 invalid sharing when operand is not really constant.
	 It is not big deal to prohibit constant propagation here as
	 we will constant propagate in DOM1 pass anyway.  */
      if (is_gimple_min_invariant (value)
	  && useless_type_conversion_p (TREE_TYPE (p),
						 TREE_TYPE (value))
	  /* We have to be very careful about ADDR_EXPR.  Make sure
	     the base variable isn't a local variable of the inlined
	     function, e.g., when doing recursive inlining, direct or
	     mutually-recursive or whatever, which is why we don't
	     just test whether fn == current_function_decl.  */
	  && ! self_inlining_addr_expr (value, fn))
	{
	  insert_decl_map (id, p, value);
	  insert_debug_decl_map (id, p, var);
	  return insert_init_debug_bind (id, bb, var, value, NULL);
	}
    }

  /* Register the VAR_DECL as the equivalent for the PARM_DECL;
     that way, when the PARM_DECL is encountered, it will be
     automatically replaced by the VAR_DECL.  */
  insert_decl_map (id, p, var);

  /* Even if P was TREE_READONLY, the new VAR should not be.
     In the original code, we would have constructed a
     temporary, and then the function body would have never
     changed the value of P.  However, now, we will be
     constructing VAR directly.  The constructor body may
     change its value multiple times as it is being
     constructed.  Therefore, it must not be TREE_READONLY;
     the back-end assumes that TREE_READONLY variable is
     assigned to only once.  */
  if (TYPE_NEEDS_CONSTRUCTING (TREE_TYPE (p)))
    TREE_READONLY (var) = 0;

  /* If there is no setup required and we are in SSA, take the easy route
     replacing all SSA names representing the function parameter by the
     SSA name passed to function.

     We need to construct map for the variable anyway as it might be used
     in different SSA names when parameter is set in function.

     Do replacement at -O0 for const arguments replaced by constant.
     This is important for builtin_constant_p and other construct requiring
     constant argument to be visible in inlined function body.  */
  if (gimple_in_ssa_p (cfun) && rhs && def && is_gimple_reg (p)
      && (optimize
          || (TREE_READONLY (p)
	      && is_gimple_min_invariant (rhs)))
      && (TREE_CODE (rhs) == SSA_NAME
	  || is_gimple_min_invariant (rhs))
      && !SSA_NAME_OCCURS_IN_ABNORMAL_PHI (def))
    {
      insert_decl_map (id, def, rhs);
      return insert_init_debug_bind (id, bb, var, rhs, NULL);
    }

  /* If the value of argument is never used, don't care about initializing
     it.  */
  if (optimize && gimple_in_ssa_p (cfun) && !def && is_gimple_reg (p))
    {
      gcc_assert (!value || !TREE_SIDE_EFFECTS (value));
      return insert_init_debug_bind (id, bb, var, rhs, NULL);
    }

  /* Initialize this VAR_DECL from the equivalent argument.  Convert
     the argument to the proper type in case it was promoted.  */
  if (value)
    {
      if (rhs == error_mark_node)
	{
	  insert_decl_map (id, p, var);
	  return insert_init_debug_bind (id, bb, var, rhs, NULL);
	}

      STRIP_USELESS_TYPE_CONVERSION (rhs);

      /* If we are in SSA form properly remap the default definition
         or assign to a dummy SSA name if the parameter is unused and
	 we are not optimizing.  */
      if (gimple_in_ssa_p (cfun) && is_gimple_reg (p))
	{
	  if (def)
	    {
	      def = remap_ssa_name (def, id);
	      init_stmt = gimple_build_assign (def, rhs);
	      SSA_NAME_IS_DEFAULT_DEF (def) = 0;
	      set_ssa_default_def (cfun, var, NULL);
	    }
	  else if (!optimize)
	    {
	      def = make_ssa_name (var, NULL);
	      init_stmt = gimple_build_assign (def, rhs);
	    }
	}
      else
        init_stmt = gimple_build_assign (var, rhs);

      if (bb && init_stmt)
        insert_init_stmt (id, bb, init_stmt);
    }
  return init_stmt;
}

/* Generate code to initialize the parameters of the function at the
   top of the stack in ID from the GIMPLE_CALL STMT.  */

static void
initialize_inlined_parameters (copy_body_data *id, gimple stmt,
			       tree fn, basic_block bb)
{
  tree parms;
  size_t i;
  tree p;
  tree vars = NULL_TREE;
  tree static_chain = gimple_call_chain (stmt);

  /* Figure out what the parameters are.  */
  parms = DECL_ARGUMENTS (fn);

  /* Loop through the parameter declarations, replacing each with an
     equivalent VAR_DECL, appropriately initialized.  */
  for (p = parms, i = 0; p; p = DECL_CHAIN (p), i++)
    {
      tree val;
      val = i < gimple_call_num_args (stmt) ? gimple_call_arg (stmt, i) : NULL;
      setup_one_parameter (id, p, val, fn, bb, &vars);
    }
  /* After remapping parameters remap their types.  This has to be done
     in a second loop over all parameters to appropriately remap
     variable sized arrays when the size is specified in a
     parameter following the array.  */
  for (p = parms, i = 0; p; p = DECL_CHAIN (p), i++)
    {
      tree *varp = (tree *) pointer_map_contains (id->decl_map, p);
      if (varp
	  && TREE_CODE (*varp) == VAR_DECL)
	{
	  tree def = (gimple_in_ssa_p (cfun) && is_gimple_reg (p)
		      ? ssa_default_def (id->src_cfun, p) : NULL);
	  tree var = *varp;
	  TREE_TYPE (var) = remap_type (TREE_TYPE (var), id);
	  /* Also remap the default definition if it was remapped
	     to the default definition of the parameter replacement
	     by the parameter setup.  */
	  if (def)
	    {
	      tree *defp = (tree *) pointer_map_contains (id->decl_map, def);
	      if (defp
		  && TREE_CODE (*defp) == SSA_NAME
		  && SSA_NAME_VAR (*defp) == var)
		TREE_TYPE (*defp) = TREE_TYPE (var);
	    }
	}
    }

  /* Initialize the static chain.  */
  p = DECL_STRUCT_FUNCTION (fn)->static_chain_decl;
  gcc_assert (fn != current_function_decl);
  if (p)
    {
      /* No static chain?  Seems like a bug in tree-nested.c.  */
      gcc_assert (static_chain);

      setup_one_parameter (id, p, static_chain, fn, bb, &vars);
    }

  declare_inline_vars (id->block, vars);
}


/* Declare a return variable to replace the RESULT_DECL for the
   function we are calling.  An appropriate DECL_STMT is returned.
   The USE_STMT is filled to contain a use of the declaration to
   indicate the return value of the function.

   RETURN_SLOT, if non-null is place where to store the result.  It
   is set only for CALL_EXPR_RETURN_SLOT_OPT.  MODIFY_DEST, if non-null,
   was the LHS of the MODIFY_EXPR to which this call is the RHS.

   The return value is a (possibly null) value that holds the result
   as seen by the caller.  */

static tree
declare_return_variable (copy_body_data *id, tree return_slot, tree modify_dest,
			 basic_block entry_bb)
{
  tree callee = id->src_fn;
  tree result = DECL_RESULT (callee);
  tree callee_type = TREE_TYPE (result);
  tree caller_type;
  tree var, use;

  /* Handle type-mismatches in the function declaration return type
     vs. the call expression.  */
  if (modify_dest)
    caller_type = TREE_TYPE (modify_dest);
  else
    caller_type = TREE_TYPE (TREE_TYPE (callee));

  /* We don't need to do anything for functions that don't return anything.  */
  if (VOID_TYPE_P (callee_type))
    return NULL_TREE;

  /* If there was a return slot, then the return value is the
     dereferenced address of that object.  */
  if (return_slot)
    {
      /* The front end shouldn't have used both return_slot and
	 a modify expression.  */
      gcc_assert (!modify_dest);
      if (DECL_BY_REFERENCE (result))
	{
	  tree return_slot_addr = build_fold_addr_expr (return_slot);
	  STRIP_USELESS_TYPE_CONVERSION (return_slot_addr);

	  /* We are going to construct *&return_slot and we can't do that
	     for variables believed to be not addressable.

	     FIXME: This check possibly can match, because values returned
	     via return slot optimization are not believed to have address
	     taken by alias analysis.  */
	  gcc_assert (TREE_CODE (return_slot) != SSA_NAME);
	  var = return_slot_addr;
	}
      else
	{
	  var = return_slot;
	  gcc_assert (TREE_CODE (var) != SSA_NAME);
	  TREE_ADDRESSABLE (var) |= TREE_ADDRESSABLE (result);
	}
      if ((TREE_CODE (TREE_TYPE (result)) == COMPLEX_TYPE
           || TREE_CODE (TREE_TYPE (result)) == VECTOR_TYPE)
	  && !DECL_GIMPLE_REG_P (result)
	  && DECL_P (var))
	DECL_GIMPLE_REG_P (var) = 0;
      use = NULL;
      goto done;
    }

  /* All types requiring non-trivial constructors should have been handled.  */
  gcc_assert (!TREE_ADDRESSABLE (callee_type));

  /* Attempt to avoid creating a new temporary variable.  */
  if (modify_dest
      && TREE_CODE (modify_dest) != SSA_NAME)
    {
      bool use_it = false;

      /* We can't use MODIFY_DEST if there's type promotion involved.  */
      if (!useless_type_conversion_p (callee_type, caller_type))
	use_it = false;

      /* ??? If we're assigning to a variable sized type, then we must
	 reuse the destination variable, because we've no good way to
	 create variable sized temporaries at this point.  */
      else if (TREE_CODE (TYPE_SIZE_UNIT (caller_type)) != INTEGER_CST)
	use_it = true;

      /* If the callee cannot possibly modify MODIFY_DEST, then we can
	 reuse it as the result of the call directly.  Don't do this if
	 it would promote MODIFY_DEST to addressable.  */
      else if (TREE_ADDRESSABLE (result))
	use_it = false;
      else
	{
	  tree base_m = get_base_address (modify_dest);

	  /* If the base isn't a decl, then it's a pointer, and we don't
	     know where that's going to go.  */
	  if (!DECL_P (base_m))
	    use_it = false;
	  else if (is_global_var (base_m))
	    use_it = false;
	  else if ((TREE_CODE (TREE_TYPE (result)) == COMPLEX_TYPE
		    || TREE_CODE (TREE_TYPE (result)) == VECTOR_TYPE)
		   && !DECL_GIMPLE_REG_P (result)
		   && DECL_GIMPLE_REG_P (base_m))
	    use_it = false;
	  else if (!TREE_ADDRESSABLE (base_m))
	    use_it = true;
	}

      if (use_it)
	{
	  var = modify_dest;
	  use = NULL;
	  goto done;
	}
    }

  gcc_assert (TREE_CODE (TYPE_SIZE_UNIT (callee_type)) == INTEGER_CST);

  var = copy_result_decl_to_var (result, id);
  DECL_SEEN_IN_BIND_EXPR_P (var) = 1;

  /* Do not have the rest of GCC warn about this variable as it should
     not be visible to the user.  */
  TREE_NO_WARNING (var) = 1;

  declare_inline_vars (id->block, var);

  /* Build the use expr.  If the return type of the function was
     promoted, convert it back to the expected type.  */
  use = var;
  if (!useless_type_conversion_p (caller_type, TREE_TYPE (var)))
    {
      /* If we can match up types by promotion/demotion do so.  */
      if (fold_convertible_p (caller_type, var))
	use = fold_convert (caller_type, var);
      else
	{
	  /* ???  For valid programs we should not end up here.
	     Still if we end up with truly mismatched types here, fall back
	     to using a MEM_REF to not leak invalid GIMPLE to the following
	     passes.  */
	  /* Prevent var from being written into SSA form.  */
	  if (TREE_CODE (TREE_TYPE (var)) == VECTOR_TYPE
	      || TREE_CODE (TREE_TYPE (var)) == COMPLEX_TYPE)
	    DECL_GIMPLE_REG_P (var) = false;
	  else if (is_gimple_reg_type (TREE_TYPE (var)))
	    TREE_ADDRESSABLE (var) = true;
	  use = fold_build2 (MEM_REF, caller_type,
			     build_fold_addr_expr (var),
			     build_int_cst (ptr_type_node, 0));
	}
    }

  STRIP_USELESS_TYPE_CONVERSION (use);

  if (DECL_BY_REFERENCE (result))
    {
      TREE_ADDRESSABLE (var) = 1;
      var = build_fold_addr_expr (var);
    }

 done:
  /* Register the VAR_DECL as the equivalent for the RESULT_DECL; that
     way, when the RESULT_DECL is encountered, it will be
     automatically replaced by the VAR_DECL.  

     When returning by reference, ensure that RESULT_DECL remaps to
     gimple_val.  */
  if (DECL_BY_REFERENCE (result)
      && !is_gimple_val (var))
    {
      tree temp = create_tmp_var (TREE_TYPE (result), "retvalptr");
      insert_decl_map (id, result, temp);
      /* When RESULT_DECL is in SSA form, we need to remap and initialize
	 it's default_def SSA_NAME.  */
      if (gimple_in_ssa_p (id->src_cfun)
	  && is_gimple_reg (result))
	{
	  temp = make_ssa_name (temp, NULL);
	  insert_decl_map (id, ssa_default_def (id->src_cfun, result), temp);
	}
      insert_init_stmt (id, entry_bb, gimple_build_assign (temp, var));
    }
  else
    insert_decl_map (id, result, var);

  /* Remember this so we can ignore it in remap_decls.  */
  id->retvar = var;

  return use;
}

/* Callback through walk_tree.  Determine if a DECL_INITIAL makes reference
   to a local label.  */

static tree
has_label_address_in_static_1 (tree *nodep, int *walk_subtrees, void *fnp)
{
  tree node = *nodep;
  tree fn = (tree) fnp;

  if (TREE_CODE (node) == LABEL_DECL && DECL_CONTEXT (node) == fn)
    return node;

  if (TYPE_P (node))
    *walk_subtrees = 0;

  return NULL_TREE;
}

/* Determine if the function can be copied.  If so return NULL.  If
   not return a string describng the reason for failure.  */

static const char *
copy_forbidden (struct function *fun, tree fndecl)
{
  const char *reason = fun->cannot_be_copied_reason;
  tree decl;
  unsigned ix;

  /* Only examine the function once.  */
  if (fun->cannot_be_copied_set)
    return reason;

  /* We cannot copy a function that receives a non-local goto
     because we cannot remap the destination label used in the
     function that is performing the non-local goto.  */
  /* ??? Actually, this should be possible, if we work at it.
     No doubt there's just a handful of places that simply
     assume it doesn't happen and don't substitute properly.  */
  if (fun->has_nonlocal_label)
    {
      reason = G_("function %q+F can never be copied "
		  "because it receives a non-local goto");
      goto fail;
    }

  FOR_EACH_LOCAL_DECL (fun, ix, decl)
    if (TREE_CODE (decl) == VAR_DECL
	&& TREE_STATIC (decl)
	&& !DECL_EXTERNAL (decl)
	&& DECL_INITIAL (decl)
	&& walk_tree_without_duplicates (&DECL_INITIAL (decl),
					 has_label_address_in_static_1,
					 fndecl))
      {
	reason = G_("function %q+F can never be copied because it saves "
		    "address of local label in a static variable");
	goto fail;
      }

 fail:
  fun->cannot_be_copied_reason = reason;
  fun->cannot_be_copied_set = true;
  return reason;
}


static const char *inline_forbidden_reason;

/* A callback for walk_gimple_seq to handle statements.  Returns non-null
   iff a function can not be inlined.  Also sets the reason why. */

static tree
inline_forbidden_p_stmt (gimple_stmt_iterator *gsi, bool *handled_ops_p,
			 struct walk_stmt_info *wip)
{
  tree fn = (tree) wip->info;
  tree t;
  gimple stmt = gsi_stmt (*gsi);

  switch (gimple_code (stmt))
    {
    case GIMPLE_CALL:
      /* Refuse to inline alloca call unless user explicitly forced so as
	 this may change program's memory overhead drastically when the
	 function using alloca is called in loop.  In GCC present in
	 SPEC2000 inlining into schedule_block cause it to require 2GB of
	 RAM instead of 256MB.  Don't do so for alloca calls emitted for
	 VLA objects as those can't cause unbounded growth (they're always
	 wrapped inside stack_save/stack_restore regions.  */
      if (gimple_alloca_call_p (stmt)
	  && !gimple_call_alloca_for_var_p (stmt)
	  && !lookup_attribute ("always_inline", DECL_ATTRIBUTES (fn)))
	{
	  inline_forbidden_reason
	    = G_("function %q+F can never be inlined because it uses "
		 "alloca (override using the always_inline attribute)");
	  *handled_ops_p = true;
	  return fn;
	}

      t = gimple_call_fndecl (stmt);
      if (t == NULL_TREE)
	break;

      /* We cannot inline functions that call setjmp.  */
      if (setjmp_call_p (t))
	{
	  inline_forbidden_reason
	    = G_("function %q+F can never be inlined because it uses setjmp");
	  *handled_ops_p = true;
	  return t;
	}

      if (DECL_BUILT_IN_CLASS (t) == BUILT_IN_NORMAL)
	switch (DECL_FUNCTION_CODE (t))
	  {
	    /* We cannot inline functions that take a variable number of
	       arguments.  */
	  case BUILT_IN_VA_START:
	  case BUILT_IN_NEXT_ARG:
	  case BUILT_IN_VA_END:
	    inline_forbidden_reason
	      = G_("function %q+F can never be inlined because it "
		   "uses variable argument lists");
	    *handled_ops_p = true;
	    return t;

	  case BUILT_IN_LONGJMP:
	    /* We can't inline functions that call __builtin_longjmp at
	       all.  The non-local goto machinery really requires the
	       destination be in a different function.  If we allow the
	       function calling __builtin_longjmp to be inlined into the
	       function calling __builtin_setjmp, Things will Go Awry.  */
	    inline_forbidden_reason
	      = G_("function %q+F can never be inlined because "
		   "it uses setjmp-longjmp exception handling");
	    *handled_ops_p = true;
	    return t;

	  case BUILT_IN_NONLOCAL_GOTO:
	    /* Similarly.  */
	    inline_forbidden_reason
	      = G_("function %q+F can never be inlined because "
		   "it uses non-local goto");
	    *handled_ops_p = true;
	    return t;

	  case BUILT_IN_RETURN:
	  case BUILT_IN_APPLY_ARGS:
	    /* If a __builtin_apply_args caller would be inlined,
	       it would be saving arguments of the function it has
	       been inlined into.  Similarly __builtin_return would
	       return from the function the inline has been inlined into.  */
	    inline_forbidden_reason
	      = G_("function %q+F can never be inlined because "
		   "it uses __builtin_return or __builtin_apply_args");
	    *handled_ops_p = true;
	    return t;

	  default:
	    break;
	  }
      break;

    case GIMPLE_GOTO:
      t = gimple_goto_dest (stmt);

      /* We will not inline a function which uses computed goto.  The
	 addresses of its local labels, which may be tucked into
	 global storage, are of course not constant across
	 instantiations, which causes unexpected behavior.  */
      if (TREE_CODE (t) != LABEL_DECL)
	{
	  inline_forbidden_reason
	    = G_("function %q+F can never be inlined "
		 "because it contains a computed goto");
	  *handled_ops_p = true;
	  return t;
	}
      break;

    default:
      break;
    }

  *handled_ops_p = false;
  return NULL_TREE;
}

/* Return true if FNDECL is a function that cannot be inlined into
   another one.  */

static bool
inline_forbidden_p (tree fndecl)
{
  struct function *fun = DECL_STRUCT_FUNCTION (fndecl);
  struct walk_stmt_info wi;
  struct pointer_set_t *visited_nodes;
  basic_block bb;
  bool forbidden_p = false;

  /* First check for shared reasons not to copy the code.  */
  inline_forbidden_reason = copy_forbidden (fun, fndecl);
  if (inline_forbidden_reason != NULL)
    return true;

  /* Next, walk the statements of the function looking for
     constraucts we can't handle, or are non-optimal for inlining.  */
  visited_nodes = pointer_set_create ();
  memset (&wi, 0, sizeof (wi));
  wi.info = (void *) fndecl;
  wi.pset = visited_nodes;

  FOR_EACH_BB_FN (bb, fun)
    {
      gimple ret;
      gimple_seq seq = bb_seq (bb);
      ret = walk_gimple_seq (seq, inline_forbidden_p_stmt, NULL, &wi);
      forbidden_p = (ret != NULL);
      if (forbidden_p)
	break;
    }

  pointer_set_destroy (visited_nodes);
  return forbidden_p;
}

/* Return false if the function FNDECL cannot be inlined on account of its
   attributes, true otherwise.  */
static bool
function_attribute_inlinable_p (const_tree fndecl)
{
  if (targetm.attribute_table)
    {
      const_tree a;

      for (a = DECL_ATTRIBUTES (fndecl); a; a = TREE_CHAIN (a))
	{
	  const_tree name = TREE_PURPOSE (a);
	  int i;

	  for (i = 0; targetm.attribute_table[i].name != NULL; i++)
	    if (is_attribute_p (targetm.attribute_table[i].name, name))
	      return targetm.function_attribute_inlinable_p (fndecl);
	}
    }

  return true;
}

/* Returns nonzero if FN is a function that does not have any
   fundamental inline blocking properties.  */

bool
tree_inlinable_function_p (tree fn)
{
  bool inlinable = true;
  bool do_warning;
  tree always_inline;

  /* If we've already decided this function shouldn't be inlined,
     there's no need to check again.  */
  if (DECL_UNINLINABLE (fn))
    return false;

  /* We only warn for functions declared `inline' by the user.  */
  do_warning = (warn_inline
		&& DECL_DECLARED_INLINE_P (fn)
		&& !DECL_NO_INLINE_WARNING_P (fn)
		&& !DECL_IN_SYSTEM_HEADER (fn));

  always_inline = lookup_attribute ("always_inline", DECL_ATTRIBUTES (fn));

  if (flag_no_inline
      && always_inline == NULL)
    {
      if (do_warning)
        warning (OPT_Winline, "function %q+F can never be inlined because it "
                 "is suppressed using -fno-inline", fn);
      inlinable = false;
    }

  else if (!function_attribute_inlinable_p (fn))
    {
      if (do_warning)
        warning (OPT_Winline, "function %q+F can never be inlined because it "
                 "uses attributes conflicting with inlining", fn);
      inlinable = false;
    }

  else if (inline_forbidden_p (fn))
    {
      /* See if we should warn about uninlinable functions.  Previously,
	 some of these warnings would be issued while trying to expand
	 the function inline, but that would cause multiple warnings
	 about functions that would for example call alloca.  But since
	 this a property of the function, just one warning is enough.
	 As a bonus we can now give more details about the reason why a
	 function is not inlinable.  */
      if (always_inline)
	error (inline_forbidden_reason, fn);
      else if (do_warning)
	warning (OPT_Winline, inline_forbidden_reason, fn);

      inlinable = false;
    }

  /* Squirrel away the result so that we don't have to check again.  */
  DECL_UNINLINABLE (fn) = !inlinable;

  return inlinable;
}

/* Estimate the cost of a memory move.  Use machine dependent
   word size and take possible memcpy call into account.  */

int
estimate_move_cost (tree type)
{
  HOST_WIDE_INT size;

  gcc_assert (!VOID_TYPE_P (type));

  if (TREE_CODE (type) == VECTOR_TYPE)
    {
      enum machine_mode inner = TYPE_MODE (TREE_TYPE (type));
      enum machine_mode simd
	= targetm.vectorize.preferred_simd_mode (inner);
      int simd_mode_size = GET_MODE_SIZE (simd);
      return ((GET_MODE_SIZE (TYPE_MODE (type)) + simd_mode_size - 1)
	      / simd_mode_size);
    }

  size = int_size_in_bytes (type);

  if (size < 0 || size > MOVE_MAX_PIECES * MOVE_RATIO (!optimize_size))
    /* Cost of a memcpy call, 3 arguments and the call.  */
    return 4;
  else
    return ((size + MOVE_MAX_PIECES - 1) / MOVE_MAX_PIECES);
}

/* Returns cost of operation CODE, according to WEIGHTS  */

static int
estimate_operator_cost (enum tree_code code, eni_weights *weights,
			tree op1 ATTRIBUTE_UNUSED, tree op2)
{
  switch (code)
    {
    /* These are "free" conversions, or their presumed cost
       is folded into other operations.  */
    case RANGE_EXPR:
    CASE_CONVERT:
    case COMPLEX_EXPR:
    case PAREN_EXPR:
    case VIEW_CONVERT_EXPR:
      return 0;

    /* Assign cost of 1 to usual operations.
       ??? We may consider mapping RTL costs to this.  */
    case COND_EXPR:
    case VEC_COND_EXPR:
    case VEC_PERM_EXPR:

    case PLUS_EXPR:
    case POINTER_PLUS_EXPR:
    case MINUS_EXPR:
    case MULT_EXPR:
    case MULT_HIGHPART_EXPR:
    case FMA_EXPR:

    case ADDR_SPACE_CONVERT_EXPR:
    case FIXED_CONVERT_EXPR:
    case FIX_TRUNC_EXPR:

    case NEGATE_EXPR:
    case FLOAT_EXPR:
    case MIN_EXPR:
    case MAX_EXPR:
    case ABS_EXPR:

    case LSHIFT_EXPR:
    case RSHIFT_EXPR:
    case LROTATE_EXPR:
    case RROTATE_EXPR:
    case VEC_LSHIFT_EXPR:
    case VEC_RSHIFT_EXPR:

    case BIT_IOR_EXPR:
    case BIT_XOR_EXPR:
    case BIT_AND_EXPR:
    case BIT_NOT_EXPR:

    case TRUTH_ANDIF_EXPR:
    case TRUTH_ORIF_EXPR:
    case TRUTH_AND_EXPR:
    case TRUTH_OR_EXPR:
    case TRUTH_XOR_EXPR:
    case TRUTH_NOT_EXPR:

    case LT_EXPR:
    case LE_EXPR:
    case GT_EXPR:
    case GE_EXPR:
    case EQ_EXPR:
    case NE_EXPR:
    case ORDERED_EXPR:
    case UNORDERED_EXPR:

    case UNLT_EXPR:
    case UNLE_EXPR:
    case UNGT_EXPR:
    case UNGE_EXPR:
    case UNEQ_EXPR:
    case LTGT_EXPR:

    case CONJ_EXPR:

    case PREDECREMENT_EXPR:
    case PREINCREMENT_EXPR:
    case POSTDECREMENT_EXPR:
    case POSTINCREMENT_EXPR:

    case REALIGN_LOAD_EXPR:

    case REDUC_MAX_EXPR:
    case REDUC_MIN_EXPR:
    case REDUC_PLUS_EXPR:
    case WIDEN_SUM_EXPR:
    case WIDEN_MULT_EXPR:
    case DOT_PROD_EXPR:
    case WIDEN_MULT_PLUS_EXPR:
    case WIDEN_MULT_MINUS_EXPR:
    case WIDEN_LSHIFT_EXPR:

    case VEC_WIDEN_MULT_HI_EXPR:
    case VEC_WIDEN_MULT_LO_EXPR:
    case VEC_WIDEN_MULT_EVEN_EXPR:
    case VEC_WIDEN_MULT_ODD_EXPR:
    case VEC_UNPACK_HI_EXPR:
    case VEC_UNPACK_LO_EXPR:
    case VEC_UNPACK_FLOAT_HI_EXPR:
    case VEC_UNPACK_FLOAT_LO_EXPR:
    case VEC_PACK_TRUNC_EXPR:
    case VEC_PACK_SAT_EXPR:
    case VEC_PACK_FIX_TRUNC_EXPR:
    case VEC_WIDEN_LSHIFT_HI_EXPR:
    case VEC_WIDEN_LSHIFT_LO_EXPR:

      return 1;

    /* Few special cases of expensive operations.  This is useful
       to avoid inlining on functions having too many of these.  */
    case TRUNC_DIV_EXPR:
    case CEIL_DIV_EXPR:
    case FLOOR_DIV_EXPR:
    case ROUND_DIV_EXPR:
    case EXACT_DIV_EXPR:
    case TRUNC_MOD_EXPR:
    case CEIL_MOD_EXPR:
    case FLOOR_MOD_EXPR:
    case ROUND_MOD_EXPR:
    case RDIV_EXPR:
      if (TREE_CODE (op2) != INTEGER_CST)
        return weights->div_mod_cost;
      return 1;

    default:
      /* We expect a copy assignment with no operator.  */
      gcc_assert (get_gimple_rhs_class (code) == GIMPLE_SINGLE_RHS);
      return 0;
    }
}


/* Estimate number of instructions that will be created by expanding
   the statements in the statement sequence STMTS.
   WEIGHTS contains weights attributed to various constructs.  */

static
int estimate_num_insns_seq (gimple_seq stmts, eni_weights *weights)
{
  int cost;
  gimple_stmt_iterator gsi;

  cost = 0;
  for (gsi = gsi_start (stmts); !gsi_end_p (gsi); gsi_next (&gsi))
    cost += estimate_num_insns (gsi_stmt (gsi), weights);

  return cost;
}


/* Estimate number of instructions that will be created by expanding STMT.
   WEIGHTS contains weights attributed to various constructs.  */

int
estimate_num_insns (gimple stmt, eni_weights *weights)
{
  unsigned cost, i;
  enum gimple_code code = gimple_code (stmt);
  tree lhs;
  tree rhs;

  switch (code)
    {
    case GIMPLE_ASSIGN:
      /* Try to estimate the cost of assignments.  We have three cases to
	 deal with:
	 1) Simple assignments to registers;
	 2) Stores to things that must live in memory.  This includes
	    "normal" stores to scalars, but also assignments of large
	    structures, or constructors of big arrays;

	 Let us look at the first two cases, assuming we have "a = b + C":
	 <GIMPLE_ASSIGN <var_decl "a">
	        <plus_expr <var_decl "b"> <constant C>>
	 If "a" is a GIMPLE register, the assignment to it is free on almost
	 any target, because "a" usually ends up in a real register.  Hence
	 the only cost of this expression comes from the PLUS_EXPR, and we
	 can ignore the GIMPLE_ASSIGN.
	 If "a" is not a GIMPLE register, the assignment to "a" will most
	 likely be a real store, so the cost of the GIMPLE_ASSIGN is the cost
	 of moving something into "a", which we compute using the function
	 estimate_move_cost.  */
      if (gimple_clobber_p (stmt))
	return 0;	/* ={v} {CLOBBER} stmt expands to nothing.  */

      lhs = gimple_assign_lhs (stmt);
      rhs = gimple_assign_rhs1 (stmt);

      cost = 0;

      /* Account for the cost of moving to / from memory.  */
      if (gimple_store_p (stmt))
	cost += estimate_move_cost (TREE_TYPE (lhs));
      if (gimple_assign_load_p (stmt))
	cost += estimate_move_cost (TREE_TYPE (rhs));

      cost += estimate_operator_cost (gimple_assign_rhs_code (stmt), weights,
      				      gimple_assign_rhs1 (stmt),
				      get_gimple_rhs_class (gimple_assign_rhs_code (stmt))
				      == GIMPLE_BINARY_RHS
				      ? gimple_assign_rhs2 (stmt) : NULL);
      break;

    case GIMPLE_COND:
      cost = 1 + estimate_operator_cost (gimple_cond_code (stmt), weights,
      				         gimple_op (stmt, 0),
				         gimple_op (stmt, 1));
      break;

    case GIMPLE_SWITCH:
      /* Take into account cost of the switch + guess 2 conditional jumps for
         each case label.

	 TODO: once the switch expansion logic is sufficiently separated, we can
	 do better job on estimating cost of the switch.  */
      if (weights->time_based)
        cost = floor_log2 (gimple_switch_num_labels (stmt)) * 2;
      else
        cost = gimple_switch_num_labels (stmt) * 2;
      break;

    case GIMPLE_CALL:
      {
	tree decl = gimple_call_fndecl (stmt);
	struct cgraph_node *node = NULL;

	/* Do not special case builtins where we see the body.
	   This just confuse inliner.  */
	if (!decl || !(node = cgraph_get_node (decl)) || node->definition)
	  ;
	/* For buitins that are likely expanded to nothing or
	   inlined do not account operand costs.  */
	else if (is_simple_builtin (decl))
	  return 0;
	else if (is_inexpensive_builtin (decl))
	  return weights->target_builtin_call_cost;
	else if (DECL_BUILT_IN_CLASS (decl) == BUILT_IN_NORMAL)
	  {
	    /* We canonicalize x * x to pow (x, 2.0) with -ffast-math, so
	       specialize the cheap expansion we do here.
	       ???  This asks for a more general solution.  */
	    switch (DECL_FUNCTION_CODE (decl))
	      {
		case BUILT_IN_POW:
		case BUILT_IN_POWF:
		case BUILT_IN_POWL:
		  if (TREE_CODE (gimple_call_arg (stmt, 1)) == REAL_CST
		      && REAL_VALUES_EQUAL
			   (TREE_REAL_CST (gimple_call_arg (stmt, 1)), dconst2))
		    return estimate_operator_cost (MULT_EXPR, weights,
						   gimple_call_arg (stmt, 0),
						   gimple_call_arg (stmt, 0));
		  break;

		default:
		  break;
	      }
	  }

	cost = node ? weights->call_cost : weights->indirect_call_cost;
	if (gimple_call_lhs (stmt))
	  cost += estimate_move_cost (TREE_TYPE (gimple_call_lhs (stmt)));
	for (i = 0; i < gimple_call_num_args (stmt); i++)
	  {
	    tree arg = gimple_call_arg (stmt, i);
	    cost += estimate_move_cost (TREE_TYPE (arg));
	  }
	break;
      }

    case GIMPLE_RETURN:
      return weights->return_cost;

    case GIMPLE_GOTO:
    case GIMPLE_LABEL:
    case GIMPLE_NOP:
    case GIMPLE_PHI:
    case GIMPLE_PREDICT:
    case GIMPLE_DEBUG:
      return 0;

    case GIMPLE_ASM:
      {
	int count = asm_str_count (gimple_asm_string (stmt));
	/* 1000 means infinity. This avoids overflows later
	   with very long asm statements.  */
	if (count > 1000)
	  count = 1000;
	return count;
      }

    case GIMPLE_RESX:
      /* This is either going to be an external function call with one
	 argument, or two register copy statements plus a goto.  */
      return 2;

    case GIMPLE_EH_DISPATCH:
      /* ??? This is going to turn into a switch statement.  Ideally
	 we'd have a look at the eh region and estimate the number of
	 edges involved.  */
      return 10;

    case GIMPLE_BIND:
      return estimate_num_insns_seq (gimple_bind_body (stmt), weights);

    case GIMPLE_EH_FILTER:
      return estimate_num_insns_seq (gimple_eh_filter_failure (stmt), weights);

    case GIMPLE_CATCH:
      return estimate_num_insns_seq (gimple_catch_handler (stmt), weights);

    case GIMPLE_TRY:
      return (estimate_num_insns_seq (gimple_try_eval (stmt), weights)
              + estimate_num_insns_seq (gimple_try_cleanup (stmt), weights));

    /* OpenMP directives are generally very expensive.  */

    case GIMPLE_OMP_RETURN:
    case GIMPLE_OMP_SECTIONS_SWITCH:
    case GIMPLE_OMP_ATOMIC_STORE:
    case GIMPLE_OMP_CONTINUE:
      /* ...except these, which are cheap.  */
      return 0;

    case GIMPLE_OMP_ATOMIC_LOAD:
      return weights->omp_cost;

    case GIMPLE_OMP_FOR:
      return (weights->omp_cost
              + estimate_num_insns_seq (gimple_omp_body (stmt), weights)
              + estimate_num_insns_seq (gimple_omp_for_pre_body (stmt), weights));

    case GIMPLE_OMP_PARALLEL:
    case GIMPLE_OMP_TASK:
    case GIMPLE_OMP_CRITICAL:
    case GIMPLE_OMP_MASTER:
    case GIMPLE_OMP_TASKGROUP:
    case GIMPLE_OMP_ORDERED:
    case GIMPLE_OMP_SECTION:
    case GIMPLE_OMP_SECTIONS:
    case GIMPLE_OMP_SINGLE:
    case GIMPLE_OMP_TARGET:
    case GIMPLE_OMP_TEAMS:
      return (weights->omp_cost
              + estimate_num_insns_seq (gimple_omp_body (stmt), weights));

    case GIMPLE_TRANSACTION:
      return (weights->tm_cost
	      + estimate_num_insns_seq (gimple_transaction_body (stmt),
					weights));

    default:
      gcc_unreachable ();
    }

  return cost;
}

/* Estimate number of instructions that will be created by expanding
   function FNDECL.  WEIGHTS contains weights attributed to various
   constructs.  */

int
estimate_num_insns_fn (tree fndecl, eni_weights *weights)
{
  struct function *my_function = DECL_STRUCT_FUNCTION (fndecl);
  gimple_stmt_iterator bsi;
  basic_block bb;
  int n = 0;

  gcc_assert (my_function && my_function->cfg);
  FOR_EACH_BB_FN (bb, my_function)
    {
      for (bsi = gsi_start_bb (bb); !gsi_end_p (bsi); gsi_next (&bsi))
	n += estimate_num_insns (gsi_stmt (bsi), weights);
    }

  return n;
}


/* Initializes weights used by estimate_num_insns.  */

void
init_inline_once (void)
{
  eni_size_weights.call_cost = 1;
  eni_size_weights.indirect_call_cost = 3;
  eni_size_weights.target_builtin_call_cost = 1;
  eni_size_weights.div_mod_cost = 1;
  eni_size_weights.omp_cost = 40;
  eni_size_weights.tm_cost = 10;
  eni_size_weights.time_based = false;
  eni_size_weights.return_cost = 1;

  /* Estimating time for call is difficult, since we have no idea what the
     called function does.  In the current uses of eni_time_weights,
     underestimating the cost does less harm than overestimating it, so
     we choose a rather small value here.  */
  eni_time_weights.call_cost = 10;
  eni_time_weights.indirect_call_cost = 15;
  eni_time_weights.target_builtin_call_cost = 1;
  eni_time_weights.div_mod_cost = 10;
  eni_time_weights.omp_cost = 40;
  eni_time_weights.tm_cost = 40;
  eni_time_weights.time_based = true;
  eni_time_weights.return_cost = 2;
}

/* Estimate the number of instructions in a gimple_seq. */

int
count_insns_seq (gimple_seq seq, eni_weights *weights)
{
  gimple_stmt_iterator gsi;
  int n = 0;
  for (gsi = gsi_start (seq); !gsi_end_p (gsi); gsi_next (&gsi))
    n += estimate_num_insns (gsi_stmt (gsi), weights);

  return n;
}


/* Install new lexical TREE_BLOCK underneath 'current_block'.  */

static void
prepend_lexical_block (tree current_block, tree new_block)
{
  BLOCK_CHAIN (new_block) = BLOCK_SUBBLOCKS (current_block);
  BLOCK_SUBBLOCKS (current_block) = new_block;
  BLOCK_SUPERCONTEXT (new_block) = current_block;
}

/* Add local variables from CALLEE to CALLER.  */

static inline void
add_local_variables (struct function *callee, struct function *caller,
		     copy_body_data *id)
{
  tree var;
  unsigned ix;

  FOR_EACH_LOCAL_DECL (callee, ix, var)
    if (!can_be_nonlocal (var, id))
      {
        tree new_var = remap_decl (var, id);

        /* Remap debug-expressions.  */
	if (TREE_CODE (new_var) == VAR_DECL
	    && DECL_HAS_DEBUG_EXPR_P (var)
	    && new_var != var)
	  {
	    tree tem = DECL_DEBUG_EXPR (var);
	    bool old_regimplify = id->regimplify;
	    id->remapping_type_depth++;
	    walk_tree (&tem, copy_tree_body_r, id, NULL);
	    id->remapping_type_depth--;
	    id->regimplify = old_regimplify;
	    SET_DECL_DEBUG_EXPR (new_var, tem);
	    DECL_HAS_DEBUG_EXPR_P (new_var) = 1;
	  }
	add_local_decl (caller, new_var);
      }
}

/* If STMT is a GIMPLE_CALL, replace it with its inline expansion.  */

static bool
expand_call_inline (basic_block bb, gimple stmt, copy_body_data *id)
{
  tree use_retvar;
  tree fn;
  struct pointer_map_t *st, *dst;
  tree return_slot;
  tree modify_dest;
  location_t saved_location;
  struct cgraph_edge *cg_edge;
  cgraph_inline_failed_t reason;
  basic_block return_block;
  edge e;
  gimple_stmt_iterator gsi, stmt_gsi;
  bool successfully_inlined = FALSE;
  bool purge_dead_abnormal_edges;

  /* Set input_location here so we get the right instantiation context
     if we call instantiate_decl from inlinable_function_p.  */
  /* FIXME: instantiate_decl isn't called by inlinable_function_p.  */
  saved_location = input_location;
  input_location = gimple_location (stmt);

  /* From here on, we're only interested in CALL_EXPRs.  */
  if (gimple_code (stmt) != GIMPLE_CALL)
    goto egress;

  cg_edge = cgraph_edge (id->dst_node, stmt);
  gcc_checking_assert (cg_edge);
  /* First, see if we can figure out what function is being called.
     If we cannot, then there is no hope of inlining the function.  */
  if (cg_edge->indirect_unknown_callee)
    goto egress;
  fn = cg_edge->callee->decl;
  gcc_checking_assert (fn);

  /* If FN is a declaration of a function in a nested scope that was
     globally declared inline, we don't set its DECL_INITIAL.
     However, we can't blindly follow DECL_ABSTRACT_ORIGIN because the
     C++ front-end uses it for cdtors to refer to their internal
     declarations, that are not real functions.  Fortunately those
     don't have trees to be saved, so we can tell by checking their
     gimple_body.  */
  if (!DECL_INITIAL (fn)
      && DECL_ABSTRACT_ORIGIN (fn)
      && gimple_has_body_p (DECL_ABSTRACT_ORIGIN (fn)))
    fn = DECL_ABSTRACT_ORIGIN (fn);

  /* Don't try to inline functions that are not well-suited to inlining.  */
  if (cg_edge->inline_failed)
    {
      reason = cg_edge->inline_failed;
      /* If this call was originally indirect, we do not want to emit any
	 inlining related warnings or sorry messages because there are no
	 guarantees regarding those.  */
      if (cg_edge->indirect_inlining_edge)
	goto egress;

      if (lookup_attribute ("always_inline", DECL_ATTRIBUTES (fn))
          /* For extern inline functions that get redefined we always
	     silently ignored always_inline flag. Better behaviour would
	     be to be able to keep both bodies and use extern inline body
	     for inlining, but we can't do that because frontends overwrite
	     the body.  */
	  && !cg_edge->callee->local.redefined_extern_inline
	  /* During early inline pass, report only when optimization is
	     not turned on.  */
	  && (cgraph_global_info_ready
	      || !optimize)
	  /* PR 20090218-1_0.c. Body can be provided by another module. */
	  && (reason != CIF_BODY_NOT_AVAILABLE || !flag_generate_lto))
	{
	  error ("inlining failed in call to always_inline %q+F: %s", fn,
		 cgraph_inline_failed_string (reason));
	  error ("called from here");
	}
      else if (warn_inline
	       && DECL_DECLARED_INLINE_P (fn)
	       && !DECL_NO_INLINE_WARNING_P (fn)
	       && !DECL_IN_SYSTEM_HEADER (fn)
	       && reason != CIF_UNSPECIFIED
	       && !lookup_attribute ("noinline", DECL_ATTRIBUTES (fn))
	       /* Do not warn about not inlined recursive calls.  */
	       && !cgraph_edge_recursive_p (cg_edge)
	       /* Avoid warnings during early inline pass. */
	       && cgraph_global_info_ready)
	{
	  warning (OPT_Winline, "inlining failed in call to %q+F: %s",
		   fn, _(cgraph_inline_failed_string (reason)));
	  warning (OPT_Winline, "called from here");
	}
      goto egress;
    }
  fn = cg_edge->callee->decl;
  cgraph_get_body (cg_edge->callee);

#ifdef ENABLE_CHECKING
  if (cg_edge->callee->decl != id->dst_node->decl)
    verify_cgraph_node (cg_edge->callee);
#endif

  /* We will be inlining this callee.  */
  id->eh_lp_nr = lookup_stmt_eh_lp (stmt);

  /* Update the callers EH personality.  */
  if (DECL_FUNCTION_PERSONALITY (cg_edge->callee->decl))
    DECL_FUNCTION_PERSONALITY (cg_edge->caller->decl)
      = DECL_FUNCTION_PERSONALITY (cg_edge->callee->decl);

  /* Split the block holding the GIMPLE_CALL.  */
  e = split_block (bb, stmt);
  bb = e->src;
  return_block = e->dest;
  remove_edge (e);

  /* split_block splits after the statement; work around this by
     moving the call into the second block manually.  Not pretty,
     but seems easier than doing the CFG manipulation by hand
     when the GIMPLE_CALL is in the last statement of BB.  */
  stmt_gsi = gsi_last_bb (bb);
  gsi_remove (&stmt_gsi, false);

  /* If the GIMPLE_CALL was in the last statement of BB, it may have
     been the source of abnormal edges.  In this case, schedule
     the removal of dead abnormal edges.  */
  gsi = gsi_start_bb (return_block);
  if (gsi_end_p (gsi))
    {
      gsi_insert_after (&gsi, stmt, GSI_NEW_STMT);
      purge_dead_abnormal_edges = true;
    }
  else
    {
      gsi_insert_before (&gsi, stmt, GSI_NEW_STMT);
      purge_dead_abnormal_edges = false;
    }

  stmt_gsi = gsi_start_bb (return_block);

  /* Build a block containing code to initialize the arguments, the
     actual inline expansion of the body, and a label for the return
     statements within the function to jump to.  The type of the
     statement expression is the return type of the function call.
     ???  If the call does not have an associated block then we will
     remap all callee blocks to NULL, effectively dropping most of
     its debug information.  This should only happen for calls to
     artificial decls inserted by the compiler itself.  We need to
     either link the inlined blocks into the caller block tree or
     not refer to them in any way to not break GC for locations.  */
  if (gimple_block (stmt))
    {
      id->block = make_node (BLOCK);
      BLOCK_ABSTRACT_ORIGIN (id->block) = fn;
      BLOCK_SOURCE_LOCATION (id->block) = LOCATION_LOCUS (input_location);
      prepend_lexical_block (gimple_block (stmt), id->block);
    }

  /* Local declarations will be replaced by their equivalents in this
     map.  */
  st = id->decl_map;
  id->decl_map = pointer_map_create ();
  dst = id->debug_map;
  id->debug_map = NULL;

  /* Record the function we are about to inline.  */
  id->src_fn = fn;
  id->src_node = cg_edge->callee;
  id->src_cfun = DECL_STRUCT_FUNCTION (fn);
  id->gimple_call = stmt;

  gcc_assert (!id->src_cfun->after_inlining);

  id->entry_bb = bb;
  if (lookup_attribute ("cold", DECL_ATTRIBUTES (fn)))
    {
      gimple_stmt_iterator si = gsi_last_bb (bb);
      gsi_insert_after (&si, gimple_build_predict (PRED_COLD_FUNCTION,
      						   NOT_TAKEN),
			GSI_NEW_STMT);
    }
  initialize_inlined_parameters (id, stmt, fn, bb);

  if (DECL_INITIAL (fn))
    {
      if (gimple_block (stmt))
	{
	  tree *var;

	  prepend_lexical_block (id->block,
				 remap_blocks (DECL_INITIAL (fn), id));
	  gcc_checking_assert (BLOCK_SUBBLOCKS (id->block)
			       && (BLOCK_CHAIN (BLOCK_SUBBLOCKS (id->block))
				   == NULL_TREE));
	  /* Move vars for PARM_DECLs from DECL_INITIAL block to id->block,
	     otherwise for DWARF DW_TAG_formal_parameter will not be children of
	     DW_TAG_inlined_subroutine, but of a DW_TAG_lexical_block
	     under it.  The parameters can be then evaluated in the debugger,
	     but don't show in backtraces.  */
	  for (var = &BLOCK_VARS (BLOCK_SUBBLOCKS (id->block)); *var; )
	    if (TREE_CODE (DECL_ORIGIN (*var)) == PARM_DECL)
	      {
		tree v = *var;
		*var = TREE_CHAIN (v);
		TREE_CHAIN (v) = BLOCK_VARS (id->block);
		BLOCK_VARS (id->block) = v;
	      }
	    else
	      var = &TREE_CHAIN (*var);
	}
      else
	remap_blocks_to_null (DECL_INITIAL (fn), id);
    }

  /* Return statements in the function body will be replaced by jumps
     to the RET_LABEL.  */
  gcc_assert (DECL_INITIAL (fn));
  gcc_assert (TREE_CODE (DECL_INITIAL (fn)) == BLOCK);

  /* Find the LHS to which the result of this call is assigned.  */
  return_slot = NULL;
  if (gimple_call_lhs (stmt))
    {
      modify_dest = gimple_call_lhs (stmt);

      /* The function which we are inlining might not return a value,
	 in which case we should issue a warning that the function
	 does not return a value.  In that case the optimizers will
	 see that the variable to which the value is assigned was not
	 initialized.  We do not want to issue a warning about that
	 uninitialized variable.  */
      if (DECL_P (modify_dest))
	TREE_NO_WARNING (modify_dest) = 1;

      if (gimple_call_return_slot_opt_p (stmt))
	{
	  return_slot = modify_dest;
	  modify_dest = NULL;
	}
    }
  else
    modify_dest = NULL;

  /* If we are inlining a call to the C++ operator new, we don't want
     to use type based alias analysis on the return value.  Otherwise
     we may get confused if the compiler sees that the inlined new
     function returns a pointer which was just deleted.  See bug
     33407.  */
  if (DECL_IS_OPERATOR_NEW (fn))
    {
      return_slot = NULL;
      modify_dest = NULL;
    }

  /* Declare the return variable for the function.  */
  use_retvar = declare_return_variable (id, return_slot, modify_dest, bb);

  /* Add local vars in this inlined callee to caller.  */
  add_local_variables (id->src_cfun, cfun, id);

  if (dump_file && (dump_flags & TDF_DETAILS))
    {
      fprintf (dump_file, "Inlining ");
      print_generic_expr (dump_file, id->src_fn, 0);
      fprintf (dump_file, " to ");
      print_generic_expr (dump_file, id->dst_fn, 0);
      fprintf (dump_file, " with frequency %i\n", cg_edge->frequency);
    }

  /* This is it.  Duplicate the callee body.  Assume callee is
     pre-gimplified.  Note that we must not alter the caller
     function in any way before this point, as this CALL_EXPR may be
     a self-referential call; if we're calling ourselves, we need to
     duplicate our body before altering anything.  */
  copy_body (id, bb->count,
  	     GCOV_COMPUTE_SCALE (cg_edge->frequency, CGRAPH_FREQ_BASE),
	     bb, return_block, NULL);

  /* Reset the escaped solution.  */
  if (cfun->gimple_df)
    pt_solution_reset (&cfun->gimple_df->escaped);

  /* Clean up.  */
  if (id->debug_map)
    {
      pointer_map_destroy (id->debug_map);
      id->debug_map = dst;
    }
  pointer_map_destroy (id->decl_map);
  id->decl_map = st;

  /* Unlink the calls virtual operands before replacing it.  */
  unlink_stmt_vdef (stmt);

  /* If the inlined function returns a result that we care about,
     substitute the GIMPLE_CALL with an assignment of the return
     variable to the LHS of the call.  That is, if STMT was
     'a = foo (...)', substitute the call with 'a = USE_RETVAR'.  */
  if (use_retvar && gimple_call_lhs (stmt))
    {
      gimple old_stmt = stmt;
      stmt = gimple_build_assign (gimple_call_lhs (stmt), use_retvar);
      gsi_replace (&stmt_gsi, stmt, false);
      maybe_clean_or_replace_eh_stmt (old_stmt, stmt);
    }
  else
    {
      /* Handle the case of inlining a function with no return
	 statement, which causes the return value to become undefined.  */
      if (gimple_call_lhs (stmt)
	  && TREE_CODE (gimple_call_lhs (stmt)) == SSA_NAME)
	{
	  tree name = gimple_call_lhs (stmt);
	  tree var = SSA_NAME_VAR (name);
	  tree def = ssa_default_def (cfun, var);

	  if (def)
	    {
	      /* If the variable is used undefined, make this name
		 undefined via a move.  */
	      stmt = gimple_build_assign (gimple_call_lhs (stmt), def);
	      gsi_replace (&stmt_gsi, stmt, true);
	    }
	  else
	    {
	      /* Otherwise make this variable undefined.  */
	      gsi_remove (&stmt_gsi, true);
	      set_ssa_default_def (cfun, var, name);
	      SSA_NAME_DEF_STMT (name) = gimple_build_nop ();
	    }
	}
      else
        gsi_remove (&stmt_gsi, true);
    }

  if (purge_dead_abnormal_edges)
    {
      gimple_purge_dead_eh_edges (return_block);
      gimple_purge_dead_abnormal_call_edges (return_block);
    }

  /* If the value of the new expression is ignored, that's OK.  We
     don't warn about this for CALL_EXPRs, so we shouldn't warn about
     the equivalent inlined version either.  */
  if (is_gimple_assign (stmt))
    {
      gcc_assert (gimple_assign_single_p (stmt)
		  || CONVERT_EXPR_CODE_P (gimple_assign_rhs_code (stmt)));
      TREE_USED (gimple_assign_rhs1 (stmt)) = 1;
    }

  /* Output the inlining info for this abstract function, since it has been
     inlined.  If we don't do this now, we can lose the information about the
     variables in the function when the blocks get blown away as soon as we
     remove the cgraph node.  */
  if (gimple_block (stmt))
    (*debug_hooks->outlining_inline_function) (cg_edge->callee->decl);

  /* Update callgraph if needed.  */
  cgraph_remove_node (cg_edge->callee);

  id->block = NULL_TREE;
  successfully_inlined = TRUE;

 egress:
  input_location = saved_location;
  return successfully_inlined;
}

/* Expand call statements reachable from STMT_P.
   We can only have CALL_EXPRs as the "toplevel" tree code or nested
   in a MODIFY_EXPR.  */

static bool
gimple_expand_calls_inline (basic_block bb, copy_body_data *id)
{
  gimple_stmt_iterator gsi;

  for (gsi = gsi_start_bb (bb); !gsi_end_p (gsi); gsi_next (&gsi))
    {
      gimple stmt = gsi_stmt (gsi);

      if (is_gimple_call (stmt)
	  && expand_call_inline (bb, stmt, id))
	return true;
    }

  return false;
}


/* Walk all basic blocks created after FIRST and try to fold every statement
   in the STATEMENTS pointer set.  */

static void
fold_marked_statements (int first, struct pointer_set_t *statements)
{
  for (; first < n_basic_blocks_for_fn (cfun); first++)
    if (BASIC_BLOCK (first))
      {
        gimple_stmt_iterator gsi;

	for (gsi = gsi_start_bb (BASIC_BLOCK (first));
	     !gsi_end_p (gsi);
	     gsi_next (&gsi))
	  if (pointer_set_contains (statements, gsi_stmt (gsi)))
	    {
	      gimple old_stmt = gsi_stmt (gsi);
	      tree old_decl = is_gimple_call (old_stmt) ? gimple_call_fndecl (old_stmt) : 0;

	      if (old_decl && DECL_BUILT_IN (old_decl))
		{
		  /* Folding builtins can create multiple instructions,
		     we need to look at all of them.  */
		  gimple_stmt_iterator i2 = gsi;
		  gsi_prev (&i2);
		  if (fold_stmt (&gsi))
		    {
		      gimple new_stmt;
		      /* If a builtin at the end of a bb folded into nothing,
			 the following loop won't work.  */
		      if (gsi_end_p (gsi))
			{
			  cgraph_update_edges_for_call_stmt (old_stmt,
							     old_decl, NULL);
			  break;
			}
		      if (gsi_end_p (i2))
			i2 = gsi_start_bb (BASIC_BLOCK (first));
		      else
			gsi_next (&i2);
		      while (1)
			{
			  new_stmt = gsi_stmt (i2);
			  update_stmt (new_stmt);
			  cgraph_update_edges_for_call_stmt (old_stmt, old_decl,
							     new_stmt);

			  if (new_stmt == gsi_stmt (gsi))
			    {
			      /* It is okay to check only for the very last
				 of these statements.  If it is a throwing
				 statement nothing will change.  If it isn't
				 this can remove EH edges.  If that weren't
				 correct then because some intermediate stmts
				 throw, but not the last one.  That would mean
				 we'd have to split the block, which we can't
				 here and we'd loose anyway.  And as builtins
				 probably never throw, this all
				 is mood anyway.  */
			      if (maybe_clean_or_replace_eh_stmt (old_stmt,
								  new_stmt))
				gimple_purge_dead_eh_edges (BASIC_BLOCK (first));
			      break;
			    }
			  gsi_next (&i2);
			}
		    }
		}
	      else if (fold_stmt (&gsi))
		{
		  /* Re-read the statement from GSI as fold_stmt() may
		     have changed it.  */
		  gimple new_stmt = gsi_stmt (gsi);
		  update_stmt (new_stmt);

		  if (is_gimple_call (old_stmt)
		      || is_gimple_call (new_stmt))
		    cgraph_update_edges_for_call_stmt (old_stmt, old_decl,
						       new_stmt);

		  if (maybe_clean_or_replace_eh_stmt (old_stmt, new_stmt))
		    gimple_purge_dead_eh_edges (BASIC_BLOCK (first));
		}
	    }
      }
}

/* Expand calls to inline functions in the body of FN.  */

unsigned int
optimize_inline_calls (tree fn)
{
  copy_body_data id;
  basic_block bb;
  int last = n_basic_blocks_for_fn (cfun);
  bool inlined_p = false;

  /* Clear out ID.  */
  memset (&id, 0, sizeof (id));

  id.src_node = id.dst_node = cgraph_get_node (fn);
  gcc_assert (id.dst_node->definition);
  id.dst_fn = fn;
  /* Or any functions that aren't finished yet.  */
  if (current_function_decl)
    id.dst_fn = current_function_decl;

  id.copy_decl = copy_decl_maybe_to_var;
  id.transform_call_graph_edges = CB_CGE_DUPLICATE;
  id.transform_new_cfg = false;
  id.transform_return_to_modify = true;
  id.transform_parameter = true;
  id.transform_lang_insert_block = NULL;
  id.statements_to_fold = pointer_set_create ();

  push_gimplify_context ();

  /* We make no attempts to keep dominance info up-to-date.  */
  free_dominance_info (CDI_DOMINATORS);
  free_dominance_info (CDI_POST_DOMINATORS);

  /* Register specific gimple functions.  */
  gimple_register_cfg_hooks ();

  /* Reach the trees by walking over the CFG, and note the
     enclosing basic-blocks in the call edges.  */
  /* We walk the blocks going forward, because inlined function bodies
     will split id->current_basic_block, and the new blocks will
     follow it; we'll trudge through them, processing their CALL_EXPRs
     along the way.  */
  FOR_EACH_BB (bb)
    inlined_p |= gimple_expand_calls_inline (bb, &id);

  pop_gimplify_context (NULL);

#ifdef ENABLE_CHECKING
    {
      struct cgraph_edge *e;

      verify_cgraph_node (id.dst_node);

      /* Double check that we inlined everything we are supposed to inline.  */
      for (e = id.dst_node->callees; e; e = e->next_callee)
	gcc_assert (e->inline_failed);
    }
#endif

  /* Fold queued statements.  */
  fold_marked_statements (last, id.statements_to_fold);
  pointer_set_destroy (id.statements_to_fold);

  gcc_assert (!id.debug_stmts.exists ());

  /* If we didn't inline into the function there is nothing to do.  */
  if (!inlined_p)
    return 0;

  /* Renumber the lexical scoping (non-code) blocks consecutively.  */
  number_blocks (fn);

  delete_unreachable_blocks_update_callgraph (&id);
#ifdef ENABLE_CHECKING
  verify_cgraph_node (id.dst_node);
#endif

  /* It would be nice to check SSA/CFG/statement consistency here, but it is
     not possible yet - the IPA passes might make various functions to not
     throw and they don't care to proactively update local EH info.  This is
     done later in fixup_cfg pass that also execute the verification.  */
  return (TODO_update_ssa
	  | TODO_cleanup_cfg
	  | (gimple_in_ssa_p (cfun) ? TODO_remove_unused_locals : 0)
	  | (gimple_in_ssa_p (cfun) ? TODO_update_address_taken : 0)
	  | (profile_status != PROFILE_ABSENT ? TODO_rebuild_frequencies : 0));
}

/* Passed to walk_tree.  Copies the node pointed to, if appropriate.  */

tree
copy_tree_r (tree *tp, int *walk_subtrees, void *data ATTRIBUTE_UNUSED)
{
  enum tree_code code = TREE_CODE (*tp);
  enum tree_code_class cl = TREE_CODE_CLASS (code);

  /* We make copies of most nodes.  */
  if (IS_EXPR_CODE_CLASS (cl)
      || code == TREE_LIST
      || code == TREE_VEC
      || code == TYPE_DECL
      || code == OMP_CLAUSE)
    {
      /* Because the chain gets clobbered when we make a copy, we save it
	 here.  */
      tree chain = NULL_TREE, new_tree;

      if (CODE_CONTAINS_STRUCT (code, TS_COMMON))
	chain = TREE_CHAIN (*tp);

      /* Copy the node.  */
      new_tree = copy_node (*tp);

      *tp = new_tree;

      /* Now, restore the chain, if appropriate.  That will cause
	 walk_tree to walk into the chain as well.  */
      if (code == PARM_DECL
	  || code == TREE_LIST
	  || code == OMP_CLAUSE)
	TREE_CHAIN (*tp) = chain;

      /* For now, we don't update BLOCKs when we make copies.  So, we
	 have to nullify all BIND_EXPRs.  */
      if (TREE_CODE (*tp) == BIND_EXPR)
	BIND_EXPR_BLOCK (*tp) = NULL_TREE;
    }
  else if (code == CONSTRUCTOR)
    {
      /* CONSTRUCTOR nodes need special handling because
         we need to duplicate the vector of elements.  */
      tree new_tree;

      new_tree = copy_node (*tp);
      CONSTRUCTOR_ELTS (new_tree) = vec_safe_copy (CONSTRUCTOR_ELTS (*tp));
      *tp = new_tree;
    }
  else if (code == STATEMENT_LIST)
    /* We used to just abort on STATEMENT_LIST, but we can run into them
       with statement-expressions (c++/40975).  */
    copy_statement_list (tp);
  else if (TREE_CODE_CLASS (code) == tcc_type)
    *walk_subtrees = 0;
  else if (TREE_CODE_CLASS (code) == tcc_declaration)
    *walk_subtrees = 0;
  else if (TREE_CODE_CLASS (code) == tcc_constant)
    *walk_subtrees = 0;
  return NULL_TREE;
}

/* The SAVE_EXPR pointed to by TP is being copied.  If ST contains
   information indicating to what new SAVE_EXPR this one should be mapped,
   use that one.  Otherwise, create a new node and enter it in ST.  FN is
   the function into which the copy will be placed.  */

static void
remap_save_expr (tree *tp, void *st_, int *walk_subtrees)
{
  struct pointer_map_t *st = (struct pointer_map_t *) st_;
  tree *n;
  tree t;

  /* See if we already encountered this SAVE_EXPR.  */
  n = (tree *) pointer_map_contains (st, *tp);

  /* If we didn't already remap this SAVE_EXPR, do so now.  */
  if (!n)
    {
      t = copy_node (*tp);

      /* Remember this SAVE_EXPR.  */
      *pointer_map_insert (st, *tp) = t;
      /* Make sure we don't remap an already-remapped SAVE_EXPR.  */
      *pointer_map_insert (st, t) = t;
    }
  else
    {
      /* We've already walked into this SAVE_EXPR; don't do it again.  */
      *walk_subtrees = 0;
      t = *n;
    }

  /* Replace this SAVE_EXPR with the copy.  */
  *tp = t;
}

/* Called via walk_gimple_seq.  If *GSIP points to a GIMPLE_LABEL for a local
   label, copies the declaration and enters it in the splay_tree in DATA (which
   is really a 'copy_body_data *'.  */

static tree
mark_local_labels_stmt (gimple_stmt_iterator *gsip,
		        bool *handled_ops_p ATTRIBUTE_UNUSED,
		        struct walk_stmt_info *wi)
{
  copy_body_data *id = (copy_body_data *) wi->info;
  gimple stmt = gsi_stmt (*gsip);

  if (gimple_code (stmt) == GIMPLE_LABEL)
    {
      tree decl = gimple_label_label (stmt);

      /* Copy the decl and remember the copy.  */
      insert_decl_map (id, decl, id->copy_decl (decl, id));
    }

  return NULL_TREE;
}


/* Called via walk_gimple_seq by copy_gimple_seq_and_replace_local.
   Using the splay_tree pointed to by ST (which is really a `splay_tree'),
   remaps all local declarations to appropriate replacements in gimple
   operands. */

static tree
replace_locals_op (tree *tp, int *walk_subtrees, void *data)
{
  struct walk_stmt_info *wi = (struct walk_stmt_info*) data;
  copy_body_data *id = (copy_body_data *) wi->info;
  struct pointer_map_t *st = id->decl_map;
  tree *n;
  tree expr = *tp;

  /* Only a local declaration (variable or label).  */
  if ((TREE_CODE (expr) == VAR_DECL
       && !TREE_STATIC (expr))
      || TREE_CODE (expr) == LABEL_DECL)
    {
      /* Lookup the declaration.  */
      n = (tree *) pointer_map_contains (st, expr);

      /* If it's there, remap it.  */
      if (n)
	*tp = *n;
      *walk_subtrees = 0;
    }
  else if (TREE_CODE (expr) == STATEMENT_LIST
	   || TREE_CODE (expr) == BIND_EXPR
	   || TREE_CODE (expr) == SAVE_EXPR)
    gcc_unreachable ();
  else if (TREE_CODE (expr) == TARGET_EXPR)
    {
      /* Don't mess with a TARGET_EXPR that hasn't been expanded.
         It's OK for this to happen if it was part of a subtree that
         isn't immediately expanded, such as operand 2 of another
         TARGET_EXPR.  */
      if (!TREE_OPERAND (expr, 1))
	{
	  TREE_OPERAND (expr, 1) = TREE_OPERAND (expr, 3);
	  TREE_OPERAND (expr, 3) = NULL_TREE;
	}
    }

  /* Keep iterating.  */
  return NULL_TREE;
}


/* Called via walk_gimple_seq by copy_gimple_seq_and_replace_local.
   Using the splay_tree pointed to by ST (which is really a `splay_tree'),
   remaps all local declarations to appropriate replacements in gimple
   statements. */

static tree
replace_locals_stmt (gimple_stmt_iterator *gsip,
		     bool *handled_ops_p ATTRIBUTE_UNUSED,
		     struct walk_stmt_info *wi)
{
  copy_body_data *id = (copy_body_data *) wi->info;
  gimple stmt = gsi_stmt (*gsip);

  if (gimple_code (stmt) == GIMPLE_BIND)
    {
      tree block = gimple_bind_block (stmt);

      if (block)
	{
	  remap_block (&block, id);
	  gimple_bind_set_block (stmt, block);
	}

      /* This will remap a lot of the same decls again, but this should be
	 harmless.  */
      if (gimple_bind_vars (stmt))
	gimple_bind_set_vars (stmt, remap_decls (gimple_bind_vars (stmt),
						 NULL, id));
    }

  /* Keep iterating.  */
  return NULL_TREE;
}


/* Copies everything in SEQ and replaces variables and labels local to
   current_function_decl.  */

gimple_seq
copy_gimple_seq_and_replace_locals (gimple_seq seq)
{
  copy_body_data id;
  struct walk_stmt_info wi;
  struct pointer_set_t *visited;
  gimple_seq copy;

  /* There's nothing to do for NULL_TREE.  */
  if (seq == NULL)
    return seq;

  /* Set up ID.  */
  memset (&id, 0, sizeof (id));
  id.src_fn = current_function_decl;
  id.dst_fn = current_function_decl;
  id.decl_map = pointer_map_create ();
  id.debug_map = NULL;

  id.copy_decl = copy_decl_no_change;
  id.transform_call_graph_edges = CB_CGE_DUPLICATE;
  id.transform_new_cfg = false;
  id.transform_return_to_modify = false;
  id.transform_parameter = false;
  id.transform_lang_insert_block = NULL;

  /* Walk the tree once to find local labels.  */
  memset (&wi, 0, sizeof (wi));
  visited = pointer_set_create ();
  wi.info = &id;
  wi.pset = visited;
  walk_gimple_seq (seq, mark_local_labels_stmt, NULL, &wi);
  pointer_set_destroy (visited);

  copy = gimple_seq_copy (seq);

  /* Walk the copy, remapping decls.  */
  memset (&wi, 0, sizeof (wi));
  wi.info = &id;
  walk_gimple_seq (copy, replace_locals_stmt, replace_locals_op, &wi);

  /* Clean up.  */
  pointer_map_destroy (id.decl_map);
  if (id.debug_map)
    pointer_map_destroy (id.debug_map);

  return copy;
}


/* Allow someone to determine if SEARCH is a child of TOP from gdb.  */

static tree
debug_find_tree_1 (tree *tp, int *walk_subtrees ATTRIBUTE_UNUSED, void *data)
{
  if (*tp == data)
    return (tree) data;
  else
    return NULL;
}

DEBUG_FUNCTION bool
debug_find_tree (tree top, tree search)
{
  return walk_tree_without_duplicates (&top, debug_find_tree_1, search) != 0;
}


/* Declare the variables created by the inliner.  Add all the variables in
   VARS to BIND_EXPR.  */

static void
declare_inline_vars (tree block, tree vars)
{
  tree t;
  for (t = vars; t; t = DECL_CHAIN (t))
    {
      DECL_SEEN_IN_BIND_EXPR_P (t) = 1;
      gcc_assert (!TREE_STATIC (t) && !TREE_ASM_WRITTEN (t));
      add_local_decl (cfun, t);
    }

  if (block)
    BLOCK_VARS (block) = chainon (BLOCK_VARS (block), vars);
}

/* Copy NODE (which must be a DECL).  The DECL originally was in the FROM_FN,
   but now it will be in the TO_FN.  PARM_TO_VAR means enable PARM_DECL to
   VAR_DECL translation.  */

static tree
copy_decl_for_dup_finish (copy_body_data *id, tree decl, tree copy)
{
  /* Don't generate debug information for the copy if we wouldn't have
     generated it for the copy either.  */
  DECL_ARTIFICIAL (copy) = DECL_ARTIFICIAL (decl);
  DECL_IGNORED_P (copy) = DECL_IGNORED_P (decl);

  /* Set the DECL_ABSTRACT_ORIGIN so the debugging routines know what
     declaration inspired this copy.  */
  DECL_ABSTRACT_ORIGIN (copy) = DECL_ORIGIN (decl);

  /* The new variable/label has no RTL, yet.  */
  if (CODE_CONTAINS_STRUCT (TREE_CODE (copy), TS_DECL_WRTL)
      && !TREE_STATIC (copy) && !DECL_EXTERNAL (copy))
    SET_DECL_RTL (copy, 0);

  /* These args would always appear unused, if not for this.  */
  TREE_USED (copy) = 1;

  /* Set the context for the new declaration.  */
  if (!DECL_CONTEXT (decl))
    /* Globals stay global.  */
    ;
  else if (DECL_CONTEXT (decl) != id->src_fn)
    /* Things that weren't in the scope of the function we're inlining
       from aren't in the scope we're inlining to, either.  */
    ;
  else if (TREE_STATIC (decl))
    /* Function-scoped static variables should stay in the original
       function.  */
    ;
  else
    /* Ordinary automatic local variables are now in the scope of the
       new function.  */
    DECL_CONTEXT (copy) = id->dst_fn;

  return copy;
}

static tree
copy_decl_to_var (tree decl, copy_body_data *id)
{
  tree copy, type;

  gcc_assert (TREE_CODE (decl) == PARM_DECL
	      || TREE_CODE (decl) == RESULT_DECL);

  type = TREE_TYPE (decl);

  copy = build_decl (DECL_SOURCE_LOCATION (id->dst_fn),
		     VAR_DECL, DECL_NAME (decl), type);
  if (DECL_PT_UID_SET_P (decl))
    SET_DECL_PT_UID (copy, DECL_PT_UID (decl));
  TREE_ADDRESSABLE (copy) = TREE_ADDRESSABLE (decl);
  TREE_READONLY (copy) = TREE_READONLY (decl);
  TREE_THIS_VOLATILE (copy) = TREE_THIS_VOLATILE (decl);
  DECL_GIMPLE_REG_P (copy) = DECL_GIMPLE_REG_P (decl);

  return copy_decl_for_dup_finish (id, decl, copy);
}

/* Like copy_decl_to_var, but create a return slot object instead of a
   pointer variable for return by invisible reference.  */

static tree
copy_result_decl_to_var (tree decl, copy_body_data *id)
{
  tree copy, type;

  gcc_assert (TREE_CODE (decl) == PARM_DECL
	      || TREE_CODE (decl) == RESULT_DECL);

  type = TREE_TYPE (decl);
  if (DECL_BY_REFERENCE (decl))
    type = TREE_TYPE (type);

  copy = build_decl (DECL_SOURCE_LOCATION (id->dst_fn),
		     VAR_DECL, DECL_NAME (decl), type);
  if (DECL_PT_UID_SET_P (decl))
    SET_DECL_PT_UID (copy, DECL_PT_UID (decl));
  TREE_READONLY (copy) = TREE_READONLY (decl);
  TREE_THIS_VOLATILE (copy) = TREE_THIS_VOLATILE (decl);
  if (!DECL_BY_REFERENCE (decl))
    {
      TREE_ADDRESSABLE (copy) = TREE_ADDRESSABLE (decl);
      DECL_GIMPLE_REG_P (copy) = DECL_GIMPLE_REG_P (decl);
    }

  return copy_decl_for_dup_finish (id, decl, copy);
}

tree
copy_decl_no_change (tree decl, copy_body_data *id)
{
  tree copy;

  copy = copy_node (decl);

  /* The COPY is not abstract; it will be generated in DST_FN.  */
  DECL_ABSTRACT (copy) = 0;
  lang_hooks.dup_lang_specific_decl (copy);

  /* TREE_ADDRESSABLE isn't used to indicate that a label's address has
     been taken; it's for internal bookkeeping in expand_goto_internal.  */
  if (TREE_CODE (copy) == LABEL_DECL)
    {
      TREE_ADDRESSABLE (copy) = 0;
      LABEL_DECL_UID (copy) = -1;
    }

  return copy_decl_for_dup_finish (id, decl, copy);
}

static tree
copy_decl_maybe_to_var (tree decl, copy_body_data *id)
{
  if (TREE_CODE (decl) == PARM_DECL || TREE_CODE (decl) == RESULT_DECL)
    return copy_decl_to_var (decl, id);
  else
    return copy_decl_no_change (decl, id);
}

/* Return a copy of the function's argument tree.  */
static tree
copy_arguments_for_versioning (tree orig_parm, copy_body_data * id,
			       bitmap args_to_skip, tree *vars)
{
  tree arg, *parg;
  tree new_parm = NULL;
  int i = 0;

  parg = &new_parm;

  for (arg = orig_parm; arg; arg = DECL_CHAIN (arg), i++)
    if (!args_to_skip || !bitmap_bit_p (args_to_skip, i))
      {
        tree new_tree = remap_decl (arg, id);
	if (TREE_CODE (new_tree) != PARM_DECL)
	  new_tree = id->copy_decl (arg, id);
        lang_hooks.dup_lang_specific_decl (new_tree);
        *parg = new_tree;
	parg = &DECL_CHAIN (new_tree);
      }
    else if (!pointer_map_contains (id->decl_map, arg))
      {
	/* Make an equivalent VAR_DECL.  If the argument was used
	   as temporary variable later in function, the uses will be
	   replaced by local variable.  */
	tree var = copy_decl_to_var (arg, id);
	insert_decl_map (id, arg, var);
        /* Declare this new variable.  */
        DECL_CHAIN (var) = *vars;
        *vars = var;
      }
  return new_parm;
}

/* Return a copy of the function's static chain.  */
static tree
copy_static_chain (tree static_chain, copy_body_data * id)
{
  tree *chain_copy, *pvar;

  chain_copy = &static_chain;
  for (pvar = chain_copy; *pvar; pvar = &DECL_CHAIN (*pvar))
    {
      tree new_tree = remap_decl (*pvar, id);
      lang_hooks.dup_lang_specific_decl (new_tree);
      DECL_CHAIN (new_tree) = DECL_CHAIN (*pvar);
      *pvar = new_tree;
    }
  return static_chain;
}

/* Return true if the function is allowed to be versioned.
   This is a guard for the versioning functionality.  */

bool
tree_versionable_function_p (tree fndecl)
{
  return (!lookup_attribute ("noclone", DECL_ATTRIBUTES (fndecl))
	  && copy_forbidden (DECL_STRUCT_FUNCTION (fndecl), fndecl) == NULL);
}

/* Delete all unreachable basic blocks and update callgraph.
   Doing so is somewhat nontrivial because we need to update all clones and
   remove inline function that become unreachable.  */

static bool
delete_unreachable_blocks_update_callgraph (copy_body_data *id)
{
  bool changed = false;
  basic_block b, next_bb;

  find_unreachable_blocks ();

  /* Delete all unreachable basic blocks.  */

  for (b = ENTRY_BLOCK_PTR_FOR_FN (cfun)->next_bb; b
       != EXIT_BLOCK_PTR_FOR_FN (cfun); b = next_bb)
    {
      next_bb = b->next_bb;

      if (!(b->flags & BB_REACHABLE))
	{
          gimple_stmt_iterator bsi;

          for (bsi = gsi_start_bb (b); !gsi_end_p (bsi); gsi_next (&bsi))
	    {
	      struct cgraph_edge *e;
	      struct cgraph_node *node;

	      ipa_remove_stmt_references (id->dst_node, gsi_stmt (bsi));

	      if (gimple_code (gsi_stmt (bsi)) == GIMPLE_CALL
		  &&(e = cgraph_edge (id->dst_node, gsi_stmt (bsi))) != NULL)
		{
		  if (!e->inline_failed)
		    cgraph_remove_node_and_inline_clones (e->callee, id->dst_node);
		  else
		    cgraph_remove_edge (e);
		}
	      if (id->transform_call_graph_edges == CB_CGE_MOVE_CLONES
		  && id->dst_node->clones)
		for (node = id->dst_node->clones; node != id->dst_node;)
		  {
		    ipa_remove_stmt_references (node, gsi_stmt (bsi));
		    if (gimple_code (gsi_stmt (bsi)) == GIMPLE_CALL
			&& (e = cgraph_edge (node, gsi_stmt (bsi))) != NULL)
		      {
			if (!e->inline_failed)
			  cgraph_remove_node_and_inline_clones (e->callee, id->dst_node);
			else
			  cgraph_remove_edge (e);
		      }

		    if (node->clones)
		      node = node->clones;
		    else if (node->next_sibling_clone)
		      node = node->next_sibling_clone;
		    else
		      {
			while (node != id->dst_node && !node->next_sibling_clone)
			  node = node->clone_of;
			if (node != id->dst_node)
			  node = node->next_sibling_clone;
		      }
		  }
	    }
	  delete_basic_block (b);
	  changed = true;
	}
    }

  return changed;
}

/* Update clone info after duplication.  */

static void
update_clone_info (copy_body_data * id)
{
  struct cgraph_node *node;
  if (!id->dst_node->clones)
    return;
  for (node = id->dst_node->clones; node != id->dst_node;)
    {
      /* First update replace maps to match the new body.  */
      if (node->clone.tree_map)
        {
	  unsigned int i;
          for (i = 0; i < vec_safe_length (node->clone.tree_map); i++)
	    {
	      struct ipa_replace_map *replace_info;
	      replace_info = (*node->clone.tree_map)[i];
	      walk_tree (&replace_info->old_tree, copy_tree_body_r, id, NULL);
	      walk_tree (&replace_info->new_tree, copy_tree_body_r, id, NULL);
	    }
	}
      if (node->clones)
	node = node->clones;
      else if (node->next_sibling_clone)
	node = node->next_sibling_clone;
      else
	{
	  while (node != id->dst_node && !node->next_sibling_clone)
	    node = node->clone_of;
	  if (node != id->dst_node)
	    node = node->next_sibling_clone;
	}
    }
}

/* Create a copy of a function's tree.
   OLD_DECL and NEW_DECL are FUNCTION_DECL tree nodes
   of the original function and the new copied function
   respectively.  In case we want to replace a DECL
   tree with another tree while duplicating the function's
   body, TREE_MAP represents the mapping between these
   trees. If UPDATE_CLONES is set, the call_stmt fields
   of edges of clones of the function will be updated.  

   If non-NULL ARGS_TO_SKIP determine function parameters to remove
   from new version.
   If SKIP_RETURN is true, the new version will return void.
   If non-NULL BLOCK_TO_COPY determine what basic blocks to copy.
   If non_NULL NEW_ENTRY determine new entry BB of the clone.
*/
void
tree_function_versioning (tree old_decl, tree new_decl,
			  vec<ipa_replace_map_p, va_gc> *tree_map,
			  bool update_clones, bitmap args_to_skip,
			  bool skip_return, bitmap blocks_to_copy,
			  basic_block new_entry)
{
  struct cgraph_node *old_version_node;
  struct cgraph_node *new_version_node;
  copy_body_data id;
  tree p;
  unsigned i;
  struct ipa_replace_map *replace_info;
  basic_block old_entry_block, bb;
  stack_vec<gimple, 10> init_stmts;
  tree vars = NULL_TREE;

  gcc_assert (TREE_CODE (old_decl) == FUNCTION_DECL
	      && TREE_CODE (new_decl) == FUNCTION_DECL);
  DECL_POSSIBLY_INLINED (old_decl) = 1;

  old_version_node = cgraph_get_node (old_decl);
  gcc_checking_assert (old_version_node);
  new_version_node = cgraph_get_node (new_decl);
  gcc_checking_assert (new_version_node);

  /* Copy over debug args.  */
  if (DECL_HAS_DEBUG_ARGS_P (old_decl))
    {
      vec<tree, va_gc> **new_debug_args, **old_debug_args;
      gcc_checking_assert (decl_debug_args_lookup (new_decl) == NULL);
      DECL_HAS_DEBUG_ARGS_P (new_decl) = 0;
      old_debug_args = decl_debug_args_lookup (old_decl);
      if (old_debug_args)
	{
	  new_debug_args = decl_debug_args_insert (new_decl);
	  *new_debug_args = vec_safe_copy (*old_debug_args);
	}
    }

  /* Output the inlining info for this abstract function, since it has been
     inlined.  If we don't do this now, we can lose the information about the
     variables in the function when the blocks get blown away as soon as we
     remove the cgraph node.  */
  (*debug_hooks->outlining_inline_function) (old_decl);

  DECL_ARTIFICIAL (new_decl) = 1;
  DECL_ABSTRACT_ORIGIN (new_decl) = DECL_ORIGIN (old_decl);
  if (DECL_ORIGIN (old_decl) == old_decl)
    old_version_node->used_as_abstract_origin = true;
  DECL_FUNCTION_PERSONALITY (new_decl) = DECL_FUNCTION_PERSONALITY (old_decl);

  /* Prepare the data structures for the tree copy.  */
  memset (&id, 0, sizeof (id));

  /* Generate a new name for the new version. */
  id.statements_to_fold = pointer_set_create ();

  id.decl_map = pointer_map_create ();
  id.debug_map = NULL;
  id.src_fn = old_decl;
  id.dst_fn = new_decl;
  id.src_node = old_version_node;
  id.dst_node = new_version_node;
  id.src_cfun = DECL_STRUCT_FUNCTION (old_decl);
  id.blocks_to_copy = blocks_to_copy;
  if (id.src_node->ipa_transforms_to_apply.exists ())
    {
      vec<ipa_opt_pass> old_transforms_to_apply
	    = id.dst_node->ipa_transforms_to_apply;
      unsigned int i;

      id.dst_node->ipa_transforms_to_apply
	    = id.src_node->ipa_transforms_to_apply.copy ();
      for (i = 0; i < old_transforms_to_apply.length (); i++)
        id.dst_node->ipa_transforms_to_apply.safe_push (old_transforms_to_apply[i]);
      old_transforms_to_apply.release ();
    }

  id.copy_decl = copy_decl_no_change;
  id.transform_call_graph_edges
    = update_clones ? CB_CGE_MOVE_CLONES : CB_CGE_MOVE;
  id.transform_new_cfg = true;
  id.transform_return_to_modify = false;
  id.transform_parameter = false;
  id.transform_lang_insert_block = NULL;

  old_entry_block = ENTRY_BLOCK_PTR_FOR_FN
    (DECL_STRUCT_FUNCTION (old_decl));
  DECL_RESULT (new_decl) = DECL_RESULT (old_decl);
  DECL_ARGUMENTS (new_decl) = DECL_ARGUMENTS (old_decl);
  initialize_cfun (new_decl, old_decl,
		   old_entry_block->count);
  DECL_STRUCT_FUNCTION (new_decl)->gimple_df->ipa_pta
    = id.src_cfun->gimple_df->ipa_pta;

  /* Copy the function's static chain.  */
  p = DECL_STRUCT_FUNCTION (old_decl)->static_chain_decl;
  if (p)
    DECL_STRUCT_FUNCTION (new_decl)->static_chain_decl =
      copy_static_chain (DECL_STRUCT_FUNCTION (old_decl)->static_chain_decl,
			 &id);

  /* If there's a tree_map, prepare for substitution.  */
  if (tree_map)
    for (i = 0; i < tree_map->length (); i++)
      {
	gimple init;
	replace_info = (*tree_map)[i];
	if (replace_info->replace_p)
	  {
	    if (!replace_info->old_tree)
	      {
		int i = replace_info->parm_num;
		tree parm;
		tree req_type;

		for (parm = DECL_ARGUMENTS (old_decl); i; parm = DECL_CHAIN (parm))
		  i --;
		replace_info->old_tree = parm;
		req_type = TREE_TYPE (parm);
		if (!useless_type_conversion_p (req_type, TREE_TYPE (replace_info->new_tree)))
		  {
		    if (fold_convertible_p (req_type, replace_info->new_tree))
		      replace_info->new_tree = fold_build1 (NOP_EXPR, req_type, replace_info->new_tree);
		    else if (TYPE_SIZE (req_type) == TYPE_SIZE (TREE_TYPE (replace_info->new_tree)))
		      replace_info->new_tree = fold_build1 (VIEW_CONVERT_EXPR, req_type, replace_info->new_tree);
		    else
		      {
			if (dump_file)
			  {
			    fprintf (dump_file, "    const ");
			    print_generic_expr (dump_file, replace_info->new_tree, 0);
			    fprintf (dump_file, "  can't be converted to param ");
			    print_generic_expr (dump_file, parm, 0);
			    fprintf (dump_file, "\n");
			  }
			replace_info->old_tree = NULL;
		      }
		  }
	      }
	    else
	      gcc_assert (TREE_CODE (replace_info->old_tree) == PARM_DECL);
	    if (replace_info->old_tree)
	      {
		init = setup_one_parameter (&id, replace_info->old_tree,
					    replace_info->new_tree, id.src_fn,
					    NULL,
					    &vars);
		if (init)
		  init_stmts.safe_push (init);
	      }
	  }
      }
  /* Copy the function's arguments.  */
  if (DECL_ARGUMENTS (old_decl) != NULL_TREE)
    DECL_ARGUMENTS (new_decl) =
      copy_arguments_for_versioning (DECL_ARGUMENTS (old_decl), &id,
      				     args_to_skip, &vars);

  DECL_INITIAL (new_decl) = remap_blocks (DECL_INITIAL (id.src_fn), &id);
  BLOCK_SUPERCONTEXT (DECL_INITIAL (new_decl)) = new_decl;

  declare_inline_vars (DECL_INITIAL (new_decl), vars);

  if (!vec_safe_is_empty (DECL_STRUCT_FUNCTION (old_decl)->local_decls))
    /* Add local vars.  */
    add_local_variables (DECL_STRUCT_FUNCTION (old_decl), cfun, &id);

  if (DECL_RESULT (old_decl) == NULL_TREE)
    ;
  else if (skip_return && !VOID_TYPE_P (TREE_TYPE (DECL_RESULT (old_decl))))
    {
      DECL_RESULT (new_decl)
	= build_decl (DECL_SOURCE_LOCATION (DECL_RESULT (old_decl)),
		      RESULT_DECL, NULL_TREE, void_type_node);
      DECL_CONTEXT (DECL_RESULT (new_decl)) = new_decl;
      cfun->returns_struct = 0;
      cfun->returns_pcc_struct = 0;
    }
  else
    {
      tree old_name;
      DECL_RESULT (new_decl) = remap_decl (DECL_RESULT (old_decl), &id);
      lang_hooks.dup_lang_specific_decl (DECL_RESULT (new_decl));
      if (gimple_in_ssa_p (id.src_cfun)
	  && DECL_BY_REFERENCE (DECL_RESULT (old_decl))
	  && (old_name = ssa_default_def (id.src_cfun, DECL_RESULT (old_decl))))
	{
	  tree new_name = make_ssa_name (DECL_RESULT (new_decl), NULL);
	  insert_decl_map (&id, old_name, new_name);
	  SSA_NAME_DEF_STMT (new_name) = gimple_build_nop ();
	  set_ssa_default_def (cfun, DECL_RESULT (new_decl), new_name);
	}
    }

  /* Set up the destination functions loop tree.  */
  if (loops_for_fn (DECL_STRUCT_FUNCTION (old_decl)) != NULL)
    {
      cfun->curr_properties &= ~PROP_loops;
      loop_optimizer_init (AVOID_CFG_MODIFICATIONS);
      cfun->curr_properties |= PROP_loops;
    }

  /* Copy the Function's body.  */
  copy_body (&id, old_entry_block->count, REG_BR_PROB_BASE,
<<<<<<< HEAD
	     ENTRY_BLOCK_PTR, EXIT_BLOCK_PTR, new_entry);
=======
	     ENTRY_BLOCK_PTR_FOR_FN (cfun), EXIT_BLOCK_PTR_FOR_FN (cfun),
	     new_entry);
>>>>>>> fb4256c6

  /* Renumber the lexical scoping (non-code) blocks consecutively.  */
  number_blocks (new_decl);

  /* We want to create the BB unconditionally, so that the addition of
     debug stmts doesn't affect BB count, which may in the end cause
     codegen differences.  */
  bb = split_edge (single_succ_edge (ENTRY_BLOCK_PTR_FOR_FN (cfun)));
  while (init_stmts.length ())
    insert_init_stmt (&id, bb, init_stmts.pop ());
  update_clone_info (&id);

  /* Remap the nonlocal_goto_save_area, if any.  */
  if (cfun->nonlocal_goto_save_area)
    {
      struct walk_stmt_info wi;

      memset (&wi, 0, sizeof (wi));
      wi.info = &id;
      walk_tree (&cfun->nonlocal_goto_save_area, remap_gimple_op_r, &wi, NULL);
    }

  /* Clean up.  */
  pointer_map_destroy (id.decl_map);
  if (id.debug_map)
    pointer_map_destroy (id.debug_map);
  free_dominance_info (CDI_DOMINATORS);
  free_dominance_info (CDI_POST_DOMINATORS);

  fold_marked_statements (0, id.statements_to_fold);
  pointer_set_destroy (id.statements_to_fold);
  fold_cond_expr_cond ();
  delete_unreachable_blocks_update_callgraph (&id);
  if (id.dst_node->definition)
    cgraph_rebuild_references ();
  update_ssa (TODO_update_ssa);

  /* After partial cloning we need to rescale frequencies, so they are
     within proper range in the cloned function.  */
  if (new_entry)
    {
      struct cgraph_edge *e;
      rebuild_frequencies ();

      new_version_node->count = ENTRY_BLOCK_PTR_FOR_FN (cfun)->count;
      for (e = new_version_node->callees; e; e = e->next_callee)
	{
	  basic_block bb = gimple_bb (e->call_stmt);
	  e->frequency = compute_call_stmt_bb_frequency (current_function_decl,
							 bb);
	  e->count = bb->count;
	}
      for (e = new_version_node->indirect_calls; e; e = e->next_callee)
	{
	  basic_block bb = gimple_bb (e->call_stmt);
	  e->frequency = compute_call_stmt_bb_frequency (current_function_decl,
							 bb);
	  e->count = bb->count;
	}
    }

  free_dominance_info (CDI_DOMINATORS);
  free_dominance_info (CDI_POST_DOMINATORS);

  gcc_assert (!id.debug_stmts.exists ());
  pop_cfun ();
  return;
}

/* EXP is CALL_EXPR present in a GENERIC expression tree.  Try to integrate
   the callee and return the inlined body on success.  */

tree
maybe_inline_call_in_expr (tree exp)
{
  tree fn = get_callee_fndecl (exp);

  /* We can only try to inline "const" functions.  */
  if (fn && TREE_READONLY (fn) && DECL_SAVED_TREE (fn))
    {
      struct pointer_map_t *decl_map = pointer_map_create ();
      call_expr_arg_iterator iter;
      copy_body_data id;
      tree param, arg, t;

      /* Remap the parameters.  */
      for (param = DECL_ARGUMENTS (fn), arg = first_call_expr_arg (exp, &iter);
	   param;
	   param = DECL_CHAIN (param), arg = next_call_expr_arg (&iter))
	*pointer_map_insert (decl_map, param) = arg;

      memset (&id, 0, sizeof (id));
      id.src_fn = fn;
      id.dst_fn = current_function_decl;
      id.src_cfun = DECL_STRUCT_FUNCTION (fn);
      id.decl_map = decl_map;

      id.copy_decl = copy_decl_no_change;
      id.transform_call_graph_edges = CB_CGE_DUPLICATE;
      id.transform_new_cfg = false;
      id.transform_return_to_modify = true;
      id.transform_parameter = true;
      id.transform_lang_insert_block = NULL;

      /* Make sure not to unshare trees behind the front-end's back
	 since front-end specific mechanisms may rely on sharing.  */
      id.regimplify = false;
      id.do_not_unshare = true;

      /* We're not inside any EH region.  */
      id.eh_lp_nr = 0;

      t = copy_tree_body (&id);
      pointer_map_destroy (decl_map);

      /* We can only return something suitable for use in a GENERIC
	 expression tree.  */
      if (TREE_CODE (t) == MODIFY_EXPR)
	return TREE_OPERAND (t, 1);
    }

   return NULL_TREE;
}

/* Duplicate a type, fields and all.  */

tree
build_duplicate_type (tree type)
{
  struct copy_body_data id;

  memset (&id, 0, sizeof (id));
  id.src_fn = current_function_decl;
  id.dst_fn = current_function_decl;
  id.src_cfun = cfun;
  id.decl_map = pointer_map_create ();
  id.debug_map = NULL;
  id.copy_decl = copy_decl_no_change;

  type = remap_type_1 (type, &id);

  pointer_map_destroy (id.decl_map);
  if (id.debug_map)
    pointer_map_destroy (id.debug_map);

  TYPE_CANONICAL (type) = type;

  return type;
}<|MERGE_RESOLUTION|>--- conflicted
+++ resolved
@@ -36,12 +36,6 @@
 #include "basic-block.h"
 #include "tree-iterator.h"
 #include "intl.h"
-<<<<<<< HEAD
-#include "tree-mudflap.h"
-#include "tree-ssa.h"
-#include "function.h"
-#include "tree-ssa.h"
-=======
 #include "pointer-set.h"
 #include "tree-ssa-alias.h"
 #include "internal-fn.h"
@@ -65,7 +59,6 @@
 #include "tree-dfa.h"
 #include "tree-ssa.h"
 #include "function.h"
->>>>>>> fb4256c6
 #include "tree-pretty-print.h"
 #include "except.h"
 #include "debug.h"
@@ -898,10 +891,7 @@
 	      && (!is_parm (TREE_OPERAND (old, 0))
 		  || (!id->transform_parameter && is_parm (ptr))))
 	    TREE_THIS_NOTRAP (*tp) = 1;
-<<<<<<< HEAD
 	  REF_REVERSE_STORAGE_ORDER (*tp) = REF_REVERSE_STORAGE_ORDER (old);
-=======
->>>>>>> fb4256c6
 	  *walk_subtrees = 0;
 	  return NULL;
 	}
@@ -1155,10 +1145,7 @@
 	      && (!is_parm (TREE_OPERAND (old, 0))
 		  || (!id->transform_parameter && is_parm (ptr))))
 	    TREE_THIS_NOTRAP (*tp) = 1;
-<<<<<<< HEAD
 	  REF_REVERSE_STORAGE_ORDER (*tp) = REF_REVERSE_STORAGE_ORDER (old);
-=======
->>>>>>> fb4256c6
 	  *walk_subtrees = 0;
 	  return NULL;
 	}
@@ -5437,12 +5424,8 @@
 
   /* Copy the Function's body.  */
   copy_body (&id, old_entry_block->count, REG_BR_PROB_BASE,
-<<<<<<< HEAD
-	     ENTRY_BLOCK_PTR, EXIT_BLOCK_PTR, new_entry);
-=======
 	     ENTRY_BLOCK_PTR_FOR_FN (cfun), EXIT_BLOCK_PTR_FOR_FN (cfun),
 	     new_entry);
->>>>>>> fb4256c6
 
   /* Renumber the lexical scoping (non-code) blocks consecutively.  */
   number_blocks (new_decl);

--- conflicted
+++ resolved
@@ -2213,11 +2213,7 @@
 	    tree a;
 	    call_expr_arg_iterator iter;
 	    FOR_EACH_CALL_EXPR_ARG (a, iter, x)
-<<<<<<< HEAD
-	      *count += estimate_move_cost (TREE_TYPE (a));
-=======
 	      d->count += estimate_move_cost (TREE_TYPE (a));
->>>>>>> 867c03eb
 	  }
 	else
 	  {
@@ -2358,13 +2354,8 @@
   tree t;
   tree use_retvar;
   tree fn;
-<<<<<<< HEAD
-  splay_tree st;
-  tree return_slot_addr;
-=======
   struct pointer_map_t *st;
   tree return_slot;
->>>>>>> 867c03eb
   tree modify_dest;
   location_t saved_location;
   struct cgraph_edge *cg_edge;
@@ -2518,12 +2509,7 @@
   /* Local declarations will be replaced by their equivalents in this
      map.  */
   st = id->decl_map;
-<<<<<<< HEAD
-  id->decl_map = splay_tree_new (splay_tree_compare_pointers,
-				 NULL, NULL);
-=======
   id->decl_map = pointer_map_create ();
->>>>>>> 867c03eb
 
   /* Record the function we are about to inline.  */
   id->src_fn = fn;

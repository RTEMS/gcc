--- conflicted
+++ resolved
@@ -648,11 +648,7 @@
 	     and thus don't count as variable modification.  Avoid
 	     keeping bogosities like 0 = 0.  */
 	  tree decl = GIMPLE_STMT_OPERAND (*tp, 0), value;
-<<<<<<< HEAD
-	  splay_tree_node n;
-=======
 	  tree *n;
->>>>>>> 1177f497
 
 	  n = (tree *) pointer_map_contains (id->decl_map, decl);
 	  if (n)
@@ -1390,22 +1386,15 @@
       block_stmt_iterator bsi = bsi_last (bb);
 
       if (rhs == error_mark_node)
-<<<<<<< HEAD
-	return;
-=======
 	{
   	  insert_decl_map (id, p, var_sub);
 	  return;
 	}
->>>>>>> 1177f497
 
       STRIP_USELESS_TYPE_CONVERSION (rhs);
 
       /* We want to use GIMPLE_MODIFY_STMT, not INIT_EXPR here so that we
 	 keep our trees in gimple form.  */
-<<<<<<< HEAD
-      init_stmt = build2 (GIMPLE_MODIFY_STMT, TREE_TYPE (var), var, rhs);
-=======
       if (def && gimple_in_ssa_p (cfun) && is_gimple_reg (p))
 	{
 	  def = remap_ssa_name (def, id);
@@ -1416,7 +1405,6 @@
 	}
       else
         init_stmt = build_gimple_modify_stmt (var, rhs);
->>>>>>> 1177f497
 
       /* If we did not create a gimple value and we did not create a gimple
 	 cast of a gimple value, then we will need to gimplify INIT_STMTS
@@ -1506,15 +1494,9 @@
    The USE_STMT is filled to contain a use of the declaration to
    indicate the return value of the function.
 
-<<<<<<< HEAD
-   RETURN_SLOT_ADDR, if non-null, was a fake parameter that
-   took the address of the result.  MODIFY_DEST, if non-null, was the LHS of
-   the GIMPLE_MODIFY_STMT to which this call is the RHS.
-=======
    RETURN_SLOT, if non-null is place where to store the result.  It
    is set only for CALL_EXPR_RETURN_SLOT_OPT.  MODIFY_DEST, if non-null,
    was the LHS of the GIMPLE_MODIFY_STMT to which this call is the RHS.
->>>>>>> 1177f497
 
    The return value is a (possibly null) value that is the result of the
    function as seen by the callee.  *USE_P is a (possibly null) value that
@@ -1647,14 +1629,11 @@
   gcc_assert (TREE_CODE (TYPE_SIZE_UNIT (callee_type)) == INTEGER_CST);
 
   var = copy_result_decl_to_var (result, id);
-<<<<<<< HEAD
-=======
   if (gimple_in_ssa_p (cfun))
     {
       get_var_ann (var);
       add_referenced_var (var);
     }
->>>>>>> 1177f497
 
   DECL_SEEN_IN_BIND_EXPR_P (var) = 1;
   DECL_STRUCT_FUNCTION (caller)->unexpanded_var_list
@@ -2547,11 +2526,7 @@
   gcc_assert (TREE_CODE (DECL_INITIAL (fn)) == BLOCK);
 
   /* Find the lhs to which the result of this call is assigned.  */
-<<<<<<< HEAD
-  return_slot_addr = NULL;
-=======
   return_slot = NULL;
->>>>>>> 1177f497
   if (TREE_CODE (stmt) == GIMPLE_MODIFY_STMT)
     {
       modify_dest = GIMPLE_STMT_OPERAND (stmt, 0);
@@ -2574,11 +2549,7 @@
     modify_dest = NULL;
 
   /* Declare the return variable for the function.  */
-<<<<<<< HEAD
-  declare_return_variable (id, return_slot_addr,
-=======
   declare_return_variable (id, return_slot,
->>>>>>> 1177f497
 			   modify_dest, &use_retvar);
 
   /* This is it.  Duplicate the callee body.  Assume callee is
@@ -2630,8 +2601,6 @@
 	  tree var = SSA_NAME_VAR (TREE_OPERAND (stmt, 0));
 	  tree def = gimple_default_def (cfun, var);
 
-<<<<<<< HEAD
-=======
 	  /* If the variable is used undefined, make this name undefined via
 	     move.  */
 	  if (def)
@@ -2651,7 +2620,6 @@
         bsi_remove (&stmt_bsi, true);
     }
 
->>>>>>> 1177f497
   if (purge_dead_abnormal_edges)
     tree_purge_dead_abnormal_call_edges (return_block);
 
@@ -3277,36 +3245,6 @@
   return copy_decl_for_dup_finish (id, decl, copy);
 }
 
-<<<<<<< HEAD
-/* Like copy_decl_to_var, but create a return slot object instead of a
-   pointer variable for return by invisible reference.  */
-
-static tree
-copy_result_decl_to_var (tree decl, copy_body_data *id)
-{
-  tree copy, type;
-
-  gcc_assert (TREE_CODE (decl) == PARM_DECL
-	      || TREE_CODE (decl) == RESULT_DECL);
-
-  type = TREE_TYPE (decl);
-  if (DECL_BY_REFERENCE (decl))
-    type = TREE_TYPE (type);
-
-  copy = build_decl (VAR_DECL, DECL_NAME (decl), type);
-  TREE_READONLY (copy) = TREE_READONLY (decl);
-  TREE_THIS_VOLATILE (copy) = TREE_THIS_VOLATILE (decl);
-  if (!DECL_BY_REFERENCE (decl))
-    {
-      TREE_ADDRESSABLE (copy) = TREE_ADDRESSABLE (decl);
-      DECL_COMPLEX_GIMPLE_REG_P (copy) = DECL_COMPLEX_GIMPLE_REG_P (decl);
-    }
-
-  return copy_decl_for_dup_finish (id, decl, copy);
-}
-
-=======
->>>>>>> 1177f497
 
 static tree
 copy_decl_no_change (tree decl, copy_body_data *id)
@@ -3429,10 +3367,7 @@
       DECL_NAME (new_decl) =  create_tmp_var_name (NULL);
       SET_DECL_ASSEMBLER_NAME (new_decl, DECL_NAME (new_decl));
       SET_DECL_RTL (new_decl, NULL_RTX);
-<<<<<<< HEAD
-=======
       id.statements_to_fold = pointer_set_create ();
->>>>>>> 1177f497
     }
   
   id.decl_map = pointer_map_create ();

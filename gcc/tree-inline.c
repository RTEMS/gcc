/* Tree inlining.
   Copyright 2001, 2002, 2003, 2004, 2005, 2006 Free Software Foundation, Inc.
   Contributed by Alexandre Oliva <aoliva@redhat.com>

This file is part of GCC.

GCC is free software; you can redistribute it and/or modify
it under the terms of the GNU General Public License as published by
the Free Software Foundation; either version 2, or (at your option)
any later version.

GCC is distributed in the hope that it will be useful,
but WITHOUT ANY WARRANTY; without even the implied warranty of
MERCHANTABILITY or FITNESS FOR A PARTICULAR PURPOSE.  See the
GNU General Public License for more details.

You should have received a copy of the GNU General Public License
along with GCC; see the file COPYING.  If not, write to
the Free Software Foundation, 51 Franklin Street, Fifth Floor,
Boston, MA 02110-1301, USA.  */

#include "config.h"
#include "system.h"
#include "coretypes.h"
#include "tm.h"
#include "toplev.h"
#include "tree.h"
#include "tree-inline.h"
#include "rtl.h"
#include "expr.h"
#include "flags.h"
#include "params.h"
#include "input.h"
#include "insn-config.h"
#include "varray.h"
#include "hashtab.h"
#include "langhooks.h"
#include "basic-block.h"
#include "tree-iterator.h"
#include "cgraph.h"
#include "intl.h"
#include "tree-mudflap.h"
#include "tree-flow.h"
#include "function.h"
#include "ggc.h"
#include "tree-flow.h"
#include "diagnostic.h"
#include "except.h"
#include "debug.h"
#include "pointer-set.h"
#include "ipa-prop.h"
#include "value-prof.h"
#include "tree-pass.h"

/* I'm not real happy about this, but we need to handle gimple and
   non-gimple trees.  */
#include "tree-gimple.h"

/* Inlining, Cloning, Versioning, Parallelization

   Inlining: a function body is duplicated, but the PARM_DECLs are
   remapped into VAR_DECLs, and non-void RETURN_EXPRs become
   GIMPLE_MODIFY_STMTs that store to a dedicated returned-value variable.
   The duplicated eh_region info of the copy will later be appended
   to the info for the caller; the eh_region info in copied throwing
   statements and RESX_EXPRs is adjusted accordingly.

   Cloning: (only in C++) We have one body for a con/de/structor, and
   multiple function decls, each with a unique parameter list.
   Duplicate the body, using the given splay tree; some parameters
   will become constants (like 0 or 1).

   Versioning: a function body is duplicated and the result is a new
   function rather than into blocks of an existing function as with
   inlining.  Some parameters will become constants.

   Parallelization: a region of a function is duplicated resulting in
   a new function.  Variables may be replaced with complex expressions
   to enable shared variable semantics.

   All of these will simultaneously lookup any callgraph edges.  If
   we're going to inline the duplicated function body, and the given
   function has some cloned callgraph nodes (one for each place this
   function will be inlined) those callgraph edges will be duplicated.
   If we're cloning the body, those callgraph edges will be
   updated to point into the new body.  (Note that the original
   callgraph node and edge list will not be altered.)

   See the CALL_EXPR handling case in copy_body_r ().  */

/* 0 if we should not perform inlining.
   1 if we should expand functions calls inline at the tree level.
   2 if we should consider *all* functions to be inline
   candidates.  */

int flag_inline_trees = 0;

/* To Do:

   o In order to make inlining-on-trees work, we pessimized
     function-local static constants.  In particular, they are now
     always output, even when not addressed.  Fix this by treating
     function-local static constants just like global static
     constants; the back-end already knows not to output them if they
     are not needed.

   o Provide heuristics to clamp inlining of recursive template
     calls?  */


/* Weights that estimate_num_insns uses for heuristics in inlining.  */

eni_weights eni_inlining_weights;

/* Weights that estimate_num_insns uses to estimate the size of the
   produced code.  */

eni_weights eni_size_weights;

/* Weights that estimate_num_insns uses to estimate the time necessary
   to execute the produced code.  */

eni_weights eni_time_weights;

/* Prototypes.  */

static tree declare_return_variable (copy_body_data *, tree, tree, tree *);
static tree copy_generic_body (copy_body_data *);
static bool inlinable_function_p (tree);
static void remap_block (tree *, copy_body_data *);
static tree remap_decls (tree, copy_body_data *);
static void copy_bind_expr (tree *, int *, copy_body_data *);
static tree mark_local_for_remap_r (tree *, int *, void *);
static void unsave_expr_1 (tree);
static tree unsave_r (tree *, int *, void *);
static void declare_inline_vars (tree, tree);
static void remap_save_expr (tree *, void *, int *);
static void add_lexical_block (tree current_block, tree new_block);
static tree copy_decl_to_var (tree, copy_body_data *);
static tree copy_result_decl_to_var (tree, copy_body_data *);
static tree copy_decl_no_change (tree, copy_body_data *);
static tree copy_decl_maybe_to_var (tree, copy_body_data *);

/* Insert a tree->tree mapping for ID.  Despite the name suggests
   that the trees should be variables, it is used for more than that.  */

void
insert_decl_map (copy_body_data *id, tree key, tree value)
{
  splay_tree_insert (id->decl_map, (splay_tree_key) key,
		     (splay_tree_value) value);

  /* Always insert an identity map as well.  If we see this same new
     node again, we won't want to duplicate it a second time.  */
  if (key != value)
    splay_tree_insert (id->decl_map, (splay_tree_key) value,
		       (splay_tree_value) value);
}

/* Construct new SSA name for old NAME. ID is the inline context.  */

static tree
remap_ssa_name (tree name, copy_body_data *id)
{
  tree new;
  splay_tree_node n;

  gcc_assert (TREE_CODE (name) == SSA_NAME);

  n = splay_tree_lookup (id->decl_map, (splay_tree_key) name);
  if (n)
    return (tree) n->value;

  /* Do not set DEF_STMT yet as statement is not copied yet. We do that
     in copy_bb.  */
  new = remap_decl (SSA_NAME_VAR (name), id);
  /* We might've substituted constant or another SSA_NAME for
     the variable. 

     Replace the SSA name representing RESULT_DECL by variable during
     inlining:  this saves us from need to introduce PHI node in a case
     return value is just partly initialized.  */
  if ((TREE_CODE (new) == VAR_DECL || TREE_CODE (new) == PARM_DECL)
      && (TREE_CODE (SSA_NAME_VAR (name)) != RESULT_DECL
	  || !id->transform_return_to_modify))
    {
      new = make_ssa_name (new, NULL);
      insert_decl_map (id, name, new);
      if (IS_EMPTY_STMT (SSA_NAME_DEF_STMT (name)))
	{
	  SSA_NAME_DEF_STMT (new) = build_empty_stmt ();
	  if (gimple_default_def (id->src_cfun, SSA_NAME_VAR (name)) == name)
	    set_default_def (SSA_NAME_VAR (new), new);
	}
      SSA_NAME_OCCURS_IN_ABNORMAL_PHI (new)
	= SSA_NAME_OCCURS_IN_ABNORMAL_PHI (name);
      TREE_TYPE (new) = TREE_TYPE (SSA_NAME_VAR (new));
    }
  else
    insert_decl_map (id, name, new);
  return new;
}

/* Remap DECL during the copying of the BLOCK tree for the function.  */

tree
remap_decl (tree decl, copy_body_data *id)
{
  splay_tree_node n;
  tree fn;

  /* We only remap local variables in the current function.  */
  fn = id->src_fn;

  /* See if we have remapped this declaration.  */

  n = splay_tree_lookup (id->decl_map, (splay_tree_key) decl);

  /* If we didn't already have an equivalent for this declaration,
     create one now.  */
  if (!n)
    {
      /* Make a copy of the variable or label.  */
      tree t = id->copy_decl (decl, id);
     
      /* Remember it, so that if we encounter this local entity again
	 we can reuse this copy.  Do this early because remap_type may
	 need this decl for TYPE_STUB_DECL.  */
      insert_decl_map (id, decl, t);

      if (!DECL_P (t))
	return t;

      /* Remap types, if necessary.  */
      TREE_TYPE (t) = remap_type (TREE_TYPE (t), id);
      if (TREE_CODE (t) == TYPE_DECL)
        DECL_ORIGINAL_TYPE (t) = remap_type (DECL_ORIGINAL_TYPE (t), id);

      /* Remap sizes as necessary.  */
      walk_tree (&DECL_SIZE (t), copy_body_r, id, NULL);
      walk_tree (&DECL_SIZE_UNIT (t), copy_body_r, id, NULL);

      /* If fields, do likewise for offset and qualifier.  */
      if (TREE_CODE (t) == FIELD_DECL)
	{
	  walk_tree (&DECL_FIELD_OFFSET (t), copy_body_r, id, NULL);
	  if (TREE_CODE (DECL_CONTEXT (t)) == QUAL_UNION_TYPE)
	    walk_tree (&DECL_QUALIFIER (t), copy_body_r, id, NULL);
	}

      if (cfun && gimple_in_ssa_p (cfun)
	  && (TREE_CODE (t) == VAR_DECL
	      || TREE_CODE (t) == RESULT_DECL || TREE_CODE (t) == PARM_DECL))
	{
          tree def = gimple_default_def (id->src_cfun, decl);
	  get_var_ann (t);
	  if (TREE_CODE (decl) != PARM_DECL && def)
	    {
	      tree map = remap_ssa_name (def, id);
	      /* Watch out RESULT_DECLs whose SSA names map directly
		 to them.  */
	      if (TREE_CODE (map) == SSA_NAME)
	        set_default_def (t, map);
	    }
	  add_referenced_var (t);
	}
      return t;
    }

  return unshare_expr ((tree) n->value);
}

static tree
remap_type_1 (tree type, copy_body_data *id)
{
  splay_tree_node node;
  tree new, t;

  if (type == NULL)
    return type;

  /* See if we have remapped this type.  */
  node = splay_tree_lookup (id->decl_map, (splay_tree_key) type);
  if (node)
    return (tree) node->value;

  /* The type only needs remapping if it's variably modified.  */
  if (! variably_modified_type_p (type, id->src_fn))
    {
      insert_decl_map (id, type, type);
      return type;
    }

  /* We do need a copy.  build and register it now.  If this is a pointer or
     reference type, remap the designated type and make a new pointer or
     reference type.  */
  if (TREE_CODE (type) == POINTER_TYPE)
    {
      new = build_pointer_type_for_mode (remap_type (TREE_TYPE (type), id),
					 TYPE_MODE (type),
					 TYPE_REF_CAN_ALIAS_ALL (type));
      insert_decl_map (id, type, new);
      return new;
    }
  else if (TREE_CODE (type) == REFERENCE_TYPE)
    {
      new = build_reference_type_for_mode (remap_type (TREE_TYPE (type), id),
					    TYPE_MODE (type),
					    TYPE_REF_CAN_ALIAS_ALL (type));
      insert_decl_map (id, type, new);
      return new;
    }
  else
    new = copy_node (type);

  insert_decl_map (id, type, new);

  /* This is a new type, not a copy of an old type.  Need to reassociate
     variants.  We can handle everything except the main variant lazily.  */
  t = TYPE_MAIN_VARIANT (type);
  if (type != t)
    {
      t = remap_type (t, id);
      TYPE_MAIN_VARIANT (new) = t;
      TYPE_NEXT_VARIANT (new) = TYPE_MAIN_VARIANT (t);
      TYPE_NEXT_VARIANT (t) = new;
    }
  else
    {
      TYPE_MAIN_VARIANT (new) = new;
      TYPE_NEXT_VARIANT (new) = NULL;
    }

  if (TYPE_STUB_DECL (type))
    TYPE_STUB_DECL (new) = remap_decl (TYPE_STUB_DECL (type), id);

  /* Lazily create pointer and reference types.  */
  TYPE_POINTER_TO (new) = NULL;
  TYPE_REFERENCE_TO (new) = NULL;

  switch (TREE_CODE (new))
    {
    case INTEGER_TYPE:
    case REAL_TYPE:
    case ENUMERAL_TYPE:
    case BOOLEAN_TYPE:
      t = TYPE_MIN_VALUE (new);
      if (t && TREE_CODE (t) != INTEGER_CST)
        walk_tree (&TYPE_MIN_VALUE (new), copy_body_r, id, NULL);

      t = TYPE_MAX_VALUE (new);
      if (t && TREE_CODE (t) != INTEGER_CST)
        walk_tree (&TYPE_MAX_VALUE (new), copy_body_r, id, NULL);
      return new;

    case FUNCTION_TYPE:
      TREE_TYPE (new) = remap_type (TREE_TYPE (new), id);
      walk_tree (&TYPE_ARG_TYPES (new), copy_body_r, id, NULL);
      return new;

    case ARRAY_TYPE:
      TREE_TYPE (new) = remap_type (TREE_TYPE (new), id);
      TYPE_DOMAIN (new) = remap_type (TYPE_DOMAIN (new), id);
      break;

    case RECORD_TYPE:
    case UNION_TYPE:
    case QUAL_UNION_TYPE:
      {
	tree f, nf = NULL;

	for (f = TYPE_FIELDS (new); f ; f = TREE_CHAIN (f))
	  {
	    t = remap_decl (f, id);
	    DECL_CONTEXT (t) = new;
	    TREE_CHAIN (t) = nf;
	    nf = t;
	  }
	TYPE_FIELDS (new) = nreverse (nf);
      }
      break;

    case OFFSET_TYPE:
    default:
      /* Shouldn't have been thought variable sized.  */
      gcc_unreachable ();
    }

  walk_tree (&TYPE_SIZE (new), copy_body_r, id, NULL);
  walk_tree (&TYPE_SIZE_UNIT (new), copy_body_r, id, NULL);

  return new;
}

tree
remap_type (tree type, copy_body_data *id)
{
  splay_tree_node node;

  if (type == NULL)
    return type;

  /* See if we have remapped this type.  */
  node = splay_tree_lookup (id->decl_map, (splay_tree_key) type);
  if (node)
    return (tree) node->value;

  /* The type only needs remapping if it's variably modified.  */
  if (! variably_modified_type_p (type, id->src_fn))
    {
      insert_decl_map (id, type, type);
      return type;
    }

  return remap_type_1 (type, id);
}

static tree
remap_decls (tree decls, copy_body_data *id)
{
  tree old_var;
  tree new_decls = NULL_TREE;

  /* Remap its variables.  */
  for (old_var = decls; old_var; old_var = TREE_CHAIN (old_var))
    {
      tree new_var;

      /* We can not chain the local static declarations into the unexpanded_var_list
         as we can't duplicate them or break one decl rule.  Go ahead and link
         them into unexpanded_var_list.  */
      if (!lang_hooks.tree_inlining.auto_var_in_fn_p (old_var, id->src_fn)
	  && !DECL_EXTERNAL (old_var))
	{
	  cfun->unexpanded_var_list = tree_cons (NULL_TREE, old_var,
						 cfun->unexpanded_var_list);
	  continue;
	}

      /* Remap the variable.  */
      new_var = remap_decl (old_var, id);

      /* If we didn't remap this variable, so we can't mess with its
	 TREE_CHAIN.  If we remapped this variable to the return slot, it's
	 already declared somewhere else, so don't declare it here.  */
      if (!new_var || new_var == id->retvar)
	;
      else
	{
	  gcc_assert (DECL_P (new_var));
	  TREE_CHAIN (new_var) = new_decls;
	  new_decls = new_var;
	}
    }

  return nreverse (new_decls);
}

/* Copy the BLOCK to contain remapped versions of the variables
   therein.  And hook the new block into the block-tree.  */

static void
remap_block (tree *block, copy_body_data *id)
{
  tree old_block;
  tree new_block;
  tree fn;

  /* Make the new block.  */
  old_block = *block;
  new_block = make_node (BLOCK);
  TREE_USED (new_block) = TREE_USED (old_block);
  BLOCK_ABSTRACT_ORIGIN (new_block) = old_block;
  BLOCK_SOURCE_LOCATION (new_block) = BLOCK_SOURCE_LOCATION (old_block);
  *block = new_block;

  /* Remap its variables.  */
  BLOCK_VARS (new_block) = remap_decls (BLOCK_VARS (old_block), id);

  fn = id->dst_fn;

  if (id->transform_lang_insert_block)
    lang_hooks.decls.insert_block (new_block);

  /* Remember the remapped block.  */
  insert_decl_map (id, old_block, new_block);
}

/* Copy the whole block tree and root it in id->block.  */
static tree
remap_blocks (tree block, copy_body_data *id)
{
  tree t;
  tree new = block;

  if (!block)
    return NULL;

  remap_block (&new, id);
  gcc_assert (new != block);
  for (t = BLOCK_SUBBLOCKS (block); t ; t = BLOCK_CHAIN (t))
    add_lexical_block (new, remap_blocks (t, id));
  return new;
}

static void
copy_statement_list (tree *tp)
{
  tree_stmt_iterator oi, ni;
  tree new;

  new = alloc_stmt_list ();
  ni = tsi_start (new);
  oi = tsi_start (*tp);
  *tp = new;

  for (; !tsi_end_p (oi); tsi_next (&oi))
    tsi_link_after (&ni, tsi_stmt (oi), TSI_NEW_STMT);
}

static void
copy_bind_expr (tree *tp, int *walk_subtrees, copy_body_data *id)
{
  tree block = BIND_EXPR_BLOCK (*tp);
  /* Copy (and replace) the statement.  */
  copy_tree_r (tp, walk_subtrees, NULL);
  if (block)
    {
      remap_block (&block, id);
      BIND_EXPR_BLOCK (*tp) = block;
    }

  if (BIND_EXPR_VARS (*tp))
    /* This will remap a lot of the same decls again, but this should be
       harmless.  */
    BIND_EXPR_VARS (*tp) = remap_decls (BIND_EXPR_VARS (*tp), id);
}

/* Called from copy_body_id via walk_tree.  DATA is really an
   `copy_body_data *'.  */

tree
copy_body_r (tree *tp, int *walk_subtrees, void *data)
{
  copy_body_data *id = (copy_body_data *) data;
  tree fn = id->src_fn;
  tree new_block;

  /* Begin by recognizing trees that we'll completely rewrite for the
     inlining context.  Our output for these trees is completely
     different from out input (e.g. RETURN_EXPR is deleted, and morphs
     into an edge).  Further down, we'll handle trees that get
     duplicated and/or tweaked.  */

  /* When requested, RETURN_EXPRs should be transformed to just the
     contained GIMPLE_MODIFY_STMT.  The branch semantics of the return will
     be handled elsewhere by manipulating the CFG rather than a statement.  */
  if (TREE_CODE (*tp) == RETURN_EXPR && id->transform_return_to_modify)
    {
      tree assignment = TREE_OPERAND (*tp, 0);

      /* If we're returning something, just turn that into an
	 assignment into the equivalent of the original RESULT_DECL.
	 If the "assignment" is just the result decl, the result
	 decl has already been set (e.g. a recent "foo (&result_decl,
	 ...)"); just toss the entire RETURN_EXPR.  */
      if (assignment && TREE_CODE (assignment) == GIMPLE_MODIFY_STMT)
	{
	  /* Replace the RETURN_EXPR with (a copy of) the
	     GIMPLE_MODIFY_STMT hanging underneath.  */
	  *tp = copy_node (assignment);
	}
      else /* Else the RETURN_EXPR returns no value.  */
	{
	  *tp = NULL;
	  return (tree) (void *)1;
	}
    }
  else if (TREE_CODE (*tp) == SSA_NAME)
    {
      *tp = remap_ssa_name (*tp, id);
      *walk_subtrees = 0;
      return NULL;
    }

  /* Local variables and labels need to be replaced by equivalent
     variables.  We don't want to copy static variables; there's only
     one of those, no matter how many times we inline the containing
     function.  Similarly for globals from an outer function.  */
  else if (lang_hooks.tree_inlining.auto_var_in_fn_p (*tp, fn))
    {
      tree new_decl;

      /* Remap the declaration.  */
      new_decl = remap_decl (*tp, id);
      gcc_assert (new_decl);
      /* Replace this variable with the copy.  */
      STRIP_TYPE_NOPS (new_decl);
      *tp = new_decl;
      *walk_subtrees = 0;
    }
  else if (TREE_CODE (*tp) == STATEMENT_LIST)
    copy_statement_list (tp);
  else if (TREE_CODE (*tp) == SAVE_EXPR)
    remap_save_expr (tp, id->decl_map, walk_subtrees);
  else if (TREE_CODE (*tp) == LABEL_DECL
	   && (! DECL_CONTEXT (*tp)
	       || decl_function_context (*tp) == id->src_fn))
    /* These may need to be remapped for EH handling.  */
    *tp = remap_decl (*tp, id);
  else if (TREE_CODE (*tp) == BIND_EXPR)
    copy_bind_expr (tp, walk_subtrees, id);
  /* Types may need remapping as well.  */
  else if (TYPE_P (*tp))
    *tp = remap_type (*tp, id);

  /* If this is a constant, we have to copy the node iff the type will be
     remapped.  copy_tree_r will not copy a constant.  */
  else if (CONSTANT_CLASS_P (*tp))
    {
      tree new_type = remap_type (TREE_TYPE (*tp), id);

      if (new_type == TREE_TYPE (*tp))
	*walk_subtrees = 0;

      else if (TREE_CODE (*tp) == INTEGER_CST)
	*tp = build_int_cst_wide (new_type, TREE_INT_CST_LOW (*tp),
				  TREE_INT_CST_HIGH (*tp));
      else
	{
	  *tp = copy_node (*tp);
	  TREE_TYPE (*tp) = new_type;
	}
    }

  /* Otherwise, just copy the node.  Note that copy_tree_r already
     knows not to copy VAR_DECLs, etc., so this is safe.  */
  else
    {
      /* Here we handle trees that are not completely rewritten.
	 First we detect some inlining-induced bogosities for
	 discarding.  */
      if (TREE_CODE (*tp) == GIMPLE_MODIFY_STMT
	  && GIMPLE_STMT_OPERAND (*tp, 0) == GIMPLE_STMT_OPERAND (*tp, 1)
	  && (lang_hooks.tree_inlining.auto_var_in_fn_p
	      (GIMPLE_STMT_OPERAND (*tp, 0), fn)))
	{
	  /* Some assignments VAR = VAR; don't generate any rtl code
	     and thus don't count as variable modification.  Avoid
	     keeping bogosities like 0 = 0.  */
	  tree decl = GIMPLE_STMT_OPERAND (*tp, 0), value;
	  splay_tree_node n;

	  n = splay_tree_lookup (id->decl_map, (splay_tree_key) decl);
	  if (n)
	    {
	      value = (tree) n->value;
	      STRIP_TYPE_NOPS (value);
	      if (TREE_CONSTANT (value) || TREE_READONLY_DECL_P (value))
		{
		  *tp = build_empty_stmt ();
		  return copy_body_r (tp, walk_subtrees, data);
		}
	    }
	}
      else if (TREE_CODE (*tp) == INDIRECT_REF)
	{
	  /* Get rid of *& from inline substitutions that can happen when a
	     pointer argument is an ADDR_EXPR.  */
	  tree decl = TREE_OPERAND (*tp, 0);
	  splay_tree_node n;

	  n = splay_tree_lookup (id->decl_map, (splay_tree_key) decl);
	  if (n)
	    {
	      tree new;
	      tree old;
	      /* If we happen to get an ADDR_EXPR in n->value, strip
	         it manually here as we'll eventually get ADDR_EXPRs
		 which lie about their types pointed to.  In this case
		 build_fold_indirect_ref wouldn't strip the INDIRECT_REF,
		 but we absolutely rely on that.  As fold_indirect_ref
	         does other useful transformations, try that first, though.  */
	      tree type = TREE_TYPE (TREE_TYPE ((tree)n->value));
	      new = unshare_expr ((tree)n->value);
	      old = *tp;
	      *tp = fold_indirect_ref_1 (type, new);
	      if (! *tp)
	        {
		  if (TREE_CODE (new) == ADDR_EXPR)
		    *tp = TREE_OPERAND (new, 0);
	          else
		    {
	              *tp = build1 (INDIRECT_REF, type, new);
		      TREE_THIS_VOLATILE (*tp) = TREE_THIS_VOLATILE (old);
		    }
		}
	      *walk_subtrees = 0;
	      return NULL;
	    }
	}

      /* Here is the "usual case".  Copy this tree node, and then
	 tweak some special cases.  */
      copy_tree_r (tp, walk_subtrees, NULL);

      /* Global variables we didn't seen yet needs to go into referenced
	 vars.  */
      if (gimple_in_ssa_p (cfun) && TREE_CODE (*tp) == VAR_DECL)
	add_referenced_var (*tp);
       
      /* If EXPR has block defined, map it to newly constructed block.
         When inlining we want EXPRs without block appear in the block
	 of function call.  */
      if (EXPR_P (*tp) || GIMPLE_STMT_P (*tp))
	{
	  new_block = id->block;
	  if (TREE_BLOCK (*tp))
	    {
	      splay_tree_node n;
	      n = splay_tree_lookup (id->decl_map,
				     (splay_tree_key) TREE_BLOCK (*tp));
	      gcc_assert (n);
	      new_block = (tree) n->value;
	    }
	  TREE_BLOCK (*tp) = new_block;
	}

      if (TREE_CODE (*tp) == RESX_EXPR && id->eh_region_offset)
	TREE_OPERAND (*tp, 0) =
	  build_int_cst
	    (NULL_TREE,
	     id->eh_region_offset + TREE_INT_CST_LOW (TREE_OPERAND (*tp, 0)));

      if (!GIMPLE_TUPLE_P (*tp))
	TREE_TYPE (*tp) = remap_type (TREE_TYPE (*tp), id);

      /* The copied TARGET_EXPR has never been expanded, even if the
	 original node was expanded already.  */
      if (TREE_CODE (*tp) == TARGET_EXPR && TREE_OPERAND (*tp, 3))
	{
	  TREE_OPERAND (*tp, 1) = TREE_OPERAND (*tp, 3);
	  TREE_OPERAND (*tp, 3) = NULL_TREE;
	}

      /* Variable substitution need not be simple.  In particular, the
	 INDIRECT_REF substitution above.  Make sure that TREE_CONSTANT
	 and friends are up-to-date.  */
      else if (TREE_CODE (*tp) == ADDR_EXPR)
	{
	  walk_tree (&TREE_OPERAND (*tp, 0), copy_body_r, id, NULL);
	  /* Handle the case where we substituted an INDIRECT_REF
	     into the operand of the ADDR_EXPR.  */
	  if (TREE_CODE (TREE_OPERAND (*tp, 0)) == INDIRECT_REF)
	    *tp = TREE_OPERAND (TREE_OPERAND (*tp, 0), 0);
	  else
	    recompute_tree_invariant_for_addr_expr (*tp);
	  *walk_subtrees = 0;
	}
    }

  /* Keep iterating.  */
  return NULL_TREE;
}

/* Copy basic block, scale profile accordingly.  Edges will be taken care of
   later  */

static basic_block
copy_bb (copy_body_data *id, basic_block bb, int frequency_scale, int count_scale)
{
  block_stmt_iterator bsi, copy_bsi;
  basic_block copy_basic_block;

  /* create_basic_block() will append every new block to
     basic_block_info automatically.  */
  copy_basic_block = create_basic_block (NULL, (void *) 0,
                                         (basic_block) bb->prev_bb->aux);
  copy_basic_block->count = bb->count * count_scale / REG_BR_PROB_BASE;

  /* We are going to rebuild frequencies from scratch.  These values have just
     small importance to drive canonicalize_loop_headers.  */
  copy_basic_block->frequency = ((gcov_type)bb->frequency
				     * frequency_scale / REG_BR_PROB_BASE);
  if (copy_basic_block->frequency > BB_FREQ_MAX)
    copy_basic_block->frequency = BB_FREQ_MAX;
  copy_bsi = bsi_start (copy_basic_block);

  for (bsi = bsi_start (bb);
       !bsi_end_p (bsi); bsi_next (&bsi))
    {
      tree stmt = bsi_stmt (bsi);
      tree orig_stmt = stmt;

      walk_tree (&stmt, copy_body_r, id, NULL);

      /* RETURN_EXPR might be removed,
         this is signalled by making stmt pointer NULL.  */
      if (stmt)
	{
	  tree call, decl;

	  gimple_duplicate_stmt_histograms (cfun, stmt, id->src_cfun, orig_stmt);

	  /* With return slot optimization we can end up with
	     non-gimple (foo *)&this->m, fix that here.  */
	  if (TREE_CODE (stmt) == GIMPLE_MODIFY_STMT
	      && TREE_CODE (GIMPLE_STMT_OPERAND (stmt, 1)) == NOP_EXPR
	      && !is_gimple_val (TREE_OPERAND (GIMPLE_STMT_OPERAND (stmt, 1), 0)))
	    gimplify_stmt (&stmt);

          bsi_insert_after (&copy_bsi, stmt, BSI_NEW_STMT);

	  /* Process new statement.  gimplify_stmt possibly turned statement
	     into multiple statements, we need to process all of them.  */
	  while (!bsi_end_p (copy_bsi))
	    {
	      stmt = bsi_stmt (copy_bsi);
	      call = get_call_expr_in (stmt);

	      /* Statements produced by inlining can be unfolded, especially
		 when we constant propagated some operands.  We can't fold
		 them right now for two reasons:
		 1) folding require SSA_NAME_DEF_STMTs to be correct
		 2) we can't change function calls to builtins.
		 So we just mark statement for later folding.  We mark
		 all new statements, instead just statements that has changed
		 by some nontrivial substitution so even statements made
		 foldable indirectly are updated.  If this turns out to be
		 expensive, copy_body can be told to watch for nontrivial
		 changes.  */
	      if (id->statements_to_fold)
		pointer_set_insert (id->statements_to_fold, stmt);
	      /* We're duplicating a CALL_EXPR.  Find any corresponding
		 callgraph edges and update or duplicate them.  */
	      if (call && (decl = get_callee_fndecl (call)))
		{
		  struct cgraph_node *node;
		  struct cgraph_edge *edge;
		 
		  switch (id->transform_call_graph_edges)
		    {
		    case CB_CGE_DUPLICATE:
		      edge = cgraph_edge (id->src_node, orig_stmt);
		      if (edge)
			cgraph_clone_edge (edge, id->dst_node, stmt,
					   REG_BR_PROB_BASE, 1, edge->frequency, true);
		      break;

		    case CB_CGE_MOVE_CLONES:
		      for (node = id->dst_node->next_clone;
			   node;
			   node = node->next_clone)
			{
			  edge = cgraph_edge (node, orig_stmt);
			  gcc_assert (edge);
			  cgraph_set_call_stmt (edge, stmt);
			}
		      /* FALLTHRU */

		    case CB_CGE_MOVE:
		      edge = cgraph_edge (id->dst_node, orig_stmt);
		      if (edge)
			cgraph_set_call_stmt (edge, stmt);
		      break;

		    default:
		      gcc_unreachable ();
		    }
		}
	      /* If you think we can abort here, you are wrong.
		 There is no region 0 in tree land.  */
	      gcc_assert (lookup_stmt_eh_region_fn (id->src_cfun, orig_stmt)
			  != 0);

	      if (tree_could_throw_p (stmt))
		{
		  int region = lookup_stmt_eh_region_fn (id->src_cfun, orig_stmt);
		  /* Add an entry for the copied tree in the EH hashtable.
		     When cloning or versioning, use the hashtable in
		     cfun, and just copy the EH number.  When inlining, use the
		     hashtable in the caller, and adjust the region number.  */
		  if (region > 0)
		    add_stmt_to_eh_region (stmt, region + id->eh_region_offset);

		  /* If this tree doesn't have a region associated with it,
		     and there is a "current region,"
		     then associate this tree with the current region
		     and add edges associated with this region.  */
		  if ((lookup_stmt_eh_region_fn (id->src_cfun,
						 orig_stmt) <= 0
		       && id->eh_region > 0)
		      && tree_could_throw_p (stmt))
		    add_stmt_to_eh_region (stmt, id->eh_region);
		}
	      if (gimple_in_ssa_p (cfun))
		{
		   ssa_op_iter i;
		   tree def;

		   find_new_referenced_vars (bsi_stmt_ptr (copy_bsi));
		   FOR_EACH_SSA_TREE_OPERAND (def, stmt, i, SSA_OP_DEF)
		    if (TREE_CODE (def) == SSA_NAME)
		      SSA_NAME_DEF_STMT (def) = stmt;
		}
	      bsi_next (&copy_bsi);
	    }
	  copy_bsi = bsi_last (copy_basic_block);
	}
    }
  return copy_basic_block;
}

/* Inserting Single Entry Multiple Exit region in SSA form into code in SSA
   form is quite easy, since dominator relationship for old basic blocks does
   not change.

   There is however exception where inlining might change dominator relation
   across EH edges from basic block within inlined functions destinating
   to landing pads in function we inline into.

   The function mark PHI_RESULT of such PHI nodes for renaming; it is
   safe the EH edges are abnormal and SSA_NAME_OCCURS_IN_ABNORMAL_PHI
   must be set.  This means, that there will be no overlapping live ranges
   for the underlying symbol.

   This might change in future if we allow redirecting of EH edges and
   we might want to change way build CFG pre-inlining to include
   all the possible edges then.  */
static void
update_ssa_across_eh_edges (basic_block bb)
{
  edge e;
  edge_iterator ei;

  FOR_EACH_EDGE (e, ei, bb->succs)
    if (!e->dest->aux
	|| ((basic_block)e->dest->aux)->index == ENTRY_BLOCK)
      {
	tree phi;

	gcc_assert (e->flags & EDGE_EH);
	for (phi = phi_nodes (e->dest); phi; phi = PHI_CHAIN (phi))
	  {
	    gcc_assert (SSA_NAME_OCCURS_IN_ABNORMAL_PHI
			(PHI_RESULT (phi)));
	    mark_sym_for_renaming
	      (SSA_NAME_VAR (PHI_RESULT (phi)));
	  }
      }
}

/* Copy edges from BB into its copy constructed earlier, scale profile
   accordingly.  Edges will be taken care of later.  Assume aux
   pointers to point to the copies of each BB.  */
static void
copy_edges_for_bb (basic_block bb, int count_scale)
{
  basic_block new_bb = (basic_block) bb->aux;
  edge_iterator ei;
  edge old_edge;
  block_stmt_iterator bsi;
  int flags;

  /* Use the indices from the original blocks to create edges for the
     new ones.  */
  FOR_EACH_EDGE (old_edge, ei, bb->succs)
    if (!(old_edge->flags & EDGE_EH))
      {
	edge new;

	flags = old_edge->flags;

	/* Return edges do get a FALLTHRU flag when the get inlined.  */
	if (old_edge->dest->index == EXIT_BLOCK && !old_edge->flags
	    && old_edge->dest->aux != EXIT_BLOCK_PTR)
	  flags |= EDGE_FALLTHRU;
	new = make_edge (new_bb, (basic_block) old_edge->dest->aux, flags);
	new->count = old_edge->count * count_scale / REG_BR_PROB_BASE;
	new->probability = old_edge->probability;
      }

  if (bb->index == ENTRY_BLOCK || bb->index == EXIT_BLOCK)
    return;

  for (bsi = bsi_start (new_bb); !bsi_end_p (bsi);)
    {
      tree copy_stmt;

      copy_stmt = bsi_stmt (bsi);
      update_stmt (copy_stmt);
      if (gimple_in_ssa_p (cfun))
        mark_symbols_for_renaming (copy_stmt);
      /* Do this before the possible split_block.  */
      bsi_next (&bsi);

      /* If this tree could throw an exception, there are two
         cases where we need to add abnormal edge(s): the
         tree wasn't in a region and there is a "current
         region" in the caller; or the original tree had
         EH edges.  In both cases split the block after the tree,
         and add abnormal edge(s) as needed; we need both
         those from the callee and the caller.
         We check whether the copy can throw, because the const
         propagation can change an INDIRECT_REF which throws
         into a COMPONENT_REF which doesn't.  If the copy
         can throw, the original could also throw.  */

      if (tree_can_throw_internal (copy_stmt))
	{
	  if (!bsi_end_p (bsi))
	    /* Note that bb's predecessor edges aren't necessarily
	       right at this point; split_block doesn't care.  */
	    {
	      edge e = split_block (new_bb, copy_stmt);

	      new_bb = e->dest;
	      new_bb->aux = e->src->aux;
	      bsi = bsi_start (new_bb);
	    }

           make_eh_edges (copy_stmt);

	   if (gimple_in_ssa_p (cfun))
	     update_ssa_across_eh_edges (bb_for_stmt (copy_stmt));
	}
    }
}

/* Copy the PHIs.  All blocks and edges are copied, some blocks
   was possibly split and new outgoing EH edges inserted.
   BB points to the block of original function and AUX pointers links
   the original and newly copied blocks.  */

static void
copy_phis_for_bb (basic_block bb, copy_body_data *id)
{
  basic_block new_bb = bb->aux;
  edge_iterator ei;
  tree phi;

  for (phi = phi_nodes (bb); phi; phi = PHI_CHAIN (phi))
    {
      tree res = PHI_RESULT (phi);
      tree new_res = res;
      tree new_phi;
      edge new_edge;

      if (is_gimple_reg (res))
	{
	  walk_tree (&new_res, copy_body_r, id, NULL);
	  SSA_NAME_DEF_STMT (new_res)
	    = new_phi = create_phi_node (new_res, new_bb);
	  FOR_EACH_EDGE (new_edge, ei, new_bb->preds)
	    {
	      edge old_edge = find_edge (new_edge->src->aux, bb);
	      tree arg = PHI_ARG_DEF_FROM_EDGE (phi, old_edge);
	      tree new_arg = arg;

	      walk_tree (&new_arg, copy_body_r, id, NULL);
	      gcc_assert (new_arg);
	      add_phi_arg (new_phi, new_arg, new_edge);
	    }
	}
    }
}

/* Wrapper for remap_decl so it can be used as a callback.  */
static tree
remap_decl_1 (tree decl, void *data)
{
  return remap_decl (decl, (copy_body_data *) data);
}

/* Build struct function and associated datastructures for the new clone
   NEW_FNDECL to be build.  CALLEE_FNDECL is the original */

static void
initialize_cfun (tree new_fndecl, tree callee_fndecl, gcov_type count,
		 int frequency)
{
  struct function *new_cfun
     = (struct function *) ggc_alloc_cleared (sizeof (struct function));
  struct function *src_cfun = DECL_STRUCT_FUNCTION (callee_fndecl);
  int count_scale, frequency_scale;

  if (ENTRY_BLOCK_PTR_FOR_FUNCTION (src_cfun)->count)
    count_scale = (REG_BR_PROB_BASE * count
		   / ENTRY_BLOCK_PTR_FOR_FUNCTION (src_cfun)->count);
  else
    count_scale = 1;

  if (ENTRY_BLOCK_PTR_FOR_FUNCTION (src_cfun)->frequency)
    frequency_scale = (REG_BR_PROB_BASE * frequency
		       /
		       ENTRY_BLOCK_PTR_FOR_FUNCTION (src_cfun)->frequency);
  else
    frequency_scale = count_scale;

  /* Register specific tree functions.  */
  tree_register_cfg_hooks ();
  *new_cfun = *DECL_STRUCT_FUNCTION (callee_fndecl);
  new_cfun->funcdef_no = get_next_funcdef_no ();
  VALUE_HISTOGRAMS (new_cfun) = NULL;
  new_cfun->unexpanded_var_list = NULL;
  new_cfun->cfg = NULL;
  new_cfun->decl = new_fndecl /*= copy_node (callee_fndecl)*/;
  new_cfun->ib_boundaries_block = NULL;
  DECL_STRUCT_FUNCTION (new_fndecl) = new_cfun;
  push_cfun (new_cfun);
  init_empty_tree_cfg ();

  ENTRY_BLOCK_PTR->count =
    (ENTRY_BLOCK_PTR_FOR_FUNCTION (src_cfun)->count * count_scale /
     REG_BR_PROB_BASE);
  ENTRY_BLOCK_PTR->frequency =
    (ENTRY_BLOCK_PTR_FOR_FUNCTION (src_cfun)->frequency *
     frequency_scale / REG_BR_PROB_BASE);
  EXIT_BLOCK_PTR->count =
    (EXIT_BLOCK_PTR_FOR_FUNCTION (src_cfun)->count * count_scale /
     REG_BR_PROB_BASE);
  EXIT_BLOCK_PTR->frequency =
    (EXIT_BLOCK_PTR_FOR_FUNCTION (src_cfun)->frequency *
     frequency_scale / REG_BR_PROB_BASE);
  if (src_cfun->eh)
    init_eh_for_function ();

  if (src_cfun->gimple_df)
    {
      init_tree_ssa ();
      cfun->gimple_df->in_ssa_p = true;
      init_ssa_operands ();
    }
  pop_cfun ();
}

/* Make a copy of the body of FN so that it can be inserted inline in
   another function.  Walks FN via CFG, returns new fndecl.  */

static tree
copy_cfg_body (copy_body_data * id, gcov_type count, int frequency,
	       basic_block entry_block_map, basic_block exit_block_map)
{
  tree callee_fndecl = id->src_fn;
  /* Original cfun for the callee, doesn't change.  */
  struct function *src_cfun = DECL_STRUCT_FUNCTION (callee_fndecl);
  struct function *cfun_to_copy;
  basic_block bb;
  tree new_fndecl = NULL;
  int count_scale, frequency_scale;
  int last;

  if (ENTRY_BLOCK_PTR_FOR_FUNCTION (src_cfun)->count)
    count_scale = (REG_BR_PROB_BASE * count
		   / ENTRY_BLOCK_PTR_FOR_FUNCTION (src_cfun)->count);
  else
    count_scale = 1;

  if (ENTRY_BLOCK_PTR_FOR_FUNCTION (src_cfun)->frequency)
    frequency_scale = (REG_BR_PROB_BASE * frequency
		       /
		       ENTRY_BLOCK_PTR_FOR_FUNCTION (src_cfun)->frequency);
  else
    frequency_scale = count_scale;

  /* Register specific tree functions.  */
  tree_register_cfg_hooks ();

  /* Must have a CFG here at this point.  */
  gcc_assert (ENTRY_BLOCK_PTR_FOR_FUNCTION
	      (DECL_STRUCT_FUNCTION (callee_fndecl)));

  cfun_to_copy = id->src_cfun = DECL_STRUCT_FUNCTION (callee_fndecl);


  ENTRY_BLOCK_PTR_FOR_FUNCTION (cfun_to_copy)->aux = entry_block_map;
  EXIT_BLOCK_PTR_FOR_FUNCTION (cfun_to_copy)->aux = exit_block_map;
  entry_block_map->aux = ENTRY_BLOCK_PTR_FOR_FUNCTION (cfun_to_copy);
  exit_block_map->aux = EXIT_BLOCK_PTR_FOR_FUNCTION (cfun_to_copy);

  /* Duplicate any exception-handling regions.  */
  if (cfun->eh)
    {
      id->eh_region_offset
	= duplicate_eh_regions (cfun_to_copy, remap_decl_1, id,
				0, id->eh_region);
    }
  /* Use aux pointers to map the original blocks to copy.  */
  FOR_EACH_BB_FN (bb, cfun_to_copy)
    {
      basic_block new = copy_bb (id, bb, frequency_scale, count_scale);
      bb->aux = new;
      new->aux = bb;
    }

  last = n_basic_blocks;
  /* Now that we've duplicated the blocks, duplicate their edges.  */
  FOR_ALL_BB_FN (bb, cfun_to_copy)
    copy_edges_for_bb (bb, count_scale);
  if (gimple_in_ssa_p (cfun))
    FOR_ALL_BB_FN (bb, cfun_to_copy)
      copy_phis_for_bb (bb, id);
  FOR_ALL_BB_FN (bb, cfun_to_copy)
    {
      ((basic_block)bb->aux)->aux = NULL;
      bb->aux = NULL;
    }
  /* Zero out AUX fields of newly created block during EH edge
     insertion. */
  for (; last < n_basic_blocks; last++)
    BASIC_BLOCK (last)->aux = NULL;
  entry_block_map->aux = NULL;
  exit_block_map->aux = NULL;

  return new_fndecl;
}

/* Make a copy of the body of FN so that it can be inserted inline in
   another function.  */

static tree
copy_generic_body (copy_body_data *id)
{
  tree body;
  tree fndecl = id->src_fn;

  body = DECL_SAVED_TREE (fndecl);
  walk_tree (&body, copy_body_r, id, NULL);

  return body;
}

static tree
copy_body (copy_body_data *id, gcov_type count, int frequency,
	   basic_block entry_block_map, basic_block exit_block_map)
{
  tree fndecl = id->src_fn;
  tree body;

  /* If this body has a CFG, walk CFG and copy.  */
  gcc_assert (ENTRY_BLOCK_PTR_FOR_FUNCTION (DECL_STRUCT_FUNCTION (fndecl)));
  body = copy_cfg_body (id, count, frequency, entry_block_map, exit_block_map);

  return body;
}

/* Return true if VALUE is an ADDR_EXPR of an automatic variable
   defined in function FN, or of a data member thereof.  */

static bool
self_inlining_addr_expr (tree value, tree fn)
{
  tree var;

  if (TREE_CODE (value) != ADDR_EXPR)
    return false;

  var = get_base_address (TREE_OPERAND (value, 0));

  return var && lang_hooks.tree_inlining.auto_var_in_fn_p (var, fn);
}

static void
setup_one_parameter (copy_body_data *id, tree p, tree value, tree fn,
		     basic_block bb, tree *vars)
{
  tree init_stmt;
  tree var;
  tree var_sub;
  tree rhs = value ? fold_convert (TREE_TYPE (p), value) : NULL;
  tree def = (gimple_in_ssa_p (cfun)
	      ? gimple_default_def (id->src_cfun, p) : NULL);

  /* If the parameter is never assigned to, has no SSA_NAMEs created,
     we may not need to create a new variable here at all.  Instead, we may
     be able to just use the argument value.  */
  if (TREE_READONLY (p)
      && !TREE_ADDRESSABLE (p)
      && value && !TREE_SIDE_EFFECTS (value)
      && !def)
    {
      /* We may produce non-gimple trees by adding NOPs or introduce
	 invalid sharing when operand is not really constant.
	 It is not big deal to prohibit constant propagation here as
	 we will constant propagate in DOM1 pass anyway.  */
      if (is_gimple_min_invariant (value)
	  && lang_hooks.types_compatible_p (TREE_TYPE (value), TREE_TYPE (p))
	  /* We have to be very careful about ADDR_EXPR.  Make sure
	     the base variable isn't a local variable of the inlined
	     function, e.g., when doing recursive inlining, direct or
	     mutually-recursive or whatever, which is why we don't
	     just test whether fn == current_function_decl.  */
	  && ! self_inlining_addr_expr (value, fn))
	{
	  insert_decl_map (id, p, value);
	  return;
	}
    }

  /* Make an equivalent VAR_DECL.  Note that we must NOT remap the type
     here since the type of this decl must be visible to the calling
     function.  */
  var = copy_decl_to_var (p, id);
  if (gimple_in_ssa_p (cfun) && TREE_CODE (var) == VAR_DECL)
    {
      get_var_ann (var);
      add_referenced_var (var);
    }

  /* See if the frontend wants to pass this by invisible reference.  If
     so, our new VAR_DECL will have REFERENCE_TYPE, and we need to
     replace uses of the PARM_DECL with dereferences.  */
  if (TREE_TYPE (var) != TREE_TYPE (p)
      && POINTER_TYPE_P (TREE_TYPE (var))
      && TREE_TYPE (TREE_TYPE (var)) == TREE_TYPE (p))
    {
      insert_decl_map (id, var, var);
      var_sub = build_fold_indirect_ref (var);
    }
  else
    var_sub = var;

  /* Register the VAR_DECL as the equivalent for the PARM_DECL;
     that way, when the PARM_DECL is encountered, it will be
     automatically replaced by the VAR_DECL.  */
  insert_decl_map (id, p, var_sub);

  /* Declare this new variable.  */
  TREE_CHAIN (var) = *vars;
  *vars = var;

  /* Make gimplifier happy about this variable.  */
  DECL_SEEN_IN_BIND_EXPR_P (var) = 1;

  /* Even if P was TREE_READONLY, the new VAR should not be.
     In the original code, we would have constructed a
     temporary, and then the function body would have never
     changed the value of P.  However, now, we will be
     constructing VAR directly.  The constructor body may
     change its value multiple times as it is being
     constructed.  Therefore, it must not be TREE_READONLY;
     the back-end assumes that TREE_READONLY variable is
     assigned to only once.  */
  if (TYPE_NEEDS_CONSTRUCTING (TREE_TYPE (p)))
    TREE_READONLY (var) = 0;

  /* If there is no setup required and we are in SSA, take the easy route
     replacing all SSA names representing the function parameter by the
     SSA name passed to function.

     We need to construct map for the variable anyway as it might be used
     in different SSA names when parameter is set in function.

     FIXME: This usually kills the last connection in between inlined
     function parameter and the actual value in debug info.  Can we do
     better here?  If we just inserted the statement, copy propagation
     would kill it anyway as it always did in older versions of GCC.

     We might want to introduce a notion that single SSA_NAME might
     represent multiple variables for purposes of debugging. */
  if (gimple_in_ssa_p (cfun) && rhs && def && is_gimple_reg (p)
      && (TREE_CODE (rhs) == SSA_NAME
	  || is_gimple_min_invariant (rhs))
      && !SSA_NAME_OCCURS_IN_ABNORMAL_PHI (def))
    {
      insert_decl_map (id, def, rhs);
      return;
    }

  /* Initialize this VAR_DECL from the equivalent argument.  Convert
     the argument to the proper type in case it was promoted.  */
  if (value)
    {
      block_stmt_iterator bsi = bsi_last (bb);

      if (rhs == error_mark_node)
	{
  	  insert_decl_map (id, p, var_sub);
	  return;
	}

      STRIP_USELESS_TYPE_CONVERSION (rhs);

      /* We want to use GIMPLE_MODIFY_STMT, not INIT_EXPR here so that we
	 keep our trees in gimple form.  */
      if (def && gimple_in_ssa_p (cfun) && is_gimple_reg (p))
	{
	  def = remap_ssa_name (def, id);
          init_stmt = build2 (GIMPLE_MODIFY_STMT, TREE_TYPE (var), def, rhs);
	  SSA_NAME_DEF_STMT (def) = init_stmt;
	  SSA_NAME_IS_DEFAULT_DEF (def) = 0;
	  set_default_def (var, NULL);
	}
      else
        init_stmt = build2 (GIMPLE_MODIFY_STMT, TREE_TYPE (var), var, rhs);

      /* If we did not create a gimple value and we did not create a gimple
	 cast of a gimple value, then we will need to gimplify INIT_STMTS
	 at the end.  Note that is_gimple_cast only checks the outer
	 tree code, not its operand.  Thus the explicit check that its
	 operand is a gimple value.  */
      if ((!is_gimple_val (rhs)
	  && (!is_gimple_cast (rhs)
	      || !is_gimple_val (TREE_OPERAND (rhs, 0))))
	  || !is_gimple_reg (var))
	{
          tree_stmt_iterator i;

	  push_gimplify_context ();
	  gimplify_stmt (&init_stmt);
	  if (gimple_in_ssa_p (cfun)
              && init_stmt && TREE_CODE (init_stmt) == STATEMENT_LIST)
	    {
	      /* The replacement can expose previously unreferenced
		 variables.  */
	      for (i = tsi_start (init_stmt); !tsi_end_p (i); tsi_next (&i))
		find_new_referenced_vars (tsi_stmt_ptr (i));
	     }
	  pop_gimplify_context (NULL);
	}

      /* If VAR represents a zero-sized variable, it's possible that the
	 assignment statment may result in no gimple statements.  */
      if (init_stmt)
        bsi_insert_after (&bsi, init_stmt, BSI_NEW_STMT);
      if (gimple_in_ssa_p (cfun))
	for (;!bsi_end_p (bsi); bsi_next (&bsi))
	  mark_symbols_for_renaming (bsi_stmt (bsi));
    }
}

/* Generate code to initialize the parameters of the function at the
   top of the stack in ID from the CALL_EXPR EXP.  */

static void
initialize_inlined_parameters (copy_body_data *id, tree exp,
			       tree fn, basic_block bb)
{
  tree parms;
  tree a;
  tree p;
  tree vars = NULL_TREE;
  int argnum = 0;
  call_expr_arg_iterator iter;
  tree static_chain = CALL_EXPR_STATIC_CHAIN (exp);

  /* Figure out what the parameters are.  */
  parms = DECL_ARGUMENTS (fn);

  /* Loop through the parameter declarations, replacing each with an
     equivalent VAR_DECL, appropriately initialized.  */
  for (p = parms, a = first_call_expr_arg (exp, &iter); p;
       a = next_call_expr_arg (&iter), p = TREE_CHAIN (p))
    {
      tree value;

      ++argnum;

      /* Find the initializer.  */
      value = lang_hooks.tree_inlining.convert_parm_for_inlining
	      (p, a, fn, argnum);

      setup_one_parameter (id, p, value, fn, bb, &vars);
    }

  /* Initialize the static chain.  */
  p = DECL_STRUCT_FUNCTION (fn)->static_chain_decl;
  gcc_assert (fn != current_function_decl);
  if (p)
    {
      /* No static chain?  Seems like a bug in tree-nested.c.  */
      gcc_assert (static_chain);

      setup_one_parameter (id, p, static_chain, fn, bb, &vars);
    }

  declare_inline_vars (id->block, vars);
}

/* Declare a return variable to replace the RESULT_DECL for the
   function we are calling.  An appropriate DECL_STMT is returned.
   The USE_STMT is filled to contain a use of the declaration to
   indicate the return value of the function.

   RETURN_SLOT, if non-null is place where to store the result.  It
   is set only for CALL_EXPR_RETURN_SLOT_OPT.  MODIFY_DEST, if non-null,
   was the LHS of the GIMPLE_MODIFY_STMT to which this call is the RHS.

   The return value is a (possibly null) value that is the result of the
   function as seen by the callee.  *USE_P is a (possibly null) value that
   holds the result as seen by the caller.  */

static tree
declare_return_variable (copy_body_data *id, tree return_slot, tree modify_dest,
			 tree *use_p)
{
  tree callee = id->src_fn;
  tree caller = id->dst_fn;
  tree result = DECL_RESULT (callee);
  tree callee_type = TREE_TYPE (result);
  tree caller_type = TREE_TYPE (TREE_TYPE (callee));
  tree var, use;

  /* We don't need to do anything for functions that don't return
     anything.  */
  if (!result || VOID_TYPE_P (callee_type))
    {
      *use_p = NULL_TREE;
      return NULL_TREE;
    }

  /* If there was a return slot, then the return value is the
     dereferenced address of that object.  */
  if (return_slot)
    {
      /* The front end shouldn't have used both return_slot and
	 a modify expression.  */
      gcc_assert (!modify_dest);
      if (DECL_BY_REFERENCE (result))
	{
	  tree return_slot_addr = build_fold_addr_expr (return_slot);
	  STRIP_USELESS_TYPE_CONVERSION (return_slot_addr);

	  /* We are going to construct *&return_slot and we can't do that
	     for variables believed to be not addressable. 

	     FIXME: This check possibly can match, because values returned
	     via return slot optimization are not believed to have address
	     taken by alias analysis.  */
	  gcc_assert (TREE_CODE (return_slot) != SSA_NAME);
	  if (gimple_in_ssa_p (cfun))
	    {
	      HOST_WIDE_INT bitsize;
	      HOST_WIDE_INT bitpos;
	      tree offset;
	      enum machine_mode mode;
	      int unsignedp;
	      int volatilep;
	      tree base;
	      base = get_inner_reference (return_slot, &bitsize, &bitpos,
					  &offset,
					  &mode, &unsignedp, &volatilep,
					  false);
	      if (TREE_CODE (base) == INDIRECT_REF)
		base = TREE_OPERAND (base, 0);
	      if (TREE_CODE (base) == SSA_NAME)
		base = SSA_NAME_VAR (base);
	      mark_sym_for_renaming (base);
	    }
	  var = return_slot_addr;
	}
      else
	{
	  var = return_slot;
	  gcc_assert (TREE_CODE (var) != SSA_NAME);
	}
      if ((TREE_CODE (TREE_TYPE (result)) == COMPLEX_TYPE
           || TREE_CODE (TREE_TYPE (result)) == VECTOR_TYPE)
	  && !DECL_GIMPLE_REG_P (result)
	  && DECL_P (var))
	DECL_GIMPLE_REG_P (var) = 0;
      use = NULL;
      goto done;
    }

  /* All types requiring non-trivial constructors should have been handled.  */
  gcc_assert (!TREE_ADDRESSABLE (callee_type));

  /* Attempt to avoid creating a new temporary variable.  */
  if (modify_dest
      && TREE_CODE (modify_dest) != SSA_NAME)
    {
      bool use_it = false;

      /* We can't use MODIFY_DEST if there's type promotion involved.  */
      if (!lang_hooks.types_compatible_p (caller_type, callee_type))
	use_it = false;

      /* ??? If we're assigning to a variable sized type, then we must
	 reuse the destination variable, because we've no good way to
	 create variable sized temporaries at this point.  */
      else if (TREE_CODE (TYPE_SIZE_UNIT (caller_type)) != INTEGER_CST)
	use_it = true;

      /* If the callee cannot possibly modify MODIFY_DEST, then we can
	 reuse it as the result of the call directly.  Don't do this if
	 it would promote MODIFY_DEST to addressable.  */
      else if (TREE_ADDRESSABLE (result))
	use_it = false;
      else
	{
	  tree base_m = get_base_address (modify_dest);

	  /* If the base isn't a decl, then it's a pointer, and we don't
	     know where that's going to go.  */
	  if (!DECL_P (base_m))
	    use_it = false;
	  else if (is_global_var (base_m))
	    use_it = false;
	  else if ((TREE_CODE (TREE_TYPE (result)) == COMPLEX_TYPE
		    || TREE_CODE (TREE_TYPE (result)) == VECTOR_TYPE)
		   && !DECL_GIMPLE_REG_P (result)
		   && DECL_GIMPLE_REG_P (base_m))
	    use_it = false;
	  else if (!TREE_ADDRESSABLE (base_m))
	    use_it = true;
	}

      if (use_it)
	{
	  var = modify_dest;
	  use = NULL;
	  goto done;
	}
    }

  gcc_assert (TREE_CODE (TYPE_SIZE_UNIT (callee_type)) == INTEGER_CST);

  var = copy_result_decl_to_var (result, id);
  if (gimple_in_ssa_p (cfun))
    {
      get_var_ann (var);
      add_referenced_var (var);
    }

  DECL_SEEN_IN_BIND_EXPR_P (var) = 1;
  DECL_STRUCT_FUNCTION (caller)->unexpanded_var_list
    = tree_cons (NULL_TREE, var,
		 DECL_STRUCT_FUNCTION (caller)->unexpanded_var_list);

  /* Do not have the rest of GCC warn about this variable as it should
     not be visible to the user.  */
  TREE_NO_WARNING (var) = 1;

  declare_inline_vars (id->block, var);

  /* Build the use expr.  If the return type of the function was
     promoted, convert it back to the expected type.  */
  use = var;
  if (!lang_hooks.types_compatible_p (TREE_TYPE (var), caller_type))
    use = fold_convert (caller_type, var);
    
  STRIP_USELESS_TYPE_CONVERSION (use);

  if (DECL_BY_REFERENCE (result))
    var = build_fold_addr_expr (var);

 done:
  /* Register the VAR_DECL as the equivalent for the RESULT_DECL; that
     way, when the RESULT_DECL is encountered, it will be
     automatically replaced by the VAR_DECL.  */
  insert_decl_map (id, result, var);

  /* Remember this so we can ignore it in remap_decls.  */
  id->retvar = var;

  *use_p = use;
  return var;
}

/* Returns nonzero if a function can be inlined as a tree.  */

bool
tree_inlinable_function_p (tree fn)
{
  return inlinable_function_p (fn);
}

static const char *inline_forbidden_reason;

static tree
inline_forbidden_p_1 (tree *nodep, int *walk_subtrees ATTRIBUTE_UNUSED,
		      void *fnp)
{
  tree node = *nodep;
  tree fn = (tree) fnp;
  tree t;

  switch (TREE_CODE (node))
    {
    case CALL_EXPR:
      /* Refuse to inline alloca call unless user explicitly forced so as
	 this may change program's memory overhead drastically when the
	 function using alloca is called in loop.  In GCC present in
	 SPEC2000 inlining into schedule_block cause it to require 2GB of
	 RAM instead of 256MB.  */
      if (alloca_call_p (node)
	  && !lookup_attribute ("always_inline", DECL_ATTRIBUTES (fn)))
	{
	  inline_forbidden_reason
	    = G_("function %q+F can never be inlined because it uses "
		 "alloca (override using the always_inline attribute)");
	  return node;
	}
      t = get_callee_fndecl (node);
      if (! t)
	break;

      /* We cannot inline functions that call setjmp.  */
      if (setjmp_call_p (t))
	{
	  inline_forbidden_reason
	    = G_("function %q+F can never be inlined because it uses setjmp");
	  return node;
	}

      if (DECL_BUILT_IN_CLASS (t) == BUILT_IN_NORMAL)
	switch (DECL_FUNCTION_CODE (t))
	  {
	    /* We cannot inline functions that take a variable number of
	       arguments.  */
	  case BUILT_IN_VA_START:
	  case BUILT_IN_STDARG_START:
	  case BUILT_IN_NEXT_ARG:
	  case BUILT_IN_VA_END:
	    inline_forbidden_reason
	      = G_("function %q+F can never be inlined because it "
		   "uses variable argument lists");
	    return node;

	  case BUILT_IN_LONGJMP:
	    /* We can't inline functions that call __builtin_longjmp at
	       all.  The non-local goto machinery really requires the
	       destination be in a different function.  If we allow the
	       function calling __builtin_longjmp to be inlined into the
	       function calling __builtin_setjmp, Things will Go Awry.  */
	    inline_forbidden_reason
	      = G_("function %q+F can never be inlined because "
		   "it uses setjmp-longjmp exception handling");
	    return node;

	  case BUILT_IN_NONLOCAL_GOTO:
	    /* Similarly.  */
	    inline_forbidden_reason
	      = G_("function %q+F can never be inlined because "
		   "it uses non-local goto");
	    return node;

	  case BUILT_IN_RETURN:
	  case BUILT_IN_APPLY_ARGS:
	    /* If a __builtin_apply_args caller would be inlined,
	       it would be saving arguments of the function it has
	       been inlined into.  Similarly __builtin_return would
	       return from the function the inline has been inlined into.  */
	    inline_forbidden_reason
	      = G_("function %q+F can never be inlined because "
		   "it uses __builtin_return or __builtin_apply_args");
	    return node;

	  default:
	    break;
	  }
      break;

    case GOTO_EXPR:
      t = TREE_OPERAND (node, 0);

      /* We will not inline a function which uses computed goto.  The
	 addresses of its local labels, which may be tucked into
	 global storage, are of course not constant across
	 instantiations, which causes unexpected behavior.  */
      if (TREE_CODE (t) != LABEL_DECL)
	{
	  inline_forbidden_reason
	    = G_("function %q+F can never be inlined "
		 "because it contains a computed goto");
	  return node;
	}
      break;

    case LABEL_EXPR:
      t = TREE_OPERAND (node, 0);
      if (DECL_NONLOCAL (t))
	{
	  /* We cannot inline a function that receives a non-local goto
	     because we cannot remap the destination label used in the
	     function that is performing the non-local goto.  */
	  inline_forbidden_reason
	    = G_("function %q+F can never be inlined "
		 "because it receives a non-local goto");
	  return node;
	}
      break;

    case RECORD_TYPE:
    case UNION_TYPE:
      /* We cannot inline a function of the form

	   void F (int i) { struct S { int ar[i]; } s; }

	 Attempting to do so produces a catch-22.
	 If walk_tree examines the TYPE_FIELDS chain of RECORD_TYPE/
	 UNION_TYPE nodes, then it goes into infinite recursion on a
	 structure containing a pointer to its own type.  If it doesn't,
	 then the type node for S doesn't get adjusted properly when
	 F is inlined. 

	 ??? This is likely no longer true, but it's too late in the 4.0
	 cycle to try to find out.  This should be checked for 4.1.  */
      for (t = TYPE_FIELDS (node); t; t = TREE_CHAIN (t))
	if (variably_modified_type_p (TREE_TYPE (t), NULL))
	  {
	    inline_forbidden_reason
	      = G_("function %q+F can never be inlined "
		   "because it uses variable sized variables");
	    return node;
	  }

    default:
      break;
    }

  return NULL_TREE;
}

/* Return subexpression representing possible alloca call, if any.  */
static tree
inline_forbidden_p (tree fndecl)
{
  location_t saved_loc = input_location;
  block_stmt_iterator bsi;
  basic_block bb;
  tree ret = NULL_TREE;

  FOR_EACH_BB_FN (bb, DECL_STRUCT_FUNCTION (fndecl))
    for (bsi = bsi_start (bb); !bsi_end_p (bsi); bsi_next (&bsi))
      {
	ret = walk_tree_without_duplicates (bsi_stmt_ptr (bsi),
				    inline_forbidden_p_1, fndecl);
	if (ret)
	  goto egress;
      }

egress:
  input_location = saved_loc;
  return ret;
}

/* Returns nonzero if FN is a function that does not have any
   fundamental inline blocking properties.  */

static bool
inlinable_function_p (tree fn)
{
  bool inlinable = true;

  /* If we've already decided this function shouldn't be inlined,
     there's no need to check again.  */
  if (DECL_UNINLINABLE (fn))
    return false;

  /* See if there is any language-specific reason it cannot be
     inlined.  (It is important that this hook be called early because
     in C++ it may result in template instantiation.)
     If the function is not inlinable for language-specific reasons,
     it is left up to the langhook to explain why.  */
  inlinable = !lang_hooks.tree_inlining.cannot_inline_tree_fn (&fn);

  /* If we don't have the function body available, we can't inline it.
     However, this should not be recorded since we also get here for
     forward declared inline functions.  Therefore, return at once.  */
  if (!DECL_SAVED_TREE (fn))
    return false;

  /* If we're not inlining at all, then we cannot inline this function.  */
  else if (!flag_inline_trees)
    inlinable = false;

  /* Only try to inline functions if DECL_INLINE is set.  This should be
     true for all functions declared `inline', and for all other functions
     as well with -finline-functions.

     Don't think of disregarding DECL_INLINE when flag_inline_trees == 2;
     it's the front-end that must set DECL_INLINE in this case, because
     dwarf2out loses if a function that does not have DECL_INLINE set is
     inlined anyway.  That is why we have both DECL_INLINE and
     DECL_DECLARED_INLINE_P.  */
  /* FIXME: When flag_inline_trees dies, the check for flag_unit_at_a_time
	    here should be redundant.  */
  else if (!DECL_INLINE (fn) && !flag_unit_at_a_time)
    inlinable = false;

  else if (inline_forbidden_p (fn))
    {
      /* See if we should warn about uninlinable functions.  Previously,
	 some of these warnings would be issued while trying to expand
	 the function inline, but that would cause multiple warnings
	 about functions that would for example call alloca.  But since
	 this a property of the function, just one warning is enough.
	 As a bonus we can now give more details about the reason why a
	 function is not inlinable.
	 We only warn for functions declared `inline' by the user.  */
      bool do_warning = (warn_inline
			 && DECL_INLINE (fn)
			 && DECL_DECLARED_INLINE_P (fn)
			 && !DECL_IN_SYSTEM_HEADER (fn));

      if (lookup_attribute ("always_inline", DECL_ATTRIBUTES (fn)))
	sorry (inline_forbidden_reason, fn);
      else if (do_warning)
	warning (OPT_Winline, inline_forbidden_reason, fn);

      inlinable = false;
    }

  /* Squirrel away the result so that we don't have to check again.  */
  DECL_UNINLINABLE (fn) = !inlinable;

  return inlinable;
}

/* Estimate the cost of a memory move.  Use machine dependent
   word size and take possible memcpy call into account.  */

int
estimate_move_cost (tree type)
{
  HOST_WIDE_INT size;

  size = int_size_in_bytes (type);

  if (size < 0 || size > MOVE_MAX_PIECES * MOVE_RATIO)
    /* Cost of a memcpy call, 3 arguments and the call.  */
    return 4;
  else
    return ((size + MOVE_MAX_PIECES - 1) / MOVE_MAX_PIECES);
}

/* Arguments for estimate_num_insns_1.  */

struct eni_data
{
  /* Used to return the number of insns.  */
  int count;

  /* Weights of various constructs.  */
  eni_weights *weights;
};

/* Used by estimate_num_insns.  Estimate number of instructions seen
   by given statement.  */

static tree
estimate_num_insns_1 (tree *tp, int *walk_subtrees, void *data)
{
  struct eni_data *d = data;
  tree x = *tp;
  unsigned cost;

  if (IS_TYPE_OR_DECL_P (x))
    {
      *walk_subtrees = 0;
      return NULL;
    }
  /* Assume that constants and references counts nothing.  These should
     be majorized by amount of operations among them we count later
     and are common target of CSE and similar optimizations.  */
  else if (CONSTANT_CLASS_P (x) || REFERENCE_CLASS_P (x))
    return NULL;

  switch (TREE_CODE (x))
    {
    /* Containers have no cost.  */
    case TREE_LIST:
    case TREE_VEC:
    case BLOCK:
    case COMPONENT_REF:
    case BIT_FIELD_REF:
    case INDIRECT_REF:
    case ALIGN_INDIRECT_REF:
    case MISALIGNED_INDIRECT_REF:
    case ARRAY_REF:
    case ARRAY_RANGE_REF:
    case OBJ_TYPE_REF:
    case EXC_PTR_EXPR: /* ??? */
    case FILTER_EXPR: /* ??? */
    case COMPOUND_EXPR:
    case BIND_EXPR:
    case WITH_CLEANUP_EXPR:
    case NOP_EXPR:
    case VIEW_CONVERT_EXPR:
    case SAVE_EXPR:
    case ADDR_EXPR:
    case COMPLEX_EXPR:
    case RANGE_EXPR:
    case CASE_LABEL_EXPR:
    case SSA_NAME:
    case CATCH_EXPR:
    case EH_FILTER_EXPR:
    case STATEMENT_LIST:
    case ERROR_MARK:
    case NON_LVALUE_EXPR:
    case FDESC_EXPR:
    case VA_ARG_EXPR:
    case TRY_CATCH_EXPR:
    case TRY_FINALLY_EXPR:
    case LABEL_EXPR:
    case GOTO_EXPR:
    case RETURN_EXPR:
    case EXIT_EXPR:
    case LOOP_EXPR:
    case PHI_NODE:
    case WITH_SIZE_EXPR:
    case OMP_CLAUSE:
    case OMP_RETURN:
    case OMP_CONTINUE:
      break;

    /* We don't account constants for now.  Assume that the cost is amortized
       by operations that do use them.  We may re-consider this decision once
       we are able to optimize the tree before estimating its size and break
       out static initializers.  */
    case IDENTIFIER_NODE:
    case INTEGER_CST:
    case REAL_CST:
    case COMPLEX_CST:
    case VECTOR_CST:
    case STRING_CST:
      *walk_subtrees = 0;
      return NULL;

    /* Try to estimate the cost of assignments.  We have three cases to
       deal with:
	1) Simple assignments to registers;
	2) Stores to things that must live in memory.  This includes
	   "normal" stores to scalars, but also assignments of large
	   structures, or constructors of big arrays;
	3) TARGET_EXPRs.

       Let us look at the first two cases, assuming we have "a = b + C":
       <GIMPLE_MODIFY_STMT <var_decl "a">
       			   <plus_expr <var_decl "b"> <constant C>>
       If "a" is a GIMPLE register, the assignment to it is free on almost
       any target, because "a" usually ends up in a real register.  Hence
       the only cost of this expression comes from the PLUS_EXPR, and we
       can ignore the GIMPLE_MODIFY_STMT.
       If "a" is not a GIMPLE register, the assignment to "a" will most
       likely be a real store, so the cost of the GIMPLE_MODIFY_STMT is the cost
       of moving something into "a", which we compute using the function
       estimate_move_cost.

       The third case deals with TARGET_EXPRs, for which the semantics are
       that a temporary is assigned, unless the TARGET_EXPR itself is being
       assigned to something else.  In the latter case we do not need the
       temporary.  E.g. in:
       		<GIMPLE_MODIFY_STMT <var_decl "a"> <target_expr>>, the
       GIMPLE_MODIFY_STMT is free.  */
    case INIT_EXPR:
    case GIMPLE_MODIFY_STMT:
      /* Is the right and side a TARGET_EXPR?  */
      if (TREE_CODE (GENERIC_TREE_OPERAND (x, 1)) == TARGET_EXPR)
	break;
      /* ... fall through ...  */

    case TARGET_EXPR:
      x = GENERIC_TREE_OPERAND (x, 0);
      /* Is this an assignments to a register?  */
      if (is_gimple_reg (x))
	break;
      /* Otherwise it's a store, so fall through to compute the move cost.  */

    case CONSTRUCTOR:
      d->count += estimate_move_cost (TREE_TYPE (x));
      break;

    /* Assign cost of 1 to usual operations.
       ??? We may consider mapping RTL costs to this.  */
    case COND_EXPR:
    case VEC_COND_EXPR:

    case PLUS_EXPR:
    case MINUS_EXPR:
    case MULT_EXPR:

    case FIX_TRUNC_EXPR:

    case NEGATE_EXPR:
    case FLOAT_EXPR:
    case MIN_EXPR:
    case MAX_EXPR:
    case ABS_EXPR:

    case LSHIFT_EXPR:
    case RSHIFT_EXPR:
    case LROTATE_EXPR:
    case RROTATE_EXPR:
    case VEC_LSHIFT_EXPR:
    case VEC_RSHIFT_EXPR:

    case BIT_IOR_EXPR:
    case BIT_XOR_EXPR:
    case BIT_AND_EXPR:
    case BIT_NOT_EXPR:

    case TRUTH_ANDIF_EXPR:
    case TRUTH_ORIF_EXPR:
    case TRUTH_AND_EXPR:
    case TRUTH_OR_EXPR:
    case TRUTH_XOR_EXPR:
    case TRUTH_NOT_EXPR:

    case LT_EXPR:
    case LE_EXPR:
    case GT_EXPR:
    case GE_EXPR:
    case EQ_EXPR:
    case NE_EXPR:
    case ORDERED_EXPR:
    case UNORDERED_EXPR:

    case UNLT_EXPR:
    case UNLE_EXPR:
    case UNGT_EXPR:
    case UNGE_EXPR:
    case UNEQ_EXPR:
    case LTGT_EXPR:

    case CONVERT_EXPR:

    case CONJ_EXPR:

    case PREDECREMENT_EXPR:
    case PREINCREMENT_EXPR:
    case POSTDECREMENT_EXPR:
    case POSTINCREMENT_EXPR:

    case ASM_EXPR:

    case REALIGN_LOAD_EXPR:

    case REDUC_MAX_EXPR:
    case REDUC_MIN_EXPR:
    case REDUC_PLUS_EXPR:
    case WIDEN_SUM_EXPR:
    case DOT_PROD_EXPR: 
    case VEC_WIDEN_MULT_HI_EXPR:
    case VEC_WIDEN_MULT_LO_EXPR:
    case VEC_UNPACK_HI_EXPR:
    case VEC_UNPACK_LO_EXPR:
    case VEC_PACK_MOD_EXPR:
    case VEC_PACK_SAT_EXPR:

    case WIDEN_MULT_EXPR:

    case VEC_EXTRACT_EVEN_EXPR:
    case VEC_EXTRACT_ODD_EXPR:
    case VEC_INTERLEAVE_HIGH_EXPR:
    case VEC_INTERLEAVE_LOW_EXPR:

    case RESX_EXPR:
      d->count += 1;
      break;

    case SWITCH_EXPR:
      /* TODO: Cost of a switch should be derived from the number of
	 branches.  */
      d->count += d->weights->switch_cost;
      break;

    /* Few special cases of expensive operations.  This is useful
       to avoid inlining on functions having too many of these.  */
    case TRUNC_DIV_EXPR:
    case CEIL_DIV_EXPR:
    case FLOOR_DIV_EXPR:
    case ROUND_DIV_EXPR:
    case EXACT_DIV_EXPR:
    case TRUNC_MOD_EXPR:
    case CEIL_MOD_EXPR:
    case FLOOR_MOD_EXPR:
    case ROUND_MOD_EXPR:
    case RDIV_EXPR:
      d->count += d->weights->div_mod_cost;
      break;
    case CALL_EXPR:
      {
	tree decl = get_callee_fndecl (x);

	cost = d->weights->call_cost;
	if (decl && DECL_BUILT_IN_CLASS (decl) == BUILT_IN_NORMAL)
	  switch (DECL_FUNCTION_CODE (decl))
	    {
	    case BUILT_IN_CONSTANT_P:
	      *walk_subtrees = 0;
	      return NULL_TREE;
	    case BUILT_IN_EXPECT:
	      return NULL_TREE;
	    /* Prefetch instruction is not expensive.  */
	    case BUILT_IN_PREFETCH:
	      cost = 1;
	      break;
	    default:
	      break;
	    }

	/* Our cost must be kept in sync with cgraph_estimate_size_after_inlining
	   that does use function declaration to figure out the arguments.  */
	if (!decl)
	  {
<<<<<<< HEAD
	    for (arg = TREE_OPERAND (x, 1); arg; arg = TREE_CHAIN (arg))
	      d->count += estimate_move_cost (TREE_TYPE (TREE_VALUE (arg)));
=======
	    tree a;
	    call_expr_arg_iterator iter;
	    FOR_EACH_CALL_EXPR_ARG (a, iter, x)
	      d->count += estimate_move_cost (TREE_TYPE (a));
>>>>>>> 29c07800
	  }
	else
	  {
	    tree arg;
	    for (arg = DECL_ARGUMENTS (decl); arg; arg = TREE_CHAIN (arg))
	      d->count += estimate_move_cost (TREE_TYPE (arg));
	  }

	d->count += cost;
	break;
      }

    case OMP_PARALLEL:
    case OMP_FOR:
    case OMP_SECTIONS:
    case OMP_SINGLE:
    case OMP_SECTION:
    case OMP_MASTER:
    case OMP_ORDERED:
    case OMP_CRITICAL:
    case OMP_ATOMIC:
      /* OpenMP directives are generally very expensive.  */
      d->count += d->weights->omp_cost;
      break;

    default:
      gcc_unreachable ();
    }
  return NULL;
}

/* Estimate number of instructions that will be created by expanding EXPR.
   WEIGHTS contains weights attributed to various constructs.  */

int
estimate_num_insns (tree expr, eni_weights *weights)
{
  struct pointer_set_t *visited_nodes;
  basic_block bb;
  block_stmt_iterator bsi;
  struct function *my_function;
  struct eni_data data;

  data.count = 0;
  data.weights = weights;

  /* If we're given an entire function, walk the CFG.  */
  if (TREE_CODE (expr) == FUNCTION_DECL)
    {
      my_function = DECL_STRUCT_FUNCTION (expr);
      gcc_assert (my_function && my_function->cfg);
      visited_nodes = pointer_set_create ();
      FOR_EACH_BB_FN (bb, my_function)
	{
	  for (bsi = bsi_start (bb);
	       !bsi_end_p (bsi);
	       bsi_next (&bsi))
	    {
	      walk_tree (bsi_stmt_ptr (bsi), estimate_num_insns_1,
			 &data, visited_nodes);
	    }
	}
      pointer_set_destroy (visited_nodes);
    }
  else
    walk_tree_without_duplicates (&expr, estimate_num_insns_1, &data);

  return data.count;
}

/* Initializes weights used by estimate_num_insns.  */

void
init_inline_once (void)
{
  eni_inlining_weights.call_cost = PARAM_VALUE (PARAM_INLINE_CALL_COST);
  eni_inlining_weights.div_mod_cost = 10;
  eni_inlining_weights.switch_cost = 1;
  eni_inlining_weights.omp_cost = 40;

  eni_size_weights.call_cost = 1;
  eni_size_weights.div_mod_cost = 1;
  eni_size_weights.switch_cost = 10;
  eni_size_weights.omp_cost = 40;

  /* Estimating time for call is difficult, since we have no idea what the
     called function does.  In the current uses of eni_time_weights,
     underestimating the cost does less harm than overestimating it, so
<<<<<<< HEAD
     we choose a rather small walue here.  */
=======
     we choose a rather small value here.  */
>>>>>>> 29c07800
  eni_time_weights.call_cost = 10;
  eni_time_weights.div_mod_cost = 10;
  eni_time_weights.switch_cost = 4;
  eni_time_weights.omp_cost = 40;
}

typedef struct function *function_p;

DEF_VEC_P(function_p);
DEF_VEC_ALLOC_P(function_p,heap);

/* Initialized with NOGC, making this poisonous to the garbage collector.  */
static VEC(function_p,heap) *cfun_stack;

void
push_cfun (struct function *new_cfun)
{
  VEC_safe_push (function_p, heap, cfun_stack, cfun);
  cfun = new_cfun;
}

void
pop_cfun (void)
{
  cfun = VEC_pop (function_p, cfun_stack);
}

/* Install new lexical TREE_BLOCK underneath 'current_block'.  */
static void
add_lexical_block (tree current_block, tree new_block)
{
  tree *blk_p;

  /* Walk to the last sub-block.  */
  for (blk_p = &BLOCK_SUBBLOCKS (current_block);
       *blk_p;
       blk_p = &TREE_CHAIN (*blk_p))
    ;
  *blk_p = new_block;
  BLOCK_SUPERCONTEXT (new_block) = current_block;
}

/* If *TP is a CALL_EXPR, replace it with its inline expansion.  */

static bool
expand_call_inline (basic_block bb, tree stmt, tree *tp, void *data)
{
  copy_body_data *id;
  tree t;
  tree use_retvar;
  tree fn;
  splay_tree st;
<<<<<<< HEAD
  tree args;
=======
>>>>>>> 29c07800
  tree return_slot;
  tree modify_dest;
  location_t saved_location;
  struct cgraph_edge *cg_edge;
  const char *reason;
  basic_block return_block;
  edge e;
  block_stmt_iterator bsi, stmt_bsi;
  bool successfully_inlined = FALSE;
  bool purge_dead_abnormal_edges;
  tree t_step;
  tree var;

  /* See what we've got.  */
  id = (copy_body_data *) data;
  t = *tp;

  /* Set input_location here so we get the right instantiation context
     if we call instantiate_decl from inlinable_function_p.  */
  saved_location = input_location;
  if (EXPR_HAS_LOCATION (t))
    input_location = EXPR_LOCATION (t);

  /* From here on, we're only interested in CALL_EXPRs.  */
  if (TREE_CODE (t) != CALL_EXPR)
    goto egress;

  /* First, see if we can figure out what function is being called.
     If we cannot, then there is no hope of inlining the function.  */
  fn = get_callee_fndecl (t);
  if (!fn)
    goto egress;

  /* Turn forward declarations into real ones.  */
  fn = cgraph_node (fn)->decl;

  /* If fn is a declaration of a function in a nested scope that was
     globally declared inline, we don't set its DECL_INITIAL.
     However, we can't blindly follow DECL_ABSTRACT_ORIGIN because the
     C++ front-end uses it for cdtors to refer to their internal
     declarations, that are not real functions.  Fortunately those
     don't have trees to be saved, so we can tell by checking their
     DECL_SAVED_TREE.  */
  if (! DECL_INITIAL (fn)
      && DECL_ABSTRACT_ORIGIN (fn)
      && DECL_SAVED_TREE (DECL_ABSTRACT_ORIGIN (fn)))
    fn = DECL_ABSTRACT_ORIGIN (fn);

  /* Objective C and fortran still calls tree_rest_of_compilation directly.
     Kill this check once this is fixed.  */
  if (!id->dst_node->analyzed)
    goto egress;

  cg_edge = cgraph_edge (id->dst_node, stmt);

  /* Constant propagation on argument done during previous inlining
     may create new direct call.  Produce an edge for it.  */
  if (!cg_edge)
    {
      struct cgraph_node *dest = cgraph_node (fn);

      /* We have missing edge in the callgraph.  This can happen in one case
         where previous inlining turned indirect call into direct call by
         constant propagating arguments.  In all other cases we hit a bug
         (incorrect node sharing is most common reason for missing edges.  */
      gcc_assert (dest->needed || !flag_unit_at_a_time);
      cgraph_create_edge (id->dst_node, dest, stmt,
			  bb->count, CGRAPH_FREQ_BASE,
			  bb->loop_depth)->inline_failed
	= N_("originally indirect function call not considered for inlining");
      if (dump_file)
	{
	   fprintf (dump_file, "Created new direct edge to %s",
		    cgraph_node_name (dest));
	}
      goto egress;
    }

  /* Don't try to inline functions that are not well-suited to
     inlining.  */
  if (!cgraph_inline_p (cg_edge, &reason))
    {
      if (lookup_attribute ("always_inline", DECL_ATTRIBUTES (fn))
	  /* Avoid warnings during early inline pass. */
	  && (!flag_unit_at_a_time || cgraph_global_info_ready))
	{
	  sorry ("inlining failed in call to %q+F: %s", fn, reason);
	  sorry ("called from here");
	}
      else if (warn_inline && DECL_DECLARED_INLINE_P (fn)
	       && !DECL_IN_SYSTEM_HEADER (fn)
	       && strlen (reason)
	       && !lookup_attribute ("noinline", DECL_ATTRIBUTES (fn))
	       /* Avoid warnings during early inline pass. */
	       && (!flag_unit_at_a_time || cgraph_global_info_ready))
	{
	  warning (OPT_Winline, "inlining failed in call to %q+F: %s",
		   fn, reason);
	  warning (OPT_Winline, "called from here");
	}
      goto egress;
    }
  fn = cg_edge->callee->decl;

#ifdef ENABLE_CHECKING
  if (cg_edge->callee->decl != id->dst_node->decl)
    verify_cgraph_node (cg_edge->callee);
#endif

  /* We will be inlining this callee.  */
  id->eh_region = lookup_stmt_eh_region (stmt);

  /* Split the block holding the CALL_EXPR.  */
  e = split_block (bb, stmt);
  bb = e->src;
  return_block = e->dest;
  remove_edge (e);

  /* split_block splits after the statement; work around this by
     moving the call into the second block manually.  Not pretty,
     but seems easier than doing the CFG manipulation by hand
     when the CALL_EXPR is in the last statement of BB.  */
  stmt_bsi = bsi_last (bb);
  bsi_remove (&stmt_bsi, false);

  /* If the CALL_EXPR was in the last statement of BB, it may have
     been the source of abnormal edges.  In this case, schedule
     the removal of dead abnormal edges.  */
  bsi = bsi_start (return_block);
  if (bsi_end_p (bsi))
    {
      bsi_insert_after (&bsi, stmt, BSI_NEW_STMT);
      purge_dead_abnormal_edges = true;
    }
  else
    {
      bsi_insert_before (&bsi, stmt, BSI_NEW_STMT);
      purge_dead_abnormal_edges = false;
    }

  stmt_bsi = bsi_start (return_block);

  /* Build a block containing code to initialize the arguments, the
     actual inline expansion of the body, and a label for the return
     statements within the function to jump to.  The type of the
     statement expression is the return type of the function call.  */
  id->block = make_node (BLOCK);
  BLOCK_ABSTRACT_ORIGIN (id->block) = fn;
  BLOCK_SOURCE_LOCATION (id->block) = input_location;
  add_lexical_block (TREE_BLOCK (stmt), id->block);

  /* Local declarations will be replaced by their equivalents in this
     map.  */
  st = id->decl_map;
  id->decl_map = splay_tree_new (splay_tree_compare_pointers,
				 NULL, NULL);

  /* Record the function we are about to inline.  */
  id->src_fn = fn;
  id->src_node = cg_edge->callee;
  id->src_cfun = DECL_STRUCT_FUNCTION (fn);

  initialize_inlined_parameters (id, t, fn, bb);

  if (DECL_INITIAL (fn))
    add_lexical_block (id->block, remap_blocks (DECL_INITIAL (fn), id));

  /* Return statements in the function body will be replaced by jumps
     to the RET_LABEL.  */

  gcc_assert (DECL_INITIAL (fn));
  gcc_assert (TREE_CODE (DECL_INITIAL (fn)) == BLOCK);

  /* Find the lhs to which the result of this call is assigned.  */
  return_slot = NULL;
  if (TREE_CODE (stmt) == GIMPLE_MODIFY_STMT)
    {
      modify_dest = GIMPLE_STMT_OPERAND (stmt, 0);

      /* The function which we are inlining might not return a value,
	 in which case we should issue a warning that the function
	 does not return a value.  In that case the optimizers will
	 see that the variable to which the value is assigned was not
	 initialized.  We do not want to issue a warning about that
	 uninitialized variable.  */
      if (DECL_P (modify_dest))
	TREE_NO_WARNING (modify_dest) = 1;
      if (CALL_EXPR_RETURN_SLOT_OPT (t))
	{
	  return_slot = modify_dest;
	  modify_dest = NULL;
	}
    }
  else
    modify_dest = NULL;

  /* Declare the return variable for the function.  */
  declare_return_variable (id, return_slot,
			   modify_dest, &use_retvar);

  /* This is it.  Duplicate the callee body.  Assume callee is
     pre-gimplified.  Note that we must not alter the caller
     function in any way before this point, as this CALL_EXPR may be
     a self-referential call; if we're calling ourselves, we need to
     duplicate our body before altering anything.  */
  copy_body (id, bb->count, bb->frequency, bb, return_block);

  /* Add local vars in this inlined callee to caller.  */
  t_step = id->src_cfun->unexpanded_var_list;
  for (; t_step; t_step = TREE_CHAIN (t_step))
    {
      var = TREE_VALUE (t_step);
      if (TREE_STATIC (var) && !TREE_ASM_WRITTEN (var))
	cfun->unexpanded_var_list = tree_cons (NULL_TREE, var,
					       cfun->unexpanded_var_list);
      else
	cfun->unexpanded_var_list = tree_cons (NULL_TREE, remap_decl (var, id),
					       cfun->unexpanded_var_list);
    }

  /* Clean up.  */
  splay_tree_delete (id->decl_map);
  id->decl_map = st;

  /* If the inlined function returns a result that we care about,
     clobber the CALL_EXPR with a reference to the return variable.  */
  if (use_retvar && (TREE_CODE (bsi_stmt (stmt_bsi)) != CALL_EXPR))
    {
      *tp = use_retvar;
      if (gimple_in_ssa_p (cfun))
	{
          update_stmt (stmt);
          mark_symbols_for_renaming (stmt);
	}
      maybe_clean_or_replace_eh_stmt (stmt, stmt);
    }
  else
    /* We're modifying a TSI owned by gimple_expand_calls_inline();
       tsi_delink() will leave the iterator in a sane state.  */
    {
      /* Handle case of inlining function that miss return statement so 
         return value becomes undefined.  */
      if (TREE_CODE (stmt) == GIMPLE_MODIFY_STMT
	  && TREE_CODE (GIMPLE_STMT_OPERAND (stmt, 0)) == SSA_NAME)
	{
	  tree name = TREE_OPERAND (stmt, 0);
	  tree var = SSA_NAME_VAR (TREE_OPERAND (stmt, 0));
	  tree def = gimple_default_def (cfun, var);

	  /* If the variable is used undefined, make this name undefined via
	     move.  */
	  if (def)
	    {
	      TREE_OPERAND (stmt, 1) = def;
	      update_stmt (stmt);
	    }
	  /* Otherwise make this variable undefined.  */
	  else
	    {
	      bsi_remove (&stmt_bsi, true);
	      set_default_def (var, name);
	      SSA_NAME_DEF_STMT (name) = build_empty_stmt ();
	    }
	}
      else
        bsi_remove (&stmt_bsi, true);
    }

  if (purge_dead_abnormal_edges)
    tree_purge_dead_abnormal_call_edges (return_block);

  /* If the value of the new expression is ignored, that's OK.  We
     don't warn about this for CALL_EXPRs, so we shouldn't warn about
     the equivalent inlined version either.  */
  TREE_USED (*tp) = 1;

  /* Output the inlining info for this abstract function, since it has been
     inlined.  If we don't do this now, we can lose the information about the
     variables in the function when the blocks get blown away as soon as we
     remove the cgraph node.  */
  (*debug_hooks->outlining_inline_function) (cg_edge->callee->decl);

  /* Update callgraph if needed.  */
  cgraph_remove_node (cg_edge->callee);

  id->block = NULL_TREE;
  successfully_inlined = TRUE;

 egress:
  input_location = saved_location;
  return successfully_inlined;
}

/* Expand call statements reachable from STMT_P.
   We can only have CALL_EXPRs as the "toplevel" tree code or nested
   in a GIMPLE_MODIFY_STMT.  See tree-gimple.c:get_call_expr_in().  We can
   unfortunately not use that function here because we need a pointer
   to the CALL_EXPR, not the tree itself.  */

static bool
gimple_expand_calls_inline (basic_block bb, copy_body_data *id)
{
  block_stmt_iterator bsi;

  /* Register specific tree functions.  */
  tree_register_cfg_hooks ();
  for (bsi = bsi_start (bb); !bsi_end_p (bsi); bsi_next (&bsi))
    {
      tree *expr_p = bsi_stmt_ptr (bsi);
      tree stmt = *expr_p;

      if (TREE_CODE (*expr_p) == GIMPLE_MODIFY_STMT)
	expr_p = &GIMPLE_STMT_OPERAND (*expr_p, 1);
      if (TREE_CODE (*expr_p) == WITH_SIZE_EXPR)
	expr_p = &TREE_OPERAND (*expr_p, 0);
      if (TREE_CODE (*expr_p) == CALL_EXPR)
	if (expand_call_inline (bb, stmt, expr_p, id))
	  return true;
    }
  return false;
}

/* Walk all basic blocks created after FIRST and try to fold every statement
   in the STATEMENTS pointer set.  */
static void
fold_marked_statements (int first, struct pointer_set_t *statements)
{
  for (;first < n_basic_blocks;first++)
    if (BASIC_BLOCK (first))
      {
        block_stmt_iterator bsi;
	for (bsi = bsi_start (BASIC_BLOCK (first));
	     !bsi_end_p (bsi); bsi_next (&bsi))
	  if (pointer_set_contains (statements, bsi_stmt (bsi)))
	    {
	      tree old_stmt = bsi_stmt (bsi);
	      if (fold_stmt (bsi_stmt_ptr (bsi)))
		{
		  update_stmt (bsi_stmt (bsi));
		  if (maybe_clean_or_replace_eh_stmt (old_stmt, bsi_stmt (bsi)))
		     tree_purge_dead_eh_edges (BASIC_BLOCK (first));
		}
	    }
      }
}

/* Return true if BB has at least one abnormal outgoing edge.  */

static inline bool
has_abnormal_outgoing_edge_p (basic_block bb)
{
  edge e;
  edge_iterator ei;

  FOR_EACH_EDGE (e, ei, bb->succs)
    if (e->flags & EDGE_ABNORMAL)
      return true;

  return false;
}

/* When a block from the inlined function contains a call with side-effects
   in the middle gets inlined in a function with non-locals labels, the call
   becomes a potential non-local goto so we need to add appropriate edge.  */

static void
make_nonlocal_label_edges (void)
{
  block_stmt_iterator bsi;
  basic_block bb;

  FOR_EACH_BB (bb)
    {
      for (bsi = bsi_start (bb); !bsi_end_p (bsi); bsi_next (&bsi))
	{
	  tree stmt = bsi_stmt (bsi);
	  if (tree_can_make_abnormal_goto (stmt))
	    {
	      if (stmt == bsi_stmt (bsi_last (bb)))
		{
		  if (!has_abnormal_outgoing_edge_p (bb))
		    make_abnormal_goto_edges (bb, true);
		}
	      else
		{
		  edge e = split_block (bb, stmt);
		  bb = e->src;
		  make_abnormal_goto_edges (bb, true);
		}
	      break;
	    }

	  /* Update PHIs on nonlocal goto receivers we (possibly)
	     just created new edges into.  */
	  if (TREE_CODE (stmt) == LABEL_EXPR
	      && gimple_in_ssa_p (cfun))
	    {
	      tree target = LABEL_EXPR_LABEL (stmt);
	      if (DECL_NONLOCAL (target))
		{
		  tree phi;

		  for (phi = phi_nodes (bb); phi; phi = PHI_CHAIN (phi))
		    {
		      gcc_assert (SSA_NAME_OCCURS_IN_ABNORMAL_PHI
				  (PHI_RESULT (phi)));
		      mark_sym_for_renaming
			(SSA_NAME_VAR (PHI_RESULT (phi)));
		    }
		}
	    }
	}
    }
}

/* Expand calls to inline functions in the body of FN.  */

unsigned int
optimize_inline_calls (tree fn)
{
  copy_body_data id;
  tree prev_fn;
  basic_block bb;
  int last = n_basic_blocks;
  /* There is no point in performing inlining if errors have already
     occurred -- and we might crash if we try to inline invalid
     code.  */
  if (errorcount || sorrycount)
    return 0;

  /* Clear out ID.  */
  memset (&id, 0, sizeof (id));

  id.src_node = id.dst_node = cgraph_node (fn);
  id.dst_fn = fn;
  /* Or any functions that aren't finished yet.  */
  prev_fn = NULL_TREE;
  if (current_function_decl)
    {
      id.dst_fn = current_function_decl;
      prev_fn = current_function_decl;
    }

  id.copy_decl = copy_decl_maybe_to_var;
  id.transform_call_graph_edges = CB_CGE_DUPLICATE;
  id.transform_new_cfg = false;
  id.transform_return_to_modify = true;
  id.transform_lang_insert_block = false;
  id.statements_to_fold = pointer_set_create ();

  push_gimplify_context ();

  /* Reach the trees by walking over the CFG, and note the
     enclosing basic-blocks in the call edges.  */
  /* We walk the blocks going forward, because inlined function bodies
     will split id->current_basic_block, and the new blocks will
     follow it; we'll trudge through them, processing their CALL_EXPRs
     along the way.  */
  FOR_EACH_BB (bb)
    gimple_expand_calls_inline (bb, &id);

  pop_gimplify_context (NULL);
  /* Renumber the (code) basic_blocks consecutively.  */
  compact_blocks ();
  /* Renumber the lexical scoping (non-code) blocks consecutively.  */
  number_blocks (fn);

#ifdef ENABLE_CHECKING
    {
      struct cgraph_edge *e;

      verify_cgraph_node (id.dst_node);

      /* Double check that we inlined everything we are supposed to inline.  */
      for (e = id.dst_node->callees; e; e = e->next_callee)
	gcc_assert (e->inline_failed);
    }
#endif

  /* We are not going to maintain the cgraph edges up to date.
     Kill it so it won't confuse us.  */
  cgraph_node_remove_callees (id.dst_node);

  fold_marked_statements (last, id.statements_to_fold);
  pointer_set_destroy (id.statements_to_fold);
  fold_cond_expr_cond ();
  if (current_function_has_nonlocal_label)
    make_nonlocal_label_edges ();
  /* We make no attempts to keep dominance info up-to-date.  */
  free_dominance_info (CDI_DOMINATORS);
  free_dominance_info (CDI_POST_DOMINATORS);
  /* It would be nice to check SSA/CFG/statement consistency here, but it is
     not possible yet - the IPA passes might make various functions to not
     throw and they don't care to proactively update local EH info.  This is
     done later in fixup_cfg pass that also execute the verification.  */
  return (TODO_update_ssa | TODO_cleanup_cfg
	  | (gimple_in_ssa_p (cfun) ? TODO_remove_unused_locals : 0)
	  | (profile_status != PROFILE_ABSENT ? TODO_rebuild_frequencies : 0));
}

/* FN is a function that has a complete body, and CLONE is a function whose
   body is to be set to a copy of FN, mapping argument declarations according
   to the ARG_MAP splay_tree.  */

void
clone_body (tree clone, tree fn, void *arg_map)
{
  copy_body_data id;

  /* Clone the body, as if we were making an inline call.  But, remap the
     parameters in the callee to the parameters of caller.  */
  memset (&id, 0, sizeof (id));
  id.src_fn = fn;
  id.dst_fn = clone;
  id.src_cfun = DECL_STRUCT_FUNCTION (fn);
  id.decl_map = (splay_tree)arg_map;

  id.copy_decl = copy_decl_no_change;
  id.transform_call_graph_edges = CB_CGE_DUPLICATE;
  id.transform_new_cfg = true;
  id.transform_return_to_modify = false;
  id.transform_lang_insert_block = true;

  /* We're not inside any EH region.  */
  id.eh_region = -1;

  /* Actually copy the body.  */
  append_to_statement_list_force (copy_generic_body (&id), &DECL_SAVED_TREE (clone));
}

/* Passed to walk_tree.  Copies the node pointed to, if appropriate.  */

tree
copy_tree_r (tree *tp, int *walk_subtrees, void *data ATTRIBUTE_UNUSED)
{
  enum tree_code code = TREE_CODE (*tp);
  enum tree_code_class cl = TREE_CODE_CLASS (code);

  /* We make copies of most nodes.  */
  if (IS_EXPR_CODE_CLASS (cl)
      || IS_GIMPLE_STMT_CODE_CLASS (cl)
      || code == TREE_LIST
      || code == TREE_VEC
      || code == TYPE_DECL
      || code == OMP_CLAUSE)
    {
      /* Because the chain gets clobbered when we make a copy, we save it
	 here.  */
      tree chain = NULL_TREE, new;

      if (!GIMPLE_TUPLE_P (*tp))
	chain = TREE_CHAIN (*tp);

      /* Copy the node.  */
      new = copy_node (*tp);

      /* Propagate mudflap marked-ness.  */
      if (flag_mudflap && mf_marked_p (*tp))
        mf_mark (new);

      *tp = new;

      /* Now, restore the chain, if appropriate.  That will cause
	 walk_tree to walk into the chain as well.  */
      if (code == PARM_DECL
	  || code == TREE_LIST
	  || code == OMP_CLAUSE)
	TREE_CHAIN (*tp) = chain;

      /* For now, we don't update BLOCKs when we make copies.  So, we
	 have to nullify all BIND_EXPRs.  */
      if (TREE_CODE (*tp) == BIND_EXPR)
	BIND_EXPR_BLOCK (*tp) = NULL_TREE;
    }
  else if (code == CONSTRUCTOR)
    {
      /* CONSTRUCTOR nodes need special handling because
         we need to duplicate the vector of elements.  */
      tree new;

      new = copy_node (*tp);

      /* Propagate mudflap marked-ness.  */
      if (flag_mudflap && mf_marked_p (*tp))
        mf_mark (new);

      CONSTRUCTOR_ELTS (new) = VEC_copy (constructor_elt, gc,
					 CONSTRUCTOR_ELTS (*tp));
      *tp = new;
    }
  else if (TREE_CODE_CLASS (code) == tcc_type)
    *walk_subtrees = 0;
  else if (TREE_CODE_CLASS (code) == tcc_declaration)
    *walk_subtrees = 0;
  else if (TREE_CODE_CLASS (code) == tcc_constant)
    *walk_subtrees = 0;
  else
    gcc_assert (code != STATEMENT_LIST);
  return NULL_TREE;
}

/* The SAVE_EXPR pointed to by TP is being copied.  If ST contains
   information indicating to what new SAVE_EXPR this one should be mapped,
   use that one.  Otherwise, create a new node and enter it in ST.  FN is
   the function into which the copy will be placed.  */

static void
remap_save_expr (tree *tp, void *st_, int *walk_subtrees)
{
  splay_tree st = (splay_tree) st_;
  splay_tree_node n;
  tree t;

  /* See if we already encountered this SAVE_EXPR.  */
  n = splay_tree_lookup (st, (splay_tree_key) *tp);

  /* If we didn't already remap this SAVE_EXPR, do so now.  */
  if (!n)
    {
      t = copy_node (*tp);

      /* Remember this SAVE_EXPR.  */
      splay_tree_insert (st, (splay_tree_key) *tp, (splay_tree_value) t);
      /* Make sure we don't remap an already-remapped SAVE_EXPR.  */
      splay_tree_insert (st, (splay_tree_key) t, (splay_tree_value) t);
    }
  else
    {
      /* We've already walked into this SAVE_EXPR; don't do it again.  */
      *walk_subtrees = 0;
      t = (tree) n->value;
    }

  /* Replace this SAVE_EXPR with the copy.  */
  *tp = t;
}

/* Called via walk_tree.  If *TP points to a DECL_STMT for a local label,
   copies the declaration and enters it in the splay_tree in DATA (which is
   really an `copy_body_data *').  */

static tree
mark_local_for_remap_r (tree *tp, int *walk_subtrees ATTRIBUTE_UNUSED,
			void *data)
{
  copy_body_data *id = (copy_body_data *) data;

  /* Don't walk into types.  */
  if (TYPE_P (*tp))
    *walk_subtrees = 0;

  else if (TREE_CODE (*tp) == LABEL_EXPR)
    {
      tree decl = TREE_OPERAND (*tp, 0);

      /* Copy the decl and remember the copy.  */
      insert_decl_map (id, decl, id->copy_decl (decl, id));
    }

  return NULL_TREE;
}

/* Perform any modifications to EXPR required when it is unsaved.  Does
   not recurse into EXPR's subtrees.  */

static void
unsave_expr_1 (tree expr)
{
  switch (TREE_CODE (expr))
    {
    case TARGET_EXPR:
      /* Don't mess with a TARGET_EXPR that hasn't been expanded.
         It's OK for this to happen if it was part of a subtree that
         isn't immediately expanded, such as operand 2 of another
         TARGET_EXPR.  */
      if (TREE_OPERAND (expr, 1))
	break;

      TREE_OPERAND (expr, 1) = TREE_OPERAND (expr, 3);
      TREE_OPERAND (expr, 3) = NULL_TREE;
      break;

    default:
      break;
    }
}

/* Called via walk_tree when an expression is unsaved.  Using the
   splay_tree pointed to by ST (which is really a `splay_tree'),
   remaps all local declarations to appropriate replacements.  */

static tree
unsave_r (tree *tp, int *walk_subtrees, void *data)
{
  copy_body_data *id = (copy_body_data *) data;
  splay_tree st = id->decl_map;
  splay_tree_node n;

  /* Only a local declaration (variable or label).  */
  if ((TREE_CODE (*tp) == VAR_DECL && !TREE_STATIC (*tp))
      || TREE_CODE (*tp) == LABEL_DECL)
    {
      /* Lookup the declaration.  */
      n = splay_tree_lookup (st, (splay_tree_key) *tp);

      /* If it's there, remap it.  */
      if (n)
	*tp = (tree) n->value;
    }

  else if (TREE_CODE (*tp) == STATEMENT_LIST)
    copy_statement_list (tp);
  else if (TREE_CODE (*tp) == BIND_EXPR)
    copy_bind_expr (tp, walk_subtrees, id);
  else if (TREE_CODE (*tp) == SAVE_EXPR)
    remap_save_expr (tp, st, walk_subtrees);
  else
    {
      copy_tree_r (tp, walk_subtrees, NULL);

      /* Do whatever unsaving is required.  */
      unsave_expr_1 (*tp);
    }

  /* Keep iterating.  */
  return NULL_TREE;
}

/* Copies everything in EXPR and replaces variables, labels
   and SAVE_EXPRs local to EXPR.  */

tree
unsave_expr_now (tree expr)
{
  copy_body_data id;

  /* There's nothing to do for NULL_TREE.  */
  if (expr == 0)
    return expr;

  /* Set up ID.  */
  memset (&id, 0, sizeof (id));
  id.src_fn = current_function_decl;
  id.dst_fn = current_function_decl;
  id.decl_map = splay_tree_new (splay_tree_compare_pointers, NULL, NULL);

  id.copy_decl = copy_decl_no_change;
  id.transform_call_graph_edges = CB_CGE_DUPLICATE;
  id.transform_new_cfg = false;
  id.transform_return_to_modify = false;
  id.transform_lang_insert_block = false;

  /* Walk the tree once to find local labels.  */
  walk_tree_without_duplicates (&expr, mark_local_for_remap_r, &id);

  /* Walk the tree again, copying, remapping, and unsaving.  */
  walk_tree (&expr, unsave_r, &id, NULL);

  /* Clean up.  */
  splay_tree_delete (id.decl_map);

  return expr;
}

/* Allow someone to determine if SEARCH is a child of TOP from gdb.  */

static tree
debug_find_tree_1 (tree *tp, int *walk_subtrees ATTRIBUTE_UNUSED, void *data)
{
  if (*tp == data)
    return (tree) data;
  else
    return NULL;
}

bool
debug_find_tree (tree top, tree search)
{
  return walk_tree_without_duplicates (&top, debug_find_tree_1, search) != 0;
}


/* Declare the variables created by the inliner.  Add all the variables in
   VARS to BIND_EXPR.  */

static void
declare_inline_vars (tree block, tree vars)
{
  tree t;
  for (t = vars; t; t = TREE_CHAIN (t))
    {
      DECL_SEEN_IN_BIND_EXPR_P (t) = 1;
      gcc_assert (!TREE_STATIC (t) && !TREE_ASM_WRITTEN (t));
      cfun->unexpanded_var_list =
	tree_cons (NULL_TREE, t,
		   cfun->unexpanded_var_list);
    }

  if (block)
    BLOCK_VARS (block) = chainon (BLOCK_VARS (block), vars);
}


/* Copy NODE (which must be a DECL).  The DECL originally was in the FROM_FN,
   but now it will be in the TO_FN.  PARM_TO_VAR means enable PARM_DECL to
   VAR_DECL translation.  */

static tree
copy_decl_for_dup_finish (copy_body_data *id, tree decl, tree copy)
{
  /* Don't generate debug information for the copy if we wouldn't have
     generated it for the copy either.  */
  DECL_ARTIFICIAL (copy) = DECL_ARTIFICIAL (decl);
  DECL_IGNORED_P (copy) = DECL_IGNORED_P (decl);

  /* Set the DECL_ABSTRACT_ORIGIN so the debugging routines know what
     declaration inspired this copy.  */ 
  DECL_ABSTRACT_ORIGIN (copy) = DECL_ORIGIN (decl);

  /* The new variable/label has no RTL, yet.  */
  if (CODE_CONTAINS_STRUCT (TREE_CODE (copy), TS_DECL_WRTL)
      && !TREE_STATIC (copy) && !DECL_EXTERNAL (copy))
    SET_DECL_RTL (copy, NULL_RTX);
  
  /* These args would always appear unused, if not for this.  */
  TREE_USED (copy) = 1;

  /* Set the context for the new declaration.  */
  if (!DECL_CONTEXT (decl))
    /* Globals stay global.  */
    ;
  else if (DECL_CONTEXT (decl) != id->src_fn)
    /* Things that weren't in the scope of the function we're inlining
       from aren't in the scope we're inlining to, either.  */
    ;
  else if (TREE_STATIC (decl))
    /* Function-scoped static variables should stay in the original
       function.  */
    ;
  else
    /* Ordinary automatic local variables are now in the scope of the
       new function.  */
    DECL_CONTEXT (copy) = id->dst_fn;

  return copy;
}

static tree
copy_decl_to_var (tree decl, copy_body_data *id)
{
  tree copy, type;

  gcc_assert (TREE_CODE (decl) == PARM_DECL
	      || TREE_CODE (decl) == RESULT_DECL);

  type = TREE_TYPE (decl);

  copy = build_decl (VAR_DECL, DECL_NAME (decl), type);
  TREE_ADDRESSABLE (copy) = TREE_ADDRESSABLE (decl);
  TREE_READONLY (copy) = TREE_READONLY (decl);
  TREE_THIS_VOLATILE (copy) = TREE_THIS_VOLATILE (decl);
  DECL_GIMPLE_REG_P (copy) = DECL_GIMPLE_REG_P (decl);
<<<<<<< HEAD
=======

  return copy_decl_for_dup_finish (id, decl, copy);
}

/* Like copy_decl_to_var, but create a return slot object instead of a
   pointer variable for return by invisible reference.  */

static tree
copy_result_decl_to_var (tree decl, copy_body_data *id)
{
  tree copy, type;

  gcc_assert (TREE_CODE (decl) == PARM_DECL
	      || TREE_CODE (decl) == RESULT_DECL);

  type = TREE_TYPE (decl);
  if (DECL_BY_REFERENCE (decl))
    type = TREE_TYPE (type);

  copy = build_decl (VAR_DECL, DECL_NAME (decl), type);
  TREE_READONLY (copy) = TREE_READONLY (decl);
  TREE_THIS_VOLATILE (copy) = TREE_THIS_VOLATILE (decl);
  if (!DECL_BY_REFERENCE (decl))
    {
      TREE_ADDRESSABLE (copy) = TREE_ADDRESSABLE (decl);
      DECL_GIMPLE_REG_P (copy) = DECL_GIMPLE_REG_P (decl);
    }
>>>>>>> 29c07800

  return copy_decl_for_dup_finish (id, decl, copy);
}

<<<<<<< HEAD
/* Like copy_decl_to_var, but create a return slot object instead of a
   pointer variable for return by invisible reference.  */

static tree
copy_result_decl_to_var (tree decl, copy_body_data *id)
{
  tree copy, type;

  gcc_assert (TREE_CODE (decl) == PARM_DECL
	      || TREE_CODE (decl) == RESULT_DECL);

  type = TREE_TYPE (decl);
  if (DECL_BY_REFERENCE (decl))
    type = TREE_TYPE (type);

  copy = build_decl (VAR_DECL, DECL_NAME (decl), type);
  TREE_READONLY (copy) = TREE_READONLY (decl);
  TREE_THIS_VOLATILE (copy) = TREE_THIS_VOLATILE (decl);
  if (!DECL_BY_REFERENCE (decl))
    {
      TREE_ADDRESSABLE (copy) = TREE_ADDRESSABLE (decl);
      DECL_GIMPLE_REG_P (copy) = DECL_GIMPLE_REG_P (decl);
    }

  return copy_decl_for_dup_finish (id, decl, copy);
}

=======
>>>>>>> 29c07800

static tree
copy_decl_no_change (tree decl, copy_body_data *id)
{
  tree copy;

  copy = copy_node (decl);

  /* The COPY is not abstract; it will be generated in DST_FN.  */
  DECL_ABSTRACT (copy) = 0;
  lang_hooks.dup_lang_specific_decl (copy);

  /* TREE_ADDRESSABLE isn't used to indicate that a label's address has
     been taken; it's for internal bookkeeping in expand_goto_internal.  */
  if (TREE_CODE (copy) == LABEL_DECL)
    {
      TREE_ADDRESSABLE (copy) = 0;
      LABEL_DECL_UID (copy) = -1;
    }

  return copy_decl_for_dup_finish (id, decl, copy);
}

static tree
copy_decl_maybe_to_var (tree decl, copy_body_data *id)
{
  if (TREE_CODE (decl) == PARM_DECL || TREE_CODE (decl) == RESULT_DECL)
    return copy_decl_to_var (decl, id);
  else
    return copy_decl_no_change (decl, id);
}

/* Return a copy of the function's argument tree.  */
static tree
copy_arguments_for_versioning (tree orig_parm, copy_body_data * id)
{
  tree *arg_copy, *parg;

  arg_copy = &orig_parm;
  for (parg = arg_copy; *parg; parg = &TREE_CHAIN (*parg))
    {
      tree new = remap_decl (*parg, id);
      lang_hooks.dup_lang_specific_decl (new);
      TREE_CHAIN (new) = TREE_CHAIN (*parg);
      *parg = new;
    }
  return orig_parm;
}

/* Return a copy of the function's static chain.  */
static tree
copy_static_chain (tree static_chain, copy_body_data * id)
{
  tree *chain_copy, *pvar;

  chain_copy = &static_chain;
  for (pvar = chain_copy; *pvar; pvar = &TREE_CHAIN (*pvar))
    {
      tree new = remap_decl (*pvar, id);
      lang_hooks.dup_lang_specific_decl (new);
      TREE_CHAIN (new) = TREE_CHAIN (*pvar);
      *pvar = new;
    }
  return static_chain;
}

/* Return true if the function is allowed to be versioned.
   This is a guard for the versioning functionality.  */
bool
tree_versionable_function_p (tree fndecl)
{
  if (fndecl == NULL_TREE)
    return false;
  /* ??? There are cases where a function is
     uninlinable but can be versioned.  */
  if (!tree_inlinable_function_p (fndecl))
    return false;
  
  return true;
}

/* Create a copy of a function's tree.
   OLD_DECL and NEW_DECL are FUNCTION_DECL tree nodes
   of the original function and the new copied function
   respectively.  In case we want to replace a DECL 
   tree with another tree while duplicating the function's 
   body, TREE_MAP represents the mapping between these 
   trees. If UPDATE_CLONES is set, the call_stmt fields
   of edges of clones of the function will be updated.  */
void
tree_function_versioning (tree old_decl, tree new_decl, varray_type tree_map,
			  bool update_clones)
{
  struct cgraph_node *old_version_node;
  struct cgraph_node *new_version_node;
  copy_body_data id;
  tree p;
  unsigned i;
  struct ipa_replace_map *replace_info;
  basic_block old_entry_block;
  tree t_step;
  tree old_current_function_decl = current_function_decl;

  gcc_assert (TREE_CODE (old_decl) == FUNCTION_DECL
	      && TREE_CODE (new_decl) == FUNCTION_DECL);
  DECL_POSSIBLY_INLINED (old_decl) = 1;

  old_version_node = cgraph_node (old_decl);
  new_version_node = cgraph_node (new_decl);

  DECL_ARTIFICIAL (new_decl) = 1;
  DECL_ABSTRACT_ORIGIN (new_decl) = DECL_ORIGIN (old_decl);

  /* Prepare the data structures for the tree copy.  */
  memset (&id, 0, sizeof (id));

  /* Generate a new name for the new version. */
  if (!update_clones)
    {
      DECL_NAME (new_decl) =  create_tmp_var_name (NULL);
      SET_DECL_ASSEMBLER_NAME (new_decl, DECL_NAME (new_decl));
      SET_DECL_RTL (new_decl, NULL_RTX);
      id.statements_to_fold = pointer_set_create ();
    }
  
  id.decl_map = splay_tree_new (splay_tree_compare_pointers, NULL, NULL);
  id.src_fn = old_decl;
  id.dst_fn = new_decl;
  id.src_node = old_version_node;
  id.dst_node = new_version_node;
  id.src_cfun = DECL_STRUCT_FUNCTION (old_decl);
  
  id.copy_decl = copy_decl_no_change;
  id.transform_call_graph_edges
    = update_clones ? CB_CGE_MOVE_CLONES : CB_CGE_MOVE;
  id.transform_new_cfg = true;
  id.transform_return_to_modify = false;
  id.transform_lang_insert_block = false;

  current_function_decl = new_decl;
  old_entry_block = ENTRY_BLOCK_PTR_FOR_FUNCTION
    (DECL_STRUCT_FUNCTION (old_decl));
  initialize_cfun (new_decl, old_decl,
		   old_entry_block->count,
		   old_entry_block->frequency);
  push_cfun (DECL_STRUCT_FUNCTION (new_decl));
  
  /* Copy the function's static chain.  */
  p = DECL_STRUCT_FUNCTION (old_decl)->static_chain_decl;
  if (p)
    DECL_STRUCT_FUNCTION (new_decl)->static_chain_decl =
      copy_static_chain (DECL_STRUCT_FUNCTION (old_decl)->static_chain_decl,
			 &id);
  /* Copy the function's arguments.  */
  if (DECL_ARGUMENTS (old_decl) != NULL_TREE)
    DECL_ARGUMENTS (new_decl) =
      copy_arguments_for_versioning (DECL_ARGUMENTS (old_decl), &id);
  
  /* If there's a tree_map, prepare for substitution.  */
  if (tree_map)
    for (i = 0; i < VARRAY_ACTIVE_SIZE (tree_map); i++)
      {
	replace_info = VARRAY_GENERIC_PTR (tree_map, i);
	if (replace_info->replace_p)
	  insert_decl_map (&id, replace_info->old_tree,
			   replace_info->new_tree);
      }
  
  DECL_INITIAL (new_decl) = remap_blocks (DECL_INITIAL (id.src_fn), &id);
  
  /* Renumber the lexical scoping (non-code) blocks consecutively.  */
  number_blocks (id.dst_fn);
  
  if (DECL_STRUCT_FUNCTION (old_decl)->unexpanded_var_list != NULL_TREE)
    /* Add local vars.  */
    for (t_step = DECL_STRUCT_FUNCTION (old_decl)->unexpanded_var_list;
	 t_step; t_step = TREE_CHAIN (t_step))
      {
	tree var = TREE_VALUE (t_step);
	if (TREE_STATIC (var) && !TREE_ASM_WRITTEN (var))
	  cfun->unexpanded_var_list = tree_cons (NULL_TREE, var,
						 cfun->unexpanded_var_list);
	else
	  cfun->unexpanded_var_list =
	    tree_cons (NULL_TREE, remap_decl (var, &id),
		       cfun->unexpanded_var_list);
      }
  
  /* Copy the Function's body.  */
  copy_body (&id, old_entry_block->count, old_entry_block->frequency, ENTRY_BLOCK_PTR, EXIT_BLOCK_PTR);
  
  if (DECL_RESULT (old_decl) != NULL_TREE)
    {
      tree *res_decl = &DECL_RESULT (old_decl);
      DECL_RESULT (new_decl) = remap_decl (*res_decl, &id);
      lang_hooks.dup_lang_specific_decl (DECL_RESULT (new_decl));
    }
  
  /* Renumber the lexical scoping (non-code) blocks consecutively.  */
  number_blocks (new_decl);

  /* Clean up.  */
  splay_tree_delete (id.decl_map);
  if (!update_clones)
    {
      fold_marked_statements (0, id.statements_to_fold);
      pointer_set_destroy (id.statements_to_fold);
      fold_cond_expr_cond ();
    }
  if (gimple_in_ssa_p (cfun))
    {
      free_dominance_info (CDI_DOMINATORS);
      free_dominance_info (CDI_POST_DOMINATORS);
      if (!update_clones)
        delete_unreachable_blocks ();
      update_ssa (TODO_update_ssa);
      if (!update_clones)
	{
	  fold_cond_expr_cond ();
	  if (need_ssa_update_p ())
	    update_ssa (TODO_update_ssa);
	}
    }
  free_dominance_info (CDI_DOMINATORS);
  free_dominance_info (CDI_POST_DOMINATORS);
  pop_cfun ();
  current_function_decl = old_current_function_decl;
  gcc_assert (!current_function_decl
	      || DECL_STRUCT_FUNCTION (current_function_decl) == cfun);
  return;
}

/* Duplicate a type, fields and all.  */

tree
build_duplicate_type (tree type)
{
  struct copy_body_data id;

  memset (&id, 0, sizeof (id));
  id.src_fn = current_function_decl;
  id.dst_fn = current_function_decl;
  id.src_cfun = cfun;
  id.decl_map = splay_tree_new (splay_tree_compare_pointers, NULL, NULL);

  type = remap_type_1 (type, &id);

  splay_tree_delete (id.decl_map);

  return type;
}<|MERGE_RESOLUTION|>--- conflicted
+++ resolved
@@ -2196,15 +2196,10 @@
 	   that does use function declaration to figure out the arguments.  */
 	if (!decl)
 	  {
-<<<<<<< HEAD
-	    for (arg = TREE_OPERAND (x, 1); arg; arg = TREE_CHAIN (arg))
-	      d->count += estimate_move_cost (TREE_TYPE (TREE_VALUE (arg)));
-=======
 	    tree a;
 	    call_expr_arg_iterator iter;
 	    FOR_EACH_CALL_EXPR_ARG (a, iter, x)
 	      d->count += estimate_move_cost (TREE_TYPE (a));
->>>>>>> 29c07800
 	  }
 	else
 	  {
@@ -2293,11 +2288,7 @@
   /* Estimating time for call is difficult, since we have no idea what the
      called function does.  In the current uses of eni_time_weights,
      underestimating the cost does less harm than overestimating it, so
-<<<<<<< HEAD
-     we choose a rather small walue here.  */
-=======
      we choose a rather small value here.  */
->>>>>>> 29c07800
   eni_time_weights.call_cost = 10;
   eni_time_weights.div_mod_cost = 10;
   eni_time_weights.switch_cost = 4;
@@ -2350,10 +2341,6 @@
   tree use_retvar;
   tree fn;
   splay_tree st;
-<<<<<<< HEAD
-  tree args;
-=======
->>>>>>> 29c07800
   tree return_slot;
   tree modify_dest;
   location_t saved_location;
@@ -3216,8 +3203,6 @@
   TREE_READONLY (copy) = TREE_READONLY (decl);
   TREE_THIS_VOLATILE (copy) = TREE_THIS_VOLATILE (decl);
   DECL_GIMPLE_REG_P (copy) = DECL_GIMPLE_REG_P (decl);
-<<<<<<< HEAD
-=======
 
   return copy_decl_for_dup_finish (id, decl, copy);
 }
@@ -3245,41 +3230,10 @@
       TREE_ADDRESSABLE (copy) = TREE_ADDRESSABLE (decl);
       DECL_GIMPLE_REG_P (copy) = DECL_GIMPLE_REG_P (decl);
     }
->>>>>>> 29c07800
 
   return copy_decl_for_dup_finish (id, decl, copy);
 }
 
-<<<<<<< HEAD
-/* Like copy_decl_to_var, but create a return slot object instead of a
-   pointer variable for return by invisible reference.  */
-
-static tree
-copy_result_decl_to_var (tree decl, copy_body_data *id)
-{
-  tree copy, type;
-
-  gcc_assert (TREE_CODE (decl) == PARM_DECL
-	      || TREE_CODE (decl) == RESULT_DECL);
-
-  type = TREE_TYPE (decl);
-  if (DECL_BY_REFERENCE (decl))
-    type = TREE_TYPE (type);
-
-  copy = build_decl (VAR_DECL, DECL_NAME (decl), type);
-  TREE_READONLY (copy) = TREE_READONLY (decl);
-  TREE_THIS_VOLATILE (copy) = TREE_THIS_VOLATILE (decl);
-  if (!DECL_BY_REFERENCE (decl))
-    {
-      TREE_ADDRESSABLE (copy) = TREE_ADDRESSABLE (decl);
-      DECL_GIMPLE_REG_P (copy) = DECL_GIMPLE_REG_P (decl);
-    }
-
-  return copy_decl_for_dup_finish (id, decl, copy);
-}
-
-=======
->>>>>>> 29c07800
 
 static tree
 copy_decl_no_change (tree decl, copy_body_data *id)

/* Thread edges through blocks and update the control flow and SSA graphs.
   Copyright (C) 2004, 2005, 2006 Free Software Foundation, Inc.

This file is part of GCC.

GCC is free software; you can redistribute it and/or modify
it under the terms of the GNU General Public License as published by
the Free Software Foundation; either version 2, or (at your option)
any later version.

GCC is distributed in the hope that it will be useful,
but WITHOUT ANY WARRANTY; without even the implied warranty of
MERCHANTABILITY or FITNESS FOR A PARTICULAR PURPOSE.  See the
GNU General Public License for more details.

You should have received a copy of the GNU General Public License
along with GCC; see the file COPYING.  If not, write to
the Free Software Foundation, 51 Franklin Street, Fifth Floor,
Boston, MA 02110-1301, USA.  */

#include "config.h"
#include "system.h"
#include "coretypes.h"
#include "tm.h"
#include "tree.h"
#include "flags.h"
#include "rtl.h"
#include "tm_p.h"
#include "ggc.h"
#include "basic-block.h"
#include "output.h"
#include "expr.h"
#include "function.h"
#include "diagnostic.h"
#include "tree-flow.h"
#include "tree-dump.h"
#include "tree-pass.h"
#include "cfgloop.h"

/* Given a block B, update the CFG and SSA graph to reflect redirecting
   one or more in-edges to B to instead reach the destination of an
   out-edge from B while preserving any side effects in B.

   i.e., given A->B and B->C, change A->B to be A->C yet still preserve the
   side effects of executing B.

     1. Make a copy of B (including its outgoing edges and statements).  Call
	the copy B'.  Note B' has no incoming edges or PHIs at this time.

     2. Remove the control statement at the end of B' and all outgoing edges
	except B'->C.

     3. Add a new argument to each PHI in C with the same value as the existing
	argument associated with edge B->C.  Associate the new PHI arguments
	with the edge B'->C.

     4. For each PHI in B, find or create a PHI in B' with an identical
	PHI_RESULT.  Add an argument to the PHI in B' which has the same
	value as the PHI in B associated with the edge A->B.  Associate
	the new argument in the PHI in B' with the edge A->B.

     5. Change the edge A->B to A->B'.

	5a. This automatically deletes any PHI arguments associated with the
	    edge A->B in B.

	5b. This automatically associates each new argument added in step 4
	    with the edge A->B'.

     6. Repeat for other incoming edges into B.

     7. Put the duplicated resources in B and all the B' blocks into SSA form.

   Note that block duplication can be minimized by first collecting the
   the set of unique destination blocks that the incoming edges should
   be threaded to.  Block duplication can be further minimized by using
   B instead of creating B' for one destination if all edges into B are
   going to be threaded to a successor of B.

   We further reduce the number of edges and statements we create by
   not copying all the outgoing edges and the control statement in
   step #1.  We instead create a template block without the outgoing
   edges and duplicate the template.  */


/* Steps #5 and #6 of the above algorithm are best implemented by walking
   all the incoming edges which thread to the same destination edge at
   the same time.  That avoids lots of table lookups to get information
   for the destination edge.

   To realize that implementation we create a list of incoming edges
   which thread to the same outgoing edge.  Thus to implement steps
   #5 and #6 we traverse our hash table of outgoing edge information.
   For each entry we walk the list of incoming edges which thread to
   the current outgoing edge.  */

struct el
{
  edge e;
  struct el *next;
};

/* Main data structure recording information regarding B's duplicate
   blocks.  */

/* We need to efficiently record the unique thread destinations of this
   block and specific information associated with those destinations.  We
   may have many incoming edges threaded to the same outgoing edge.  This
   can be naturally implemented with a hash table.  */

struct redirection_data
{
  /* A duplicate of B with the trailing control statement removed and which
     targets a single successor of B.  */
  basic_block dup_block;

  /* An outgoing edge from B.  DUP_BLOCK will have OUTGOING_EDGE->dest as
     its single successor.  */
  edge outgoing_edge;

  /* A list of incoming edges which we want to thread to
     OUTGOING_EDGE->dest.  */
  struct el *incoming_edges;

  /* Flag indicating whether or not we should create a duplicate block
     for this thread destination.  This is only true if we are threading
     all incoming edges and thus are using BB itself as a duplicate block.  */
  bool do_not_duplicate;
};

/* Main data structure to hold information for duplicates of BB.  */
static htab_t redirection_data;

/* Data structure of information to pass to hash table traversal routines.  */
struct local_info
{
  /* The current block we are working on.  */
  basic_block bb;

  /* A template copy of BB with no outgoing edges or control statement that
     we use for creating copies.  */
  basic_block template_block;

  /* TRUE if we thread one or more jumps, FALSE otherwise.  */
  bool jumps_threaded;
};

/* Passes which use the jump threading code register jump threading
   opportunities as they are discovered.  We keep the registered
   jump threading opportunities in this vector as edge pairs
   (original_edge, target_edge).  */
static VEC(edge,heap) *threaded_edges;


/* Jump threading statistics.  */

struct thread_stats_d
{
  unsigned long num_threaded_edges;
};

struct thread_stats_d thread_stats;


/* Remove the last statement in block BB if it is a control statement
   Also remove all outgoing edges except the edge which reaches DEST_BB.
   If DEST_BB is NULL, then remove all outgoing edges.  */

static void
remove_ctrl_stmt_and_useless_edges (basic_block bb, basic_block dest_bb)
{
  block_stmt_iterator bsi;
  edge e;
  edge_iterator ei;

  bsi = bsi_last (bb);

  /* If the duplicate ends with a control statement, then remove it.

     Note that if we are duplicating the template block rather than the
     original basic block, then the duplicate might not have any real
     statements in it.  */
  if (!bsi_end_p (bsi)
      && bsi_stmt (bsi)
      && (TREE_CODE (bsi_stmt (bsi)) == COND_EXPR
	  || TREE_CODE (bsi_stmt (bsi)) == GOTO_EXPR
	  || TREE_CODE (bsi_stmt (bsi)) == SWITCH_EXPR))
    bsi_remove (&bsi, true);

  for (ei = ei_start (bb->succs); (e = ei_safe_edge (ei)); )
    {
      if (e->dest != dest_bb)
	remove_edge (e);
      else
	ei_next (&ei);
    }
}

/* Create a duplicate of BB which only reaches the destination of the edge
   stored in RD.  Record the duplicate block in RD.  */

static void
create_block_for_threading (basic_block bb, struct redirection_data *rd)
{
  /* We can use the generic block duplication code and simply remove
     the stuff we do not need.  */
  rd->dup_block = duplicate_block (bb, NULL, NULL);

  /* Zero out the profile, since the block is unreachable for now.  */
  rd->dup_block->frequency = 0;
  rd->dup_block->count = 0;

  /* The call to duplicate_block will copy everything, including the
     useless COND_EXPR or SWITCH_EXPR at the end of BB.  We just remove
     the useless COND_EXPR or SWITCH_EXPR here rather than having a
     specialized block copier.  We also remove all outgoing edges
     from the duplicate block.  The appropriate edge will be created
     later.  */
  remove_ctrl_stmt_and_useless_edges (rd->dup_block, NULL);
}

/* Hashing and equality routines for our hash table.  */
static hashval_t
redirection_data_hash (const void *p)
{
  edge e = ((struct redirection_data *)p)->outgoing_edge;
  return e->dest->index;
}

static int
redirection_data_eq (const void *p1, const void *p2)
{
  edge e1 = ((struct redirection_data *)p1)->outgoing_edge;
  edge e2 = ((struct redirection_data *)p2)->outgoing_edge;

  return e1 == e2;
}

/* Given an outgoing edge E lookup and return its entry in our hash table.

   If INSERT is true, then we insert the entry into the hash table if
   it is not already present.  INCOMING_EDGE is added to the list of incoming
   edges associated with E in the hash table.  */

static struct redirection_data *
lookup_redirection_data (edge e, edge incoming_edge, enum insert_option insert)
{
  void **slot;
  struct redirection_data *elt;

 /* Build a hash table element so we can see if E is already
     in the table.  */
  elt = XNEW (struct redirection_data);
  elt->outgoing_edge = e;
  elt->dup_block = NULL;
  elt->do_not_duplicate = false;
  elt->incoming_edges = NULL;

  slot = htab_find_slot (redirection_data, elt, insert);

  /* This will only happen if INSERT is false and the entry is not
     in the hash table.  */
  if (slot == NULL)
    {
      free (elt);
      return NULL;
    }

  /* This will only happen if E was not in the hash table and
     INSERT is true.  */
  if (*slot == NULL)
    {
      *slot = (void *)elt;
      elt->incoming_edges = XNEW (struct el);
      elt->incoming_edges->e = incoming_edge;
      elt->incoming_edges->next = NULL;
      return elt;
    }
  /* E was in the hash table.  */
  else
    {
      /* Free ELT as we do not need it anymore, we will extract the
	 relevant entry from the hash table itself.  */
      free (elt);

      /* Get the entry stored in the hash table.  */
      elt = (struct redirection_data *) *slot;

      /* If insertion was requested, then we need to add INCOMING_EDGE
	 to the list of incoming edges associated with E.  */
      if (insert)
	{
          struct el *el = XNEW (struct el);
	  el->next = elt->incoming_edges;
	  el->e = incoming_edge;
	  elt->incoming_edges = el;
	}

      return elt;
    }
}

/* Given a duplicate block and its single destination (both stored
   in RD).  Create an edge between the duplicate and its single
   destination.

   Add an additional argument to any PHI nodes at the single
   destination.  */

static void
create_edge_and_update_destination_phis (struct redirection_data *rd)
{
  edge e = make_edge (rd->dup_block, rd->outgoing_edge->dest, EDGE_FALLTHRU);
  tree phi;

  e->probability = REG_BR_PROB_BASE;
  e->count = rd->dup_block->count;
  e->aux = rd->outgoing_edge->aux;

  /* If there are any PHI nodes at the destination of the outgoing edge
     from the duplicate block, then we will need to add a new argument
     to them.  The argument should have the same value as the argument
     associated with the outgoing edge stored in RD.  */
  for (phi = phi_nodes (e->dest); phi; phi = PHI_CHAIN (phi))
    {
      int indx = rd->outgoing_edge->dest_idx;
      add_phi_arg (phi, PHI_ARG_DEF (phi, indx), e);
    }
}

/* Hash table traversal callback routine to create duplicate blocks.  */

static int
create_duplicates (void **slot, void *data)
{
  struct redirection_data *rd = (struct redirection_data *) *slot;
  struct local_info *local_info = (struct local_info *)data;

  /* If this entry should not have a duplicate created, then there's
     nothing to do.  */
  if (rd->do_not_duplicate)
    return 1;

  /* Create a template block if we have not done so already.  Otherwise
     use the template to create a new block.  */
  if (local_info->template_block == NULL)
    {
      create_block_for_threading (local_info->bb, rd);
      local_info->template_block = rd->dup_block;

      /* We do not create any outgoing edges for the template.  We will
	 take care of that in a later traversal.  That way we do not
	 create edges that are going to just be deleted.  */
    }
  else
    {
      create_block_for_threading (local_info->template_block, rd);

      /* Go ahead and wire up outgoing edges and update PHIs for the duplicate
         block.  */
      create_edge_and_update_destination_phis (rd);
    }

  /* Keep walking the hash table.  */
  return 1;
}

/* We did not create any outgoing edges for the template block during
   block creation.  This hash table traversal callback creates the
   outgoing edge for the template block.  */

static int
fixup_template_block (void **slot, void *data)
{
  struct redirection_data *rd = (struct redirection_data *) *slot;
  struct local_info *local_info = (struct local_info *)data;

  /* If this is the template block, then create its outgoing edges
     and halt the hash table traversal.  */
  if (rd->dup_block && rd->dup_block == local_info->template_block)
    {
      create_edge_and_update_destination_phis (rd);
      return 0;
    }

  return 1;
}

/* Hash table traversal callback to redirect each incoming edge
   associated with this hash table element to its new destination.  */

static int
redirect_edges (void **slot, void *data)
{
  struct redirection_data *rd = (struct redirection_data *) *slot;
  struct local_info *local_info = (struct local_info *)data;
  struct el *next, *el;

  /* Walk over all the incoming edges associated associated with this
     hash table entry.  */
  for (el = rd->incoming_edges; el; el = next)
    {
      edge e = el->e;

      /* Go ahead and free this element from the list.  Doing this now
	 avoids the need for another list walk when we destroy the hash
	 table.  */
      next = el->next;
      free (el);

      /* Go ahead and clear E->aux.  It's not needed anymore and failure
         to clear it will cause all kinds of unpleasant problems later.  */
      e->aux = NULL;

      thread_stats.num_threaded_edges++;

      if (rd->dup_block)
	{
	  edge e2;

	  if (dump_file && (dump_flags & TDF_DETAILS))
	    fprintf (dump_file, "  Threaded jump %d --> %d to %d\n",
		     e->src->index, e->dest->index, rd->dup_block->index);

	  rd->dup_block->count += e->count;
	  rd->dup_block->frequency += EDGE_FREQUENCY (e);
	  EDGE_SUCC (rd->dup_block, 0)->count += e->count;
	  /* Redirect the incoming edge to the appropriate duplicate
	     block.  */
	  e2 = redirect_edge_and_branch (e, rd->dup_block);
	  gcc_assert (e == e2);
	  flush_pending_stmts (e2);
	}
      else
	{
	  if (dump_file && (dump_flags & TDF_DETAILS))
	    fprintf (dump_file, "  Threaded jump %d --> %d to %d\n",
		     e->src->index, e->dest->index, local_info->bb->index);

	  /* We are using BB as the duplicate.  Remove the unnecessary
	     outgoing edges and statements from BB.  */
	  remove_ctrl_stmt_and_useless_edges (local_info->bb,
					      rd->outgoing_edge->dest);

	  /* And fixup the flags on the single remaining edge.  */
	  single_succ_edge (local_info->bb)->flags
	    &= ~(EDGE_TRUE_VALUE | EDGE_FALSE_VALUE | EDGE_ABNORMAL);
	  single_succ_edge (local_info->bb)->flags |= EDGE_FALLTHRU;
	}
    }

  /* Indicate that we actually threaded one or more jumps.  */
  if (rd->incoming_edges)
    local_info->jumps_threaded = true;

  return 1;
}

/* Return true if this block has no executable statements other than
   a simple ctrl flow instruction.  When the number of outgoing edges
   is one, this is equivalent to a "forwarder" block.  */

static bool
redirection_block_p (basic_block bb)
{
  block_stmt_iterator bsi;

  /* Advance to the first executable statement.  */
  bsi = bsi_start (bb);
  while (!bsi_end_p (bsi)
          && (TREE_CODE (bsi_stmt (bsi)) == LABEL_EXPR
              || IS_EMPTY_STMT (bsi_stmt (bsi))))
    bsi_next (&bsi);

  /* Check if this is an empty block.  */
  if (bsi_end_p (bsi))
    return true;

  /* Test that we've reached the terminating control statement.  */
  return bsi_stmt (bsi)
	 && (TREE_CODE (bsi_stmt (bsi)) == COND_EXPR
	     || TREE_CODE (bsi_stmt (bsi)) == GOTO_EXPR
	     || TREE_CODE (bsi_stmt (bsi)) == SWITCH_EXPR);
}

/* BB is a block which ends with a COND_EXPR or SWITCH_EXPR and when BB
   is reached via one or more specific incoming edges, we know which
   outgoing edge from BB will be traversed.

   We want to redirect those incoming edges to the target of the
   appropriate outgoing edge.  Doing so avoids a conditional branch
   and may expose new optimization opportunities.  Note that we have
   to update dominator tree and SSA graph after such changes.

   The key to keeping the SSA graph update manageable is to duplicate
   the side effects occurring in BB so that those side effects still
   occur on the paths which bypass BB after redirecting edges.

   We accomplish this by creating duplicates of BB and arranging for
   the duplicates to unconditionally pass control to one specific
   successor of BB.  We then revector the incoming edges into BB to
   the appropriate duplicate of BB.

   If NOLOOP_ONLY is true, we only perform the threading as long as it
   does not affect the structure of the loops in a nontrivial way.  */

static bool
thread_block (basic_block bb, bool noloop_only)
{
  /* E is an incoming edge into BB that we may or may not want to
     redirect to a duplicate of BB.  */
  edge e, e2;
  edge_iterator ei;
  struct local_info local_info;
  struct loop *loop = bb->loop_father;

  /* ALL indicates whether or not all incoming edges into BB should
     be threaded to a duplicate of BB.  */
  bool all = true;

  /* To avoid scanning a linear array for the element we need we instead
     use a hash table.  For normal code there should be no noticeable
     difference.  However, if we have a block with a large number of
     incoming and outgoing edges such linear searches can get expensive.  */
  redirection_data = htab_create (EDGE_COUNT (bb->succs),
				  redirection_data_hash,
				  redirection_data_eq,
				  free);

  /* If we thread the latch of the loop to its exit, the loop ceases to
     exist.  Make sure we do not restrict ourselves in order to preserve
     this loop.  */
<<<<<<< HEAD
  if (current_loops && loop->header == bb)
=======
  if (loop->header == bb)
>>>>>>> 0428bbe5
    {
      e = loop_latch_edge (loop);
      e2 = e->aux;

      if (e2 && loop_exit_edge_p (loop, e2))
	{
	  loop->header = NULL;
	  loop->latch = NULL;
	}
    }

  /* Record each unique threaded destination into a hash table for
     efficient lookups.  */
  FOR_EACH_EDGE (e, ei, bb->preds)
    {
      e2 = e->aux;

      if (!e2
	  /* If NOLOOP_ONLY is true, we only allow threading through the
	     header of a loop to exit edges.  */
	  || (noloop_only
<<<<<<< HEAD
	      && current_loops
=======
>>>>>>> 0428bbe5
	      && bb == bb->loop_father->header
	      && !loop_exit_edge_p (bb->loop_father, e2)))
	{
	  all = false;
	  continue;
	}

      update_bb_profile_for_threading (e->dest, EDGE_FREQUENCY (e),
				       e->count, e->aux);

      /* Insert the outgoing edge into the hash table if it is not
	 already in the hash table.  */
      lookup_redirection_data (e2, e, INSERT);
    }

  /* If we are going to thread all incoming edges to an outgoing edge, then
     BB will become unreachable.  Rather than just throwing it away, use
     it for one of the duplicates.  Mark the first incoming edge with the
     DO_NOT_DUPLICATE attribute.  */
  if (all)
    {
      edge e = EDGE_PRED (bb, 0)->aux;
      lookup_redirection_data (e, NULL, NO_INSERT)->do_not_duplicate = true;
    }

  /* Now create duplicates of BB.

     Note that for a block with a high outgoing degree we can waste
     a lot of time and memory creating and destroying useless edges.

     So we first duplicate BB and remove the control structure at the
     tail of the duplicate as well as all outgoing edges from the
     duplicate.  We then use that duplicate block as a template for
     the rest of the duplicates.  */
  local_info.template_block = NULL;
  local_info.bb = bb;
  local_info.jumps_threaded = false;
  htab_traverse (redirection_data, create_duplicates, &local_info);

  /* The template does not have an outgoing edge.  Create that outgoing
     edge and update PHI nodes as the edge's target as necessary.

     We do this after creating all the duplicates to avoid creating
     unnecessary edges.  */
  htab_traverse (redirection_data, fixup_template_block, &local_info);

  /* The hash table traversals above created the duplicate blocks (and the
     statements within the duplicate blocks).  This loop creates PHI nodes for
     the duplicated blocks and redirects the incoming edges into BB to reach
     the duplicates of BB.  */
  htab_traverse (redirection_data, redirect_edges, &local_info);

  /* Done with this block.  Clear REDIRECTION_DATA.  */
  htab_delete (redirection_data);
  redirection_data = NULL;

  /* Indicate to our caller whether or not any jumps were threaded.  */
  return local_info.jumps_threaded;
}

/* Threads edge E through E->dest to the edge E->aux.  Returns the copy
   of E->dest created during threading, or E->dest if it was not necessary
   to copy it (E is its single predecessor).  */

static basic_block
thread_single_edge (edge e)
{
  basic_block bb = e->dest;
  edge eto = e->aux;
  struct redirection_data rd;
  struct local_info local_info;

  e->aux = NULL;

  thread_stats.num_threaded_edges++;

  if (single_pred_p (bb))
    {
      /* If BB has just a single predecessor, we should only remove the
	 control statements at its end, and successors except for ETO.  */
      remove_ctrl_stmt_and_useless_edges (bb, eto->dest);
      return bb;
    }

  /* Otherwise, we need to create a copy.  */
  update_bb_profile_for_threading (bb, EDGE_FREQUENCY (e), e->count, eto);

  local_info.bb = bb;
  rd.outgoing_edge = eto;

  create_block_for_threading (bb, &rd);
  create_edge_and_update_destination_phis (&rd);

  if (dump_file && (dump_flags & TDF_DETAILS))
    fprintf (dump_file, "  Threaded jump %d --> %d to %d\n",
	     e->src->index, e->dest->index, rd.dup_block->index);

  rd.dup_block->count = e->count;
  rd.dup_block->frequency = EDGE_FREQUENCY (e);
  single_succ_edge (rd.dup_block)->count = e->count;
  redirect_edge_and_branch (e, rd.dup_block);
  flush_pending_stmts (e);

  return rd.dup_block;
}

/* Callback for dfs_enumerate_from.  Returns true if BB is different
   from STOP and DBDS_CE_STOP.  */

static basic_block dbds_ce_stop;
static bool
dbds_continue_enumeration_p (basic_block bb, void *stop)
{
  return (bb != (basic_block) stop
	  && bb != dbds_ce_stop);
}

/* Evaluates the dominance relationship of latch of the LOOP and BB, and
   returns the state.  */

enum bb_dom_status
{
  /* BB does not dominate latch of the LOOP.  */
  DOMST_NONDOMINATING,
  /* The LOOP is broken (there is no path from the header to its latch.  */
  DOMST_LOOP_BROKEN,
  /* BB dominates the latch of the LOOP.  */
  DOMST_DOMINATING
};

static enum bb_dom_status
determine_bb_domination_status (struct loop *loop, basic_block bb)
{
  basic_block *bblocks;
  unsigned nblocks, i;
  bool bb_reachable = false;
  edge_iterator ei;
  edge e;

#ifdef ENABLE_CHECKING
  /* This function assumes BB is a successor of LOOP->header.  */
    {
      bool ok = false;

      FOR_EACH_EDGE (e, ei, bb->preds)
	{
     	  if (e->src == loop->header)
	    {
	      ok = true;
	      break;
	    }
	}

      gcc_assert (ok);
    }
#endif

  if (bb == loop->latch)
    return DOMST_DOMINATING;

  /* Check that BB dominates LOOP->latch, and that it is back-reachable
     from it.  */

  bblocks = XCNEWVEC (basic_block, loop->num_nodes);
  dbds_ce_stop = loop->header;
  nblocks = dfs_enumerate_from (loop->latch, 1, dbds_continue_enumeration_p,
				bblocks, loop->num_nodes, bb);
  for (i = 0; i < nblocks; i++)
    FOR_EACH_EDGE (e, ei, bblocks[i]->preds)
      {
	if (e->src == loop->header)
	  {
	    free (bblocks);
	    return DOMST_NONDOMINATING;
	  }
	if (e->src == bb)
	  bb_reachable = true;
      }

  free (bblocks);
  return (bb_reachable ? DOMST_DOMINATING : DOMST_LOOP_BROKEN);
}

/* Thread jumps through the header of LOOP.  Returns true if cfg changes.
   If MAY_PEEL_LOOP_HEADERS is false, we avoid threading from entry edges
   to the inside of the loop.  */

static bool
thread_through_loop_header (struct loop *loop, bool may_peel_loop_headers)
{
  basic_block header = loop->header;
  edge e, tgt_edge, latch = loop_latch_edge (loop);
  edge_iterator ei;
  basic_block tgt_bb, atgt_bb;
  enum bb_dom_status domst;

  /* We have already threaded through headers to exits, so all the threading
     requests now are to the inside of the loop.  We need to avoid creating
     irreducible regions (i.e., loops with more than one entry block), and
     also loop with several latch edges, or new subloops of the loop (although
     there are cases where it might be appropriate, it is difficult to decide,
     and doing it wrongly may confuse other optimizers).

     We could handle more general cases here.  However, the intention is to
     preserve some information about the loop, which is impossible if its
     structure changes significantly, in a way that is not well understood.
     Thus we only handle few important special cases, in which also updating
     of the loop-carried information should be feasible:

     1) Propagation of latch edge to a block that dominates the latch block
	of a loop.  This aims to handle the following idiom:

	first = 1;
	while (1)
	  {
	    if (first)
	      initialize;
	    first = 0;
	    body;
	  }

	After threading the latch edge, this becomes

	first = 1;
	if (first)
	  initialize;
	while (1)
	  {
	    first = 0;
	    body;
	  }

	The original header of the loop is moved out of it, and we may thread
	the remaining edges through it without further constraints.

     2) All entry edges are propagated to a single basic block that dominates
	the latch block of the loop.  This aims to handle the following idiom
	(normally created for "for" loops):

	i = 0;
	while (1)
	  {
	    if (i >= 100)
	      break;
	    body;
	    i++;
	  }

	This becomes

	i = 0;
	while (1)
	  {
	    body;
	    i++;
	    if (i >= 100)
	      break;
	  }
     */

  /* Threading through the header won't improve the code if the header has just
     one successor.  */
  if (single_succ_p (header))
    goto fail;

  if (latch->aux)
    {
      tgt_edge = latch->aux;
      tgt_bb = tgt_edge->dest;
    }
  else if (!may_peel_loop_headers
	   && !redirection_block_p (loop->header))
    goto fail;
  else
    {
      tgt_bb = NULL;
      tgt_edge = NULL;
      FOR_EACH_EDGE (e, ei, header->preds)
	{
	  if (!e->aux)
	    {
	      if (e == latch)
		continue;

	      /* If latch is not threaded, and there is a header
		 edge that is not threaded, we would create loop
		 with multiple entries.  */
	      goto fail;
	    }

	  tgt_edge = e->aux;
	  atgt_bb = tgt_edge->dest;
	  if (!tgt_bb)
	    tgt_bb = atgt_bb;
	  /* Two targets of threading would make us create loop
	     with multiple entries.  */
	  else if (tgt_bb != atgt_bb)
	    goto fail;
	}

      if (!tgt_bb)
	{
	  /* There are no threading requests.  */
	  return false;
	}

      /* Redirecting to empty loop latch is useless.  */
      if (tgt_bb == loop->latch
	  && empty_block_p (loop->latch))
	goto fail;
    }

  /* The target block must dominate the loop latch, otherwise we would be
     creating a subloop.  */
  domst = determine_bb_domination_status (loop, tgt_bb);
  if (domst == DOMST_NONDOMINATING)
    goto fail;
  if (domst == DOMST_LOOP_BROKEN)
    {
      /* If the loop ceased to exist, mark it as such, and thread through its
	 original header.  */
      loop->header = NULL;
      loop->latch = NULL;
      return thread_block (header, false);
    }

  if (tgt_bb->loop_father->header == tgt_bb)
    {
      /* If the target of the threading is a header of a subloop, we need
	 to create a preheader for it, so that the headers of the two loops
	 do not merge.  */
      if (EDGE_COUNT (tgt_bb->preds) > 2)
	{
	  tgt_bb = create_preheader (tgt_bb->loop_father, 0);
	  gcc_assert (tgt_bb != NULL);
	}
      else
	tgt_bb = split_edge (tgt_edge);
    }
      
  if (latch->aux)
    {
      /* First handle the case latch edge is redirected.  */
      loop->latch = thread_single_edge (latch);
      gcc_assert (single_succ (loop->latch) == tgt_bb);
      loop->header = tgt_bb;

      /* Thread the remaining edges through the former header.  */
      thread_block (header, false);
    }
  else
    {
      basic_block new_preheader;

      /* Now consider the case entry edges are redirected to the new entry
	 block.  Remember one entry edge, so that we can find the new
	preheader (its destination after threading).  */
      FOR_EACH_EDGE (e, ei, header->preds)
	{
	  if (e->aux)
	    break;
	}

      /* The duplicate of the header is the new preheader of the loop.  Ensure
	 that it is placed correctly in the loop hierarchy.  */
<<<<<<< HEAD
      loop->copy = loop_outer (loop);

      thread_block (header, false);
      loop->copy = NULL;
=======
      set_loop_copy (loop, loop_outer (loop));

      thread_block (header, false);
      set_loop_copy (loop, NULL);
>>>>>>> 0428bbe5
      new_preheader = e->dest;

      /* Create the new latch block.  This is always necessary, as the latch
	 must have only a single successor, but the original header had at
	 least two successors.  */
      loop->latch = NULL;
      mfb_kj_edge = single_succ_edge (new_preheader);
      loop->header = mfb_kj_edge->dest;
      latch = make_forwarder_block (tgt_bb, mfb_keep_just, NULL);
      loop->header = latch->dest;
      loop->latch = latch->src;
    }
  
  return true;

fail:
  /* We failed to thread anything.  Cancel the requests.  */
  FOR_EACH_EDGE (e, ei, header->preds)
    {
      e->aux = NULL;
    }
  return false;
}

/* Walk through the registered jump threads and convert them into a
   form convenient for this pass.

   Any block which has incoming edges threaded to outgoing edges
   will have its entry in THREADED_BLOCK set.

   Any threaded edge will have its new outgoing edge stored in the
   original edge's AUX field.

   This form avoids the need to walk all the edges in the CFG to
   discover blocks which need processing and avoids unnecessary
   hash table lookups to map from threaded edge to new target.  */

static void
mark_threaded_blocks (bitmap threaded_blocks)
{
  unsigned int i;
  bitmap_iterator bi;
  bitmap tmp = BITMAP_ALLOC (NULL);
  basic_block bb;
  edge e;
  edge_iterator ei;

  for (i = 0; i < VEC_length (edge, threaded_edges); i += 2)
    {
      edge e = VEC_index (edge, threaded_edges, i);
      edge e2 = VEC_index (edge, threaded_edges, i + 1);

      e->aux = e2;
      bitmap_set_bit (tmp, e->dest->index);
    }

  /* If optimizing for size, only thread through block if we don't have
     to duplicate it or it's an otherwise empty redirection block.  */
  if (optimize_size)
    {
      EXECUTE_IF_SET_IN_BITMAP (tmp, 0, i, bi)
	{
	  bb = BASIC_BLOCK (i);
	  if (EDGE_COUNT (bb->preds) > 1
	      && !redirection_block_p (bb))
	    {
	      FOR_EACH_EDGE (e, ei, bb->preds)
		      e->aux = NULL;
	    }
	  else
	    bitmap_set_bit (threaded_blocks, i);
	}
    }
  else
    bitmap_copy (threaded_blocks, tmp);

  BITMAP_FREE(tmp);
}


/* Walk through all blocks and thread incoming edges to the appropriate
   outgoing edge for each edge pair recorded in THREADED_EDGES.

   It is the caller's responsibility to fix the dominance information
   and rewrite duplicated SSA_NAMEs back into SSA form.

   If MAY_PEEL_LOOP_HEADERS is false, we avoid threading edges through
   loop headers if it does not simplify the loop.

   Returns true if one or more edges were threaded, false otherwise.  */

bool
thread_through_all_blocks (bool may_peel_loop_headers)
{
  bool retval = false;
  unsigned int i;
  bitmap_iterator bi;
  bitmap threaded_blocks;
  struct loop *loop;
  loop_iterator li;
<<<<<<< HEAD
=======

  /* We must know about loops in order to preserve them.  */
  gcc_assert (current_loops != NULL);
>>>>>>> 0428bbe5

  if (threaded_edges == NULL)
    return false;

  threaded_blocks = BITMAP_ALLOC (NULL);
  memset (&thread_stats, 0, sizeof (thread_stats));

  mark_threaded_blocks (threaded_blocks);

<<<<<<< HEAD
  if (current_loops)
    FOR_EACH_LOOP (li, loop, LI_FROM_INNERMOST)
      loop->copy = NULL;
=======
  initialize_original_copy_tables ();
>>>>>>> 0428bbe5

  /* First perform the threading requests that do not affect
     loop structure.  */
  EXECUTE_IF_SET_IN_BITMAP (threaded_blocks, 0, i, bi)
    {
      basic_block bb = BASIC_BLOCK (i);

      if (EDGE_COUNT (bb->preds) > 0)
	retval |= thread_block (bb, true);
<<<<<<< HEAD
    }

  /* Then perform the threading through loop headers.  We start with the
     innermost loop, so that the changes in cfg we perform won't affect
     further threading.  */
  if (current_loops)
    {
      FOR_EACH_LOOP (li, loop, LI_FROM_INNERMOST)
	{
	  if (!loop->header
	      || !bitmap_bit_p (threaded_blocks, loop->header->index))
	    continue;

	  retval |= thread_through_loop_header (loop, may_peel_loop_headers);
	}
    }

=======
    }

  /* Then perform the threading through loop headers.  We start with the
     innermost loop, so that the changes in cfg we perform won't affect
     further threading.  */
  FOR_EACH_LOOP (li, loop, LI_FROM_INNERMOST)
    {
      if (!loop->header
	  || !bitmap_bit_p (threaded_blocks, loop->header->index))
	continue;

      retval |= thread_through_loop_header (loop, may_peel_loop_headers);
    }

>>>>>>> 0428bbe5
  if (retval)
    free_dominance_info (CDI_DOMINATORS);

  if (dump_file && (dump_flags & TDF_STATS))
    fprintf (dump_file, "\nJumps threaded: %lu\n",
	     thread_stats.num_threaded_edges);

  free_original_copy_tables ();

  BITMAP_FREE (threaded_blocks);
  threaded_blocks = NULL;
  VEC_free (edge, heap, threaded_edges);
  threaded_edges = NULL;

  return retval;
}

/* Register a jump threading opportunity.  We queue up all the jump
   threading opportunities discovered by a pass and update the CFG
   and SSA form all at once.

   E is the edge we can thread, E2 is the new target edge.  ie, we
   are effectively recording that E->dest can be changed to E2->dest
   after fixing the SSA graph.  */

void
register_jump_thread (edge e, edge e2)
{
  if (threaded_edges == NULL)
    threaded_edges = VEC_alloc (edge, heap, 10);

  VEC_safe_push (edge, heap, threaded_edges, e);
  VEC_safe_push (edge, heap, threaded_edges, e2);
}<|MERGE_RESOLUTION|>--- conflicted
+++ resolved
@@ -530,11 +530,7 @@
   /* If we thread the latch of the loop to its exit, the loop ceases to
      exist.  Make sure we do not restrict ourselves in order to preserve
      this loop.  */
-<<<<<<< HEAD
-  if (current_loops && loop->header == bb)
-=======
   if (loop->header == bb)
->>>>>>> 0428bbe5
     {
       e = loop_latch_edge (loop);
       e2 = e->aux;
@@ -556,10 +552,6 @@
 	  /* If NOLOOP_ONLY is true, we only allow threading through the
 	     header of a loop to exit edges.  */
 	  || (noloop_only
-<<<<<<< HEAD
-	      && current_loops
-=======
->>>>>>> 0428bbe5
 	      && bb == bb->loop_father->header
 	      && !loop_exit_edge_p (bb->loop_father, e2)))
 	{
@@ -925,17 +917,10 @@
 
       /* The duplicate of the header is the new preheader of the loop.  Ensure
 	 that it is placed correctly in the loop hierarchy.  */
-<<<<<<< HEAD
-      loop->copy = loop_outer (loop);
-
-      thread_block (header, false);
-      loop->copy = NULL;
-=======
       set_loop_copy (loop, loop_outer (loop));
 
       thread_block (header, false);
       set_loop_copy (loop, NULL);
->>>>>>> 0428bbe5
       new_preheader = e->dest;
 
       /* Create the new latch block.  This is always necessary, as the latch
@@ -1036,12 +1021,9 @@
   bitmap threaded_blocks;
   struct loop *loop;
   loop_iterator li;
-<<<<<<< HEAD
-=======
 
   /* We must know about loops in order to preserve them.  */
   gcc_assert (current_loops != NULL);
->>>>>>> 0428bbe5
 
   if (threaded_edges == NULL)
     return false;
@@ -1051,13 +1033,7 @@
 
   mark_threaded_blocks (threaded_blocks);
 
-<<<<<<< HEAD
-  if (current_loops)
-    FOR_EACH_LOOP (li, loop, LI_FROM_INNERMOST)
-      loop->copy = NULL;
-=======
   initialize_original_copy_tables ();
->>>>>>> 0428bbe5
 
   /* First perform the threading requests that do not affect
      loop structure.  */
@@ -1067,25 +1043,6 @@
 
       if (EDGE_COUNT (bb->preds) > 0)
 	retval |= thread_block (bb, true);
-<<<<<<< HEAD
-    }
-
-  /* Then perform the threading through loop headers.  We start with the
-     innermost loop, so that the changes in cfg we perform won't affect
-     further threading.  */
-  if (current_loops)
-    {
-      FOR_EACH_LOOP (li, loop, LI_FROM_INNERMOST)
-	{
-	  if (!loop->header
-	      || !bitmap_bit_p (threaded_blocks, loop->header->index))
-	    continue;
-
-	  retval |= thread_through_loop_header (loop, may_peel_loop_headers);
-	}
-    }
-
-=======
     }
 
   /* Then perform the threading through loop headers.  We start with the
@@ -1100,7 +1057,6 @@
       retval |= thread_through_loop_header (loop, may_peel_loop_headers);
     }
 
->>>>>>> 0428bbe5
   if (retval)
     free_dominance_info (CDI_DOMINATORS);
 

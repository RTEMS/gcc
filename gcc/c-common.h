/* Definitions for c-common.c.
   Copyright (C) 1987, 1993, 1994, 1995, 1997, 1998,
   1999, 2000, 2001, 2002, 2003, 2004, 2005, 2007, 2008, 2009
   Free Software Foundation, Inc.

This file is part of GCC.

GCC is free software; you can redistribute it and/or modify it under
the terms of the GNU General Public License as published by the Free
Software Foundation; either version 3, or (at your option) any later
version.

GCC is distributed in the hope that it will be useful, but WITHOUT ANY
WARRANTY; without even the implied warranty of MERCHANTABILITY or
FITNESS FOR A PARTICULAR PURPOSE.  See the GNU General Public License
for more details.

You should have received a copy of the GNU General Public License
along with GCC; see the file COPYING3.  If not see
<http://www.gnu.org/licenses/>.  */

#ifndef GCC_C_COMMON_H
#define GCC_C_COMMON_H

#include "splay-tree.h"
#include "cpplib.h"
#include "ggc.h"

/* Usage of TREE_LANG_FLAG_?:
   0: TREE_NEGATED_INT (in INTEGER_CST).
      IDENTIFIER_MARKED (used by search routines).
      DECL_PRETTY_FUNCTION_P (in VAR_DECL)
      C_MAYBE_CONST_EXPR_INT_OPERANDS (in C_MAYBE_CONST_EXPR, for C)
   1: C_DECLARED_LABEL_FLAG (in LABEL_DECL)
      STATEMENT_LIST_STMT_EXPR (in STATEMENT_LIST)
      C_MAYBE_CONST_EXPR_NON_CONST (in C_MAYBE_CONST_EXPR, for C)
   2: unused
   3: STATEMENT_LIST_HAS_LABEL (in STATEMENT_LIST)
   4: unused
*/

/* Reserved identifiers.  This is the union of all the keywords for C,
   C++, and Objective-C.  All the type modifiers have to be in one
   block at the beginning, because they are used as mask bits.  There
   are 27 type modifiers; if we add many more we will have to redesign
   the mask mechanism.  */

enum rid
{
  /* Modifiers: */
  /* C, in empirical order of frequency.  */
  RID_STATIC = 0,
  RID_UNSIGNED, RID_LONG,    RID_CONST, RID_EXTERN,
  RID_REGISTER, RID_TYPEDEF, RID_SHORT, RID_INLINE,
  RID_VOLATILE, RID_SIGNED,  RID_AUTO,  RID_RESTRICT,

  /* C extensions */
  RID_COMPLEX, RID_THREAD, RID_SAT,

  /* C++ */
  RID_FRIEND, RID_VIRTUAL, RID_EXPLICIT, RID_EXPORT, RID_MUTABLE,

  /* ObjC */
  RID_IN, RID_OUT, RID_INOUT, RID_BYCOPY, RID_BYREF, RID_ONEWAY,

  /* C (reserved and imaginary types not implemented, so any use is a
     syntax error) */
  RID_IMAGINARY,

  /* C */
  RID_INT,     RID_CHAR,   RID_FLOAT,    RID_DOUBLE, RID_VOID,
  RID_ENUM,    RID_STRUCT, RID_UNION,    RID_IF,     RID_ELSE,
  RID_WHILE,   RID_DO,     RID_FOR,      RID_SWITCH, RID_CASE,
  RID_DEFAULT, RID_BREAK,  RID_CONTINUE, RID_RETURN, RID_GOTO,
  RID_SIZEOF,

  /* C extensions */
  RID_ASM,       RID_TYPEOF,   RID_ALIGNOF,  RID_ATTRIBUTE,  RID_VA_ARG,
  RID_EXTENSION, RID_IMAGPART, RID_REALPART, RID_LABEL,      RID_CHOOSE_EXPR,
  RID_TYPES_COMPATIBLE_P,
  RID_DFLOAT32, RID_DFLOAT64, RID_DFLOAT128,
  RID_FRACT, RID_ACCUM,

  /* This means to warn that this is a C++ keyword, and then treat it
     as a normal identifier.  */
  RID_CXX_COMPAT_WARN,

  /* Too many ways of getting the name of a function as a string */
  RID_FUNCTION_NAME, RID_PRETTY_FUNCTION_NAME, RID_C99_FUNCTION_NAME,

  /* C++ */
  RID_BOOL,     RID_WCHAR,    RID_CLASS,
  RID_PUBLIC,   RID_PRIVATE,  RID_PROTECTED,
  RID_TEMPLATE, RID_NULL,     RID_CATCH,
  RID_DELETE,   RID_FALSE,    RID_NAMESPACE,
  RID_NEW,      RID_OFFSETOF, RID_OPERATOR,
  RID_THIS,     RID_THROW,    RID_TRUE,
  RID_TRY,      RID_TYPENAME, RID_TYPEID,
  RID_USING,    RID_CHAR16,   RID_CHAR32,

  /* casts */
  RID_CONSTCAST, RID_DYNCAST, RID_REINTCAST, RID_STATCAST,

  /* C++ extensions */
  RID_HAS_NOTHROW_ASSIGN,      RID_HAS_NOTHROW_CONSTRUCTOR,
  RID_HAS_NOTHROW_COPY,        RID_HAS_TRIVIAL_ASSIGN,
  RID_HAS_TRIVIAL_CONSTRUCTOR, RID_HAS_TRIVIAL_COPY,
  RID_HAS_TRIVIAL_DESTRUCTOR,  RID_HAS_VIRTUAL_DESTRUCTOR,
  RID_IS_ABSTRACT,             RID_IS_BASE_OF,
  RID_IS_CONVERTIBLE_TO,       RID_IS_CLASS,
  RID_IS_EMPTY,                RID_IS_ENUM,
  RID_IS_POD,                  RID_IS_POLYMORPHIC,
  RID_IS_STD_LAYOUT,           RID_IS_TRIVIAL,
  RID_IS_UNION,

  /* C++0x */
  RID_STATIC_ASSERT, RID_DECLTYPE,

  /* Objective-C */
  RID_AT_ENCODE,   RID_AT_END,
  RID_AT_CLASS,    RID_AT_ALIAS,     RID_AT_DEFS,
  RID_AT_PRIVATE,  RID_AT_PROTECTED, RID_AT_PUBLIC,
  RID_AT_PROTOCOL, RID_AT_SELECTOR,
  RID_AT_THROW,	   RID_AT_TRY,       RID_AT_CATCH,
  RID_AT_FINALLY,  RID_AT_SYNCHRONIZED,
  RID_AT_INTERFACE,
  RID_AT_IMPLEMENTATION,

  RID_MAX,

  RID_FIRST_MODIFIER = RID_STATIC,
  RID_LAST_MODIFIER = RID_ONEWAY,

  RID_FIRST_CXX0X = RID_STATIC_ASSERT,
  RID_LAST_CXX0X = RID_DECLTYPE,
  RID_FIRST_AT = RID_AT_ENCODE,
  RID_LAST_AT = RID_AT_IMPLEMENTATION,
  RID_FIRST_PQ = RID_IN,
  RID_LAST_PQ = RID_ONEWAY
};

#define OBJC_IS_AT_KEYWORD(rid) \
  ((unsigned int) (rid) >= (unsigned int) RID_FIRST_AT && \
   (unsigned int) (rid) <= (unsigned int) RID_LAST_AT)

#define OBJC_IS_PQ_KEYWORD(rid) \
  ((unsigned int) (rid) >= (unsigned int) RID_FIRST_PQ && \
   (unsigned int) (rid) <= (unsigned int) RID_LAST_PQ)

/* The elements of `ridpointers' are identifier nodes for the reserved
   type names and storage classes.  It is indexed by a RID_... value.  */
extern GTY ((length ("(int) RID_MAX"))) tree *ridpointers;

/* Standard named or nameless data types of the C compiler.  */

enum c_tree_index
{
    CTI_CHAR16_TYPE,
    CTI_CHAR32_TYPE,
    CTI_WCHAR_TYPE,
    CTI_UNDERLYING_WCHAR_TYPE,
    CTI_WINT_TYPE,
    CTI_SIGNED_SIZE_TYPE, /* For format checking only.  */
    CTI_UNSIGNED_PTRDIFF_TYPE, /* For format checking only.  */
    CTI_INTMAX_TYPE,
    CTI_UINTMAX_TYPE,
    CTI_WIDEST_INT_LIT_TYPE,
    CTI_WIDEST_UINT_LIT_TYPE,

    /* Types for <stdint.h>, that may not be defined on all
       targets.  */
    CTI_SIG_ATOMIC_TYPE,
    CTI_INT8_TYPE,
    CTI_INT16_TYPE,
    CTI_INT32_TYPE,
    CTI_INT64_TYPE,
    CTI_UINT8_TYPE,
    CTI_UINT16_TYPE,
    CTI_UINT32_TYPE,
    CTI_UINT64_TYPE,
    CTI_INT_LEAST8_TYPE,
    CTI_INT_LEAST16_TYPE,
    CTI_INT_LEAST32_TYPE,
    CTI_INT_LEAST64_TYPE,
    CTI_UINT_LEAST8_TYPE,
    CTI_UINT_LEAST16_TYPE,
    CTI_UINT_LEAST32_TYPE,
    CTI_UINT_LEAST64_TYPE,
    CTI_INT_FAST8_TYPE,
    CTI_INT_FAST16_TYPE,
    CTI_INT_FAST32_TYPE,
    CTI_INT_FAST64_TYPE,
    CTI_UINT_FAST8_TYPE,
    CTI_UINT_FAST16_TYPE,
    CTI_UINT_FAST32_TYPE,
    CTI_UINT_FAST64_TYPE,
    CTI_INTPTR_TYPE,
    CTI_UINTPTR_TYPE,

    CTI_CHAR_ARRAY_TYPE,
    CTI_CHAR16_ARRAY_TYPE,
    CTI_CHAR32_ARRAY_TYPE,
    CTI_WCHAR_ARRAY_TYPE,
    CTI_INT_ARRAY_TYPE,
    CTI_STRING_TYPE,
    CTI_CONST_STRING_TYPE,

    /* Type for boolean expressions (bool in C++, int in C).  */
    CTI_TRUTHVALUE_TYPE,
    CTI_TRUTHVALUE_TRUE,
    CTI_TRUTHVALUE_FALSE,

    CTI_DEFAULT_FUNCTION_TYPE,

    /* These are not types, but we have to look them up all the time.  */
    CTI_FUNCTION_NAME_DECL,
    CTI_PRETTY_FUNCTION_NAME_DECL,
    CTI_C99_FUNCTION_NAME_DECL,
    CTI_SAVED_FUNCTION_NAME_DECLS,

    CTI_VOID_ZERO,

    CTI_NULL,

    CTI_MAX
};

#define C_CPP_HASHNODE(id) \
  (&(((struct c_common_identifier *) (id))->node))
#define C_RID_CODE(id) \
  ((enum rid) (((struct c_common_identifier *) (id))->node.rid_code))
#define C_SET_RID_CODE(id, code) \
  (((struct c_common_identifier *) (id))->node.rid_code = (unsigned char) code)

/* Identifier part common to the C front ends.  Inherits from
   tree_identifier, despite appearances.  */
struct GTY(()) c_common_identifier {
  struct tree_common common;
  struct cpp_hashnode node;
};

/* An entry in the reserved keyword table.  */

struct c_common_resword
{
  const char *const word;
  ENUM_BITFIELD(rid) const rid : 16;
  const unsigned int disable   : 16;
};

/* Disable mask.  Keywords are disabled if (reswords[i].disable &
   mask) is _true_.  Thus for keywords which are present in all
   languages the disable field is zero.  */

#define D_CONLY		0x001	/* C only (not in C++).  */
#define D_CXXONLY	0x002	/* C++ only (not in C).  */
#define D_C99		0x004	/* In C, C99 only.  */
#define D_CXX0X         0x008	/* In C++, C++0X only.  */
#define D_EXT		0x010	/* GCC extension.  */
#define D_EXT89		0x020	/* GCC extension incorporated in C99.  */
#define D_ASM		0x040	/* Disabled by -fno-asm.  */
#define D_OBJC		0x080	/* In Objective C and neither C nor C++.  */
#define D_CXX_OBJC	0x100	/* In Objective C, and C++, but not C.  */
#define D_CXXWARN	0x200	/* In C warn with -Wcxx-compat.  */

/* The reserved keyword table.  */
extern const struct c_common_resword c_common_reswords[];

/* The number of items in the reserved keyword table.  */
extern const unsigned int num_c_common_reswords;

#define char16_type_node		c_global_trees[CTI_CHAR16_TYPE]
#define char32_type_node		c_global_trees[CTI_CHAR32_TYPE]
#define wchar_type_node			c_global_trees[CTI_WCHAR_TYPE]
#define underlying_wchar_type_node	c_global_trees[CTI_UNDERLYING_WCHAR_TYPE]
#define wint_type_node			c_global_trees[CTI_WINT_TYPE]
#define signed_size_type_node		c_global_trees[CTI_SIGNED_SIZE_TYPE]
#define unsigned_ptrdiff_type_node	c_global_trees[CTI_UNSIGNED_PTRDIFF_TYPE]
#define intmax_type_node		c_global_trees[CTI_INTMAX_TYPE]
#define uintmax_type_node		c_global_trees[CTI_UINTMAX_TYPE]
#define widest_integer_literal_type_node c_global_trees[CTI_WIDEST_INT_LIT_TYPE]
#define widest_unsigned_literal_type_node c_global_trees[CTI_WIDEST_UINT_LIT_TYPE]

#define sig_atomic_type_node		c_global_trees[CTI_SIG_ATOMIC_TYPE]
#define int8_type_node			c_global_trees[CTI_INT8_TYPE]
#define int16_type_node			c_global_trees[CTI_INT16_TYPE]
#define int32_type_node			c_global_trees[CTI_INT32_TYPE]
#define int64_type_node			c_global_trees[CTI_INT64_TYPE]
#define uint8_type_node			c_global_trees[CTI_UINT8_TYPE]
#define uint16_type_node		c_global_trees[CTI_UINT16_TYPE]
#define c_uint32_type_node		c_global_trees[CTI_UINT32_TYPE]
#define c_uint64_type_node		c_global_trees[CTI_UINT64_TYPE]
#define int_least8_type_node		c_global_trees[CTI_INT_LEAST8_TYPE]
#define int_least16_type_node		c_global_trees[CTI_INT_LEAST16_TYPE]
#define int_least32_type_node		c_global_trees[CTI_INT_LEAST32_TYPE]
#define int_least64_type_node		c_global_trees[CTI_INT_LEAST64_TYPE]
#define uint_least8_type_node		c_global_trees[CTI_UINT_LEAST8_TYPE]
#define uint_least16_type_node		c_global_trees[CTI_UINT_LEAST16_TYPE]
#define uint_least32_type_node		c_global_trees[CTI_UINT_LEAST32_TYPE]
#define uint_least64_type_node		c_global_trees[CTI_UINT_LEAST64_TYPE]
#define int_fast8_type_node		c_global_trees[CTI_INT_FAST8_TYPE]
#define int_fast16_type_node		c_global_trees[CTI_INT_FAST16_TYPE]
#define int_fast32_type_node		c_global_trees[CTI_INT_FAST32_TYPE]
#define int_fast64_type_node		c_global_trees[CTI_INT_FAST64_TYPE]
#define uint_fast8_type_node		c_global_trees[CTI_UINT_FAST8_TYPE]
#define uint_fast16_type_node		c_global_trees[CTI_UINT_FAST16_TYPE]
#define uint_fast32_type_node		c_global_trees[CTI_UINT_FAST32_TYPE]
#define uint_fast64_type_node		c_global_trees[CTI_UINT_FAST64_TYPE]
#define intptr_type_node		c_global_trees[CTI_INTPTR_TYPE]
#define uintptr_type_node		c_global_trees[CTI_UINTPTR_TYPE]

#define truthvalue_type_node		c_global_trees[CTI_TRUTHVALUE_TYPE]
#define truthvalue_true_node		c_global_trees[CTI_TRUTHVALUE_TRUE]
#define truthvalue_false_node		c_global_trees[CTI_TRUTHVALUE_FALSE]

#define char_array_type_node		c_global_trees[CTI_CHAR_ARRAY_TYPE]
#define char16_array_type_node		c_global_trees[CTI_CHAR16_ARRAY_TYPE]
#define char32_array_type_node		c_global_trees[CTI_CHAR32_ARRAY_TYPE]
#define wchar_array_type_node		c_global_trees[CTI_WCHAR_ARRAY_TYPE]
#define int_array_type_node		c_global_trees[CTI_INT_ARRAY_TYPE]
#define string_type_node		c_global_trees[CTI_STRING_TYPE]
#define const_string_type_node		c_global_trees[CTI_CONST_STRING_TYPE]

#define default_function_type		c_global_trees[CTI_DEFAULT_FUNCTION_TYPE]

#define function_name_decl_node		c_global_trees[CTI_FUNCTION_NAME_DECL]
#define pretty_function_name_decl_node	c_global_trees[CTI_PRETTY_FUNCTION_NAME_DECL]
#define c99_function_name_decl_node		c_global_trees[CTI_C99_FUNCTION_NAME_DECL]
#define saved_function_name_decls	c_global_trees[CTI_SAVED_FUNCTION_NAME_DECLS]

/* A node for `((void) 0)'.  */
#define void_zero_node                  c_global_trees[CTI_VOID_ZERO]

/* The node for C++ `__null'.  */
#define null_node                       c_global_trees[CTI_NULL]

extern GTY(()) tree c_global_trees[CTI_MAX];

/* In a RECORD_TYPE, a sorted array of the fields of the type, not a
   tree for size reasons.  */
struct GTY(()) sorted_fields_type {
  int len;
  tree GTY((length ("%h.len"))) elts[1];
};

/* Mark which labels are explicitly declared.
   These may be shadowed, and may be referenced from nested functions.  */
#define C_DECLARED_LABEL_FLAG(label) TREE_LANG_FLAG_1 (label)

typedef enum c_language_kind
{
  clk_c		= 0,		/* C90, C94 or C99 */
  clk_objc	= 1,		/* clk_c with ObjC features.  */
  clk_cxx	= 2,		/* ANSI/ISO C++ */
  clk_objcxx	= 3		/* clk_cxx with ObjC features.  */
}
c_language_kind;

/* To test for a specific language use c_language, defined by each
   front end.  For "ObjC features" or "not C++" use the macros.  */
extern c_language_kind c_language;

#define c_dialect_cxx()		(c_language & clk_cxx)
#define c_dialect_objc()	(c_language & clk_objc)

/* Information about a statement tree.  */

struct GTY(()) stmt_tree_s {
  /* The current statement list being collected.  */
  tree x_cur_stmt_list;

  /* In C++, Nonzero if we should treat statements as full
     expressions.  In particular, this variable is no-zero if at the
     end of a statement we should destroy any temporaries created
     during that statement.  Similarly, if, at the end of a block, we
     should destroy any local variables in this block.  Normally, this
     variable is nonzero, since those are the normal semantics of
     C++.

     However, in order to represent aggregate initialization code as
     tree structure, we use statement-expressions.  The statements
     within the statement expression should not result in cleanups
     being run until the entire enclosing statement is complete.

     This flag has no effect in C.  */
  int stmts_are_full_exprs_p;
};

typedef struct stmt_tree_s *stmt_tree;

/* Global state pertinent to the current function.  Some C dialects
   extend this structure with additional fields.  */

struct GTY(()) c_language_function {
  /* While we are parsing the function, this contains information
     about the statement-tree that we are building.  */
  struct stmt_tree_s x_stmt_tree;
};

/* When building a statement-tree, this is the current statement list
   being collected.  It's TREE_CHAIN is a back-pointer to the previous
   statement list.  */

#define cur_stmt_list (current_stmt_tree ()->x_cur_stmt_list)

/* Language-specific hooks.  */

/* If non-NULL, this function is called after a precompile header file
   is loaded.  */
extern void (*lang_post_pch_load) (void);

extern void push_file_scope (void);
extern void pop_file_scope (void);
extern stmt_tree current_stmt_tree (void);
extern tree push_stmt_list (void);
extern tree pop_stmt_list (tree);
extern tree add_stmt (tree);
extern void push_cleanup (tree, tree, bool);
extern tree pushdecl_top_level (tree);
extern tree pushdecl (tree);
<<<<<<< HEAD
extern tree build_modify_expr (location_t, tree, enum tree_code, tree, tree);
=======
extern tree build_modify_expr (location_t, tree, tree, enum tree_code,
			       location_t, tree, tree);
>>>>>>> 42a9ba1d
extern tree build_indirect_ref (location_t, tree, const char *);

extern int c_expand_decl (tree);

extern int field_decl_cmp (const void *, const void *);
extern void resort_sorted_fields (void *, void *, gt_pointer_operator,
				  void *);
extern bool has_c_linkage (const_tree decl);

/* Switches common to the C front ends.  */

/* Nonzero if prepreprocessing only.  */

extern int flag_preprocess_only;

/* Zero means that faster, ...NonNil variants of objc_msgSend...
   calls will be used in ObjC; passing nil receivers to such calls
   will most likely result in crashes.  */
extern int flag_nil_receivers;

/* Nonzero means that we will allow new ObjC exception syntax (@throw,
   @try, etc.) in source code.  */
extern int flag_objc_exceptions;

/* Nonzero means that we generate NeXT setjmp based exceptions.  */
extern int flag_objc_sjlj_exceptions;

/* Nonzero means that code generation will be altered to support
   "zero-link" execution.  This currently affects ObjC only, but may
   affect other languages in the future.  */
extern int flag_zero_link;

/* Nonzero means emit an '__OBJC, __image_info' for the current translation
   unit.  It will inform the ObjC runtime that class definition(s) herein
   contained are to replace one(s) previously loaded.  */
extern int flag_replace_objc_classes;

/* Nonzero means don't output line number information.  */

extern char flag_no_line_commands;

/* Nonzero causes -E output not to be done, but directives such as
   #define that have side effects are still obeyed.  */

extern char flag_no_output;

/* Nonzero means dump macros in some fashion; contains the 'D', 'M',
   'N' or 'U' of the command line switch.  */

extern char flag_dump_macros;

/* Nonzero means pass #include lines through to the output.  */

extern char flag_dump_includes;

/* Nonzero means process PCH files while preprocessing.  */

extern bool flag_pch_preprocess;

/* The file name to which we should write a precompiled header, or
   NULL if no header will be written in this compile.  */

extern const char *pch_file;

/* Nonzero if an ISO standard was selected.  It rejects macros in the
   user's namespace.  */

extern int flag_iso;

/* Nonzero if -undef was given.  It suppresses target built-in macros
   and assertions.  */

extern int flag_undef;

/* Nonzero means don't recognize the non-ANSI builtin functions.  */

extern int flag_no_builtin;

/* Nonzero means don't recognize the non-ANSI builtin functions.
   -ansi sets this.  */

extern int flag_no_nonansi_builtin;

/* Nonzero means give `double' the same size as `float'.  */

extern int flag_short_double;

/* Nonzero means give `wchar_t' the same size as `short'.  */

extern int flag_short_wchar;

/* Nonzero means allow implicit conversions between vectors with
   differing numbers of subparts and/or differing element types.  */
extern int flag_lax_vector_conversions;

/* Nonzero means allow Microsoft extensions without warnings or errors.  */
extern int flag_ms_extensions;

/* Nonzero means don't recognize the keyword `asm'.  */

extern int flag_no_asm;

/* Nonzero means give string constants the type `const char *', as mandated
   by the standard.  */

extern int flag_const_strings;

/* Nonzero means to treat bitfields as signed unless they say `unsigned'.  */

extern int flag_signed_bitfields;

/* Warn about #pragma directives that are not recognized.  */

extern int warn_unknown_pragmas; /* Tri state variable.  */

/* Warn about format/argument anomalies in calls to formatted I/O functions
   (*printf, *scanf, strftime, strfmon, etc.).  */

extern int warn_format;


/* C/ObjC language option variables.  */


/* Nonzero means allow type mismatches in conditional expressions;
   just make their values `void'.  */

extern int flag_cond_mismatch;

/* Nonzero means enable C89 Amendment 1 features.  */

extern int flag_isoc94;

/* Nonzero means use the ISO C99 dialect of C.  */

extern int flag_isoc99;

/* Nonzero means that we have builtin functions, and main is an int.  */

extern int flag_hosted;

/* ObjC language option variables.  */


/* Open and close the file for outputting class declarations, if
   requested (ObjC).  */

extern int flag_gen_declaration;

/* Tells the compiler that this is a special run.  Do not perform any
   compiling, instead we are to test some platform dependent features
   and output a C header file with appropriate definitions.  */

extern int print_struct_values;

/* ???.  Undocumented.  */

extern const char *constant_string_class_name;


/* C++ language option variables.  */


/* Nonzero means don't recognize any extension keywords.  */

extern int flag_no_gnu_keywords;

/* Nonzero means do emit exported implementations of functions even if
   they can be inlined.  */

extern int flag_implement_inlines;

/* Nonzero means that implicit instantiations will be emitted if needed.  */

extern int flag_implicit_templates;

/* Nonzero means that implicit instantiations of inline templates will be
   emitted if needed, even if instantiations of non-inline templates
   aren't.  */

extern int flag_implicit_inline_templates;

/* Nonzero means generate separate instantiation control files and
   juggle them at link time.  */

extern int flag_use_repository;

/* Nonzero if we want to issue diagnostics that the standard says are not
   required.  */

extern int flag_optional_diags;

/* Nonzero means we should attempt to elide constructors when possible.  */

extern int flag_elide_constructors;

/* Nonzero means that member functions defined in class scope are
   inline by default.  */

extern int flag_default_inline;

/* Controls whether compiler generates 'type descriptor' that give
   run-time type information.  */

extern int flag_rtti;

/* Nonzero if we want to conserve space in the .o files.  We do this
   by putting uninitialized data and runtime initialized data into
   .common instead of .data at the expense of not flagging multiple
   definitions.  */

extern int flag_conserve_space;

/* Nonzero if we want to obey access control semantics.  */

extern int flag_access_control;

/* Nonzero if we want to check the return value of new and avoid calling
   constructors if it is a null pointer.  */

extern int flag_check_new;

/* The supported C++ dialects.  */

enum cxx_dialect {
  /* C++98  */
  cxx98,
  /* Experimental features that are likely to become part of
     C++0x.  */
  cxx0x
};

/* The C++ dialect being used. C++98 is the default.  */
extern enum cxx_dialect cxx_dialect;

/* Nonzero if we want the new ISO rules for pushing a new scope for `for'
   initialization variables.
   0: Old rules, set by -fno-for-scope.
   2: New ISO rules, set by -ffor-scope.
   1: Try to implement new ISO rules, but with backup compatibility
   (and warnings).  This is the default, for now.  */

extern int flag_new_for_scope;

/* Nonzero if we want to emit defined symbols with common-like linkage as
   weak symbols where possible, in order to conform to C++ semantics.
   Otherwise, emit them as local symbols.  */

extern int flag_weak;

/* 0 means we want the preprocessor to not emit line directives for
   the current working directory.  1 means we want it to do it.  -1
   means we should decide depending on whether debugging information
   is being emitted or not.  */

extern int flag_working_directory;

/* Nonzero to use __cxa_atexit, rather than atexit, to register
   destructors for local statics and global objects.  */

extern int flag_use_cxa_atexit;

/* Nonzero to use __cxa_get_exception_ptr in the C++ exception-handling
   logic.  */

extern int flag_use_cxa_get_exception_ptr;

/* Nonzero means to implement standard semantics for exception
   specifications, calling unexpected if an exception is thrown that
   doesn't match the specification.  Zero means to treat them as
   assertions and optimize accordingly, but not check them.  */

extern int flag_enforce_eh_specs;

/* Nonzero (the default) means to generate thread-safe code for
   initializing local statics.  */

extern int flag_threadsafe_statics;

/* Nonzero if we want to pretty-print template specializations as the
   template signature followed by the arguments.  */

extern int flag_pretty_templates;

/* Nonzero means warn about implicit declarations.  */

extern int warn_implicit;

/* Warn about using __null (as NULL in C++) as sentinel.  For code compiled
   with GCC this doesn't matter as __null is guaranteed to have the right
   size.  */

extern int warn_strict_null_sentinel;

/* Maximum template instantiation depth.  This limit is rather
   arbitrary, but it exists to limit the time it takes to notice
   infinite template instantiations.  */

extern int max_tinst_depth;

/* Nonzero means that we should not issue warnings about problems that
   occur when the code is executed, because the code being processed
   is not expected to be executed.  This is set during parsing.  This
   is used for cases like sizeof() and "0 ? a : b".  This is a count,
   not a bool, because unexecuted expressions can nest.  */

extern int c_inhibit_evaluation_warnings;

/* Whether lexing has been completed, so subsequent preprocessor
   errors should use the compiler's input_location.  */

extern bool done_lexing;

/* Whether lexing has been completed, so subsequent preprocessor
   errors should use the compiler's input_location.  */

extern bool done_lexing;

/* C types are partitioned into three subsets: object, function, and
   incomplete types.  */
#define C_TYPE_OBJECT_P(type) \
  (TREE_CODE (type) != FUNCTION_TYPE && TYPE_SIZE (type))

#define C_TYPE_INCOMPLETE_P(type) \
  (TREE_CODE (type) != FUNCTION_TYPE && TYPE_SIZE (type) == 0)

#define C_TYPE_FUNCTION_P(type) \
  (TREE_CODE (type) == FUNCTION_TYPE)

/* For convenience we define a single macro to identify the class of
   object or incomplete types.  */
#define C_TYPE_OBJECT_OR_INCOMPLETE_P(type) \
  (!C_TYPE_FUNCTION_P (type))

/* Attribute table common to the C front ends.  */
extern const struct attribute_spec c_common_attribute_table[];
extern const struct attribute_spec c_common_format_attribute_table[];

/* Pointer to function to lazily generate the VAR_DECL for __FUNCTION__ etc.
   ID is the identifier to use, NAME is the string.
   TYPE_DEP indicates whether it depends on type of the function or not
   (i.e. __PRETTY_FUNCTION__).  */

extern tree (*make_fname_decl) (location_t, tree, int);

extern tree identifier_global_value (tree);
extern void record_builtin_type (enum rid, const char *, tree);
extern tree build_void_list_node (void);
extern void start_fname_decls (void);
extern void finish_fname_decls (void);
extern const char *fname_as_string (int);
extern tree fname_decl (location_t, unsigned, tree);

extern void check_function_arguments (tree, int, tree *, tree);
extern void check_function_arguments_recurse (void (*)
					      (void *, tree,
					       unsigned HOST_WIDE_INT),
					      void *, tree,
					      unsigned HOST_WIDE_INT);
extern bool check_builtin_function_arguments (tree, int, tree *);
extern void check_function_format (tree, int, tree *);
extern void set_Wformat (int);
extern tree handle_format_attribute (tree *, tree, tree, int, bool *);
extern tree handle_format_arg_attribute (tree *, tree, tree, int, bool *);
extern int c_common_handle_option (size_t code, const char *arg, int value);
extern bool c_common_missing_argument (const char *opt, size_t code);
extern tree c_common_type_for_mode (enum machine_mode, int);
extern tree c_common_type_for_size (unsigned int, int);
extern tree c_common_fixed_point_type_for_size (unsigned int, unsigned int,
						int, int);
extern tree c_common_unsigned_type (tree);
extern tree c_common_signed_type (tree);
extern tree c_common_signed_or_unsigned_type (int, tree);
extern tree c_build_bitfield_integer_type (unsigned HOST_WIDE_INT, int);
extern bool decl_with_nonnull_addr_p (const_tree);
extern tree c_fully_fold (tree, bool, bool *);
extern tree decl_constant_value_for_optimization (tree);
extern tree c_save_expr (tree);
extern tree c_common_truthvalue_conversion (location_t, tree);
extern void c_apply_type_quals_to_decl (int, tree);
extern tree c_sizeof_or_alignof_type (location_t, tree, bool, int);
extern tree c_alignof_expr (location_t, tree);
/* Print an error message for invalid operands to arith operation CODE.
   NOP_EXPR is used as a special case (see truthvalue_conversion).  */
extern void binary_op_error (location_t, enum tree_code, tree, tree);
extern tree fix_string_type (tree);
struct varray_head_tag;
extern void constant_expression_warning (tree);
extern void constant_expression_error (tree);
extern bool strict_aliasing_warning (tree, tree, tree);
extern void warnings_for_convert_and_check (tree, tree, tree);
extern tree convert_and_check (tree, tree);
<<<<<<< HEAD
extern void overflow_warning (tree);
extern void warn_logical_operator (location_t, enum tree_code,
=======
extern void overflow_warning (location_t, tree);
extern void warn_logical_operator (location_t, enum tree_code, tree,
>>>>>>> 42a9ba1d
				   enum tree_code, tree, enum tree_code, tree);
extern void check_main_parameter_types (tree decl);
extern bool c_determine_visibility (tree);
extern bool same_scalar_type_ignoring_signedness (tree, tree);
extern void mark_valid_location_for_stdc_pragma (bool);
extern bool valid_location_for_stdc_pragma_p (void);
extern void set_float_const_decimal64 (void);
extern void clear_float_const_decimal64 (void);
extern bool float_const_decimal64_p (void);

#define c_sizeof(LOC, T)  c_sizeof_or_alignof_type (LOC, T, true, 1)
#define c_alignof(LOC, T) c_sizeof_or_alignof_type (LOC, T, false, 1)

/* Subroutine of build_binary_op, used for certain operations.  */
extern tree shorten_binary_op (tree result_type, tree op0, tree op1, bool bitwise);

/* Subroutine of build_binary_op, used for comparison operations.
   See if the operands have both been converted from subword integer types
   and, if so, perhaps change them both back to their original type.  */
extern tree shorten_compare (tree *, tree *, tree *, enum tree_code *);

extern tree pointer_int_sum (location_t, enum tree_code, tree, tree);

/* Add qualifiers to a type, in the fashion for C.  */
extern tree c_build_qualified_type (tree, int);

/* Build tree nodes and builtin functions common to both C and C++ language
   frontends.  */
extern void c_common_nodes_and_builtins (void);

extern void set_builtin_user_assembler_name (tree decl, const char *asmspec);

extern void disable_builtin_function (const char *);

extern void set_compound_literal_name (tree decl);

extern tree build_va_arg (location_t, tree, tree);

extern unsigned int c_common_init_options (unsigned int, const char **);
extern bool c_common_post_options (const char **);
extern bool c_common_init (void);
extern void c_common_finish (void);
extern void c_common_parse_file (int);
extern alias_set_type c_common_get_alias_set (tree);
extern void c_register_builtin_type (tree, const char*);
extern bool c_promoting_integer_type_p (const_tree);
extern int self_promoting_args_p (const_tree);
extern tree strip_pointer_operator (tree);
extern tree strip_pointer_or_array_types (tree);
extern HOST_WIDE_INT c_common_to_target_charset (HOST_WIDE_INT);

/* This is the basic parsing function.  */
extern void c_parse_file (void);
/* This is misnamed, it actually performs end-of-compilation processing.  */
extern void finish_file	(void);


/* These macros provide convenient access to the various _STMT nodes.  */

/* Nonzero if a given STATEMENT_LIST represents the outermost binding
   if a statement expression.  */
#define STATEMENT_LIST_STMT_EXPR(NODE) \
  TREE_LANG_FLAG_1 (STATEMENT_LIST_CHECK (NODE))

/* Nonzero if a label has been added to the statement list.  */
#define STATEMENT_LIST_HAS_LABEL(NODE) \
  TREE_LANG_FLAG_3 (STATEMENT_LIST_CHECK (NODE))

/* C_MAYBE_CONST_EXPR accessors.  */
#define C_MAYBE_CONST_EXPR_PRE(NODE)			\
  TREE_OPERAND (C_MAYBE_CONST_EXPR_CHECK (NODE), 0)
#define C_MAYBE_CONST_EXPR_EXPR(NODE)			\
  TREE_OPERAND (C_MAYBE_CONST_EXPR_CHECK (NODE), 1)
#define C_MAYBE_CONST_EXPR_INT_OPERANDS(NODE)		\
  TREE_LANG_FLAG_0 (C_MAYBE_CONST_EXPR_CHECK (NODE))
#define C_MAYBE_CONST_EXPR_NON_CONST(NODE)		\
  TREE_LANG_FLAG_1 (C_MAYBE_CONST_EXPR_CHECK (NODE))
#define EXPR_INT_CONST_OPERANDS(EXPR)			\
  (INTEGRAL_TYPE_P (TREE_TYPE (EXPR))			\
   && (TREE_CODE (EXPR) == INTEGER_CST			\
       || (TREE_CODE (EXPR) == C_MAYBE_CONST_EXPR	\
	   && C_MAYBE_CONST_EXPR_INT_OPERANDS (EXPR))))

/* In a FIELD_DECL, nonzero if the decl was originally a bitfield.  */
#define DECL_C_BIT_FIELD(NODE) \
  (DECL_LANG_FLAG_4 (FIELD_DECL_CHECK (NODE)) == 1)
#define SET_DECL_C_BIT_FIELD(NODE) \
  (DECL_LANG_FLAG_4 (FIELD_DECL_CHECK (NODE)) = 1)
#define CLEAR_DECL_C_BIT_FIELD(NODE) \
  (DECL_LANG_FLAG_4 (FIELD_DECL_CHECK (NODE)) = 0)

<<<<<<< HEAD
extern tree do_case (tree, tree);
extern tree build_stmt (enum tree_code, ...);
extern tree build_case_label (tree, tree, tree);
=======
extern tree do_case (location_t, tree, tree);
extern tree build_stmt (location_t, enum tree_code, ...);
extern tree build_case_label (location_t, tree, tree, tree);
>>>>>>> 42a9ba1d

/* These functions must be defined by each front-end which implements
   a variant of the C language.  They are used in c-common.c.  */

extern tree build_unary_op (location_t, enum tree_code, tree, int);
extern tree build_binary_op (location_t, enum tree_code, tree, tree, int);
extern tree perform_integral_promotions (tree);

/* These functions must be defined by each front-end which implements
   a variant of the C language.  They are used by port files.  */

extern tree default_conversion (tree);

/* Given two integer or real types, return the type for their sum.
   Given two compatible ANSI C types, returns the merged type.  */

extern tree common_type (tree, tree);

extern tree decl_constant_value (tree);

/* Handle increment and decrement of boolean types.  */
extern tree boolean_increment (enum tree_code, tree);

extern int case_compare (splay_tree_key, splay_tree_key);

extern tree c_add_case_label (location_t, splay_tree, tree, tree, tree, tree);

extern void c_do_switch_warnings (splay_tree, location_t, tree, tree);

extern tree build_function_call (location_t, tree, tree);

<<<<<<< HEAD
extern tree build_function_call_vec (tree, VEC(tree,gc) *, VEC(tree,gc) *);

extern tree resolve_overloaded_builtin (tree, VEC(tree,gc) *);
=======
extern tree build_function_call_vec (location_t, tree,
    				     VEC(tree,gc) *, VEC(tree,gc) *);

extern tree resolve_overloaded_builtin (location_t, tree, VEC(tree,gc) *);
>>>>>>> 42a9ba1d

extern tree finish_label_address_expr (tree, location_t);

/* Same function prototype, but the C and C++ front ends have
   different implementations.  Used in c-common.c.  */
extern tree lookup_label (tree);
extern tree lookup_name (tree);
extern bool lvalue_p (const_tree);

extern bool vector_targets_convertible_p (const_tree t1, const_tree t2);
extern bool vector_types_convertible_p (const_tree t1, const_tree t2, bool emit_lax_note);

extern rtx c_expand_expr (tree, rtx, enum machine_mode, int, rtx *);

extern void init_c_lex (void);

extern void c_cpp_builtins (cpp_reader *);
extern void c_cpp_builtins_optimize_pragma (cpp_reader *, tree, tree);

/* Positive if an implicit `extern "C"' scope has just been entered;
   negative if such a scope has just been exited.  */
extern GTY(()) int pending_lang_change;

/* Information recorded about each file examined during compilation.  */

struct c_fileinfo
{
  int time;	/* Time spent in the file.  */

  /* Flags used only by C++.
     INTERFACE_ONLY nonzero means that we are in an "interface" section
     of the compiler.  INTERFACE_UNKNOWN nonzero means we cannot trust
     the value of INTERFACE_ONLY.  If INTERFACE_UNKNOWN is zero and
     INTERFACE_ONLY is zero, it means that we are responsible for
     exporting definitions that others might need.  */
  short interface_only;
  short interface_unknown;
};

struct c_fileinfo *get_fileinfo (const char *);
extern void dump_time_statistics (void);

extern bool c_dump_tree (void *, tree);

extern void verify_sequence_points (tree);

extern tree fold_offsetof (tree, tree);

/* Places where an lvalue, or modifiable lvalue, may be required.
   Used to select diagnostic messages in lvalue_error and
   readonly_error.  */
enum lvalue_use {
  lv_assign,
  lv_increment,
  lv_decrement,
  lv_addressof,
  lv_asm
};

extern void lvalue_error (enum lvalue_use);

extern int complete_array_type (tree *, tree, bool);

extern tree builtin_type_for_size (int, bool);

extern void warn_array_subscript_with_type_char (tree);
extern void warn_about_parentheses (enum tree_code,
				    enum tree_code, tree,
				    enum tree_code, tree);
extern void warn_for_unused_label (tree label);
extern void warn_for_div_by_zero (location_t, tree divisor);
extern void warn_for_sign_compare (location_t,
				   tree orig_op0, tree orig_op1, 
				   tree op0, tree op1, 
				   tree result_type, 
				   enum tree_code resultcode);
extern void set_underlying_type (tree x);
extern bool is_typedef_decl (tree x);
<<<<<<< HEAD
=======
extern VEC(tree,gc) *make_tree_vector (void);
extern void release_tree_vector (VEC(tree,gc) *);
extern VEC(tree,gc) *make_tree_vector_single (tree);
extern VEC(tree,gc) *make_tree_vector_copy (const VEC(tree,gc) *);
>>>>>>> 42a9ba1d

/* In c-gimplify.c  */
extern void c_genericize (tree);
extern int c_gimplify_expr (tree *, gimple_seq *, gimple_seq *);
extern tree c_build_bind_expr (location_t, tree, tree);

/* In c-pch.c  */
extern void pch_init (void);
extern int c_common_valid_pch (cpp_reader *pfile, const char *name, int fd);
extern void c_common_read_pch (cpp_reader *pfile, const char *name, int fd,
			       const char *orig);
extern void c_common_write_pch (void);
extern void c_common_no_more_pch (void);
extern void c_common_pch_pragma (cpp_reader *pfile, const char *);
extern void c_common_print_pch_checksum (FILE *f);

/* In *-checksum.c */
extern const unsigned char executable_checksum[16];

/* In c-cppbuiltin.c  */
extern void builtin_define_std (const char *macro);
extern void builtin_define_with_value (const char *, const char *, int);
extern void c_stddef_cpp_builtins (void);
extern void fe_file_change (const struct line_map *);
extern void c_parse_error (const char *, enum cpp_ttype, tree, unsigned char);

/* Objective-C / Objective-C++ entry points.  */

/* The following ObjC/ObjC++ functions are called by the C and/or C++
   front-ends; they all must have corresponding stubs in stub-objc.c.  */
extern tree objc_is_class_name (tree);
extern tree objc_is_object_ptr (tree);
extern void objc_check_decl (tree);
extern int objc_is_reserved_word (tree);
extern bool objc_compare_types (tree, tree, int, tree);
extern void objc_volatilize_decl (tree);
extern bool objc_type_quals_match (tree, tree);
extern tree objc_rewrite_function_call (tree, tree);
extern tree objc_message_selector (void);
extern tree objc_lookup_ivar (tree, tree);
extern void objc_clear_super_receiver (void);
extern int objc_is_public (tree, tree);
extern tree objc_is_id (tree);
extern void objc_declare_alias (tree, tree);
extern void objc_declare_class (tree);
extern void objc_declare_protocols (tree);
extern tree objc_build_message_expr (tree);
extern tree objc_finish_message_expr (tree, tree, tree);
extern tree objc_build_selector_expr (location_t, tree);
extern tree objc_build_protocol_expr (tree);
extern tree objc_build_encode_expr (tree);
extern tree objc_build_string_object (tree);
extern tree objc_get_protocol_qualified_type (tree, tree);
extern tree objc_get_class_reference (tree);
extern tree objc_get_class_ivars (tree);
extern void objc_start_class_interface (tree, tree, tree);
extern void objc_start_category_interface (tree, tree, tree);
extern void objc_start_protocol (tree, tree);
extern void objc_continue_interface (void);
extern void objc_finish_interface (void);
extern void objc_start_class_implementation (tree, tree);
extern void objc_start_category_implementation (tree, tree);
extern void objc_continue_implementation (void);
extern void objc_finish_implementation (void);
extern void objc_set_visibility (int);
extern void objc_set_method_type (enum tree_code);
extern tree objc_build_method_signature (tree, tree, tree, bool);
extern void objc_add_method_declaration (tree);
extern void objc_start_method_definition (tree);
extern void objc_finish_method_definition (tree);
extern void objc_add_instance_variable (tree);
extern tree objc_build_keyword_decl (tree, tree, tree);
extern tree objc_build_throw_stmt (location_t, tree);
extern void objc_begin_try_stmt (location_t, tree);
extern tree objc_finish_try_stmt (void);
extern void objc_begin_catch_clause (tree);
extern void objc_finish_catch_clause (void);
extern void objc_build_finally_clause (location_t, tree);
extern tree objc_build_synchronized (location_t, tree, tree);
extern int objc_static_init_needed_p (void);
extern tree objc_generate_static_init_call (tree);
extern tree objc_generate_write_barrier (tree, enum tree_code, tree);

/* The following are provided by the C and C++ front-ends, and called by
   ObjC/ObjC++.  */
extern void *objc_get_current_scope (void);
extern void objc_mark_locals_volatile (void *);

/* In c-ppoutput.c  */
extern void init_pp_output (FILE *);
extern void preprocess_file (cpp_reader *);
extern void pp_file_change (const struct line_map *);
extern void pp_dir_change (cpp_reader *, const char *);
extern bool check_missing_format_attribute (tree, tree);

/* In c-omp.c  */
extern tree c_finish_omp_master (location_t, tree);
extern tree c_finish_omp_critical (location_t, tree, tree);
extern tree c_finish_omp_ordered (location_t, tree);
extern void c_finish_omp_barrier (location_t);
extern tree c_finish_omp_atomic (location_t, enum tree_code, tree, tree);
extern void c_finish_omp_flush (location_t);
extern void c_finish_omp_taskwait (location_t);
extern tree c_finish_omp_for (location_t, tree, tree, tree, tree, tree, tree);
extern void c_split_parallel_clauses (location_t, tree, tree *, tree *);
extern enum omp_clause_default_kind c_omp_predetermined_sharing (tree);

/* Not in c-omp.c; provided by the front end.  */
extern bool c_omp_sharing_predetermined (tree);
extern tree c_omp_remap_decl (tree, bool);

/* In order for the format checking to accept the C frontend
   diagnostic framework extensions, you must include this file before
   toplev.h, not after.  The C front end formats are a subset of those
   for C++, so they are the appropriate set to use in common code;
   cp-tree.h overrides this for C++.  */
#ifndef GCC_DIAG_STYLE
#define GCC_DIAG_STYLE __gcc_cdiag__
#endif

#endif /* ! GCC_C_COMMON_H */<|MERGE_RESOLUTION|>--- conflicted
+++ resolved
@@ -418,12 +418,8 @@
 extern void push_cleanup (tree, tree, bool);
 extern tree pushdecl_top_level (tree);
 extern tree pushdecl (tree);
-<<<<<<< HEAD
-extern tree build_modify_expr (location_t, tree, enum tree_code, tree, tree);
-=======
 extern tree build_modify_expr (location_t, tree, tree, enum tree_code,
 			       location_t, tree, tree);
->>>>>>> 42a9ba1d
 extern tree build_indirect_ref (location_t, tree, const char *);
 
 extern int c_expand_decl (tree);
@@ -732,11 +728,6 @@
    not a bool, because unexecuted expressions can nest.  */
 
 extern int c_inhibit_evaluation_warnings;
-
-/* Whether lexing has been completed, so subsequent preprocessor
-   errors should use the compiler's input_location.  */
-
-extern bool done_lexing;
 
 /* Whether lexing has been completed, so subsequent preprocessor
    errors should use the compiler's input_location.  */
@@ -817,13 +808,8 @@
 extern bool strict_aliasing_warning (tree, tree, tree);
 extern void warnings_for_convert_and_check (tree, tree, tree);
 extern tree convert_and_check (tree, tree);
-<<<<<<< HEAD
-extern void overflow_warning (tree);
-extern void warn_logical_operator (location_t, enum tree_code,
-=======
 extern void overflow_warning (location_t, tree);
 extern void warn_logical_operator (location_t, enum tree_code, tree,
->>>>>>> 42a9ba1d
 				   enum tree_code, tree, enum tree_code, tree);
 extern void check_main_parameter_types (tree decl);
 extern bool c_determine_visibility (tree);
@@ -915,15 +901,9 @@
 #define CLEAR_DECL_C_BIT_FIELD(NODE) \
   (DECL_LANG_FLAG_4 (FIELD_DECL_CHECK (NODE)) = 0)
 
-<<<<<<< HEAD
-extern tree do_case (tree, tree);
-extern tree build_stmt (enum tree_code, ...);
-extern tree build_case_label (tree, tree, tree);
-=======
 extern tree do_case (location_t, tree, tree);
 extern tree build_stmt (location_t, enum tree_code, ...);
 extern tree build_case_label (location_t, tree, tree, tree);
->>>>>>> 42a9ba1d
 
 /* These functions must be defined by each front-end which implements
    a variant of the C language.  They are used in c-common.c.  */
@@ -955,16 +935,10 @@
 
 extern tree build_function_call (location_t, tree, tree);
 
-<<<<<<< HEAD
-extern tree build_function_call_vec (tree, VEC(tree,gc) *, VEC(tree,gc) *);
-
-extern tree resolve_overloaded_builtin (tree, VEC(tree,gc) *);
-=======
 extern tree build_function_call_vec (location_t, tree,
     				     VEC(tree,gc) *, VEC(tree,gc) *);
 
 extern tree resolve_overloaded_builtin (location_t, tree, VEC(tree,gc) *);
->>>>>>> 42a9ba1d
 
 extern tree finish_label_address_expr (tree, location_t);
 
@@ -1043,13 +1017,10 @@
 				   enum tree_code resultcode);
 extern void set_underlying_type (tree x);
 extern bool is_typedef_decl (tree x);
-<<<<<<< HEAD
-=======
 extern VEC(tree,gc) *make_tree_vector (void);
 extern void release_tree_vector (VEC(tree,gc) *);
 extern VEC(tree,gc) *make_tree_vector_single (tree);
 extern VEC(tree,gc) *make_tree_vector_copy (const VEC(tree,gc) *);
->>>>>>> 42a9ba1d
 
 /* In c-gimplify.c  */
 extern void c_genericize (tree);

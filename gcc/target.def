--- conflicted
+++ resolved
@@ -2341,7 +2341,6 @@
  tree, (tree type, tree expr),
  hook_tree_tree_tree_null)
 
-<<<<<<< HEAD
 /* Return true if we use LRA instead of reload.  */
 DEFHOOK
 (lra_p,
@@ -2396,7 +2395,7 @@
   register class can be spilled into the second register class",
  enum machine_mode, (enum reg_class, enum reg_class, enum machine_mode),
  NULL)
-=======
+
 /* True if a structure, union or array with MODE containing FIELD should
    be accessed using BLKmode.  */
 DEFHOOK
@@ -2404,7 +2403,6 @@
  "",
  bool, (const_tree field, enum machine_mode mode),
  default_member_type_forces_blk)
->>>>>>> 511c229c
 
 /* Return the class for a secondary reload, and fill in extra information.  */
 DEFHOOK

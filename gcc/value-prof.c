/* Transformations based on profile information for values.
   Copyright (C) 2003, 2004, 2005, 2006, 2007, 2008, 2009, 2010, 2011, 2012
   Free Software Foundation, Inc.

This file is part of GCC.

GCC is free software; you can redistribute it and/or modify it under
the terms of the GNU General Public License as published by the Free
Software Foundation; either version 3, or (at your option) any later
version.

GCC is distributed in the hope that it will be useful, but WITHOUT ANY
WARRANTY; without even the implied warranty of MERCHANTABILITY or
FITNESS FOR A PARTICULAR PURPOSE.  See the GNU General Public License
for more details.

You should have received a copy of the GNU General Public License
along with GCC; see the file COPYING3.  If not see
<http://www.gnu.org/licenses/>.  */

#include "config.h"
#include "system.h"
#include "coretypes.h"
#include "tm.h"
#include "rtl.h"
#include "expr.h"
#include "hard-reg-set.h"
#include "basic-block.h"
#include "value-prof.h"
#include "flags.h"
#include "insn-config.h"
#include "recog.h"
#include "optabs.h"
#include "regs.h"
#include "ggc.h"
#include "tree-flow.h"
#include "tree-flow-inline.h"
#include "diagnostic.h"
#include "gimple-pretty-print.h"
#include "coverage.h"
#include "tree.h"
#include "gcov-io.h"
#include "cgraph.h"
#include "timevar.h"
#include "dumpfile.h"
#include "pointer-set.h"
#include "langhooks.h"
#include "params.h"
#include "l-ipo.h"
#include "profile.h"
#include "ipa-inline.h"

/* In this file value profile based optimizations are placed.  Currently the
   following optimizations are implemented (for more detailed descriptions
   see comments at value_profile_transformations):

   1) Division/modulo specialization.  Provided that we can determine that the
      operands of the division have some special properties, we may use it to
      produce more effective code.

   2) Indirect/virtual call specialization. If we can determine most
      common function callee in indirect/virtual call. We can use this
      information to improve code effectiveness (especially info for
      the inliner).

   3) Speculative prefetching.  If we are able to determine that the difference
      between addresses accessed by a memory reference is usually constant, we
      may add the prefetch instructions.
      FIXME: This transformation was removed together with RTL based value
      profiling.


   Value profiling internals
   ==========================

   Every value profiling transformation starts with defining what values
   to profile.  There are different histogram types (see HIST_TYPE_* in
   value-prof.h) and each transformation can request one or more histogram
   types per GIMPLE statement.  The function gimple_find_values_to_profile()
   collects the values to profile in a vec, and adds the number of counters
   required for the different histogram types.

   For a -fprofile-generate run, the statements for which values should be
   recorded, are instrumented in instrument_values().  The instrumentation
   is done by helper functions that can be found in tree-profile.c, where
   new types of histograms can be added if necessary.

   After a -fprofile-use, the value profiling data is read back in by
   compute_value_histograms() that translates the collected data to
   histograms and attaches them to the profiled statements via
   gimple_add_histogram_value().  Histograms are stored in a hash table
   that is attached to every intrumented function, see VALUE_HISTOGRAMS
   in function.h.
   
   The value-profile transformations driver is the function
   gimple_value_profile_transformations().  It traverses all statements in
   the to-be-transformed function, and looks for statements with one or
   more histograms attached to it.  If a statement has histograms, the
   transformation functions are called on the statement.

   Limitations / FIXME / TODO:
   * Only one histogram of each type can be associated with a statement.
   * Currently, HIST_TYPE_CONST_DELTA is not implemented.
     (This type of histogram was originally used to implement a form of
     stride profiling based speculative prefetching to improve SPEC2000
     scores for memory-bound benchmarks, mcf and equake.  However, this
     was an RTL value-profiling transformation, and those have all been
     removed.)
   * Some value profile transformations are done in builtins.c (?!)
   * Updating of histograms needs some TLC.
   * The value profiling code could be used to record analysis results
     from non-profiling (e.g. VRP).
   * Adding new profilers should be simplified, starting with a cleanup
     of what-happens-where andwith making gimple_find_values_to_profile
     and gimple_value_profile_transformations table-driven, perhaps...
*/

static tree gimple_divmod_fixed_value (gimple, tree, int, gcov_type, gcov_type);
static tree gimple_mod_pow2 (gimple, int, gcov_type, gcov_type);
static tree gimple_mod_subtract (gimple, int, int, int, gcov_type, gcov_type,
				 gcov_type);
static bool gimple_divmod_fixed_value_transform (gimple_stmt_iterator *);
static bool gimple_mod_pow2_value_transform (gimple_stmt_iterator *);
static bool gimple_mod_subtract_transform (gimple_stmt_iterator *);
static bool gimple_stringops_transform (gimple_stmt_iterator *);
static bool gimple_ic_transform (gimple_stmt_iterator *);

/* Allocate histogram value.  */

static histogram_value
gimple_alloc_histogram_value (struct function *fun ATTRIBUTE_UNUSED,
			      enum hist_type type, gimple stmt, tree value)
{
   histogram_value hist = (histogram_value) xcalloc (1, sizeof (*hist));
   hist->hvalue.value = value;
   hist->hvalue.stmt = stmt;
   hist->type = type;
   return hist;
}

/* Hash value for histogram.  */

static hashval_t
histogram_hash (const void *x)
{
  return htab_hash_pointer (((const_histogram_value)x)->hvalue.stmt);
}

/* Return nonzero if statement for histogram_value X is Y.  */

static int
histogram_eq (const void *x, const void *y)
{
  return ((const_histogram_value) x)->hvalue.stmt == (const_gimple) y;
}

/* Set histogram for STMT.  */

static void
set_histogram_value (struct function *fun, gimple stmt, histogram_value hist)
{
  void **loc;
  if (!hist && !VALUE_HISTOGRAMS (fun))
    return;
  if (!VALUE_HISTOGRAMS (fun))
    VALUE_HISTOGRAMS (fun) = htab_create (1, histogram_hash,
				           histogram_eq, NULL);
  loc = htab_find_slot_with_hash (VALUE_HISTOGRAMS (fun), stmt,
                                  htab_hash_pointer (stmt),
				  hist ? INSERT : NO_INSERT);
  if (!hist)
    {
      if (loc)
	htab_clear_slot (VALUE_HISTOGRAMS (fun), loc);
      return;
    }
  *loc = hist;
}

/* Get histogram list for STMT.  */

histogram_value
gimple_histogram_value (struct function *fun, gimple stmt)
{
  if (!VALUE_HISTOGRAMS (fun))
    return NULL;
  return (histogram_value) htab_find_with_hash (VALUE_HISTOGRAMS (fun), stmt,
						htab_hash_pointer (stmt));
}

/* Add histogram for STMT.  */

void
gimple_add_histogram_value (struct function *fun, gimple stmt,
			    histogram_value hist)
{
  hist->hvalue.next = gimple_histogram_value (fun, stmt);
  set_histogram_value (fun, stmt, hist);
}


/* Remove histogram HIST from STMT's histogram list.  */

void
gimple_remove_histogram_value (struct function *fun, gimple stmt,
			       histogram_value hist)
{
  histogram_value hist2 = gimple_histogram_value (fun, stmt);
  if (hist == hist2)
    {
      set_histogram_value (fun, stmt, hist->hvalue.next);
    }
  else
    {
      while (hist2->hvalue.next != hist)
	hist2 = hist2->hvalue.next;
      hist2->hvalue.next = hist->hvalue.next;
    }
  free (hist->hvalue.counters);
#ifdef ENABLE_CHECKING
  memset (hist, 0xab, sizeof (*hist));
#endif
  free (hist);
}


/* Lookup histogram of type TYPE in the STMT.  */

histogram_value
gimple_histogram_value_of_type (struct function *fun, gimple stmt,
				enum hist_type type)
{
  histogram_value hist;
  for (hist = gimple_histogram_value (fun, stmt); hist;
       hist = hist->hvalue.next)
    if (hist->type == type)
      return hist;
  return NULL;
}

/* Dump information about HIST to DUMP_FILE.  */

static void
dump_histogram_value (FILE *dump_file, histogram_value hist)
{
  switch (hist->type)
    {
    case HIST_TYPE_INTERVAL:
      fprintf (dump_file, "Interval counter range %d -- %d",
	       hist->hdata.intvl.int_start,
	       (hist->hdata.intvl.int_start
	        + hist->hdata.intvl.steps - 1));
      if (hist->hvalue.counters)
	{
	   unsigned int i;
	   fprintf(dump_file, " [");
           for (i = 0; i < hist->hdata.intvl.steps; i++)
	     fprintf (dump_file, " %d:"HOST_WIDEST_INT_PRINT_DEC,
		      hist->hdata.intvl.int_start + i,
		      (HOST_WIDEST_INT) hist->hvalue.counters[i]);
	   fprintf (dump_file, " ] outside range:"HOST_WIDEST_INT_PRINT_DEC,
		    (HOST_WIDEST_INT) hist->hvalue.counters[i]);
	}
      fprintf (dump_file, ".\n");
      break;

    case HIST_TYPE_POW2:
      fprintf (dump_file, "Pow2 counter ");
      if (hist->hvalue.counters)
	{
	   fprintf (dump_file, "pow2:"HOST_WIDEST_INT_PRINT_DEC
		    " nonpow2:"HOST_WIDEST_INT_PRINT_DEC,
		    (HOST_WIDEST_INT) hist->hvalue.counters[0],
		    (HOST_WIDEST_INT) hist->hvalue.counters[1]);
	}
      fprintf (dump_file, ".\n");
      break;

    case HIST_TYPE_SINGLE_VALUE:
      fprintf (dump_file, "Single value ");
      if (hist->hvalue.counters)
	{
	   fprintf (dump_file, "value:"HOST_WIDEST_INT_PRINT_DEC
		    " match:"HOST_WIDEST_INT_PRINT_DEC
		    " wrong:"HOST_WIDEST_INT_PRINT_DEC,
		    (HOST_WIDEST_INT) hist->hvalue.counters[0],
		    (HOST_WIDEST_INT) hist->hvalue.counters[1],
		    (HOST_WIDEST_INT) hist->hvalue.counters[2]);
	}
      fprintf (dump_file, ".\n");
      break;

    case HIST_TYPE_AVERAGE:
      fprintf (dump_file, "Average value ");
      if (hist->hvalue.counters)
	{
	   fprintf (dump_file, "sum:"HOST_WIDEST_INT_PRINT_DEC
		    " times:"HOST_WIDEST_INT_PRINT_DEC,
		    (HOST_WIDEST_INT) hist->hvalue.counters[0],
		    (HOST_WIDEST_INT) hist->hvalue.counters[1]);
	}
      fprintf (dump_file, ".\n");
      break;

    case HIST_TYPE_IOR:
      fprintf (dump_file, "IOR value ");
      if (hist->hvalue.counters)
	{
	   fprintf (dump_file, "ior:"HOST_WIDEST_INT_PRINT_DEC,
		    (HOST_WIDEST_INT) hist->hvalue.counters[0]);
	}
      fprintf (dump_file, ".\n");
      break;

    case HIST_TYPE_CONST_DELTA:
      fprintf (dump_file, "Constant delta ");
      if (hist->hvalue.counters)
	{
	   fprintf (dump_file, "value:"HOST_WIDEST_INT_PRINT_DEC
		    " match:"HOST_WIDEST_INT_PRINT_DEC
		    " wrong:"HOST_WIDEST_INT_PRINT_DEC,
		    (HOST_WIDEST_INT) hist->hvalue.counters[0],
		    (HOST_WIDEST_INT) hist->hvalue.counters[1],
		    (HOST_WIDEST_INT) hist->hvalue.counters[2]);
	}
      fprintf (dump_file, ".\n");
      break;
    case HIST_TYPE_INDIR_CALL:
      fprintf (dump_file, "Indirect call ");
      if (hist->hvalue.counters)
	{
	   fprintf (dump_file, "value:"HOST_WIDEST_INT_PRINT_DEC
		    " match:"HOST_WIDEST_INT_PRINT_DEC
		    " all:"HOST_WIDEST_INT_PRINT_DEC,
		    (HOST_WIDEST_INT) hist->hvalue.counters[0],
		    (HOST_WIDEST_INT) hist->hvalue.counters[1],
		    (HOST_WIDEST_INT) hist->hvalue.counters[2]);
	}
      fprintf (dump_file, ".\n");
      break;
    case HIST_TYPE_INDIR_CALL_TOPN:
      fprintf (dump_file, "Indirect call -- top N\n");
      /* TODO add more elaborate dumping code.  */
      break;
   }
}

/* Dump all histograms attached to STMT to DUMP_FILE.  */

void
dump_histograms_for_stmt (struct function *fun, FILE *dump_file, gimple stmt)
{
  histogram_value hist;
  for (hist = gimple_histogram_value (fun, stmt); hist; hist = hist->hvalue.next)
    dump_histogram_value (dump_file, hist);
}

/* Remove all histograms associated with STMT.  */

void
gimple_remove_stmt_histograms (struct function *fun, gimple stmt)
{
  histogram_value val;
  while ((val = gimple_histogram_value (fun, stmt)) != NULL)
    gimple_remove_histogram_value (fun, stmt, val);
}

/* Duplicate all histograms associates with OSTMT to STMT.  */

void
gimple_duplicate_stmt_histograms (struct function *fun, gimple stmt,
				  struct function *ofun, gimple ostmt)
{
  histogram_value val;
  for (val = gimple_histogram_value (ofun, ostmt); val != NULL; val = val->hvalue.next)
    {
      histogram_value new_val = gimple_alloc_histogram_value (fun, val->type, NULL, NULL);
      memcpy (new_val, val, sizeof (*val));
      new_val->hvalue.stmt = stmt;
      new_val->hvalue.counters = XNEWVAR (gcov_type, sizeof (*new_val->hvalue.counters) * new_val->n_counters);
      memcpy (new_val->hvalue.counters, val->hvalue.counters, sizeof (*new_val->hvalue.counters) * new_val->n_counters);
      gimple_add_histogram_value (fun, stmt, new_val);
    }
}


/* Move all histograms associated with OSTMT to STMT.  */

void
gimple_move_stmt_histograms (struct function *fun, gimple stmt, gimple ostmt)
{
  histogram_value val = gimple_histogram_value (fun, ostmt);
  if (val)
    {
      /* The following three statements can't be reordered,
         because histogram hashtab relies on stmt field value
	 for finding the exact slot. */
      set_histogram_value (fun, ostmt, NULL);
      for (; val != NULL; val = val->hvalue.next)
	val->hvalue.stmt = stmt;
      set_histogram_value (fun, stmt, val);
    }
}

static bool error_found = false;

/* Helper function for verify_histograms.  For each histogram reachable via htab
   walk verify that it was reached via statement walk.  */

static int
visit_hist (void **slot, void *data)
{
  struct pointer_set_t *visited = (struct pointer_set_t *) data;
  histogram_value hist = *(histogram_value *) slot;
  if (!pointer_set_contains (visited, hist))
    {
      error ("dead histogram");
      dump_histogram_value (stderr, hist);
      debug_gimple_stmt (hist->hvalue.stmt);
      error_found = true;
    }
  return 1;
}


/* Verify sanity of the histograms.  */

DEBUG_FUNCTION void
verify_histograms (void)
{
  basic_block bb;
  gimple_stmt_iterator gsi;
  histogram_value hist;
  struct pointer_set_t *visited_hists;

  error_found = false;
  visited_hists = pointer_set_create ();
  FOR_EACH_BB (bb)
    for (gsi = gsi_start_bb (bb); !gsi_end_p (gsi); gsi_next (&gsi))
      {
	gimple stmt = gsi_stmt (gsi);

	for (hist = gimple_histogram_value (cfun, stmt); hist;
	     hist = hist->hvalue.next)
	  {
	    if (hist->hvalue.stmt != stmt)
	      {
		error ("Histogram value statement does not correspond to "
		       "the statement it is associated with");
		debug_gimple_stmt (stmt);
		dump_histogram_value (stderr, hist);
		error_found = true;
	      }
            pointer_set_insert (visited_hists, hist);
	  }
      }
  if (VALUE_HISTOGRAMS (cfun))
    htab_traverse (VALUE_HISTOGRAMS (cfun), visit_hist, visited_hists);
  pointer_set_destroy (visited_hists);
  if (error_found)
    internal_error ("verify_histograms failed");
}

/* Helper function for verify_histograms.  For each histogram reachable via htab
   walk verify that it was reached via statement walk.  */

static int
free_hist (void **slot, void *data ATTRIBUTE_UNUSED)
{
  histogram_value hist = *(histogram_value *) slot;
  free (hist->hvalue.counters);
#ifdef ENABLE_CHECKING
  memset (hist, 0xab, sizeof (*hist));
#endif
  free (hist);
  return 1;
}

void
free_histograms (void)
{
  if (VALUE_HISTOGRAMS (cfun))
    {
      htab_traverse (VALUE_HISTOGRAMS (cfun), free_hist, NULL);
      htab_delete (VALUE_HISTOGRAMS (cfun));
      VALUE_HISTOGRAMS (cfun) = NULL;
    }
}


/* The overall number of invocations of the counter should match
   execution count of basic block.  Report it as error rather than
   internal error as it might mean that user has misused the profile
   somehow.  */

static bool
check_counter (gimple stmt, const char * name,
	       gcov_type *count, gcov_type *all, gcov_type bb_count)
{
  if (*all != bb_count || *count > *all)
    {
      location_t locus;
      locus = (stmt != NULL)
              ? gimple_location (stmt)
              : DECL_SOURCE_LOCATION (current_function_decl);
      if (flag_profile_correction)
        {
	  inform (locus, "correcting inconsistent value profile: "
		  "%s profiler overall count (%d) does not match BB count "
                  "(%d)", name, (int)*all, (int)bb_count);
	  *all = bb_count;
	  if (*count > *all)
            *count = *all;
	  return false;
	}
      else
	{
	  error_at (locus, "corrupted value profile: %s "
		    "profile counter (%d out of %d) inconsistent with "
		    "basic-block count (%d)",
		    name,
		    (int) *count,
		    (int) *all,
		    (int) bb_count);
	  return true;
	}
    }

  return false;
}

/* The overall number of invocations of the counter should match
   execution count of basic block.  Report it as error rather than
   internal error as it might mean that user has misused the profile
   somehow.  STMT is the indiret call, COUNT1 and COUNT2 are counts
   of two top targets, and ALL is the enclosing basic block execution
   count.  */

static bool
check_ic_counter (gimple stmt, gcov_type *count1, gcov_type *count2,
                  gcov_type all)
{
  location_t locus;
  if (*count1 > all && flag_profile_correction)
    {
      locus = (stmt != NULL)
              ? gimple_location (stmt)
              : DECL_SOURCE_LOCATION (current_function_decl);
      inform (locus, "Correcting inconsistent value profile: "
              "ic (topn) profiler top target count (%ld) exceeds "
	      "BB count (%ld)", (long)*count1, (long)all);
      *count1 = all;
    }
  if (*count2 > all && flag_profile_correction)
    {
      locus = (stmt != NULL)
              ? gimple_location (stmt)
              : DECL_SOURCE_LOCATION (current_function_decl);
      inform (locus, "Correcting inconsistent value profile: "
              "ic (topn) profiler second target count (%ld) exceeds "
	      "BB count (%ld)", (long)*count2, (long)all);
      *count2 = all;
    }
  
  if (*count2 > *count1)
    {
      locus = (stmt != NULL)
              ? gimple_location (stmt)
              : DECL_SOURCE_LOCATION (current_function_decl);
      inform (locus, "Corrupted topn ic value profile: "
	      "first target count (%ld) is less than the second "
	      "target count (%ld)", (long)*count1, (long)*count2);
      return true;
    }

  if (*count1 + *count2 > all)
    {
      /* If (COUNT1 + COUNT2) is greater than ALL by less than around 10% then
	 just fix COUNT2 up so that (COUNT1 + COUNT2) equals ALL.  */
      if ((*count1 + *count2 - all) < (all >> 3))
	*count2 = all - *count1;
      else
	{
	  locus = (stmt != NULL)
	    ? gimple_location (stmt)
	    : DECL_SOURCE_LOCATION (current_function_decl);
	  inform (locus, "Corrupted topn ic value profile: top two targets's"
		  " total count (%ld) exceeds bb count (%ld)",
		  (long)(*count1 + *count2), (long)all);
	  return true;
	}
    }
  return false;
}


/* GIMPLE based transformations. */

bool
gimple_value_profile_transformations (void)
{
  basic_block bb;
  gimple_stmt_iterator gsi;
  bool changed = false;

  FOR_EACH_BB (bb)
    {
      for (gsi = gsi_start_bb (bb); !gsi_end_p (gsi); gsi_next (&gsi))
	{
	  gimple stmt = gsi_stmt (gsi);
	  histogram_value th = gimple_histogram_value (cfun, stmt);
	  if (!th)
	    continue;

	  if (dump_file)
	    {
	      fprintf (dump_file, "Trying transformations on stmt ");
	      print_gimple_stmt (dump_file, stmt, 0, TDF_SLIM);
	      dump_histograms_for_stmt (cfun, dump_file, stmt);
	    }

	  /* Transformations:  */
	  /* The order of things in this conditional controls which
	     transformation is used when more than one is applicable.  */
	  /* It is expected that any code added by the transformations
	     will be added before the current statement, and that the
	     current statement remain valid (although possibly
	     modified) upon return.  */
	  if (gimple_mod_subtract_transform (&gsi)
	      || gimple_divmod_fixed_value_transform (&gsi)
	      || gimple_mod_pow2_value_transform (&gsi)
	      || gimple_stringops_transform (&gsi)
	      || gimple_ic_transform (&gsi))
	    {
	      stmt = gsi_stmt (gsi);
	      changed = true;
	      /* Original statement may no longer be in the same block. */
	      if (bb != gimple_bb (stmt))
		{
	          bb = gimple_bb (stmt);
		  gsi = gsi_for_stmt (stmt);
		}
	    }
        }
    }

  if (changed)
    counts_to_freqs ();

  return changed;
}


/* Generate code for transformation 1 (with parent gimple assignment
   STMT and probability of taking the optimal path PROB, which is
   equivalent to COUNT/ALL within roundoff error).  This generates the
   result into a temp and returns the temp; it does not replace or
   alter the original STMT.  */

static tree
gimple_divmod_fixed_value (gimple stmt, tree value, int prob, gcov_type count,
			   gcov_type all)
{
  gimple stmt1, stmt2, stmt3;
  tree tmp0, tmp1, tmp2;
  gimple bb1end, bb2end, bb3end;
  basic_block bb, bb2, bb3, bb4;
  tree optype, op1, op2;
  edge e12, e13, e23, e24, e34;
  gimple_stmt_iterator gsi;

  gcc_assert (is_gimple_assign (stmt)
	      && (gimple_assign_rhs_code (stmt) == TRUNC_DIV_EXPR
		  || gimple_assign_rhs_code (stmt) == TRUNC_MOD_EXPR));

  optype = TREE_TYPE (gimple_assign_lhs (stmt));
  op1 = gimple_assign_rhs1 (stmt);
  op2 = gimple_assign_rhs2 (stmt);

  bb = gimple_bb (stmt);
  gsi = gsi_for_stmt (stmt);

  tmp0 = make_temp_ssa_name (optype, NULL, "PROF");
  tmp1 = make_temp_ssa_name (optype, NULL, "PROF");
  stmt1 = gimple_build_assign (tmp0, fold_convert (optype, value));
  stmt2 = gimple_build_assign (tmp1, op2);
  stmt3 = gimple_build_cond (NE_EXPR, tmp1, tmp0, NULL_TREE, NULL_TREE);
  gsi_insert_before (&gsi, stmt1, GSI_SAME_STMT);
  gsi_insert_before (&gsi, stmt2, GSI_SAME_STMT);
  gsi_insert_before (&gsi, stmt3, GSI_SAME_STMT);
  bb1end = stmt3;

  tmp2 = create_tmp_reg (optype, "PROF");
  stmt1 = gimple_build_assign_with_ops (gimple_assign_rhs_code (stmt), tmp2,
					op1, tmp0);
  gsi_insert_before (&gsi, stmt1, GSI_SAME_STMT);
  bb2end = stmt1;

  stmt1 = gimple_build_assign_with_ops (gimple_assign_rhs_code (stmt), tmp2,
					op1, op2);
  gsi_insert_before (&gsi, stmt1, GSI_SAME_STMT);
  bb3end = stmt1;

  /* Fix CFG. */
  /* Edge e23 connects bb2 to bb3, etc. */
  e12 = split_block (bb, bb1end);
  bb2 = e12->dest;
  bb2->count = count;
  e23 = split_block (bb2, bb2end);
  bb3 = e23->dest;
  bb3->count = all - count;
  e34 = split_block (bb3, bb3end);
  bb4 = e34->dest;
  bb4->count = all;

  e12->flags &= ~EDGE_FALLTHRU;
  e12->flags |= EDGE_FALSE_VALUE;
  e12->probability = prob;
  e12->count = count;

  e13 = make_edge (bb, bb3, EDGE_TRUE_VALUE);
  e13->probability = REG_BR_PROB_BASE - prob;
  e13->count = all - count;

  remove_edge (e23);

  e24 = make_edge (bb2, bb4, EDGE_FALLTHRU);
  e24->probability = REG_BR_PROB_BASE;
  e24->count = count;

  e34->probability = REG_BR_PROB_BASE;
  e34->count = all - count;

  return tmp2;
}


/* Do transform 1) on INSN if applicable.  */

static bool
gimple_divmod_fixed_value_transform (gimple_stmt_iterator *si)
{
  histogram_value histogram;
  enum tree_code code;
  gcov_type val, count, all;
  tree result, value, tree_val;
  gcov_type prob;
  gimple stmt;

  stmt = gsi_stmt (*si);
  if (gimple_code (stmt) != GIMPLE_ASSIGN)
    return false;

  if (!INTEGRAL_TYPE_P (TREE_TYPE (gimple_assign_lhs (stmt))))
    return false;

  code = gimple_assign_rhs_code (stmt);

  if (code != TRUNC_DIV_EXPR && code != TRUNC_MOD_EXPR)
    return false;

  histogram = gimple_histogram_value_of_type (cfun, stmt,
					      HIST_TYPE_SINGLE_VALUE);
  if (!histogram)
    return false;

  value = histogram->hvalue.value;
  val = histogram->hvalue.counters[0];
  count = histogram->hvalue.counters[1];
  all = histogram->hvalue.counters[2];
  gimple_remove_histogram_value (cfun, stmt, histogram);

  /* We require that count is at least half of all; this means
     that for the transformation to fire the value must be constant
     at least 50% of time (and 75% gives the guarantee of usage).  */
  if (simple_cst_equal (gimple_assign_rhs2 (stmt), value) != 1
      || 2 * count < all
      || optimize_bb_for_size_p (gimple_bb (stmt)))
    return false;

  if (check_counter (stmt, "value", &count, &all, gimple_bb (stmt)->count))
    return false;

  /* Compute probability of taking the optimal path.  */
  if (all > 0)
    prob = (count * REG_BR_PROB_BASE + all / 2) / all;
  else
    prob = 0;

  tree_val = build_int_cst_wide (get_gcov_type (),
				 (unsigned HOST_WIDE_INT) val,
				 val >> (HOST_BITS_PER_WIDE_INT - 1) >> 1);
  result = gimple_divmod_fixed_value (stmt, tree_val, prob, count, all);

  if (dump_file)
    {
      fprintf (dump_file, "Div/mod by constant ");
      print_generic_expr (dump_file, value, TDF_SLIM);
      fprintf (dump_file, "=");
      print_generic_expr (dump_file, tree_val, TDF_SLIM);
      fprintf (dump_file, " transformation on insn ");
      print_gimple_stmt (dump_file, stmt, 0, TDF_SLIM);
    }

  gimple_assign_set_rhs_from_tree (si, result);
  update_stmt (gsi_stmt (*si));

  return true;
}

/* Generate code for transformation 2 (with parent gimple assign STMT and
   probability of taking the optimal path PROB, which is equivalent to COUNT/ALL
   within roundoff error).  This generates the result into a temp and returns
   the temp; it does not replace or alter the original STMT.  */
static tree
gimple_mod_pow2 (gimple stmt, int prob, gcov_type count, gcov_type all)
{
  gimple stmt1, stmt2, stmt3, stmt4;
  tree tmp2, tmp3;
  gimple bb1end, bb2end, bb3end;
  basic_block bb, bb2, bb3, bb4;
  tree optype, op1, op2;
  edge e12, e13, e23, e24, e34;
  gimple_stmt_iterator gsi;
  tree result;

  gcc_assert (is_gimple_assign (stmt)
	      && gimple_assign_rhs_code (stmt) == TRUNC_MOD_EXPR);

  optype = TREE_TYPE (gimple_assign_lhs (stmt));
  op1 = gimple_assign_rhs1 (stmt);
  op2 = gimple_assign_rhs2 (stmt);

  bb = gimple_bb (stmt);
  gsi = gsi_for_stmt (stmt);

  result = create_tmp_reg (optype, "PROF");
  tmp2 = make_temp_ssa_name (optype, NULL, "PROF");
  tmp3 = make_temp_ssa_name (optype, NULL, "PROF");
  stmt2 = gimple_build_assign_with_ops (PLUS_EXPR, tmp2, op2,
					build_int_cst (optype, -1));
  stmt3 = gimple_build_assign_with_ops (BIT_AND_EXPR, tmp3, tmp2, op2);
  stmt4 = gimple_build_cond (NE_EXPR, tmp3, build_int_cst (optype, 0),
			     NULL_TREE, NULL_TREE);
  gsi_insert_before (&gsi, stmt2, GSI_SAME_STMT);
  gsi_insert_before (&gsi, stmt3, GSI_SAME_STMT);
  gsi_insert_before (&gsi, stmt4, GSI_SAME_STMT);
  bb1end = stmt4;

  /* tmp2 == op2-1 inherited from previous block.  */
  stmt1 = gimple_build_assign_with_ops (BIT_AND_EXPR, result, op1, tmp2);
  gsi_insert_before (&gsi, stmt1, GSI_SAME_STMT);
  bb2end = stmt1;

  stmt1 = gimple_build_assign_with_ops (gimple_assign_rhs_code (stmt), result,
					op1, op2);
  gsi_insert_before (&gsi, stmt1, GSI_SAME_STMT);
  bb3end = stmt1;

  /* Fix CFG. */
  /* Edge e23 connects bb2 to bb3, etc. */
  e12 = split_block (bb, bb1end);
  bb2 = e12->dest;
  bb2->count = count;
  e23 = split_block (bb2, bb2end);
  bb3 = e23->dest;
  bb3->count = all - count;
  e34 = split_block (bb3, bb3end);
  bb4 = e34->dest;
  bb4->count = all;

  e12->flags &= ~EDGE_FALLTHRU;
  e12->flags |= EDGE_FALSE_VALUE;
  e12->probability = prob;
  e12->count = count;

  e13 = make_edge (bb, bb3, EDGE_TRUE_VALUE);
  e13->probability = REG_BR_PROB_BASE - prob;
  e13->count = all - count;

  remove_edge (e23);

  e24 = make_edge (bb2, bb4, EDGE_FALLTHRU);
  e24->probability = REG_BR_PROB_BASE;
  e24->count = count;

  e34->probability = REG_BR_PROB_BASE;
  e34->count = all - count;

  return result;
}

/* Do transform 2) on INSN if applicable.  */
static bool
gimple_mod_pow2_value_transform (gimple_stmt_iterator *si)
{
  histogram_value histogram;
  enum tree_code code;
  gcov_type count, wrong_values, all;
  tree lhs_type, result, value;
  gcov_type prob;
  gimple stmt;

  stmt = gsi_stmt (*si);
  if (gimple_code (stmt) != GIMPLE_ASSIGN)
    return false;

  lhs_type = TREE_TYPE (gimple_assign_lhs (stmt));
  if (!INTEGRAL_TYPE_P (lhs_type))
    return false;

  code = gimple_assign_rhs_code (stmt);

  if (code != TRUNC_MOD_EXPR || !TYPE_UNSIGNED (lhs_type))
    return false;

  histogram = gimple_histogram_value_of_type (cfun, stmt, HIST_TYPE_POW2);
  if (!histogram)
    return false;

  value = histogram->hvalue.value;
  wrong_values = histogram->hvalue.counters[0];
  count = histogram->hvalue.counters[1];

  gimple_remove_histogram_value (cfun, stmt, histogram);

  /* We require that we hit a power of 2 at least half of all evaluations.  */
  if (simple_cst_equal (gimple_assign_rhs2 (stmt), value) != 1
      || count < wrong_values
      || optimize_bb_for_size_p (gimple_bb (stmt)))
    return false;

  if (dump_file)
    {
      fprintf (dump_file, "Mod power of 2 transformation on insn ");
      print_gimple_stmt (dump_file, stmt, 0, TDF_SLIM);
    }

  /* Compute probability of taking the optimal path.  */
  all = count + wrong_values;

  if (check_counter (stmt, "pow2", &count, &all, gimple_bb (stmt)->count))
    return false;

  if (all > 0)
    prob = (count * REG_BR_PROB_BASE + all / 2) / all;
  else
    prob = 0;

  result = gimple_mod_pow2 (stmt, prob, count, all);

  gimple_assign_set_rhs_from_tree (si, result);
  update_stmt (gsi_stmt (*si));

  return true;
}

/* Generate code for transformations 3 and 4 (with parent gimple assign STMT, and
   NCOUNTS the number of cases to support.  Currently only NCOUNTS==0 or 1 is
   supported and this is built into this interface.  The probabilities of taking
   the optimal paths are PROB1 and PROB2, which are equivalent to COUNT1/ALL and
   COUNT2/ALL respectively within roundoff error).  This generates the
   result into a temp and returns the temp; it does not replace or alter
   the original STMT.  */
/* FIXME: Generalize the interface to handle NCOUNTS > 1.  */

static tree
gimple_mod_subtract (gimple stmt, int prob1, int prob2, int ncounts,
		     gcov_type count1, gcov_type count2, gcov_type all)
{
  gimple stmt1, stmt2, stmt3;
  tree tmp1;
  gimple bb1end, bb2end = NULL, bb3end;
  basic_block bb, bb2, bb3, bb4;
  tree optype, op1, op2;
  edge e12, e23 = 0, e24, e34, e14;
  gimple_stmt_iterator gsi;
  tree result;

  gcc_assert (is_gimple_assign (stmt)
	      && gimple_assign_rhs_code (stmt) == TRUNC_MOD_EXPR);

  optype = TREE_TYPE (gimple_assign_lhs (stmt));
  op1 = gimple_assign_rhs1 (stmt);
  op2 = gimple_assign_rhs2 (stmt);

  bb = gimple_bb (stmt);
  gsi = gsi_for_stmt (stmt);

  result = create_tmp_reg (optype, "PROF");
  tmp1 = make_temp_ssa_name (optype, NULL, "PROF");
  stmt1 = gimple_build_assign (result, op1);
  stmt2 = gimple_build_assign (tmp1, op2);
  stmt3 = gimple_build_cond (LT_EXPR, result, tmp1, NULL_TREE, NULL_TREE);
  gsi_insert_before (&gsi, stmt1, GSI_SAME_STMT);
  gsi_insert_before (&gsi, stmt2, GSI_SAME_STMT);
  gsi_insert_before (&gsi, stmt3, GSI_SAME_STMT);
  bb1end = stmt3;

  if (ncounts)	/* Assumed to be 0 or 1 */
    {
      stmt1 = gimple_build_assign_with_ops (MINUS_EXPR, result, result, tmp1);
      stmt2 = gimple_build_cond (LT_EXPR, result, tmp1, NULL_TREE, NULL_TREE);
      gsi_insert_before (&gsi, stmt1, GSI_SAME_STMT);
      gsi_insert_before (&gsi, stmt2, GSI_SAME_STMT);
      bb2end = stmt2;
    }

  /* Fallback case. */
  stmt1 = gimple_build_assign_with_ops (gimple_assign_rhs_code (stmt), result,
					result, tmp1);
  gsi_insert_before (&gsi, stmt1, GSI_SAME_STMT);
  bb3end = stmt1;

  /* Fix CFG. */
  /* Edge e23 connects bb2 to bb3, etc. */
  /* However block 3 is optional; if it is not there, references
     to 3 really refer to block 2. */
  e12 = split_block (bb, bb1end);
  bb2 = e12->dest;
  bb2->count = all - count1;

  if (ncounts)	/* Assumed to be 0 or 1.  */
    {
      e23 = split_block (bb2, bb2end);
      bb3 = e23->dest;
      bb3->count = all - count1 - count2;
    }

  e34 = split_block (ncounts ? bb3 : bb2, bb3end);
  bb4 = e34->dest;
  bb4->count = all;

  e12->flags &= ~EDGE_FALLTHRU;
  e12->flags |= EDGE_FALSE_VALUE;
  e12->probability = REG_BR_PROB_BASE - prob1;
  e12->count = all - count1;

  e14 = make_edge (bb, bb4, EDGE_TRUE_VALUE);
  e14->probability = prob1;
  e14->count = count1;

  if (ncounts)  /* Assumed to be 0 or 1.  */
    {
      e23->flags &= ~EDGE_FALLTHRU;
      e23->flags |= EDGE_FALSE_VALUE;
      e23->count = all - count1 - count2;
      e23->probability = REG_BR_PROB_BASE - prob2;

      e24 = make_edge (bb2, bb4, EDGE_TRUE_VALUE);
      e24->probability = prob2;
      e24->count = count2;
    }

  e34->probability = REG_BR_PROB_BASE;
  e34->count = all - count1 - count2;

  return result;
}


/* Do transforms 3) and 4) on the statement pointed-to by SI if applicable.  */

static bool
gimple_mod_subtract_transform (gimple_stmt_iterator *si)
{
  histogram_value histogram;
  enum tree_code code;
  gcov_type count, wrong_values, all;
  tree lhs_type, result;
  gcov_type prob1, prob2;
  unsigned int i, steps;
  gcov_type count1, count2;
  gimple stmt;

  stmt = gsi_stmt (*si);
  if (gimple_code (stmt) != GIMPLE_ASSIGN)
    return false;

  lhs_type = TREE_TYPE (gimple_assign_lhs (stmt));
  if (!INTEGRAL_TYPE_P (lhs_type))
    return false;

  code = gimple_assign_rhs_code (stmt);

  if (code != TRUNC_MOD_EXPR || !TYPE_UNSIGNED (lhs_type))
    return false;

  histogram = gimple_histogram_value_of_type (cfun, stmt, HIST_TYPE_INTERVAL);
  if (!histogram)
    return false;

  all = 0;
  wrong_values = 0;
  for (i = 0; i < histogram->hdata.intvl.steps; i++)
    all += histogram->hvalue.counters[i];

  wrong_values += histogram->hvalue.counters[i];
  wrong_values += histogram->hvalue.counters[i+1];
  steps = histogram->hdata.intvl.steps;
  all += wrong_values;
  count1 = histogram->hvalue.counters[0];
  count2 = histogram->hvalue.counters[1];

  /* Compute probability of taking the optimal path.  */
  if (check_counter (stmt, "interval", &count1, &all, gimple_bb (stmt)->count))
    {
      gimple_remove_histogram_value (cfun, stmt, histogram);
      return false;
    }

  if (flag_profile_correction && count1 + count2 > all)
      all = count1 + count2;

  gcc_assert (count1 + count2 <= all);

  /* We require that we use just subtractions in at least 50% of all
     evaluations.  */
  count = 0;
  for (i = 0; i < histogram->hdata.intvl.steps; i++)
    {
      count += histogram->hvalue.counters[i];
      if (count * 2 >= all)
	break;
    }
  if (i == steps
      || optimize_bb_for_size_p (gimple_bb (stmt)))
    return false;

  gimple_remove_histogram_value (cfun, stmt, histogram);
  if (dump_file)
    {
      fprintf (dump_file, "Mod subtract transformation on insn ");
      print_gimple_stmt (dump_file, stmt, 0, TDF_SLIM);
    }

  /* Compute probability of taking the optimal path(s).  */
  if (all > 0)
    {
      prob1 = (count1 * REG_BR_PROB_BASE + all / 2) / all;
      prob2 = (count2 * REG_BR_PROB_BASE + all / 2) / all;
    }
  else
    {
      prob1 = prob2 = 0;
    }

  /* In practice, "steps" is always 2.  This interface reflects this,
     and will need to be changed if "steps" can change.  */
  result = gimple_mod_subtract (stmt, prob1, prob2, i, count1, count2, all);

  gimple_assign_set_rhs_from_tree (si, result);
  update_stmt (gsi_stmt (*si));

  return true;
}

static vec<cgraph_node_ptr> cgraph_node_map
    = vNULL;

/* Initialize map from FUNCDEF_NO to CGRAPH_NODE.  */

void
init_node_map (void)
{
  struct cgraph_node *n;

  if (L_IPO_COMP_MODE)
    return;

  if (get_last_funcdef_no ())
    cgraph_node_map.safe_grow_cleared (get_last_funcdef_no ());

  FOR_EACH_FUNCTION (n)
    {
      if (DECL_STRUCT_FUNCTION (n->symbol.decl))
        cgraph_node_map[DECL_STRUCT_FUNCTION (n->symbol.decl)->funcdef_no] = n;
    }
}

/* Delete the CGRAPH_NODE_MAP.  */

void
del_node_map (void)
{
<<<<<<< HEAD
   if (L_IPO_COMP_MODE)
     return;

   VEC_free (cgraph_node_ptr, heap, cgraph_node_map);
   cgraph_node_map = NULL;
=======
   cgraph_node_map.release ();
>>>>>>> 40acbb11
}

/* Return cgraph node for function with pid */

static inline struct cgraph_node*
find_func_by_funcdef_no (int func_id)
{
  int max_id = get_last_funcdef_no ();
  if (func_id >= max_id || cgraph_node_map[func_id] == NULL)
    {
      if (flag_profile_correction)
        inform (DECL_SOURCE_LOCATION (current_function_decl),
                "Inconsistent profile: indirect call target (%d) does not exist", func_id);
      else
        error ("Inconsistent profile: indirect call target (%d) does not exist", func_id);

      return NULL;
    }

  return cgraph_node_map[func_id];
}

/* Initialize map of gids (gid -> cgraph node) */

static htab_t gid_map = NULL;

typedef struct func_gid_entry
{
  struct cgraph_node *node;
  unsigned HOST_WIDEST_INT gid;
} func_gid_entry_t;

/* Hash function for function global unique ids.  */

static hashval_t 
htab_gid_hash (const void * ent)
{
  const func_gid_entry_t *const entry = (const func_gid_entry_t *) ent;
  return entry->gid;
}

/* Hash table equality function for function global unique ids.  */

static int
htab_gid_eq (const void *ent1, const void * ent2)
{
  const func_gid_entry_t *const entry1 = (const func_gid_entry_t *) ent1;
  const func_gid_entry_t *const entry2 = (const func_gid_entry_t *) ent2;
  return entry1->gid == entry2->gid;
}

static void
htab_gid_del (void *ent)
{
  func_gid_entry_t *const entry = (func_gid_entry_t *) ent;
  free (entry);
}

/* Initialize the global unique id map for functions.  */

static void
init_gid_map (void)
{
  struct cgraph_node *n;

  gcc_assert (!gid_map);

  gid_map
      = htab_create (10, htab_gid_hash, htab_gid_eq, htab_gid_del);

  for (n = cgraph_nodes; n; n = n->next)
    {
      func_gid_entry_t ent, *entp;
      func_gid_entry_t **slot;
      struct function *f;
      ent.node = n;
      f = DECL_STRUCT_FUNCTION (n->decl);
      /* Do not care to indirect call promote a function with id.  */
      if (!f || DECL_ABSTRACT (n->decl))
        continue;
      /* The global function id computed at profile-use time
        is slightly different from the one computed in
         instrumentation runtime -- for the latter, the intra-
         module function ident is 1 based while in profile-use
         phase, it is zero based. See get_next_funcdef_no in
         function.c.  */
      ent.gid = FUNC_DECL_GLOBAL_ID (DECL_STRUCT_FUNCTION (n->decl));
      slot = (func_gid_entry_t **) htab_find_slot (gid_map, &ent, INSERT);

      gcc_assert (!*slot || ((*slot)->gid == ent.gid && (*slot)->node == n));
      if (!*slot)
        {
          *slot = entp = XCNEW (func_gid_entry_t);
          entp->node = n;
          entp->gid = ent.gid;
        }
    }
}

/* Initialize the global unique id map for functions.  */

void
cgraph_init_gid_map (void)
{
  if (!L_IPO_COMP_MODE)
    return;

  init_gid_map ();
}

/* Return cgraph node for function with global id.  */

struct cgraph_node *
find_func_by_global_id (unsigned HOST_WIDE_INT gid)
{
  func_gid_entry_t ent, *entp;

  gcc_assert (gid_map);

  ent.node = NULL;
  ent.gid = gid;
  entp = (func_gid_entry_t *)htab_find (gid_map, &ent);
  if (entp)
    return entp->node;
  return NULL;
}


/* Perform sanity check on the indirect call target. Due to race conditions,
   false function target may be attributed to an indirect call site. If the
   call expression type mismatches with the target function's type, expand_call
   may ICE. Here we only do very minimal sanity check just to make compiler happy.
   Returns true if TARGET is considered ok for call CALL_STMT.  */

static bool
check_ic_target (gimple call_stmt, struct cgraph_node *target)
{
   location_t locus;
   if (gimple_check_call_matching_types (call_stmt, target->symbol.decl))
     return true;

   locus =  gimple_location (call_stmt);
   inform (locus, "Skipping target %s with mismatching types for icall ",
           cgraph_node_name (target));
   return false;
}

/* Do transformation

  if (actual_callee_address == address_of_most_common_function/method)
    do direct call
  else
    old call
 */

static gimple
gimple_ic (gimple icall_stmt, struct cgraph_node *direct_call,
	   int prob, gcov_type count, gcov_type all)
{
  gimple dcall_stmt, load_stmt, cond_stmt;
  tree tmp0, tmp1, tmp;
  basic_block cond_bb, dcall_bb, icall_bb, join_bb = NULL;
  tree optype = build_pointer_type (void_type_node);
  edge e_cd, e_ci, e_di, e_dj = NULL, e_ij;
  gimple_stmt_iterator gsi;
  int lp_nr, dflags;

  cond_bb = gimple_bb (icall_stmt);
  gsi = gsi_for_stmt (icall_stmt);

  tmp0 = make_temp_ssa_name (optype, NULL, "PROF");
  tmp1 = make_temp_ssa_name (optype, NULL, "PROF");
  tmp = unshare_expr (gimple_call_fn (icall_stmt));
  load_stmt = gimple_build_assign (tmp0, tmp);
  gsi_insert_before (&gsi, load_stmt, GSI_SAME_STMT);

  tmp = fold_convert (optype, build_addr (direct_call->symbol.decl,
					  current_function_decl));
  load_stmt = gimple_build_assign (tmp1, tmp);
  gsi_insert_before (&gsi, load_stmt, GSI_SAME_STMT);

  cond_stmt = gimple_build_cond (EQ_EXPR, tmp1, tmp0, NULL_TREE, NULL_TREE);
  gsi_insert_before (&gsi, cond_stmt, GSI_SAME_STMT);

  gimple_set_vdef (icall_stmt, NULL_TREE);
  gimple_set_vuse (icall_stmt, NULL_TREE);
  update_stmt (icall_stmt);
  dcall_stmt = gimple_copy (icall_stmt);
  gimple_call_set_fndecl (dcall_stmt, direct_call->symbol.decl);
  dflags = flags_from_decl_or_type (direct_call->symbol.decl);
  if ((dflags & ECF_NORETURN) != 0)
    gimple_call_set_lhs (dcall_stmt, NULL_TREE);
  gsi_insert_before (&gsi, dcall_stmt, GSI_SAME_STMT);

  /* Fix CFG. */
  /* Edge e_cd connects cond_bb to dcall_bb, etc; note the first letters. */
  e_cd = split_block (cond_bb, cond_stmt);
  dcall_bb = e_cd->dest;
  dcall_bb->count = count;

  e_di = split_block (dcall_bb, dcall_stmt);
  icall_bb = e_di->dest;
  icall_bb->count = all - count;

  /* Do not disturb existing EH edges from the indirect call.  */
  if (!stmt_ends_bb_p (icall_stmt))
    e_ij = split_block (icall_bb, icall_stmt);
  else
    {
      e_ij = find_fallthru_edge (icall_bb->succs);
      /* The indirect call might be noreturn.  */
      if (e_ij != NULL)
	{
	  e_ij->probability = REG_BR_PROB_BASE;
	  e_ij->count = all - count;
	  e_ij = single_pred_edge (split_edge (e_ij));
	}
    }
  if (e_ij != NULL)
    {
      join_bb = e_ij->dest;
      join_bb->count = all;
    }

  e_cd->flags = (e_cd->flags & ~EDGE_FALLTHRU) | EDGE_TRUE_VALUE;
  e_cd->probability = prob;
  e_cd->count = count;

  e_ci = make_edge (cond_bb, icall_bb, EDGE_FALSE_VALUE);
  e_ci->probability = REG_BR_PROB_BASE - prob;
  e_ci->count = all - count;

  remove_edge (e_di);

  if (e_ij != NULL)
    {
      if ((dflags & ECF_NORETURN) != 0)
	e_ij->count = all;
      else
	{
	  e_dj = make_edge (dcall_bb, join_bb, EDGE_FALLTHRU);
	  e_dj->probability = REG_BR_PROB_BASE;
	  e_dj->count = count;

	  e_ij->count = all - count;
	}
      e_ij->probability = REG_BR_PROB_BASE;
    }

  /* Insert PHI node for the call result if necessary.  */
  if (gimple_call_lhs (icall_stmt)
      && TREE_CODE (gimple_call_lhs (icall_stmt)) == SSA_NAME
      && (dflags & ECF_NORETURN) == 0)
    {
      tree result = gimple_call_lhs (icall_stmt);
      gimple phi = create_phi_node (result, join_bb);
      gimple_call_set_lhs (icall_stmt,
			   duplicate_ssa_name (result, icall_stmt));
      add_phi_arg (phi, gimple_call_lhs (icall_stmt), e_ij, UNKNOWN_LOCATION);
      gimple_call_set_lhs (dcall_stmt,
			   duplicate_ssa_name (result, dcall_stmt));
      add_phi_arg (phi, gimple_call_lhs (dcall_stmt), e_dj, UNKNOWN_LOCATION);
    }

  /* Build an EH edge for the direct call if necessary.  */
  lp_nr = lookup_stmt_eh_lp (icall_stmt);
  if (lp_nr != 0
      && stmt_could_throw_p (dcall_stmt))
    {
      edge e_eh, e;
      edge_iterator ei;
      gimple_stmt_iterator psi;

      add_stmt_to_eh_lp (dcall_stmt, lp_nr);
      FOR_EACH_EDGE (e_eh, ei, icall_bb->succs)
	if (e_eh->flags & EDGE_EH)
	  break;
      e = make_edge (dcall_bb, e_eh->dest, EDGE_EH);
      for (psi = gsi_start_phis (e_eh->dest);
	   !gsi_end_p (psi); gsi_next (&psi))
	{
	  gimple phi = gsi_stmt (psi);
	  SET_USE (PHI_ARG_DEF_PTR_FROM_EDGE (phi, e),
		   PHI_ARG_DEF_FROM_EDGE (phi, e_eh));
	}
    }

  return dcall_stmt;
}

/*
  For every checked indirect/virtual call determine if most common pid of
  function/class method has probability more than 50%. If yes modify code of
  this call to:
 */

static bool
<<<<<<< HEAD
gimple_ic_transform_single_targ (gimple stmt, histogram_value histogram)
{
=======
gimple_ic_transform (gimple_stmt_iterator *gsi)
{
  gimple stmt = gsi_stmt (*gsi);
  histogram_value histogram;
>>>>>>> 40acbb11
  gcov_type val, count, all, bb_all;
  gcov_type prob;
  gimple modify;
  struct cgraph_node *direct_call;

  val = histogram->hvalue.counters [0];
  count = histogram->hvalue.counters [1];
  all = histogram->hvalue.counters [2];
  gimple_remove_histogram_value (cfun, stmt, histogram);

  if (4 * count <= 3 * all)
    return false;

  bb_all = gimple_bb (stmt)->count;
  /* The order of CHECK_COUNTER calls is important -
     since check_counter can correct the third parameter
     and we want to make count <= all <= bb_all. */
  if ( check_counter (stmt, "ic", &all, &bb_all, bb_all)
      || check_counter (stmt, "ic", &count, &all, all))
    return false;

  if (all > 0)
    prob = (count * REG_BR_PROB_BASE + all / 2) / all;
  else
    prob = 0;
  direct_call = find_func_by_funcdef_no ((int)val);

  if (direct_call == NULL)
    return false;

  if (!check_ic_target (stmt, direct_call))
    return false;

  modify = gimple_ic (stmt, direct_call, prob, count, all);

  if (dump_file)
    {
      fprintf (dump_file, "Indirect call -> direct call ");
      print_generic_expr (dump_file, gimple_call_fn (stmt), TDF_SLIM);
      fprintf (dump_file, "=> ");
      print_generic_expr (dump_file, direct_call->symbol.decl, TDF_SLIM);
      fprintf (dump_file, " transformation on insn ");
      print_gimple_stmt (dump_file, stmt, 0, TDF_SLIM);
      fprintf (dump_file, " to ");
      print_gimple_stmt (dump_file, modify, 0, TDF_SLIM);
      fprintf (dump_file, "hist->count "HOST_WIDEST_INT_PRINT_DEC
	       " hist->all "HOST_WIDEST_INT_PRINT_DEC"\n", count, all);
    }

  return true;
}

/* Convert indirect function call STMT into guarded direct function
   calls. Multiple indirect call targets are supported. HISTOGRAM
   is the target distribution for the callsite.  */

static bool
gimple_ic_transform_mult_targ (gimple stmt, histogram_value histogram)
{
  gcov_type val1, val2, count1, count2, all, bb_all;
  gcov_type prob1, prob2;
  gimple modify1, modify2;
  struct cgraph_node *direct_call1 = 0, *direct_call2 = 0;
  int perc_threshold, count_threshold, always_inline;
  location_t locus;

  val1 = histogram->hvalue.counters [1];
  count1 = histogram->hvalue.counters [2];
  val2 = histogram->hvalue.counters [3];
  count2 = histogram->hvalue.counters [4];
  bb_all = gimple_bb (stmt)->count;
  all = bb_all;

  gimple_remove_histogram_value (cfun, stmt, histogram);

  if (count1 == 0)
    return false;

  perc_threshold = PARAM_VALUE (PARAM_ICALL_PROMOTE_PERCENT_THRESHOLD);
  count_threshold = PARAM_VALUE (PARAM_ICALL_PROMOTE_COUNT_THRESHOLD);
  always_inline = PARAM_VALUE (PARAM_ALWAYS_INLINE_ICALL_TARGET);

  if (100 * count1 < all * perc_threshold || count1 < count_threshold)
    return false;

  if (check_ic_counter (stmt, &count1, &count2, all))
    return false;

  if (all > 0)
    {
      prob1 = (count1 * REG_BR_PROB_BASE + all / 2) / all;
      if (all - count1 > 0)
        prob2 = (count2 * REG_BR_PROB_BASE
                 + (all - count1) / 2) / (all - count1);
      else
        prob2 = 0;
    }
  else
    prob1 = prob2 = 0;

  direct_call1 = find_func_by_global_id (val1);

  if (val2 && (100 * count2 >= all * perc_threshold)
      && count2 > count_threshold)
    direct_call2 = find_func_by_global_id (val2);

  locus = (stmt != NULL) ? gimple_location (stmt)
      : DECL_SOURCE_LOCATION (current_function_decl);
  if (direct_call1 == NULL
      || !check_ic_target (stmt, direct_call1))
    {
      if (flag_ripa_verbose)
        {
          if (!direct_call1)
            inform (locus, "Can not find indirect call target decl "
                    "(%d:%d)[cnt:%u] in current module",
                    EXTRACT_MODULE_ID_FROM_GLOBAL_ID (val1),
                    EXTRACT_FUNC_ID_FROM_GLOBAL_ID (val1), (unsigned) count1);
          else
            inform (locus,
                    "Can not find promote indirect call target decl -- type mismatch "
                    "(%d:%d)[cnt:%u] in current module",
                    EXTRACT_MODULE_ID_FROM_GLOBAL_ID (val1),
                    EXTRACT_FUNC_ID_FROM_GLOBAL_ID (val1), (unsigned) count1);
        }
      return false;
    }

  /* Don't indirect-call promote if the target is in auxiliary module and
     DECL_ARTIFICIAL and not TREE_PUBLIC, because we don't static-promote
     DECL_ARTIFICIALs yet.  */
  if (cgraph_is_auxiliary (direct_call1->decl)
      && DECL_ARTIFICIAL (direct_call1->decl)
      && ! TREE_PUBLIC (direct_call1->decl))
    return false;

  modify1 = gimple_ic (stmt, direct_call1, prob1, count1, all);
  if (flag_ripa_verbose)
    inform (locus, "Promote indirect call to target (call count:%u) %s",
	    (unsigned) count1,
	    lang_hooks.decl_printable_name (direct_call1->decl, 3));

  if (always_inline && count1 >= always_inline)
    {
      /* TODO: should mark the call edge. */
      DECL_DISREGARD_INLINE_LIMITS (direct_call1->decl) = 1;
    }
  if (dump_file)
    {
      fprintf (dump_file, "Indirect call -> direct call ");
      print_generic_expr (dump_file, gimple_call_fn (stmt), TDF_SLIM);
      fprintf (dump_file, "=> ");
      print_generic_expr (dump_file, direct_call1->decl, TDF_SLIM);
      fprintf (dump_file, " (module_id:%d, func_id:%d)\n",
               EXTRACT_MODULE_ID_FROM_GLOBAL_ID (val1),
               EXTRACT_FUNC_ID_FROM_GLOBAL_ID (val1));
      fprintf (dump_file, "Transformation on insn:\n");
      print_gimple_stmt (dump_file, stmt, 0, TDF_SLIM);
      fprintf (dump_file, "==>\n");
      print_gimple_stmt (dump_file, modify1, 0, TDF_SLIM);
      fprintf (dump_file, "hist->count "HOST_WIDEST_INT_PRINT_DEC
	       " hist->all "HOST_WIDEST_INT_PRINT_DEC"\n", count1, all);
    }

  if (direct_call2 && check_ic_target (stmt, direct_call2)
      /* Don't indirect-call promote if the target is in auxiliary module and
	 DECL_ARTIFICIAL and not TREE_PUBLIC, because we don't static-promote
	 DECL_ARTIFICIALs yet.  */
      && ! (cgraph_is_auxiliary (direct_call2->decl)
	    && DECL_ARTIFICIAL (direct_call2->decl)
	    && ! TREE_PUBLIC (direct_call2->decl)))
    {
      modify2 = gimple_ic (stmt, direct_call2,
                           prob2, count2, all - count1);

      if (flag_ripa_verbose)
	inform (locus, "Promote indirect call to target (call count:%u) %s",
		(unsigned) count2,
		lang_hooks.decl_printable_name (direct_call2->decl, 3));

      if (always_inline && count2 >= always_inline)
        {
          /* TODO: should mark the call edge.  */
          DECL_DISREGARD_INLINE_LIMITS (direct_call2->decl) = 1;
        }
      if (dump_file)
        {
          fprintf (dump_file, "Indirect call -> direct call ");
          print_generic_expr (dump_file, gimple_call_fn (stmt), TDF_SLIM);
          fprintf (dump_file, "=> ");
          print_generic_expr (dump_file, direct_call2->decl, TDF_SLIM);
          fprintf (dump_file, " (module_id:%d, func_id:%d)\n",
                   EXTRACT_MODULE_ID_FROM_GLOBAL_ID (val2),
                   EXTRACT_FUNC_ID_FROM_GLOBAL_ID (val2));
          fprintf (dump_file, "Transformation on insn\n");
          print_gimple_stmt (dump_file, stmt, 0, TDF_SLIM);
          fprintf (dump_file, "=>\n");
          print_gimple_stmt (dump_file, modify2, 0, TDF_SLIM);
          fprintf (dump_file, "hist->count "HOST_WIDEST_INT_PRINT_DEC
                   " hist->all "HOST_WIDEST_INT_PRINT_DEC"\n", count2,
                   all - count1);
        }
    }

  return true;
}

/* Perform indirect call (STMT) to guarded direct function call
   transformation using value profile data.  */

static bool
gimple_ic_transform (gimple stmt)
{
  histogram_value histogram;
  tree callee;

  if (gimple_code (stmt) != GIMPLE_CALL)
    return false;

  callee = gimple_call_fn (stmt);

  if (TREE_CODE (callee) == FUNCTION_DECL)
    return false;

  histogram = gimple_histogram_value_of_type (cfun, stmt, HIST_TYPE_INDIR_CALL);
  if (!histogram)
    {
      histogram = gimple_histogram_value_of_type (cfun, stmt,
                                                  HIST_TYPE_INDIR_CALL_TOPN);
      if (!histogram)
        return false;
    }

  if (histogram->type == HIST_TYPE_INDIR_CALL)
    return gimple_ic_transform_single_targ (stmt, histogram);
  else
    return gimple_ic_transform_mult_targ (stmt, histogram);
}

/* Return true if the stringop CALL with FNDECL shall be profiled.
   SIZE_ARG be set to the argument index for the size of the string
   operation.
*/
static bool
interesting_stringop_to_profile_p (tree fndecl, gimple call, int *size_arg)
{
  enum built_in_function fcode = DECL_FUNCTION_CODE (fndecl);

  if (fcode != BUILT_IN_MEMCPY && fcode != BUILT_IN_MEMPCPY
      && fcode != BUILT_IN_MEMSET && fcode != BUILT_IN_BZERO)
    return false;

  switch (fcode)
    {
     case BUILT_IN_MEMCPY:
     case BUILT_IN_MEMPCPY:
       *size_arg = 2;
       return validate_gimple_arglist (call, POINTER_TYPE, POINTER_TYPE,
				       INTEGER_TYPE, VOID_TYPE);
     case BUILT_IN_MEMSET:
       *size_arg = 2;
       return validate_gimple_arglist (call, POINTER_TYPE, INTEGER_TYPE,
				      INTEGER_TYPE, VOID_TYPE);
     case BUILT_IN_BZERO:
       *size_arg = 1;
       return validate_gimple_arglist (call, POINTER_TYPE, INTEGER_TYPE,
				       VOID_TYPE);
     default:
       gcc_unreachable ();
    }
}

/* Convert   stringop (..., vcall_size)
   into
   if (vcall_size == icall_size)
     stringop (..., icall_size);
   else
     stringop (..., vcall_size);
   assuming we'll propagate a true constant into ICALL_SIZE later.  */

static void
gimple_stringop_fixed_value (gimple vcall_stmt, tree icall_size, int prob,
			     gcov_type count, gcov_type all)
{
  gimple tmp_stmt, cond_stmt, icall_stmt;
  tree tmp0, tmp1, vcall_size, optype;
  basic_block cond_bb, icall_bb, vcall_bb, join_bb;
  edge e_ci, e_cv, e_iv, e_ij, e_vj;
  gimple_stmt_iterator gsi;
  tree fndecl;
  int size_arg;

  fndecl = gimple_call_fndecl (vcall_stmt);
  if (!interesting_stringop_to_profile_p (fndecl, vcall_stmt, &size_arg))
    gcc_unreachable();

  cond_bb = gimple_bb (vcall_stmt);
  gsi = gsi_for_stmt (vcall_stmt);

  vcall_size = gimple_call_arg (vcall_stmt, size_arg);
  optype = TREE_TYPE (vcall_size);

  tmp0 = make_temp_ssa_name (optype, NULL, "PROF");
  tmp1 = make_temp_ssa_name (optype, NULL, "PROF");
  tmp_stmt = gimple_build_assign (tmp0, fold_convert (optype, icall_size));
  gsi_insert_before (&gsi, tmp_stmt, GSI_SAME_STMT);

  tmp_stmt = gimple_build_assign (tmp1, vcall_size);
  gsi_insert_before (&gsi, tmp_stmt, GSI_SAME_STMT);

  cond_stmt = gimple_build_cond (EQ_EXPR, tmp1, tmp0, NULL_TREE, NULL_TREE);
  gsi_insert_before (&gsi, cond_stmt, GSI_SAME_STMT);

  gimple_set_vdef (vcall_stmt, NULL);
  gimple_set_vuse (vcall_stmt, NULL);
  update_stmt (vcall_stmt);
  icall_stmt = gimple_copy (vcall_stmt);
  gimple_call_set_arg (icall_stmt, size_arg, icall_size);
  gsi_insert_before (&gsi, icall_stmt, GSI_SAME_STMT);

  /* Fix CFG. */
  /* Edge e_ci connects cond_bb to icall_bb, etc. */
  e_ci = split_block (cond_bb, cond_stmt);
  icall_bb = e_ci->dest;
  icall_bb->count = count;

  e_iv = split_block (icall_bb, icall_stmt);
  vcall_bb = e_iv->dest;
  vcall_bb->count = all - count;

  e_vj = split_block (vcall_bb, vcall_stmt);
  join_bb = e_vj->dest;
  join_bb->count = all;

  e_ci->flags = (e_ci->flags & ~EDGE_FALLTHRU) | EDGE_TRUE_VALUE;
  e_ci->probability = prob;
  e_ci->count = count;

  e_cv = make_edge (cond_bb, vcall_bb, EDGE_FALSE_VALUE);
  e_cv->probability = REG_BR_PROB_BASE - prob;
  e_cv->count = all - count;

  remove_edge (e_iv);

  e_ij = make_edge (icall_bb, join_bb, EDGE_FALLTHRU);
  e_ij->probability = REG_BR_PROB_BASE;
  e_ij->count = count;

  e_vj->probability = REG_BR_PROB_BASE;
  e_vj->count = all - count;

  /* Insert PHI node for the call result if necessary.  */
  if (gimple_call_lhs (vcall_stmt)
      && TREE_CODE (gimple_call_lhs (vcall_stmt)) == SSA_NAME)
    {
      tree result = gimple_call_lhs (vcall_stmt);
      gimple phi = create_phi_node (result, join_bb);
      gimple_call_set_lhs (vcall_stmt,
			   duplicate_ssa_name (result, vcall_stmt));
      add_phi_arg (phi, gimple_call_lhs (vcall_stmt), e_vj, UNKNOWN_LOCATION);
      gimple_call_set_lhs (icall_stmt,
			   duplicate_ssa_name (result, icall_stmt));
      add_phi_arg (phi, gimple_call_lhs (icall_stmt), e_ij, UNKNOWN_LOCATION);
    }

  /* Because these are all string op builtins, they're all nothrow.  */
  gcc_assert (!stmt_could_throw_p (vcall_stmt));
  gcc_assert (!stmt_could_throw_p (icall_stmt));
}

/* Find values inside STMT for that we want to measure histograms for
   division/modulo optimization.  */
static bool
gimple_stringops_transform (gimple_stmt_iterator *gsi)
{
  gimple stmt = gsi_stmt (*gsi);
  tree fndecl;
  tree blck_size;
  enum built_in_function fcode;
  histogram_value histogram;
  gcov_type count, all, val;
  tree dest, src;
  unsigned int dest_align, src_align;
  gcov_type prob;
  tree tree_val;
  int size_arg;

  if (gimple_code (stmt) != GIMPLE_CALL)
    return false;
  fndecl = gimple_call_fndecl (stmt);
  if (!fndecl)
    return false;
  fcode = DECL_FUNCTION_CODE (fndecl);
  if (!interesting_stringop_to_profile_p (fndecl, stmt, &size_arg))
    return false;

  blck_size = gimple_call_arg (stmt, size_arg);
  if (TREE_CODE (blck_size) == INTEGER_CST)
    return false;

  histogram = gimple_histogram_value_of_type (cfun, stmt, HIST_TYPE_SINGLE_VALUE);
  if (!histogram)
    return false;
  val = histogram->hvalue.counters[0];
  count = histogram->hvalue.counters[1];
  all = histogram->hvalue.counters[2];
  gimple_remove_histogram_value (cfun, stmt, histogram);
  /* We require that count is at least half of all; this means
     that for the transformation to fire the value must be constant
     at least 80% of time.  */
  if ((6 * count / 5) < all || optimize_bb_for_size_p (gimple_bb (stmt)))
    return false;
  if (check_counter (stmt, "value", &count, &all, gimple_bb (stmt)->count))
    return false;
  if (all > 0)
    prob = (count * REG_BR_PROB_BASE + all / 2) / all;
  else
    prob = 0;
  dest = gimple_call_arg (stmt, 0);
  dest_align = get_pointer_alignment (dest);
  switch (fcode)
    {
    case BUILT_IN_MEMCPY:
    case BUILT_IN_MEMPCPY:
      src = gimple_call_arg (stmt, 1);
      src_align = get_pointer_alignment (src);
      if (!can_move_by_pieces (val, MIN (dest_align, src_align)))
	return false;
      break;
    case BUILT_IN_MEMSET:
      if (!can_store_by_pieces (val, builtin_memset_read_str,
				gimple_call_arg (stmt, 1),
				dest_align, true))
	return false;
      break;
    case BUILT_IN_BZERO:
      if (!can_store_by_pieces (val, builtin_memset_read_str,
				integer_zero_node,
				dest_align, true))
	return false;
      break;
    default:
      gcc_unreachable ();
    }
  tree_val = build_int_cst_wide (get_gcov_type (),
				 (unsigned HOST_WIDE_INT) val,
				 val >> (HOST_BITS_PER_WIDE_INT - 1) >> 1);
  if (dump_file)
    {
      fprintf (dump_file, "Single value %i stringop transformation on ",
	       (int)val);
      print_gimple_stmt (dump_file, stmt, 0, TDF_SLIM);
    }
  gimple_stringop_fixed_value (stmt, tree_val, prob, count, all);

  return true;
}

void
stringop_block_profile (gimple stmt, unsigned int *expected_align,
			HOST_WIDE_INT *expected_size)
{
  histogram_value histogram;
  histogram = gimple_histogram_value_of_type (cfun, stmt, HIST_TYPE_AVERAGE);
  if (!histogram)
    *expected_size = -1;
  else if (!histogram->hvalue.counters[1])
    {
      *expected_size = -1;
      gimple_remove_histogram_value (cfun, stmt, histogram);
    }
  else
    {
      gcov_type size;
      size = ((histogram->hvalue.counters[0]
	      + histogram->hvalue.counters[1] / 2)
	       / histogram->hvalue.counters[1]);
      /* Even if we can hold bigger value in SIZE, INT_MAX
	 is safe "infinity" for code generation strategies.  */
      if (size > INT_MAX)
	size = INT_MAX;
      *expected_size = size;
      gimple_remove_histogram_value (cfun, stmt, histogram);
    }
  histogram = gimple_histogram_value_of_type (cfun, stmt, HIST_TYPE_IOR);
  if (!histogram)
    *expected_align = 0;
  else if (!histogram->hvalue.counters[0])
    {
      gimple_remove_histogram_value (cfun, stmt, histogram);
      *expected_align = 0;
    }
  else
    {
      gcov_type count;
      int alignment;

      count = histogram->hvalue.counters[0];
      alignment = 1;
      while (!(count & alignment)
	     && (alignment * 2 * BITS_PER_UNIT))
	alignment <<= 1;
      *expected_align = alignment * BITS_PER_UNIT;
      gimple_remove_histogram_value (cfun, stmt, histogram);
    }
}


/* Find values inside STMT for that we want to measure histograms for
   division/modulo optimization.  */
static void
gimple_divmod_values_to_profile (gimple stmt, histogram_values *values)
{
  tree lhs, divisor, op0, type;
  histogram_value hist;

  if (gimple_code (stmt) != GIMPLE_ASSIGN)
    return;

  lhs = gimple_assign_lhs (stmt);
  type = TREE_TYPE (lhs);
  if (!INTEGRAL_TYPE_P (type))
    return;

  switch (gimple_assign_rhs_code (stmt))
    {
    case TRUNC_DIV_EXPR:
    case TRUNC_MOD_EXPR:
      divisor = gimple_assign_rhs2 (stmt);
      op0 = gimple_assign_rhs1 (stmt);

      values->reserve (3);

      if (TREE_CODE (divisor) == SSA_NAME)
	/* Check for the case where the divisor is the same value most
	   of the time.  */
	values->quick_push (gimple_alloc_histogram_value (cfun,
						      HIST_TYPE_SINGLE_VALUE,
						      stmt, divisor));

      /* For mod, check whether it is not often a noop (or replaceable by
	 a few subtractions).  */
      if (gimple_assign_rhs_code (stmt) == TRUNC_MOD_EXPR
	  && TYPE_UNSIGNED (type))
	{
          tree val;
          /* Check for a special case where the divisor is power of 2.  */
	  values->quick_push (gimple_alloc_histogram_value (cfun,
		                                            HIST_TYPE_POW2,
							    stmt, divisor));

	  val = build2 (TRUNC_DIV_EXPR, type, op0, divisor);
	  hist = gimple_alloc_histogram_value (cfun, HIST_TYPE_INTERVAL,
					       stmt, val);
	  hist->hdata.intvl.int_start = 0;
	  hist->hdata.intvl.steps = 2;
	  values->quick_push (hist);
	}
      return;

    default:
      return;
    }
}

/* Find calls inside STMT for that we want to measure histograms for
   indirect/virtual call optimization. */

static void
gimple_indirect_call_to_profile (gimple stmt, histogram_values *values)
{
  tree callee;

  if (gimple_code (stmt) != GIMPLE_CALL
      || gimple_call_internal_p (stmt)
      || gimple_call_fndecl (stmt) != NULL_TREE)
    return;

  callee = gimple_call_fn (stmt);

  values->reserve (3);

<<<<<<< HEAD
  if (flag_dyn_ipa)
    VEC_quick_push (histogram_value, *values,
		    gimple_alloc_histogram_value (cfun, HIST_TYPE_INDIR_CALL_TOPN,
						  stmt, callee));
  else
    VEC_quick_push (histogram_value, *values,
		    gimple_alloc_histogram_value (cfun, HIST_TYPE_INDIR_CALL,
						  stmt, callee));
=======
  values->quick_push (gimple_alloc_histogram_value (cfun, HIST_TYPE_INDIR_CALL,
						    stmt, callee));
>>>>>>> 40acbb11

  return;
}

/* Find values inside STMT for that we want to measure histograms for
   string operations.  */
static void
gimple_stringops_values_to_profile (gimple stmt, histogram_values *values)
{
  tree fndecl;
  tree blck_size;
  tree dest;
  int size_arg;

  if (gimple_code (stmt) != GIMPLE_CALL)
    return;
  fndecl = gimple_call_fndecl (stmt);
  if (!fndecl)
    return;

  if (!interesting_stringop_to_profile_p (fndecl, stmt, &size_arg))
    return;

  dest = gimple_call_arg (stmt, 0);
  blck_size = gimple_call_arg (stmt, size_arg);

  if (TREE_CODE (blck_size) != INTEGER_CST)
    {
      values->safe_push (gimple_alloc_histogram_value (cfun,
						       HIST_TYPE_SINGLE_VALUE,
						       stmt, blck_size));
      values->safe_push (gimple_alloc_histogram_value (cfun, HIST_TYPE_AVERAGE,
						       stmt, blck_size));
    }
  if (TREE_CODE (blck_size) != INTEGER_CST)
    values->safe_push (gimple_alloc_histogram_value (cfun, HIST_TYPE_IOR,
						     stmt, dest));
}

/* Find values inside STMT for that we want to measure histograms and adds
   them to list VALUES.  */

static void
gimple_values_to_profile (gimple stmt, histogram_values *values)
{
  gimple_divmod_values_to_profile (stmt, values);
  gimple_stringops_values_to_profile (stmt, values);
  gimple_indirect_call_to_profile (stmt, values);
}

void
gimple_find_values_to_profile (histogram_values *values)
{
  basic_block bb;
  gimple_stmt_iterator gsi;
  unsigned i;
  histogram_value hist = NULL;

  values->create (0);
  FOR_EACH_BB (bb)
    for (gsi = gsi_start_bb (bb); !gsi_end_p (gsi); gsi_next (&gsi))
      gimple_values_to_profile (gsi_stmt (gsi), values);

  FOR_EACH_VEC_ELT (*values, i, hist)
    {
      switch (hist->type)
        {
	case HIST_TYPE_INTERVAL:
	  hist->n_counters = hist->hdata.intvl.steps + 2;
	  break;

	case HIST_TYPE_POW2:
	  hist->n_counters = 2;
	  break;

	case HIST_TYPE_SINGLE_VALUE:
	  hist->n_counters = 3;
	  break;

	case HIST_TYPE_CONST_DELTA:
	  hist->n_counters = 4;
	  break;

 	case HIST_TYPE_INDIR_CALL:
	  hist->n_counters = 3;
	  break;

	case HIST_TYPE_AVERAGE:
	  hist->n_counters = 2;
	  break;

	case HIST_TYPE_IOR:
	  hist->n_counters = 1;
	  break;

 	case HIST_TYPE_INDIR_CALL_TOPN:
          hist->n_counters = (GCOV_ICALL_TOPN_VAL << 2) + 1;
	  break;

	default:
	  gcc_unreachable ();
	}
      if (dump_file)
        {
	  fprintf (dump_file, "Stmt ");
          print_gimple_stmt (dump_file, hist->hvalue.stmt, 0, TDF_SLIM);
	  dump_histogram_value (dump_file, hist);
        }
    }
}<|MERGE_RESOLUTION|>--- conflicted
+++ resolved
@@ -1183,15 +1183,10 @@
 void
 del_node_map (void)
 {
-<<<<<<< HEAD
    if (L_IPO_COMP_MODE)
      return;
 
-   VEC_free (cgraph_node_ptr, heap, cgraph_node_map);
-   cgraph_node_map = NULL;
-=======
    cgraph_node_map.release ();
->>>>>>> 40acbb11
 }
 
 /* Return cgraph node for function with pid */
@@ -1262,15 +1257,15 @@
   gid_map
       = htab_create (10, htab_gid_hash, htab_gid_eq, htab_gid_del);
 
-  for (n = cgraph_nodes; n; n = n->next)
+  FOR_EACH_FUNCTION (n)
     {
       func_gid_entry_t ent, *entp;
       func_gid_entry_t **slot;
       struct function *f;
       ent.node = n;
-      f = DECL_STRUCT_FUNCTION (n->decl);
+      f = DECL_STRUCT_FUNCTION (n->symbol.decl);
       /* Do not care to indirect call promote a function with id.  */
-      if (!f || DECL_ABSTRACT (n->decl))
+      if (!f || DECL_ABSTRACT (n->symbol.decl))
         continue;
       /* The global function id computed at profile-use time
         is slightly different from the one computed in
@@ -1278,7 +1273,7 @@
          module function ident is 1 based while in profile-use
          phase, it is zero based. See get_next_funcdef_no in
          function.c.  */
-      ent.gid = FUNC_DECL_GLOBAL_ID (DECL_STRUCT_FUNCTION (n->decl));
+      ent.gid = FUNC_DECL_GLOBAL_ID (DECL_STRUCT_FUNCTION (n->symbol.decl));
       slot = (func_gid_entry_t **) htab_find_slot (gid_map, &ent, INSERT);
 
       gcc_assert (!*slot || ((*slot)->gid == ent.gid && (*slot)->node == n));
@@ -1489,15 +1484,8 @@
  */
 
 static bool
-<<<<<<< HEAD
 gimple_ic_transform_single_targ (gimple stmt, histogram_value histogram)
 {
-=======
-gimple_ic_transform (gimple_stmt_iterator *gsi)
-{
-  gimple stmt = gsi_stmt (*gsi);
-  histogram_value histogram;
->>>>>>> 40acbb11
   gcov_type val, count, all, bb_all;
   gcov_type prob;
   gimple modify;
@@ -1629,28 +1617,28 @@
   /* Don't indirect-call promote if the target is in auxiliary module and
      DECL_ARTIFICIAL and not TREE_PUBLIC, because we don't static-promote
      DECL_ARTIFICIALs yet.  */
-  if (cgraph_is_auxiliary (direct_call1->decl)
-      && DECL_ARTIFICIAL (direct_call1->decl)
-      && ! TREE_PUBLIC (direct_call1->decl))
+  if (cgraph_is_auxiliary (direct_call1->symbol.decl)
+      && DECL_ARTIFICIAL (direct_call1->symbol.decl)
+      && ! TREE_PUBLIC (direct_call1->symbol.decl))
     return false;
 
   modify1 = gimple_ic (stmt, direct_call1, prob1, count1, all);
   if (flag_ripa_verbose)
     inform (locus, "Promote indirect call to target (call count:%u) %s",
 	    (unsigned) count1,
-	    lang_hooks.decl_printable_name (direct_call1->decl, 3));
+	    lang_hooks.decl_printable_name (direct_call1->symbol.decl, 3));
 
   if (always_inline && count1 >= always_inline)
     {
       /* TODO: should mark the call edge. */
-      DECL_DISREGARD_INLINE_LIMITS (direct_call1->decl) = 1;
+      DECL_DISREGARD_INLINE_LIMITS (direct_call1->symbol.decl) = 1;
     }
   if (dump_file)
     {
       fprintf (dump_file, "Indirect call -> direct call ");
       print_generic_expr (dump_file, gimple_call_fn (stmt), TDF_SLIM);
       fprintf (dump_file, "=> ");
-      print_generic_expr (dump_file, direct_call1->decl, TDF_SLIM);
+      print_generic_expr (dump_file, direct_call1->symbol.decl, TDF_SLIM);
       fprintf (dump_file, " (module_id:%d, func_id:%d)\n",
                EXTRACT_MODULE_ID_FROM_GLOBAL_ID (val1),
                EXTRACT_FUNC_ID_FROM_GLOBAL_ID (val1));
@@ -1666,9 +1654,9 @@
       /* Don't indirect-call promote if the target is in auxiliary module and
 	 DECL_ARTIFICIAL and not TREE_PUBLIC, because we don't static-promote
 	 DECL_ARTIFICIALs yet.  */
-      && ! (cgraph_is_auxiliary (direct_call2->decl)
-	    && DECL_ARTIFICIAL (direct_call2->decl)
-	    && ! TREE_PUBLIC (direct_call2->decl)))
+      && ! (cgraph_is_auxiliary (direct_call2->symbol.decl)
+	    && DECL_ARTIFICIAL (direct_call2->symbol.decl)
+	    && ! TREE_PUBLIC (direct_call2->symbol.decl)))
     {
       modify2 = gimple_ic (stmt, direct_call2,
                            prob2, count2, all - count1);
@@ -1676,19 +1664,19 @@
       if (flag_ripa_verbose)
 	inform (locus, "Promote indirect call to target (call count:%u) %s",
 		(unsigned) count2,
-		lang_hooks.decl_printable_name (direct_call2->decl, 3));
+		lang_hooks.decl_printable_name (direct_call2->symbol.decl, 3));
 
       if (always_inline && count2 >= always_inline)
         {
           /* TODO: should mark the call edge.  */
-          DECL_DISREGARD_INLINE_LIMITS (direct_call2->decl) = 1;
+          DECL_DISREGARD_INLINE_LIMITS (direct_call2->symbol.decl) = 1;
         }
       if (dump_file)
         {
           fprintf (dump_file, "Indirect call -> direct call ");
           print_generic_expr (dump_file, gimple_call_fn (stmt), TDF_SLIM);
           fprintf (dump_file, "=> ");
-          print_generic_expr (dump_file, direct_call2->decl, TDF_SLIM);
+          print_generic_expr (dump_file, direct_call2->symbol.decl, TDF_SLIM);
           fprintf (dump_file, " (module_id:%d, func_id:%d)\n",
                    EXTRACT_MODULE_ID_FROM_GLOBAL_ID (val2),
                    EXTRACT_FUNC_ID_FROM_GLOBAL_ID (val2));
@@ -1709,8 +1697,9 @@
    transformation using value profile data.  */
 
 static bool
-gimple_ic_transform (gimple stmt)
-{
+gimple_ic_transform (gimple_stmt_iterator *gsi)
+{
+  gimple stmt = gsi_stmt (*gsi);
   histogram_value histogram;
   tree callee;
 
@@ -2081,20 +2070,13 @@
 
   values->reserve (3);
 
-<<<<<<< HEAD
   if (flag_dyn_ipa)
-    VEC_quick_push (histogram_value, *values,
-		    gimple_alloc_histogram_value (cfun, HIST_TYPE_INDIR_CALL_TOPN,
-						  stmt, callee));
+    values->quick_push (gimple_alloc_histogram_value (cfun,
+                                                      HIST_TYPE_INDIR_CALL_TOPN,
+                                                      stmt, callee));
   else
-    VEC_quick_push (histogram_value, *values,
-		    gimple_alloc_histogram_value (cfun, HIST_TYPE_INDIR_CALL,
-						  stmt, callee));
-=======
-  values->quick_push (gimple_alloc_histogram_value (cfun, HIST_TYPE_INDIR_CALL,
-						    stmt, callee));
->>>>>>> 40acbb11
-
+    values->quick_push (gimple_alloc_histogram_value (cfun, HIST_TYPE_INDIR_CALL,
+                                                      stmt, callee));
   return;
 }
 

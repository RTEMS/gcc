--- conflicted
+++ resolved
@@ -86,9 +86,6 @@
 extern rtx ira_reuse_stack_slot (int, unsigned int, unsigned int);
 extern void ira_mark_new_stack_slot (rtx, int, unsigned int);
 extern bool ira_better_spill_reload_regno_p (int *, int *, rtx, rtx, rtx);
-<<<<<<< HEAD
+extern bool ira_bad_reload_regno (int, rtx, rtx);
 
-extern int ira_bad_reload_regno (int, rtx, rtx);
-=======
-extern bool ira_bad_reload_regno (int, rtx, rtx);
->>>>>>> 6ac9d3a3
+extern int ira_bad_reload_regno (int, rtx, rtx);
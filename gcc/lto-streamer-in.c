--- conflicted
+++ resolved
@@ -946,24 +946,6 @@
 	  if (!op)
 	    continue;
 
-<<<<<<< HEAD
-	  /* Fixup reference tree operands for substituted prevailing decls
-	     with mismatched types.  For plain VAR_DECLs we need to look
-	     at context to determine the wanted type - we do that below
-	     after the stmt is completed.  */
-	  if (TREE_CODE (op) == ADDR_EXPR
-	      && TREE_CODE (TREE_OPERAND (op, 0)) == VAR_DECL
-	      && !useless_type_conversion_p (TREE_TYPE (TREE_TYPE (op)),
-					     TREE_TYPE (TREE_OPERAND (op, 0))))
-	    {
-	      TREE_OPERAND (op, 0)
-		= build1 (VIEW_CONVERT_EXPR, TREE_TYPE (TREE_TYPE (op)),
-			  TREE_OPERAND (op, 0));
-	      continue;
-	    }
-
-=======
->>>>>>> e8da5f64
 	  /* Fixup FIELD_DECLs in COMPONENT_REFs, they are not handled
 	     by decl merging.  */
 	  if (TREE_CODE (op) == ADDR_EXPR)

/* Global, SSA-based optimizations using mathematical identities.
   Copyright (C) 2005, 2006, 2007, 2008, 2009, 2010
   Free Software Foundation, Inc.

This file is part of GCC.

GCC is free software; you can redistribute it and/or modify it
under the terms of the GNU General Public License as published by the
Free Software Foundation; either version 3, or (at your option) any
later version.

GCC is distributed in the hope that it will be useful, but WITHOUT
ANY WARRANTY; without even the implied warranty of MERCHANTABILITY or
FITNESS FOR A PARTICULAR PURPOSE.  See the GNU General Public License
for more details.

You should have received a copy of the GNU General Public License
along with GCC; see the file COPYING3.  If not see
<http://www.gnu.org/licenses/>.  */

/* Currently, the only mini-pass in this file tries to CSE reciprocal
   operations.  These are common in sequences such as this one:

	modulus = sqrt(x*x + y*y + z*z);
	x = x / modulus;
	y = y / modulus;
	z = z / modulus;

   that can be optimized to

	modulus = sqrt(x*x + y*y + z*z);
        rmodulus = 1.0 / modulus;
	x = x * rmodulus;
	y = y * rmodulus;
	z = z * rmodulus;

   We do this for loop invariant divisors, and with this pass whenever
   we notice that a division has the same divisor multiple times.

   Of course, like in PRE, we don't insert a division if a dominator
   already has one.  However, this cannot be done as an extension of
   PRE for several reasons.

   First of all, with some experiments it was found out that the
   transformation is not always useful if there are only two divisions
   hy the same divisor.  This is probably because modern processors
   can pipeline the divisions; on older, in-order processors it should
   still be effective to optimize two divisions by the same number.
   We make this a param, and it shall be called N in the remainder of
   this comment.

   Second, if trapping math is active, we have less freedom on where
   to insert divisions: we can only do so in basic blocks that already
   contain one.  (If divisions don't trap, instead, we can insert
   divisions elsewhere, which will be in blocks that are common dominators
   of those that have the division).

   We really don't want to compute the reciprocal unless a division will
   be found.  To do this, we won't insert the division in a basic block
   that has less than N divisions *post-dominating* it.

   The algorithm constructs a subset of the dominator tree, holding the
   blocks containing the divisions and the common dominators to them,
   and walk it twice.  The first walk is in post-order, and it annotates
   each block with the number of divisions that post-dominate it: this
   gives information on where divisions can be inserted profitably.
   The second walk is in pre-order, and it inserts divisions as explained
   above, and replaces divisions by multiplications.

   In the best case, the cost of the pass is O(n_statements).  In the
   worst-case, the cost is due to creating the dominator tree subset,
   with a cost of O(n_basic_blocks ^ 2); however this can only happen
   for n_statements / n_basic_blocks statements.  So, the amortized cost
   of creating the dominator tree subset is O(n_basic_blocks) and the
   worst-case cost of the pass is O(n_statements * n_basic_blocks).

   More practically, the cost will be small because there are few
   divisions, and they tend to be in the same basic block, so insert_bb
   is called very few times.

   If we did this using domwalk.c, an efficient implementation would have
   to work on all the variables in a single pass, because we could not
   work on just a subset of the dominator tree, as we do now, and the
   cost would also be something like O(n_statements * n_basic_blocks).
   The data structures would be more complex in order to work on all the
   variables in a single pass.  */

#include "config.h"
#include "system.h"
#include "coretypes.h"
#include "tm.h"
#include "flags.h"
#include "tree.h"
#include "tree-flow.h"
#include "timevar.h"
#include "tree-pass.h"
#include "alloc-pool.h"
#include "basic-block.h"
#include "target.h"
#include "gimple-pretty-print.h"

/* FIXME: RTL headers have to be included here for optabs.  */
#include "rtl.h"		/* Because optabs.h wants enum rtx_code.  */
#include "expr.h"		/* Because optabs.h wants sepops.  */
#include "optabs.h"

/* This structure represents one basic block that either computes a
   division, or is a common dominator for basic block that compute a
   division.  */
struct occurrence {
  /* The basic block represented by this structure.  */
  basic_block bb;

  /* If non-NULL, the SSA_NAME holding the definition for a reciprocal
     inserted in BB.  */
  tree recip_def;

  /* If non-NULL, the GIMPLE_ASSIGN for a reciprocal computation that
     was inserted in BB.  */
  gimple recip_def_stmt;

  /* Pointer to a list of "struct occurrence"s for blocks dominated
     by BB.  */
  struct occurrence *children;

  /* Pointer to the next "struct occurrence"s in the list of blocks
     sharing a common dominator.  */
  struct occurrence *next;

  /* The number of divisions that are in BB before compute_merit.  The
     number of divisions that are in BB or post-dominate it after
     compute_merit.  */
  int num_divisions;

  /* True if the basic block has a division, false if it is a common
     dominator for basic blocks that do.  If it is false and trapping
     math is active, BB is not a candidate for inserting a reciprocal.  */
  bool bb_has_division;
};


/* The instance of "struct occurrence" representing the highest
   interesting block in the dominator tree.  */
static struct occurrence *occ_head;

/* Allocation pool for getting instances of "struct occurrence".  */
static alloc_pool occ_pool;



/* Allocate and return a new struct occurrence for basic block BB, and
   whose children list is headed by CHILDREN.  */
static struct occurrence *
occ_new (basic_block bb, struct occurrence *children)
{
  struct occurrence *occ;

  bb->aux = occ = (struct occurrence *) pool_alloc (occ_pool);
  memset (occ, 0, sizeof (struct occurrence));

  occ->bb = bb;
  occ->children = children;
  return occ;
}


/* Insert NEW_OCC into our subset of the dominator tree.  P_HEAD points to a
   list of "struct occurrence"s, one per basic block, having IDOM as
   their common dominator.

   We try to insert NEW_OCC as deep as possible in the tree, and we also
   insert any other block that is a common dominator for BB and one
   block already in the tree.  */

static void
insert_bb (struct occurrence *new_occ, basic_block idom,
	   struct occurrence **p_head)
{
  struct occurrence *occ, **p_occ;

  for (p_occ = p_head; (occ = *p_occ) != NULL; )
    {
      basic_block bb = new_occ->bb, occ_bb = occ->bb;
      basic_block dom = nearest_common_dominator (CDI_DOMINATORS, occ_bb, bb);
      if (dom == bb)
	{
	  /* BB dominates OCC_BB.  OCC becomes NEW_OCC's child: remove OCC
	     from its list.  */
	  *p_occ = occ->next;
	  occ->next = new_occ->children;
	  new_occ->children = occ;

	  /* Try the next block (it may as well be dominated by BB).  */
	}

      else if (dom == occ_bb)
	{
	  /* OCC_BB dominates BB.  Tail recurse to look deeper.  */
	  insert_bb (new_occ, dom, &occ->children);
	  return;
	}

      else if (dom != idom)
	{
	  gcc_assert (!dom->aux);

	  /* There is a dominator between IDOM and BB, add it and make
	     two children out of NEW_OCC and OCC.  First, remove OCC from
	     its list.	*/
	  *p_occ = occ->next;
	  new_occ->next = occ;
	  occ->next = NULL;

	  /* None of the previous blocks has DOM as a dominator: if we tail
	     recursed, we would reexamine them uselessly. Just switch BB with
	     DOM, and go on looking for blocks dominated by DOM.  */
          new_occ = occ_new (dom, new_occ);
	}

      else
	{
	  /* Nothing special, go on with the next element.  */
	  p_occ = &occ->next;
	}
    }

  /* No place was found as a child of IDOM.  Make BB a sibling of IDOM.  */
  new_occ->next = *p_head;
  *p_head = new_occ;
}

/* Register that we found a division in BB.  */

static inline void
register_division_in (basic_block bb)
{
  struct occurrence *occ;

  occ = (struct occurrence *) bb->aux;
  if (!occ)
    {
      occ = occ_new (bb, NULL);
      insert_bb (occ, ENTRY_BLOCK_PTR, &occ_head);
    }

  occ->bb_has_division = true;
  occ->num_divisions++;
}


/* Compute the number of divisions that postdominate each block in OCC and
   its children.  */

static void
compute_merit (struct occurrence *occ)
{
  struct occurrence *occ_child;
  basic_block dom = occ->bb;

  for (occ_child = occ->children; occ_child; occ_child = occ_child->next)
    {
      basic_block bb;
      if (occ_child->children)
        compute_merit (occ_child);

      if (flag_exceptions)
	bb = single_noncomplex_succ (dom);
      else
	bb = dom;

      if (dominated_by_p (CDI_POST_DOMINATORS, bb, occ_child->bb))
        occ->num_divisions += occ_child->num_divisions;
    }
}


/* Return whether USE_STMT is a floating-point division by DEF.  */
static inline bool
is_division_by (gimple use_stmt, tree def)
{
  return is_gimple_assign (use_stmt)
	 && gimple_assign_rhs_code (use_stmt) == RDIV_EXPR
	 && gimple_assign_rhs2 (use_stmt) == def
	 /* Do not recognize x / x as valid division, as we are getting
	    confused later by replacing all immediate uses x in such
	    a stmt.  */
	 && gimple_assign_rhs1 (use_stmt) != def;
}

/* Walk the subset of the dominator tree rooted at OCC, setting the
   RECIP_DEF field to a definition of 1.0 / DEF that can be used in
   the given basic block.  The field may be left NULL, of course,
   if it is not possible or profitable to do the optimization.

   DEF_BSI is an iterator pointing at the statement defining DEF.
   If RECIP_DEF is set, a dominator already has a computation that can
   be used.  */

static void
insert_reciprocals (gimple_stmt_iterator *def_gsi, struct occurrence *occ,
		    tree def, tree recip_def, int threshold)
{
  tree type;
  gimple new_stmt;
  gimple_stmt_iterator gsi;
  struct occurrence *occ_child;

  if (!recip_def
      && (occ->bb_has_division || !flag_trapping_math)
      && occ->num_divisions >= threshold)
    {
      /* Make a variable with the replacement and substitute it.  */
      type = TREE_TYPE (def);
      recip_def = make_rename_temp (type, "reciptmp");
      new_stmt = gimple_build_assign_with_ops (RDIV_EXPR, recip_def,
					       build_one_cst (type), def);

      if (occ->bb_has_division)
        {
          /* Case 1: insert before an existing division.  */
          gsi = gsi_after_labels (occ->bb);
          while (!gsi_end_p (gsi) && !is_division_by (gsi_stmt (gsi), def))
	    gsi_next (&gsi);

          gsi_insert_before (&gsi, new_stmt, GSI_SAME_STMT);
        }
      else if (def_gsi && occ->bb == def_gsi->bb)
        {
          /* Case 2: insert right after the definition.  Note that this will
	     never happen if the definition statement can throw, because in
	     that case the sole successor of the statement's basic block will
	     dominate all the uses as well.  */
          gsi_insert_after (def_gsi, new_stmt, GSI_NEW_STMT);
        }
      else
        {
          /* Case 3: insert in a basic block not containing defs/uses.  */
          gsi = gsi_after_labels (occ->bb);
          gsi_insert_before (&gsi, new_stmt, GSI_SAME_STMT);
        }

      occ->recip_def_stmt = new_stmt;
    }

  occ->recip_def = recip_def;
  for (occ_child = occ->children; occ_child; occ_child = occ_child->next)
    insert_reciprocals (def_gsi, occ_child, def, recip_def, threshold);
}


/* Replace the division at USE_P with a multiplication by the reciprocal, if
   possible.  */

static inline void
replace_reciprocal (use_operand_p use_p)
{
  gimple use_stmt = USE_STMT (use_p);
  basic_block bb = gimple_bb (use_stmt);
  struct occurrence *occ = (struct occurrence *) bb->aux;

  if (optimize_bb_for_speed_p (bb)
      && occ->recip_def && use_stmt != occ->recip_def_stmt)
    {
      gimple_assign_set_rhs_code (use_stmt, MULT_EXPR);
      SET_USE (use_p, occ->recip_def);
      fold_stmt_inplace (use_stmt);
      update_stmt (use_stmt);
    }
}


/* Free OCC and return one more "struct occurrence" to be freed.  */

static struct occurrence *
free_bb (struct occurrence *occ)
{
  struct occurrence *child, *next;

  /* First get the two pointers hanging off OCC.  */
  next = occ->next;
  child = occ->children;
  occ->bb->aux = NULL;
  pool_free (occ_pool, occ);

  /* Now ensure that we don't recurse unless it is necessary.  */
  if (!child)
    return next;
  else
    {
      while (next)
	next = free_bb (next);

      return child;
    }
}


/* Look for floating-point divisions among DEF's uses, and try to
   replace them by multiplications with the reciprocal.  Add
   as many statements computing the reciprocal as needed.

   DEF must be a GIMPLE register of a floating-point type.  */

static void
execute_cse_reciprocals_1 (gimple_stmt_iterator *def_gsi, tree def)
{
  use_operand_p use_p;
  imm_use_iterator use_iter;
  struct occurrence *occ;
  int count = 0, threshold;

  gcc_assert (FLOAT_TYPE_P (TREE_TYPE (def)) && is_gimple_reg (def));

  FOR_EACH_IMM_USE_FAST (use_p, use_iter, def)
    {
      gimple use_stmt = USE_STMT (use_p);
      if (is_division_by (use_stmt, def))
	{
	  register_division_in (gimple_bb (use_stmt));
	  count++;
	}
    }

  /* Do the expensive part only if we can hope to optimize something.  */
  threshold = targetm.min_divisions_for_recip_mul (TYPE_MODE (TREE_TYPE (def)));
  if (count >= threshold)
    {
      gimple use_stmt;
      for (occ = occ_head; occ; occ = occ->next)
	{
	  compute_merit (occ);
	  insert_reciprocals (def_gsi, occ, def, NULL, threshold);
	}

      FOR_EACH_IMM_USE_STMT (use_stmt, use_iter, def)
	{
	  if (is_division_by (use_stmt, def))
	    {
	      FOR_EACH_IMM_USE_ON_STMT (use_p, use_iter)
		replace_reciprocal (use_p);
	    }
	}
    }

  for (occ = occ_head; occ; )
    occ = free_bb (occ);

  occ_head = NULL;
}

static bool
gate_cse_reciprocals (void)
{
  return optimize && flag_reciprocal_math;
}

/* Go through all the floating-point SSA_NAMEs, and call
   execute_cse_reciprocals_1 on each of them.  */
static unsigned int
execute_cse_reciprocals (void)
{
  basic_block bb;
  tree arg;

  occ_pool = create_alloc_pool ("dominators for recip",
				sizeof (struct occurrence),
				n_basic_blocks / 3 + 1);

  calculate_dominance_info (CDI_DOMINATORS);
  calculate_dominance_info (CDI_POST_DOMINATORS);

#ifdef ENABLE_CHECKING
  FOR_EACH_BB (bb)
    gcc_assert (!bb->aux);
#endif

  for (arg = DECL_ARGUMENTS (cfun->decl); arg; arg = DECL_CHAIN (arg))
    if (gimple_default_def (cfun, arg)
	&& FLOAT_TYPE_P (TREE_TYPE (arg))
	&& is_gimple_reg (arg))
      execute_cse_reciprocals_1 (NULL, gimple_default_def (cfun, arg));

  FOR_EACH_BB (bb)
    {
      gimple_stmt_iterator gsi;
      gimple phi;
      tree def;

      for (gsi = gsi_start_phis (bb); !gsi_end_p (gsi); gsi_next (&gsi))
	{
	  phi = gsi_stmt (gsi);
	  def = PHI_RESULT (phi);
	  if (FLOAT_TYPE_P (TREE_TYPE (def))
	      && is_gimple_reg (def))
	    execute_cse_reciprocals_1 (NULL, def);
	}

      for (gsi = gsi_after_labels (bb); !gsi_end_p (gsi); gsi_next (&gsi))
        {
	  gimple stmt = gsi_stmt (gsi);

	  if (gimple_has_lhs (stmt)
	      && (def = SINGLE_SSA_TREE_OPERAND (stmt, SSA_OP_DEF)) != NULL
	      && FLOAT_TYPE_P (TREE_TYPE (def))
	      && TREE_CODE (def) == SSA_NAME)
	    execute_cse_reciprocals_1 (&gsi, def);
	}

      if (optimize_bb_for_size_p (bb))
        continue;

      /* Scan for a/func(b) and convert it to reciprocal a*rfunc(b).  */
      for (gsi = gsi_after_labels (bb); !gsi_end_p (gsi); gsi_next (&gsi))
        {
	  gimple stmt = gsi_stmt (gsi);
	  tree fndecl;

	  if (is_gimple_assign (stmt)
	      && gimple_assign_rhs_code (stmt) == RDIV_EXPR)
	    {
	      tree arg1 = gimple_assign_rhs2 (stmt);
	      gimple stmt1;

	      if (TREE_CODE (arg1) != SSA_NAME)
		continue;

	      stmt1 = SSA_NAME_DEF_STMT (arg1);

	      if (is_gimple_call (stmt1)
		  && gimple_call_lhs (stmt1)
		  && (fndecl = gimple_call_fndecl (stmt1))
		  && (DECL_BUILT_IN_CLASS (fndecl) == BUILT_IN_NORMAL
		      || DECL_BUILT_IN_CLASS (fndecl) == BUILT_IN_MD))
		{
		  enum built_in_function code;
		  bool md_code, fail;
		  imm_use_iterator ui;
		  use_operand_p use_p;

		  code = DECL_FUNCTION_CODE (fndecl);
		  md_code = DECL_BUILT_IN_CLASS (fndecl) == BUILT_IN_MD;

		  fndecl = targetm.builtin_reciprocal (code, md_code, false);
		  if (!fndecl)
		    continue;

		  /* Check that all uses of the SSA name are divisions,
		     otherwise replacing the defining statement will do
		     the wrong thing.  */
		  fail = false;
		  FOR_EACH_IMM_USE_FAST (use_p, ui, arg1)
		    {
		      gimple stmt2 = USE_STMT (use_p);
		      if (is_gimple_debug (stmt2))
			continue;
		      if (!is_gimple_assign (stmt2)
			  || gimple_assign_rhs_code (stmt2) != RDIV_EXPR
			  || gimple_assign_rhs1 (stmt2) == arg1
			  || gimple_assign_rhs2 (stmt2) != arg1)
			{
			  fail = true;
			  break;
			}
		    }
		  if (fail)
		    continue;

		  gimple_replace_lhs (stmt1, arg1);
		  gimple_call_set_fndecl (stmt1, fndecl);
		  update_stmt (stmt1);

		  FOR_EACH_IMM_USE_STMT (stmt, ui, arg1)
		    {
		      gimple_assign_set_rhs_code (stmt, MULT_EXPR);
		      fold_stmt_inplace (stmt);
		      update_stmt (stmt);
		    }
		}
	    }
	}
    }

  free_dominance_info (CDI_DOMINATORS);
  free_dominance_info (CDI_POST_DOMINATORS);
  free_alloc_pool (occ_pool);
  return 0;
}

struct gimple_opt_pass pass_cse_reciprocals =
{
 {
  GIMPLE_PASS,
  "recip",				/* name */
  gate_cse_reciprocals,			/* gate */
  execute_cse_reciprocals,		/* execute */
  NULL,					/* sub */
  NULL,					/* next */
  0,					/* static_pass_number */
  TV_NONE,				/* tv_id */
  PROP_ssa,				/* properties_required */
  0,					/* properties_provided */
  0,					/* properties_destroyed */
  0,					/* todo_flags_start */
  TODO_dump_func | TODO_update_ssa | TODO_verify_ssa
    | TODO_verify_stmts                /* todo_flags_finish */
 }
};

/* Records an occurrence at statement USE_STMT in the vector of trees
   STMTS if it is dominated by *TOP_BB or dominates it or this basic block
   is not yet initialized.  Returns true if the occurrence was pushed on
   the vector.  Adjusts *TOP_BB to be the basic block dominating all
   statements in the vector.  */

static bool
maybe_record_sincos (VEC(gimple, heap) **stmts,
		     basic_block *top_bb, gimple use_stmt)
{
  basic_block use_bb = gimple_bb (use_stmt);
  if (*top_bb
      && (*top_bb == use_bb
	  || dominated_by_p (CDI_DOMINATORS, use_bb, *top_bb)))
    VEC_safe_push (gimple, heap, *stmts, use_stmt);
  else if (!*top_bb
	   || dominated_by_p (CDI_DOMINATORS, *top_bb, use_bb))
    {
      VEC_safe_push (gimple, heap, *stmts, use_stmt);
      *top_bb = use_bb;
    }
  else
    return false;

  return true;
}

/* Look for sin, cos and cexpi calls with the same argument NAME and
   create a single call to cexpi CSEing the result in this case.
   We first walk over all immediate uses of the argument collecting
   statements that we can CSE in a vector and in a second pass replace
   the statement rhs with a REALPART or IMAGPART expression on the
   result of the cexpi call we insert before the use statement that
   dominates all other candidates.  */

static bool
execute_cse_sincos_1 (tree name)
{
  gimple_stmt_iterator gsi;
  imm_use_iterator use_iter;
  tree fndecl, res, type;
  gimple def_stmt, use_stmt, stmt;
  int seen_cos = 0, seen_sin = 0, seen_cexpi = 0;
  VEC(gimple, heap) *stmts = NULL;
  basic_block top_bb = NULL;
  int i;
  bool cfg_changed = false;

  type = TREE_TYPE (name);
  FOR_EACH_IMM_USE_STMT (use_stmt, use_iter, name)
    {
      if (gimple_code (use_stmt) != GIMPLE_CALL
	  || !gimple_call_lhs (use_stmt)
	  || !(fndecl = gimple_call_fndecl (use_stmt))
	  || DECL_BUILT_IN_CLASS (fndecl) != BUILT_IN_NORMAL)
	continue;

      switch (DECL_FUNCTION_CODE (fndecl))
	{
	CASE_FLT_FN (BUILT_IN_COS):
	  seen_cos |= maybe_record_sincos (&stmts, &top_bb, use_stmt) ? 1 : 0;
	  break;

	CASE_FLT_FN (BUILT_IN_SIN):
	  seen_sin |= maybe_record_sincos (&stmts, &top_bb, use_stmt) ? 1 : 0;
	  break;

	CASE_FLT_FN (BUILT_IN_CEXPI):
	  seen_cexpi |= maybe_record_sincos (&stmts, &top_bb, use_stmt) ? 1 : 0;
	  break;

	default:;
	}
    }

  if (seen_cos + seen_sin + seen_cexpi <= 1)
    {
      VEC_free(gimple, heap, stmts);
      return false;
    }

  /* Simply insert cexpi at the beginning of top_bb but not earlier than
     the name def statement.  */
  fndecl = mathfn_built_in (type, BUILT_IN_CEXPI);
  if (!fndecl)
    return false;
  res = create_tmp_reg (TREE_TYPE (TREE_TYPE (fndecl)), "sincostmp");
  stmt = gimple_build_call (fndecl, 1, name);
  res = make_ssa_name (res, stmt);
  gimple_call_set_lhs (stmt, res);

  def_stmt = SSA_NAME_DEF_STMT (name);
  if (!SSA_NAME_IS_DEFAULT_DEF (name)
      && gimple_code (def_stmt) != GIMPLE_PHI
      && gimple_bb (def_stmt) == top_bb)
    {
      gsi = gsi_for_stmt (def_stmt);
      gsi_insert_after (&gsi, stmt, GSI_SAME_STMT);
    }
  else
    {
      gsi = gsi_after_labels (top_bb);
      gsi_insert_before (&gsi, stmt, GSI_SAME_STMT);
    }
  update_stmt (stmt);

  /* And adjust the recorded old call sites.  */
  for (i = 0; VEC_iterate(gimple, stmts, i, use_stmt); ++i)
    {
      tree rhs = NULL;
      fndecl = gimple_call_fndecl (use_stmt);

      switch (DECL_FUNCTION_CODE (fndecl))
	{
	CASE_FLT_FN (BUILT_IN_COS):
	  rhs = fold_build1 (REALPART_EXPR, type, res);
	  break;

	CASE_FLT_FN (BUILT_IN_SIN):
	  rhs = fold_build1 (IMAGPART_EXPR, type, res);
	  break;

	CASE_FLT_FN (BUILT_IN_CEXPI):
	  rhs = res;
	  break;

	default:;
	  gcc_unreachable ();
	}

	/* Replace call with a copy.  */
	stmt = gimple_build_assign (gimple_call_lhs (use_stmt), rhs);

	gsi = gsi_for_stmt (use_stmt);
	gsi_replace (&gsi, stmt, true);
	if (gimple_purge_dead_eh_edges (gimple_bb (stmt)))
	  cfg_changed = true;
    }

  VEC_free(gimple, heap, stmts);

  return cfg_changed;
}

/* Go through all calls to sin, cos and cexpi and call execute_cse_sincos_1
   on the SSA_NAME argument of each of them.  */

static unsigned int
execute_cse_sincos (void)
{
  basic_block bb;
  bool cfg_changed = false;

  calculate_dominance_info (CDI_DOMINATORS);

  FOR_EACH_BB (bb)
    {
      gimple_stmt_iterator gsi;

      for (gsi = gsi_after_labels (bb); !gsi_end_p (gsi); gsi_next (&gsi))
        {
	  gimple stmt = gsi_stmt (gsi);
	  tree fndecl;

	  if (is_gimple_call (stmt)
	      && gimple_call_lhs (stmt)
	      && (fndecl = gimple_call_fndecl (stmt))
	      && DECL_BUILT_IN_CLASS (fndecl) == BUILT_IN_NORMAL)
	    {
	      tree arg;

	      switch (DECL_FUNCTION_CODE (fndecl))
		{
		CASE_FLT_FN (BUILT_IN_COS):
		CASE_FLT_FN (BUILT_IN_SIN):
		CASE_FLT_FN (BUILT_IN_CEXPI):
		  arg = gimple_call_arg (stmt, 0);
		  if (TREE_CODE (arg) == SSA_NAME)
		    cfg_changed |= execute_cse_sincos_1 (arg);
		  break;

		default:;
		}
	    }
	}
    }

  free_dominance_info (CDI_DOMINATORS);
  return cfg_changed ? TODO_cleanup_cfg : 0;
}

static bool
gate_cse_sincos (void)
{
  /* Make sure we have either sincos or cexp.  */
  return (TARGET_HAS_SINCOS
	  || TARGET_C99_FUNCTIONS)
	 && optimize;
}

struct gimple_opt_pass pass_cse_sincos =
{
 {
  GIMPLE_PASS,
  "sincos",				/* name */
  gate_cse_sincos,			/* gate */
  execute_cse_sincos,			/* execute */
  NULL,					/* sub */
  NULL,					/* next */
  0,					/* static_pass_number */
  TV_NONE,				/* tv_id */
  PROP_ssa,				/* properties_required */
  0,					/* properties_provided */
  0,					/* properties_destroyed */
  0,					/* todo_flags_start */
  TODO_dump_func | TODO_update_ssa | TODO_verify_ssa
    | TODO_verify_stmts                 /* todo_flags_finish */
 }
};

/* A symbolic number is used to detect byte permutation and selection
   patterns.  Therefore the field N contains an artificial number
   consisting of byte size markers:

   0    - byte has the value 0
   1..size - byte contains the content of the byte
   number indexed with that value minus one  */

struct symbolic_number {
  unsigned HOST_WIDEST_INT n;
  int size;
};

/* Perform a SHIFT or ROTATE operation by COUNT bits on symbolic
   number N.  Return false if the requested operation is not permitted
   on a symbolic number.  */

static inline bool
do_shift_rotate (enum tree_code code,
		 struct symbolic_number *n,
		 int count)
{
  if (count % 8 != 0)
    return false;

  /* Zero out the extra bits of N in order to avoid them being shifted
     into the significant bits.  */
  if (n->size < (int)sizeof (HOST_WIDEST_INT))
    n->n &= ((unsigned HOST_WIDEST_INT)1 << (n->size * BITS_PER_UNIT)) - 1;

  switch (code)
    {
    case LSHIFT_EXPR:
      n->n <<= count;
      break;
    case RSHIFT_EXPR:
      n->n >>= count;
      break;
    case LROTATE_EXPR:
      n->n = (n->n << count) | (n->n >> ((n->size * BITS_PER_UNIT) - count));
      break;
    case RROTATE_EXPR:
      n->n = (n->n >> count) | (n->n << ((n->size * BITS_PER_UNIT) - count));
      break;
    default:
      return false;
    }
  return true;
}

/* Perform sanity checking for the symbolic number N and the gimple
   statement STMT.  */

static inline bool
verify_symbolic_number_p (struct symbolic_number *n, gimple stmt)
{
  tree lhs_type;

  lhs_type = gimple_expr_type (stmt);

  if (TREE_CODE (lhs_type) != INTEGER_TYPE)
    return false;

  if (TYPE_PRECISION (lhs_type) != n->size * BITS_PER_UNIT)
    return false;

  return true;
}

/* find_bswap_1 invokes itself recursively with N and tries to perform
   the operation given by the rhs of STMT on the result.  If the
   operation could successfully be executed the function returns the
   tree expression of the source operand and NULL otherwise.  */

static tree
find_bswap_1 (gimple stmt, struct symbolic_number *n, int limit)
{
  enum tree_code code;
  tree rhs1, rhs2 = NULL;
  gimple rhs1_stmt, rhs2_stmt;
  tree source_expr1;
  enum gimple_rhs_class rhs_class;

  if (!limit || !is_gimple_assign (stmt))
    return NULL_TREE;

  rhs1 = gimple_assign_rhs1 (stmt);

  if (TREE_CODE (rhs1) != SSA_NAME)
    return NULL_TREE;

  code = gimple_assign_rhs_code (stmt);
  rhs_class = gimple_assign_rhs_class (stmt);
  rhs1_stmt = SSA_NAME_DEF_STMT (rhs1);

  if (rhs_class == GIMPLE_BINARY_RHS)
    rhs2 = gimple_assign_rhs2 (stmt);

  /* Handle unary rhs and binary rhs with integer constants as second
     operand.  */

  if (rhs_class == GIMPLE_UNARY_RHS
      || (rhs_class == GIMPLE_BINARY_RHS
	  && TREE_CODE (rhs2) == INTEGER_CST))
    {
      if (code != BIT_AND_EXPR
	  && code != LSHIFT_EXPR
	  && code != RSHIFT_EXPR
	  && code != LROTATE_EXPR
	  && code != RROTATE_EXPR
	  && code != NOP_EXPR
	  && code != CONVERT_EXPR)
	return NULL_TREE;

      source_expr1 = find_bswap_1 (rhs1_stmt, n, limit - 1);

      /* If find_bswap_1 returned NULL STMT is a leaf node and we have
	 to initialize the symbolic number.  */
      if (!source_expr1)
	{
	  /* Set up the symbolic number N by setting each byte to a
	     value between 1 and the byte size of rhs1.  The highest
	     order byte is set to n->size and the lowest order
	     byte to 1.  */
	  n->size = TYPE_PRECISION (TREE_TYPE (rhs1));
	  if (n->size % BITS_PER_UNIT != 0)
	    return NULL_TREE;
	  n->size /= BITS_PER_UNIT;
	  n->n = (sizeof (HOST_WIDEST_INT) < 8 ? 0 :
		  (unsigned HOST_WIDEST_INT)0x08070605 << 32 | 0x04030201);

	  if (n->size < (int)sizeof (HOST_WIDEST_INT))
	    n->n &= ((unsigned HOST_WIDEST_INT)1 <<
		     (n->size * BITS_PER_UNIT)) - 1;

	  source_expr1 = rhs1;
	}

      switch (code)
	{
	case BIT_AND_EXPR:
	  {
	    int i;
	    unsigned HOST_WIDEST_INT val = widest_int_cst_value (rhs2);
	    unsigned HOST_WIDEST_INT tmp = val;

	    /* Only constants masking full bytes are allowed.  */
	    for (i = 0; i < n->size; i++, tmp >>= BITS_PER_UNIT)
	      if ((tmp & 0xff) != 0 && (tmp & 0xff) != 0xff)
		return NULL_TREE;

	    n->n &= val;
	  }
	  break;
	case LSHIFT_EXPR:
	case RSHIFT_EXPR:
	case LROTATE_EXPR:
	case RROTATE_EXPR:
	  if (!do_shift_rotate (code, n, (int)TREE_INT_CST_LOW (rhs2)))
	    return NULL_TREE;
	  break;
	CASE_CONVERT:
	  {
	    int type_size;

	    type_size = TYPE_PRECISION (gimple_expr_type (stmt));
	    if (type_size % BITS_PER_UNIT != 0)
	      return NULL_TREE;

	    if (type_size / BITS_PER_UNIT < (int)(sizeof (HOST_WIDEST_INT)))
	      {
		/* If STMT casts to a smaller type mask out the bits not
		   belonging to the target type.  */
		n->n &= ((unsigned HOST_WIDEST_INT)1 << type_size) - 1;
	      }
	    n->size = type_size / BITS_PER_UNIT;
	  }
	  break;
	default:
	  return NULL_TREE;
	};
      return verify_symbolic_number_p (n, stmt) ? source_expr1 : NULL;
    }

  /* Handle binary rhs.  */

  if (rhs_class == GIMPLE_BINARY_RHS)
    {
      struct symbolic_number n1, n2;
      tree source_expr2;

      if (code != BIT_IOR_EXPR)
	return NULL_TREE;

      if (TREE_CODE (rhs2) != SSA_NAME)
	return NULL_TREE;

      rhs2_stmt = SSA_NAME_DEF_STMT (rhs2);

      switch (code)
	{
	case BIT_IOR_EXPR:
	  source_expr1 = find_bswap_1 (rhs1_stmt, &n1, limit - 1);

	  if (!source_expr1)
	    return NULL_TREE;

	  source_expr2 = find_bswap_1 (rhs2_stmt, &n2, limit - 1);

	  if (source_expr1 != source_expr2
	      || n1.size != n2.size)
	    return NULL_TREE;

	  n->size = n1.size;
	  n->n = n1.n | n2.n;

	  if (!verify_symbolic_number_p (n, stmt))
	    return NULL_TREE;

	  break;
	default:
	  return NULL_TREE;
	}
      return source_expr1;
    }
  return NULL_TREE;
}

/* Check if STMT completes a bswap implementation consisting of ORs,
   SHIFTs and ANDs.  Return the source tree expression on which the
   byte swap is performed and NULL if no bswap was found.  */

static tree
find_bswap (gimple stmt)
{
/* The number which the find_bswap result should match in order to
   have a full byte swap.  The number is shifted to the left according
   to the size of the symbolic number before using it.  */
  unsigned HOST_WIDEST_INT cmp =
    sizeof (HOST_WIDEST_INT) < 8 ? 0 :
    (unsigned HOST_WIDEST_INT)0x01020304 << 32 | 0x05060708;

  struct symbolic_number n;
  tree source_expr;

  /* The last parameter determines the depth search limit.  It usually
     correlates directly to the number of bytes to be touched.  We
     increase that number by one here in order to also cover signed ->
     unsigned conversions of the src operand as can be seen in
     libgcc.  */
  source_expr =  find_bswap_1 (stmt, &n,
			       TREE_INT_CST_LOW (
				 TYPE_SIZE_UNIT (gimple_expr_type (stmt))) + 1);

  if (!source_expr)
    return NULL_TREE;

  /* Zero out the extra bits of N and CMP.  */
  if (n.size < (int)sizeof (HOST_WIDEST_INT))
    {
      unsigned HOST_WIDEST_INT mask =
	((unsigned HOST_WIDEST_INT)1 << (n.size * BITS_PER_UNIT)) - 1;

      n.n &= mask;
      cmp >>= (sizeof (HOST_WIDEST_INT) - n.size) * BITS_PER_UNIT;
    }

  /* A complete byte swap should make the symbolic number to start
     with the largest digit in the highest order byte.  */
  if (cmp != n.n)
    return NULL_TREE;

  return source_expr;
}

/* Find manual byte swap implementations and turn them into a bswap
   builtin invokation.  */

static unsigned int
execute_optimize_bswap (void)
{
  basic_block bb;
  bool bswap32_p, bswap64_p;
  bool changed = false;
  tree bswap32_type = NULL_TREE, bswap64_type = NULL_TREE;

  if (BITS_PER_UNIT != 8)
    return 0;

  if (sizeof (HOST_WIDEST_INT) < 8)
    return 0;

  bswap32_p = (built_in_decls[BUILT_IN_BSWAP32]
	       && optab_handler (bswap_optab, SImode) != CODE_FOR_nothing);
  bswap64_p = (built_in_decls[BUILT_IN_BSWAP64]
	       && (optab_handler (bswap_optab, DImode) != CODE_FOR_nothing
		   || (bswap32_p && word_mode == SImode)));

  if (!bswap32_p && !bswap64_p)
    return 0;

  /* Determine the argument type of the builtins.  The code later on
     assumes that the return and argument type are the same.  */
  if (bswap32_p)
    {
      tree fndecl = built_in_decls[BUILT_IN_BSWAP32];
      bswap32_type = TREE_VALUE (TYPE_ARG_TYPES (TREE_TYPE (fndecl)));
    }

  if (bswap64_p)
    {
      tree fndecl = built_in_decls[BUILT_IN_BSWAP64];
      bswap64_type = TREE_VALUE (TYPE_ARG_TYPES (TREE_TYPE (fndecl)));
    }

  FOR_EACH_BB (bb)
    {
      gimple_stmt_iterator gsi;

      for (gsi = gsi_after_labels (bb); !gsi_end_p (gsi); gsi_next (&gsi))
        {
	  gimple stmt = gsi_stmt (gsi);
	  tree bswap_src, bswap_type;
	  tree bswap_tmp;
	  tree fndecl = NULL_TREE;
	  int type_size;
	  gimple call;

	  if (!is_gimple_assign (stmt)
	      || gimple_assign_rhs_code (stmt) != BIT_IOR_EXPR)
	    continue;

	  type_size = TYPE_PRECISION (gimple_expr_type (stmt));

	  switch (type_size)
	    {
	    case 32:
	      if (bswap32_p)
		{
		  fndecl = built_in_decls[BUILT_IN_BSWAP32];
		  bswap_type = bswap32_type;
		}
	      break;
	    case 64:
	      if (bswap64_p)
		{
		  fndecl = built_in_decls[BUILT_IN_BSWAP64];
		  bswap_type = bswap64_type;
		}
	      break;
	    default:
	      continue;
	    }

	  if (!fndecl)
	    continue;

	  bswap_src = find_bswap (stmt);

	  if (!bswap_src)
	    continue;

	  changed = true;

	  bswap_tmp = bswap_src;

	  /* Convert the src expression if necessary.  */
	  if (!useless_type_conversion_p (TREE_TYPE (bswap_tmp), bswap_type))
	    {
	      gimple convert_stmt;

	      bswap_tmp = create_tmp_var (bswap_type, "bswapsrc");
	      add_referenced_var (bswap_tmp);
	      bswap_tmp = make_ssa_name (bswap_tmp, NULL);

	      convert_stmt = gimple_build_assign_with_ops (
			       CONVERT_EXPR, bswap_tmp, bswap_src, NULL);
	      gsi_insert_before (&gsi, convert_stmt, GSI_SAME_STMT);
	    }

	  call = gimple_build_call (fndecl, 1, bswap_tmp);

	  bswap_tmp = gimple_assign_lhs (stmt);

	  /* Convert the result if necessary.  */
	  if (!useless_type_conversion_p (TREE_TYPE (bswap_tmp), bswap_type))
	    {
	      gimple convert_stmt;

	      bswap_tmp = create_tmp_var (bswap_type, "bswapdst");
	      add_referenced_var (bswap_tmp);
	      bswap_tmp = make_ssa_name (bswap_tmp, NULL);
	      convert_stmt = gimple_build_assign_with_ops (
		               CONVERT_EXPR, gimple_assign_lhs (stmt), bswap_tmp, NULL);
	      gsi_insert_after (&gsi, convert_stmt, GSI_SAME_STMT);
	    }

	  gimple_call_set_lhs (call, bswap_tmp);

	  if (dump_file)
	    {
	      fprintf (dump_file, "%d bit bswap implementation found at: ",
		       (int)type_size);
	      print_gimple_stmt (dump_file, stmt, 0, 0);
	    }

	  gsi_insert_after (&gsi, call, GSI_SAME_STMT);
	  gsi_remove (&gsi, true);
	}
    }

  return (changed ? TODO_dump_func | TODO_update_ssa | TODO_verify_ssa
	  | TODO_verify_stmts : 0);
}

static bool
gate_optimize_bswap (void)
{
  return flag_expensive_optimizations && optimize;
}

struct gimple_opt_pass pass_optimize_bswap =
{
 {
  GIMPLE_PASS,
  "bswap",				/* name */
  gate_optimize_bswap,                  /* gate */
  execute_optimize_bswap,		/* execute */
  NULL,					/* sub */
  NULL,					/* next */
  0,					/* static_pass_number */
  TV_NONE,				/* tv_id */
  PROP_ssa,				/* properties_required */
  0,					/* properties_provided */
  0,					/* properties_destroyed */
  0,					/* todo_flags_start */
  0                                     /* todo_flags_finish */
 }
};

<<<<<<< HEAD
/* Process a single gimple statement STMT, which has a MULT_EXPR as
   its rhs, and try to convert it into a WIDEN_MULT_EXPR.  The return
   value is true iff we converted the statement.  */

static bool
convert_mult_to_widen (gimple stmt)
{
  gimple rhs1_stmt = NULL, rhs2_stmt = NULL;
  tree type1 = NULL, type2 = NULL;
  tree rhs1, rhs2, rhs1_convop = NULL, rhs2_convop = NULL;
  enum tree_code rhs1_code, rhs2_code;
  tree type;

  type = TREE_TYPE (gimple_assign_lhs (stmt));

  if (TREE_CODE (type) != INTEGER_TYPE)
    return false;

  rhs1 = gimple_assign_rhs1 (stmt);
  rhs2 = gimple_assign_rhs2 (stmt);

  if (TREE_CODE (rhs1) == SSA_NAME)
    {
      rhs1_stmt = SSA_NAME_DEF_STMT (rhs1);
      if (!is_gimple_assign (rhs1_stmt))
	return false;
      rhs1_code = gimple_assign_rhs_code (rhs1_stmt);
      if (!CONVERT_EXPR_CODE_P (rhs1_code))
	return false;
      rhs1_convop = gimple_assign_rhs1 (rhs1_stmt);
      type1 = TREE_TYPE (rhs1_convop);
      if (TYPE_PRECISION (type1) * 2 != TYPE_PRECISION (type))
	return false;
    }
  else if (TREE_CODE (rhs1) != INTEGER_CST)
    return false;

  if (TREE_CODE (rhs2) == SSA_NAME)
    {
      rhs2_stmt = SSA_NAME_DEF_STMT (rhs2);
      if (!is_gimple_assign (rhs2_stmt))
	return false;
      rhs2_code = gimple_assign_rhs_code (rhs2_stmt);
      if (!CONVERT_EXPR_CODE_P (rhs2_code))
	return false;
      rhs2_convop = gimple_assign_rhs1 (rhs2_stmt);
      type2 = TREE_TYPE (rhs2_convop);
      if (TYPE_PRECISION (type2) * 2 != TYPE_PRECISION (type))
	return false;
    }
  else if (TREE_CODE (rhs2) != INTEGER_CST)
    return false;

  if (rhs1_stmt == NULL && rhs2_stmt == NULL)
    return false;

  /* Verify that the machine can perform a widening multiply in this
     mode/signedness combination, otherwise this transformation is
     likely to pessimize code.  */
  if ((rhs1_stmt == NULL || TYPE_UNSIGNED (type1))
      && (rhs2_stmt == NULL || TYPE_UNSIGNED (type2))
      && (optab_handler (umul_widen_optab, TYPE_MODE (type))
	  ->insn_code == CODE_FOR_nothing))
    return false;
  else if ((rhs1_stmt == NULL || !TYPE_UNSIGNED (type1))
	   && (rhs2_stmt == NULL || !TYPE_UNSIGNED (type2))
	   && (optab_handler (smul_widen_optab, TYPE_MODE (type))
	       ->insn_code == CODE_FOR_nothing))
    return false;
  else if (rhs1_stmt != NULL && rhs2_stmt != NULL
	   && (TYPE_UNSIGNED (type1) != TYPE_UNSIGNED (type2))
	   && (optab_handler (usmul_widen_optab, TYPE_MODE (type))
	       ->insn_code == CODE_FOR_nothing))
    return false;

  if ((rhs1_stmt == NULL && !int_fits_type_p (rhs1, type2))
      || (rhs2_stmt == NULL && !int_fits_type_p (rhs2, type1)))
    return false;

  if (rhs1_stmt == NULL)
    gimple_assign_set_rhs1 (stmt, fold_convert (type2, rhs1));
  else
    gimple_assign_set_rhs1 (stmt, rhs1_convop);
  if (rhs2_stmt == NULL)
    gimple_assign_set_rhs2 (stmt, fold_convert (type1, rhs2));
  else
    gimple_assign_set_rhs2 (stmt, rhs2_convop);
=======
/* Return true if RHS is a suitable operand for a widening multiplication.
   There are two cases:

     - RHS makes some value twice as wide.  Store that value in *NEW_RHS_OUT
       if so, and store its type in *TYPE_OUT.

     - RHS is an integer constant.  Store that value in *NEW_RHS_OUT if so,
       but leave *TYPE_OUT untouched.  */

static bool
is_widening_mult_rhs_p (tree rhs, tree *type_out, tree *new_rhs_out)
{
  gimple stmt;
  tree type, type1, rhs1;
  enum tree_code rhs_code;

  if (TREE_CODE (rhs) == SSA_NAME)
    {
      type = TREE_TYPE (rhs);
      stmt = SSA_NAME_DEF_STMT (rhs);
      if (!is_gimple_assign (stmt))
	return false;

      rhs_code = gimple_assign_rhs_code (stmt);
      if (TREE_CODE (type) == INTEGER_TYPE
	  ? !CONVERT_EXPR_CODE_P (rhs_code)
	  : rhs_code != FIXED_CONVERT_EXPR)
	return false;

      rhs1 = gimple_assign_rhs1 (stmt);
      type1 = TREE_TYPE (rhs1);
      if (TREE_CODE (type1) != TREE_CODE (type)
	  || TYPE_PRECISION (type1) * 2 != TYPE_PRECISION (type))
	return false;

      *new_rhs_out = rhs1;
      *type_out = type1;
      return true;
    }

  if (TREE_CODE (rhs) == INTEGER_CST)
    {
      *new_rhs_out = rhs;
      *type_out = NULL;
      return true;
    }

  return false;
}

/* Return true if STMT performs a widening multiplication.  If so,
   store the unwidened types of the operands in *TYPE1_OUT and *TYPE2_OUT
   respectively.  Also fill *RHS1_OUT and *RHS2_OUT such that converting
   those operands to types *TYPE1_OUT and *TYPE2_OUT would give the
   operands of the multiplication.  */

static bool
is_widening_mult_p (gimple stmt,
		    tree *type1_out, tree *rhs1_out,
		    tree *type2_out, tree *rhs2_out)
{
  tree type;

  type = TREE_TYPE (gimple_assign_lhs (stmt));
  if (TREE_CODE (type) != INTEGER_TYPE
      && TREE_CODE (type) != FIXED_POINT_TYPE)
    return false;

  if (!is_widening_mult_rhs_p (gimple_assign_rhs1 (stmt), type1_out, rhs1_out))
    return false;

  if (!is_widening_mult_rhs_p (gimple_assign_rhs2 (stmt), type2_out, rhs2_out))
    return false;

  if (*type1_out == NULL)
    {
      if (*type2_out == NULL || !int_fits_type_p (*rhs1_out, *type2_out))
	return false;
      *type1_out = *type2_out;
    }

  if (*type2_out == NULL)
    {
      if (!int_fits_type_p (*rhs2_out, *type1_out))
	return false;
      *type2_out = *type1_out;
    }

  return true;
}

/* Process a single gimple statement STMT, which has a MULT_EXPR as
   its rhs, and try to convert it into a WIDEN_MULT_EXPR.  The return
   value is true iff we converted the statement.  */

static bool
convert_mult_to_widen (gimple stmt)
{
  tree lhs, rhs1, rhs2, type, type1, type2;
  enum insn_code handler;

  lhs = gimple_assign_lhs (stmt);
  type = TREE_TYPE (lhs);
  if (TREE_CODE (type) != INTEGER_TYPE)
    return false;

  if (!is_widening_mult_p (stmt, &type1, &rhs1, &type2, &rhs2))
    return false;

  if (TYPE_UNSIGNED (type1) && TYPE_UNSIGNED (type2))
    handler = optab_handler (umul_widen_optab, TYPE_MODE (type));
  else if (!TYPE_UNSIGNED (type1) && !TYPE_UNSIGNED (type2))
    handler = optab_handler (smul_widen_optab, TYPE_MODE (type));
  else
    handler = optab_handler (usmul_widen_optab, TYPE_MODE (type));

  if (handler == CODE_FOR_nothing)
    return false;

  gimple_assign_set_rhs1 (stmt, fold_convert (type1, rhs1));
  gimple_assign_set_rhs2 (stmt, fold_convert (type2, rhs2));
>>>>>>> 155d23aa
  gimple_assign_set_rhs_code (stmt, WIDEN_MULT_EXPR);
  update_stmt (stmt);
  return true;
}

/* Process a single gimple statement STMT, which is found at the
   iterator GSI and has a either a PLUS_EXPR or a MINUS_EXPR as its
   rhs (given by CODE), and try to convert it into a
   WIDEN_MULT_PLUS_EXPR or a WIDEN_MULT_MINUS_EXPR.  The return value
   is true iff we converted the statement.  */

static bool
convert_plusminus_to_widen (gimple_stmt_iterator *gsi, gimple stmt,
			    enum tree_code code)
{
  gimple rhs1_stmt = NULL, rhs2_stmt = NULL;
<<<<<<< HEAD
  tree type;
=======
  tree type, type1, type2;
>>>>>>> 155d23aa
  tree lhs, rhs1, rhs2, mult_rhs1, mult_rhs2, add_rhs;
  enum tree_code rhs1_code = ERROR_MARK, rhs2_code = ERROR_MARK;
  optab this_optab;
  enum tree_code wmult_code;

  lhs = gimple_assign_lhs (stmt);
  type = TREE_TYPE (lhs);
<<<<<<< HEAD
  if (TREE_CODE (type) != INTEGER_TYPE)
=======
  if (TREE_CODE (type) != INTEGER_TYPE
      && TREE_CODE (type) != FIXED_POINT_TYPE)
>>>>>>> 155d23aa
    return false;

  if (code == MINUS_EXPR)
    wmult_code = WIDEN_MULT_MINUS_EXPR;
  else
    wmult_code = WIDEN_MULT_PLUS_EXPR;

<<<<<<< HEAD
  /* Verify that the machine can perform a widening multiply
     accumulate in this mode/signedness combination, otherwise
     this transformation is likely to pessimize code.  */
  this_optab = optab_for_tree_code (wmult_code, type, optab_default);
  if (optab_handler (this_optab, TYPE_MODE (type))->insn_code
      == CODE_FOR_nothing)
    return false;

=======
>>>>>>> 155d23aa
  rhs1 = gimple_assign_rhs1 (stmt);
  rhs2 = gimple_assign_rhs2 (stmt);

  if (TREE_CODE (rhs1) == SSA_NAME)
    {
      rhs1_stmt = SSA_NAME_DEF_STMT (rhs1);
      if (is_gimple_assign (rhs1_stmt))
	rhs1_code = gimple_assign_rhs_code (rhs1_stmt);
    }
  else
    return false;

  if (TREE_CODE (rhs2) == SSA_NAME)
    {
      rhs2_stmt = SSA_NAME_DEF_STMT (rhs2);
      if (is_gimple_assign (rhs2_stmt))
	rhs2_code = gimple_assign_rhs_code (rhs2_stmt);
    }
  else
    return false;

<<<<<<< HEAD
  if (rhs1_code == MULT_EXPR)
    {
      if (!convert_mult_to_widen (rhs1_stmt))
	return false;
      rhs1_code = gimple_assign_rhs_code (rhs1_stmt);
    }
  if (rhs2_code == MULT_EXPR)
    {
      if (!convert_mult_to_widen (rhs2_stmt))
	return false;
      rhs2_code = gimple_assign_rhs_code (rhs2_stmt);
    }
  
  if (code == PLUS_EXPR && rhs1_code == WIDEN_MULT_EXPR)
    {
      mult_rhs1 = gimple_assign_rhs1 (rhs1_stmt);
      mult_rhs2 = gimple_assign_rhs2 (rhs1_stmt);
=======
  if (code == PLUS_EXPR && rhs1_code == MULT_EXPR)
    {
      if (!is_widening_mult_p (rhs1_stmt, &type1, &mult_rhs1,
			       &type2, &mult_rhs2))
	return false;
      add_rhs = rhs2;
    }
  else if (rhs2_code == MULT_EXPR)
    {
      if (!is_widening_mult_p (rhs2_stmt, &type1, &mult_rhs1,
			       &type2, &mult_rhs2))
	return false;
      add_rhs = rhs1;
    }
  else if (code == PLUS_EXPR && rhs1_code == WIDEN_MULT_EXPR)
    {
      mult_rhs1 = gimple_assign_rhs1 (rhs1_stmt);
      mult_rhs2 = gimple_assign_rhs2 (rhs1_stmt);
      type1 = TREE_TYPE (mult_rhs1);
      type2 = TREE_TYPE (mult_rhs2);
>>>>>>> 155d23aa
      add_rhs = rhs2;
    }
  else if (rhs2_code == WIDEN_MULT_EXPR)
    {
      mult_rhs1 = gimple_assign_rhs1 (rhs2_stmt);
      mult_rhs2 = gimple_assign_rhs2 (rhs2_stmt);
<<<<<<< HEAD
=======
      type1 = TREE_TYPE (mult_rhs1);
      type2 = TREE_TYPE (mult_rhs2);
>>>>>>> 155d23aa
      add_rhs = rhs1;
    }
  else
    return false;

<<<<<<< HEAD
  /* ??? May need some type verification here?  */

  gimple_assign_set_rhs_with_ops_1 (gsi, wmult_code, mult_rhs1, mult_rhs2,
=======
  if (TYPE_UNSIGNED (type1) != TYPE_UNSIGNED (type2))
    return false;

  /* Verify that the machine can perform a widening multiply
     accumulate in this mode/signedness combination, otherwise
     this transformation is likely to pessimize code.  */
  this_optab = optab_for_tree_code (wmult_code, type1, optab_default);
  if (optab_handler (this_optab, TYPE_MODE (type)) == CODE_FOR_nothing)
    return false;

  /* ??? May need some type verification here?  */

  gimple_assign_set_rhs_with_ops_1 (gsi, wmult_code,
				    fold_convert (type1, mult_rhs1),
				    fold_convert (type2, mult_rhs2),
>>>>>>> 155d23aa
				    add_rhs);
  update_stmt (gsi_stmt (*gsi));
  return true;
}

<<<<<<< HEAD
=======
/* Combine the multiplication at MUL_STMT with operands MULOP1 and MULOP2
   with uses in additions and subtractions to form fused multiply-add
   operations.  Returns true if successful and MUL_STMT should be removed.  */

static bool
convert_mult_to_fma (gimple mul_stmt, tree op1, tree op2)
{
  tree mul_result = gimple_get_lhs (mul_stmt);
  tree type = TREE_TYPE (mul_result);
  gimple use_stmt, neguse_stmt, fma_stmt;
  use_operand_p use_p;
  imm_use_iterator imm_iter;

  if (FLOAT_TYPE_P (type)
      && flag_fp_contract_mode == FP_CONTRACT_OFF)
    return false;

  /* We don't want to do bitfield reduction ops.  */
  if (INTEGRAL_TYPE_P (type)
      && (TYPE_PRECISION (type)
	  != GET_MODE_PRECISION (TYPE_MODE (type))))
    return false;

  /* If the target doesn't support it, don't generate it.  We assume that
     if fma isn't available then fms, fnma or fnms are not either.  */
  if (optab_handler (fma_optab, TYPE_MODE (type)) == CODE_FOR_nothing)
    return false;

  /* Make sure that the multiplication statement becomes dead after
     the transformation, thus that all uses are transformed to FMAs.
     This means we assume that an FMA operation has the same cost
     as an addition.  */
  FOR_EACH_IMM_USE_FAST (use_p, imm_iter, mul_result)
    {
      enum tree_code use_code;
      tree result = mul_result;
      bool negate_p = false;

      use_stmt = USE_STMT (use_p);

      if (is_gimple_debug (use_stmt))
	continue;

      /* For now restrict this operations to single basic blocks.  In theory
	 we would want to support sinking the multiplication in
	 m = a*b;
	 if ()
	   ma = m + c;
	 else
	   d = m;
	 to form a fma in the then block and sink the multiplication to the
	 else block.  */
      if (gimple_bb (use_stmt) != gimple_bb (mul_stmt))
	return false;

      if (!is_gimple_assign (use_stmt))
	return false;

      use_code = gimple_assign_rhs_code (use_stmt);

      /* A negate on the multiplication leads to FNMA.  */
      if (use_code == NEGATE_EXPR)
	{
	  result = gimple_assign_lhs (use_stmt);

	  /* Make sure the negate statement becomes dead with this
	     single transformation.  */
	  if (!single_imm_use (gimple_assign_lhs (use_stmt),
			       &use_p, &neguse_stmt))
	    return false;

	  /* Re-validate.  */
	  use_stmt = neguse_stmt;
	  if (gimple_bb (use_stmt) != gimple_bb (mul_stmt))
	    return false;
	  if (!is_gimple_assign (use_stmt))
	    return false;

	  use_code = gimple_assign_rhs_code (use_stmt);
	  negate_p = true;
	}

      switch (use_code)
	{
	case MINUS_EXPR:
	  if (gimple_assign_rhs2 (use_stmt) == result)
	    negate_p = !negate_p;
	  break;
	case PLUS_EXPR:
	  break;
	default:
	  /* FMA can only be formed from PLUS and MINUS.  */
	  return false;
	}

      /* We can't handle a * b + a * b.  */
      if (gimple_assign_rhs1 (use_stmt) == gimple_assign_rhs2 (use_stmt))
	return false;

      /* While it is possible to validate whether or not the exact form
	 that we've recognized is available in the backend, the assumption
	 is that the transformation is never a loss.  For instance, suppose
	 the target only has the plain FMA pattern available.  Consider
	 a*b-c -> fma(a,b,-c): we've exchanged MUL+SUB for FMA+NEG, which
	 is still two operations.  Consider -(a*b)-c -> fma(-a,b,-c): we
	 still have 3 operations, but in the FMA form the two NEGs are
	 independant and could be run in parallel.  */
    }

  FOR_EACH_IMM_USE_STMT (use_stmt, imm_iter, mul_result)
    {
      gimple_stmt_iterator gsi = gsi_for_stmt (use_stmt);
      enum tree_code use_code;
      tree addop, mulop1 = op1, result = mul_result;
      bool negate_p = false;

      if (is_gimple_debug (use_stmt))
	continue;

      use_code = gimple_assign_rhs_code (use_stmt);
      if (use_code == NEGATE_EXPR)
	{
	  result = gimple_assign_lhs (use_stmt);
	  single_imm_use (gimple_assign_lhs (use_stmt), &use_p, &neguse_stmt);
	  gsi_remove (&gsi, true);
	  release_defs (use_stmt);

	  use_stmt = neguse_stmt;
	  gsi = gsi_for_stmt (use_stmt);
	  use_code = gimple_assign_rhs_code (use_stmt);
	  negate_p = true;
	}

      if (gimple_assign_rhs1 (use_stmt) == result)
	{
	  addop = gimple_assign_rhs2 (use_stmt);
	  /* a * b - c -> a * b + (-c)  */
	  if (gimple_assign_rhs_code (use_stmt) == MINUS_EXPR)
	    addop = force_gimple_operand_gsi (&gsi,
					      build1 (NEGATE_EXPR,
						      type, addop),
					      true, NULL_TREE, true,
					      GSI_SAME_STMT);
	}
      else
	{
	  addop = gimple_assign_rhs1 (use_stmt);
	  /* a - b * c -> (-b) * c + a */
	  if (gimple_assign_rhs_code (use_stmt) == MINUS_EXPR)
	    negate_p = !negate_p;
	}

      if (negate_p)
	mulop1 = force_gimple_operand_gsi (&gsi,
					   build1 (NEGATE_EXPR,
						   type, mulop1),
					   true, NULL_TREE, true,
					   GSI_SAME_STMT);

      fma_stmt = gimple_build_assign_with_ops3 (FMA_EXPR,
						gimple_assign_lhs (use_stmt),
						mulop1, op2,
						addop);
      gsi_replace (&gsi, fma_stmt, true);
    }

  return true;
}

>>>>>>> 155d23aa
/* Find integer multiplications where the operands are extended from
   smaller types, and replace the MULT_EXPR with a WIDEN_MULT_EXPR
   where appropriate.  */

static unsigned int
execute_optimize_widening_mul (void)
{
<<<<<<< HEAD
  bool changed = false;
  basic_block bb;
=======
  basic_block bb;
  bool cfg_changed = false;
>>>>>>> 155d23aa

  FOR_EACH_BB (bb)
    {
      gimple_stmt_iterator gsi;

<<<<<<< HEAD
      for (gsi = gsi_after_labels (bb); !gsi_end_p (gsi); gsi_next (&gsi))
=======
      for (gsi = gsi_after_labels (bb); !gsi_end_p (gsi);)
>>>>>>> 155d23aa
        {
	  gimple stmt = gsi_stmt (gsi);
	  enum tree_code code;

<<<<<<< HEAD
	  if (!is_gimple_assign (stmt))
	    continue;

	  code = gimple_assign_rhs_code (stmt);
	  if (code == MULT_EXPR)
	    changed |= convert_mult_to_widen (stmt);
	  else if (code == PLUS_EXPR || code == MINUS_EXPR)
	    changed |= convert_plusminus_to_widen (&gsi, stmt, code);
	}
    }

  return (changed ? TODO_dump_func | TODO_update_ssa | TODO_verify_ssa
	  | TODO_verify_stmts : 0);
=======
	  if (is_gimple_assign (stmt))
	    {
	      code = gimple_assign_rhs_code (stmt);
	      switch (code)
		{
		case MULT_EXPR:
		  if (!convert_mult_to_widen (stmt)
		      && convert_mult_to_fma (stmt,
					      gimple_assign_rhs1 (stmt),
					      gimple_assign_rhs2 (stmt)))
		    {
		      gsi_remove (&gsi, true);
		      release_defs (stmt);
		      continue;
		    }
		  break;

		case PLUS_EXPR:
		case MINUS_EXPR:
		  convert_plusminus_to_widen (&gsi, stmt, code);
		  break;

		default:;
		}
	    }
	  else if (is_gimple_call (stmt))
	    {
	      tree fndecl = gimple_call_fndecl (stmt);
	      if (fndecl
		  && DECL_BUILT_IN_CLASS (fndecl) == BUILT_IN_NORMAL)
		{
		  switch (DECL_FUNCTION_CODE (fndecl))
		    {
		      case BUILT_IN_POWF:
		      case BUILT_IN_POW:
		      case BUILT_IN_POWL:
			if (TREE_CODE (gimple_call_arg (stmt, 1)) == REAL_CST
			    && REAL_VALUES_EQUAL
			         (TREE_REAL_CST (gimple_call_arg (stmt, 1)),
				  dconst2)
			    && convert_mult_to_fma (stmt,
						    gimple_call_arg (stmt, 0),
						    gimple_call_arg (stmt, 0)))
			  {
			    gsi_remove (&gsi, true);
			    release_defs (stmt);
			    if (gimple_purge_dead_eh_edges (bb))
			      cfg_changed = true;
			    continue;
			  }
			  break;

		      default:;
		    }
		}
	    }
	  gsi_next (&gsi);
	}
    }

  return cfg_changed ? TODO_cleanup_cfg : 0;
>>>>>>> 155d23aa
}

static bool
gate_optimize_widening_mul (void)
{
  return flag_expensive_optimizations && optimize;
}

struct gimple_opt_pass pass_optimize_widening_mul =
{
 {
  GIMPLE_PASS,
  "widening_mul",			/* name */
  gate_optimize_widening_mul,		/* gate */
  execute_optimize_widening_mul,	/* execute */
  NULL,					/* sub */
  NULL,					/* next */
  0,					/* static_pass_number */
  TV_NONE,				/* tv_id */
  PROP_ssa,				/* properties_required */
  0,					/* properties_provided */
  0,					/* properties_destroyed */
  0,					/* todo_flags_start */
<<<<<<< HEAD
  0                                     /* todo_flags_finish */
=======
  TODO_verify_ssa
  | TODO_verify_stmts
  | TODO_dump_func
  | TODO_update_ssa                     /* todo_flags_finish */
>>>>>>> 155d23aa
 }
};<|MERGE_RESOLUTION|>--- conflicted
+++ resolved
@@ -1266,95 +1266,6 @@
  }
 };
 
-<<<<<<< HEAD
-/* Process a single gimple statement STMT, which has a MULT_EXPR as
-   its rhs, and try to convert it into a WIDEN_MULT_EXPR.  The return
-   value is true iff we converted the statement.  */
-
-static bool
-convert_mult_to_widen (gimple stmt)
-{
-  gimple rhs1_stmt = NULL, rhs2_stmt = NULL;
-  tree type1 = NULL, type2 = NULL;
-  tree rhs1, rhs2, rhs1_convop = NULL, rhs2_convop = NULL;
-  enum tree_code rhs1_code, rhs2_code;
-  tree type;
-
-  type = TREE_TYPE (gimple_assign_lhs (stmt));
-
-  if (TREE_CODE (type) != INTEGER_TYPE)
-    return false;
-
-  rhs1 = gimple_assign_rhs1 (stmt);
-  rhs2 = gimple_assign_rhs2 (stmt);
-
-  if (TREE_CODE (rhs1) == SSA_NAME)
-    {
-      rhs1_stmt = SSA_NAME_DEF_STMT (rhs1);
-      if (!is_gimple_assign (rhs1_stmt))
-	return false;
-      rhs1_code = gimple_assign_rhs_code (rhs1_stmt);
-      if (!CONVERT_EXPR_CODE_P (rhs1_code))
-	return false;
-      rhs1_convop = gimple_assign_rhs1 (rhs1_stmt);
-      type1 = TREE_TYPE (rhs1_convop);
-      if (TYPE_PRECISION (type1) * 2 != TYPE_PRECISION (type))
-	return false;
-    }
-  else if (TREE_CODE (rhs1) != INTEGER_CST)
-    return false;
-
-  if (TREE_CODE (rhs2) == SSA_NAME)
-    {
-      rhs2_stmt = SSA_NAME_DEF_STMT (rhs2);
-      if (!is_gimple_assign (rhs2_stmt))
-	return false;
-      rhs2_code = gimple_assign_rhs_code (rhs2_stmt);
-      if (!CONVERT_EXPR_CODE_P (rhs2_code))
-	return false;
-      rhs2_convop = gimple_assign_rhs1 (rhs2_stmt);
-      type2 = TREE_TYPE (rhs2_convop);
-      if (TYPE_PRECISION (type2) * 2 != TYPE_PRECISION (type))
-	return false;
-    }
-  else if (TREE_CODE (rhs2) != INTEGER_CST)
-    return false;
-
-  if (rhs1_stmt == NULL && rhs2_stmt == NULL)
-    return false;
-
-  /* Verify that the machine can perform a widening multiply in this
-     mode/signedness combination, otherwise this transformation is
-     likely to pessimize code.  */
-  if ((rhs1_stmt == NULL || TYPE_UNSIGNED (type1))
-      && (rhs2_stmt == NULL || TYPE_UNSIGNED (type2))
-      && (optab_handler (umul_widen_optab, TYPE_MODE (type))
-	  ->insn_code == CODE_FOR_nothing))
-    return false;
-  else if ((rhs1_stmt == NULL || !TYPE_UNSIGNED (type1))
-	   && (rhs2_stmt == NULL || !TYPE_UNSIGNED (type2))
-	   && (optab_handler (smul_widen_optab, TYPE_MODE (type))
-	       ->insn_code == CODE_FOR_nothing))
-    return false;
-  else if (rhs1_stmt != NULL && rhs2_stmt != NULL
-	   && (TYPE_UNSIGNED (type1) != TYPE_UNSIGNED (type2))
-	   && (optab_handler (usmul_widen_optab, TYPE_MODE (type))
-	       ->insn_code == CODE_FOR_nothing))
-    return false;
-
-  if ((rhs1_stmt == NULL && !int_fits_type_p (rhs1, type2))
-      || (rhs2_stmt == NULL && !int_fits_type_p (rhs2, type1)))
-    return false;
-
-  if (rhs1_stmt == NULL)
-    gimple_assign_set_rhs1 (stmt, fold_convert (type2, rhs1));
-  else
-    gimple_assign_set_rhs1 (stmt, rhs1_convop);
-  if (rhs2_stmt == NULL)
-    gimple_assign_set_rhs2 (stmt, fold_convert (type1, rhs2));
-  else
-    gimple_assign_set_rhs2 (stmt, rhs2_convop);
-=======
 /* Return true if RHS is a suitable operand for a widening multiplication.
    There are two cases:
 
@@ -1476,7 +1387,6 @@
 
   gimple_assign_set_rhs1 (stmt, fold_convert (type1, rhs1));
   gimple_assign_set_rhs2 (stmt, fold_convert (type2, rhs2));
->>>>>>> 155d23aa
   gimple_assign_set_rhs_code (stmt, WIDEN_MULT_EXPR);
   update_stmt (stmt);
   return true;
@@ -1493,11 +1403,7 @@
 			    enum tree_code code)
 {
   gimple rhs1_stmt = NULL, rhs2_stmt = NULL;
-<<<<<<< HEAD
-  tree type;
-=======
   tree type, type1, type2;
->>>>>>> 155d23aa
   tree lhs, rhs1, rhs2, mult_rhs1, mult_rhs2, add_rhs;
   enum tree_code rhs1_code = ERROR_MARK, rhs2_code = ERROR_MARK;
   optab this_optab;
@@ -1505,12 +1411,8 @@
 
   lhs = gimple_assign_lhs (stmt);
   type = TREE_TYPE (lhs);
-<<<<<<< HEAD
-  if (TREE_CODE (type) != INTEGER_TYPE)
-=======
   if (TREE_CODE (type) != INTEGER_TYPE
       && TREE_CODE (type) != FIXED_POINT_TYPE)
->>>>>>> 155d23aa
     return false;
 
   if (code == MINUS_EXPR)
@@ -1518,17 +1420,6 @@
   else
     wmult_code = WIDEN_MULT_PLUS_EXPR;
 
-<<<<<<< HEAD
-  /* Verify that the machine can perform a widening multiply
-     accumulate in this mode/signedness combination, otherwise
-     this transformation is likely to pessimize code.  */
-  this_optab = optab_for_tree_code (wmult_code, type, optab_default);
-  if (optab_handler (this_optab, TYPE_MODE (type))->insn_code
-      == CODE_FOR_nothing)
-    return false;
-
-=======
->>>>>>> 155d23aa
   rhs1 = gimple_assign_rhs1 (stmt);
   rhs2 = gimple_assign_rhs2 (stmt);
 
@@ -1550,25 +1441,6 @@
   else
     return false;
 
-<<<<<<< HEAD
-  if (rhs1_code == MULT_EXPR)
-    {
-      if (!convert_mult_to_widen (rhs1_stmt))
-	return false;
-      rhs1_code = gimple_assign_rhs_code (rhs1_stmt);
-    }
-  if (rhs2_code == MULT_EXPR)
-    {
-      if (!convert_mult_to_widen (rhs2_stmt))
-	return false;
-      rhs2_code = gimple_assign_rhs_code (rhs2_stmt);
-    }
-  
-  if (code == PLUS_EXPR && rhs1_code == WIDEN_MULT_EXPR)
-    {
-      mult_rhs1 = gimple_assign_rhs1 (rhs1_stmt);
-      mult_rhs2 = gimple_assign_rhs2 (rhs1_stmt);
-=======
   if (code == PLUS_EXPR && rhs1_code == MULT_EXPR)
     {
       if (!is_widening_mult_p (rhs1_stmt, &type1, &mult_rhs1,
@@ -1589,28 +1461,19 @@
       mult_rhs2 = gimple_assign_rhs2 (rhs1_stmt);
       type1 = TREE_TYPE (mult_rhs1);
       type2 = TREE_TYPE (mult_rhs2);
->>>>>>> 155d23aa
       add_rhs = rhs2;
     }
   else if (rhs2_code == WIDEN_MULT_EXPR)
     {
       mult_rhs1 = gimple_assign_rhs1 (rhs2_stmt);
       mult_rhs2 = gimple_assign_rhs2 (rhs2_stmt);
-<<<<<<< HEAD
-=======
       type1 = TREE_TYPE (mult_rhs1);
       type2 = TREE_TYPE (mult_rhs2);
->>>>>>> 155d23aa
       add_rhs = rhs1;
     }
   else
     return false;
 
-<<<<<<< HEAD
-  /* ??? May need some type verification here?  */
-
-  gimple_assign_set_rhs_with_ops_1 (gsi, wmult_code, mult_rhs1, mult_rhs2,
-=======
   if (TYPE_UNSIGNED (type1) != TYPE_UNSIGNED (type2))
     return false;
 
@@ -1626,14 +1489,11 @@
   gimple_assign_set_rhs_with_ops_1 (gsi, wmult_code,
 				    fold_convert (type1, mult_rhs1),
 				    fold_convert (type2, mult_rhs2),
->>>>>>> 155d23aa
 				    add_rhs);
   update_stmt (gsi_stmt (*gsi));
   return true;
 }
 
-<<<<<<< HEAD
-=======
 /* Combine the multiplication at MUL_STMT with operands MULOP1 and MULOP2
    with uses in additions and subtractions to form fused multiply-add
    operations.  Returns true if successful and MUL_STMT should be removed.  */
@@ -1803,7 +1663,6 @@
   return true;
 }
 
->>>>>>> 155d23aa
 /* Find integer multiplications where the operands are extended from
    smaller types, and replace the MULT_EXPR with a WIDEN_MULT_EXPR
    where appropriate.  */
@@ -1811,42 +1670,18 @@
 static unsigned int
 execute_optimize_widening_mul (void)
 {
-<<<<<<< HEAD
-  bool changed = false;
-  basic_block bb;
-=======
   basic_block bb;
   bool cfg_changed = false;
->>>>>>> 155d23aa
 
   FOR_EACH_BB (bb)
     {
       gimple_stmt_iterator gsi;
 
-<<<<<<< HEAD
-      for (gsi = gsi_after_labels (bb); !gsi_end_p (gsi); gsi_next (&gsi))
-=======
       for (gsi = gsi_after_labels (bb); !gsi_end_p (gsi);)
->>>>>>> 155d23aa
         {
 	  gimple stmt = gsi_stmt (gsi);
 	  enum tree_code code;
 
-<<<<<<< HEAD
-	  if (!is_gimple_assign (stmt))
-	    continue;
-
-	  code = gimple_assign_rhs_code (stmt);
-	  if (code == MULT_EXPR)
-	    changed |= convert_mult_to_widen (stmt);
-	  else if (code == PLUS_EXPR || code == MINUS_EXPR)
-	    changed |= convert_plusminus_to_widen (&gsi, stmt, code);
-	}
-    }
-
-  return (changed ? TODO_dump_func | TODO_update_ssa | TODO_verify_ssa
-	  | TODO_verify_stmts : 0);
-=======
 	  if (is_gimple_assign (stmt))
 	    {
 	      code = gimple_assign_rhs_code (stmt);
@@ -1908,7 +1743,6 @@
     }
 
   return cfg_changed ? TODO_cleanup_cfg : 0;
->>>>>>> 155d23aa
 }
 
 static bool
@@ -1932,13 +1766,9 @@
   0,					/* properties_provided */
   0,					/* properties_destroyed */
   0,					/* todo_flags_start */
-<<<<<<< HEAD
-  0                                     /* todo_flags_finish */
-=======
   TODO_verify_ssa
   | TODO_verify_stmts
   | TODO_dump_func
   | TODO_update_ssa                     /* todo_flags_finish */
->>>>>>> 155d23aa
  }
 };
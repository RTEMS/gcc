/* Global, SSA-based optimizations using mathematical identities.
   Copyright (C) 2005-2017 Free Software Foundation, Inc.

This file is part of GCC.

GCC is free software; you can redistribute it and/or modify it
under the terms of the GNU General Public License as published by the
Free Software Foundation; either version 3, or (at your option) any
later version.

GCC is distributed in the hope that it will be useful, but WITHOUT
ANY WARRANTY; without even the implied warranty of MERCHANTABILITY or
FITNESS FOR A PARTICULAR PURPOSE.  See the GNU General Public License
for more details.

You should have received a copy of the GNU General Public License
along with GCC; see the file COPYING3.  If not see
<http://www.gnu.org/licenses/>.  */

/* Currently, the only mini-pass in this file tries to CSE reciprocal
   operations.  These are common in sequences such as this one:

	modulus = sqrt(x*x + y*y + z*z);
	x = x / modulus;
	y = y / modulus;
	z = z / modulus;

   that can be optimized to

	modulus = sqrt(x*x + y*y + z*z);
        rmodulus = 1.0 / modulus;
	x = x * rmodulus;
	y = y * rmodulus;
	z = z * rmodulus;

   We do this for loop invariant divisors, and with this pass whenever
   we notice that a division has the same divisor multiple times.

   Of course, like in PRE, we don't insert a division if a dominator
   already has one.  However, this cannot be done as an extension of
   PRE for several reasons.

   First of all, with some experiments it was found out that the
   transformation is not always useful if there are only two divisions
   by the same divisor.  This is probably because modern processors
   can pipeline the divisions; on older, in-order processors it should
   still be effective to optimize two divisions by the same number.
   We make this a param, and it shall be called N in the remainder of
   this comment.

   Second, if trapping math is active, we have less freedom on where
   to insert divisions: we can only do so in basic blocks that already
   contain one.  (If divisions don't trap, instead, we can insert
   divisions elsewhere, which will be in blocks that are common dominators
   of those that have the division).

   We really don't want to compute the reciprocal unless a division will
   be found.  To do this, we won't insert the division in a basic block
   that has less than N divisions *post-dominating* it.

   The algorithm constructs a subset of the dominator tree, holding the
   blocks containing the divisions and the common dominators to them,
   and walk it twice.  The first walk is in post-order, and it annotates
   each block with the number of divisions that post-dominate it: this
   gives information on where divisions can be inserted profitably.
   The second walk is in pre-order, and it inserts divisions as explained
   above, and replaces divisions by multiplications.

   In the best case, the cost of the pass is O(n_statements).  In the
   worst-case, the cost is due to creating the dominator tree subset,
   with a cost of O(n_basic_blocks ^ 2); however this can only happen
   for n_statements / n_basic_blocks statements.  So, the amortized cost
   of creating the dominator tree subset is O(n_basic_blocks) and the
   worst-case cost of the pass is O(n_statements * n_basic_blocks).

   More practically, the cost will be small because there are few
   divisions, and they tend to be in the same basic block, so insert_bb
   is called very few times.

   If we did this using domwalk.c, an efficient implementation would have
   to work on all the variables in a single pass, because we could not
   work on just a subset of the dominator tree, as we do now, and the
   cost would also be something like O(n_statements * n_basic_blocks).
   The data structures would be more complex in order to work on all the
   variables in a single pass.  */

#include "config.h"
#include "system.h"
#include "coretypes.h"
#include "backend.h"
#include "target.h"
#include "rtl.h"
#include "tree.h"
#include "gimple.h"
#include "predict.h"
#include "alloc-pool.h"
#include "tree-pass.h"
#include "ssa.h"
#include "optabs-tree.h"
#include "gimple-pretty-print.h"
#include "alias.h"
#include "fold-const.h"
#include "gimple-fold.h"
#include "gimple-iterator.h"
#include "gimplify.h"
#include "gimplify-me.h"
#include "stor-layout.h"
#include "tree-cfg.h"
#include "tree-dfa.h"
#include "tree-ssa.h"
#include "builtins.h"
#include "params.h"
#include "internal-fn.h"
#include "case-cfn-macros.h"
#include "optabs-libfuncs.h"
#include "tree-eh.h"
#include "targhooks.h"

/* This structure represents one basic block that either computes a
   division, or is a common dominator for basic block that compute a
   division.  */
struct occurrence {
  /* The basic block represented by this structure.  */
  basic_block bb;

  /* If non-NULL, the SSA_NAME holding the definition for a reciprocal
     inserted in BB.  */
  tree recip_def;

  /* If non-NULL, the GIMPLE_ASSIGN for a reciprocal computation that
     was inserted in BB.  */
  gimple *recip_def_stmt;

  /* Pointer to a list of "struct occurrence"s for blocks dominated
     by BB.  */
  struct occurrence *children;

  /* Pointer to the next "struct occurrence"s in the list of blocks
     sharing a common dominator.  */
  struct occurrence *next;

  /* The number of divisions that are in BB before compute_merit.  The
     number of divisions that are in BB or post-dominate it after
     compute_merit.  */
  int num_divisions;

  /* True if the basic block has a division, false if it is a common
     dominator for basic blocks that do.  If it is false and trapping
     math is active, BB is not a candidate for inserting a reciprocal.  */
  bool bb_has_division;
};

static struct
{
  /* Number of 1.0/X ops inserted.  */
  int rdivs_inserted;

  /* Number of 1.0/FUNC ops inserted.  */
  int rfuncs_inserted;
} reciprocal_stats;

static struct
{
  /* Number of cexpi calls inserted.  */
  int inserted;
} sincos_stats;

static struct
{
  /* Number of hand-written 16-bit nop / bswaps found.  */
  int found_16bit;

  /* Number of hand-written 32-bit nop / bswaps found.  */
  int found_32bit;

  /* Number of hand-written 64-bit nop / bswaps found.  */
  int found_64bit;
} nop_stats, bswap_stats;

static struct
{
  /* Number of widening multiplication ops inserted.  */
  int widen_mults_inserted;

  /* Number of integer multiply-and-accumulate ops inserted.  */
  int maccs_inserted;

  /* Number of fp fused multiply-add ops inserted.  */
  int fmas_inserted;

  /* Number of divmod calls inserted.  */
  int divmod_calls_inserted;
} widen_mul_stats;

/* The instance of "struct occurrence" representing the highest
   interesting block in the dominator tree.  */
static struct occurrence *occ_head;

/* Allocation pool for getting instances of "struct occurrence".  */
static object_allocator<occurrence> *occ_pool;



/* Allocate and return a new struct occurrence for basic block BB, and
   whose children list is headed by CHILDREN.  */
static struct occurrence *
occ_new (basic_block bb, struct occurrence *children)
{
  struct occurrence *occ;

  bb->aux = occ = occ_pool->allocate ();
  memset (occ, 0, sizeof (struct occurrence));

  occ->bb = bb;
  occ->children = children;
  return occ;
}


/* Insert NEW_OCC into our subset of the dominator tree.  P_HEAD points to a
   list of "struct occurrence"s, one per basic block, having IDOM as
   their common dominator.

   We try to insert NEW_OCC as deep as possible in the tree, and we also
   insert any other block that is a common dominator for BB and one
   block already in the tree.  */

static void
insert_bb (struct occurrence *new_occ, basic_block idom,
	   struct occurrence **p_head)
{
  struct occurrence *occ, **p_occ;

  for (p_occ = p_head; (occ = *p_occ) != NULL; )
    {
      basic_block bb = new_occ->bb, occ_bb = occ->bb;
      basic_block dom = nearest_common_dominator (CDI_DOMINATORS, occ_bb, bb);
      if (dom == bb)
	{
	  /* BB dominates OCC_BB.  OCC becomes NEW_OCC's child: remove OCC
	     from its list.  */
	  *p_occ = occ->next;
	  occ->next = new_occ->children;
	  new_occ->children = occ;

	  /* Try the next block (it may as well be dominated by BB).  */
	}

      else if (dom == occ_bb)
	{
	  /* OCC_BB dominates BB.  Tail recurse to look deeper.  */
	  insert_bb (new_occ, dom, &occ->children);
	  return;
	}

      else if (dom != idom)
	{
	  gcc_assert (!dom->aux);

	  /* There is a dominator between IDOM and BB, add it and make
	     two children out of NEW_OCC and OCC.  First, remove OCC from
	     its list.	*/
	  *p_occ = occ->next;
	  new_occ->next = occ;
	  occ->next = NULL;

	  /* None of the previous blocks has DOM as a dominator: if we tail
	     recursed, we would reexamine them uselessly. Just switch BB with
	     DOM, and go on looking for blocks dominated by DOM.  */
          new_occ = occ_new (dom, new_occ);
	}

      else
	{
	  /* Nothing special, go on with the next element.  */
	  p_occ = &occ->next;
	}
    }

  /* No place was found as a child of IDOM.  Make BB a sibling of IDOM.  */
  new_occ->next = *p_head;
  *p_head = new_occ;
}

/* Register that we found a division in BB.  */

static inline void
register_division_in (basic_block bb)
{
  struct occurrence *occ;

  occ = (struct occurrence *) bb->aux;
  if (!occ)
    {
      occ = occ_new (bb, NULL);
      insert_bb (occ, ENTRY_BLOCK_PTR_FOR_FN (cfun), &occ_head);
    }

  occ->bb_has_division = true;
  occ->num_divisions++;
}


/* Compute the number of divisions that postdominate each block in OCC and
   its children.  */

static void
compute_merit (struct occurrence *occ)
{
  struct occurrence *occ_child;
  basic_block dom = occ->bb;

  for (occ_child = occ->children; occ_child; occ_child = occ_child->next)
    {
      basic_block bb;
      if (occ_child->children)
        compute_merit (occ_child);

      if (flag_exceptions)
	bb = single_noncomplex_succ (dom);
      else
	bb = dom;

      if (dominated_by_p (CDI_POST_DOMINATORS, bb, occ_child->bb))
        occ->num_divisions += occ_child->num_divisions;
    }
}


/* Return whether USE_STMT is a floating-point division by DEF.  */
static inline bool
is_division_by (gimple *use_stmt, tree def)
{
  return is_gimple_assign (use_stmt)
	 && gimple_assign_rhs_code (use_stmt) == RDIV_EXPR
	 && gimple_assign_rhs2 (use_stmt) == def
	 /* Do not recognize x / x as valid division, as we are getting
	    confused later by replacing all immediate uses x in such
	    a stmt.  */
	 && gimple_assign_rhs1 (use_stmt) != def;
}

/* Walk the subset of the dominator tree rooted at OCC, setting the
   RECIP_DEF field to a definition of 1.0 / DEF that can be used in
   the given basic block.  The field may be left NULL, of course,
   if it is not possible or profitable to do the optimization.

   DEF_BSI is an iterator pointing at the statement defining DEF.
   If RECIP_DEF is set, a dominator already has a computation that can
   be used.  */

static void
insert_reciprocals (gimple_stmt_iterator *def_gsi, struct occurrence *occ,
		    tree def, tree recip_def, int threshold)
{
  tree type;
  gassign *new_stmt;
  gimple_stmt_iterator gsi;
  struct occurrence *occ_child;

  if (!recip_def
      && (occ->bb_has_division || !flag_trapping_math)
      && occ->num_divisions >= threshold)
    {
      /* Make a variable with the replacement and substitute it.  */
      type = TREE_TYPE (def);
      recip_def = create_tmp_reg (type, "reciptmp");
      new_stmt = gimple_build_assign (recip_def, RDIV_EXPR,
				      build_one_cst (type), def);

      if (occ->bb_has_division)
        {
          /* Case 1: insert before an existing division.  */
          gsi = gsi_after_labels (occ->bb);
          while (!gsi_end_p (gsi) && !is_division_by (gsi_stmt (gsi), def))
	    gsi_next (&gsi);

          gsi_insert_before (&gsi, new_stmt, GSI_SAME_STMT);
        }
      else if (def_gsi && occ->bb == def_gsi->bb)
        {
          /* Case 2: insert right after the definition.  Note that this will
	     never happen if the definition statement can throw, because in
	     that case the sole successor of the statement's basic block will
	     dominate all the uses as well.  */
          gsi_insert_after (def_gsi, new_stmt, GSI_NEW_STMT);
        }
      else
        {
          /* Case 3: insert in a basic block not containing defs/uses.  */
          gsi = gsi_after_labels (occ->bb);
          gsi_insert_before (&gsi, new_stmt, GSI_SAME_STMT);
        }

      reciprocal_stats.rdivs_inserted++;

      occ->recip_def_stmt = new_stmt;
    }

  occ->recip_def = recip_def;
  for (occ_child = occ->children; occ_child; occ_child = occ_child->next)
    insert_reciprocals (def_gsi, occ_child, def, recip_def, threshold);
}


/* Replace the division at USE_P with a multiplication by the reciprocal, if
   possible.  */

static inline void
replace_reciprocal (use_operand_p use_p)
{
  gimple *use_stmt = USE_STMT (use_p);
  basic_block bb = gimple_bb (use_stmt);
  struct occurrence *occ = (struct occurrence *) bb->aux;

  if (optimize_bb_for_speed_p (bb)
      && occ->recip_def && use_stmt != occ->recip_def_stmt)
    {
      gimple_stmt_iterator gsi = gsi_for_stmt (use_stmt);
      gimple_assign_set_rhs_code (use_stmt, MULT_EXPR);
      SET_USE (use_p, occ->recip_def);
      fold_stmt_inplace (&gsi);
      update_stmt (use_stmt);
    }
}


/* Free OCC and return one more "struct occurrence" to be freed.  */

static struct occurrence *
free_bb (struct occurrence *occ)
{
  struct occurrence *child, *next;

  /* First get the two pointers hanging off OCC.  */
  next = occ->next;
  child = occ->children;
  occ->bb->aux = NULL;
  occ_pool->remove (occ);

  /* Now ensure that we don't recurse unless it is necessary.  */
  if (!child)
    return next;
  else
    {
      while (next)
	next = free_bb (next);

      return child;
    }
}


/* Look for floating-point divisions among DEF's uses, and try to
   replace them by multiplications with the reciprocal.  Add
   as many statements computing the reciprocal as needed.

   DEF must be a GIMPLE register of a floating-point type.  */

static void
execute_cse_reciprocals_1 (gimple_stmt_iterator *def_gsi, tree def)
{
  use_operand_p use_p;
  imm_use_iterator use_iter;
  struct occurrence *occ;
  int count = 0, threshold;

  gcc_assert (FLOAT_TYPE_P (TREE_TYPE (def)) && is_gimple_reg (def));

  FOR_EACH_IMM_USE_FAST (use_p, use_iter, def)
    {
      gimple *use_stmt = USE_STMT (use_p);
      if (is_division_by (use_stmt, def))
	{
	  register_division_in (gimple_bb (use_stmt));
	  count++;
	}
    }

  /* Do the expensive part only if we can hope to optimize something.  */
  threshold = targetm.min_divisions_for_recip_mul (TYPE_MODE (TREE_TYPE (def)));
  if (count >= threshold)
    {
      gimple *use_stmt;
      for (occ = occ_head; occ; occ = occ->next)
	{
	  compute_merit (occ);
	  insert_reciprocals (def_gsi, occ, def, NULL, threshold);
	}

      FOR_EACH_IMM_USE_STMT (use_stmt, use_iter, def)
	{
	  if (is_division_by (use_stmt, def))
	    {
	      FOR_EACH_IMM_USE_ON_STMT (use_p, use_iter)
		replace_reciprocal (use_p);
	    }
	}
    }

  for (occ = occ_head; occ; )
    occ = free_bb (occ);

  occ_head = NULL;
}

/* Return an internal function that implements the reciprocal of CALL,
   or IFN_LAST if there is no such function that the target supports.  */

internal_fn
internal_fn_reciprocal (gcall *call)
{
  internal_fn ifn;

  switch (gimple_call_combined_fn (call))
    {
    CASE_CFN_SQRT:
      ifn = IFN_RSQRT;
      break;

    default:
      return IFN_LAST;
    }

  tree_pair types = direct_internal_fn_types (ifn, call);
  if (!direct_internal_fn_supported_p (ifn, types, OPTIMIZE_FOR_SPEED))
    return IFN_LAST;

  return ifn;
}

/* Go through all the floating-point SSA_NAMEs, and call
   execute_cse_reciprocals_1 on each of them.  */
namespace {

const pass_data pass_data_cse_reciprocals =
{
  GIMPLE_PASS, /* type */
  "recip", /* name */
  OPTGROUP_NONE, /* optinfo_flags */
  TV_NONE, /* tv_id */
  PROP_ssa, /* properties_required */
  0, /* properties_provided */
  0, /* properties_destroyed */
  0, /* todo_flags_start */
  TODO_update_ssa, /* todo_flags_finish */
};

class pass_cse_reciprocals : public gimple_opt_pass
{
public:
  pass_cse_reciprocals (gcc::context *ctxt)
    : gimple_opt_pass (pass_data_cse_reciprocals, ctxt)
  {}

  /* opt_pass methods: */
  virtual bool gate (function *) { return optimize && flag_reciprocal_math; }
  virtual unsigned int execute (function *);

}; // class pass_cse_reciprocals

unsigned int
pass_cse_reciprocals::execute (function *fun)
{
  basic_block bb;
  tree arg;

  occ_pool = new object_allocator<occurrence> ("dominators for recip");

  memset (&reciprocal_stats, 0, sizeof (reciprocal_stats));
  calculate_dominance_info (CDI_DOMINATORS);
  calculate_dominance_info (CDI_POST_DOMINATORS);

  if (flag_checking)
    FOR_EACH_BB_FN (bb, fun)
      gcc_assert (!bb->aux);

  for (arg = DECL_ARGUMENTS (fun->decl); arg; arg = DECL_CHAIN (arg))
    if (FLOAT_TYPE_P (TREE_TYPE (arg))
	&& is_gimple_reg (arg))
      {
	tree name = ssa_default_def (fun, arg);
	if (name)
	  execute_cse_reciprocals_1 (NULL, name);
      }

  FOR_EACH_BB_FN (bb, fun)
    {
      tree def;

      for (gphi_iterator gsi = gsi_start_phis (bb); !gsi_end_p (gsi);
	   gsi_next (&gsi))
	{
	  gphi *phi = gsi.phi ();
	  def = PHI_RESULT (phi);
	  if (! virtual_operand_p (def)
	      && FLOAT_TYPE_P (TREE_TYPE (def)))
	    execute_cse_reciprocals_1 (NULL, def);
	}

      for (gimple_stmt_iterator gsi = gsi_after_labels (bb); !gsi_end_p (gsi);
	   gsi_next (&gsi))
        {
	  gimple *stmt = gsi_stmt (gsi);

	  if (gimple_has_lhs (stmt)
	      && (def = SINGLE_SSA_TREE_OPERAND (stmt, SSA_OP_DEF)) != NULL
	      && FLOAT_TYPE_P (TREE_TYPE (def))
	      && TREE_CODE (def) == SSA_NAME)
	    execute_cse_reciprocals_1 (&gsi, def);
	}

      if (optimize_bb_for_size_p (bb))
        continue;

      /* Scan for a/func(b) and convert it to reciprocal a*rfunc(b).  */
      for (gimple_stmt_iterator gsi = gsi_after_labels (bb); !gsi_end_p (gsi);
	   gsi_next (&gsi))
        {
	  gimple *stmt = gsi_stmt (gsi);

	  if (is_gimple_assign (stmt)
	      && gimple_assign_rhs_code (stmt) == RDIV_EXPR)
	    {
	      tree arg1 = gimple_assign_rhs2 (stmt);
	      gimple *stmt1;

	      if (TREE_CODE (arg1) != SSA_NAME)
		continue;

	      stmt1 = SSA_NAME_DEF_STMT (arg1);

	      if (is_gimple_call (stmt1)
		  && gimple_call_lhs (stmt1))
		{
		  bool fail;
		  imm_use_iterator ui;
		  use_operand_p use_p;
		  tree fndecl = NULL_TREE;

		  gcall *call = as_a <gcall *> (stmt1);
		  internal_fn ifn = internal_fn_reciprocal (call);
		  if (ifn == IFN_LAST)
		    {
		      fndecl = gimple_call_fndecl (call);
		      if (!fndecl
			  || DECL_BUILT_IN_CLASS (fndecl) != BUILT_IN_MD)
			continue;
		      fndecl = targetm.builtin_reciprocal (fndecl);
		      if (!fndecl)
			continue;
		    }

		  /* Check that all uses of the SSA name are divisions,
		     otherwise replacing the defining statement will do
		     the wrong thing.  */
		  fail = false;
		  FOR_EACH_IMM_USE_FAST (use_p, ui, arg1)
		    {
		      gimple *stmt2 = USE_STMT (use_p);
		      if (is_gimple_debug (stmt2))
			continue;
		      if (!is_gimple_assign (stmt2)
			  || gimple_assign_rhs_code (stmt2) != RDIV_EXPR
			  || gimple_assign_rhs1 (stmt2) == arg1
			  || gimple_assign_rhs2 (stmt2) != arg1)
			{
			  fail = true;
			  break;
			}
		    }
		  if (fail)
		    continue;

		  gimple_replace_ssa_lhs (call, arg1);
		  if (gimple_call_internal_p (call) != (ifn != IFN_LAST))
		    {
		      auto_vec<tree, 4> args;
		      for (unsigned int i = 0;
			   i < gimple_call_num_args (call); i++)
			args.safe_push (gimple_call_arg (call, i));
		      gcall *stmt2;
		      if (ifn == IFN_LAST)
			stmt2 = gimple_build_call_vec (fndecl, args);
		      else
			stmt2 = gimple_build_call_internal_vec (ifn, args);
		      gimple_call_set_lhs (stmt2, arg1);
		      if (gimple_vdef (call))
			{
			  gimple_set_vdef (stmt2, gimple_vdef (call));
			  SSA_NAME_DEF_STMT (gimple_vdef (stmt2)) = stmt2;
			}
		      gimple_call_set_nothrow (stmt2,
					       gimple_call_nothrow_p (call));
		      gimple_set_vuse (stmt2, gimple_vuse (call));
		      gimple_stmt_iterator gsi2 = gsi_for_stmt (call);
		      gsi_replace (&gsi2, stmt2, true);
		    }
		  else
		    {
		      if (ifn == IFN_LAST)
			gimple_call_set_fndecl (call, fndecl);
		      else
			gimple_call_set_internal_fn (call, ifn);
		      update_stmt (call);
		    }
		  reciprocal_stats.rfuncs_inserted++;

		  FOR_EACH_IMM_USE_STMT (stmt, ui, arg1)
		    {
		      gimple_stmt_iterator gsi = gsi_for_stmt (stmt);
		      gimple_assign_set_rhs_code (stmt, MULT_EXPR);
		      fold_stmt_inplace (&gsi);
		      update_stmt (stmt);
		    }
		}
	    }
	}
    }

  statistics_counter_event (fun, "reciprocal divs inserted",
			    reciprocal_stats.rdivs_inserted);
  statistics_counter_event (fun, "reciprocal functions inserted",
			    reciprocal_stats.rfuncs_inserted);

  free_dominance_info (CDI_DOMINATORS);
  free_dominance_info (CDI_POST_DOMINATORS);
  delete occ_pool;
  return 0;
}

} // anon namespace

gimple_opt_pass *
make_pass_cse_reciprocals (gcc::context *ctxt)
{
  return new pass_cse_reciprocals (ctxt);
}

/* Records an occurrence at statement USE_STMT in the vector of trees
   STMTS if it is dominated by *TOP_BB or dominates it or this basic block
   is not yet initialized.  Returns true if the occurrence was pushed on
   the vector.  Adjusts *TOP_BB to be the basic block dominating all
   statements in the vector.  */

static bool
maybe_record_sincos (vec<gimple *> *stmts,
		     basic_block *top_bb, gimple *use_stmt)
{
  basic_block use_bb = gimple_bb (use_stmt);
  if (*top_bb
      && (*top_bb == use_bb
	  || dominated_by_p (CDI_DOMINATORS, use_bb, *top_bb)))
    stmts->safe_push (use_stmt);
  else if (!*top_bb
	   || dominated_by_p (CDI_DOMINATORS, *top_bb, use_bb))
    {
      stmts->safe_push (use_stmt);
      *top_bb = use_bb;
    }
  else
    return false;

  return true;
}

/* Look for sin, cos and cexpi calls with the same argument NAME and
   create a single call to cexpi CSEing the result in this case.
   We first walk over all immediate uses of the argument collecting
   statements that we can CSE in a vector and in a second pass replace
   the statement rhs with a REALPART or IMAGPART expression on the
   result of the cexpi call we insert before the use statement that
   dominates all other candidates.  */

static bool
execute_cse_sincos_1 (tree name)
{
  gimple_stmt_iterator gsi;
  imm_use_iterator use_iter;
  tree fndecl, res, type;
  gimple *def_stmt, *use_stmt, *stmt;
  int seen_cos = 0, seen_sin = 0, seen_cexpi = 0;
  auto_vec<gimple *> stmts;
  basic_block top_bb = NULL;
  int i;
  bool cfg_changed = false;

  type = TREE_TYPE (name);
  FOR_EACH_IMM_USE_STMT (use_stmt, use_iter, name)
    {
      if (gimple_code (use_stmt) != GIMPLE_CALL
	  || !gimple_call_lhs (use_stmt))
	continue;

      switch (gimple_call_combined_fn (use_stmt))
	{
	CASE_CFN_COS:
	  seen_cos |= maybe_record_sincos (&stmts, &top_bb, use_stmt) ? 1 : 0;
	  break;

	CASE_CFN_SIN:
	  seen_sin |= maybe_record_sincos (&stmts, &top_bb, use_stmt) ? 1 : 0;
	  break;

	CASE_CFN_CEXPI:
	  seen_cexpi |= maybe_record_sincos (&stmts, &top_bb, use_stmt) ? 1 : 0;
	  break;

	default:;
	}
    }

  if (seen_cos + seen_sin + seen_cexpi <= 1)
    return false;

  /* Simply insert cexpi at the beginning of top_bb but not earlier than
     the name def statement.  */
  fndecl = mathfn_built_in (type, BUILT_IN_CEXPI);
  if (!fndecl)
    return false;
  stmt = gimple_build_call (fndecl, 1, name);
  res = make_temp_ssa_name (TREE_TYPE (TREE_TYPE (fndecl)), stmt, "sincostmp");
  gimple_call_set_lhs (stmt, res);

  def_stmt = SSA_NAME_DEF_STMT (name);
  if (!SSA_NAME_IS_DEFAULT_DEF (name)
      && gimple_code (def_stmt) != GIMPLE_PHI
      && gimple_bb (def_stmt) == top_bb)
    {
      gsi = gsi_for_stmt (def_stmt);
      gsi_insert_after (&gsi, stmt, GSI_SAME_STMT);
    }
  else
    {
      gsi = gsi_after_labels (top_bb);
      gsi_insert_before (&gsi, stmt, GSI_SAME_STMT);
    }
  sincos_stats.inserted++;

  /* And adjust the recorded old call sites.  */
  for (i = 0; stmts.iterate (i, &use_stmt); ++i)
    {
      tree rhs = NULL;

      switch (gimple_call_combined_fn (use_stmt))
	{
	CASE_CFN_COS:
	  rhs = fold_build1 (REALPART_EXPR, type, res);
	  break;

	CASE_CFN_SIN:
	  rhs = fold_build1 (IMAGPART_EXPR, type, res);
	  break;

	CASE_CFN_CEXPI:
	  rhs = res;
	  break;

	default:;
	  gcc_unreachable ();
	}

	/* Replace call with a copy.  */
	stmt = gimple_build_assign (gimple_call_lhs (use_stmt), rhs);

	gsi = gsi_for_stmt (use_stmt);
	gsi_replace (&gsi, stmt, true);
	if (gimple_purge_dead_eh_edges (gimple_bb (stmt)))
	  cfg_changed = true;
    }

  return cfg_changed;
}

/* To evaluate powi(x,n), the floating point value x raised to the
   constant integer exponent n, we use a hybrid algorithm that
   combines the "window method" with look-up tables.  For an
   introduction to exponentiation algorithms and "addition chains",
   see section 4.6.3, "Evaluation of Powers" of Donald E. Knuth,
   "Seminumerical Algorithms", Vol. 2, "The Art of Computer Programming",
   3rd Edition, 1998, and Daniel M. Gordon, "A Survey of Fast Exponentiation
   Methods", Journal of Algorithms, Vol. 27, pp. 129-146, 1998.  */

/* Provide a default value for POWI_MAX_MULTS, the maximum number of
   multiplications to inline before calling the system library's pow
   function.  powi(x,n) requires at worst 2*bits(n)-2 multiplications,
   so this default never requires calling pow, powf or powl.  */

#ifndef POWI_MAX_MULTS
#define POWI_MAX_MULTS  (2*HOST_BITS_PER_WIDE_INT-2)
#endif

/* The size of the "optimal power tree" lookup table.  All
   exponents less than this value are simply looked up in the
   powi_table below.  This threshold is also used to size the
   cache of pseudo registers that hold intermediate results.  */
#define POWI_TABLE_SIZE 256

/* The size, in bits of the window, used in the "window method"
   exponentiation algorithm.  This is equivalent to a radix of
   (1<<POWI_WINDOW_SIZE) in the corresponding "m-ary method".  */
#define POWI_WINDOW_SIZE 3

/* The following table is an efficient representation of an
   "optimal power tree".  For each value, i, the corresponding
   value, j, in the table states than an optimal evaluation
   sequence for calculating pow(x,i) can be found by evaluating
   pow(x,j)*pow(x,i-j).  An optimal power tree for the first
   100 integers is given in Knuth's "Seminumerical algorithms".  */

static const unsigned char powi_table[POWI_TABLE_SIZE] =
  {
      0,   1,   1,   2,   2,   3,   3,   4,  /*   0 -   7 */
      4,   6,   5,   6,   6,  10,   7,   9,  /*   8 -  15 */
      8,  16,   9,  16,  10,  12,  11,  13,  /*  16 -  23 */
     12,  17,  13,  18,  14,  24,  15,  26,  /*  24 -  31 */
     16,  17,  17,  19,  18,  33,  19,  26,  /*  32 -  39 */
     20,  25,  21,  40,  22,  27,  23,  44,  /*  40 -  47 */
     24,  32,  25,  34,  26,  29,  27,  44,  /*  48 -  55 */
     28,  31,  29,  34,  30,  60,  31,  36,  /*  56 -  63 */
     32,  64,  33,  34,  34,  46,  35,  37,  /*  64 -  71 */
     36,  65,  37,  50,  38,  48,  39,  69,  /*  72 -  79 */
     40,  49,  41,  43,  42,  51,  43,  58,  /*  80 -  87 */
     44,  64,  45,  47,  46,  59,  47,  76,  /*  88 -  95 */
     48,  65,  49,  66,  50,  67,  51,  66,  /*  96 - 103 */
     52,  70,  53,  74,  54, 104,  55,  74,  /* 104 - 111 */
     56,  64,  57,  69,  58,  78,  59,  68,  /* 112 - 119 */
     60,  61,  61,  80,  62,  75,  63,  68,  /* 120 - 127 */
     64,  65,  65, 128,  66, 129,  67,  90,  /* 128 - 135 */
     68,  73,  69, 131,  70,  94,  71,  88,  /* 136 - 143 */
     72, 128,  73,  98,  74, 132,  75, 121,  /* 144 - 151 */
     76, 102,  77, 124,  78, 132,  79, 106,  /* 152 - 159 */
     80,  97,  81, 160,  82,  99,  83, 134,  /* 160 - 167 */
     84,  86,  85,  95,  86, 160,  87, 100,  /* 168 - 175 */
     88, 113,  89,  98,  90, 107,  91, 122,  /* 176 - 183 */
     92, 111,  93, 102,  94, 126,  95, 150,  /* 184 - 191 */
     96, 128,  97, 130,  98, 133,  99, 195,  /* 192 - 199 */
    100, 128, 101, 123, 102, 164, 103, 138,  /* 200 - 207 */
    104, 145, 105, 146, 106, 109, 107, 149,  /* 208 - 215 */
    108, 200, 109, 146, 110, 170, 111, 157,  /* 216 - 223 */
    112, 128, 113, 130, 114, 182, 115, 132,  /* 224 - 231 */
    116, 200, 117, 132, 118, 158, 119, 206,  /* 232 - 239 */
    120, 240, 121, 162, 122, 147, 123, 152,  /* 240 - 247 */
    124, 166, 125, 214, 126, 138, 127, 153,  /* 248 - 255 */
  };


/* Return the number of multiplications required to calculate
   powi(x,n) where n is less than POWI_TABLE_SIZE.  This is a
   subroutine of powi_cost.  CACHE is an array indicating
   which exponents have already been calculated.  */

static int
powi_lookup_cost (unsigned HOST_WIDE_INT n, bool *cache)
{
  /* If we've already calculated this exponent, then this evaluation
     doesn't require any additional multiplications.  */
  if (cache[n])
    return 0;

  cache[n] = true;
  return powi_lookup_cost (n - powi_table[n], cache)
	 + powi_lookup_cost (powi_table[n], cache) + 1;
}

/* Return the number of multiplications required to calculate
   powi(x,n) for an arbitrary x, given the exponent N.  This
   function needs to be kept in sync with powi_as_mults below.  */

static int
powi_cost (HOST_WIDE_INT n)
{
  bool cache[POWI_TABLE_SIZE];
  unsigned HOST_WIDE_INT digit;
  unsigned HOST_WIDE_INT val;
  int result;

  if (n == 0)
    return 0;

  /* Ignore the reciprocal when calculating the cost.  */
  val = (n < 0) ? -n : n;

  /* Initialize the exponent cache.  */
  memset (cache, 0, POWI_TABLE_SIZE * sizeof (bool));
  cache[1] = true;

  result = 0;

  while (val >= POWI_TABLE_SIZE)
    {
      if (val & 1)
	{
	  digit = val & ((1 << POWI_WINDOW_SIZE) - 1);
	  result += powi_lookup_cost (digit, cache)
		    + POWI_WINDOW_SIZE + 1;
	  val >>= POWI_WINDOW_SIZE;
	}
      else
	{
	  val >>= 1;
	  result++;
	}
    }

  return result + powi_lookup_cost (val, cache);
}

/* Recursive subroutine of powi_as_mults.  This function takes the
   array, CACHE, of already calculated exponents and an exponent N and
   returns a tree that corresponds to CACHE[1]**N, with type TYPE.  */

static tree
powi_as_mults_1 (gimple_stmt_iterator *gsi, location_t loc, tree type,
		 HOST_WIDE_INT n, tree *cache)
{
  tree op0, op1, ssa_target;
  unsigned HOST_WIDE_INT digit;
  gassign *mult_stmt;

  if (n < POWI_TABLE_SIZE && cache[n])
    return cache[n];

  ssa_target = make_temp_ssa_name (type, NULL, "powmult");

  if (n < POWI_TABLE_SIZE)
    {
      cache[n] = ssa_target;
      op0 = powi_as_mults_1 (gsi, loc, type, n - powi_table[n], cache);
      op1 = powi_as_mults_1 (gsi, loc, type, powi_table[n], cache);
    }
  else if (n & 1)
    {
      digit = n & ((1 << POWI_WINDOW_SIZE) - 1);
      op0 = powi_as_mults_1 (gsi, loc, type, n - digit, cache);
      op1 = powi_as_mults_1 (gsi, loc, type, digit, cache);
    }
  else
    {
      op0 = powi_as_mults_1 (gsi, loc, type, n >> 1, cache);
      op1 = op0;
    }

  mult_stmt = gimple_build_assign (ssa_target, MULT_EXPR, op0, op1);
  gimple_set_location (mult_stmt, loc);
  gsi_insert_before (gsi, mult_stmt, GSI_SAME_STMT);

  return ssa_target;
}

/* Convert ARG0**N to a tree of multiplications of ARG0 with itself.
   This function needs to be kept in sync with powi_cost above.  */

static tree
powi_as_mults (gimple_stmt_iterator *gsi, location_t loc,
	       tree arg0, HOST_WIDE_INT n)
{
  tree cache[POWI_TABLE_SIZE], result, type = TREE_TYPE (arg0);
  gassign *div_stmt;
  tree target;

  if (n == 0)
    return build_real (type, dconst1);

  memset (cache, 0,  sizeof (cache));
  cache[1] = arg0;

  result = powi_as_mults_1 (gsi, loc, type, (n < 0) ? -n : n, cache);
  if (n >= 0)
    return result;

  /* If the original exponent was negative, reciprocate the result.  */
  target = make_temp_ssa_name (type, NULL, "powmult");
  div_stmt = gimple_build_assign (target, RDIV_EXPR,
				  build_real (type, dconst1), result);
  gimple_set_location (div_stmt, loc);
  gsi_insert_before (gsi, div_stmt, GSI_SAME_STMT);

  return target;
}

/* ARG0 and N are the two arguments to a powi builtin in GSI with
   location info LOC.  If the arguments are appropriate, create an
   equivalent sequence of statements prior to GSI using an optimal
   number of multiplications, and return an expession holding the
   result.  */

static tree
gimple_expand_builtin_powi (gimple_stmt_iterator *gsi, location_t loc, 
			    tree arg0, HOST_WIDE_INT n)
{
  /* Avoid largest negative number.  */
  if (n != -n
      && ((n >= -1 && n <= 2)
	  || (optimize_function_for_speed_p (cfun)
	      && powi_cost (n) <= POWI_MAX_MULTS)))
    return powi_as_mults (gsi, loc, arg0, n);

  return NULL_TREE;
}

/* Build a gimple call statement that calls FN with argument ARG.
   Set the lhs of the call statement to a fresh SSA name.  Insert the
   statement prior to GSI's current position, and return the fresh
   SSA name.  */

static tree
build_and_insert_call (gimple_stmt_iterator *gsi, location_t loc,
		       tree fn, tree arg)
{
  gcall *call_stmt;
  tree ssa_target;

  call_stmt = gimple_build_call (fn, 1, arg);
  ssa_target = make_temp_ssa_name (TREE_TYPE (arg), NULL, "powroot");
  gimple_set_lhs (call_stmt, ssa_target);
  gimple_set_location (call_stmt, loc);
  gsi_insert_before (gsi, call_stmt, GSI_SAME_STMT);

  return ssa_target;
}

/* Build a gimple binary operation with the given CODE and arguments
   ARG0, ARG1, assigning the result to a new SSA name for variable
   TARGET.  Insert the statement prior to GSI's current position, and
   return the fresh SSA name.*/

static tree
build_and_insert_binop (gimple_stmt_iterator *gsi, location_t loc,
			const char *name, enum tree_code code,
			tree arg0, tree arg1)
{
  tree result = make_temp_ssa_name (TREE_TYPE (arg0), NULL, name);
  gassign *stmt = gimple_build_assign (result, code, arg0, arg1);
  gimple_set_location (stmt, loc);
  gsi_insert_before (gsi, stmt, GSI_SAME_STMT);
  return result;
}

/* Build a gimple reference operation with the given CODE and argument
   ARG, assigning the result to a new SSA name of TYPE with NAME.
   Insert the statement prior to GSI's current position, and return
   the fresh SSA name.  */

static inline tree
build_and_insert_ref (gimple_stmt_iterator *gsi, location_t loc, tree type,
		      const char *name, enum tree_code code, tree arg0)
{
  tree result = make_temp_ssa_name (type, NULL, name);
  gimple *stmt = gimple_build_assign (result, build1 (code, type, arg0));
  gimple_set_location (stmt, loc);
  gsi_insert_before (gsi, stmt, GSI_SAME_STMT);
  return result;
}

/* Build a gimple assignment to cast VAL to TYPE.  Insert the statement
   prior to GSI's current position, and return the fresh SSA name.  */

static tree
build_and_insert_cast (gimple_stmt_iterator *gsi, location_t loc,
		       tree type, tree val)
{
  tree result = make_ssa_name (type);
  gassign *stmt = gimple_build_assign (result, NOP_EXPR, val);
  gimple_set_location (stmt, loc);
  gsi_insert_before (gsi, stmt, GSI_SAME_STMT);
  return result;
}

struct pow_synth_sqrt_info
{
  bool *factors;
  unsigned int deepest;
  unsigned int num_mults;
};

/* Return true iff the real value C can be represented as a
   sum of powers of 0.5 up to N.  That is:
   C == SUM<i from 1..N> (a[i]*(0.5**i)) where a[i] is either 0 or 1.
   Record in INFO the various parameters of the synthesis algorithm such
   as the factors a[i], the maximum 0.5 power and the number of
   multiplications that will be required.  */

bool
representable_as_half_series_p (REAL_VALUE_TYPE c, unsigned n,
				 struct pow_synth_sqrt_info *info)
{
  REAL_VALUE_TYPE factor = dconsthalf;
  REAL_VALUE_TYPE remainder = c;

  info->deepest = 0;
  info->num_mults = 0;
  memset (info->factors, 0, n * sizeof (bool));

  for (unsigned i = 0; i < n; i++)
    {
      REAL_VALUE_TYPE res;

      /* If something inexact happened bail out now.  */
      if (real_arithmetic (&res, MINUS_EXPR, &remainder, &factor))
	return false;

      /* We have hit zero.  The number is representable as a sum
         of powers of 0.5.  */
      if (real_equal (&res, &dconst0))
	{
	  info->factors[i] = true;
	  info->deepest = i + 1;
	  return true;
	}
      else if (!REAL_VALUE_NEGATIVE (res))
	{
	  remainder = res;
	  info->factors[i] = true;
	  info->num_mults++;
	}
      else
	info->factors[i] = false;

      real_arithmetic (&factor, MULT_EXPR, &factor, &dconsthalf);
    }
  return false;
}

/* Return the tree corresponding to FN being applied
   to ARG N times at GSI and LOC.
   Look up previous results from CACHE if need be.
   cache[0] should contain just plain ARG i.e. FN applied to ARG 0 times.  */

static tree
get_fn_chain (tree arg, unsigned int n, gimple_stmt_iterator *gsi,
	      tree fn, location_t loc, tree *cache)
{
  tree res = cache[n];
  if (!res)
    {
      tree prev = get_fn_chain (arg, n - 1, gsi, fn, loc, cache);
      res = build_and_insert_call (gsi, loc, fn, prev);
      cache[n] = res;
    }

  return res;
}

/* Print to STREAM the repeated application of function FNAME to ARG
   N times.  So, for FNAME = "foo", ARG = "x", N = 2 it would print:
   "foo (foo (x))".  */

static void
print_nested_fn (FILE* stream, const char *fname, const char* arg,
		 unsigned int n)
{
  if (n == 0)
    fprintf (stream, "%s", arg);
  else
    {
      fprintf (stream, "%s (", fname);
      print_nested_fn (stream, fname, arg, n - 1);
      fprintf (stream, ")");
    }
}

/* Print to STREAM the fractional sequence of sqrt chains
   applied to ARG, described by INFO.  Used for the dump file.  */

static void
dump_fractional_sqrt_sequence (FILE *stream, const char *arg,
			        struct pow_synth_sqrt_info *info)
{
  for (unsigned int i = 0; i < info->deepest; i++)
    {
      bool is_set = info->factors[i];
      if (is_set)
	{
	  print_nested_fn (stream, "sqrt", arg, i + 1);
	  if (i != info->deepest - 1)
	    fprintf (stream, " * ");
	}
    }
}

/* Print to STREAM a representation of raising ARG to an integer
   power N.  Used for the dump file.  */

static void
dump_integer_part (FILE *stream, const char* arg, HOST_WIDE_INT n)
{
  if (n > 1)
    fprintf (stream, "powi (%s, " HOST_WIDE_INT_PRINT_DEC ")", arg, n);
  else if (n == 1)
    fprintf (stream, "%s", arg);
}

/* Attempt to synthesize a POW[F] (ARG0, ARG1) call using chains of
   square roots.  Place at GSI and LOC.  Limit the maximum depth
   of the sqrt chains to MAX_DEPTH.  Return the tree holding the
   result of the expanded sequence or NULL_TREE if the expansion failed.

   This routine assumes that ARG1 is a real number with a fractional part
   (the integer exponent case will have been handled earlier in
   gimple_expand_builtin_pow).

   For ARG1 > 0.0:
   * For ARG1 composed of a whole part WHOLE_PART and a fractional part
     FRAC_PART i.e. WHOLE_PART == floor (ARG1) and
                    FRAC_PART == ARG1 - WHOLE_PART:
     Produce POWI (ARG0, WHOLE_PART) * POW (ARG0, FRAC_PART) where
     POW (ARG0, FRAC_PART) is expanded as a product of square root chains
     if it can be expressed as such, that is if FRAC_PART satisfies:
     FRAC_PART == <SUM from i = 1 until MAX_DEPTH> (a[i] * (0.5**i))
     where integer a[i] is either 0 or 1.

     Example:
     POW (x, 3.625) == POWI (x, 3) * POW (x, 0.625)
       --> POWI (x, 3) * SQRT (x) * SQRT (SQRT (SQRT (x)))

   For ARG1 < 0.0 there are two approaches:
   * (A) Expand to 1.0 / POW (ARG0, -ARG1) where POW (ARG0, -ARG1)
         is calculated as above.

     Example:
     POW (x, -5.625) == 1.0 / POW (x, 5.625)
       -->  1.0 / (POWI (x, 5) * SQRT (x) * SQRT (SQRT (SQRT (x))))

   * (B) : WHOLE_PART := - ceil (abs (ARG1))
           FRAC_PART  := ARG1 - WHOLE_PART
     and expand to POW (x, FRAC_PART) / POWI (x, WHOLE_PART).
     Example:
     POW (x, -5.875) == POW (x, 0.125) / POWI (X, 6)
       --> SQRT (SQRT (SQRT (x))) / (POWI (x, 6))

   For ARG1 < 0.0 we choose between (A) and (B) depending on
   how many multiplications we'd have to do.
   So, for the example in (B): POW (x, -5.875), if we were to
   follow algorithm (A) we would produce:
   1.0 / POWI (X, 5) * SQRT (X) * SQRT (SQRT (X)) * SQRT (SQRT (SQRT (X)))
   which contains more multiplications than approach (B).

   Hopefully, this approach will eliminate potentially expensive POW library
   calls when unsafe floating point math is enabled and allow the compiler to
   further optimise the multiplies, square roots and divides produced by this
   function.  */

static tree
expand_pow_as_sqrts (gimple_stmt_iterator *gsi, location_t loc,
		     tree arg0, tree arg1, HOST_WIDE_INT max_depth)
{
  tree type = TREE_TYPE (arg0);
  machine_mode mode = TYPE_MODE (type);
  tree sqrtfn = mathfn_built_in (type, BUILT_IN_SQRT);
  bool one_over = true;

  if (!sqrtfn)
    return NULL_TREE;

  if (TREE_CODE (arg1) != REAL_CST)
    return NULL_TREE;

  REAL_VALUE_TYPE exp_init = TREE_REAL_CST (arg1);

  gcc_assert (max_depth > 0);
  tree *cache = XALLOCAVEC (tree, max_depth + 1);

  struct pow_synth_sqrt_info synth_info;
  synth_info.factors = XALLOCAVEC (bool, max_depth + 1);
  synth_info.deepest = 0;
  synth_info.num_mults = 0;

  bool neg_exp = REAL_VALUE_NEGATIVE (exp_init);
  REAL_VALUE_TYPE exp = real_value_abs (&exp_init);

  /* The whole and fractional parts of exp.  */
  REAL_VALUE_TYPE whole_part;
  REAL_VALUE_TYPE frac_part;

  real_floor (&whole_part, mode, &exp);
  real_arithmetic (&frac_part, MINUS_EXPR, &exp, &whole_part);


  REAL_VALUE_TYPE ceil_whole = dconst0;
  REAL_VALUE_TYPE ceil_fract = dconst0;

  if (neg_exp)
    {
      real_ceil (&ceil_whole, mode, &exp);
      real_arithmetic (&ceil_fract, MINUS_EXPR, &ceil_whole, &exp);
    }

  if (!representable_as_half_series_p (frac_part, max_depth, &synth_info))
    return NULL_TREE;

  /* Check whether it's more profitable to not use 1.0 / ...  */
  if (neg_exp)
    {
      struct pow_synth_sqrt_info alt_synth_info;
      alt_synth_info.factors = XALLOCAVEC (bool, max_depth + 1);
      alt_synth_info.deepest = 0;
      alt_synth_info.num_mults = 0;

      if (representable_as_half_series_p (ceil_fract, max_depth,
					   &alt_synth_info)
	  && alt_synth_info.deepest <= synth_info.deepest
	  && alt_synth_info.num_mults < synth_info.num_mults)
	{
	  whole_part = ceil_whole;
	  frac_part = ceil_fract;
	  synth_info.deepest = alt_synth_info.deepest;
	  synth_info.num_mults = alt_synth_info.num_mults;
	  memcpy (synth_info.factors, alt_synth_info.factors,
		  (max_depth + 1) * sizeof (bool));
	  one_over = false;
	}
    }

  HOST_WIDE_INT n = real_to_integer (&whole_part);
  REAL_VALUE_TYPE cint;
  real_from_integer (&cint, VOIDmode, n, SIGNED);

  if (!real_identical (&whole_part, &cint))
    return NULL_TREE;

  if (powi_cost (n) + synth_info.num_mults > POWI_MAX_MULTS)
    return NULL_TREE;

  memset (cache, 0, (max_depth + 1) * sizeof (tree));

  tree integer_res = n == 0 ? build_real (type, dconst1) : arg0;

  /* Calculate the integer part of the exponent.  */
  if (n > 1)
    {
      integer_res = gimple_expand_builtin_powi (gsi, loc, arg0, n);
      if (!integer_res)
	return NULL_TREE;
    }

  if (dump_file)
    {
      char string[64];

      real_to_decimal (string, &exp_init, sizeof (string), 0, 1);
      fprintf (dump_file, "synthesizing pow (x, %s) as:\n", string);

      if (neg_exp)
	{
	  if (one_over)
	    {
	      fprintf (dump_file, "1.0 / (");
	      dump_integer_part (dump_file, "x", n);
	      if (n > 0)
	        fprintf (dump_file, " * ");
	      dump_fractional_sqrt_sequence (dump_file, "x", &synth_info);
	      fprintf (dump_file, ")");
	    }
	  else
	    {
	      dump_fractional_sqrt_sequence (dump_file, "x", &synth_info);
	      fprintf (dump_file, " / (");
	      dump_integer_part (dump_file, "x", n);
	      fprintf (dump_file, ")");
	    }
	}
      else
	{
	  dump_fractional_sqrt_sequence (dump_file, "x", &synth_info);
	  if (n > 0)
	    fprintf (dump_file, " * ");
	  dump_integer_part (dump_file, "x", n);
	}

      fprintf (dump_file, "\ndeepest sqrt chain: %d\n", synth_info.deepest);
    }


  tree fract_res = NULL_TREE;
  cache[0] = arg0;

  /* Calculate the fractional part of the exponent.  */
  for (unsigned i = 0; i < synth_info.deepest; i++)
    {
      if (synth_info.factors[i])
	{
	  tree sqrt_chain = get_fn_chain (arg0, i + 1, gsi, sqrtfn, loc, cache);

	  if (!fract_res)
	      fract_res = sqrt_chain;

	  else
	    fract_res = build_and_insert_binop (gsi, loc, "powroot", MULT_EXPR,
					   fract_res, sqrt_chain);
	}
    }

  tree res = NULL_TREE;

  if (neg_exp)
    {
      if (one_over)
	{
	  if (n > 0)
	    res = build_and_insert_binop (gsi, loc, "powroot", MULT_EXPR,
					   fract_res, integer_res);
	  else
	    res = fract_res;

	  res = build_and_insert_binop (gsi, loc, "powrootrecip", RDIV_EXPR,
					  build_real (type, dconst1), res);
	}
      else
	{
	  res = build_and_insert_binop (gsi, loc, "powroot", RDIV_EXPR,
					 fract_res, integer_res);
	}
    }
  else
    res = build_and_insert_binop (gsi, loc, "powroot", MULT_EXPR,
				   fract_res, integer_res);
  return res;
}

/* ARG0 and ARG1 are the two arguments to a pow builtin call in GSI
   with location info LOC.  If possible, create an equivalent and
   less expensive sequence of statements prior to GSI, and return an
   expession holding the result.  */

static tree
gimple_expand_builtin_pow (gimple_stmt_iterator *gsi, location_t loc, 
			   tree arg0, tree arg1)
{
  REAL_VALUE_TYPE c, cint, dconst1_3, dconst1_4, dconst1_6;
  REAL_VALUE_TYPE c2, dconst3;
  HOST_WIDE_INT n;
  tree type, sqrtfn, cbrtfn, sqrt_arg0, result, cbrt_x, powi_cbrt_x;
  machine_mode mode;
  bool speed_p = optimize_bb_for_speed_p (gsi_bb (*gsi));
  bool hw_sqrt_exists, c_is_int, c2_is_int;

  dconst1_4 = dconst1;
  SET_REAL_EXP (&dconst1_4, REAL_EXP (&dconst1_4) - 2);

  /* If the exponent isn't a constant, there's nothing of interest
     to be done.  */
  if (TREE_CODE (arg1) != REAL_CST)
    return NULL_TREE;

  /* Don't perform the operation if flag_signaling_nans is on
     and the operand is a signaling NaN.  */
  if (HONOR_SNANS (TYPE_MODE (TREE_TYPE (arg1)))
      && ((TREE_CODE (arg0) == REAL_CST
	   && REAL_VALUE_ISSIGNALING_NAN (TREE_REAL_CST (arg0)))
	  || REAL_VALUE_ISSIGNALING_NAN (TREE_REAL_CST (arg1))))
    return NULL_TREE;

  /* If the exponent is equivalent to an integer, expand to an optimal
     multiplication sequence when profitable.  */
  c = TREE_REAL_CST (arg1);
  n = real_to_integer (&c);
  real_from_integer (&cint, VOIDmode, n, SIGNED);
  c_is_int = real_identical (&c, &cint);

  if (c_is_int
      && ((n >= -1 && n <= 2)
	  || (flag_unsafe_math_optimizations
	      && speed_p
	      && powi_cost (n) <= POWI_MAX_MULTS)))
    return gimple_expand_builtin_powi (gsi, loc, arg0, n);

  /* Attempt various optimizations using sqrt and cbrt.  */
  type = TREE_TYPE (arg0);
  mode = TYPE_MODE (type);
  sqrtfn = mathfn_built_in (type, BUILT_IN_SQRT);

  /* Optimize pow(x,0.5) = sqrt(x).  This replacement is always safe
     unless signed zeros must be maintained.  pow(-0,0.5) = +0, while
     sqrt(-0) = -0.  */
  if (sqrtfn
      && real_equal (&c, &dconsthalf)
      && !HONOR_SIGNED_ZEROS (mode))
    return build_and_insert_call (gsi, loc, sqrtfn, arg0);

  hw_sqrt_exists = optab_handler (sqrt_optab, mode) != CODE_FOR_nothing;

  /* Optimize pow(x,1./3.) = cbrt(x).  This requires unsafe math
     optimizations since 1./3. is not exactly representable.  If x
     is negative and finite, the correct value of pow(x,1./3.) is
     a NaN with the "invalid" exception raised, because the value
     of 1./3. actually has an even denominator.  The correct value
     of cbrt(x) is a negative real value.  */
  cbrtfn = mathfn_built_in (type, BUILT_IN_CBRT);
  dconst1_3 = real_value_truncate (mode, dconst_third ());

  if (flag_unsafe_math_optimizations
      && cbrtfn
      && (!HONOR_NANS (mode) || tree_expr_nonnegative_p (arg0))
      && real_equal (&c, &dconst1_3))
    return build_and_insert_call (gsi, loc, cbrtfn, arg0);
  
  /* Optimize pow(x,1./6.) = cbrt(sqrt(x)).  Don't do this optimization
     if we don't have a hardware sqrt insn.  */
  dconst1_6 = dconst1_3;
  SET_REAL_EXP (&dconst1_6, REAL_EXP (&dconst1_6) - 1);

  if (flag_unsafe_math_optimizations
      && sqrtfn
      && cbrtfn
      && (!HONOR_NANS (mode) || tree_expr_nonnegative_p (arg0))
      && speed_p
      && hw_sqrt_exists
      && real_equal (&c, &dconst1_6))
    {
      /* sqrt(x)  */
      sqrt_arg0 = build_and_insert_call (gsi, loc, sqrtfn, arg0);

      /* cbrt(sqrt(x))  */
      return build_and_insert_call (gsi, loc, cbrtfn, sqrt_arg0);
    }


  /* Attempt to expand the POW as a product of square root chains.
     Expand the 0.25 case even when otpimising for size.  */
  if (flag_unsafe_math_optimizations
      && sqrtfn
      && hw_sqrt_exists
      && (speed_p || real_equal (&c, &dconst1_4))
      && !HONOR_SIGNED_ZEROS (mode))
    {
      unsigned int max_depth = speed_p
				? PARAM_VALUE (PARAM_MAX_POW_SQRT_DEPTH)
				: 2;

      tree expand_with_sqrts
	= expand_pow_as_sqrts (gsi, loc, arg0, arg1, max_depth);

      if (expand_with_sqrts)
	return expand_with_sqrts;
    }

  real_arithmetic (&c2, MULT_EXPR, &c, &dconst2);
  n = real_to_integer (&c2);
  real_from_integer (&cint, VOIDmode, n, SIGNED);
  c2_is_int = real_identical (&c2, &cint);

  /* Optimize pow(x,c), where 3c = n for some nonzero integer n, into

     powi(x, n/3) * powi(cbrt(x), n%3),                    n > 0;
     1.0 / (powi(x, abs(n)/3) * powi(cbrt(x), abs(n)%3)),  n < 0.

     Do not calculate the first factor when n/3 = 0.  As cbrt(x) is
     different from pow(x, 1./3.) due to rounding and behavior with
     negative x, we need to constrain this transformation to unsafe
     math and positive x or finite math.  */
  real_from_integer (&dconst3, VOIDmode, 3, SIGNED);
  real_arithmetic (&c2, MULT_EXPR, &c, &dconst3);
  real_round (&c2, mode, &c2);
  n = real_to_integer (&c2);
  real_from_integer (&cint, VOIDmode, n, SIGNED);
  real_arithmetic (&c2, RDIV_EXPR, &cint, &dconst3);
  real_convert (&c2, mode, &c2);

  if (flag_unsafe_math_optimizations
      && cbrtfn
      && (!HONOR_NANS (mode) || tree_expr_nonnegative_p (arg0))
      && real_identical (&c2, &c)
      && !c2_is_int
      && optimize_function_for_speed_p (cfun)
      && powi_cost (n / 3) <= POWI_MAX_MULTS)
    {
      tree powi_x_ndiv3 = NULL_TREE;

      /* Attempt to fold powi(arg0, abs(n/3)) into multiplies.  If not
         possible or profitable, give up.  Skip the degenerate case when
         abs(n) < 3, where the result is always 1.  */
      if (absu_hwi (n) >= 3)
	{
	  powi_x_ndiv3 = gimple_expand_builtin_powi (gsi, loc, arg0,
						     abs_hwi (n / 3));
	  if (!powi_x_ndiv3)
	    return NULL_TREE;
	}

      /* Calculate powi(cbrt(x), n%3).  Don't use gimple_expand_builtin_powi
         as that creates an unnecessary variable.  Instead, just produce
         either cbrt(x) or cbrt(x) * cbrt(x).  */
      cbrt_x = build_and_insert_call (gsi, loc, cbrtfn, arg0);

      if (absu_hwi (n) % 3 == 1)
	powi_cbrt_x = cbrt_x;
      else
	powi_cbrt_x = build_and_insert_binop (gsi, loc, "powroot", MULT_EXPR,
					      cbrt_x, cbrt_x);

      /* Multiply the two subexpressions, unless powi(x,abs(n)/3) = 1.  */
      if (absu_hwi (n) < 3)
	result = powi_cbrt_x;
      else
	result = build_and_insert_binop (gsi, loc, "powroot", MULT_EXPR,
					 powi_x_ndiv3, powi_cbrt_x);

      /* If n is negative, reciprocate the result.  */
      if (n < 0)
	result = build_and_insert_binop (gsi, loc, "powroot", RDIV_EXPR,
					 build_real (type, dconst1), result);

      return result;
    }

  /* No optimizations succeeded.  */
  return NULL_TREE;
}

/* ARG is the argument to a cabs builtin call in GSI with location info
   LOC.  Create a sequence of statements prior to GSI that calculates
   sqrt(R*R + I*I), where R and I are the real and imaginary components
   of ARG, respectively.  Return an expression holding the result.  */

static tree
gimple_expand_builtin_cabs (gimple_stmt_iterator *gsi, location_t loc, tree arg)
{
  tree real_part, imag_part, addend1, addend2, sum, result;
  tree type = TREE_TYPE (TREE_TYPE (arg));
  tree sqrtfn = mathfn_built_in (type, BUILT_IN_SQRT);
  machine_mode mode = TYPE_MODE (type);

  if (!flag_unsafe_math_optimizations
      || !optimize_bb_for_speed_p (gimple_bb (gsi_stmt (*gsi)))
      || !sqrtfn
      || optab_handler (sqrt_optab, mode) == CODE_FOR_nothing)
    return NULL_TREE;

  real_part = build_and_insert_ref (gsi, loc, type, "cabs",
				    REALPART_EXPR, arg);
  addend1 = build_and_insert_binop (gsi, loc, "cabs", MULT_EXPR,
				    real_part, real_part);
  imag_part = build_and_insert_ref (gsi, loc, type, "cabs",
				    IMAGPART_EXPR, arg);
  addend2 = build_and_insert_binop (gsi, loc, "cabs", MULT_EXPR,
				    imag_part, imag_part);
  sum = build_and_insert_binop (gsi, loc, "cabs", PLUS_EXPR, addend1, addend2);
  result = build_and_insert_call (gsi, loc, sqrtfn, sum);

  return result;
}

/* Go through all calls to sin, cos and cexpi and call execute_cse_sincos_1
   on the SSA_NAME argument of each of them.  Also expand powi(x,n) into
   an optimal number of multiplies, when n is a constant.  */

namespace {

const pass_data pass_data_cse_sincos =
{
  GIMPLE_PASS, /* type */
  "sincos", /* name */
  OPTGROUP_NONE, /* optinfo_flags */
  TV_NONE, /* tv_id */
  PROP_ssa, /* properties_required */
  PROP_gimple_opt_math, /* properties_provided */
  0, /* properties_destroyed */
  0, /* todo_flags_start */
  TODO_update_ssa, /* todo_flags_finish */
};

class pass_cse_sincos : public gimple_opt_pass
{
public:
  pass_cse_sincos (gcc::context *ctxt)
    : gimple_opt_pass (pass_data_cse_sincos, ctxt)
  {}

  /* opt_pass methods: */
  virtual bool gate (function *)
    {
      /* We no longer require either sincos or cexp, since powi expansion
	 piggybacks on this pass.  */
      return optimize;
    }

  virtual unsigned int execute (function *);

}; // class pass_cse_sincos

unsigned int
pass_cse_sincos::execute (function *fun)
{
  basic_block bb;
  bool cfg_changed = false;

  calculate_dominance_info (CDI_DOMINATORS);
  memset (&sincos_stats, 0, sizeof (sincos_stats));

  FOR_EACH_BB_FN (bb, fun)
    {
      gimple_stmt_iterator gsi;
      bool cleanup_eh = false;

      for (gsi = gsi_after_labels (bb); !gsi_end_p (gsi); gsi_next (&gsi))
        {
	  gimple *stmt = gsi_stmt (gsi);

	  /* Only the last stmt in a bb could throw, no need to call
	     gimple_purge_dead_eh_edges if we change something in the middle
	     of a basic block.  */
	  cleanup_eh = false;

	  if (is_gimple_call (stmt)
	      && gimple_call_lhs (stmt))
	    {
	      tree arg, arg0, arg1, result;
	      HOST_WIDE_INT n;
	      location_t loc;

	      switch (gimple_call_combined_fn (stmt))
		{
		CASE_CFN_COS:
		CASE_CFN_SIN:
		CASE_CFN_CEXPI:
		  /* Make sure we have either sincos or cexp.  */
		  if (!targetm.libc_has_function (function_c99_math_complex)
		      && !targetm.libc_has_function (function_sincos))
		    break;

		  arg = gimple_call_arg (stmt, 0);
		  if (TREE_CODE (arg) == SSA_NAME)
		    cfg_changed |= execute_cse_sincos_1 (arg);
		  break;

		CASE_CFN_POW:
		  arg0 = gimple_call_arg (stmt, 0);
		  arg1 = gimple_call_arg (stmt, 1);

		  loc = gimple_location (stmt);
		  result = gimple_expand_builtin_pow (&gsi, loc, arg0, arg1);

		  if (result)
		    {
		      tree lhs = gimple_get_lhs (stmt);
		      gassign *new_stmt = gimple_build_assign (lhs, result);
		      gimple_set_location (new_stmt, loc);
		      unlink_stmt_vdef (stmt);
		      gsi_replace (&gsi, new_stmt, true);
		      cleanup_eh = true;
		      if (gimple_vdef (stmt))
			release_ssa_name (gimple_vdef (stmt));
		    }
		  break;

		CASE_CFN_POWI:
		  arg0 = gimple_call_arg (stmt, 0);
		  arg1 = gimple_call_arg (stmt, 1);
		  loc = gimple_location (stmt);

		  if (real_minus_onep (arg0))
		    {
                      tree t0, t1, cond, one, minus_one;
		      gassign *stmt;

		      t0 = TREE_TYPE (arg0);
		      t1 = TREE_TYPE (arg1);
		      one = build_real (t0, dconst1);
		      minus_one = build_real (t0, dconstm1);

		      cond = make_temp_ssa_name (t1, NULL, "powi_cond");
		      stmt = gimple_build_assign (cond, BIT_AND_EXPR,
						  arg1, build_int_cst (t1, 1));
		      gimple_set_location (stmt, loc);
		      gsi_insert_before (&gsi, stmt, GSI_SAME_STMT);

		      result = make_temp_ssa_name (t0, NULL, "powi");
		      stmt = gimple_build_assign (result, COND_EXPR, cond,
						  minus_one, one);
		      gimple_set_location (stmt, loc);
		      gsi_insert_before (&gsi, stmt, GSI_SAME_STMT);
		    }
		  else
		    {
		      if (!tree_fits_shwi_p (arg1))
			break;

		      n = tree_to_shwi (arg1);
		      result = gimple_expand_builtin_powi (&gsi, loc, arg0, n);
		    }

		  if (result)
		    {
		      tree lhs = gimple_get_lhs (stmt);
		      gassign *new_stmt = gimple_build_assign (lhs, result);
		      gimple_set_location (new_stmt, loc);
		      unlink_stmt_vdef (stmt);
		      gsi_replace (&gsi, new_stmt, true);
		      cleanup_eh = true;
		      if (gimple_vdef (stmt))
			release_ssa_name (gimple_vdef (stmt));
		    }
		  break;

		CASE_CFN_CABS:
		  arg0 = gimple_call_arg (stmt, 0);
		  loc = gimple_location (stmt);
		  result = gimple_expand_builtin_cabs (&gsi, loc, arg0);

		  if (result)
		    {
		      tree lhs = gimple_get_lhs (stmt);
		      gassign *new_stmt = gimple_build_assign (lhs, result);
		      gimple_set_location (new_stmt, loc);
		      unlink_stmt_vdef (stmt);
		      gsi_replace (&gsi, new_stmt, true);
		      cleanup_eh = true;
		      if (gimple_vdef (stmt))
			release_ssa_name (gimple_vdef (stmt));
		    }
		  break;

		default:;
		}
	    }
	}
      if (cleanup_eh)
	cfg_changed |= gimple_purge_dead_eh_edges (bb);
    }

  statistics_counter_event (fun, "sincos statements inserted",
			    sincos_stats.inserted);

  return cfg_changed ? TODO_cleanup_cfg : 0;
}

} // anon namespace

gimple_opt_pass *
make_pass_cse_sincos (gcc::context *ctxt)
{
  return new pass_cse_sincos (ctxt);
}

/* A symbolic number structure is used to detect byte permutation and selection
   patterns of a source.  To achieve that, its field N contains an artificial
   number consisting of BITS_PER_MARKER sized markers tracking where does each
   byte come from in the source:

   0	   - target byte has the value 0
   FF	   - target byte has an unknown value (eg. due to sign extension)
   1..size - marker value is the byte index in the source (0 for lsb).

   To detect permutations on memory sources (arrays and structures), a symbolic
   number is also associated:
   - a base address BASE_ADDR and an OFFSET giving the address of the source;
   - a range which gives the difference between the highest and lowest accessed
     memory location to make such a symbolic number;
   - the address SRC of the source element of lowest address as a convenience
     to easily get BASE_ADDR + offset + lowest bytepos;
   - number of expressions N_OPS bitwise ored together to represent
     approximate cost of the computation.

   Note 1: the range is different from size as size reflects the size of the
   type of the current expression.  For instance, for an array char a[],
   (short) a[0] | (short) a[3] would have a size of 2 but a range of 4 while
   (short) a[0] | ((short) a[0] << 1) would still have a size of 2 but this
   time a range of 1.

   Note 2: for non-memory sources, range holds the same value as size.

   Note 3: SRC points to the SSA_NAME in case of non-memory source.  */

struct symbolic_number {
  uint64_t n;
  tree type;
  tree base_addr;
  tree offset;
  poly_int64 bytepos;
  tree src;
  tree alias_set;
  tree vuse;
  unsigned HOST_WIDE_INT range;
  int n_ops;
};

#define BITS_PER_MARKER 8
#define MARKER_MASK ((1 << BITS_PER_MARKER) - 1)
#define MARKER_BYTE_UNKNOWN MARKER_MASK
#define HEAD_MARKER(n, size) \
  ((n) & ((uint64_t) MARKER_MASK << (((size) - 1) * BITS_PER_MARKER)))

/* The number which the find_bswap_or_nop_1 result should match in
   order to have a nop.  The number is masked according to the size of
   the symbolic number before using it.  */
#define CMPNOP (sizeof (int64_t) < 8 ? 0 : \
  (uint64_t)0x08070605 << 32 | 0x04030201)

/* The number which the find_bswap_or_nop_1 result should match in
   order to have a byte swap.  The number is masked according to the
   size of the symbolic number before using it.  */
#define CMPXCHG (sizeof (int64_t) < 8 ? 0 : \
  (uint64_t)0x01020304 << 32 | 0x05060708)

/* Perform a SHIFT or ROTATE operation by COUNT bits on symbolic
   number N.  Return false if the requested operation is not permitted
   on a symbolic number.  */

static inline bool
do_shift_rotate (enum tree_code code,
		 struct symbolic_number *n,
		 int count)
{
  int i, size = TYPE_PRECISION (n->type) / BITS_PER_UNIT;
  unsigned head_marker;

  if (count % BITS_PER_UNIT != 0)
    return false;
  count = (count / BITS_PER_UNIT) * BITS_PER_MARKER;

  /* Zero out the extra bits of N in order to avoid them being shifted
     into the significant bits.  */
  if (size < 64 / BITS_PER_MARKER)
    n->n &= ((uint64_t) 1 << (size * BITS_PER_MARKER)) - 1;

  switch (code)
    {
    case LSHIFT_EXPR:
      n->n <<= count;
      break;
    case RSHIFT_EXPR:
      head_marker = HEAD_MARKER (n->n, size);
      n->n >>= count;
      /* Arithmetic shift of signed type: result is dependent on the value.  */
      if (!TYPE_UNSIGNED (n->type) && head_marker)
	for (i = 0; i < count / BITS_PER_MARKER; i++)
	  n->n |= (uint64_t) MARKER_BYTE_UNKNOWN
		  << ((size - 1 - i) * BITS_PER_MARKER);
      break;
    case LROTATE_EXPR:
      n->n = (n->n << count) | (n->n >> ((size * BITS_PER_MARKER) - count));
      break;
    case RROTATE_EXPR:
      n->n = (n->n >> count) | (n->n << ((size * BITS_PER_MARKER) - count));
      break;
    default:
      return false;
    }
  /* Zero unused bits for size.  */
  if (size < 64 / BITS_PER_MARKER)
    n->n &= ((uint64_t) 1 << (size * BITS_PER_MARKER)) - 1;
  return true;
}

/* Perform sanity checking for the symbolic number N and the gimple
   statement STMT.  */

static inline bool
verify_symbolic_number_p (struct symbolic_number *n, gimple *stmt)
{
  tree lhs_type;

  lhs_type = gimple_expr_type (stmt);

  if (TREE_CODE (lhs_type) != INTEGER_TYPE)
    return false;

  if (TYPE_PRECISION (lhs_type) != TYPE_PRECISION (n->type))
    return false;

  return true;
}

/* Initialize the symbolic number N for the bswap pass from the base element
   SRC manipulated by the bitwise OR expression.  */

static bool
init_symbolic_number (struct symbolic_number *n, tree src)
{
  int size;

  if (! INTEGRAL_TYPE_P (TREE_TYPE (src)))
    return false;

  n->base_addr = n->offset = n->alias_set = n->vuse = NULL_TREE;
  n->src = src;

  /* Set up the symbolic number N by setting each byte to a value between 1 and
     the byte size of rhs1.  The highest order byte is set to n->size and the
     lowest order byte to 1.  */
  n->type = TREE_TYPE (src);
  size = TYPE_PRECISION (n->type);
  if (size % BITS_PER_UNIT != 0)
    return false;
  size /= BITS_PER_UNIT;
  if (size > 64 / BITS_PER_MARKER)
    return false;
  n->range = size;
  n->n = CMPNOP;
  n->n_ops = 1;

  if (size < 64 / BITS_PER_MARKER)
    n->n &= ((uint64_t) 1 << (size * BITS_PER_MARKER)) - 1;

  return true;
}

/* Check if STMT might be a byte swap or a nop from a memory source and returns
   the answer. If so, REF is that memory source and the base of the memory area
   accessed and the offset of the access from that base are recorded in N.  */

bool
find_bswap_or_nop_load (gimple *stmt, tree ref, struct symbolic_number *n)
{
  /* Leaf node is an array or component ref. Memorize its base and
     offset from base to compare to other such leaf node.  */
  poly_int64 bitsize, bitpos, bytepos;
  machine_mode mode;
  int unsignedp, reversep, volatilep;
  tree offset, base_addr;

  /* Not prepared to handle PDP endian.  */
  if (BYTES_BIG_ENDIAN != WORDS_BIG_ENDIAN)
    return false;

  if (!gimple_assign_load_p (stmt) || gimple_has_volatile_ops (stmt))
    return false;

  base_addr = get_inner_reference (ref, &bitsize, &bitpos, &offset, &mode,
				   &unsignedp, &reversep, &volatilep);

  if (TREE_CODE (base_addr) == MEM_REF)
    {
      poly_offset_int bit_offset = 0;
      tree off = TREE_OPERAND (base_addr, 1);

      if (!integer_zerop (off))
	{
	  poly_offset_int boff = mem_ref_offset (base_addr);
	  boff <<= LOG2_BITS_PER_UNIT;
	  bit_offset += boff;
	}

      base_addr = TREE_OPERAND (base_addr, 0);

      /* Avoid returning a negative bitpos as this may wreak havoc later.  */
      gcc_checking_assert (ordered_p (bit_offset, 0));
      if (may_lt (bit_offset, 0))
	{
	  tree byte_offset = poly_offset_int_to_tree
	    (sizetype, bits_to_bytes_round_down (bit_offset));
	  bit_offset = num_trailing_bits (bit_offset);
	  if (offset)
	    offset = size_binop (PLUS_EXPR, offset, byte_offset);
	  else
	    offset = byte_offset;
	}

      bitpos += bit_offset.force_shwi ();
    }

  if (!multiple_p (bitpos, BITS_PER_UNIT, &bytepos))
    return false;
  if (!multiple_p (bitsize, BITS_PER_UNIT))
    return false;
  if (reversep)
    return false;

  if (!init_symbolic_number (n, ref))
    return false;
  n->base_addr = base_addr;
  n->offset = offset;
  n->bytepos = bytepos;
  n->alias_set = reference_alias_ptr_type (ref);
  n->vuse = gimple_vuse (stmt);
  return true;
}

/* Compute the symbolic number N representing the result of a bitwise OR on 2
   symbolic number N1 and N2 whose source statements are respectively
   SOURCE_STMT1 and SOURCE_STMT2.  */

static gimple *
perform_symbolic_merge (gimple *source_stmt1, struct symbolic_number *n1,
			gimple *source_stmt2, struct symbolic_number *n2,
			struct symbolic_number *n)
{
  int i, size;
  uint64_t mask;
  gimple *source_stmt;
  struct symbolic_number *n_start;

  tree rhs1 = gimple_assign_rhs1 (source_stmt1);
  if (TREE_CODE (rhs1) == BIT_FIELD_REF
      && TREE_CODE (TREE_OPERAND (rhs1, 0)) == SSA_NAME)
    rhs1 = TREE_OPERAND (rhs1, 0);
  tree rhs2 = gimple_assign_rhs1 (source_stmt2);
  if (TREE_CODE (rhs2) == BIT_FIELD_REF
      && TREE_CODE (TREE_OPERAND (rhs2, 0)) == SSA_NAME)
    rhs2 = TREE_OPERAND (rhs2, 0);

  /* Sources are different, cancel bswap if they are not memory location with
     the same base (array, structure, ...).  */
  if (rhs1 != rhs2)
    {
      uint64_t inc;
      HOST_WIDE_INT start1, start2, start_sub, end_sub, end1, end2, end;
      struct symbolic_number *toinc_n_ptr, *n_end;
      basic_block bb1, bb2;

      if (!n1->base_addr || !n2->base_addr
	  || !operand_equal_p (n1->base_addr, n2->base_addr, 0))
	return NULL;

      if (!n1->offset != !n2->offset
	  || (n1->offset && !operand_equal_p (n1->offset, n2->offset, 0)))
	return NULL;

      start1 = 0;
      if (!(n2->bytepos - n1->bytepos).is_constant (&start2))
	return NULL;

      if (start1 < start2)
	{
	  n_start = n1;
	  start_sub = start2 - start1;
	}
      else
	{
	  n_start = n2;
	  start_sub = start1 - start2;
	}

      bb1 = gimple_bb (source_stmt1);
      bb2 = gimple_bb (source_stmt2);
      if (dominated_by_p (CDI_DOMINATORS, bb1, bb2))
	source_stmt = source_stmt1;
      else
	source_stmt = source_stmt2;

      /* Find the highest address at which a load is performed and
	 compute related info.  */
      end1 = start1 + (n1->range - 1);
      end2 = start2 + (n2->range - 1);
      if (end1 < end2)
	{
	  end = end2;
	  end_sub = end2 - end1;
	}
      else
	{
	  end = end1;
	  end_sub = end1 - end2;
	}
      n_end = (end2 > end1) ? n2 : n1;

      /* Find symbolic number whose lsb is the most significant.  */
      if (BYTES_BIG_ENDIAN)
	toinc_n_ptr = (n_end == n1) ? n2 : n1;
      else
	toinc_n_ptr = (n_start == n1) ? n2 : n1;

      n->range = end - MIN (start1, start2) + 1;

      /* Check that the range of memory covered can be represented by
	 a symbolic number.  */
      if (n->range > 64 / BITS_PER_MARKER)
	return NULL;

      /* Reinterpret byte marks in symbolic number holding the value of
	 bigger weight according to target endianness.  */
      inc = BYTES_BIG_ENDIAN ? end_sub : start_sub;
      size = TYPE_PRECISION (n1->type) / BITS_PER_UNIT;
      for (i = 0; i < size; i++, inc <<= BITS_PER_MARKER)
	{
	  unsigned marker
	    = (toinc_n_ptr->n >> (i * BITS_PER_MARKER)) & MARKER_MASK;
	  if (marker && marker != MARKER_BYTE_UNKNOWN)
	    toinc_n_ptr->n += inc;
	}
    }
  else
    {
      n->range = n1->range;
      n_start = n1;
      source_stmt = source_stmt1;
    }

  if (!n1->alias_set
      || alias_ptr_types_compatible_p (n1->alias_set, n2->alias_set))
    n->alias_set = n1->alias_set;
  else
    n->alias_set = ptr_type_node;
  n->vuse = n_start->vuse;
  n->base_addr = n_start->base_addr;
  n->offset = n_start->offset;
  n->src = n_start->src;
  n->bytepos = n_start->bytepos;
  n->type = n_start->type;
  size = TYPE_PRECISION (n->type) / BITS_PER_UNIT;

  for (i = 0, mask = MARKER_MASK; i < size; i++, mask <<= BITS_PER_MARKER)
    {
      uint64_t masked1, masked2;

      masked1 = n1->n & mask;
      masked2 = n2->n & mask;
      if (masked1 && masked2 && masked1 != masked2)
	return NULL;
    }
  n->n = n1->n | n2->n;
  n->n_ops = n1->n_ops + n2->n_ops;

  return source_stmt;
}

/* find_bswap_or_nop_1 invokes itself recursively with N and tries to perform
   the operation given by the rhs of STMT on the result.  If the operation
   could successfully be executed the function returns a gimple stmt whose
   rhs's first tree is the expression of the source operand and NULL
   otherwise.  */

static gimple *
find_bswap_or_nop_1 (gimple *stmt, struct symbolic_number *n, int limit)
{
  enum tree_code code;
  tree rhs1, rhs2 = NULL;
  gimple *rhs1_stmt, *rhs2_stmt, *source_stmt1;
  enum gimple_rhs_class rhs_class;

  if (!limit || !is_gimple_assign (stmt))
    return NULL;

  rhs1 = gimple_assign_rhs1 (stmt);

  if (find_bswap_or_nop_load (stmt, rhs1, n))
    return stmt;

  /* Handle BIT_FIELD_REF.  */
  if (TREE_CODE (rhs1) == BIT_FIELD_REF
      && TREE_CODE (TREE_OPERAND (rhs1, 0)) == SSA_NAME)
    {
      unsigned HOST_WIDE_INT bitsize = tree_to_uhwi (TREE_OPERAND (rhs1, 1));
      unsigned HOST_WIDE_INT bitpos = tree_to_uhwi (TREE_OPERAND (rhs1, 2));
      if (bitpos % BITS_PER_UNIT == 0
	  && bitsize % BITS_PER_UNIT == 0
	  && init_symbolic_number (n, TREE_OPERAND (rhs1, 0)))
	{
	  /* Handle big-endian bit numbering in BIT_FIELD_REF.  */
	  if (BYTES_BIG_ENDIAN)
	    bitpos = TYPE_PRECISION (n->type) - bitpos - bitsize;

	  /* Shift.  */
	  if (!do_shift_rotate (RSHIFT_EXPR, n, bitpos))
	    return NULL;

	  /* Mask.  */
	  uint64_t mask = 0;
	  uint64_t tmp = (1 << BITS_PER_UNIT) - 1;
	  for (unsigned i = 0; i < bitsize / BITS_PER_UNIT;
	       i++, tmp <<= BITS_PER_UNIT)
	    mask |= (uint64_t) MARKER_MASK << (i * BITS_PER_MARKER);
	  n->n &= mask;

	  /* Convert.  */
	  n->type = TREE_TYPE (rhs1);
	  if (!n->base_addr)
	    n->range = TYPE_PRECISION (n->type) / BITS_PER_UNIT;

	  return verify_symbolic_number_p (n, stmt) ? stmt : NULL;
	}

      return NULL;
    }

  if (TREE_CODE (rhs1) != SSA_NAME)
    return NULL;

  code = gimple_assign_rhs_code (stmt);
  rhs_class = gimple_assign_rhs_class (stmt);
  rhs1_stmt = SSA_NAME_DEF_STMT (rhs1);

  if (rhs_class == GIMPLE_BINARY_RHS)
    rhs2 = gimple_assign_rhs2 (stmt);

  /* Handle unary rhs and binary rhs with integer constants as second
     operand.  */

  if (rhs_class == GIMPLE_UNARY_RHS
      || (rhs_class == GIMPLE_BINARY_RHS
	  && TREE_CODE (rhs2) == INTEGER_CST))
    {
      if (code != BIT_AND_EXPR
	  && code != LSHIFT_EXPR
	  && code != RSHIFT_EXPR
	  && code != LROTATE_EXPR
	  && code != RROTATE_EXPR
	  && !CONVERT_EXPR_CODE_P (code))
	return NULL;

      source_stmt1 = find_bswap_or_nop_1 (rhs1_stmt, n, limit - 1);

      /* If find_bswap_or_nop_1 returned NULL, STMT is a leaf node and
	 we have to initialize the symbolic number.  */
      if (!source_stmt1)
	{
	  if (gimple_assign_load_p (stmt)
	      || !init_symbolic_number (n, rhs1))
	    return NULL;
	  source_stmt1 = stmt;
	}

      switch (code)
	{
	case BIT_AND_EXPR:
	  {
	    int i, size = TYPE_PRECISION (n->type) / BITS_PER_UNIT;
	    uint64_t val = int_cst_value (rhs2), mask = 0;
	    uint64_t tmp = (1 << BITS_PER_UNIT) - 1;

	    /* Only constants masking full bytes are allowed.  */
	    for (i = 0; i < size; i++, tmp <<= BITS_PER_UNIT)
	      if ((val & tmp) != 0 && (val & tmp) != tmp)
		return NULL;
	      else if (val & tmp)
		mask |= (uint64_t) MARKER_MASK << (i * BITS_PER_MARKER);

	    n->n &= mask;
	  }
	  break;
	case LSHIFT_EXPR:
	case RSHIFT_EXPR:
	case LROTATE_EXPR:
	case RROTATE_EXPR:
	  if (!do_shift_rotate (code, n, (int) TREE_INT_CST_LOW (rhs2)))
	    return NULL;
	  break;
	CASE_CONVERT:
	  {
	    int i, type_size, old_type_size;
	    tree type;

	    type = gimple_expr_type (stmt);
	    type_size = TYPE_PRECISION (type);
	    if (type_size % BITS_PER_UNIT != 0)
	      return NULL;
	    type_size /= BITS_PER_UNIT;
	    if (type_size > 64 / BITS_PER_MARKER)
	      return NULL;

	    /* Sign extension: result is dependent on the value.  */
	    old_type_size = TYPE_PRECISION (n->type) / BITS_PER_UNIT;
	    if (!TYPE_UNSIGNED (n->type) && type_size > old_type_size
		&& HEAD_MARKER (n->n, old_type_size))
	      for (i = 0; i < type_size - old_type_size; i++)
		n->n |= (uint64_t) MARKER_BYTE_UNKNOWN
			<< ((type_size - 1 - i) * BITS_PER_MARKER);

	    if (type_size < 64 / BITS_PER_MARKER)
	      {
		/* If STMT casts to a smaller type mask out the bits not
		   belonging to the target type.  */
		n->n &= ((uint64_t) 1 << (type_size * BITS_PER_MARKER)) - 1;
	      }
	    n->type = type;
	    if (!n->base_addr)
	      n->range = type_size;
	  }
	  break;
	default:
	  return NULL;
	};
      return verify_symbolic_number_p (n, stmt) ? source_stmt1 : NULL;
    }

  /* Handle binary rhs.  */

  if (rhs_class == GIMPLE_BINARY_RHS)
    {
      struct symbolic_number n1, n2;
      gimple *source_stmt, *source_stmt2;

      if (code != BIT_IOR_EXPR)
	return NULL;

      if (TREE_CODE (rhs2) != SSA_NAME)
	return NULL;

      rhs2_stmt = SSA_NAME_DEF_STMT (rhs2);

      switch (code)
	{
	case BIT_IOR_EXPR:
	  source_stmt1 = find_bswap_or_nop_1 (rhs1_stmt, &n1, limit - 1);

	  if (!source_stmt1)
	    return NULL;

	  source_stmt2 = find_bswap_or_nop_1 (rhs2_stmt, &n2, limit - 1);

	  if (!source_stmt2)
	    return NULL;

	  if (TYPE_PRECISION (n1.type) != TYPE_PRECISION (n2.type))
	    return NULL;

	  if (!n1.vuse != !n2.vuse
	      || (n1.vuse && !operand_equal_p (n1.vuse, n2.vuse, 0)))
	    return NULL;

	  source_stmt
	    = perform_symbolic_merge (source_stmt1, &n1, source_stmt2, &n2, n);

	  if (!source_stmt)
	    return NULL;

	  if (!verify_symbolic_number_p (n, stmt))
	    return NULL;

	  break;
	default:
	  return NULL;
	}
      return source_stmt;
    }
  return NULL;
}

/* Check if STMT completes a bswap implementation or a read in a given
   endianness consisting of ORs, SHIFTs and ANDs and sets *BSWAP
   accordingly.  It also sets N to represent the kind of operations
   performed: size of the resulting expression and whether it works on
   a memory source, and if so alias-set and vuse.  At last, the
   function returns a stmt whose rhs's first tree is the source
   expression.  */

static gimple *
find_bswap_or_nop (gimple *stmt, struct symbolic_number *n, bool *bswap)
{
  unsigned rsize;
  uint64_t tmpn, mask;
/* The number which the find_bswap_or_nop_1 result should match in order
   to have a full byte swap.  The number is shifted to the right
   according to the size of the symbolic number before using it.  */
  uint64_t cmpxchg = CMPXCHG;
  uint64_t cmpnop = CMPNOP;

  gimple *ins_stmt;
  int limit;

  /* The last parameter determines the depth search limit.  It usually
     correlates directly to the number n of bytes to be touched.  We
     increase that number by log2(n) + 1 here in order to also
     cover signed -> unsigned conversions of the src operand as can be seen
     in libgcc, and for initial shift/and operation of the src operand.  */
  limit = TREE_INT_CST_LOW (TYPE_SIZE_UNIT (gimple_expr_type (stmt)));
  limit += 1 + (int) ceil_log2 ((unsigned HOST_WIDE_INT) limit);
  ins_stmt = find_bswap_or_nop_1 (stmt, n, limit);

  if (!ins_stmt)
    return NULL;

  /* Find real size of result (highest non-zero byte).  */
  if (n->base_addr)
    for (tmpn = n->n, rsize = 0; tmpn; tmpn >>= BITS_PER_MARKER, rsize++);
  else
    rsize = n->range;

  /* Zero out the bits corresponding to untouched bytes in original gimple
     expression.  */
  if (n->range < (int) sizeof (int64_t))
    {
      mask = ((uint64_t) 1 << (n->range * BITS_PER_MARKER)) - 1;
      cmpxchg >>= (64 / BITS_PER_MARKER - n->range) * BITS_PER_MARKER;
      cmpnop &= mask;
    }

  /* Zero out the bits corresponding to unused bytes in the result of the
     gimple expression.  */
  if (rsize < n->range)
    {
      if (BYTES_BIG_ENDIAN)
	{
	  mask = ((uint64_t) 1 << (rsize * BITS_PER_MARKER)) - 1;
	  cmpxchg &= mask;
	  cmpnop >>= (n->range - rsize) * BITS_PER_MARKER;
	}
      else
	{
	  mask = ((uint64_t) 1 << (rsize * BITS_PER_MARKER)) - 1;
	  cmpxchg >>= (n->range - rsize) * BITS_PER_MARKER;
	  cmpnop &= mask;
	}
      n->range = rsize;
    }

  /* A complete byte swap should make the symbolic number to start with
     the largest digit in the highest order byte. Unchanged symbolic
     number indicates a read with same endianness as target architecture.  */
  if (n->n == cmpnop)
    *bswap = false;
  else if (n->n == cmpxchg)
    *bswap = true;
  else
    return NULL;

  /* Useless bit manipulation performed by code.  */
  if (!n->base_addr && n->n == cmpnop && n->n_ops == 1)
    return NULL;

  n->range *= BITS_PER_UNIT;
  return ins_stmt;
}

namespace {

const pass_data pass_data_optimize_bswap =
{
  GIMPLE_PASS, /* type */
  "bswap", /* name */
  OPTGROUP_NONE, /* optinfo_flags */
  TV_NONE, /* tv_id */
  PROP_ssa, /* properties_required */
  0, /* properties_provided */
  0, /* properties_destroyed */
  0, /* todo_flags_start */
  0, /* todo_flags_finish */
};

class pass_optimize_bswap : public gimple_opt_pass
{
public:
  pass_optimize_bswap (gcc::context *ctxt)
    : gimple_opt_pass (pass_data_optimize_bswap, ctxt)
  {}

  /* opt_pass methods: */
  virtual bool gate (function *)
    {
      return flag_expensive_optimizations && optimize;
    }

  virtual unsigned int execute (function *);

}; // class pass_optimize_bswap

/* Perform the bswap optimization: replace the expression computed in the rhs
   of CUR_STMT by an equivalent bswap, load or load + bswap expression.
   Which of these alternatives replace the rhs is given by N->base_addr (non
   null if a load is needed) and BSWAP.  The type, VUSE and set-alias of the
   load to perform are also given in N while the builtin bswap invoke is given
   in FNDEL.  Finally, if a load is involved, SRC_STMT refers to one of the
   load statements involved to construct the rhs in CUR_STMT and N->range gives
   the size of the rhs expression for maintaining some statistics.

   Note that if the replacement involve a load, CUR_STMT is moved just after
   SRC_STMT to do the load with the same VUSE which can lead to CUR_STMT
   changing of basic block.  */

static bool
bswap_replace (gimple *cur_stmt, gimple *ins_stmt, tree fndecl,
	       tree bswap_type, tree load_type, struct symbolic_number *n,
	       bool bswap)
{
  gimple_stmt_iterator gsi;
  tree src, tmp, tgt;
  gimple *bswap_stmt;

  gsi = gsi_for_stmt (cur_stmt);
  src = n->src;
  tgt = gimple_assign_lhs (cur_stmt);

  /* Need to load the value from memory first.  */
  if (n->base_addr)
    {
      gimple_stmt_iterator gsi_ins = gsi_for_stmt (ins_stmt);
      tree addr_expr, addr_tmp, val_expr, val_tmp;
      tree load_offset_ptr, aligned_load_type;
      gimple *addr_stmt, *load_stmt;
      unsigned align;
      HOST_WIDE_INT load_offset = 0;
      basic_block ins_bb, cur_bb;

      ins_bb = gimple_bb (ins_stmt);
      cur_bb = gimple_bb (cur_stmt);
      if (!dominated_by_p (CDI_DOMINATORS, cur_bb, ins_bb))
	return false;

      align = get_object_alignment (src);

      /* Move cur_stmt just before  one of the load of the original
	 to ensure it has the same VUSE.  See PR61517 for what could
	 go wrong.  */
      if (gimple_bb (cur_stmt) != gimple_bb (ins_stmt))
	reset_flow_sensitive_info (gimple_assign_lhs (cur_stmt));
      gsi_move_before (&gsi, &gsi_ins);
      gsi = gsi_for_stmt (cur_stmt);

      /* Compute address to load from and cast according to the size
	 of the load.  */
      addr_expr = build_fold_addr_expr (unshare_expr (src));
      if (is_gimple_mem_ref_addr (addr_expr))
	addr_tmp = addr_expr;
      else
	{
	  addr_tmp = make_temp_ssa_name (TREE_TYPE (addr_expr), NULL,
					 "load_src");
	  addr_stmt = gimple_build_assign (addr_tmp, addr_expr);
	  gsi_insert_before (&gsi, addr_stmt, GSI_SAME_STMT);
	}

      /* Perform the load.  */
      aligned_load_type = load_type;
      if (align < TYPE_ALIGN (load_type))
	aligned_load_type = build_aligned_type (load_type, align);
      load_offset_ptr = build_int_cst (n->alias_set, load_offset);
      val_expr = fold_build2 (MEM_REF, aligned_load_type, addr_tmp,
			      load_offset_ptr);

      if (!bswap)
	{
	  if (n->range == 16)
	    nop_stats.found_16bit++;
	  else if (n->range == 32)
	    nop_stats.found_32bit++;
	  else
	    {
	      gcc_assert (n->range == 64);
	      nop_stats.found_64bit++;
	    }

	  /* Convert the result of load if necessary.  */
	  if (!useless_type_conversion_p (TREE_TYPE (tgt), load_type))
	    {
	      val_tmp = make_temp_ssa_name (aligned_load_type, NULL,
					    "load_dst");
	      load_stmt = gimple_build_assign (val_tmp, val_expr);
	      gimple_set_vuse (load_stmt, n->vuse);
	      gsi_insert_before (&gsi, load_stmt, GSI_SAME_STMT);
	      gimple_assign_set_rhs_with_ops (&gsi, NOP_EXPR, val_tmp);
	    }
	  else
	    {
	      gimple_assign_set_rhs_with_ops (&gsi, MEM_REF, val_expr);
	      gimple_set_vuse (cur_stmt, n->vuse);
	    }
	  update_stmt (cur_stmt);

	  if (dump_file)
	    {
	      fprintf (dump_file,
		       "%d bit load in target endianness found at: ",
		       (int) n->range);
	      print_gimple_stmt (dump_file, cur_stmt, 0);
	    }
	  return true;
	}
      else
	{
	  val_tmp = make_temp_ssa_name (aligned_load_type, NULL, "load_dst");
	  load_stmt = gimple_build_assign (val_tmp, val_expr);
	  gimple_set_vuse (load_stmt, n->vuse);
	  gsi_insert_before (&gsi, load_stmt, GSI_SAME_STMT);
	}
      src = val_tmp;
    }
  else if (!bswap)
    {
      gimple *g;
      if (!useless_type_conversion_p (TREE_TYPE (tgt), TREE_TYPE (src)))
	{
	  if (!is_gimple_val (src))
	    return false;
	  g = gimple_build_assign (tgt, NOP_EXPR, src);
	}
      else
	g = gimple_build_assign (tgt, src);
      if (n->range == 16)
	nop_stats.found_16bit++;
      else if (n->range == 32)
	nop_stats.found_32bit++;
      else
	{
	  gcc_assert (n->range == 64);
	  nop_stats.found_64bit++;
	}
      if (dump_file)
	{
	  fprintf (dump_file,
		   "%d bit reshuffle in target endianness found at: ",
		   (int) n->range);
	  print_gimple_stmt (dump_file, cur_stmt, 0);
	}
      gsi_replace (&gsi, g, true);
      return true;
    }
  else if (TREE_CODE (src) == BIT_FIELD_REF)
    src = TREE_OPERAND (src, 0);

  if (n->range == 16)
    bswap_stats.found_16bit++;
  else if (n->range == 32)
    bswap_stats.found_32bit++;
  else
    {
      gcc_assert (n->range == 64);
      bswap_stats.found_64bit++;
    }

  tmp = src;

  /* Convert the src expression if necessary.  */
  if (!useless_type_conversion_p (TREE_TYPE (tmp), bswap_type))
    {
      gimple *convert_stmt;

      tmp = make_temp_ssa_name (bswap_type, NULL, "bswapsrc");
      convert_stmt = gimple_build_assign (tmp, NOP_EXPR, src);
      gsi_insert_before (&gsi, convert_stmt, GSI_SAME_STMT);
    }

  /* Canonical form for 16 bit bswap is a rotate expression.  Only 16bit values
     are considered as rotation of 2N bit values by N bits is generally not
     equivalent to a bswap.  Consider for instance 0x01020304 r>> 16 which
     gives 0x03040102 while a bswap for that value is 0x04030201.  */
  if (bswap && n->range == 16)
    {
      tree count = build_int_cst (NULL, BITS_PER_UNIT);
      src = fold_build2 (LROTATE_EXPR, bswap_type, tmp, count);
      bswap_stmt = gimple_build_assign (NULL, src);
    }
  else
    bswap_stmt = gimple_build_call (fndecl, 1, tmp);

  tmp = tgt;

  /* Convert the result if necessary.  */
  if (!useless_type_conversion_p (TREE_TYPE (tgt), bswap_type))
    {
      gimple *convert_stmt;

      tmp = make_temp_ssa_name (bswap_type, NULL, "bswapdst");
      convert_stmt = gimple_build_assign (tgt, NOP_EXPR, tmp);
      gsi_insert_after (&gsi, convert_stmt, GSI_SAME_STMT);
    }

  gimple_set_lhs (bswap_stmt, tmp);

  if (dump_file)
    {
      fprintf (dump_file, "%d bit bswap implementation found at: ",
	       (int) n->range);
      print_gimple_stmt (dump_file, cur_stmt, 0);
    }

  gsi_insert_after (&gsi, bswap_stmt, GSI_SAME_STMT);
  gsi_remove (&gsi, true);
  return true;
}

/* Find manual byte swap implementations as well as load in a given
   endianness. Byte swaps are turned into a bswap builtin invokation
   while endian loads are converted to bswap builtin invokation or
   simple load according to the target endianness.  */

unsigned int
pass_optimize_bswap::execute (function *fun)
{
  basic_block bb;
  bool bswap32_p, bswap64_p;
  bool changed = false;
  tree bswap32_type = NULL_TREE, bswap64_type = NULL_TREE;

  if (BITS_PER_UNIT != 8)
    return 0;

  bswap32_p = (builtin_decl_explicit_p (BUILT_IN_BSWAP32)
	       && optab_handler (bswap_optab, SImode) != CODE_FOR_nothing);
  bswap64_p = (builtin_decl_explicit_p (BUILT_IN_BSWAP64)
	       && (optab_handler (bswap_optab, DImode) != CODE_FOR_nothing
		   || (bswap32_p && word_mode == SImode)));

  /* Determine the argument type of the builtins.  The code later on
     assumes that the return and argument type are the same.  */
  if (bswap32_p)
    {
      tree fndecl = builtin_decl_explicit (BUILT_IN_BSWAP32);
      bswap32_type = TREE_VALUE (TYPE_ARG_TYPES (TREE_TYPE (fndecl)));
    }

  if (bswap64_p)
    {
      tree fndecl = builtin_decl_explicit (BUILT_IN_BSWAP64);
      bswap64_type = TREE_VALUE (TYPE_ARG_TYPES (TREE_TYPE (fndecl)));
    }

  memset (&nop_stats, 0, sizeof (nop_stats));
  memset (&bswap_stats, 0, sizeof (bswap_stats));
  calculate_dominance_info (CDI_DOMINATORS);

  FOR_EACH_BB_FN (bb, fun)
    {
      gimple_stmt_iterator gsi;

      /* We do a reverse scan for bswap patterns to make sure we get the
	 widest match. As bswap pattern matching doesn't handle previously
	 inserted smaller bswap replacements as sub-patterns, the wider
	 variant wouldn't be detected.  */
      for (gsi = gsi_last_bb (bb); !gsi_end_p (gsi);)
        {
	  gimple *ins_stmt, *cur_stmt = gsi_stmt (gsi);
	  tree fndecl = NULL_TREE, bswap_type = NULL_TREE, load_type;
	  enum tree_code code;
	  struct symbolic_number n;
	  bool bswap;

	  /* This gsi_prev (&gsi) is not part of the for loop because cur_stmt
	     might be moved to a different basic block by bswap_replace and gsi
	     must not points to it if that's the case.  Moving the gsi_prev
	     there make sure that gsi points to the statement previous to
	     cur_stmt while still making sure that all statements are
	     considered in this basic block.  */
	  gsi_prev (&gsi);

	  if (!is_gimple_assign (cur_stmt))
	    continue;

	  code = gimple_assign_rhs_code (cur_stmt);
	  switch (code)
	    {
	    case LROTATE_EXPR:
	    case RROTATE_EXPR:
	      if (!tree_fits_uhwi_p (gimple_assign_rhs2 (cur_stmt))
		  || tree_to_uhwi (gimple_assign_rhs2 (cur_stmt))
		     % BITS_PER_UNIT)
		continue;
	      /* Fall through.  */
	    case BIT_IOR_EXPR:
	      break;
	    default:
	      continue;
	    }

	  ins_stmt = find_bswap_or_nop (cur_stmt, &n, &bswap);

	  if (!ins_stmt)
	    continue;

	  switch (n.range)
	    {
	    case 16:
	      /* Already in canonical form, nothing to do.  */
	      if (code == LROTATE_EXPR || code == RROTATE_EXPR)
		continue;
	      load_type = bswap_type = uint16_type_node;
	      break;
	    case 32:
	      load_type = uint32_type_node;
	      if (bswap32_p)
		{
		  fndecl = builtin_decl_explicit (BUILT_IN_BSWAP32);
		  bswap_type = bswap32_type;
		}
	      break;
	    case 64:
	      load_type = uint64_type_node;
	      if (bswap64_p)
		{
		  fndecl = builtin_decl_explicit (BUILT_IN_BSWAP64);
		  bswap_type = bswap64_type;
		}
	      break;
	    default:
	      continue;
	    }

	  if (bswap && !fndecl && n.range != 16)
	    continue;

	  if (bswap_replace (cur_stmt, ins_stmt, fndecl, bswap_type, load_type,
			     &n, bswap))
	    changed = true;
	}
    }

  statistics_counter_event (fun, "16-bit nop implementations found",
			    nop_stats.found_16bit);
  statistics_counter_event (fun, "32-bit nop implementations found",
			    nop_stats.found_32bit);
  statistics_counter_event (fun, "64-bit nop implementations found",
			    nop_stats.found_64bit);
  statistics_counter_event (fun, "16-bit bswap implementations found",
			    bswap_stats.found_16bit);
  statistics_counter_event (fun, "32-bit bswap implementations found",
			    bswap_stats.found_32bit);
  statistics_counter_event (fun, "64-bit bswap implementations found",
			    bswap_stats.found_64bit);

  return (changed ? TODO_update_ssa : 0);
}

} // anon namespace

gimple_opt_pass *
make_pass_optimize_bswap (gcc::context *ctxt)
{
  return new pass_optimize_bswap (ctxt);
}

/* Return true if stmt is a type conversion operation that can be stripped
   when used in a widening multiply operation.  */
static bool
widening_mult_conversion_strippable_p (tree result_type, gimple *stmt)
{
  enum tree_code rhs_code = gimple_assign_rhs_code (stmt);

  if (TREE_CODE (result_type) == INTEGER_TYPE)
    {
      tree op_type;
      tree inner_op_type;

      if (!CONVERT_EXPR_CODE_P (rhs_code))
	return false;

      op_type = TREE_TYPE (gimple_assign_lhs (stmt));

      /* If the type of OP has the same precision as the result, then
	 we can strip this conversion.  The multiply operation will be
	 selected to create the correct extension as a by-product.  */
      if (TYPE_PRECISION (result_type) == TYPE_PRECISION (op_type))
	return true;

      /* We can also strip a conversion if it preserves the signed-ness of
	 the operation and doesn't narrow the range.  */
      inner_op_type = TREE_TYPE (gimple_assign_rhs1 (stmt));

      /* If the inner-most type is unsigned, then we can strip any
	 intermediate widening operation.  If it's signed, then the
	 intermediate widening operation must also be signed.  */
      if ((TYPE_UNSIGNED (inner_op_type)
	   || TYPE_UNSIGNED (op_type) == TYPE_UNSIGNED (inner_op_type))
	  && TYPE_PRECISION (op_type) > TYPE_PRECISION (inner_op_type))
	return true;

      return false;
    }

  return rhs_code == FIXED_CONVERT_EXPR;
}

/* Return true if RHS is a suitable operand for a widening multiplication,
   assuming a target type of TYPE.
   There are two cases:

     - RHS makes some value at least twice as wide.  Store that value
       in *NEW_RHS_OUT if so, and store its type in *TYPE_OUT.

     - RHS is an integer constant.  Store that value in *NEW_RHS_OUT if so,
       but leave *TYPE_OUT untouched.  */

static bool
is_widening_mult_rhs_p (tree type, tree rhs, tree *type_out,
			tree *new_rhs_out)
{
  gimple *stmt;
  tree type1, rhs1;

  if (TREE_CODE (rhs) == SSA_NAME)
    {
      stmt = SSA_NAME_DEF_STMT (rhs);
      if (is_gimple_assign (stmt))
	{
	  if (! widening_mult_conversion_strippable_p (type, stmt))
	    rhs1 = rhs;
	  else
	    {
	      rhs1 = gimple_assign_rhs1 (stmt);

	      if (TREE_CODE (rhs1) == INTEGER_CST)
		{
		  *new_rhs_out = rhs1;
		  *type_out = NULL;
		  return true;
		}
	    }
	}
      else
	rhs1 = rhs;

      type1 = TREE_TYPE (rhs1);

      if (TREE_CODE (type1) != TREE_CODE (type)
	  || TYPE_PRECISION (type1) * 2 > TYPE_PRECISION (type))
	return false;

      *new_rhs_out = rhs1;
      *type_out = type1;
      return true;
    }

  if (TREE_CODE (rhs) == INTEGER_CST)
    {
      *new_rhs_out = rhs;
      *type_out = NULL;
      return true;
    }

  return false;
}

/* Return true if STMT performs a widening multiplication, assuming the
   output type is TYPE.  If so, store the unwidened types of the operands
   in *TYPE1_OUT and *TYPE2_OUT respectively.  Also fill *RHS1_OUT and
   *RHS2_OUT such that converting those operands to types *TYPE1_OUT
   and *TYPE2_OUT would give the operands of the multiplication.  */

static bool
is_widening_mult_p (gimple *stmt,
		    tree *type1_out, tree *rhs1_out,
		    tree *type2_out, tree *rhs2_out)
{
  tree type = TREE_TYPE (gimple_assign_lhs (stmt));

  if (TREE_CODE (type) != INTEGER_TYPE
      && TREE_CODE (type) != FIXED_POINT_TYPE)
    return false;

  if (!is_widening_mult_rhs_p (type, gimple_assign_rhs1 (stmt), type1_out,
			       rhs1_out))
    return false;

  if (!is_widening_mult_rhs_p (type, gimple_assign_rhs2 (stmt), type2_out,
			       rhs2_out))
    return false;

  if (*type1_out == NULL)
    {
      if (*type2_out == NULL || !int_fits_type_p (*rhs1_out, *type2_out))
	return false;
      *type1_out = *type2_out;
    }

  if (*type2_out == NULL)
    {
      if (!int_fits_type_p (*rhs2_out, *type1_out))
	return false;
      *type2_out = *type1_out;
    }

  /* Ensure that the larger of the two operands comes first. */
  if (TYPE_PRECISION (*type1_out) < TYPE_PRECISION (*type2_out))
    {
      std::swap (*type1_out, *type2_out);
      std::swap (*rhs1_out, *rhs2_out);
    }

  return true;
}

/* Check to see if the CALL statement is an invocation of copysign
   with 1. being the first argument.  */
static bool
is_copysign_call_with_1 (gimple *call)
{
  gcall *c = dyn_cast <gcall *> (call);
  if (! c)
    return false;

  enum combined_fn code = gimple_call_combined_fn (c);

  if (code == CFN_LAST)
    return false;

  if (builtin_fn_p (code))
    {
      switch (as_builtin_fn (code))
	{
	CASE_FLT_FN (BUILT_IN_COPYSIGN):
	CASE_FLT_FN_FLOATN_NX (BUILT_IN_COPYSIGN):
	  return real_onep (gimple_call_arg (c, 0));
	default:
	  return false;
	}
    }

  if (internal_fn_p (code))
    {
      switch (as_internal_fn (code))
	{
	case IFN_COPYSIGN:
	  return real_onep (gimple_call_arg (c, 0));
	default:
	  return false;
	}
    }

   return false;
}

/* Try to expand the pattern x * copysign (1, y) into xorsign (x, y).
   This only happens when the the xorsign optab is defined, if the
   pattern is not a xorsign pattern or if expansion fails FALSE is
   returned, otherwise TRUE is returned.  */
static bool
convert_expand_mult_copysign (gimple *stmt, gimple_stmt_iterator *gsi)
{
  tree treeop0, treeop1, lhs, type;
  location_t loc = gimple_location (stmt);
  lhs = gimple_assign_lhs (stmt);
  treeop0 = gimple_assign_rhs1 (stmt);
  treeop1 = gimple_assign_rhs2 (stmt);
  type = TREE_TYPE (lhs);
  machine_mode mode = TYPE_MODE (type);

  if (HONOR_SNANS (type))
    return false;

  if (TREE_CODE (treeop0) == SSA_NAME && TREE_CODE (treeop1) == SSA_NAME)
    {
      gimple *call0 = SSA_NAME_DEF_STMT (treeop0);
      if (!has_single_use (treeop0) || !is_copysign_call_with_1 (call0))
	{
	  call0 = SSA_NAME_DEF_STMT (treeop1);
	  if (!has_single_use (treeop1) || !is_copysign_call_with_1 (call0))
	    return false;

	  treeop1 = treeop0;
	}
	if (optab_handler (xorsign_optab, mode) == CODE_FOR_nothing)
	  return false;

	gcall *c = as_a<gcall*> (call0);
	treeop0 = gimple_call_arg (c, 1);

	gcall *call_stmt
	  = gimple_build_call_internal (IFN_XORSIGN, 2, treeop1, treeop0);
	gimple_set_lhs (call_stmt, lhs);
	gimple_set_location (call_stmt, loc);
	gsi_replace (gsi, call_stmt, true);
	return true;
    }

  return false;
}

/* Process a single gimple statement STMT, which has a MULT_EXPR as
   its rhs, and try to convert it into a WIDEN_MULT_EXPR.  The return
   value is true iff we converted the statement.  */

static bool
convert_mult_to_widen (gimple *stmt, gimple_stmt_iterator *gsi)
{
  tree lhs, rhs1, rhs2, type, type1, type2;
  enum insn_code handler;
  scalar_int_mode to_mode, from_mode, actual_mode;
  optab op;
  int actual_precision;
  location_t loc = gimple_location (stmt);
  bool from_unsigned1, from_unsigned2;

  lhs = gimple_assign_lhs (stmt);
  type = TREE_TYPE (lhs);
  if (TREE_CODE (type) != INTEGER_TYPE)
    return false;

  if (!is_widening_mult_p (stmt, &type1, &rhs1, &type2, &rhs2))
    return false;

  to_mode = SCALAR_INT_TYPE_MODE (type);
  from_mode = SCALAR_INT_TYPE_MODE (type1);
  from_unsigned1 = TYPE_UNSIGNED (type1);
  from_unsigned2 = TYPE_UNSIGNED (type2);

  if (from_unsigned1 && from_unsigned2)
    op = umul_widen_optab;
  else if (!from_unsigned1 && !from_unsigned2)
    op = smul_widen_optab;
  else
    op = usmul_widen_optab;

  handler = find_widening_optab_handler_and_mode (op, to_mode, from_mode,
						  &actual_mode);

  if (handler == CODE_FOR_nothing)
    {
      if (op != smul_widen_optab)
	{
	  /* We can use a signed multiply with unsigned types as long as
	     there is a wider mode to use, or it is the smaller of the two
	     types that is unsigned.  Note that type1 >= type2, always.  */
	  if ((TYPE_UNSIGNED (type1)
	       && TYPE_PRECISION (type1) == GET_MODE_PRECISION (from_mode))
	      || (TYPE_UNSIGNED (type2)
		  && TYPE_PRECISION (type2) == GET_MODE_PRECISION (from_mode)))
	    {
	      if (!GET_MODE_WIDER_MODE (from_mode).exists (&from_mode)
		  || GET_MODE_SIZE (to_mode) <= GET_MODE_SIZE (from_mode))
		return false;
	    }

	  op = smul_widen_optab;
	  handler = find_widening_optab_handler_and_mode (op, to_mode,
							  from_mode,
							  &actual_mode);

	  if (handler == CODE_FOR_nothing)
	    return false;

	  from_unsigned1 = from_unsigned2 = false;
	}
      else
	return false;
    }

  /* Ensure that the inputs to the handler are in the correct precison
     for the opcode.  This will be the full mode size.  */
  actual_precision = GET_MODE_PRECISION (actual_mode);
  if (2 * actual_precision > TYPE_PRECISION (type))
    return false;
  if (actual_precision != TYPE_PRECISION (type1)
      || from_unsigned1 != TYPE_UNSIGNED (type1))
    rhs1 = build_and_insert_cast (gsi, loc,
				  build_nonstandard_integer_type
				    (actual_precision, from_unsigned1), rhs1);
  if (actual_precision != TYPE_PRECISION (type2)
      || from_unsigned2 != TYPE_UNSIGNED (type2))
    rhs2 = build_and_insert_cast (gsi, loc,
				  build_nonstandard_integer_type
				    (actual_precision, from_unsigned2), rhs2);

  /* Handle constants.  */
  if (TREE_CODE (rhs1) == INTEGER_CST)
    rhs1 = fold_convert (type1, rhs1);
  if (TREE_CODE (rhs2) == INTEGER_CST)
    rhs2 = fold_convert (type2, rhs2);

  gimple_assign_set_rhs1 (stmt, rhs1);
  gimple_assign_set_rhs2 (stmt, rhs2);
  gimple_assign_set_rhs_code (stmt, WIDEN_MULT_EXPR);
  update_stmt (stmt);
  widen_mul_stats.widen_mults_inserted++;
  return true;
}

/* Process a single gimple statement STMT, which is found at the
   iterator GSI and has a either a PLUS_EXPR or a MINUS_EXPR as its
   rhs (given by CODE), and try to convert it into a
   WIDEN_MULT_PLUS_EXPR or a WIDEN_MULT_MINUS_EXPR.  The return value
   is true iff we converted the statement.  */

static bool
convert_plusminus_to_widen (gimple_stmt_iterator *gsi, gimple *stmt,
			    enum tree_code code)
{
  gimple *rhs1_stmt = NULL, *rhs2_stmt = NULL;
  gimple *conv1_stmt = NULL, *conv2_stmt = NULL, *conv_stmt;
  tree type, type1, type2, optype;
  tree lhs, rhs1, rhs2, mult_rhs1, mult_rhs2, add_rhs;
  enum tree_code rhs1_code = ERROR_MARK, rhs2_code = ERROR_MARK;
  optab this_optab;
  enum tree_code wmult_code;
  enum insn_code handler;
<<<<<<< HEAD
  scalar_mode to_mode, from_mode, actual_mode;
=======
  scalar_mode to_mode, from_mode;
  machine_mode actual_mode;
>>>>>>> 5a462df3
  location_t loc = gimple_location (stmt);
  int actual_precision;
  bool from_unsigned1, from_unsigned2;

  lhs = gimple_assign_lhs (stmt);
  type = TREE_TYPE (lhs);
  if (TREE_CODE (type) != INTEGER_TYPE
      && TREE_CODE (type) != FIXED_POINT_TYPE)
    return false;

  if (code == MINUS_EXPR)
    wmult_code = WIDEN_MULT_MINUS_EXPR;
  else
    wmult_code = WIDEN_MULT_PLUS_EXPR;

  rhs1 = gimple_assign_rhs1 (stmt);
  rhs2 = gimple_assign_rhs2 (stmt);

  if (TREE_CODE (rhs1) == SSA_NAME)
    {
      rhs1_stmt = SSA_NAME_DEF_STMT (rhs1);
      if (is_gimple_assign (rhs1_stmt))
	rhs1_code = gimple_assign_rhs_code (rhs1_stmt);
    }

  if (TREE_CODE (rhs2) == SSA_NAME)
    {
      rhs2_stmt = SSA_NAME_DEF_STMT (rhs2);
      if (is_gimple_assign (rhs2_stmt))
	rhs2_code = gimple_assign_rhs_code (rhs2_stmt);
    }

  /* Allow for one conversion statement between the multiply
     and addition/subtraction statement.  If there are more than
     one conversions then we assume they would invalidate this
     transformation.  If that's not the case then they should have
     been folded before now.  */
  if (CONVERT_EXPR_CODE_P (rhs1_code))
    {
      conv1_stmt = rhs1_stmt;
      rhs1 = gimple_assign_rhs1 (rhs1_stmt);
      if (TREE_CODE (rhs1) == SSA_NAME)
	{
	  rhs1_stmt = SSA_NAME_DEF_STMT (rhs1);
	  if (is_gimple_assign (rhs1_stmt))
	    rhs1_code = gimple_assign_rhs_code (rhs1_stmt);
	}
      else
	return false;
    }
  if (CONVERT_EXPR_CODE_P (rhs2_code))
    {
      conv2_stmt = rhs2_stmt;
      rhs2 = gimple_assign_rhs1 (rhs2_stmt);
      if (TREE_CODE (rhs2) == SSA_NAME)
	{
	  rhs2_stmt = SSA_NAME_DEF_STMT (rhs2);
	  if (is_gimple_assign (rhs2_stmt))
	    rhs2_code = gimple_assign_rhs_code (rhs2_stmt);
	}
      else
	return false;
    }

  /* If code is WIDEN_MULT_EXPR then it would seem unnecessary to call
     is_widening_mult_p, but we still need the rhs returns.

     It might also appear that it would be sufficient to use the existing
     operands of the widening multiply, but that would limit the choice of
     multiply-and-accumulate instructions.

     If the widened-multiplication result has more than one uses, it is
     probably wiser not to do the conversion.  */
  if (code == PLUS_EXPR
      && (rhs1_code == MULT_EXPR || rhs1_code == WIDEN_MULT_EXPR))
    {
      if (!has_single_use (rhs1)
	  || !is_widening_mult_p (rhs1_stmt, &type1, &mult_rhs1,
				  &type2, &mult_rhs2))
	return false;
      add_rhs = rhs2;
      conv_stmt = conv1_stmt;
    }
  else if (rhs2_code == MULT_EXPR || rhs2_code == WIDEN_MULT_EXPR)
    {
      if (!has_single_use (rhs2)
	  || !is_widening_mult_p (rhs2_stmt, &type1, &mult_rhs1,
				  &type2, &mult_rhs2))
	return false;
      add_rhs = rhs1;
      conv_stmt = conv2_stmt;
    }
  else
    return false;

  to_mode = SCALAR_TYPE_MODE (type);
  from_mode = SCALAR_TYPE_MODE (type1);
  from_unsigned1 = TYPE_UNSIGNED (type1);
  from_unsigned2 = TYPE_UNSIGNED (type2);
  optype = type1;

  /* There's no such thing as a mixed sign madd yet, so use a wider mode.  */
  if (from_unsigned1 != from_unsigned2)
    {
      if (!INTEGRAL_TYPE_P (type))
	return false;
      /* We can use a signed multiply with unsigned types as long as
	 there is a wider mode to use, or it is the smaller of the two
	 types that is unsigned.  Note that type1 >= type2, always.  */
      if ((from_unsigned1
	   && TYPE_PRECISION (type1) == GET_MODE_PRECISION (from_mode))
	  || (from_unsigned2
	      && TYPE_PRECISION (type2) == GET_MODE_PRECISION (from_mode)))
	{
	  if (!GET_MODE_WIDER_MODE (from_mode).exists (&from_mode)
	      || GET_MODE_SIZE (from_mode) >= GET_MODE_SIZE (to_mode))
	    return false;
	}

      from_unsigned1 = from_unsigned2 = false;
      optype = build_nonstandard_integer_type (GET_MODE_PRECISION (from_mode),
					       false);
    }

  /* If there was a conversion between the multiply and addition
     then we need to make sure it fits a multiply-and-accumulate.
     The should be a single mode change which does not change the
     value.  */
  if (conv_stmt)
    {
      /* We use the original, unmodified data types for this.  */
      tree from_type = TREE_TYPE (gimple_assign_rhs1 (conv_stmt));
      tree to_type = TREE_TYPE (gimple_assign_lhs (conv_stmt));
      int data_size = TYPE_PRECISION (type1) + TYPE_PRECISION (type2);
      bool is_unsigned = TYPE_UNSIGNED (type1) && TYPE_UNSIGNED (type2);

      if (TYPE_PRECISION (from_type) > TYPE_PRECISION (to_type))
	{
	  /* Conversion is a truncate.  */
	  if (TYPE_PRECISION (to_type) < data_size)
	    return false;
	}
      else if (TYPE_PRECISION (from_type) < TYPE_PRECISION (to_type))
	{
	  /* Conversion is an extend.  Check it's the right sort.  */
	  if (TYPE_UNSIGNED (from_type) != is_unsigned
	      && !(is_unsigned && TYPE_PRECISION (from_type) > data_size))
	    return false;
	}
      /* else convert is a no-op for our purposes.  */
    }

  /* Verify that the machine can perform a widening multiply
     accumulate in this mode/signedness combination, otherwise
     this transformation is likely to pessimize code.  */
  this_optab = optab_for_tree_code (wmult_code, optype, optab_default);
  handler = find_widening_optab_handler_and_mode (this_optab, to_mode,
						  from_mode, &actual_mode);

  if (handler == CODE_FOR_nothing)
    return false;

  /* Ensure that the inputs to the handler are in the correct precison
     for the opcode.  This will be the full mode size.  */
  actual_precision = GET_MODE_PRECISION (actual_mode);
  if (actual_precision != TYPE_PRECISION (type1)
      || from_unsigned1 != TYPE_UNSIGNED (type1))
    mult_rhs1 = build_and_insert_cast (gsi, loc,
				       build_nonstandard_integer_type
				         (actual_precision, from_unsigned1),
				       mult_rhs1);
  if (actual_precision != TYPE_PRECISION (type2)
      || from_unsigned2 != TYPE_UNSIGNED (type2))
    mult_rhs2 = build_and_insert_cast (gsi, loc,
				       build_nonstandard_integer_type
					 (actual_precision, from_unsigned2),
				       mult_rhs2);

  if (!useless_type_conversion_p (type, TREE_TYPE (add_rhs)))
    add_rhs = build_and_insert_cast (gsi, loc, type, add_rhs);

  /* Handle constants.  */
  if (TREE_CODE (mult_rhs1) == INTEGER_CST)
    mult_rhs1 = fold_convert (type1, mult_rhs1);
  if (TREE_CODE (mult_rhs2) == INTEGER_CST)
    mult_rhs2 = fold_convert (type2, mult_rhs2);

  gimple_assign_set_rhs_with_ops (gsi, wmult_code, mult_rhs1, mult_rhs2,
				  add_rhs);
  update_stmt (gsi_stmt (*gsi));
  widen_mul_stats.maccs_inserted++;
  return true;
}

/* If STMT is a call to IFN_COND_{ADD,SUB}, return the equivalent
   fused multiply-add/subtract function, otherwise return IFN_LAST.  */

static internal_fn
fused_cond_internal_fn (gimple *stmt)
{
  gcall *call = dyn_cast <gcall *> (stmt);
  if (!call || !gimple_call_internal_p (call))
    return IFN_LAST;

  switch (gimple_call_internal_fn (call))
    {
    case IFN_COND_ADD:
      return IFN_COND_FMA_REV;
    case IFN_COND_SUB:
      return IFN_COND_FNMA_REV;
    default:
      return IFN_LAST;
    }
}

/* gimple_fold callback that "valueizes" everything.  */

static tree
aggressive_valueize (tree val)
{
  return val;
}

/* Combine the multiplication at MUL_STMT with operands MULOP1 and MULOP2
   with uses in additions and subtractions to form fused multiply-add
   operations.  Returns true if successful and MUL_STMT should be removed.  */

static bool
convert_mult_to_fma (gimple *mul_stmt, tree op1, tree op2)
{
  tree mul_result = gimple_get_lhs (mul_stmt);
  tree type = TREE_TYPE (mul_result);
  gimple *use_stmt, *neguse_stmt;
  gcall *fma_stmt;
  use_operand_p use_p;
  imm_use_iterator imm_iter;

  if (FLOAT_TYPE_P (type)
      && flag_fp_contract_mode == FP_CONTRACT_OFF)
    return false;

  /* We don't want to do bitfield reduction ops.  */
  if (INTEGRAL_TYPE_P (type)
      && !type_has_mode_precision_p (type))
    return false;

  /* If the target doesn't support it, don't generate it.  We assume that
     if fma isn't available then fms, fnma or fnms are not either.  */
  optimization_type opt_type = bb_optimization_type (gimple_bb (mul_stmt));
  if (!direct_internal_fn_supported_p (IFN_FMA, type, opt_type))
    return false;

  /* If the multiplication has zero uses, it is kept around probably because
     of -fnon-call-exceptions.  Don't optimize it away in that case,
     it is DCE job.  */
  if (has_zero_uses (mul_result))
    return false;

  /* Make sure that the multiplication statement becomes dead after
     the transformation, thus that all uses are transformed to FMAs.
     This means we assume that an FMA operation has the same cost
     as an addition.  */
  FOR_EACH_IMM_USE_FAST (use_p, imm_iter, mul_result)
    {
      tree result = mul_result;
      bool negate_p = false;

      use_stmt = USE_STMT (use_p);

      if (is_gimple_debug (use_stmt))
	continue;

      /* For now restrict this operations to single basic blocks.  In theory
	 we would want to support sinking the multiplication in
	 m = a*b;
	 if ()
	   ma = m + c;
	 else
	   d = m;
	 to form a fma in the then block and sink the multiplication to the
	 else block.  */
      if (gimple_bb (use_stmt) != gimple_bb (mul_stmt))
	return false;

      /* A negate on the multiplication leads to FNMA.  */
      if (is_gimple_assign (use_stmt)
	  && gimple_assign_rhs_code (use_stmt) == NEGATE_EXPR)
	{
	  ssa_op_iter iter;
	  use_operand_p usep;

	  result = gimple_assign_lhs (use_stmt);

	  /* Make sure the negate statement becomes dead with this
	     single transformation.  */
	  if (!single_imm_use (gimple_assign_lhs (use_stmt),
			       &use_p, &neguse_stmt))
	    return false;

	  /* Make sure the multiplication isn't also used on that stmt.  */
	  FOR_EACH_PHI_OR_STMT_USE (usep, neguse_stmt, iter, SSA_OP_USE)
	    if (USE_FROM_PTR (usep) == mul_result)
	      return false;

	  /* Re-validate.  */
	  use_stmt = neguse_stmt;
	  if (gimple_bb (use_stmt) != gimple_bb (mul_stmt))
	    return false;

	  negate_p = true;
	}

      if (gassign *assign = dyn_cast <gassign *> (use_stmt))
	{
	  switch (gimple_assign_rhs_code (assign))
	    {
	    case MINUS_EXPR:
	      if (gimple_assign_rhs2 (use_stmt) == result)
		negate_p = !negate_p;
	      /* If the subtrahend (gimple_assign_rhs2 (use_stmt)) is
		 computed by a MULT_EXPR that we'll visit later, we
		 might be able to get a more profitable match with fnma.
		 OTOH, if we don't, a negate / fma pair has likely lower
		 latency that a mult / subtract pair.  */
	      else if (!negate_p
		       && !direct_internal_fn_supported_p (IFN_FMS, type,
							   opt_type)
		       && direct_internal_fn_supported_p (IFN_FNMA, type,
							  opt_type))
		{
		  tree rhs2 = gimple_assign_rhs2 (use_stmt);
		  if (TREE_CODE (rhs2) == SSA_NAME)
		    {
		      gimple *stmt2 = SSA_NAME_DEF_STMT (rhs2);
		      if (has_single_use (rhs2)
			  && is_gimple_assign (stmt2)
			  && gimple_assign_rhs_code (stmt2) == MULT_EXPR)
			return false;
		    }
		}
	      break;
	    case PLUS_EXPR:
	      break;
	    default:
	      /* FMA can only be formed from PLUS and MINUS.  */
	      return false;
	    }

	  /* We can't handle a * b + a * b.  */
	  if (gimple_assign_rhs1 (use_stmt) == gimple_assign_rhs2 (use_stmt))
	    return false;
	}
      else
	{
	  internal_fn ifn = fused_cond_internal_fn (use_stmt);
	  if (ifn == IFN_LAST)
	    return false;
	  if (result != gimple_call_arg (use_stmt, 2))
	    return false;
	  if (!direct_internal_fn_supported_p (ifn, type, opt_type))
	    return false;
	}

      /* While it is possible to validate whether or not the exact form
	 that we've recognized is available in the backend, the assumption
	 is that the transformation is never a loss.  For instance, suppose
	 the target only has the plain FMA pattern available.  Consider
	 a*b-c -> fma(a,b,-c): we've exchanged MUL+SUB for FMA+NEG, which
	 is still two operations.  Consider -(a*b)-c -> fma(-a,b,-c): we
	 still have 3 operations, but in the FMA form the two NEGs are
	 independent and could be run in parallel.  */
    }

  FOR_EACH_IMM_USE_STMT (use_stmt, imm_iter, mul_result)
    {
      gimple_stmt_iterator gsi = gsi_for_stmt (use_stmt);
      tree addop, mulop1 = op1, result = mul_result;
      bool negate_p = false;
      gimple_seq seq = NULL;

      if (is_gimple_debug (use_stmt))
	continue;

      if (is_gimple_assign (use_stmt)
	  && gimple_assign_rhs_code (use_stmt) == NEGATE_EXPR)
	{
	  result = gimple_assign_lhs (use_stmt);
	  single_imm_use (gimple_assign_lhs (use_stmt), &use_p, &neguse_stmt);
	  gsi_remove (&gsi, true);
	  release_defs (use_stmt);

	  use_stmt = neguse_stmt;
	  gsi = gsi_for_stmt (use_stmt);
	  negate_p = true;
	}

      internal_fn ifn;
      if (gassign *assign = dyn_cast <gassign *> (use_stmt))
	{
	  ifn = IFN_FMA;
	  if (gimple_assign_rhs1 (assign) == result)
	    {
	      addop = gimple_assign_rhs2 (assign);
	      /* a * b - c -> a * b + (-c)  */
	      if (gimple_assign_rhs_code (assign) == MINUS_EXPR)
		addop = gimple_build (&seq, NEGATE_EXPR, type, addop);
	    }
	  else
	    {
	      addop = gimple_assign_rhs1 (assign);
	      /* a - b * c -> (-b) * c + a */
	      if (gimple_assign_rhs_code (assign) == MINUS_EXPR)
		negate_p = !negate_p;
	    }
	}
      else
	{
	  ifn = fused_cond_internal_fn (use_stmt);
	  gcc_assert (ifn != IFN_LAST);
	  addop = gimple_call_arg (use_stmt, 1);
	}

      if (negate_p)
	mulop1 = gimple_build (&seq, NEGATE_EXPR, type, mulop1);

      if (seq)
	gsi_insert_seq_before (&gsi, seq, GSI_SAME_STMT);

      if (ifn == IFN_FMA)
	fma_stmt = gimple_build_call_internal (IFN_FMA, 3, mulop1, op2, addop);
      else
	fma_stmt = gimple_build_call_internal (ifn, 4,
					       gimple_call_arg (use_stmt, 0),
					       addop, mulop1, op2);
      gimple_set_lhs (fma_stmt, gimple_get_lhs (use_stmt));
      gsi_replace (&gsi, fma_stmt, true);
      /* Valueize aggressively so that we generate FMS, FNMA and FNMS
	 regardless of where the negation occurs.  */
      if (fold_stmt (&gsi, aggressive_valueize))
	update_stmt (gsi_stmt (gsi));
      widen_mul_stats.fmas_inserted++;
    }

  return true;
}


/* Helper function of match_uaddsub_overflow.  Return 1
   if USE_STMT is unsigned overflow check ovf != 0 for
   STMT, -1 if USE_STMT is unsigned overflow check ovf == 0
   and 0 otherwise.  */

static int
uaddsub_overflow_check_p (gimple *stmt, gimple *use_stmt)
{
  enum tree_code ccode = ERROR_MARK;
  tree crhs1 = NULL_TREE, crhs2 = NULL_TREE;
  if (gimple_code (use_stmt) == GIMPLE_COND)
    {
      ccode = gimple_cond_code (use_stmt);
      crhs1 = gimple_cond_lhs (use_stmt);
      crhs2 = gimple_cond_rhs (use_stmt);
    }
  else if (is_gimple_assign (use_stmt))
    {
      if (gimple_assign_rhs_class (use_stmt) == GIMPLE_BINARY_RHS)
	{
	  ccode = gimple_assign_rhs_code (use_stmt);
	  crhs1 = gimple_assign_rhs1 (use_stmt);
	  crhs2 = gimple_assign_rhs2 (use_stmt);
	}
      else if (gimple_assign_rhs_code (use_stmt) == COND_EXPR)
	{
	  tree cond = gimple_assign_rhs1 (use_stmt);
	  if (COMPARISON_CLASS_P (cond))
	    {
	      ccode = TREE_CODE (cond);
	      crhs1 = TREE_OPERAND (cond, 0);
	      crhs2 = TREE_OPERAND (cond, 1);
	    }
	  else
	    return 0;
	}
      else
	return 0;
    }
  else
    return 0;

  if (TREE_CODE_CLASS (ccode) != tcc_comparison)
    return 0;

  enum tree_code code = gimple_assign_rhs_code (stmt);
  tree lhs = gimple_assign_lhs (stmt);
  tree rhs1 = gimple_assign_rhs1 (stmt);
  tree rhs2 = gimple_assign_rhs2 (stmt);

  switch (ccode)
    {
    case GT_EXPR:
    case LE_EXPR:
      /* r = a - b; r > a or r <= a
	 r = a + b; a > r or a <= r or b > r or b <= r.  */
      if ((code == MINUS_EXPR && crhs1 == lhs && crhs2 == rhs1)
	  || (code == PLUS_EXPR && (crhs1 == rhs1 || crhs1 == rhs2)
	      && crhs2 == lhs))
	return ccode == GT_EXPR ? 1 : -1;
      break;
    case LT_EXPR:
    case GE_EXPR:
      /* r = a - b; a < r or a >= r
	 r = a + b; r < a or r >= a or r < b or r >= b.  */
      if ((code == MINUS_EXPR && crhs1 == rhs1 && crhs2 == lhs)
	  || (code == PLUS_EXPR && crhs1 == lhs
	      && (crhs2 == rhs1 || crhs2 == rhs2)))
	return ccode == LT_EXPR ? 1 : -1;
      break;
    default:
      break;
    }
  return 0;
}

/* Recognize for unsigned x
   x = y - z;
   if (x > y)
   where there are other uses of x and replace it with
   _7 = SUB_OVERFLOW (y, z);
   x = REALPART_EXPR <_7>;
   _8 = IMAGPART_EXPR <_7>;
   if (_8)
   and similarly for addition.  */

static bool
match_uaddsub_overflow (gimple_stmt_iterator *gsi, gimple *stmt,
			enum tree_code code)
{
  tree lhs = gimple_assign_lhs (stmt);
  tree type = TREE_TYPE (lhs);
  use_operand_p use_p;
  imm_use_iterator iter;
  bool use_seen = false;
  bool ovf_use_seen = false;
  gimple *use_stmt;

  gcc_checking_assert (code == PLUS_EXPR || code == MINUS_EXPR);
  if (!INTEGRAL_TYPE_P (type)
      || !TYPE_UNSIGNED (type)
      || has_zero_uses (lhs)
      || has_single_use (lhs)
      || optab_handler (code == PLUS_EXPR ? uaddv4_optab : usubv4_optab,
			TYPE_MODE (type)) == CODE_FOR_nothing)
    return false;

  FOR_EACH_IMM_USE_FAST (use_p, iter, lhs)
    {
      use_stmt = USE_STMT (use_p);
      if (is_gimple_debug (use_stmt))
	continue;

      if (uaddsub_overflow_check_p (stmt, use_stmt))
	ovf_use_seen = true;
      else
	use_seen = true;
      if (ovf_use_seen && use_seen)
	break;
    }

  if (!ovf_use_seen || !use_seen)
    return false;

  tree ctype = build_complex_type (type);
  tree rhs1 = gimple_assign_rhs1 (stmt);
  tree rhs2 = gimple_assign_rhs2 (stmt);
  gcall *g = gimple_build_call_internal (code == PLUS_EXPR
					 ? IFN_ADD_OVERFLOW : IFN_SUB_OVERFLOW,
					 2, rhs1, rhs2);
  tree ctmp = make_ssa_name (ctype);
  gimple_call_set_lhs (g, ctmp);
  gsi_insert_before (gsi, g, GSI_SAME_STMT);
  gassign *g2 = gimple_build_assign (lhs, REALPART_EXPR,
				     build1 (REALPART_EXPR, type, ctmp));
  gsi_replace (gsi, g2, true);
  tree ovf = make_ssa_name (type);
  g2 = gimple_build_assign (ovf, IMAGPART_EXPR,
			    build1 (IMAGPART_EXPR, type, ctmp));
  gsi_insert_after (gsi, g2, GSI_NEW_STMT);

  FOR_EACH_IMM_USE_STMT (use_stmt, iter, lhs)
    {
      if (is_gimple_debug (use_stmt))
	continue;

      int ovf_use = uaddsub_overflow_check_p (stmt, use_stmt);
      if (ovf_use == 0)
	continue;
      if (gimple_code (use_stmt) == GIMPLE_COND)
	{
	  gcond *cond_stmt = as_a <gcond *> (use_stmt);
	  gimple_cond_set_lhs (cond_stmt, ovf);
	  gimple_cond_set_rhs (cond_stmt, build_int_cst (type, 0));
	  gimple_cond_set_code (cond_stmt, ovf_use == 1 ? NE_EXPR : EQ_EXPR);
	}
      else
	{
	  gcc_checking_assert (is_gimple_assign (use_stmt));
	  if (gimple_assign_rhs_class (use_stmt) == GIMPLE_BINARY_RHS)
	    {
	      gimple_assign_set_rhs1 (use_stmt, ovf);
	      gimple_assign_set_rhs2 (use_stmt, build_int_cst (type, 0));
	      gimple_assign_set_rhs_code (use_stmt,
					  ovf_use == 1 ? NE_EXPR : EQ_EXPR);
	    }
	  else
	    {
	      gcc_checking_assert (gimple_assign_rhs_code (use_stmt)
				   == COND_EXPR);
	      tree cond = build2 (ovf_use == 1 ? NE_EXPR : EQ_EXPR,
				  boolean_type_node, ovf,
				  build_int_cst (type, 0));
	      gimple_assign_set_rhs1 (use_stmt, cond);
	    }
	}
      update_stmt (use_stmt);
    }
  return true;
}

/* Return true if target has support for divmod.  */

static bool
target_supports_divmod_p (optab divmod_optab, optab div_optab, machine_mode mode) 
{
  /* If target supports hardware divmod insn, use it for divmod.  */
  if (optab_handler (divmod_optab, mode) != CODE_FOR_nothing)
    return true;

  /* Check if libfunc for divmod is available.  */
  rtx libfunc = optab_libfunc (divmod_optab, mode);
  if (libfunc != NULL_RTX)
    {
      /* If optab_handler exists for div_optab, perhaps in a wider mode,
	 we don't want to use the libfunc even if it exists for given mode.  */ 
      machine_mode div_mode;
      FOR_EACH_MODE_FROM (div_mode, mode)
	if (optab_handler (div_optab, div_mode) != CODE_FOR_nothing)
	  return false;

      return targetm.expand_divmod_libfunc != NULL;
    }
  
  return false; 
}

/* Check if stmt is candidate for divmod transform.  */

static bool
divmod_candidate_p (gassign *stmt)
{
  tree type = TREE_TYPE (gimple_assign_lhs (stmt));
  machine_mode mode = TYPE_MODE (type);
  optab divmod_optab, div_optab;

  if (TYPE_UNSIGNED (type))
    {
      divmod_optab = udivmod_optab;
      div_optab = udiv_optab;
    }
  else
    {
      divmod_optab = sdivmod_optab;
      div_optab = sdiv_optab;
    }

  tree op1 = gimple_assign_rhs1 (stmt);
  tree op2 = gimple_assign_rhs2 (stmt);

  /* Disable the transform if either is a constant, since division-by-constant
     may have specialized expansion.  */
  if (CONSTANT_CLASS_P (op1) || CONSTANT_CLASS_P (op2))
    return false;

  /* Exclude the case where TYPE_OVERFLOW_TRAPS (type) as that should
     expand using the [su]divv optabs.  */
  if (TYPE_OVERFLOW_TRAPS (type))
    return false;
  
  if (!target_supports_divmod_p (divmod_optab, div_optab, mode)) 
    return false;

  return true;
}

/* This function looks for:
   t1 = a TRUNC_DIV_EXPR b;
   t2 = a TRUNC_MOD_EXPR b;
   and transforms it to the following sequence:
   complex_tmp = DIVMOD (a, b);
   t1 = REALPART_EXPR(a);
   t2 = IMAGPART_EXPR(b);
   For conditions enabling the transform see divmod_candidate_p().

   The pass has three parts:
   1) Find top_stmt which is trunc_div or trunc_mod stmt and dominates all
      other trunc_div_expr and trunc_mod_expr stmts.
   2) Add top_stmt and all trunc_div and trunc_mod stmts dominated by top_stmt
      to stmts vector.
   3) Insert DIVMOD call just before top_stmt and update entries in
      stmts vector to use return value of DIMOVD (REALEXPR_PART for div,
      IMAGPART_EXPR for mod).  */

static bool
convert_to_divmod (gassign *stmt)
{
  if (stmt_can_throw_internal (stmt)
      || !divmod_candidate_p (stmt))
    return false;

  tree op1 = gimple_assign_rhs1 (stmt);
  tree op2 = gimple_assign_rhs2 (stmt);
  
  imm_use_iterator use_iter;
  gimple *use_stmt;
  auto_vec<gimple *> stmts; 

  gimple *top_stmt = stmt; 
  basic_block top_bb = gimple_bb (stmt);

  /* Part 1: Try to set top_stmt to "topmost" stmt that dominates
     at-least stmt and possibly other trunc_div/trunc_mod stmts
     having same operands as stmt.  */

  FOR_EACH_IMM_USE_STMT (use_stmt, use_iter, op1)
    {
      if (is_gimple_assign (use_stmt)
	  && (gimple_assign_rhs_code (use_stmt) == TRUNC_DIV_EXPR
	      || gimple_assign_rhs_code (use_stmt) == TRUNC_MOD_EXPR)
	  && operand_equal_p (op1, gimple_assign_rhs1 (use_stmt), 0)
	  && operand_equal_p (op2, gimple_assign_rhs2 (use_stmt), 0))
	{
	  if (stmt_can_throw_internal (use_stmt))
	    continue;

	  basic_block bb = gimple_bb (use_stmt);

	  if (bb == top_bb)
	    {
	      if (gimple_uid (use_stmt) < gimple_uid (top_stmt))
		top_stmt = use_stmt;
	    }
	  else if (dominated_by_p (CDI_DOMINATORS, top_bb, bb))
	    {
	      top_bb = bb;
	      top_stmt = use_stmt;
	    }
	}
    }

  tree top_op1 = gimple_assign_rhs1 (top_stmt);
  tree top_op2 = gimple_assign_rhs2 (top_stmt);

  stmts.safe_push (top_stmt);
  bool div_seen = (gimple_assign_rhs_code (top_stmt) == TRUNC_DIV_EXPR);

  /* Part 2: Add all trunc_div/trunc_mod statements domianted by top_bb
     to stmts vector. The 2nd loop will always add stmt to stmts vector, since
     gimple_bb (top_stmt) dominates gimple_bb (stmt), so the
     2nd loop ends up adding at-least single trunc_mod_expr stmt.  */  

  FOR_EACH_IMM_USE_STMT (use_stmt, use_iter, top_op1)
    {
      if (is_gimple_assign (use_stmt)
	  && (gimple_assign_rhs_code (use_stmt) == TRUNC_DIV_EXPR
	      || gimple_assign_rhs_code (use_stmt) == TRUNC_MOD_EXPR)
	  && operand_equal_p (top_op1, gimple_assign_rhs1 (use_stmt), 0)
	  && operand_equal_p (top_op2, gimple_assign_rhs2 (use_stmt), 0))
	{
	  if (use_stmt == top_stmt
	      || stmt_can_throw_internal (use_stmt)
	      || !dominated_by_p (CDI_DOMINATORS, gimple_bb (use_stmt), top_bb))
	    continue;

	  stmts.safe_push (use_stmt);
	  if (gimple_assign_rhs_code (use_stmt) == TRUNC_DIV_EXPR)
	    div_seen = true;
	}
    }

  if (!div_seen)
    return false;

  /* Part 3: Create libcall to internal fn DIVMOD:
     divmod_tmp = DIVMOD (op1, op2).  */

  gcall *call_stmt = gimple_build_call_internal (IFN_DIVMOD, 2, op1, op2);
  tree res = make_temp_ssa_name (build_complex_type (TREE_TYPE (op1)),
				 call_stmt, "divmod_tmp");
  gimple_call_set_lhs (call_stmt, res);
  /* We rejected throwing statements above.  */
  gimple_call_set_nothrow (call_stmt, true);

  /* Insert the call before top_stmt.  */
  gimple_stmt_iterator top_stmt_gsi = gsi_for_stmt (top_stmt);
  gsi_insert_before (&top_stmt_gsi, call_stmt, GSI_SAME_STMT);

  widen_mul_stats.divmod_calls_inserted++;		

  /* Update all statements in stmts vector:
     lhs = op1 TRUNC_DIV_EXPR op2 -> lhs = REALPART_EXPR<divmod_tmp>
     lhs = op1 TRUNC_MOD_EXPR op2 -> lhs = IMAGPART_EXPR<divmod_tmp>.  */

  for (unsigned i = 0; stmts.iterate (i, &use_stmt); ++i)
    {
      tree new_rhs;

      switch (gimple_assign_rhs_code (use_stmt))
	{
	  case TRUNC_DIV_EXPR:
	    new_rhs = fold_build1 (REALPART_EXPR, TREE_TYPE (op1), res);
	    break;

	  case TRUNC_MOD_EXPR:
	    new_rhs = fold_build1 (IMAGPART_EXPR, TREE_TYPE (op1), res);
	    break;

	  default:
	    gcc_unreachable ();
	}

      gimple_stmt_iterator gsi = gsi_for_stmt (use_stmt);
      gimple_assign_set_rhs_from_tree (&gsi, new_rhs);
      update_stmt (use_stmt);
    }

  return true; 
}    

/* Find integer multiplications where the operands are extended from
   smaller types, and replace the MULT_EXPR with a WIDEN_MULT_EXPR
   where appropriate.  */

namespace {

const pass_data pass_data_optimize_widening_mul =
{
  GIMPLE_PASS, /* type */
  "widening_mul", /* name */
  OPTGROUP_NONE, /* optinfo_flags */
  TV_NONE, /* tv_id */
  PROP_ssa, /* properties_required */
  0, /* properties_provided */
  0, /* properties_destroyed */
  0, /* todo_flags_start */
  TODO_update_ssa, /* todo_flags_finish */
};

class pass_optimize_widening_mul : public gimple_opt_pass
{
public:
  pass_optimize_widening_mul (gcc::context *ctxt)
    : gimple_opt_pass (pass_data_optimize_widening_mul, ctxt)
  {}

  /* opt_pass methods: */
  virtual bool gate (function *)
    {
      return flag_expensive_optimizations && optimize;
    }

  virtual unsigned int execute (function *);

}; // class pass_optimize_widening_mul

unsigned int
pass_optimize_widening_mul::execute (function *fun)
{
  basic_block bb;
  bool cfg_changed = false;

  memset (&widen_mul_stats, 0, sizeof (widen_mul_stats));
  calculate_dominance_info (CDI_DOMINATORS);
  renumber_gimple_stmt_uids ();

  FOR_EACH_BB_FN (bb, fun)
    {
      gimple_stmt_iterator gsi;

      for (gsi = gsi_after_labels (bb); !gsi_end_p (gsi);)
        {
	  gimple *stmt = gsi_stmt (gsi);
	  enum tree_code code;

	  if (is_gimple_assign (stmt))
	    {
	      code = gimple_assign_rhs_code (stmt);
	      switch (code)
		{
		case MULT_EXPR:
		  if (!convert_mult_to_widen (stmt, &gsi)
		      && !convert_expand_mult_copysign (stmt, &gsi)
		      && convert_mult_to_fma (stmt,
					      gimple_assign_rhs1 (stmt),
					      gimple_assign_rhs2 (stmt)))
		    {
		      gsi_remove (&gsi, true);
		      release_defs (stmt);
		      continue;
		    }
		  break;

		case PLUS_EXPR:
		case MINUS_EXPR:
		  if (!convert_plusminus_to_widen (&gsi, stmt, code))
		    match_uaddsub_overflow (&gsi, stmt, code);
		  break;

		case TRUNC_MOD_EXPR:
		  convert_to_divmod (as_a<gassign *> (stmt));
		  break;

		default:;
		}
	    }
	  else if (is_gimple_call (stmt)
		   && gimple_call_lhs (stmt))
	    {
	      tree fndecl = gimple_call_fndecl (stmt);
	      if (fndecl
		  && gimple_call_builtin_p (stmt, BUILT_IN_NORMAL))
		{
		  switch (DECL_FUNCTION_CODE (fndecl))
		    {
		      case BUILT_IN_POWF:
		      case BUILT_IN_POW:
		      case BUILT_IN_POWL:
			if (TREE_CODE (gimple_call_arg (stmt, 1)) == REAL_CST
			    && real_equal
			         (&TREE_REAL_CST (gimple_call_arg (stmt, 1)),
				  &dconst2)
			    && convert_mult_to_fma (stmt,
						    gimple_call_arg (stmt, 0),
						    gimple_call_arg (stmt, 0)))
			  {
			    unlink_stmt_vdef (stmt);
			    if (gsi_remove (&gsi, true)
				&& gimple_purge_dead_eh_edges (bb))
			      cfg_changed = true;
			    release_defs (stmt);
			    continue;
			  }
			  break;

		      default:;
		    }
		}
	    }
	  gsi_next (&gsi);
	}
    }

  statistics_counter_event (fun, "widening multiplications inserted",
			    widen_mul_stats.widen_mults_inserted);
  statistics_counter_event (fun, "widening maccs inserted",
			    widen_mul_stats.maccs_inserted);
  statistics_counter_event (fun, "fused multiply-adds inserted",
			    widen_mul_stats.fmas_inserted);
  statistics_counter_event (fun, "divmod calls inserted",
			    widen_mul_stats.divmod_calls_inserted);

  return cfg_changed ? TODO_cleanup_cfg : 0;
}

} // anon namespace

gimple_opt_pass *
make_pass_optimize_widening_mul (gcc::context *ctxt)
{
  return new pass_optimize_widening_mul (ctxt);
}<|MERGE_RESOLUTION|>--- conflicted
+++ resolved
@@ -3351,12 +3351,7 @@
   optab this_optab;
   enum tree_code wmult_code;
   enum insn_code handler;
-<<<<<<< HEAD
   scalar_mode to_mode, from_mode, actual_mode;
-=======
-  scalar_mode to_mode, from_mode;
-  machine_mode actual_mode;
->>>>>>> 5a462df3
   location_t loc = gimple_location (stmt);
   int actual_precision;
   bool from_unsigned1, from_unsigned2;
@@ -3792,6 +3787,7 @@
 					       gimple_call_arg (use_stmt, 0),
 					       addop, mulop1, op2);
       gimple_set_lhs (fma_stmt, gimple_get_lhs (use_stmt));
+      gimple_call_set_nothrow (fma_stmt, !stmt_can_throw_internal (use_stmt));
       gsi_replace (&gsi, fma_stmt, true);
       /* Valueize aggressively so that we generate FMS, FNMA and FNMS
 	 regardless of where the negation occurs.  */

--- conflicted
+++ resolved
@@ -1963,12 +1963,8 @@
   tree type;
   tree base_addr;
   tree offset;
-<<<<<<< HEAD
   poly_int64 bytepos;
-=======
-  HOST_WIDE_INT bytepos;
   tree src;
->>>>>>> 68b948d3
   tree alias_set;
   tree vuse;
   unsigned HOST_WIDE_INT range;
@@ -2212,22 +2208,12 @@
       if (start1 < start2)
 	{
 	  n_start = n1;
-<<<<<<< HEAD
 	  start_sub = start2 - start1;
-	  source_stmt = source_stmt1;
-=======
-	  start_sub = n2->bytepos - n1->bytepos;
->>>>>>> 68b948d3
 	}
       else
 	{
 	  n_start = n2;
-<<<<<<< HEAD
 	  start_sub = start1 - start2;
-	  source_stmt = source_stmt2;
-=======
-	  start_sub = n1->bytepos - n2->bytepos;
->>>>>>> 68b948d3
 	}
 
       bb1 = gimple_bb (source_stmt1);
@@ -2679,40 +2665,9 @@
       HOST_WIDE_INT load_offset = 0;
       basic_block ins_bb, cur_bb;
 
-<<<<<<< HEAD
-      align = get_object_alignment (src);
-      /* If the new access is smaller than the original one, we need
-	 to perform big endian adjustment.  */
-      if (BYTES_BIG_ENDIAN)
-	{
-	  poly_int64 pbitsize, bitpos;
-	  HOST_WIDE_INT bitsize;
-	  machine_mode mode;
-	  int unsignedp, reversep, volatilep;
-	  tree offset;
-
-	  get_inner_reference (src, &pbitsize, &bitpos, &offset, &mode,
-			       &unsignedp, &reversep, &volatilep);
-	  if (!pbitsize.is_constant (&bitsize))
-	    return false;
-	  if (n->range < (unsigned HOST_WIDE_INT) bitsize)
-	    {
-	      load_offset = (bitsize - n->range) / BITS_PER_UNIT;
-	      unsigned HOST_WIDE_INT l
-		= (load_offset * BITS_PER_UNIT) & (align - 1);
-	      if (l)
-		align = least_bit_hwi (l);
-	    }
-	}
-
-      if (bswap
-	  && align < GET_MODE_ALIGNMENT (TYPE_MODE (load_type))
-	  && targetm.slow_unaligned_access (TYPE_MODE (load_type), align))
-=======
       ins_bb = gimple_bb (ins_stmt);
       cur_bb = gimple_bb (cur_stmt);
       if (!dominated_by_p (CDI_DOMINATORS, cur_bb, ins_bb))
->>>>>>> 68b948d3
 	return false;
 
       align = get_object_alignment (src);
@@ -3868,9 +3823,8 @@
     {
       /* If optab_handler exists for div_optab, perhaps in a wider mode,
 	 we don't want to use the libfunc even if it exists for given mode.  */ 
-      for (machine_mode div_mode = mode;
-	   div_mode != VOIDmode;
-	   div_mode = GET_MODE_WIDER_MODE (div_mode))
+      machine_mode div_mode;
+      FOR_EACH_MODE_FROM (div_mode, mode)
 	if (optab_handler (div_optab, div_mode) != CODE_FOR_nothing)
 	  return false;
 
@@ -3886,7 +3840,7 @@
 divmod_candidate_p (gassign *stmt)
 {
   tree type = TREE_TYPE (gimple_assign_lhs (stmt));
-  enum machine_mode mode = TYPE_MODE (type);
+  machine_mode mode = TYPE_MODE (type);
   optab divmod_optab, div_optab;
 
   if (TYPE_UNSIGNED (type))

/* Global, SSA-based optimizations using mathematical identities.
   Copyright (C) 2005-2014 Free Software Foundation, Inc.

This file is part of GCC.

GCC is free software; you can redistribute it and/or modify it
under the terms of the GNU General Public License as published by the
Free Software Foundation; either version 3, or (at your option) any
later version.

GCC is distributed in the hope that it will be useful, but WITHOUT
ANY WARRANTY; without even the implied warranty of MERCHANTABILITY or
FITNESS FOR A PARTICULAR PURPOSE.  See the GNU General Public License
for more details.

You should have received a copy of the GNU General Public License
along with GCC; see the file COPYING3.  If not see
<http://www.gnu.org/licenses/>.  */

/* Currently, the only mini-pass in this file tries to CSE reciprocal
   operations.  These are common in sequences such as this one:

	modulus = sqrt(x*x + y*y + z*z);
	x = x / modulus;
	y = y / modulus;
	z = z / modulus;

   that can be optimized to

	modulus = sqrt(x*x + y*y + z*z);
        rmodulus = 1.0 / modulus;
	x = x * rmodulus;
	y = y * rmodulus;
	z = z * rmodulus;

   We do this for loop invariant divisors, and with this pass whenever
   we notice that a division has the same divisor multiple times.

   Of course, like in PRE, we don't insert a division if a dominator
   already has one.  However, this cannot be done as an extension of
   PRE for several reasons.

   First of all, with some experiments it was found out that the
   transformation is not always useful if there are only two divisions
   hy the same divisor.  This is probably because modern processors
   can pipeline the divisions; on older, in-order processors it should
   still be effective to optimize two divisions by the same number.
   We make this a param, and it shall be called N in the remainder of
   this comment.

   Second, if trapping math is active, we have less freedom on where
   to insert divisions: we can only do so in basic blocks that already
   contain one.  (If divisions don't trap, instead, we can insert
   divisions elsewhere, which will be in blocks that are common dominators
   of those that have the division).

   We really don't want to compute the reciprocal unless a division will
   be found.  To do this, we won't insert the division in a basic block
   that has less than N divisions *post-dominating* it.

   The algorithm constructs a subset of the dominator tree, holding the
   blocks containing the divisions and the common dominators to them,
   and walk it twice.  The first walk is in post-order, and it annotates
   each block with the number of divisions that post-dominate it: this
   gives information on where divisions can be inserted profitably.
   The second walk is in pre-order, and it inserts divisions as explained
   above, and replaces divisions by multiplications.

   In the best case, the cost of the pass is O(n_statements).  In the
   worst-case, the cost is due to creating the dominator tree subset,
   with a cost of O(n_basic_blocks ^ 2); however this can only happen
   for n_statements / n_basic_blocks statements.  So, the amortized cost
   of creating the dominator tree subset is O(n_basic_blocks) and the
   worst-case cost of the pass is O(n_statements * n_basic_blocks).

   More practically, the cost will be small because there are few
   divisions, and they tend to be in the same basic block, so insert_bb
   is called very few times.

   If we did this using domwalk.c, an efficient implementation would have
   to work on all the variables in a single pass, because we could not
   work on just a subset of the dominator tree, as we do now, and the
   cost would also be something like O(n_statements * n_basic_blocks).
   The data structures would be more complex in order to work on all the
   variables in a single pass.  */

#include "config.h"
#include "system.h"
#include "coretypes.h"
#include "tm.h"
#include "flags.h"
#include "tree.h"
#include "basic-block.h"
#include "tree-ssa-alias.h"
#include "internal-fn.h"
#include "gimple-fold.h"
#include "gimple-expr.h"
#include "is-a.h"
#include "gimple.h"
#include "gimple-iterator.h"
#include "gimplify.h"
#include "gimplify-me.h"
#include "stor-layout.h"
#include "gimple-ssa.h"
#include "tree-cfg.h"
#include "tree-phinodes.h"
#include "ssa-iterators.h"
#include "stringpool.h"
#include "tree-ssanames.h"
#include "expr.h"
#include "tree-dfa.h"
#include "tree-ssa.h"
#include "tree-pass.h"
#include "alloc-pool.h"
#include "target.h"
#include "gimple-pretty-print.h"
#include "builtins.h"

/* FIXME: RTL headers have to be included here for optabs.  */
#include "rtl.h"		/* Because optabs.h wants enum rtx_code.  */
#include "expr.h"		/* Because optabs.h wants sepops.  */
#include "optabs.h"

/* This structure represents one basic block that either computes a
   division, or is a common dominator for basic block that compute a
   division.  */
struct occurrence {
  /* The basic block represented by this structure.  */
  basic_block bb;

  /* If non-NULL, the SSA_NAME holding the definition for a reciprocal
     inserted in BB.  */
  tree recip_def;

  /* If non-NULL, the GIMPLE_ASSIGN for a reciprocal computation that
     was inserted in BB.  */
  gimple recip_def_stmt;

  /* Pointer to a list of "struct occurrence"s for blocks dominated
     by BB.  */
  struct occurrence *children;

  /* Pointer to the next "struct occurrence"s in the list of blocks
     sharing a common dominator.  */
  struct occurrence *next;

  /* The number of divisions that are in BB before compute_merit.  The
     number of divisions that are in BB or post-dominate it after
     compute_merit.  */
  int num_divisions;

  /* True if the basic block has a division, false if it is a common
     dominator for basic blocks that do.  If it is false and trapping
     math is active, BB is not a candidate for inserting a reciprocal.  */
  bool bb_has_division;
};

static struct
{
  /* Number of 1.0/X ops inserted.  */
  int rdivs_inserted;

  /* Number of 1.0/FUNC ops inserted.  */
  int rfuncs_inserted;
} reciprocal_stats;

static struct
{
  /* Number of cexpi calls inserted.  */
  int inserted;
} sincos_stats;

static struct
{
  /* Number of hand-written 16-bit nop / bswaps found.  */
  int found_16bit;

  /* Number of hand-written 32-bit nop / bswaps found.  */
  int found_32bit;

  /* Number of hand-written 64-bit nop / bswaps found.  */
  int found_64bit;
} nop_stats, bswap_stats;

static struct
{
  /* Number of widening multiplication ops inserted.  */
  int widen_mults_inserted;

  /* Number of integer multiply-and-accumulate ops inserted.  */
  int maccs_inserted;

  /* Number of fp fused multiply-add ops inserted.  */
  int fmas_inserted;
} widen_mul_stats;

/* The instance of "struct occurrence" representing the highest
   interesting block in the dominator tree.  */
static struct occurrence *occ_head;

/* Allocation pool for getting instances of "struct occurrence".  */
static alloc_pool occ_pool;



/* Allocate and return a new struct occurrence for basic block BB, and
   whose children list is headed by CHILDREN.  */
static struct occurrence *
occ_new (basic_block bb, struct occurrence *children)
{
  struct occurrence *occ;

  bb->aux = occ = (struct occurrence *) pool_alloc (occ_pool);
  memset (occ, 0, sizeof (struct occurrence));

  occ->bb = bb;
  occ->children = children;
  return occ;
}


/* Insert NEW_OCC into our subset of the dominator tree.  P_HEAD points to a
   list of "struct occurrence"s, one per basic block, having IDOM as
   their common dominator.

   We try to insert NEW_OCC as deep as possible in the tree, and we also
   insert any other block that is a common dominator for BB and one
   block already in the tree.  */

static void
insert_bb (struct occurrence *new_occ, basic_block idom,
	   struct occurrence **p_head)
{
  struct occurrence *occ, **p_occ;

  for (p_occ = p_head; (occ = *p_occ) != NULL; )
    {
      basic_block bb = new_occ->bb, occ_bb = occ->bb;
      basic_block dom = nearest_common_dominator (CDI_DOMINATORS, occ_bb, bb);
      if (dom == bb)
	{
	  /* BB dominates OCC_BB.  OCC becomes NEW_OCC's child: remove OCC
	     from its list.  */
	  *p_occ = occ->next;
	  occ->next = new_occ->children;
	  new_occ->children = occ;

	  /* Try the next block (it may as well be dominated by BB).  */
	}

      else if (dom == occ_bb)
	{
	  /* OCC_BB dominates BB.  Tail recurse to look deeper.  */
	  insert_bb (new_occ, dom, &occ->children);
	  return;
	}

      else if (dom != idom)
	{
	  gcc_assert (!dom->aux);

	  /* There is a dominator between IDOM and BB, add it and make
	     two children out of NEW_OCC and OCC.  First, remove OCC from
	     its list.	*/
	  *p_occ = occ->next;
	  new_occ->next = occ;
	  occ->next = NULL;

	  /* None of the previous blocks has DOM as a dominator: if we tail
	     recursed, we would reexamine them uselessly. Just switch BB with
	     DOM, and go on looking for blocks dominated by DOM.  */
          new_occ = occ_new (dom, new_occ);
	}

      else
	{
	  /* Nothing special, go on with the next element.  */
	  p_occ = &occ->next;
	}
    }

  /* No place was found as a child of IDOM.  Make BB a sibling of IDOM.  */
  new_occ->next = *p_head;
  *p_head = new_occ;
}

/* Register that we found a division in BB.  */

static inline void
register_division_in (basic_block bb)
{
  struct occurrence *occ;

  occ = (struct occurrence *) bb->aux;
  if (!occ)
    {
      occ = occ_new (bb, NULL);
      insert_bb (occ, ENTRY_BLOCK_PTR_FOR_FN (cfun), &occ_head);
    }

  occ->bb_has_division = true;
  occ->num_divisions++;
}


/* Compute the number of divisions that postdominate each block in OCC and
   its children.  */

static void
compute_merit (struct occurrence *occ)
{
  struct occurrence *occ_child;
  basic_block dom = occ->bb;

  for (occ_child = occ->children; occ_child; occ_child = occ_child->next)
    {
      basic_block bb;
      if (occ_child->children)
        compute_merit (occ_child);

      if (flag_exceptions)
	bb = single_noncomplex_succ (dom);
      else
	bb = dom;

      if (dominated_by_p (CDI_POST_DOMINATORS, bb, occ_child->bb))
        occ->num_divisions += occ_child->num_divisions;
    }
}


/* Return whether USE_STMT is a floating-point division by DEF.  */
static inline bool
is_division_by (gimple use_stmt, tree def)
{
  return is_gimple_assign (use_stmt)
	 && gimple_assign_rhs_code (use_stmt) == RDIV_EXPR
	 && gimple_assign_rhs2 (use_stmt) == def
	 /* Do not recognize x / x as valid division, as we are getting
	    confused later by replacing all immediate uses x in such
	    a stmt.  */
	 && gimple_assign_rhs1 (use_stmt) != def;
}

/* Walk the subset of the dominator tree rooted at OCC, setting the
   RECIP_DEF field to a definition of 1.0 / DEF that can be used in
   the given basic block.  The field may be left NULL, of course,
   if it is not possible or profitable to do the optimization.

   DEF_BSI is an iterator pointing at the statement defining DEF.
   If RECIP_DEF is set, a dominator already has a computation that can
   be used.  */

static void
insert_reciprocals (gimple_stmt_iterator *def_gsi, struct occurrence *occ,
		    tree def, tree recip_def, int threshold)
{
  tree type;
  gimple new_stmt;
  gimple_stmt_iterator gsi;
  struct occurrence *occ_child;

  if (!recip_def
      && (occ->bb_has_division || !flag_trapping_math)
      && occ->num_divisions >= threshold)
    {
      /* Make a variable with the replacement and substitute it.  */
      type = TREE_TYPE (def);
      recip_def = create_tmp_reg (type, "reciptmp");
      new_stmt = gimple_build_assign_with_ops (RDIV_EXPR, recip_def,
					       build_one_cst (type), def);

      if (occ->bb_has_division)
        {
          /* Case 1: insert before an existing division.  */
          gsi = gsi_after_labels (occ->bb);
          while (!gsi_end_p (gsi) && !is_division_by (gsi_stmt (gsi), def))
	    gsi_next (&gsi);

          gsi_insert_before (&gsi, new_stmt, GSI_SAME_STMT);
        }
      else if (def_gsi && occ->bb == def_gsi->bb)
        {
          /* Case 2: insert right after the definition.  Note that this will
	     never happen if the definition statement can throw, because in
	     that case the sole successor of the statement's basic block will
	     dominate all the uses as well.  */
          gsi_insert_after (def_gsi, new_stmt, GSI_NEW_STMT);
        }
      else
        {
          /* Case 3: insert in a basic block not containing defs/uses.  */
          gsi = gsi_after_labels (occ->bb);
          gsi_insert_before (&gsi, new_stmt, GSI_SAME_STMT);
        }

      reciprocal_stats.rdivs_inserted++;

      occ->recip_def_stmt = new_stmt;
    }

  occ->recip_def = recip_def;
  for (occ_child = occ->children; occ_child; occ_child = occ_child->next)
    insert_reciprocals (def_gsi, occ_child, def, recip_def, threshold);
}


/* Replace the division at USE_P with a multiplication by the reciprocal, if
   possible.  */

static inline void
replace_reciprocal (use_operand_p use_p)
{
  gimple use_stmt = USE_STMT (use_p);
  basic_block bb = gimple_bb (use_stmt);
  struct occurrence *occ = (struct occurrence *) bb->aux;

  if (optimize_bb_for_speed_p (bb)
      && occ->recip_def && use_stmt != occ->recip_def_stmt)
    {
      gimple_stmt_iterator gsi = gsi_for_stmt (use_stmt);
      gimple_assign_set_rhs_code (use_stmt, MULT_EXPR);
      SET_USE (use_p, occ->recip_def);
      fold_stmt_inplace (&gsi);
      update_stmt (use_stmt);
    }
}


/* Free OCC and return one more "struct occurrence" to be freed.  */

static struct occurrence *
free_bb (struct occurrence *occ)
{
  struct occurrence *child, *next;

  /* First get the two pointers hanging off OCC.  */
  next = occ->next;
  child = occ->children;
  occ->bb->aux = NULL;
  pool_free (occ_pool, occ);

  /* Now ensure that we don't recurse unless it is necessary.  */
  if (!child)
    return next;
  else
    {
      while (next)
	next = free_bb (next);

      return child;
    }
}


/* Look for floating-point divisions among DEF's uses, and try to
   replace them by multiplications with the reciprocal.  Add
   as many statements computing the reciprocal as needed.

   DEF must be a GIMPLE register of a floating-point type.  */

static void
execute_cse_reciprocals_1 (gimple_stmt_iterator *def_gsi, tree def)
{
  use_operand_p use_p;
  imm_use_iterator use_iter;
  struct occurrence *occ;
  int count = 0, threshold;

  gcc_assert (FLOAT_TYPE_P (TREE_TYPE (def)) && is_gimple_reg (def));

  FOR_EACH_IMM_USE_FAST (use_p, use_iter, def)
    {
      gimple use_stmt = USE_STMT (use_p);
      if (is_division_by (use_stmt, def))
	{
	  register_division_in (gimple_bb (use_stmt));
	  count++;
	}
    }

  /* Do the expensive part only if we can hope to optimize something.  */
  threshold = targetm.min_divisions_for_recip_mul (TYPE_MODE (TREE_TYPE (def)));
  if (count >= threshold)
    {
      gimple use_stmt;
      for (occ = occ_head; occ; occ = occ->next)
	{
	  compute_merit (occ);
	  insert_reciprocals (def_gsi, occ, def, NULL, threshold);
	}

      FOR_EACH_IMM_USE_STMT (use_stmt, use_iter, def)
	{
	  if (is_division_by (use_stmt, def))
	    {
	      FOR_EACH_IMM_USE_ON_STMT (use_p, use_iter)
		replace_reciprocal (use_p);
	    }
	}
    }

  for (occ = occ_head; occ; )
    occ = free_bb (occ);

  occ_head = NULL;
}

/* Go through all the floating-point SSA_NAMEs, and call
   execute_cse_reciprocals_1 on each of them.  */
namespace {

const pass_data pass_data_cse_reciprocals =
{
  GIMPLE_PASS, /* type */
  "recip", /* name */
  OPTGROUP_NONE, /* optinfo_flags */
  true, /* has_execute */
  TV_NONE, /* tv_id */
  PROP_ssa, /* properties_required */
  0, /* properties_provided */
  0, /* properties_destroyed */
  0, /* todo_flags_start */
  TODO_update_ssa, /* todo_flags_finish */
};

class pass_cse_reciprocals : public gimple_opt_pass
{
public:
  pass_cse_reciprocals (gcc::context *ctxt)
    : gimple_opt_pass (pass_data_cse_reciprocals, ctxt)
  {}

  /* opt_pass methods: */
  virtual bool gate (function *) { return optimize && flag_reciprocal_math; }
  virtual unsigned int execute (function *);

}; // class pass_cse_reciprocals

unsigned int
pass_cse_reciprocals::execute (function *fun)
{
  basic_block bb;
  tree arg;

  occ_pool = create_alloc_pool ("dominators for recip",
				sizeof (struct occurrence),
				n_basic_blocks_for_fn (fun) / 3 + 1);

  memset (&reciprocal_stats, 0, sizeof (reciprocal_stats));
  calculate_dominance_info (CDI_DOMINATORS);
  calculate_dominance_info (CDI_POST_DOMINATORS);

#ifdef ENABLE_CHECKING
  FOR_EACH_BB_FN (bb, fun)
    gcc_assert (!bb->aux);
#endif

  for (arg = DECL_ARGUMENTS (fun->decl); arg; arg = DECL_CHAIN (arg))
    if (FLOAT_TYPE_P (TREE_TYPE (arg))
	&& is_gimple_reg (arg))
      {
	tree name = ssa_default_def (fun, arg);
	if (name)
	  execute_cse_reciprocals_1 (NULL, name);
      }

  FOR_EACH_BB_FN (bb, fun)
    {
      gimple_stmt_iterator gsi;
      gimple phi;
      tree def;

      for (gsi = gsi_start_phis (bb); !gsi_end_p (gsi); gsi_next (&gsi))
	{
	  phi = gsi_stmt (gsi);
	  def = PHI_RESULT (phi);
	  if (! virtual_operand_p (def)
	      && FLOAT_TYPE_P (TREE_TYPE (def)))
	    execute_cse_reciprocals_1 (NULL, def);
	}

      for (gsi = gsi_after_labels (bb); !gsi_end_p (gsi); gsi_next (&gsi))
        {
	  gimple stmt = gsi_stmt (gsi);

	  if (gimple_has_lhs (stmt)
	      && (def = SINGLE_SSA_TREE_OPERAND (stmt, SSA_OP_DEF)) != NULL
	      && FLOAT_TYPE_P (TREE_TYPE (def))
	      && TREE_CODE (def) == SSA_NAME)
	    execute_cse_reciprocals_1 (&gsi, def);
	}

      if (optimize_bb_for_size_p (bb))
        continue;

      /* Scan for a/func(b) and convert it to reciprocal a*rfunc(b).  */
      for (gsi = gsi_after_labels (bb); !gsi_end_p (gsi); gsi_next (&gsi))
        {
	  gimple stmt = gsi_stmt (gsi);
	  tree fndecl;

	  if (is_gimple_assign (stmt)
	      && gimple_assign_rhs_code (stmt) == RDIV_EXPR)
	    {
	      tree arg1 = gimple_assign_rhs2 (stmt);
	      gimple stmt1;

	      if (TREE_CODE (arg1) != SSA_NAME)
		continue;

	      stmt1 = SSA_NAME_DEF_STMT (arg1);

	      if (is_gimple_call (stmt1)
		  && gimple_call_lhs (stmt1)
		  && (fndecl = gimple_call_fndecl (stmt1))
		  && (DECL_BUILT_IN_CLASS (fndecl) == BUILT_IN_NORMAL
		      || DECL_BUILT_IN_CLASS (fndecl) == BUILT_IN_MD))
		{
		  enum built_in_function code;
		  bool md_code, fail;
		  imm_use_iterator ui;
		  use_operand_p use_p;

		  code = DECL_FUNCTION_CODE (fndecl);
		  md_code = DECL_BUILT_IN_CLASS (fndecl) == BUILT_IN_MD;

		  fndecl = targetm.builtin_reciprocal (code, md_code, false);
		  if (!fndecl)
		    continue;

		  /* Check that all uses of the SSA name are divisions,
		     otherwise replacing the defining statement will do
		     the wrong thing.  */
		  fail = false;
		  FOR_EACH_IMM_USE_FAST (use_p, ui, arg1)
		    {
		      gimple stmt2 = USE_STMT (use_p);
		      if (is_gimple_debug (stmt2))
			continue;
		      if (!is_gimple_assign (stmt2)
			  || gimple_assign_rhs_code (stmt2) != RDIV_EXPR
			  || gimple_assign_rhs1 (stmt2) == arg1
			  || gimple_assign_rhs2 (stmt2) != arg1)
			{
			  fail = true;
			  break;
			}
		    }
		  if (fail)
		    continue;

		  gimple_replace_ssa_lhs (stmt1, arg1);
		  gimple_call_set_fndecl (stmt1, fndecl);
		  update_stmt (stmt1);
		  reciprocal_stats.rfuncs_inserted++;

		  FOR_EACH_IMM_USE_STMT (stmt, ui, arg1)
		    {
		      gimple_stmt_iterator gsi = gsi_for_stmt (stmt);
		      gimple_assign_set_rhs_code (stmt, MULT_EXPR);
		      fold_stmt_inplace (&gsi);
		      update_stmt (stmt);
		    }
		}
	    }
	}
    }

  statistics_counter_event (fun, "reciprocal divs inserted",
			    reciprocal_stats.rdivs_inserted);
  statistics_counter_event (fun, "reciprocal functions inserted",
			    reciprocal_stats.rfuncs_inserted);

  free_dominance_info (CDI_DOMINATORS);
  free_dominance_info (CDI_POST_DOMINATORS);
  free_alloc_pool (occ_pool);
  return 0;
}

} // anon namespace

gimple_opt_pass *
make_pass_cse_reciprocals (gcc::context *ctxt)
{
  return new pass_cse_reciprocals (ctxt);
}

/* Records an occurrence at statement USE_STMT in the vector of trees
   STMTS if it is dominated by *TOP_BB or dominates it or this basic block
   is not yet initialized.  Returns true if the occurrence was pushed on
   the vector.  Adjusts *TOP_BB to be the basic block dominating all
   statements in the vector.  */

static bool
maybe_record_sincos (vec<gimple> *stmts,
		     basic_block *top_bb, gimple use_stmt)
{
  basic_block use_bb = gimple_bb (use_stmt);
  if (*top_bb
      && (*top_bb == use_bb
	  || dominated_by_p (CDI_DOMINATORS, use_bb, *top_bb)))
    stmts->safe_push (use_stmt);
  else if (!*top_bb
	   || dominated_by_p (CDI_DOMINATORS, *top_bb, use_bb))
    {
      stmts->safe_push (use_stmt);
      *top_bb = use_bb;
    }
  else
    return false;

  return true;
}

/* Look for sin, cos and cexpi calls with the same argument NAME and
   create a single call to cexpi CSEing the result in this case.
   We first walk over all immediate uses of the argument collecting
   statements that we can CSE in a vector and in a second pass replace
   the statement rhs with a REALPART or IMAGPART expression on the
   result of the cexpi call we insert before the use statement that
   dominates all other candidates.  */

static bool
execute_cse_sincos_1 (tree name)
{
  gimple_stmt_iterator gsi;
  imm_use_iterator use_iter;
  tree fndecl, res, type;
  gimple def_stmt, use_stmt, stmt;
  int seen_cos = 0, seen_sin = 0, seen_cexpi = 0;
  vec<gimple> stmts = vNULL;
  basic_block top_bb = NULL;
  int i;
  bool cfg_changed = false;

  type = TREE_TYPE (name);
  FOR_EACH_IMM_USE_STMT (use_stmt, use_iter, name)
    {
      if (gimple_code (use_stmt) != GIMPLE_CALL
	  || !gimple_call_lhs (use_stmt)
	  || !(fndecl = gimple_call_fndecl (use_stmt))
	  || DECL_BUILT_IN_CLASS (fndecl) != BUILT_IN_NORMAL)
	continue;

      switch (DECL_FUNCTION_CODE (fndecl))
	{
	CASE_FLT_FN (BUILT_IN_COS):
	  seen_cos |= maybe_record_sincos (&stmts, &top_bb, use_stmt) ? 1 : 0;
	  break;

	CASE_FLT_FN (BUILT_IN_SIN):
	  seen_sin |= maybe_record_sincos (&stmts, &top_bb, use_stmt) ? 1 : 0;
	  break;

	CASE_FLT_FN (BUILT_IN_CEXPI):
	  seen_cexpi |= maybe_record_sincos (&stmts, &top_bb, use_stmt) ? 1 : 0;
	  break;

	default:;
	}
    }

  if (seen_cos + seen_sin + seen_cexpi <= 1)
    {
      stmts.release ();
      return false;
    }

  /* Simply insert cexpi at the beginning of top_bb but not earlier than
     the name def statement.  */
  fndecl = mathfn_built_in (type, BUILT_IN_CEXPI);
  if (!fndecl)
    return false;
  stmt = gimple_build_call (fndecl, 1, name);
  res = make_temp_ssa_name (TREE_TYPE (TREE_TYPE (fndecl)), stmt, "sincostmp");
  gimple_call_set_lhs (stmt, res);

  def_stmt = SSA_NAME_DEF_STMT (name);
  if (!SSA_NAME_IS_DEFAULT_DEF (name)
      && gimple_code (def_stmt) != GIMPLE_PHI
      && gimple_bb (def_stmt) == top_bb)
    {
      gsi = gsi_for_stmt (def_stmt);
      gsi_insert_after (&gsi, stmt, GSI_SAME_STMT);
    }
  else
    {
      gsi = gsi_after_labels (top_bb);
      gsi_insert_before (&gsi, stmt, GSI_SAME_STMT);
    }
  sincos_stats.inserted++;

  /* And adjust the recorded old call sites.  */
  for (i = 0; stmts.iterate (i, &use_stmt); ++i)
    {
      tree rhs = NULL;
      fndecl = gimple_call_fndecl (use_stmt);

      switch (DECL_FUNCTION_CODE (fndecl))
	{
	CASE_FLT_FN (BUILT_IN_COS):
	  rhs = fold_build1 (REALPART_EXPR, type, res);
	  break;

	CASE_FLT_FN (BUILT_IN_SIN):
	  rhs = fold_build1 (IMAGPART_EXPR, type, res);
	  break;

	CASE_FLT_FN (BUILT_IN_CEXPI):
	  rhs = res;
	  break;

	default:;
	  gcc_unreachable ();
	}

	/* Replace call with a copy.  */
	stmt = gimple_build_assign (gimple_call_lhs (use_stmt), rhs);

	gsi = gsi_for_stmt (use_stmt);
	gsi_replace (&gsi, stmt, true);
	if (gimple_purge_dead_eh_edges (gimple_bb (stmt)))
	  cfg_changed = true;
    }

  stmts.release ();

  return cfg_changed;
}

/* To evaluate powi(x,n), the floating point value x raised to the
   constant integer exponent n, we use a hybrid algorithm that
   combines the "window method" with look-up tables.  For an
   introduction to exponentiation algorithms and "addition chains",
   see section 4.6.3, "Evaluation of Powers" of Donald E. Knuth,
   "Seminumerical Algorithms", Vol. 2, "The Art of Computer Programming",
   3rd Edition, 1998, and Daniel M. Gordon, "A Survey of Fast Exponentiation
   Methods", Journal of Algorithms, Vol. 27, pp. 129-146, 1998.  */

/* Provide a default value for POWI_MAX_MULTS, the maximum number of
   multiplications to inline before calling the system library's pow
   function.  powi(x,n) requires at worst 2*bits(n)-2 multiplications,
   so this default never requires calling pow, powf or powl.  */

#ifndef POWI_MAX_MULTS
#define POWI_MAX_MULTS  (2*HOST_BITS_PER_WIDE_INT-2)
#endif

/* The size of the "optimal power tree" lookup table.  All
   exponents less than this value are simply looked up in the
   powi_table below.  This threshold is also used to size the
   cache of pseudo registers that hold intermediate results.  */
#define POWI_TABLE_SIZE 256

/* The size, in bits of the window, used in the "window method"
   exponentiation algorithm.  This is equivalent to a radix of
   (1<<POWI_WINDOW_SIZE) in the corresponding "m-ary method".  */
#define POWI_WINDOW_SIZE 3

/* The following table is an efficient representation of an
   "optimal power tree".  For each value, i, the corresponding
   value, j, in the table states than an optimal evaluation
   sequence for calculating pow(x,i) can be found by evaluating
   pow(x,j)*pow(x,i-j).  An optimal power tree for the first
   100 integers is given in Knuth's "Seminumerical algorithms".  */

static const unsigned char powi_table[POWI_TABLE_SIZE] =
  {
      0,   1,   1,   2,   2,   3,   3,   4,  /*   0 -   7 */
      4,   6,   5,   6,   6,  10,   7,   9,  /*   8 -  15 */
      8,  16,   9,  16,  10,  12,  11,  13,  /*  16 -  23 */
     12,  17,  13,  18,  14,  24,  15,  26,  /*  24 -  31 */
     16,  17,  17,  19,  18,  33,  19,  26,  /*  32 -  39 */
     20,  25,  21,  40,  22,  27,  23,  44,  /*  40 -  47 */
     24,  32,  25,  34,  26,  29,  27,  44,  /*  48 -  55 */
     28,  31,  29,  34,  30,  60,  31,  36,  /*  56 -  63 */
     32,  64,  33,  34,  34,  46,  35,  37,  /*  64 -  71 */
     36,  65,  37,  50,  38,  48,  39,  69,  /*  72 -  79 */
     40,  49,  41,  43,  42,  51,  43,  58,  /*  80 -  87 */
     44,  64,  45,  47,  46,  59,  47,  76,  /*  88 -  95 */
     48,  65,  49,  66,  50,  67,  51,  66,  /*  96 - 103 */
     52,  70,  53,  74,  54, 104,  55,  74,  /* 104 - 111 */
     56,  64,  57,  69,  58,  78,  59,  68,  /* 112 - 119 */
     60,  61,  61,  80,  62,  75,  63,  68,  /* 120 - 127 */
     64,  65,  65, 128,  66, 129,  67,  90,  /* 128 - 135 */
     68,  73,  69, 131,  70,  94,  71,  88,  /* 136 - 143 */
     72, 128,  73,  98,  74, 132,  75, 121,  /* 144 - 151 */
     76, 102,  77, 124,  78, 132,  79, 106,  /* 152 - 159 */
     80,  97,  81, 160,  82,  99,  83, 134,  /* 160 - 167 */
     84,  86,  85,  95,  86, 160,  87, 100,  /* 168 - 175 */
     88, 113,  89,  98,  90, 107,  91, 122,  /* 176 - 183 */
     92, 111,  93, 102,  94, 126,  95, 150,  /* 184 - 191 */
     96, 128,  97, 130,  98, 133,  99, 195,  /* 192 - 199 */
    100, 128, 101, 123, 102, 164, 103, 138,  /* 200 - 207 */
    104, 145, 105, 146, 106, 109, 107, 149,  /* 208 - 215 */
    108, 200, 109, 146, 110, 170, 111, 157,  /* 216 - 223 */
    112, 128, 113, 130, 114, 182, 115, 132,  /* 224 - 231 */
    116, 200, 117, 132, 118, 158, 119, 206,  /* 232 - 239 */
    120, 240, 121, 162, 122, 147, 123, 152,  /* 240 - 247 */
    124, 166, 125, 214, 126, 138, 127, 153,  /* 248 - 255 */
  };


/* Return the number of multiplications required to calculate
   powi(x,n) where n is less than POWI_TABLE_SIZE.  This is a
   subroutine of powi_cost.  CACHE is an array indicating
   which exponents have already been calculated.  */

static int
powi_lookup_cost (unsigned HOST_WIDE_INT n, bool *cache)
{
  /* If we've already calculated this exponent, then this evaluation
     doesn't require any additional multiplications.  */
  if (cache[n])
    return 0;

  cache[n] = true;
  return powi_lookup_cost (n - powi_table[n], cache)
	 + powi_lookup_cost (powi_table[n], cache) + 1;
}

/* Return the number of multiplications required to calculate
   powi(x,n) for an arbitrary x, given the exponent N.  This
   function needs to be kept in sync with powi_as_mults below.  */

static int
powi_cost (HOST_WIDE_INT n)
{
  bool cache[POWI_TABLE_SIZE];
  unsigned HOST_WIDE_INT digit;
  unsigned HOST_WIDE_INT val;
  int result;

  if (n == 0)
    return 0;

  /* Ignore the reciprocal when calculating the cost.  */
  val = (n < 0) ? -n : n;

  /* Initialize the exponent cache.  */
  memset (cache, 0, POWI_TABLE_SIZE * sizeof (bool));
  cache[1] = true;

  result = 0;

  while (val >= POWI_TABLE_SIZE)
    {
      if (val & 1)
	{
	  digit = val & ((1 << POWI_WINDOW_SIZE) - 1);
	  result += powi_lookup_cost (digit, cache)
		    + POWI_WINDOW_SIZE + 1;
	  val >>= POWI_WINDOW_SIZE;
	}
      else
	{
	  val >>= 1;
	  result++;
	}
    }

  return result + powi_lookup_cost (val, cache);
}

/* Recursive subroutine of powi_as_mults.  This function takes the
   array, CACHE, of already calculated exponents and an exponent N and
   returns a tree that corresponds to CACHE[1]**N, with type TYPE.  */

static tree
powi_as_mults_1 (gimple_stmt_iterator *gsi, location_t loc, tree type,
		 HOST_WIDE_INT n, tree *cache)
{
  tree op0, op1, ssa_target;
  unsigned HOST_WIDE_INT digit;
  gimple mult_stmt;

  if (n < POWI_TABLE_SIZE && cache[n])
    return cache[n];

  ssa_target = make_temp_ssa_name (type, NULL, "powmult");

  if (n < POWI_TABLE_SIZE)
    {
      cache[n] = ssa_target;
      op0 = powi_as_mults_1 (gsi, loc, type, n - powi_table[n], cache);
      op1 = powi_as_mults_1 (gsi, loc, type, powi_table[n], cache);
    }
  else if (n & 1)
    {
      digit = n & ((1 << POWI_WINDOW_SIZE) - 1);
      op0 = powi_as_mults_1 (gsi, loc, type, n - digit, cache);
      op1 = powi_as_mults_1 (gsi, loc, type, digit, cache);
    }
  else
    {
      op0 = powi_as_mults_1 (gsi, loc, type, n >> 1, cache);
      op1 = op0;
    }

  mult_stmt = gimple_build_assign_with_ops (MULT_EXPR, ssa_target, op0, op1);
  gimple_set_location (mult_stmt, loc);
  gsi_insert_before (gsi, mult_stmt, GSI_SAME_STMT);

  return ssa_target;
}

/* Convert ARG0**N to a tree of multiplications of ARG0 with itself.
   This function needs to be kept in sync with powi_cost above.  */

static tree
powi_as_mults (gimple_stmt_iterator *gsi, location_t loc,
	       tree arg0, HOST_WIDE_INT n)
{
  tree cache[POWI_TABLE_SIZE], result, type = TREE_TYPE (arg0);
  gimple div_stmt;
  tree target;

  if (n == 0)
    return build_real (type, dconst1);

  memset (cache, 0,  sizeof (cache));
  cache[1] = arg0;

  result = powi_as_mults_1 (gsi, loc, type, (n < 0) ? -n : n, cache);
  if (n >= 0)
    return result;

  /* If the original exponent was negative, reciprocate the result.  */
  target = make_temp_ssa_name (type, NULL, "powmult");
  div_stmt = gimple_build_assign_with_ops (RDIV_EXPR, target, 
					   build_real (type, dconst1),
					   result);
  gimple_set_location (div_stmt, loc);
  gsi_insert_before (gsi, div_stmt, GSI_SAME_STMT);

  return target;
}

/* ARG0 and N are the two arguments to a powi builtin in GSI with
   location info LOC.  If the arguments are appropriate, create an
   equivalent sequence of statements prior to GSI using an optimal
   number of multiplications, and return an expession holding the
   result.  */

static tree
gimple_expand_builtin_powi (gimple_stmt_iterator *gsi, location_t loc, 
			    tree arg0, HOST_WIDE_INT n)
{
  /* Avoid largest negative number.  */
  if (n != -n
      && ((n >= -1 && n <= 2)
	  || (optimize_function_for_speed_p (cfun)
	      && powi_cost (n) <= POWI_MAX_MULTS)))
    return powi_as_mults (gsi, loc, arg0, n);

  return NULL_TREE;
}

/* Build a gimple call statement that calls FN with argument ARG.
   Set the lhs of the call statement to a fresh SSA name.  Insert the
   statement prior to GSI's current position, and return the fresh
   SSA name.  */

static tree
build_and_insert_call (gimple_stmt_iterator *gsi, location_t loc,
		       tree fn, tree arg)
{
  gimple call_stmt;
  tree ssa_target;

  call_stmt = gimple_build_call (fn, 1, arg);
  ssa_target = make_temp_ssa_name (TREE_TYPE (arg), NULL, "powroot");
  gimple_set_lhs (call_stmt, ssa_target);
  gimple_set_location (call_stmt, loc);
  gsi_insert_before (gsi, call_stmt, GSI_SAME_STMT);

  return ssa_target;
}

/* Build a gimple binary operation with the given CODE and arguments
   ARG0, ARG1, assigning the result to a new SSA name for variable
   TARGET.  Insert the statement prior to GSI's current position, and
   return the fresh SSA name.*/

static tree
build_and_insert_binop (gimple_stmt_iterator *gsi, location_t loc,
			const char *name, enum tree_code code,
			tree arg0, tree arg1)
{
  tree result = make_temp_ssa_name (TREE_TYPE (arg0), NULL, name);
  gimple stmt = gimple_build_assign_with_ops (code, result, arg0, arg1);
  gimple_set_location (stmt, loc);
  gsi_insert_before (gsi, stmt, GSI_SAME_STMT);
  return result;
}

/* Build a gimple reference operation with the given CODE and argument
   ARG, assigning the result to a new SSA name of TYPE with NAME.
   Insert the statement prior to GSI's current position, and return
   the fresh SSA name.  */

static inline tree
build_and_insert_ref (gimple_stmt_iterator *gsi, location_t loc, tree type,
		      const char *name, enum tree_code code, tree arg0)
{
  tree result = make_temp_ssa_name (type, NULL, name);
  gimple stmt = gimple_build_assign (result, build1 (code, type, arg0));
  gimple_set_location (stmt, loc);
  gsi_insert_before (gsi, stmt, GSI_SAME_STMT);
  return result;
}

/* Build a gimple assignment to cast VAL to TYPE.  Insert the statement
   prior to GSI's current position, and return the fresh SSA name.  */

static tree
build_and_insert_cast (gimple_stmt_iterator *gsi, location_t loc,
		       tree type, tree val)
{
  tree result = make_ssa_name (type, NULL);
  gimple stmt = gimple_build_assign_with_ops (NOP_EXPR, result, val, NULL_TREE);
  gimple_set_location (stmt, loc);
  gsi_insert_before (gsi, stmt, GSI_SAME_STMT);
  return result;
}

/* ARG0 and ARG1 are the two arguments to a pow builtin call in GSI
   with location info LOC.  If possible, create an equivalent and
   less expensive sequence of statements prior to GSI, and return an
   expession holding the result.  */

static tree
gimple_expand_builtin_pow (gimple_stmt_iterator *gsi, location_t loc, 
			   tree arg0, tree arg1)
{
  REAL_VALUE_TYPE c, cint, dconst1_4, dconst3_4, dconst1_3, dconst1_6;
  REAL_VALUE_TYPE c2, dconst3;
  HOST_WIDE_INT n;
  tree type, sqrtfn, cbrtfn, sqrt_arg0, sqrt_sqrt, result, cbrt_x, powi_cbrt_x;
  enum machine_mode mode;
  bool hw_sqrt_exists, c_is_int, c2_is_int;

  /* If the exponent isn't a constant, there's nothing of interest
     to be done.  */
  if (TREE_CODE (arg1) != REAL_CST)
    return NULL_TREE;

  /* If the exponent is equivalent to an integer, expand to an optimal
     multiplication sequence when profitable.  */
  c = TREE_REAL_CST (arg1);
  n = real_to_integer (&c);
  real_from_integer (&cint, VOIDmode, n, SIGNED);
  c_is_int = real_identical (&c, &cint);

  if (c_is_int
      && ((n >= -1 && n <= 2)
	  || (flag_unsafe_math_optimizations
	      && optimize_bb_for_speed_p (gsi_bb (*gsi))
	      && powi_cost (n) <= POWI_MAX_MULTS)))
    return gimple_expand_builtin_powi (gsi, loc, arg0, n);

  /* Attempt various optimizations using sqrt and cbrt.  */
  type = TREE_TYPE (arg0);
  mode = TYPE_MODE (type);
  sqrtfn = mathfn_built_in (type, BUILT_IN_SQRT);

  /* Optimize pow(x,0.5) = sqrt(x).  This replacement is always safe
     unless signed zeros must be maintained.  pow(-0,0.5) = +0, while
     sqrt(-0) = -0.  */
  if (sqrtfn
      && REAL_VALUES_EQUAL (c, dconsthalf)
      && !HONOR_SIGNED_ZEROS (mode))
    return build_and_insert_call (gsi, loc, sqrtfn, arg0);

  /* Optimize pow(x,0.25) = sqrt(sqrt(x)).  Assume on most machines that
     a builtin sqrt instruction is smaller than a call to pow with 0.25,
     so do this optimization even if -Os.  Don't do this optimization
     if we don't have a hardware sqrt insn.  */
  dconst1_4 = dconst1;
  SET_REAL_EXP (&dconst1_4, REAL_EXP (&dconst1_4) - 2);
  hw_sqrt_exists = optab_handler (sqrt_optab, mode) != CODE_FOR_nothing;

  if (flag_unsafe_math_optimizations
      && sqrtfn
      && REAL_VALUES_EQUAL (c, dconst1_4)
      && hw_sqrt_exists)
    {
      /* sqrt(x)  */
      sqrt_arg0 = build_and_insert_call (gsi, loc, sqrtfn, arg0);

      /* sqrt(sqrt(x))  */
      return build_and_insert_call (gsi, loc, sqrtfn, sqrt_arg0);
    }
      
  /* Optimize pow(x,0.75) = sqrt(x) * sqrt(sqrt(x)) unless we are
     optimizing for space.  Don't do this optimization if we don't have
     a hardware sqrt insn.  */
  real_from_integer (&dconst3_4, VOIDmode, 3, SIGNED);
  SET_REAL_EXP (&dconst3_4, REAL_EXP (&dconst3_4) - 2);

  if (flag_unsafe_math_optimizations
      && sqrtfn
      && optimize_function_for_speed_p (cfun)
      && REAL_VALUES_EQUAL (c, dconst3_4)
      && hw_sqrt_exists)
    {
      /* sqrt(x)  */
      sqrt_arg0 = build_and_insert_call (gsi, loc, sqrtfn, arg0);

      /* sqrt(sqrt(x))  */
      sqrt_sqrt = build_and_insert_call (gsi, loc, sqrtfn, sqrt_arg0);

      /* sqrt(x) * sqrt(sqrt(x))  */
      return build_and_insert_binop (gsi, loc, "powroot", MULT_EXPR,
				     sqrt_arg0, sqrt_sqrt);
    }

  /* Optimize pow(x,1./3.) = cbrt(x).  This requires unsafe math
     optimizations since 1./3. is not exactly representable.  If x
     is negative and finite, the correct value of pow(x,1./3.) is
     a NaN with the "invalid" exception raised, because the value
     of 1./3. actually has an even denominator.  The correct value
     of cbrt(x) is a negative real value.  */
  cbrtfn = mathfn_built_in (type, BUILT_IN_CBRT);
  dconst1_3 = real_value_truncate (mode, dconst_third ());

  if (flag_unsafe_math_optimizations
      && cbrtfn
      && (gimple_val_nonnegative_real_p (arg0) || !HONOR_NANS (mode))
      && REAL_VALUES_EQUAL (c, dconst1_3))
    return build_and_insert_call (gsi, loc, cbrtfn, arg0);
  
  /* Optimize pow(x,1./6.) = cbrt(sqrt(x)).  Don't do this optimization
     if we don't have a hardware sqrt insn.  */
  dconst1_6 = dconst1_3;
  SET_REAL_EXP (&dconst1_6, REAL_EXP (&dconst1_6) - 1);

  if (flag_unsafe_math_optimizations
      && sqrtfn
      && cbrtfn
      && (gimple_val_nonnegative_real_p (arg0) || !HONOR_NANS (mode))
      && optimize_function_for_speed_p (cfun)
      && hw_sqrt_exists
      && REAL_VALUES_EQUAL (c, dconst1_6))
    {
      /* sqrt(x)  */
      sqrt_arg0 = build_and_insert_call (gsi, loc, sqrtfn, arg0);

      /* cbrt(sqrt(x))  */
      return build_and_insert_call (gsi, loc, cbrtfn, sqrt_arg0);
    }

  /* Optimize pow(x,c), where n = 2c for some nonzero integer n
     and c not an integer, into

       sqrt(x) * powi(x, n/2),                n > 0;
       1.0 / (sqrt(x) * powi(x, abs(n/2))),   n < 0.

     Do not calculate the powi factor when n/2 = 0.  */
  real_arithmetic (&c2, MULT_EXPR, &c, &dconst2);
  n = real_to_integer (&c2);
  real_from_integer (&cint, VOIDmode, n, SIGNED);
  c2_is_int = real_identical (&c2, &cint);

  if (flag_unsafe_math_optimizations
      && sqrtfn
      && c2_is_int
      && !c_is_int
      && optimize_function_for_speed_p (cfun))
    {
      tree powi_x_ndiv2 = NULL_TREE;

      /* Attempt to fold powi(arg0, abs(n/2)) into multiplies.  If not
         possible or profitable, give up.  Skip the degenerate case when
         n is 1 or -1, where the result is always 1.  */
      if (absu_hwi (n) != 1)
	{
	  powi_x_ndiv2 = gimple_expand_builtin_powi (gsi, loc, arg0,
						     abs_hwi (n / 2));
	  if (!powi_x_ndiv2)
	    return NULL_TREE;
	}

      /* Calculate sqrt(x).  When n is not 1 or -1, multiply it by the
	 result of the optimal multiply sequence just calculated.  */
      sqrt_arg0 = build_and_insert_call (gsi, loc, sqrtfn, arg0);

      if (absu_hwi (n) == 1)
	result = sqrt_arg0;
      else
	result = build_and_insert_binop (gsi, loc, "powroot", MULT_EXPR,
					 sqrt_arg0, powi_x_ndiv2);

      /* If n is negative, reciprocate the result.  */
      if (n < 0)
	result = build_and_insert_binop (gsi, loc, "powroot", RDIV_EXPR,
					 build_real (type, dconst1), result);
      return result;
    }

  /* Optimize pow(x,c), where 3c = n for some nonzero integer n, into

     powi(x, n/3) * powi(cbrt(x), n%3),                    n > 0;
     1.0 / (powi(x, abs(n)/3) * powi(cbrt(x), abs(n)%3)),  n < 0.

     Do not calculate the first factor when n/3 = 0.  As cbrt(x) is
     different from pow(x, 1./3.) due to rounding and behavior with
     negative x, we need to constrain this transformation to unsafe
     math and positive x or finite math.  */
  real_from_integer (&dconst3, VOIDmode, 3, SIGNED);
  real_arithmetic (&c2, MULT_EXPR, &c, &dconst3);
  real_round (&c2, mode, &c2);
  n = real_to_integer (&c2);
  real_from_integer (&cint, VOIDmode, n, SIGNED);
  real_arithmetic (&c2, RDIV_EXPR, &cint, &dconst3);
  real_convert (&c2, mode, &c2);

  if (flag_unsafe_math_optimizations
      && cbrtfn
      && (gimple_val_nonnegative_real_p (arg0) || !HONOR_NANS (mode))
      && real_identical (&c2, &c)
      && !c2_is_int
      && optimize_function_for_speed_p (cfun)
      && powi_cost (n / 3) <= POWI_MAX_MULTS)
    {
      tree powi_x_ndiv3 = NULL_TREE;

      /* Attempt to fold powi(arg0, abs(n/3)) into multiplies.  If not
         possible or profitable, give up.  Skip the degenerate case when
         abs(n) < 3, where the result is always 1.  */
      if (absu_hwi (n) >= 3)
	{
	  powi_x_ndiv3 = gimple_expand_builtin_powi (gsi, loc, arg0,
						     abs_hwi (n / 3));
	  if (!powi_x_ndiv3)
	    return NULL_TREE;
	}

      /* Calculate powi(cbrt(x), n%3).  Don't use gimple_expand_builtin_powi
         as that creates an unnecessary variable.  Instead, just produce
         either cbrt(x) or cbrt(x) * cbrt(x).  */
      cbrt_x = build_and_insert_call (gsi, loc, cbrtfn, arg0);

      if (absu_hwi (n) % 3 == 1)
	powi_cbrt_x = cbrt_x;
      else
	powi_cbrt_x = build_and_insert_binop (gsi, loc, "powroot", MULT_EXPR,
					      cbrt_x, cbrt_x);

      /* Multiply the two subexpressions, unless powi(x,abs(n)/3) = 1.  */
      if (absu_hwi (n) < 3)
	result = powi_cbrt_x;
      else
	result = build_and_insert_binop (gsi, loc, "powroot", MULT_EXPR,
					 powi_x_ndiv3, powi_cbrt_x);

      /* If n is negative, reciprocate the result.  */
      if (n < 0)
	result = build_and_insert_binop (gsi, loc, "powroot", RDIV_EXPR,
					 build_real (type, dconst1), result);

      return result;
    }

  /* No optimizations succeeded.  */
  return NULL_TREE;
}

/* ARG is the argument to a cabs builtin call in GSI with location info
   LOC.  Create a sequence of statements prior to GSI that calculates
   sqrt(R*R + I*I), where R and I are the real and imaginary components
   of ARG, respectively.  Return an expression holding the result.  */

static tree
gimple_expand_builtin_cabs (gimple_stmt_iterator *gsi, location_t loc, tree arg)
{
  tree real_part, imag_part, addend1, addend2, sum, result;
  tree type = TREE_TYPE (TREE_TYPE (arg));
  tree sqrtfn = mathfn_built_in (type, BUILT_IN_SQRT);
  enum machine_mode mode = TYPE_MODE (type);

  if (!flag_unsafe_math_optimizations
      || !optimize_bb_for_speed_p (gimple_bb (gsi_stmt (*gsi)))
      || !sqrtfn
      || optab_handler (sqrt_optab, mode) == CODE_FOR_nothing)
    return NULL_TREE;

  real_part = build_and_insert_ref (gsi, loc, type, "cabs",
				    REALPART_EXPR, arg);
  addend1 = build_and_insert_binop (gsi, loc, "cabs", MULT_EXPR,
				    real_part, real_part);
  imag_part = build_and_insert_ref (gsi, loc, type, "cabs",
				    IMAGPART_EXPR, arg);
  addend2 = build_and_insert_binop (gsi, loc, "cabs", MULT_EXPR,
				    imag_part, imag_part);
  sum = build_and_insert_binop (gsi, loc, "cabs", PLUS_EXPR, addend1, addend2);
  result = build_and_insert_call (gsi, loc, sqrtfn, sum);

  return result;
}

/* Go through all calls to sin, cos and cexpi and call execute_cse_sincos_1
   on the SSA_NAME argument of each of them.  Also expand powi(x,n) into
   an optimal number of multiplies, when n is a constant.  */

namespace {

const pass_data pass_data_cse_sincos =
{
  GIMPLE_PASS, /* type */
  "sincos", /* name */
  OPTGROUP_NONE, /* optinfo_flags */
  true, /* has_execute */
  TV_NONE, /* tv_id */
  PROP_ssa, /* properties_required */
  0, /* properties_provided */
  0, /* properties_destroyed */
  0, /* todo_flags_start */
  TODO_update_ssa, /* todo_flags_finish */
};

class pass_cse_sincos : public gimple_opt_pass
{
public:
  pass_cse_sincos (gcc::context *ctxt)
    : gimple_opt_pass (pass_data_cse_sincos, ctxt)
  {}

  /* opt_pass methods: */
  virtual bool gate (function *)
    {
      /* We no longer require either sincos or cexp, since powi expansion
	 piggybacks on this pass.  */
      return optimize;
    }

  virtual unsigned int execute (function *);

}; // class pass_cse_sincos

unsigned int
pass_cse_sincos::execute (function *fun)
{
  basic_block bb;
  bool cfg_changed = false;

  calculate_dominance_info (CDI_DOMINATORS);
  memset (&sincos_stats, 0, sizeof (sincos_stats));

  FOR_EACH_BB_FN (bb, fun)
    {
      gimple_stmt_iterator gsi;
      bool cleanup_eh = false;

      for (gsi = gsi_after_labels (bb); !gsi_end_p (gsi); gsi_next (&gsi))
        {
	  gimple stmt = gsi_stmt (gsi);
	  tree fndecl;

	  /* Only the last stmt in a bb could throw, no need to call
	     gimple_purge_dead_eh_edges if we change something in the middle
	     of a basic block.  */
	  cleanup_eh = false;

	  if (is_gimple_call (stmt)
	      && gimple_call_lhs (stmt)
	      && (fndecl = gimple_call_fndecl (stmt))
	      && DECL_BUILT_IN_CLASS (fndecl) == BUILT_IN_NORMAL)
	    {
	      tree arg, arg0, arg1, result;
	      HOST_WIDE_INT n;
	      location_t loc;

	      switch (DECL_FUNCTION_CODE (fndecl))
		{
		CASE_FLT_FN (BUILT_IN_COS):
		CASE_FLT_FN (BUILT_IN_SIN):
		CASE_FLT_FN (BUILT_IN_CEXPI):
		  /* Make sure we have either sincos or cexp.  */
		  if (!targetm.libc_has_function (function_c99_math_complex)
		      && !targetm.libc_has_function (function_sincos))
		    break;

		  arg = gimple_call_arg (stmt, 0);
		  if (TREE_CODE (arg) == SSA_NAME)
		    cfg_changed |= execute_cse_sincos_1 (arg);
		  break;

		CASE_FLT_FN (BUILT_IN_POW):
		  arg0 = gimple_call_arg (stmt, 0);
		  arg1 = gimple_call_arg (stmt, 1);

		  loc = gimple_location (stmt);
		  result = gimple_expand_builtin_pow (&gsi, loc, arg0, arg1);

		  if (result)
		    {
		      tree lhs = gimple_get_lhs (stmt);
		      gimple new_stmt = gimple_build_assign (lhs, result);
		      gimple_set_location (new_stmt, loc);
		      unlink_stmt_vdef (stmt);
		      gsi_replace (&gsi, new_stmt, true);
		      cleanup_eh = true;
		      if (gimple_vdef (stmt))
			release_ssa_name (gimple_vdef (stmt));
		    }
		  break;

		CASE_FLT_FN (BUILT_IN_POWI):
		  arg0 = gimple_call_arg (stmt, 0);
		  arg1 = gimple_call_arg (stmt, 1);
		  loc = gimple_location (stmt);

		  if (real_minus_onep (arg0))
		    {
                      tree t0, t1, cond, one, minus_one;
		      gimple stmt;

		      t0 = TREE_TYPE (arg0);
		      t1 = TREE_TYPE (arg1);
		      one = build_real (t0, dconst1);
		      minus_one = build_real (t0, dconstm1);

		      cond = make_temp_ssa_name (t1, NULL, "powi_cond");
		      stmt = gimple_build_assign_with_ops (BIT_AND_EXPR, cond,
							   arg1,
							   build_int_cst (t1,
									  1));
		      gimple_set_location (stmt, loc);
		      gsi_insert_before (&gsi, stmt, GSI_SAME_STMT);

		      result = make_temp_ssa_name (t0, NULL, "powi");
		      stmt = gimple_build_assign_with_ops (COND_EXPR, result,
							   cond,
							   minus_one, one);
		      gimple_set_location (stmt, loc);
		      gsi_insert_before (&gsi, stmt, GSI_SAME_STMT);
		    }
		  else
		    {
		      if (!tree_fits_shwi_p (arg1))
			break;

		      n = tree_to_shwi (arg1);
		      result = gimple_expand_builtin_powi (&gsi, loc, arg0, n);
		    }

		  if (result)
		    {
		      tree lhs = gimple_get_lhs (stmt);
		      gimple new_stmt = gimple_build_assign (lhs, result);
		      gimple_set_location (new_stmt, loc);
		      unlink_stmt_vdef (stmt);
		      gsi_replace (&gsi, new_stmt, true);
		      cleanup_eh = true;
		      if (gimple_vdef (stmt))
			release_ssa_name (gimple_vdef (stmt));
		    }
		  break;

		CASE_FLT_FN (BUILT_IN_CABS):
		  arg0 = gimple_call_arg (stmt, 0);
		  loc = gimple_location (stmt);
		  result = gimple_expand_builtin_cabs (&gsi, loc, arg0);

		  if (result)
		    {
		      tree lhs = gimple_get_lhs (stmt);
		      gimple new_stmt = gimple_build_assign (lhs, result);
		      gimple_set_location (new_stmt, loc);
		      unlink_stmt_vdef (stmt);
		      gsi_replace (&gsi, new_stmt, true);
		      cleanup_eh = true;
		      if (gimple_vdef (stmt))
			release_ssa_name (gimple_vdef (stmt));
		    }
		  break;

		default:;
		}
	    }
	}
      if (cleanup_eh)
	cfg_changed |= gimple_purge_dead_eh_edges (bb);
    }

  statistics_counter_event (fun, "sincos statements inserted",
			    sincos_stats.inserted);

  free_dominance_info (CDI_DOMINATORS);
  return cfg_changed ? TODO_cleanup_cfg : 0;
}

} // anon namespace

gimple_opt_pass *
make_pass_cse_sincos (gcc::context *ctxt)
{
  return new pass_cse_sincos (ctxt);
}

/* A symbolic number is used to detect byte permutation and selection
   patterns.  Therefore the field N contains an artificial number
   consisting of byte size markers:

   0    - byte has the value 0
   1..size - byte contains the content of the byte
   number indexed with that value minus one.

   To detect permutations on memory sources (arrays and structures), a symbolic
   number is also associated a base address (the array or structure the load is
   made from), an offset from the base address and a range which gives the
   difference between the highest and lowest accessed memory location to make
   such a symbolic number. The range is thus different from size which reflects
   the size of the type of current expression. Note that for non memory source,
   range holds the same value as size.

   For instance, for an array char a[], (short) a[0] | (short) a[3] would have
   a size of 2 but a range of 4 while (short) a[0] | ((short) a[0] << 1) would
   still have a size of 2 but this time a range of 1.  */

struct symbolic_number {
  uint64_t n;
  tree type;
  tree base_addr;
  tree offset;
  HOST_WIDE_INT bytepos;
  tree alias_set;
  tree vuse;
  unsigned HOST_WIDE_INT range;
};

/* The number which the find_bswap_or_nop_1 result should match in
   order to have a nop.  The number is masked according to the size of
   the symbolic number before using it.  */
#define CMPNOP (sizeof (int64_t) < 8 ? 0 : \
  (uint64_t)0x08070605 << 32 | 0x04030201)

/* The number which the find_bswap_or_nop_1 result should match in
   order to have a byte swap.  The number is masked according to the
   size of the symbolic number before using it.  */
#define CMPXCHG (sizeof (int64_t) < 8 ? 0 : \
  (uint64_t)0x01020304 << 32 | 0x05060708)

/* Perform a SHIFT or ROTATE operation by COUNT bits on symbolic
   number N.  Return false if the requested operation is not permitted
   on a symbolic number.  */

static inline bool
do_shift_rotate (enum tree_code code,
		 struct symbolic_number *n,
		 int count)
{
  int bitsize = TYPE_PRECISION (n->type);

  if (count % 8 != 0)
    return false;

  /* Zero out the extra bits of N in order to avoid them being shifted
     into the significant bits.  */
  if (bitsize < 8 * (int)sizeof (int64_t))
    n->n &= ((uint64_t)1 << bitsize) - 1;

  switch (code)
    {
    case LSHIFT_EXPR:
      n->n <<= count;
      break;
    case RSHIFT_EXPR:
      /* Arithmetic shift of signed type: result is dependent on the value.  */
      if (!TYPE_UNSIGNED (n->type)
	  && (n->n & ((uint64_t) 0xff << (bitsize - 8))))
	return false;
      n->n >>= count;
      break;
    case LROTATE_EXPR:
      n->n = (n->n << count) | (n->n >> (bitsize - count));
      break;
    case RROTATE_EXPR:
      n->n = (n->n >> count) | (n->n << (bitsize - count));
      break;
    default:
      return false;
    }
  /* Zero unused bits for size.  */
  if (bitsize < 8 * (int)sizeof (int64_t))
    n->n &= ((uint64_t)1 << bitsize) - 1;
  return true;
}

/* Perform sanity checking for the symbolic number N and the gimple
   statement STMT.  */

static inline bool
verify_symbolic_number_p (struct symbolic_number *n, gimple stmt)
{
  tree lhs_type;

  lhs_type = gimple_expr_type (stmt);

  if (TREE_CODE (lhs_type) != INTEGER_TYPE)
    return false;

  if (TYPE_PRECISION (lhs_type) != TYPE_PRECISION (n->type))
    return false;

  return true;
}

/* Initialize the symbolic number N for the bswap pass from the base element
   SRC manipulated by the bitwise OR expression.  */

static bool
init_symbolic_number (struct symbolic_number *n, tree src)
{
  int size;

  n->base_addr = n->offset = n->alias_set = n->vuse = NULL_TREE;

  /* Set up the symbolic number N by setting each byte to a value between 1 and
     the byte size of rhs1.  The highest order byte is set to n->size and the
     lowest order byte to 1.  */
  n->type = TREE_TYPE (src);
  size = TYPE_PRECISION (n->type);
  if (size % BITS_PER_UNIT != 0)
    return false;
  size /= BITS_PER_UNIT;
  if (size > (int)sizeof (uint64_t))
    return false;
  n->range = size;
  n->n = CMPNOP;

  if (size < (int)sizeof (int64_t))
    n->n &= ((uint64_t)1 << (size * BITS_PER_UNIT)) - 1;

  return true;
}

/* Check if STMT might be a byte swap or a nop from a memory source and returns
   the answer. If so, REF is that memory source and the base of the memory area
   accessed and the offset of the access from that base are recorded in N.  */

bool
find_bswap_or_nop_load (gimple stmt, tree ref, struct symbolic_number *n)
{
  /* Leaf node is an array or component ref. Memorize its base and
     offset from base to compare to other such leaf node.  */
  HOST_WIDE_INT bitsize, bitpos;
  enum machine_mode mode;
<<<<<<< HEAD
  int unsignedp, reversep, volatilep;
=======
  int unsignedp, volatilep;
  tree offset, base_addr;
>>>>>>> 36cd680e

  if (!gimple_assign_load_p (stmt) || gimple_has_volatile_ops (stmt))
    return false;

<<<<<<< HEAD
  n->base_addr
    = get_inner_reference (ref, &bitsize, &bitpos, &n->offset, &mode,
			   &unsignedp, &reversep, &volatilep, false);
=======
  base_addr = get_inner_reference (ref, &bitsize, &bitpos, &offset, &mode,
				   &unsignedp, &volatilep, false);
>>>>>>> 36cd680e

  if (TREE_CODE (base_addr) == MEM_REF)
    {
      offset_int bit_offset = 0;
      tree off = TREE_OPERAND (base_addr, 1);

      if (!integer_zerop (off))
	{
	  offset_int boff, coff = mem_ref_offset (base_addr);
	  boff = wi::lshift (coff, LOG2_BITS_PER_UNIT);
	  bit_offset += boff;
	}

      base_addr = TREE_OPERAND (base_addr, 0);

      /* Avoid returning a negative bitpos as this may wreak havoc later.  */
      if (wi::neg_p (bit_offset))
	{
	  offset_int mask = wi::mask <offset_int> (LOG2_BITS_PER_UNIT, false);
	  offset_int tem = bit_offset.and_not (mask);
	  /* TEM is the bitpos rounded to BITS_PER_UNIT towards -Inf.
	     Subtract it to BIT_OFFSET and add it (scaled) to OFFSET.  */
	  bit_offset -= tem;
	  tem = wi::arshift (tem, LOG2_BITS_PER_UNIT);
	  if (offset)
	    offset = size_binop (PLUS_EXPR, offset,
				    wide_int_to_tree (sizetype, tem));
	  else
	    offset = wide_int_to_tree (sizetype, tem);
	}

      bitpos += bit_offset.to_shwi ();
    }

  if (bitpos % BITS_PER_UNIT)
    return false;
  if (bitsize % BITS_PER_UNIT)
    return false;
  if (reversep)
    return false;

  if (!init_symbolic_number (n, ref))
    return false;
  n->base_addr = base_addr;
  n->offset = offset;
  n->bytepos = bitpos / BITS_PER_UNIT;
  n->alias_set = reference_alias_ptr_type (ref);
  n->vuse = gimple_vuse (stmt);
  return true;
}

/* find_bswap_or_nop_1 invokes itself recursively with N and tries to perform
   the operation given by the rhs of STMT on the result.  If the operation
   could successfully be executed the function returns a gimple stmt whose
   rhs's first tree is the expression of the source operand and NULL
   otherwise.  */

static gimple
find_bswap_or_nop_1 (gimple stmt, struct symbolic_number *n, int limit)
{
  enum tree_code code;
  tree rhs1, rhs2 = NULL;
  gimple rhs1_stmt, rhs2_stmt, source_stmt1;
  enum gimple_rhs_class rhs_class;

  if (!limit || !is_gimple_assign (stmt))
    return NULL;

  rhs1 = gimple_assign_rhs1 (stmt);

  if (find_bswap_or_nop_load (stmt, rhs1, n))
    return stmt;

  if (TREE_CODE (rhs1) != SSA_NAME)
    return NULL;

  code = gimple_assign_rhs_code (stmt);
  rhs_class = gimple_assign_rhs_class (stmt);
  rhs1_stmt = SSA_NAME_DEF_STMT (rhs1);

  if (rhs_class == GIMPLE_BINARY_RHS)
    rhs2 = gimple_assign_rhs2 (stmt);

  /* Handle unary rhs and binary rhs with integer constants as second
     operand.  */

  if (rhs_class == GIMPLE_UNARY_RHS
      || (rhs_class == GIMPLE_BINARY_RHS
	  && TREE_CODE (rhs2) == INTEGER_CST))
    {
      if (code != BIT_AND_EXPR
	  && code != LSHIFT_EXPR
	  && code != RSHIFT_EXPR
	  && code != LROTATE_EXPR
	  && code != RROTATE_EXPR
	  && code != NOP_EXPR
	  && code != CONVERT_EXPR)
	return NULL;

      source_stmt1 = find_bswap_or_nop_1 (rhs1_stmt, n, limit - 1);

      /* If find_bswap_or_nop_1 returned NULL, STMT is a leaf node and
	 we have to initialize the symbolic number.  */
      if (!source_stmt1)
	{
	  if (gimple_assign_load_p (stmt)
	      || !init_symbolic_number (n, rhs1))
	    return NULL;
	  source_stmt1 = stmt;
	}

      switch (code)
	{
	case BIT_AND_EXPR:
	  {
	    int i, size = TYPE_PRECISION (n->type) / BITS_PER_UNIT;
	    uint64_t val = int_cst_value (rhs2);
	    uint64_t tmp = val;

	    /* Only constants masking full bytes are allowed.  */
	    for (i = 0; i < size; i++, tmp >>= BITS_PER_UNIT)
	      if ((tmp & 0xff) != 0 && (tmp & 0xff) != 0xff)
		return NULL;

	    n->n &= val;
	  }
	  break;
	case LSHIFT_EXPR:
	case RSHIFT_EXPR:
	case LROTATE_EXPR:
	case RROTATE_EXPR:
	  if (!do_shift_rotate (code, n, (int)TREE_INT_CST_LOW (rhs2)))
	    return NULL;
	  break;
	CASE_CONVERT:
	  {
	    int type_size, old_type_size;
	    tree type;

	    type = gimple_expr_type (stmt);
	    type_size = TYPE_PRECISION (type);
	    if (type_size % BITS_PER_UNIT != 0)
	      return NULL;
	    if (type_size > (int)sizeof (uint64_t) * 8)
	      return NULL;

	    /* Sign extension: result is dependent on the value.  */
	    old_type_size = TYPE_PRECISION (n->type);
	    if (!TYPE_UNSIGNED (n->type)
		&& type_size > old_type_size
		&& n->n & ((uint64_t) 0xff << (old_type_size - 8)))
	      return NULL;

	    if (type_size / BITS_PER_UNIT < (int)(sizeof (int64_t)))
	      {
		/* If STMT casts to a smaller type mask out the bits not
		   belonging to the target type.  */
		n->n &= ((uint64_t)1 << type_size) - 1;
	      }
	    n->type = type;
	    if (!n->base_addr)
	      n->range = type_size / BITS_PER_UNIT;
	  }
	  break;
	default:
	  return NULL;
	};
      return verify_symbolic_number_p (n, stmt) ? source_stmt1 : NULL;
    }

  /* Handle binary rhs.  */

  if (rhs_class == GIMPLE_BINARY_RHS)
    {
      int i, size;
      struct symbolic_number n1, n2;
      uint64_t mask;
      gimple source_stmt2;

      if (code != BIT_IOR_EXPR)
	return NULL;

      if (TREE_CODE (rhs2) != SSA_NAME)
	return NULL;

      rhs2_stmt = SSA_NAME_DEF_STMT (rhs2);

      switch (code)
	{
	case BIT_IOR_EXPR:
	  source_stmt1 = find_bswap_or_nop_1 (rhs1_stmt, &n1, limit - 1);

	  if (!source_stmt1)
	    return NULL;

	  source_stmt2 = find_bswap_or_nop_1 (rhs2_stmt, &n2, limit - 1);

	  if (!source_stmt2)
	    return NULL;

	  if (TYPE_PRECISION (n1.type) != TYPE_PRECISION (n2.type))
	    return NULL;

	  if (!n1.vuse != !n2.vuse ||
	  (n1.vuse && !operand_equal_p (n1.vuse, n2.vuse, 0)))
	    return NULL;

	  if (gimple_assign_rhs1 (source_stmt1)
	      != gimple_assign_rhs1 (source_stmt2))
	    {
	      int64_t inc, mask;
	      unsigned i;
	      HOST_WIDE_INT off_sub;
	      struct symbolic_number *n_ptr;

	      if (!n1.base_addr || !n2.base_addr
		  || !operand_equal_p (n1.base_addr, n2.base_addr, 0))
		return NULL;
	      if (!n1.offset != !n2.offset ||
	          (n1.offset && !operand_equal_p (n1.offset, n2.offset, 0)))
		return NULL;

	      /* We swap n1 with n2 to have n1 < n2.  */
	      if (n2.bytepos < n1.bytepos)
		{
		  struct symbolic_number tmpn;

		  tmpn = n2;
		  n2 = n1;
		  n1 = tmpn;
		  source_stmt1 = source_stmt2;
		}

	      off_sub = n2.bytepos - n1.bytepos;

	      /* Check that the range of memory covered < biggest int size.  */
	      if (off_sub + n2.range > (int) sizeof (int64_t))
		return NULL;
	      n->range = n2.range + off_sub;

	      /* Reinterpret byte marks in symbolic number holding the value of
		 bigger weight according to target endianness.  */
	      inc = BYTES_BIG_ENDIAN ? off_sub + n2.range - n1.range : off_sub;
	      mask = 0xFF;
	      if (BYTES_BIG_ENDIAN)
		n_ptr = &n1;
	      else
		n_ptr = &n2;
	      for (i = 0; i < sizeof (int64_t); i++, inc <<= 8,
		   mask <<= 8)
		{
		  if (n_ptr->n & mask)
		    n_ptr->n += inc;
		}
	    }
	  else
	    n->range = n1.range;

	  if (!n1.alias_set
	      || alias_ptr_types_compatible_p (n1.alias_set, n2.alias_set))
	    n->alias_set = n1.alias_set;
	  else
	    n->alias_set = ptr_type_node;
	  n->vuse = n1.vuse;
	  n->base_addr = n1.base_addr;
	  n->offset = n1.offset;
	  n->bytepos = n1.bytepos;
	  n->type = n1.type;
	  size = TYPE_PRECISION (n->type) / BITS_PER_UNIT;
	  for (i = 0, mask = 0xff; i < size; i++, mask <<= BITS_PER_UNIT)
	    {
	      uint64_t masked1, masked2;

	      masked1 = n1.n & mask;
	      masked2 = n2.n & mask;
	      if (masked1 && masked2 && masked1 != masked2)
		return NULL;
	    }
	  n->n = n1.n | n2.n;

	  if (!verify_symbolic_number_p (n, stmt))
	    return NULL;

	  break;
	default:
	  return NULL;
	}
      return source_stmt1;
    }
  return NULL;
}

/* Check if STMT completes a bswap implementation or a read in a given
   endianness consisting of ORs, SHIFTs and ANDs and sets *BSWAP
   accordingly.  It also sets N to represent the kind of operations
   performed: size of the resulting expression and whether it works on
   a memory source, and if so alias-set and vuse.  At last, the
   function returns a stmt whose rhs's first tree is the source
   expression.  */

static gimple
find_bswap_or_nop (gimple stmt, struct symbolic_number *n, bool *bswap)
{
/* The number which the find_bswap_or_nop_1 result should match in order
   to have a full byte swap.  The number is shifted to the right
   according to the size of the symbolic number before using it.  */
  uint64_t cmpxchg = CMPXCHG;
  uint64_t cmpnop = CMPNOP;

  gimple source_stmt;
  int limit;

  /* The last parameter determines the depth search limit.  It usually
     correlates directly to the number n of bytes to be touched.  We
     increase that number by log2(n) + 1 here in order to also
     cover signed -> unsigned conversions of the src operand as can be seen
     in libgcc, and for initial shift/and operation of the src operand.  */
  limit = TREE_INT_CST_LOW (TYPE_SIZE_UNIT (gimple_expr_type (stmt)));
  limit += 1 + (int) ceil_log2 ((unsigned HOST_WIDE_INT) limit);
  source_stmt =  find_bswap_or_nop_1 (stmt, n, limit);

  if (!source_stmt)
    return NULL;

  /* Find real size of result (highest non zero byte).  */
  if (n->base_addr)
    {
      int rsize;
      uint64_t tmpn;

      for (tmpn = n->n, rsize = 0; tmpn; tmpn >>= BITS_PER_UNIT, rsize++);
      n->range = rsize;
    }

  /* Zero out the extra bits of N and CMP*.  */
  if (n->range < (int)sizeof (int64_t))
    {
      uint64_t mask;

      mask = ((uint64_t)1 << (n->range * BITS_PER_UNIT)) - 1;
      cmpxchg >>= (sizeof (int64_t) - n->range) * BITS_PER_UNIT;
      cmpnop &= mask;
    }

  /* A complete byte swap should make the symbolic number to start with
     the largest digit in the highest order byte. Unchanged symbolic
     number indicates a read with same endianness as target architecture.  */
  if (n->n == cmpnop)
    *bswap = false;
  else if (n->n == cmpxchg)
    *bswap = true;
  else
    return NULL;

  /* Useless bit manipulation performed by code.  */
  if (!n->base_addr && n->n == cmpnop)
    return NULL;

  n->range *= BITS_PER_UNIT;
  return source_stmt;
}

namespace {

const pass_data pass_data_optimize_bswap =
{
  GIMPLE_PASS, /* type */
  "bswap", /* name */
  OPTGROUP_NONE, /* optinfo_flags */
  true, /* has_execute */
  TV_NONE, /* tv_id */
  PROP_ssa, /* properties_required */
  0, /* properties_provided */
  0, /* properties_destroyed */
  0, /* todo_flags_start */
  0, /* todo_flags_finish */
};

class pass_optimize_bswap : public gimple_opt_pass
{
public:
  pass_optimize_bswap (gcc::context *ctxt)
    : gimple_opt_pass (pass_data_optimize_bswap, ctxt)
  {}

  /* opt_pass methods: */
  virtual bool gate (function *)
    {
      return flag_expensive_optimizations && optimize;
    }

  virtual unsigned int execute (function *);

}; // class pass_optimize_bswap

/* Perform the bswap optimization: replace the statement CUR_STMT at
   GSI with a load of type, VUSE and set-alias as described by N if a
   memory source is involved (N->base_addr is non null), followed by
   the builtin bswap invocation in FNDECL if BSWAP is true.  SRC_STMT
   gives where should the replacement be made.  It also gives the
   source on which CUR_STMT is operating via its rhs's first tree nad
   N->range gives the size of the expression involved for maintaining
   some statistics.  */

static bool
bswap_replace (gimple cur_stmt, gimple_stmt_iterator gsi, gimple src_stmt,
	       tree fndecl, tree bswap_type, tree load_type,
	       struct symbolic_number *n, bool bswap)
{
  tree src, tmp, tgt;
  gimple call;

  src = gimple_assign_rhs1 (src_stmt);
  tgt = gimple_assign_lhs (cur_stmt);

  /* Need to load the value from memory first.  */
  if (n->base_addr)
    {
      gimple_stmt_iterator gsi_ins = gsi_for_stmt (src_stmt);
      tree addr_expr, addr_tmp, val_expr, val_tmp;
      tree load_offset_ptr, aligned_load_type;
      gimple addr_stmt, load_stmt;
      unsigned align;

      align = get_object_alignment (src);
      if (bswap
	  && align < GET_MODE_ALIGNMENT (TYPE_MODE (load_type))
	  && SLOW_UNALIGNED_ACCESS (TYPE_MODE (load_type), align))
	return false;

      gsi_move_before (&gsi, &gsi_ins);
      gsi = gsi_for_stmt (cur_stmt);

      /*  Compute address to load from and cast according to the size
	  of the load.  */
      addr_expr = build_fold_addr_expr (unshare_expr (src));
      if (is_gimple_min_invariant (addr_expr))
	addr_tmp = addr_expr;
      else
	{
	  addr_tmp = make_temp_ssa_name (TREE_TYPE (addr_expr), NULL,
					 "load_src");
	  addr_stmt = gimple_build_assign (addr_tmp, addr_expr);
	  gsi_insert_before (&gsi, addr_stmt, GSI_SAME_STMT);
	}

      /* Perform the load.  */
      aligned_load_type = load_type;
      if (align < TYPE_ALIGN (load_type))
	aligned_load_type = build_aligned_type (load_type, align);
      load_offset_ptr = build_int_cst (n->alias_set, 0);
      val_expr = fold_build2 (MEM_REF, aligned_load_type, addr_tmp,
			      load_offset_ptr);

      if (!bswap)
	{
	  if (n->range == 16)
	    nop_stats.found_16bit++;
	  else if (n->range == 32)
	    nop_stats.found_32bit++;
	  else
	    {
	      gcc_assert (n->range == 64);
	      nop_stats.found_64bit++;
	    }

	  /* Convert the result of load if necessary.  */
	  if (!useless_type_conversion_p (TREE_TYPE (tgt), load_type))
	    {
	      val_tmp = make_temp_ssa_name (aligned_load_type, NULL,
					    "load_dst");
	      load_stmt = gimple_build_assign (val_tmp, val_expr);
	      gimple_set_vuse (load_stmt, n->vuse);
	      gsi_insert_before (&gsi, load_stmt, GSI_SAME_STMT);
	      gimple_assign_set_rhs_with_ops_1 (&gsi, NOP_EXPR, val_tmp,
						NULL_TREE, NULL_TREE);
	    }
	  else
	    {
	      gimple_assign_set_rhs_with_ops_1 (&gsi, MEM_REF, val_expr,
						NULL_TREE, NULL_TREE);
	      gimple_set_vuse (cur_stmt, n->vuse);
	    }
	  update_stmt (cur_stmt);

	  if (dump_file)
	    {
	      fprintf (dump_file,
		       "%d bit load in target endianness found at: ",
		       (int)n->range);
	      print_gimple_stmt (dump_file, cur_stmt, 0, 0);
	    }
	  return true;
	}
      else
	{
	  val_tmp = make_temp_ssa_name (aligned_load_type, NULL, "load_dst");
	  load_stmt = gimple_build_assign (val_tmp, val_expr);
	  gimple_set_vuse (load_stmt, n->vuse);
	  gsi_insert_before (&gsi, load_stmt, GSI_SAME_STMT);
	}
      src = val_tmp;
    }

  if (n->range == 16)
    bswap_stats.found_16bit++;
  else if (n->range == 32)
    bswap_stats.found_32bit++;
  else
    {
      gcc_assert (n->range == 64);
      bswap_stats.found_64bit++;
    }

  tmp = src;

  /* Convert the src expression if necessary.  */
  if (!useless_type_conversion_p (TREE_TYPE (tmp), bswap_type))
    {
      gimple convert_stmt;
      tmp = make_temp_ssa_name (bswap_type, NULL, "bswapsrc");
      convert_stmt = gimple_build_assign_with_ops (NOP_EXPR, tmp, src, NULL);
      gsi_insert_before (&gsi, convert_stmt, GSI_SAME_STMT);
    }

  call = gimple_build_call (fndecl, 1, tmp);

  tmp = tgt;

  /* Convert the result if necessary.  */
  if (!useless_type_conversion_p (TREE_TYPE (tgt), bswap_type))
    {
      gimple convert_stmt;
      tmp = make_temp_ssa_name (bswap_type, NULL, "bswapdst");
      convert_stmt = gimple_build_assign_with_ops (NOP_EXPR, tgt, tmp, NULL);
      gsi_insert_after (&gsi, convert_stmt, GSI_SAME_STMT);
    }

  gimple_call_set_lhs (call, tmp);

  if (dump_file)
    {
      fprintf (dump_file, "%d bit bswap implementation found at: ",
	       (int)n->range);
      print_gimple_stmt (dump_file, cur_stmt, 0, 0);
    }

  gsi_insert_after (&gsi, call, GSI_SAME_STMT);
  gsi_remove (&gsi, true);
  return true;
}

/* Find manual byte swap implementations as well as load in a given
   endianness. Byte swaps are turned into a bswap builtin invokation
   while endian loads are converted to bswap builtin invokation or
   simple load according to the target endianness.  */

unsigned int
pass_optimize_bswap::execute (function *fun)
{
  basic_block bb;
  bool bswap16_p, bswap32_p, bswap64_p;
  bool changed = false;
  tree bswap16_type = NULL_TREE, bswap32_type = NULL_TREE, bswap64_type = NULL_TREE;

  if (BITS_PER_UNIT != 8)
    return 0;

  bswap16_p = (builtin_decl_explicit_p (BUILT_IN_BSWAP16)
	       && optab_handler (bswap_optab, HImode) != CODE_FOR_nothing);
  bswap32_p = (builtin_decl_explicit_p (BUILT_IN_BSWAP32)
	       && optab_handler (bswap_optab, SImode) != CODE_FOR_nothing);
  bswap64_p = (builtin_decl_explicit_p (BUILT_IN_BSWAP64)
	       && (optab_handler (bswap_optab, DImode) != CODE_FOR_nothing
		   || (bswap32_p && word_mode == SImode)));

  /* Determine the argument type of the builtins.  The code later on
     assumes that the return and argument type are the same.  */
  if (bswap16_p)
    {
      tree fndecl = builtin_decl_explicit (BUILT_IN_BSWAP16);
      bswap16_type = TREE_VALUE (TYPE_ARG_TYPES (TREE_TYPE (fndecl)));
    }

  if (bswap32_p)
    {
      tree fndecl = builtin_decl_explicit (BUILT_IN_BSWAP32);
      bswap32_type = TREE_VALUE (TYPE_ARG_TYPES (TREE_TYPE (fndecl)));
    }

  if (bswap64_p)
    {
      tree fndecl = builtin_decl_explicit (BUILT_IN_BSWAP64);
      bswap64_type = TREE_VALUE (TYPE_ARG_TYPES (TREE_TYPE (fndecl)));
    }

  memset (&nop_stats, 0, sizeof (nop_stats));
  memset (&bswap_stats, 0, sizeof (bswap_stats));

  FOR_EACH_BB_FN (bb, fun)
    {
      gimple_stmt_iterator gsi;

      /* We do a reverse scan for bswap patterns to make sure we get the
	 widest match. As bswap pattern matching doesn't handle
	 previously inserted smaller bswap replacements as sub-
	 patterns, the wider variant wouldn't be detected.  */
      for (gsi = gsi_last_bb (bb); !gsi_end_p (gsi); gsi_prev (&gsi))
        {
	  gimple src_stmt, cur_stmt = gsi_stmt (gsi);
	  tree fndecl = NULL_TREE, bswap_type = NULL_TREE, load_type;
	  struct symbolic_number n;
	  bool bswap;

	  if (!is_gimple_assign (cur_stmt)
	      || gimple_assign_rhs_code (cur_stmt) != BIT_IOR_EXPR)
	    continue;

	  src_stmt = find_bswap_or_nop (cur_stmt, &n, &bswap);

	  if (!src_stmt)
	    continue;

	  switch (n.range)
	    {
	    case 16:
	      load_type = uint16_type_node;
	      if (bswap16_p)
		{
		  fndecl = builtin_decl_explicit (BUILT_IN_BSWAP16);
		  bswap_type = bswap16_type;
		}
	      break;
	    case 32:
	      load_type = uint32_type_node;
	      if (bswap32_p)
		{
		  fndecl = builtin_decl_explicit (BUILT_IN_BSWAP32);
		  bswap_type = bswap32_type;
		}
	      break;
	    case 64:
	      load_type = uint64_type_node;
	      if (bswap64_p)
		{
		  fndecl = builtin_decl_explicit (BUILT_IN_BSWAP64);
		  bswap_type = bswap64_type;
		}
	      break;
	    default:
	      continue;
	    }

	  if (bswap && !fndecl)
	    continue;

	  if (bswap_replace (cur_stmt, gsi, src_stmt, fndecl, bswap_type,
			     load_type, &n, bswap))
	    changed = true;
	}
    }

  statistics_counter_event (fun, "16-bit nop implementations found",
			    nop_stats.found_16bit);
  statistics_counter_event (fun, "32-bit nop implementations found",
			    nop_stats.found_32bit);
  statistics_counter_event (fun, "64-bit nop implementations found",
			    nop_stats.found_64bit);
  statistics_counter_event (fun, "16-bit bswap implementations found",
			    bswap_stats.found_16bit);
  statistics_counter_event (fun, "32-bit bswap implementations found",
			    bswap_stats.found_32bit);
  statistics_counter_event (fun, "64-bit bswap implementations found",
			    bswap_stats.found_64bit);

  return (changed ? TODO_update_ssa : 0);
}

} // anon namespace

gimple_opt_pass *
make_pass_optimize_bswap (gcc::context *ctxt)
{
  return new pass_optimize_bswap (ctxt);
}

/* Return true if stmt is a type conversion operation that can be stripped
   when used in a widening multiply operation.  */
static bool
widening_mult_conversion_strippable_p (tree result_type, gimple stmt)
{
  enum tree_code rhs_code = gimple_assign_rhs_code (stmt);

  if (TREE_CODE (result_type) == INTEGER_TYPE)
    {
      tree op_type;
      tree inner_op_type;

      if (!CONVERT_EXPR_CODE_P (rhs_code))
	return false;

      op_type = TREE_TYPE (gimple_assign_lhs (stmt));

      /* If the type of OP has the same precision as the result, then
	 we can strip this conversion.  The multiply operation will be
	 selected to create the correct extension as a by-product.  */
      if (TYPE_PRECISION (result_type) == TYPE_PRECISION (op_type))
	return true;

      /* We can also strip a conversion if it preserves the signed-ness of
	 the operation and doesn't narrow the range.  */
      inner_op_type = TREE_TYPE (gimple_assign_rhs1 (stmt));

      /* If the inner-most type is unsigned, then we can strip any
	 intermediate widening operation.  If it's signed, then the
	 intermediate widening operation must also be signed.  */
      if ((TYPE_UNSIGNED (inner_op_type)
	   || TYPE_UNSIGNED (op_type) == TYPE_UNSIGNED (inner_op_type))
	  && TYPE_PRECISION (op_type) > TYPE_PRECISION (inner_op_type))
	return true;

      return false;
    }

  return rhs_code == FIXED_CONVERT_EXPR;
}

/* Return true if RHS is a suitable operand for a widening multiplication,
   assuming a target type of TYPE.
   There are two cases:

     - RHS makes some value at least twice as wide.  Store that value
       in *NEW_RHS_OUT if so, and store its type in *TYPE_OUT.

     - RHS is an integer constant.  Store that value in *NEW_RHS_OUT if so,
       but leave *TYPE_OUT untouched.  */

static bool
is_widening_mult_rhs_p (tree type, tree rhs, tree *type_out,
			tree *new_rhs_out)
{
  gimple stmt;
  tree type1, rhs1;

  if (TREE_CODE (rhs) == SSA_NAME)
    {
      stmt = SSA_NAME_DEF_STMT (rhs);
      if (is_gimple_assign (stmt))
	{
	  if (! widening_mult_conversion_strippable_p (type, stmt))
	    rhs1 = rhs;
	  else
	    {
	      rhs1 = gimple_assign_rhs1 (stmt);

	      if (TREE_CODE (rhs1) == INTEGER_CST)
		{
		  *new_rhs_out = rhs1;
		  *type_out = NULL;
		  return true;
		}
	    }
	}
      else
	rhs1 = rhs;

      type1 = TREE_TYPE (rhs1);

      if (TREE_CODE (type1) != TREE_CODE (type)
	  || TYPE_PRECISION (type1) * 2 > TYPE_PRECISION (type))
	return false;

      *new_rhs_out = rhs1;
      *type_out = type1;
      return true;
    }

  if (TREE_CODE (rhs) == INTEGER_CST)
    {
      *new_rhs_out = rhs;
      *type_out = NULL;
      return true;
    }

  return false;
}

/* Return true if STMT performs a widening multiplication, assuming the
   output type is TYPE.  If so, store the unwidened types of the operands
   in *TYPE1_OUT and *TYPE2_OUT respectively.  Also fill *RHS1_OUT and
   *RHS2_OUT such that converting those operands to types *TYPE1_OUT
   and *TYPE2_OUT would give the operands of the multiplication.  */

static bool
is_widening_mult_p (gimple stmt,
		    tree *type1_out, tree *rhs1_out,
		    tree *type2_out, tree *rhs2_out)
{
  tree type = TREE_TYPE (gimple_assign_lhs (stmt));

  if (TREE_CODE (type) != INTEGER_TYPE
      && TREE_CODE (type) != FIXED_POINT_TYPE)
    return false;

  if (!is_widening_mult_rhs_p (type, gimple_assign_rhs1 (stmt), type1_out,
			       rhs1_out))
    return false;

  if (!is_widening_mult_rhs_p (type, gimple_assign_rhs2 (stmt), type2_out,
			       rhs2_out))
    return false;

  if (*type1_out == NULL)
    {
      if (*type2_out == NULL || !int_fits_type_p (*rhs1_out, *type2_out))
	return false;
      *type1_out = *type2_out;
    }

  if (*type2_out == NULL)
    {
      if (!int_fits_type_p (*rhs2_out, *type1_out))
	return false;
      *type2_out = *type1_out;
    }

  /* Ensure that the larger of the two operands comes first. */
  if (TYPE_PRECISION (*type1_out) < TYPE_PRECISION (*type2_out))
    {
      tree tmp;
      tmp = *type1_out;
      *type1_out = *type2_out;
      *type2_out = tmp;
      tmp = *rhs1_out;
      *rhs1_out = *rhs2_out;
      *rhs2_out = tmp;
    }

  return true;
}

/* Process a single gimple statement STMT, which has a MULT_EXPR as
   its rhs, and try to convert it into a WIDEN_MULT_EXPR.  The return
   value is true iff we converted the statement.  */

static bool
convert_mult_to_widen (gimple stmt, gimple_stmt_iterator *gsi)
{
  tree lhs, rhs1, rhs2, type, type1, type2;
  enum insn_code handler;
  enum machine_mode to_mode, from_mode, actual_mode;
  optab op;
  int actual_precision;
  location_t loc = gimple_location (stmt);
  bool from_unsigned1, from_unsigned2;

  lhs = gimple_assign_lhs (stmt);
  type = TREE_TYPE (lhs);
  if (TREE_CODE (type) != INTEGER_TYPE)
    return false;

  if (!is_widening_mult_p (stmt, &type1, &rhs1, &type2, &rhs2))
    return false;

  to_mode = TYPE_MODE (type);
  from_mode = TYPE_MODE (type1);
  from_unsigned1 = TYPE_UNSIGNED (type1);
  from_unsigned2 = TYPE_UNSIGNED (type2);

  if (from_unsigned1 && from_unsigned2)
    op = umul_widen_optab;
  else if (!from_unsigned1 && !from_unsigned2)
    op = smul_widen_optab;
  else
    op = usmul_widen_optab;

  handler = find_widening_optab_handler_and_mode (op, to_mode, from_mode,
						  0, &actual_mode);

  if (handler == CODE_FOR_nothing)
    {
      if (op != smul_widen_optab)
	{
	  /* We can use a signed multiply with unsigned types as long as
	     there is a wider mode to use, or it is the smaller of the two
	     types that is unsigned.  Note that type1 >= type2, always.  */
	  if ((TYPE_UNSIGNED (type1)
	       && TYPE_PRECISION (type1) == GET_MODE_PRECISION (from_mode))
	      || (TYPE_UNSIGNED (type2)
		  && TYPE_PRECISION (type2) == GET_MODE_PRECISION (from_mode)))
	    {
	      from_mode = GET_MODE_WIDER_MODE (from_mode);
	      if (GET_MODE_SIZE (to_mode) <= GET_MODE_SIZE (from_mode))
		return false;
	    }

	  op = smul_widen_optab;
	  handler = find_widening_optab_handler_and_mode (op, to_mode,
							  from_mode, 0,
							  &actual_mode);

	  if (handler == CODE_FOR_nothing)
	    return false;

	  from_unsigned1 = from_unsigned2 = false;
	}
      else
	return false;
    }

  /* Ensure that the inputs to the handler are in the correct precison
     for the opcode.  This will be the full mode size.  */
  actual_precision = GET_MODE_PRECISION (actual_mode);
  if (2 * actual_precision > TYPE_PRECISION (type))
    return false;
  if (actual_precision != TYPE_PRECISION (type1)
      || from_unsigned1 != TYPE_UNSIGNED (type1))
    rhs1 = build_and_insert_cast (gsi, loc,
				  build_nonstandard_integer_type
				    (actual_precision, from_unsigned1), rhs1);
  if (actual_precision != TYPE_PRECISION (type2)
      || from_unsigned2 != TYPE_UNSIGNED (type2))
    rhs2 = build_and_insert_cast (gsi, loc,
				  build_nonstandard_integer_type
				    (actual_precision, from_unsigned2), rhs2);

  /* Handle constants.  */
  if (TREE_CODE (rhs1) == INTEGER_CST)
    rhs1 = fold_convert (type1, rhs1);
  if (TREE_CODE (rhs2) == INTEGER_CST)
    rhs2 = fold_convert (type2, rhs2);

  gimple_assign_set_rhs1 (stmt, rhs1);
  gimple_assign_set_rhs2 (stmt, rhs2);
  gimple_assign_set_rhs_code (stmt, WIDEN_MULT_EXPR);
  update_stmt (stmt);
  widen_mul_stats.widen_mults_inserted++;
  return true;
}

/* Process a single gimple statement STMT, which is found at the
   iterator GSI and has a either a PLUS_EXPR or a MINUS_EXPR as its
   rhs (given by CODE), and try to convert it into a
   WIDEN_MULT_PLUS_EXPR or a WIDEN_MULT_MINUS_EXPR.  The return value
   is true iff we converted the statement.  */

static bool
convert_plusminus_to_widen (gimple_stmt_iterator *gsi, gimple stmt,
			    enum tree_code code)
{
  gimple rhs1_stmt = NULL, rhs2_stmt = NULL;
  gimple conv1_stmt = NULL, conv2_stmt = NULL, conv_stmt;
  tree type, type1, type2, optype;
  tree lhs, rhs1, rhs2, mult_rhs1, mult_rhs2, add_rhs;
  enum tree_code rhs1_code = ERROR_MARK, rhs2_code = ERROR_MARK;
  optab this_optab;
  enum tree_code wmult_code;
  enum insn_code handler;
  enum machine_mode to_mode, from_mode, actual_mode;
  location_t loc = gimple_location (stmt);
  int actual_precision;
  bool from_unsigned1, from_unsigned2;

  lhs = gimple_assign_lhs (stmt);
  type = TREE_TYPE (lhs);
  if (TREE_CODE (type) != INTEGER_TYPE
      && TREE_CODE (type) != FIXED_POINT_TYPE)
    return false;

  if (code == MINUS_EXPR)
    wmult_code = WIDEN_MULT_MINUS_EXPR;
  else
    wmult_code = WIDEN_MULT_PLUS_EXPR;

  rhs1 = gimple_assign_rhs1 (stmt);
  rhs2 = gimple_assign_rhs2 (stmt);

  if (TREE_CODE (rhs1) == SSA_NAME)
    {
      rhs1_stmt = SSA_NAME_DEF_STMT (rhs1);
      if (is_gimple_assign (rhs1_stmt))
	rhs1_code = gimple_assign_rhs_code (rhs1_stmt);
    }

  if (TREE_CODE (rhs2) == SSA_NAME)
    {
      rhs2_stmt = SSA_NAME_DEF_STMT (rhs2);
      if (is_gimple_assign (rhs2_stmt))
	rhs2_code = gimple_assign_rhs_code (rhs2_stmt);
    }

  /* Allow for one conversion statement between the multiply
     and addition/subtraction statement.  If there are more than
     one conversions then we assume they would invalidate this
     transformation.  If that's not the case then they should have
     been folded before now.  */
  if (CONVERT_EXPR_CODE_P (rhs1_code))
    {
      conv1_stmt = rhs1_stmt;
      rhs1 = gimple_assign_rhs1 (rhs1_stmt);
      if (TREE_CODE (rhs1) == SSA_NAME)
	{
	  rhs1_stmt = SSA_NAME_DEF_STMT (rhs1);
	  if (is_gimple_assign (rhs1_stmt))
	    rhs1_code = gimple_assign_rhs_code (rhs1_stmt);
	}
      else
	return false;
    }
  if (CONVERT_EXPR_CODE_P (rhs2_code))
    {
      conv2_stmt = rhs2_stmt;
      rhs2 = gimple_assign_rhs1 (rhs2_stmt);
      if (TREE_CODE (rhs2) == SSA_NAME)
	{
	  rhs2_stmt = SSA_NAME_DEF_STMT (rhs2);
	  if (is_gimple_assign (rhs2_stmt))
	    rhs2_code = gimple_assign_rhs_code (rhs2_stmt);
	}
      else
	return false;
    }

  /* If code is WIDEN_MULT_EXPR then it would seem unnecessary to call
     is_widening_mult_p, but we still need the rhs returns.

     It might also appear that it would be sufficient to use the existing
     operands of the widening multiply, but that would limit the choice of
     multiply-and-accumulate instructions.

     If the widened-multiplication result has more than one uses, it is
     probably wiser not to do the conversion.  */
  if (code == PLUS_EXPR
      && (rhs1_code == MULT_EXPR || rhs1_code == WIDEN_MULT_EXPR))
    {
      if (!has_single_use (rhs1)
	  || !is_widening_mult_p (rhs1_stmt, &type1, &mult_rhs1,
				  &type2, &mult_rhs2))
	return false;
      add_rhs = rhs2;
      conv_stmt = conv1_stmt;
    }
  else if (rhs2_code == MULT_EXPR || rhs2_code == WIDEN_MULT_EXPR)
    {
      if (!has_single_use (rhs2)
	  || !is_widening_mult_p (rhs2_stmt, &type1, &mult_rhs1,
				  &type2, &mult_rhs2))
	return false;
      add_rhs = rhs1;
      conv_stmt = conv2_stmt;
    }
  else
    return false;

  to_mode = TYPE_MODE (type);
  from_mode = TYPE_MODE (type1);
  from_unsigned1 = TYPE_UNSIGNED (type1);
  from_unsigned2 = TYPE_UNSIGNED (type2);
  optype = type1;

  /* There's no such thing as a mixed sign madd yet, so use a wider mode.  */
  if (from_unsigned1 != from_unsigned2)
    {
      if (!INTEGRAL_TYPE_P (type))
	return false;
      /* We can use a signed multiply with unsigned types as long as
	 there is a wider mode to use, or it is the smaller of the two
	 types that is unsigned.  Note that type1 >= type2, always.  */
      if ((from_unsigned1
	   && TYPE_PRECISION (type1) == GET_MODE_PRECISION (from_mode))
	  || (from_unsigned2
	      && TYPE_PRECISION (type2) == GET_MODE_PRECISION (from_mode)))
	{
	  from_mode = GET_MODE_WIDER_MODE (from_mode);
	  if (GET_MODE_SIZE (from_mode) >= GET_MODE_SIZE (to_mode))
	    return false;
	}

      from_unsigned1 = from_unsigned2 = false;
      optype = build_nonstandard_integer_type (GET_MODE_PRECISION (from_mode),
					       false);
    }

  /* If there was a conversion between the multiply and addition
     then we need to make sure it fits a multiply-and-accumulate.
     The should be a single mode change which does not change the
     value.  */
  if (conv_stmt)
    {
      /* We use the original, unmodified data types for this.  */
      tree from_type = TREE_TYPE (gimple_assign_rhs1 (conv_stmt));
      tree to_type = TREE_TYPE (gimple_assign_lhs (conv_stmt));
      int data_size = TYPE_PRECISION (type1) + TYPE_PRECISION (type2);
      bool is_unsigned = TYPE_UNSIGNED (type1) && TYPE_UNSIGNED (type2);

      if (TYPE_PRECISION (from_type) > TYPE_PRECISION (to_type))
	{
	  /* Conversion is a truncate.  */
	  if (TYPE_PRECISION (to_type) < data_size)
	    return false;
	}
      else if (TYPE_PRECISION (from_type) < TYPE_PRECISION (to_type))
	{
	  /* Conversion is an extend.  Check it's the right sort.  */
	  if (TYPE_UNSIGNED (from_type) != is_unsigned
	      && !(is_unsigned && TYPE_PRECISION (from_type) > data_size))
	    return false;
	}
      /* else convert is a no-op for our purposes.  */
    }

  /* Verify that the machine can perform a widening multiply
     accumulate in this mode/signedness combination, otherwise
     this transformation is likely to pessimize code.  */
  this_optab = optab_for_tree_code (wmult_code, optype, optab_default);
  handler = find_widening_optab_handler_and_mode (this_optab, to_mode,
						  from_mode, 0, &actual_mode);

  if (handler == CODE_FOR_nothing)
    return false;

  /* Ensure that the inputs to the handler are in the correct precison
     for the opcode.  This will be the full mode size.  */
  actual_precision = GET_MODE_PRECISION (actual_mode);
  if (actual_precision != TYPE_PRECISION (type1)
      || from_unsigned1 != TYPE_UNSIGNED (type1))
    mult_rhs1 = build_and_insert_cast (gsi, loc,
				       build_nonstandard_integer_type
				         (actual_precision, from_unsigned1),
				       mult_rhs1);
  if (actual_precision != TYPE_PRECISION (type2)
      || from_unsigned2 != TYPE_UNSIGNED (type2))
    mult_rhs2 = build_and_insert_cast (gsi, loc,
				       build_nonstandard_integer_type
					 (actual_precision, from_unsigned2),
				       mult_rhs2);

  if (!useless_type_conversion_p (type, TREE_TYPE (add_rhs)))
    add_rhs = build_and_insert_cast (gsi, loc, type, add_rhs);

  /* Handle constants.  */
  if (TREE_CODE (mult_rhs1) == INTEGER_CST)
    mult_rhs1 = fold_convert (type1, mult_rhs1);
  if (TREE_CODE (mult_rhs2) == INTEGER_CST)
    mult_rhs2 = fold_convert (type2, mult_rhs2);

  gimple_assign_set_rhs_with_ops_1 (gsi, wmult_code, mult_rhs1, mult_rhs2,
				    add_rhs);
  update_stmt (gsi_stmt (*gsi));
  widen_mul_stats.maccs_inserted++;
  return true;
}

/* Combine the multiplication at MUL_STMT with operands MULOP1 and MULOP2
   with uses in additions and subtractions to form fused multiply-add
   operations.  Returns true if successful and MUL_STMT should be removed.  */

static bool
convert_mult_to_fma (gimple mul_stmt, tree op1, tree op2)
{
  tree mul_result = gimple_get_lhs (mul_stmt);
  tree type = TREE_TYPE (mul_result);
  gimple use_stmt, neguse_stmt, fma_stmt;
  use_operand_p use_p;
  imm_use_iterator imm_iter;

  if (FLOAT_TYPE_P (type)
      && flag_fp_contract_mode == FP_CONTRACT_OFF)
    return false;

  /* We don't want to do bitfield reduction ops.  */
  if (INTEGRAL_TYPE_P (type)
      && (TYPE_PRECISION (type)
	  != GET_MODE_PRECISION (TYPE_MODE (type))))
    return false;

  /* If the target doesn't support it, don't generate it.  We assume that
     if fma isn't available then fms, fnma or fnms are not either.  */
  if (optab_handler (fma_optab, TYPE_MODE (type)) == CODE_FOR_nothing)
    return false;

  /* If the multiplication has zero uses, it is kept around probably because
     of -fnon-call-exceptions.  Don't optimize it away in that case,
     it is DCE job.  */
  if (has_zero_uses (mul_result))
    return false;

  /* Make sure that the multiplication statement becomes dead after
     the transformation, thus that all uses are transformed to FMAs.
     This means we assume that an FMA operation has the same cost
     as an addition.  */
  FOR_EACH_IMM_USE_FAST (use_p, imm_iter, mul_result)
    {
      enum tree_code use_code;
      tree result = mul_result;
      bool negate_p = false;

      use_stmt = USE_STMT (use_p);

      if (is_gimple_debug (use_stmt))
	continue;

      /* For now restrict this operations to single basic blocks.  In theory
	 we would want to support sinking the multiplication in
	 m = a*b;
	 if ()
	   ma = m + c;
	 else
	   d = m;
	 to form a fma in the then block and sink the multiplication to the
	 else block.  */
      if (gimple_bb (use_stmt) != gimple_bb (mul_stmt))
	return false;

      if (!is_gimple_assign (use_stmt))
	return false;

      use_code = gimple_assign_rhs_code (use_stmt);

      /* A negate on the multiplication leads to FNMA.  */
      if (use_code == NEGATE_EXPR)
	{
	  ssa_op_iter iter;
	  use_operand_p usep;

	  result = gimple_assign_lhs (use_stmt);

	  /* Make sure the negate statement becomes dead with this
	     single transformation.  */
	  if (!single_imm_use (gimple_assign_lhs (use_stmt),
			       &use_p, &neguse_stmt))
	    return false;

	  /* Make sure the multiplication isn't also used on that stmt.  */
	  FOR_EACH_PHI_OR_STMT_USE (usep, neguse_stmt, iter, SSA_OP_USE)
	    if (USE_FROM_PTR (usep) == mul_result)
	      return false;

	  /* Re-validate.  */
	  use_stmt = neguse_stmt;
	  if (gimple_bb (use_stmt) != gimple_bb (mul_stmt))
	    return false;
	  if (!is_gimple_assign (use_stmt))
	    return false;

	  use_code = gimple_assign_rhs_code (use_stmt);
	  negate_p = true;
	}

      switch (use_code)
	{
	case MINUS_EXPR:
	  if (gimple_assign_rhs2 (use_stmt) == result)
	    negate_p = !negate_p;
	  break;
	case PLUS_EXPR:
	  break;
	default:
	  /* FMA can only be formed from PLUS and MINUS.  */
	  return false;
	}

      /* If the subtrahend (gimple_assign_rhs2 (use_stmt)) is computed
	 by a MULT_EXPR that we'll visit later, we might be able to
	 get a more profitable match with fnma.
	 OTOH, if we don't, a negate / fma pair has likely lower latency
	 that a mult / subtract pair.  */
      if (use_code == MINUS_EXPR && !negate_p
	  && gimple_assign_rhs1 (use_stmt) == result
	  && optab_handler (fms_optab, TYPE_MODE (type)) == CODE_FOR_nothing
	  && optab_handler (fnma_optab, TYPE_MODE (type)) != CODE_FOR_nothing)
	{
	  tree rhs2 = gimple_assign_rhs2 (use_stmt);

	  if (TREE_CODE (rhs2) == SSA_NAME)
	    {
	      gimple stmt2 = SSA_NAME_DEF_STMT (rhs2);
	      if (has_single_use (rhs2)
		  && is_gimple_assign (stmt2)
		  && gimple_assign_rhs_code (stmt2) == MULT_EXPR)
	      return false;
	    }
	}

      /* We can't handle a * b + a * b.  */
      if (gimple_assign_rhs1 (use_stmt) == gimple_assign_rhs2 (use_stmt))
	return false;

      /* While it is possible to validate whether or not the exact form
	 that we've recognized is available in the backend, the assumption
	 is that the transformation is never a loss.  For instance, suppose
	 the target only has the plain FMA pattern available.  Consider
	 a*b-c -> fma(a,b,-c): we've exchanged MUL+SUB for FMA+NEG, which
	 is still two operations.  Consider -(a*b)-c -> fma(-a,b,-c): we
	 still have 3 operations, but in the FMA form the two NEGs are
	 independent and could be run in parallel.  */
    }

  FOR_EACH_IMM_USE_STMT (use_stmt, imm_iter, mul_result)
    {
      gimple_stmt_iterator gsi = gsi_for_stmt (use_stmt);
      enum tree_code use_code;
      tree addop, mulop1 = op1, result = mul_result;
      bool negate_p = false;

      if (is_gimple_debug (use_stmt))
	continue;

      use_code = gimple_assign_rhs_code (use_stmt);
      if (use_code == NEGATE_EXPR)
	{
	  result = gimple_assign_lhs (use_stmt);
	  single_imm_use (gimple_assign_lhs (use_stmt), &use_p, &neguse_stmt);
	  gsi_remove (&gsi, true);
	  release_defs (use_stmt);

	  use_stmt = neguse_stmt;
	  gsi = gsi_for_stmt (use_stmt);
	  use_code = gimple_assign_rhs_code (use_stmt);
	  negate_p = true;
	}

      if (gimple_assign_rhs1 (use_stmt) == result)
	{
	  addop = gimple_assign_rhs2 (use_stmt);
	  /* a * b - c -> a * b + (-c)  */
	  if (gimple_assign_rhs_code (use_stmt) == MINUS_EXPR)
	    addop = force_gimple_operand_gsi (&gsi,
					      build1 (NEGATE_EXPR,
						      type, addop),
					      true, NULL_TREE, true,
					      GSI_SAME_STMT);
	}
      else
	{
	  addop = gimple_assign_rhs1 (use_stmt);
	  /* a - b * c -> (-b) * c + a */
	  if (gimple_assign_rhs_code (use_stmt) == MINUS_EXPR)
	    negate_p = !negate_p;
	}

      if (negate_p)
	mulop1 = force_gimple_operand_gsi (&gsi,
					   build1 (NEGATE_EXPR,
						   type, mulop1),
					   true, NULL_TREE, true,
					   GSI_SAME_STMT);

      fma_stmt = gimple_build_assign_with_ops (FMA_EXPR,
					       gimple_assign_lhs (use_stmt),
					       mulop1, op2,
					       addop);
      gsi_replace (&gsi, fma_stmt, true);
      widen_mul_stats.fmas_inserted++;
    }

  return true;
}

/* Find integer multiplications where the operands are extended from
   smaller types, and replace the MULT_EXPR with a WIDEN_MULT_EXPR
   where appropriate.  */

namespace {

const pass_data pass_data_optimize_widening_mul =
{
  GIMPLE_PASS, /* type */
  "widening_mul", /* name */
  OPTGROUP_NONE, /* optinfo_flags */
  true, /* has_execute */
  TV_NONE, /* tv_id */
  PROP_ssa, /* properties_required */
  0, /* properties_provided */
  0, /* properties_destroyed */
  0, /* todo_flags_start */
  TODO_update_ssa, /* todo_flags_finish */
};

class pass_optimize_widening_mul : public gimple_opt_pass
{
public:
  pass_optimize_widening_mul (gcc::context *ctxt)
    : gimple_opt_pass (pass_data_optimize_widening_mul, ctxt)
  {}

  /* opt_pass methods: */
  virtual bool gate (function *)
    {
      return flag_expensive_optimizations && optimize;
    }

  virtual unsigned int execute (function *);

}; // class pass_optimize_widening_mul

unsigned int
pass_optimize_widening_mul::execute (function *fun)
{
  basic_block bb;
  bool cfg_changed = false;

  memset (&widen_mul_stats, 0, sizeof (widen_mul_stats));

  FOR_EACH_BB_FN (bb, fun)
    {
      gimple_stmt_iterator gsi;

      for (gsi = gsi_after_labels (bb); !gsi_end_p (gsi);)
        {
	  gimple stmt = gsi_stmt (gsi);
	  enum tree_code code;

	  if (is_gimple_assign (stmt))
	    {
	      code = gimple_assign_rhs_code (stmt);
	      switch (code)
		{
		case MULT_EXPR:
		  if (!convert_mult_to_widen (stmt, &gsi)
		      && convert_mult_to_fma (stmt,
					      gimple_assign_rhs1 (stmt),
					      gimple_assign_rhs2 (stmt)))
		    {
		      gsi_remove (&gsi, true);
		      release_defs (stmt);
		      continue;
		    }
		  break;

		case PLUS_EXPR:
		case MINUS_EXPR:
		  convert_plusminus_to_widen (&gsi, stmt, code);
		  break;

		default:;
		}
	    }
	  else if (is_gimple_call (stmt)
		   && gimple_call_lhs (stmt))
	    {
	      tree fndecl = gimple_call_fndecl (stmt);
	      if (fndecl
		  && DECL_BUILT_IN_CLASS (fndecl) == BUILT_IN_NORMAL)
		{
		  switch (DECL_FUNCTION_CODE (fndecl))
		    {
		      case BUILT_IN_POWF:
		      case BUILT_IN_POW:
		      case BUILT_IN_POWL:
			if (TREE_CODE (gimple_call_arg (stmt, 1)) == REAL_CST
			    && REAL_VALUES_EQUAL
			         (TREE_REAL_CST (gimple_call_arg (stmt, 1)),
				  dconst2)
			    && convert_mult_to_fma (stmt,
						    gimple_call_arg (stmt, 0),
						    gimple_call_arg (stmt, 0)))
			  {
			    unlink_stmt_vdef (stmt);
			    if (gsi_remove (&gsi, true)
				&& gimple_purge_dead_eh_edges (bb))
			      cfg_changed = true;
			    release_defs (stmt);
			    continue;
			  }
			  break;

		      default:;
		    }
		}
	    }
	  gsi_next (&gsi);
	}
    }

  statistics_counter_event (fun, "widening multiplications inserted",
			    widen_mul_stats.widen_mults_inserted);
  statistics_counter_event (fun, "widening maccs inserted",
			    widen_mul_stats.maccs_inserted);
  statistics_counter_event (fun, "fused multiply-adds inserted",
			    widen_mul_stats.fmas_inserted);

  return cfg_changed ? TODO_cleanup_cfg : 0;
}

} // anon namespace

gimple_opt_pass *
make_pass_optimize_widening_mul (gcc::context *ctxt)
{
  return new pass_optimize_widening_mul (ctxt);
}<|MERGE_RESOLUTION|>--- conflicted
+++ resolved
@@ -1748,24 +1748,14 @@
      offset from base to compare to other such leaf node.  */
   HOST_WIDE_INT bitsize, bitpos;
   enum machine_mode mode;
-<<<<<<< HEAD
   int unsignedp, reversep, volatilep;
-=======
-  int unsignedp, volatilep;
   tree offset, base_addr;
->>>>>>> 36cd680e
 
   if (!gimple_assign_load_p (stmt) || gimple_has_volatile_ops (stmt))
     return false;
 
-<<<<<<< HEAD
-  n->base_addr
-    = get_inner_reference (ref, &bitsize, &bitpos, &n->offset, &mode,
-			   &unsignedp, &reversep, &volatilep, false);
-=======
   base_addr = get_inner_reference (ref, &bitsize, &bitpos, &offset, &mode,
-				   &unsignedp, &volatilep, false);
->>>>>>> 36cd680e
+				   &unsignedp, &reversep, &volatilep, false);
 
   if (TREE_CODE (base_addr) == MEM_REF)
     {

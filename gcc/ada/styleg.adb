------------------------------------------------------------------------------
--                                                                          --
--                         GNAT COMPILER COMPONENTS                         --
--                                                                          --
--                               S T Y L E G                                --
--                                                                          --
--                                 B o d y                                  --
--                                                                          --
<<<<<<< HEAD
--          Copyright (C) 1992-2009, Free Software Foundation, Inc.         --
=======
--          Copyright (C) 1992-2010, Free Software Foundation, Inc.         --
>>>>>>> b56a5220
--                                                                          --
-- GNAT is free software;  you can  redistribute it  and/or modify it under --
-- terms of the  GNU General Public License as published  by the Free Soft- --
-- ware  Foundation;  either version 3,  or (at your option) any later ver- --
-- sion.  GNAT is distributed in the hope that it will be useful, but WITH- --
-- OUT ANY WARRANTY;  without even the  implied warranty of MERCHANTABILITY --
-- or FITNESS FOR A PARTICULAR PURPOSE.  See the GNU General Public License --
-- for  more details.  You should have  received  a copy of the GNU General --
-- Public License  distributed with GNAT; see file COPYING3.  If not, go to --
-- http://www.gnu.org/licenses for a complete copy of the license.          --
--                                                                          --
-- GNAT was originally developed  by the GNAT team at  New York University. --
-- Extensive contributions were provided by Ada Core Technologies Inc.      --
--                                                                          --
------------------------------------------------------------------------------

--  This version of the Style package implements the standard GNAT style
--  checking rules. For documentation of these rules, see comments on the
--  individual procedures.

with Atree;    use Atree;
with Casing;   use Casing;
with Csets;    use Csets;
with Einfo;    use Einfo;
with Err_Vars; use Err_Vars;
with Opt;      use Opt;
with Scans;    use Scans;
with Sinfo;    use Sinfo;
with Sinput;   use Sinput;
with Stylesw;  use Stylesw;

package body Styleg is

   use ASCII;

   Blank_Lines : Nat := 0;
   --  Counts number of empty lines seen. Reset to zero if a non-empty line
   --  is encountered. Used to check for trailing blank lines in Check_EOF,
   --  and for multiple blank lines.

   Blank_Line_Location : Source_Ptr;
   --  Remembers location of first blank line in a series. Used to issue an
   --  appropriate diagnostic if subsequent blank lines or the end of file
   --  is encountered.

   -----------------------
   -- Local Subprograms --
   -----------------------

   procedure Check_No_Space_After;
   --  Checks that there is a non-white space character after the current
   --  token, or white space followed by a comment, or the end of line.
   --  Issue error message if not.

   procedure Check_No_Space_Before;
   --  Check that token is first token on line, or else is not preceded
   --  by white space. Signal error of space not allowed if not.

   procedure Check_Separate_Stmt_Lines_Cont;
   --  Non-inlined continuation of Check_Separate_Stmt_Lines

   function Determine_Token_Casing return Casing_Type;
   --  Determine casing of current token

   procedure Error_Space_Not_Allowed (S : Source_Ptr);
   --  Posts an error message indicating that a space is not allowed
   --  at the given source location.

   procedure Error_Space_Required (S : Source_Ptr);
   --  Posts an error message indicating that a space is required at
   --  the given source location.

   function Is_White_Space (C : Character) return Boolean;
   pragma Inline (Is_White_Space);
   --  Returns True for space, HT, VT or FF, False otherwise

   procedure Require_Following_Space;
   pragma Inline (Require_Following_Space);
   --  Require token to be followed by white space. Used only if in GNAT
   --  style checking mode.

   procedure Require_Preceding_Space;
   pragma Inline (Require_Preceding_Space);
   --  Require token to be preceded by white space. Used only if in GNAT
   --  style checking mode.

   ----------------------
   -- Check_Abs_Or_Not --
   ----------------------

   --  In check tokens mode (-gnatyt), ABS/NOT must be followed by a space

   procedure Check_Abs_Not is
   begin
      if Style_Check_Tokens then
         if Source (Scan_Ptr) > ' ' then
            Error_Space_Required (Scan_Ptr);
         end if;
      end if;
   end Check_Abs_Not;

   ----------------------
   -- Check_Apostrophe --
   ----------------------

   --  Do not allow space before or after apostrophe

   procedure Check_Apostrophe is
   begin
      if Style_Check_Tokens then
         Check_No_Space_After;
      end if;
   end Check_Apostrophe;

   -----------------
   -- Check_Arrow --
   -----------------

   --  In check tokens mode (-gnatys), arrow must be surrounded by spaces

   procedure Check_Arrow is
   begin
      if Style_Check_Tokens then
         Require_Preceding_Space;
         Require_Following_Space;
      end if;
   end Check_Arrow;

   --------------------------
   -- Check_Attribute_Name --
   --------------------------

   --  In check attribute casing mode (-gnatya), attribute names must be
   --  mixed case, i.e. start with an upper case letter, and otherwise
   --  lower case, except after an underline character.

   procedure Check_Attribute_Name (Reserved : Boolean) is
      pragma Warnings (Off, Reserved);
   begin
      if Style_Check_Attribute_Casing then
         if Determine_Token_Casing /= Mixed_Case then
            Error_Msg_SC -- CODEFIX
              ("(style) bad capitalization, mixed case required");
         end if;
      end if;
   end Check_Attribute_Name;

   ---------------------------
   -- Check_Binary_Operator --
   ---------------------------

   --  In check token mode (-gnatyt), binary operators other than the special
   --  case of exponentiation require surrounding space characters.

   procedure Check_Binary_Operator is
   begin
      if Style_Check_Tokens then
         Require_Preceding_Space;
         Require_Following_Space;
      end if;
   end Check_Binary_Operator;

   ----------------------------
   -- Check_Boolean_Operator --
   ----------------------------

   procedure Check_Boolean_Operator (Node : Node_Id) is

      function OK_Boolean_Operand (N : Node_Id) return Boolean;
      --  Returns True for simple variable, or "not X1" or "X1 and X2" or
      --  "X1 or X2" where X1, X2 are recursively OK_Boolean_Operand's.

      ------------------------
      -- OK_Boolean_Operand --
      ------------------------

      function OK_Boolean_Operand (N : Node_Id) return Boolean is
      begin
         if Nkind_In (N, N_Identifier, N_Expanded_Name) then
            return True;

         elsif Nkind (N) = N_Op_Not then
            return OK_Boolean_Operand (Original_Node (Right_Opnd (N)));

         elsif Nkind_In (N, N_Op_And, N_Op_Or) then
            return OK_Boolean_Operand (Original_Node (Left_Opnd (N)))
                     and then
                   OK_Boolean_Operand (Original_Node (Right_Opnd (N)));

         else
            return False;
         end if;
      end OK_Boolean_Operand;

<<<<<<< HEAD
   --  Start of processig for Check_Boolean_Operator
=======
   --  Start of processing for Check_Boolean_Operator

>>>>>>> b56a5220
   begin
      if Style_Check_Boolean_And_Or
        and then Comes_From_Source (Node)
      then
         declare
            Orig : constant Node_Id := Original_Node (Node);

         begin
            if Nkind_In (Orig, N_Op_And, N_Op_Or) then
               declare
                  L : constant Node_Id := Original_Node (Left_Opnd  (Orig));
                  R : constant Node_Id := Original_Node (Right_Opnd (Orig));

               begin
                  --  First OK case, simple boolean constants/identifiers

                  if OK_Boolean_Operand (L)
                       and then
                     OK_Boolean_Operand (R)
                  then
                     return;

                  --  Second OK case, modular types

                  elsif Is_Modular_Integer_Type (Etype (Node)) then
                     return;

                  --  Third OK case, array types

                  elsif Is_Array_Type (Etype (Node)) then
                     return;

                  --  Otherwise we have an error

                  elsif Nkind (Orig) = N_Op_And then
<<<<<<< HEAD
                     Error_Msg ("(style) `AND THEN` required", Sloc (Orig));
                  else
                     Error_Msg ("(style) `OR ELSE` required", Sloc (Orig));
=======
                     Error_Msg -- CODEFIX
                       ("(style) `AND THEN` required", Sloc (Orig));
                  else
                     Error_Msg -- CODEFIX
                       ("(style) `OR ELSE` required", Sloc (Orig));
>>>>>>> b56a5220
                  end if;
               end;
            end if;
         end;
      end if;
   end Check_Boolean_Operator;

   ---------------
   -- Check_Box --
   ---------------

   --  In check token mode (-gnatyt), box must be preceded by a space or by
   --  a left parenthesis. Spacing checking on the surrounding tokens takes
   --  care of the remaining checks.

   procedure Check_Box is
   begin
      if Style_Check_Tokens then
         if Prev_Token /= Tok_Left_Paren then
            Require_Preceding_Space;
         end if;
      end if;
   end Check_Box;

   -----------------
   -- Check_Colon --
   -----------------

   --  In check token mode (-gnatyt), colon must be surrounded by spaces

   procedure Check_Colon is
   begin
      if Style_Check_Tokens then
         Require_Preceding_Space;
         Require_Following_Space;
      end if;
   end Check_Colon;

   -----------------------
   -- Check_Colon_Equal --
   -----------------------

   --  In check token mode (-gnatyt), := must be surrounded by spaces

   procedure Check_Colon_Equal is
   begin
      if Style_Check_Tokens then
         Require_Preceding_Space;
         Require_Following_Space;
      end if;
   end Check_Colon_Equal;

   -----------------
   -- Check_Comma --
   -----------------

   --  In check token mode (-gnatyt), comma must be either the first
   --  token on a line, or be preceded by a non-blank character.
   --  It must also always be followed by a blank.

   procedure Check_Comma is
   begin
      if Style_Check_Tokens then
         Check_No_Space_Before;

         if Source (Scan_Ptr) > ' ' then
            Error_Space_Required (Scan_Ptr);
         end if;
      end if;
   end Check_Comma;

   -------------------
   -- Check_Comment --
   -------------------

   --  In check comment mode (-gnatyc) there are several requirements on the
   --  format of comments. The following are permissible comment formats:

   --    1. Any comment that is not at the start of a line, i.e. where the
   --       initial minuses are not the first non-blank characters on the
   --       line must have at least one blank after the second minus or a
   --       special character as defined in rule 5.

   --    2. A row of all minuses of any length is permitted (see procedure
   --       box above in the source of this routine).

   --    3. A comment line starting with two minuses and a space, and ending
   --       with a space and two minuses. Again see the procedure title box
   --       immediately above in the source.

   --    4. A full line comment where two spaces follow the two minus signs.
   --       This is the normal comment format in GNAT style, as typified by
   --       the comments you are reading now.

   --    5. A full line comment where the first character after the second
   --       minus is a special character, i.e. a character in the ASCII
   --       range 16#21#..16#2F# or 16#3A#..16#3F#. This allows special
   --       comments, such as those generated by gnatprep, or those that
   --       appear in the SPARK annotation language to be accepted.

   --       Note: for GNAT internal files (-gnatg switch set on for the
   --       compilation), the only special sequence recognized and allowed
   --       is --! as generated by gnatprep.

   --    6. In addition, the comment must be properly indented if comment
   --       indentation checking is active (Style_Check_Indentation non-zero).
   --       Either the start column must be a multiple of this indentation,
   --       or the indentation must match that of the next non-blank line.

   procedure Check_Comment is
      S : Source_Ptr;
      C : Character;

      function Is_Box_Comment return Boolean;
      --  Returns True if the last two characters on the line are -- which
      --  characterizes a box comment (as for example follows this spec).

      function Is_Special_Character (C : Character) return Boolean;
      --  Determines if C is a special character (see rule 5 above)

      function Same_Column_As_Next_Non_Blank_Line return Boolean;
      --  Called for a full line comment. If the indentation of this comment
      --  matches that of the next non-blank line in the source, then True is
      --  returned, otherwise False.

      --------------------
      -- Is_Box_Comment --
      --------------------

      function Is_Box_Comment return Boolean is
         S : Source_Ptr;

      begin
         --  Do we need to worry about UTF_32 line terminators here ???

         S := Scan_Ptr + 3;
         while Source (S) not in Line_Terminator loop
            S := S + 1;
         end loop;

         return Source (S - 1) = '-' and then Source (S - 2) = '-';
      end Is_Box_Comment;

      --------------------------
      -- Is_Special_Character --
      --------------------------

      function Is_Special_Character (C : Character) return Boolean is
      begin
         if GNAT_Mode then
            return C = '!';
         else
            return
              Character'Pos (C) in 16#21# .. 16#2F#
                or else
              Character'Pos (C) in 16#3A# .. 16#3F#;
         end if;
      end Is_Special_Character;

      ----------------------------------------
      -- Same_Column_As_Next_Non_Blank_Line --
      ----------------------------------------

      function Same_Column_As_Next_Non_Blank_Line return Boolean is
         P : Source_Ptr;

      begin
         --  Step to end of line

         P := Scan_Ptr + 2;
         while Source (P) not in Line_Terminator loop
            P := P + 1;
         end loop;

         --  Step past blanks, and line terminators (UTF_32 case???)

         while Source (P) <= ' ' and then Source (P) /= EOF loop
            P := P + 1;
         end loop;

         --  Compare columns

         return Get_Column_Number (Scan_Ptr) = Get_Column_Number (P);
      end Same_Column_As_Next_Non_Blank_Line;

   --  Start of processing for Check_Comment

   begin
      --  Can never have a non-blank character preceding the first minus

      if Style_Check_Comments then
         if Scan_Ptr > Source_First (Current_Source_File)
           and then Source (Scan_Ptr - 1) > ' '
         then
            Error_Msg_S -- CODEFIX
              ("(style) space required");
         end if;
      end if;

      --  For a comment that is not at the start of the line, the only
      --  requirement is that we cannot have a non-blank character after
      --  the second minus sign or a special character.

      if Scan_Ptr /= First_Non_Blank_Location then
         if Style_Check_Comments then
            if Source (Scan_Ptr + 2) > ' '
              and then not Is_Special_Character (Source (Scan_Ptr + 2))
            then
               Error_Msg -- CODEFIX
                 ("(style) space required", Scan_Ptr + 2);
            end if;
         end if;

         return;

      --  Case of a comment that is at the start of a line

      else
         --  First check, must be in appropriately indented column

         if Style_Check_Indentation /= 0 then
            if Start_Column rem Style_Check_Indentation /= 0 then
               if not Same_Column_As_Next_Non_Blank_Line then
                  Error_Msg_S -- CODEFIX
                    ("(style) bad column");
               end if;

               return;
            end if;
         end if;

         --  If we are not checking comments, nothing more to do

         if not Style_Check_Comments then
            return;
         end if;

         --  Case of not followed by a blank. Usually wrong, but there are
         --  some exceptions that we permit.

         if Source (Scan_Ptr + 2) /= ' ' then
            C := Source (Scan_Ptr + 2);

            --  Case of -- all on its own on a line is OK

            if C < ' ' then
               return;
            end if;

            --  Case of --x, x special character is OK (gnatprep/SPARK/etc.)
            --  This is not permitted in internal GNAT implementation units
            --  except for the case of --! as used by gnatprep output.

            if Is_Special_Character (C) then
               return;
            end if;

            --  The only other case in which we allow a character after
            --  the -- other than a space is when we have a row of minus
            --  signs (case of header lines for a box comment for example).

            S := Scan_Ptr + 2;
            while Source (S) >= ' ' loop
               if Source (S) /= '-' then
                  if Is_Box_Comment then
                     Error_Space_Required (Scan_Ptr + 2);
                  else
                     Error_Msg -- CODEFIX
                       ("(style) two spaces required", Scan_Ptr + 2);
                  end if;

                  return;
               end if;

               S := S + 1;
            end loop;

         --  If we are followed by a blank, then the comment is OK if the
         --  character following this blank is another blank or a format
         --  effector.

         elsif Source (Scan_Ptr + 3) <= ' ' then
            return;

         --  Here is the case where we only have one blank after the two
         --  minus signs, which is an error unless the line ends with two
         --  minus signs, the case of a box comment.

         elsif not Is_Box_Comment then
            Error_Space_Required (Scan_Ptr + 3);
         end if;
      end if;
   end Check_Comment;

   -------------------
   -- Check_Dot_Dot --
   -------------------

   --  In check token mode (-gnatyt), colon must be surrounded by spaces

   procedure Check_Dot_Dot is
   begin
      if Style_Check_Tokens then
         Require_Preceding_Space;
         Require_Following_Space;
      end if;
   end Check_Dot_Dot;

   ---------------
   -- Check_EOF --
   ---------------

   --  In check blanks at end mode, check no blank lines precede the EOF

   procedure Check_EOF is
   begin
      if Style_Check_Blank_Lines then

         --  We expect one blank line, from the EOF, but no more than one

         if Blank_Lines = 2 then
            Error_Msg -- CODEFIX
              ("(style) blank line not allowed at end of file",
               Blank_Line_Location);

         elsif Blank_Lines >= 3 then
            Error_Msg -- CODEFIX
              ("(style) blank lines not allowed at end of file",
               Blank_Line_Location);
         end if;
      end if;
   end Check_EOF;

   -----------------------------------
   -- Check_Exponentiation_Operator --
   -----------------------------------

   --  No spaces are required for the ** operator in GNAT style check mode

   procedure Check_Exponentiation_Operator is
   begin
      null;
   end Check_Exponentiation_Operator;

   --------------
   -- Check_HT --
   --------------

   --  In check horizontal tab mode (-gnatyh), tab characters are not allowed

   procedure Check_HT is
   begin
      if Style_Check_Horizontal_Tabs then
         Error_Msg_S -- CODEFIX
           ("(style) horizontal tab not allowed");
      end if;
   end Check_HT;

   -----------------------
   -- Check_Indentation --
   -----------------------

   --  In check indentation mode (-gnatyn for n a digit), a new statement or
   --  declaration is required to start in a column that is a multiple of the
   --  indentation amount.

   procedure Check_Indentation is
   begin
      if Style_Check_Indentation /= 0 then
         if Token_Ptr = First_Non_Blank_Location
           and then Start_Column rem Style_Check_Indentation /= 0
         then
            Error_Msg_SC -- CODEFIX
              ("(style) bad indentation");
         end if;
      end if;
   end Check_Indentation;

   ----------------------
   -- Check_Left_Paren --
   ----------------------

   --  In tone check mode (-gnatyt), left paren must not be preceded by an
   --  identifier character or digit (a separating space is required) and
   --  may never be followed by a space.

   procedure Check_Left_Paren is
   begin
      if Style_Check_Tokens then
         if Token_Ptr > Source_First (Current_Source_File)
           and then Identifier_Char (Source (Token_Ptr - 1))
         then
            Error_Space_Required (Token_Ptr);
         end if;

         Check_No_Space_After;
      end if;
   end Check_Left_Paren;

   ---------------------------
   -- Check_Line_Max_Length --
   ---------------------------

   --  In check max line length mode (-gnatym), the line length must
   --  not exceed the permitted maximum value.

   procedure Check_Line_Max_Length (Len : Int) is
   begin
      if Style_Check_Max_Line_Length then
         if Len > Style_Max_Line_Length then
            Error_Msg
              ("(style) this line is too long",
               Current_Line_Start + Source_Ptr (Style_Max_Line_Length));
         end if;
      end if;
   end Check_Line_Max_Length;

   ---------------------------
   -- Check_Line_Terminator --
   ---------------------------

   --  In check blanks at end mode (-gnatyb), lines may not end with a
   --  trailing space.

   --  In check form feeds mode (-gnatyf), the line terminator may not
   --  be either of the characters FF or VT.

   --  In check DOS line terminators node (-gnatyd), the line terminator
   --  must be a single LF, without a following CR.

   procedure Check_Line_Terminator (Len : Int) is
      S : Source_Ptr;

      L : Int := Len;
      --  Length of line (adjusted down for blanks at end of line)

   begin
      --  Reset count of blank lines if first line

      if Get_Logical_Line_Number (Scan_Ptr) = 1 then
         Blank_Lines := 0;
      end if;

      --  Check FF/VT terminators

      if Style_Check_Form_Feeds then
         if Source (Scan_Ptr) = ASCII.FF then
            Error_Msg_S -- CODEFIX
              ("(style) form feed not allowed");
         elsif Source (Scan_Ptr) = ASCII.VT then
            Error_Msg_S -- CODEFIX
              ("(style) vertical tab not allowed");
         end if;
      end if;

      --  Check DOS line terminator

      if Style_Check_DOS_Line_Terminator then

      --  Ignore EOF, since we only get called with an EOF if it is the last
      --  character in the buffer (and was therefore not in the source file),
      --  since the terminating EOF is added to stop the scan.

         if Source (Scan_Ptr) = EOF then
            null;

         --  Bad terminator if we don't have an LF

         elsif Source (Scan_Ptr) /= LF then
            Error_Msg_S ("(style) incorrect line terminator");
         end if;
      end if;

      --  Remove trailing spaces

      S := Scan_Ptr;
      while L > 0 and then Is_White_Space (Source (S - 1)) loop
         S := S - 1;
         L := L - 1;
      end loop;

      --  Issue message for blanks at end of line if option enabled

      if Style_Check_Blanks_At_End and then L < Len then
         Error_Msg -- CODEFIX
           ("(style) trailing spaces not permitted", S);
      end if;

      --  Deal with empty (blank) line

      if L = 0 then

         --  Increment blank line count

         Blank_Lines := Blank_Lines + 1;

         --  If first blank line, record location for later error message

         if Blank_Lines = 1 then
            Blank_Line_Location := Scan_Ptr;
         end if;

      --  Non-blank line, check for previous multiple blank lines

      else
         if Style_Check_Blank_Lines and then Blank_Lines > 1 then
            Error_Msg -- CODEFIX
              ("(style) multiple blank lines", Blank_Line_Location);
         end if;

         --  And reset blank line count

         Blank_Lines := 0;
      end if;
   end Check_Line_Terminator;

   --------------------------
   -- Check_No_Space_After --
   --------------------------

   procedure Check_No_Space_After is
      S : Source_Ptr;

   begin
      if Is_White_Space (Source (Scan_Ptr)) then

         --  Allow one or more spaces if followed by comment

         S := Scan_Ptr + 1;
         loop
            if Source (S) = '-' and then Source (S + 1) = '-' then
               return;

            elsif Is_White_Space (Source (S)) then
               S := S + 1;

            else
               exit;
            end if;
         end loop;

         Error_Space_Not_Allowed (Scan_Ptr);
      end if;
   end Check_No_Space_After;

   ---------------------------
   -- Check_No_Space_Before --
   ---------------------------

   procedure Check_No_Space_Before is
   begin
      if Token_Ptr > First_Non_Blank_Location
         and then Source (Token_Ptr - 1) <= ' '
      then
         Error_Space_Not_Allowed (Token_Ptr - 1);
      end if;
   end Check_No_Space_Before;

   -----------------------
   -- Check_Pragma_Name --
   -----------------------

   --  In check pragma casing mode (-gnatyp), pragma names must be mixed
   --  case, i.e. start with an upper case letter, and otherwise lower case,
   --  except after an underline character.

   procedure Check_Pragma_Name is
   begin
      if Style_Check_Pragma_Casing then
         if Determine_Token_Casing /= Mixed_Case then
            Error_Msg_SC -- CODEFIX
              ("(style) bad capitalization, mixed case required");
         end if;
      end if;
   end Check_Pragma_Name;

   -----------------------
   -- Check_Right_Paren --
   -----------------------

   --  In check tokens mode (-gnatyt), right paren must not be immediately
   --  followed by an identifier character, and must never be preceded by
   --  a space unless it is the initial non-blank character on the line.

   procedure Check_Right_Paren is
   begin
      if Style_Check_Tokens then
         if Identifier_Char (Source (Token_Ptr + 1)) then
            Error_Space_Required (Token_Ptr + 1);
         end if;

         Check_No_Space_Before;
      end if;
   end Check_Right_Paren;

   ---------------------
   -- Check_Semicolon --
   ---------------------

   --  In check tokens mode (-gnatyt), semicolon does not permit a preceding
   --  space and a following space is required.

   procedure Check_Semicolon is
   begin
      if Style_Check_Tokens then
         Check_No_Space_Before;

         if Source (Scan_Ptr) > ' ' then
            Error_Space_Required (Scan_Ptr);
         end if;
      end if;
   end Check_Semicolon;

   -------------------------------
   -- Check_Separate_Stmt_Lines --
   -------------------------------

   procedure Check_Separate_Stmt_Lines is
   begin
      if Style_Check_Separate_Stmt_Lines then
         Check_Separate_Stmt_Lines_Cont;
      end if;
   end Check_Separate_Stmt_Lines;

   ------------------------------------
   -- Check_Separate_Stmt_Lines_Cont --
   ------------------------------------

   procedure Check_Separate_Stmt_Lines_Cont is
      S : Source_Ptr;

   begin
      --  Skip past white space

      S := Scan_Ptr;
      while Is_White_Space (Source (S)) loop
         S := S + 1;
      end loop;

      --  Line terminator is OK

      if Source (S) in Line_Terminator then
         return;

      --  Comment is OK

      elsif Source (S) = '-' and then Source (S + 1) = '-' then
         return;

      --  ABORT keyword is OK after THEN (THEN ABORT case)

      elsif Token = Tok_Then
        and then (Source (S + 0) = 'a' or else Source (S + 0) = 'A')
        and then (Source (S + 1) = 'b' or else Source (S + 1) = 'B')
        and then (Source (S + 2) = 'o' or else Source (S + 2) = 'O')
        and then (Source (S + 3) = 'r' or else Source (S + 3) = 'R')
        and then (Source (S + 4) = 't' or else Source (S + 4) = 'T')
        and then (Source (S + 5) in Line_Terminator
                   or else Is_White_Space (Source (S + 5)))
      then
         return;

      --  PRAGMA keyword is OK after ELSE

      elsif Token = Tok_Else
        and then (Source (S + 0) = 'p' or else Source (S + 0) = 'P')
        and then (Source (S + 1) = 'r' or else Source (S + 1) = 'R')
        and then (Source (S + 2) = 'a' or else Source (S + 2) = 'A')
        and then (Source (S + 3) = 'g' or else Source (S + 3) = 'G')
        and then (Source (S + 4) = 'm' or else Source (S + 4) = 'M')
        and then (Source (S + 5) = 'a' or else Source (S + 5) = 'A')
        and then (Source (S + 6) in Line_Terminator
                   or else Is_White_Space (Source (S + 6)))
      then
         return;

         --  Otherwise we have the style violation we are looking for

      else
         if Token = Tok_Then then
            Error_Msg -- CODEFIX
              ("(style) no statements may follow THEN on same line", S);
         else
            Error_Msg
              ("(style) no statements may follow ELSE on same line", S);
         end if;
      end if;
   end Check_Separate_Stmt_Lines_Cont;

   ----------------
   -- Check_Then --
   ----------------

   --  In check if then layout mode (-gnatyi), we expect a THEN keyword
   --  to appear either on the same line as the IF, or on a separate line
   --  after multiple conditions. In any case, it may not appear on the
   --  line immediately following the line with the IF.

   procedure Check_Then (If_Loc : Source_Ptr) is
   begin
      if Style_Check_If_Then_Layout then
         if Get_Physical_Line_Number (Token_Ptr) =
            Get_Physical_Line_Number (If_Loc) + 1
         then
            Error_Msg_SC ("(style) misplaced THEN");
         end if;
      end if;
   end Check_Then;

   -------------------------------
   -- Check_Unary_Plus_Or_Minus --
   -------------------------------

   --  In check token mode (-gnatyt), unary plus or minus must not be
   --  followed by a space.

   procedure Check_Unary_Plus_Or_Minus is
   begin
      if Style_Check_Tokens then
         Check_No_Space_After;
      end if;
   end Check_Unary_Plus_Or_Minus;

   ------------------------
   -- Check_Vertical_Bar --
   ------------------------

   --  In check token mode (-gnatyt), vertical bar must be surrounded by spaces

   procedure Check_Vertical_Bar is
   begin
      if Style_Check_Tokens then
         Require_Preceding_Space;
         Require_Following_Space;
      end if;
   end Check_Vertical_Bar;

   -----------------------
   -- Check_Xtra_Parens --
   -----------------------

   procedure Check_Xtra_Parens (Loc : Source_Ptr) is
   begin
      if Style_Check_Xtra_Parens then
         Error_Msg -- CODEFIX
           ("redundant parentheses?", Loc);
      end if;
   end Check_Xtra_Parens;

   ----------------------------
   -- Determine_Token_Casing --
   ----------------------------

   function Determine_Token_Casing return Casing_Type is
   begin
      return Determine_Casing (Source (Token_Ptr .. Scan_Ptr - 1));
   end Determine_Token_Casing;

   -----------------------------
   -- Error_Space_Not_Allowed --
   -----------------------------

   procedure Error_Space_Not_Allowed (S : Source_Ptr) is
   begin
      Error_Msg -- CODEFIX
        ("(style) space not allowed", S);
   end Error_Space_Not_Allowed;

   --------------------------
   -- Error_Space_Required --
   --------------------------

   procedure Error_Space_Required (S : Source_Ptr) is
   begin
      Error_Msg -- CODEFIX
        ("(style) space required", S);
   end Error_Space_Required;

   --------------------
   -- Is_White_Space --
   --------------------

   function Is_White_Space (C : Character) return Boolean is
   begin
      return C = ' ' or else C = HT;
   end Is_White_Space;

   -------------------
   -- Mode_In_Check --
   -------------------

   function Mode_In_Check return Boolean is
   begin
      return Style_Check and Style_Check_Mode_In;
   end Mode_In_Check;

   -----------------
   -- No_End_Name --
   -----------------

   --  In check end/exit labels mode (-gnatye), always require the name of
   --  a subprogram or package to be present on the END, so this is an error.

   procedure No_End_Name (Name : Node_Id) is
   begin
      if Style_Check_End_Labels then
         Error_Msg_Node_1 := Name;
         Error_Msg_SP -- CODEFIX
           ("(style) `END &` required");
      end if;
   end No_End_Name;

   ------------------
   -- No_Exit_Name --
   ------------------

   --  In check end/exit labels mode (-gnatye), always require the name of
   --  the loop to be present on the EXIT when exiting a named loop.

   procedure No_Exit_Name (Name : Node_Id) is
   begin
      if Style_Check_End_Labels then
         Error_Msg_Node_1 := Name;
         Error_Msg_SP -- CODEFIX
           ("(style) `EXIT &` required");
      end if;
   end No_Exit_Name;

   ----------------------------
   -- Non_Lower_Case_Keyword --
   ----------------------------

   --  In check casing mode (-gnatyk), reserved keywords must be spelled
   --  in all lower case (excluding keywords range, access, delta and digits
   --  used as attribute designators).

   procedure Non_Lower_Case_Keyword is
   begin
      if Style_Check_Keyword_Casing then
<<<<<<< HEAD
         Error_Msg_SC -- CODEIX
=======
         Error_Msg_SC -- CODEFIX
>>>>>>> b56a5220
           ("(style) reserved words must be all lower case");
      end if;
   end Non_Lower_Case_Keyword;

   -----------------------------
   -- Require_Following_Space --
   -----------------------------

   procedure Require_Following_Space is
   begin
      if Source (Scan_Ptr) > ' ' then
         Error_Space_Required (Scan_Ptr);
      end if;
   end Require_Following_Space;

   -----------------------------
   -- Require_Preceding_Space --
   -----------------------------

   procedure Require_Preceding_Space is
   begin
      if Token_Ptr > Source_First (Current_Source_File)
        and then Source (Token_Ptr - 1) > ' '
      then
         Error_Space_Required (Token_Ptr);
      end if;
   end Require_Preceding_Space;

end Styleg;<|MERGE_RESOLUTION|>--- conflicted
+++ resolved
@@ -6,11 +6,7 @@
 --                                                                          --
 --                                 B o d y                                  --
 --                                                                          --
-<<<<<<< HEAD
---          Copyright (C) 1992-2009, Free Software Foundation, Inc.         --
-=======
 --          Copyright (C) 1992-2010, Free Software Foundation, Inc.         --
->>>>>>> b56a5220
 --                                                                          --
 -- GNAT is free software;  you can  redistribute it  and/or modify it under --
 -- terms of the  GNU General Public License as published  by the Free Soft- --
@@ -205,12 +201,8 @@
          end if;
       end OK_Boolean_Operand;
 
-<<<<<<< HEAD
-   --  Start of processig for Check_Boolean_Operator
-=======
    --  Start of processing for Check_Boolean_Operator
 
->>>>>>> b56a5220
    begin
       if Style_Check_Boolean_And_Or
         and then Comes_From_Source (Node)
@@ -246,17 +238,11 @@
                   --  Otherwise we have an error
 
                   elsif Nkind (Orig) = N_Op_And then
-<<<<<<< HEAD
-                     Error_Msg ("(style) `AND THEN` required", Sloc (Orig));
-                  else
-                     Error_Msg ("(style) `OR ELSE` required", Sloc (Orig));
-=======
                      Error_Msg -- CODEFIX
                        ("(style) `AND THEN` required", Sloc (Orig));
                   else
                      Error_Msg -- CODEFIX
                        ("(style) `OR ELSE` required", Sloc (Orig));
->>>>>>> b56a5220
                   end if;
                end;
             end if;
@@ -1096,11 +1082,7 @@
    procedure Non_Lower_Case_Keyword is
    begin
       if Style_Check_Keyword_Casing then
-<<<<<<< HEAD
-         Error_Msg_SC -- CODEIX
-=======
          Error_Msg_SC -- CODEFIX
->>>>>>> b56a5220
            ("(style) reserved words must be all lower case");
       end if;
    end Non_Lower_Case_Keyword;

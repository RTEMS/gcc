--- conflicted
+++ resolved
@@ -6,11 +6,7 @@
 --                                                                          --
 --                                 B o d y                                  --
 --                                                                          --
-<<<<<<< HEAD
---          Copyright (C) 2001-2006, Free Software Foundation, Inc.         --
-=======
 --          Copyright (C) 2001-2007, Free Software Foundation, Inc.         --
->>>>>>> 60a98cce
 --                                                                          --
 -- GNAT is free software;  you can  redistribute it  and/or modify it under --
 -- terms of the  GNU General Public License as published  by the Free Soft- --
@@ -2288,11 +2284,7 @@
                         --  otherwise add the object directory.
 
                         if Data.Library then
-<<<<<<< HEAD
-                           if Data.Object_Directory = No_Name
-=======
                            if Data.Object_Directory = No_Path
->>>>>>> 60a98cce
                              or else Contains_ALI_Files (Data.Library_ALI_Dir)
                            then
                               Add_To_Object_Path
@@ -2303,21 +2295,6 @@
                            end if;
 
                         --  For a non-library project, add the object
-<<<<<<< HEAD
-                        --  directory, if it is not a virtual project, and
-                        --  if there are Ada sources or if the project is an
-                        --  extending project. if There Are No Ada sources,
-                        --  adding the object directory could disrupt
-                        --  the order of the object dirs in the path.
-
-                        elsif not Data.Virtual
-                          and then (In_Tree.Projects.Table
-                                      (Project).Ada_Sources_Present
-                                    or else
-                                      (Data.Extends /= No_Project
-                                       and then
-                                       Data.Object_Directory /= No_Name))
-=======
                         --  directory, if it is not a virtual project, and if
                         --  there are Ada sources or if the project is an
                         --  extending project. if There Are No Ada sources,
@@ -2326,7 +2303,6 @@
 
                         elsif not Data.Virtual
                           and then There_Are_Ada_Sources (In_Tree, Project)
->>>>>>> 60a98cce
                         then
                            Add_To_Object_Path
                              (Data.Object_Directory, In_Tree);

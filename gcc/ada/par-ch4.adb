--- conflicted
+++ resolved
@@ -1214,8 +1214,6 @@
          T_Right_Paren;
          return Expr_Node;
 
-<<<<<<< HEAD
-=======
       --  Quantified expression case
 
       elsif Token = Tok_For then
@@ -1223,7 +1221,6 @@
          T_Right_Paren;
          return Expr_Node;
 
->>>>>>> 03d20231
       --  Note: the mechanism used here of rescanning the initial expression
       --  is distinctly unpleasant, but it saves a lot of fiddling in scanning
       --  out the discrete choice list.
@@ -1257,11 +1254,6 @@
             Expr_Node := P_Expression_Or_Range_Attribute_If_OK;
          end if;
 
-<<<<<<< HEAD
-         Expr_Node := P_Expression_Or_Range_Attribute_If_OK;
-
-=======
->>>>>>> 03d20231
          --  Extension aggregate case
 
          if Token = Tok_With then
@@ -1647,30 +1639,20 @@
    end P_Expression;
 
    --  This function is identical to the normal P_Expression, except that it
-<<<<<<< HEAD
-   --  also permits the appearence of a case of conditional expression without
-   --  the usual surrounding parentheses.
-=======
    --  also permits the appearance of a case, conditional, or quantified
    --  expression without the usual surrounding parentheses.
->>>>>>> 03d20231
 
    function P_Expression_If_OK return Node_Id is
    begin
       if Token = Tok_Case then
          return P_Case_Expression;
-<<<<<<< HEAD
+
       elsif Token = Tok_If then
          return P_Conditional_Expression;
-=======
-
-      elsif Token = Tok_If then
-         return P_Conditional_Expression;
 
       elsif Token = Tok_For then
          return P_Quantified_Expression;
 
->>>>>>> 03d20231
       else
          return P_Expression;
       end if;
@@ -1766,29 +1748,20 @@
       end if;
    end P_Expression_Or_Range_Attribute;
 
-<<<<<<< HEAD
-   --  Version that allows a non-parenthesized case or conditional expression
-=======
    --  Version that allows a non-parenthesized case, conditional, or quantified
    --  expression
->>>>>>> 03d20231
 
    function P_Expression_Or_Range_Attribute_If_OK return Node_Id is
    begin
       if Token = Tok_Case then
          return P_Case_Expression;
-<<<<<<< HEAD
+
       elsif Token = Tok_If then
          return P_Conditional_Expression;
-=======
-
-      elsif Token = Tok_If then
-         return P_Conditional_Expression;
 
       elsif Token = Tok_For then
          return P_Quantified_Expression;
 
->>>>>>> 03d20231
       else
          return P_Expression_Or_Range_Attribute;
       end if;
@@ -2471,11 +2444,7 @@
                --  If this looks like a conditional expression, then treat it
                --  that way with an error message.
 
-<<<<<<< HEAD
-               elsif Ada_Version >= Ada_12 then
-=======
                elsif Ada_Version >= Ada_2012 then
->>>>>>> 03d20231
                   Error_Msg_SC
                     ("conditional expression must be parenthesized");
                   return P_Conditional_Expression;
@@ -2501,11 +2470,7 @@
                --  If this looks like a case expression, then treat it that way
                --  with an error message.
 
-<<<<<<< HEAD
-               elsif Ada_Version >= Ada_12 then
-=======
                elsif Ada_Version >= Ada_2012 then
->>>>>>> 03d20231
                   Error_Msg_SC ("case expression must be parenthesized");
                   return P_Case_Expression;
 
@@ -2515,8 +2480,6 @@
                   return P_Identifier;
                end if;
 
-<<<<<<< HEAD
-=======
             --  For [all | some]  indicates a quantified expression
 
             when Tok_For =>
@@ -2536,7 +2499,6 @@
                   return P_Identifier;
                end if;
 
->>>>>>> 03d20231
             --  Anything else is illegal as the first token of a primary, but
             --  we test for a reserved identifier so that it is treated nicely
 
@@ -2867,15 +2829,9 @@
       Save_State : Saved_Scan_State;
 
    begin
-<<<<<<< HEAD
-      if Ada_Version < Ada_12 then
-         Error_Msg_SC ("|case expression is an Ada 2012 feature");
-         Error_Msg_SC ("\|use -gnat12 switch to compile this unit");
-=======
       if Ada_Version < Ada_2012 then
          Error_Msg_SC ("|case expression is an Ada 2012 feature");
          Error_Msg_SC ("\|unit must be compiled with -gnat2012 switch");
->>>>>>> 03d20231
       end if;
 
       Scan; -- past CASE
@@ -2964,15 +2920,6 @@
    begin
       Inside_Conditional_Expression := Inside_Conditional_Expression + 1;
 
-<<<<<<< HEAD
-      if Token = Tok_If and then Ada_Version < Ada_12 then
-         Error_Msg_SC ("|conditional expression is an Ada 2012 feature");
-         Error_Msg_SC ("\|use -gnat12 switch to compile this unit");
-      end if;
-
-      Scan; -- past IF or ELSIF
-      Append_To (Exprs, P_Expression_No_Right_Paren);
-=======
       if Token = Tok_If and then Ada_Version < Ada_2012 then
          Error_Msg_SC ("|conditional expression is an Ada 2012 feature");
          Error_Msg_SC ("\|unit must be compiled with -gnat2012 switch");
@@ -2980,7 +2927,6 @@
 
       Scan; -- past IF or ELSIF
       Append_To (Exprs, P_Condition);
->>>>>>> 03d20231
       TF_Then;
       Append_To (Exprs, P_Expression);
 
@@ -3048,12 +2994,6 @@
    -- P_Membership_Test --
    -----------------------
 
-<<<<<<< HEAD
-   procedure P_Membership_Test (N : Node_Id) is
-      Alt : constant Node_Id :=
-              P_Range_Or_Subtype_Mark
-                (Allow_Simple_Expression => (Ada_Version >= Ada_12));
-=======
    --  MEMBERSHIP_CHOICE_LIST ::= MEMBERHIP_CHOICE {'|' MEMBERSHIP_CHOICE}
    --  MEMBERSHIP_CHOICE      ::= CHOICE_EXPRESSION | range | subtype_mark
 
@@ -3061,21 +3001,14 @@
       Alt : constant Node_Id :=
               P_Range_Or_Subtype_Mark
                 (Allow_Simple_Expression => (Ada_Version >= Ada_2012));
->>>>>>> 03d20231
 
    begin
       --  Set case
 
       if Token = Tok_Vertical_Bar then
-<<<<<<< HEAD
-         if Ada_Version < Ada_12 then
-            Error_Msg_SC ("set notation is an Ada 2012 feature");
-            Error_Msg_SC ("\|use -gnat12 switch to compile this unit");
-=======
          if Ada_Version < Ada_2012 then
             Error_Msg_SC ("set notation is an Ada 2012 feature");
             Error_Msg_SC ("\|unit must be compiled with -gnat2012 switch");
->>>>>>> 03d20231
          end if;
 
          Set_Alternatives (N, New_List (Alt));

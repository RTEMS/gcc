------------------------------------------------------------------------------
--                                                                          --
--                         GNAT COMPILER COMPONENTS                         --
--                                                                          --
--                              P A R . C H 4                               --
--                                                                          --
--                                 B o d y                                  --
--                                                                          --
<<<<<<< HEAD
--          Copyright (C) 1992-2006, Free Software Foundation, Inc.         --
=======
--          Copyright (C) 1992-2007, Free Software Foundation, Inc.         --
>>>>>>> 751ff693
--                                                                          --
-- GNAT is free software;  you can  redistribute it  and/or modify it under --
-- terms of the  GNU General Public License as published  by the Free Soft- --
-- ware  Foundation;  either version 3,  or (at your option) any later ver- --
-- sion.  GNAT is distributed in the hope that it will be useful, but WITH- --
-- OUT ANY WARRANTY;  without even the  implied warranty of MERCHANTABILITY --
-- or FITNESS FOR A PARTICULAR PURPOSE.  See the GNU General Public License --
-- for  more details.  You should have  received  a copy of the GNU General --
<<<<<<< HEAD
-- Public License  distributed with GNAT;  see file COPYING.  If not, write --
-- to  the  Free Software Foundation,  51  Franklin  Street,  Fifth  Floor, --
-- Boston, MA 02110-1301, USA.                                              --
=======
-- Public License  distributed with GNAT; see file COPYING3.  If not, go to --
-- http://www.gnu.org/licenses for a complete copy of the license.          --
>>>>>>> 751ff693
--                                                                          --
-- GNAT was originally developed  by the GNAT team at  New York University. --
-- Extensive contributions were provided by Ada Core Technologies Inc.      --
--                                                                          --
------------------------------------------------------------------------------

pragma Style_Checks (All_Checks);
--  Turn off subprogram body ordering check. Subprograms are in order
--  by RM section rather than alphabetical

with Stringt; use Stringt;

separate (Par)
package body Ch4 is

   ---------------
   -- Local map --
   ---------------

   Is_Parameterless_Attribute : constant Attribute_Class_Array :=
     (Attribute_Body_Version => True,
      Attribute_External_Tag => True,
      Attribute_Img          => True,
      Attribute_Version      => True,
      Attribute_Base         => True,
      Attribute_Class        => True,
      Attribute_Stub_Type    => True,
      others                 => False);
   --  This map contains True for parameterless attributes that return a
   --  string or a type. For those attributes, a left parenthesis after
   --  the attribute should not be analyzed as the beginning of a parameters
   --  list because it may denote a slice operation (X'Img (1 .. 2)) or
   --  a type conversion (X'Class (Y)).

   -----------------------
   -- Local Subprograms --
   -----------------------

   function P_Aggregate_Or_Paren_Expr                 return Node_Id;
   function P_Allocator                               return Node_Id;
   function P_Record_Or_Array_Component_Association   return Node_Id;
   function P_Factor                                  return Node_Id;
   function P_Primary                                 return Node_Id;
   function P_Relation                                return Node_Id;
   function P_Term                                    return Node_Id;

   function P_Binary_Adding_Operator                  return Node_Kind;
   function P_Logical_Operator                        return Node_Kind;
   function P_Multiplying_Operator                    return Node_Kind;
   function P_Relational_Operator                     return Node_Kind;
   function P_Unary_Adding_Operator                   return Node_Kind;

   procedure Bad_Range_Attribute (Loc : Source_Ptr);
   --  Called to place complaint about bad range attribute at the given
   --  source location. Terminates by raising Error_Resync.

   function P_Range_Attribute_Reference
     (Prefix_Node : Node_Id)
      return        Node_Id;
   --  Scan a range attribute reference. The caller has scanned out the
   --  prefix. The current token is known to be an apostrophe and the
   --  following token is known to be RANGE.

   procedure Set_Op_Name (Node : Node_Id);
   --  Procedure to set name field (Chars) in operator node

   -------------------------
   -- Bad_Range_Attribute --
   -------------------------

   procedure Bad_Range_Attribute (Loc : Source_Ptr) is
   begin
      Error_Msg ("range attribute cannot be used in expression!", Loc);
      Resync_Expression;
   end Bad_Range_Attribute;

   ------------------
   -- Set_Op_Name --
   ------------------

   procedure Set_Op_Name (Node : Node_Id) is
      type Name_Of_Type is array (N_Op) of Name_Id;
      Name_Of : constant Name_Of_Type := Name_Of_Type'(
         N_Op_And                    => Name_Op_And,
         N_Op_Or                     => Name_Op_Or,
         N_Op_Xor                    => Name_Op_Xor,
         N_Op_Eq                     => Name_Op_Eq,
         N_Op_Ne                     => Name_Op_Ne,
         N_Op_Lt                     => Name_Op_Lt,
         N_Op_Le                     => Name_Op_Le,
         N_Op_Gt                     => Name_Op_Gt,
         N_Op_Ge                     => Name_Op_Ge,
         N_Op_Add                    => Name_Op_Add,
         N_Op_Subtract               => Name_Op_Subtract,
         N_Op_Concat                 => Name_Op_Concat,
         N_Op_Multiply               => Name_Op_Multiply,
         N_Op_Divide                 => Name_Op_Divide,
         N_Op_Mod                    => Name_Op_Mod,
         N_Op_Rem                    => Name_Op_Rem,
         N_Op_Expon                  => Name_Op_Expon,
         N_Op_Plus                   => Name_Op_Add,
         N_Op_Minus                  => Name_Op_Subtract,
         N_Op_Abs                    => Name_Op_Abs,
         N_Op_Not                    => Name_Op_Not,

         --  We don't really need these shift operators, since they never
         --  appear as operators in the source, but the path of least
         --  resistance is to put them in (the aggregate must be complete)

         N_Op_Rotate_Left            => Name_Rotate_Left,
         N_Op_Rotate_Right           => Name_Rotate_Right,
         N_Op_Shift_Left             => Name_Shift_Left,
         N_Op_Shift_Right            => Name_Shift_Right,
         N_Op_Shift_Right_Arithmetic => Name_Shift_Right_Arithmetic);

   begin
      if Nkind (Node) in N_Op then
         Set_Chars (Node, Name_Of (Nkind (Node)));
      end if;
   end Set_Op_Name;

   --------------------------
   -- 4.1  Name (also 6.4) --
   --------------------------

   --  NAME ::=
   --    DIRECT_NAME        | EXPLICIT_DEREFERENCE
   --  | INDEXED_COMPONENT  | SLICE
   --  | SELECTED_COMPONENT | ATTRIBUTE
   --  | TYPE_CONVERSION    | FUNCTION_CALL
   --  | CHARACTER_LITERAL

   --  DIRECT_NAME ::= IDENTIFIER | OPERATOR_SYMBOL

   --  PREFIX ::= NAME | IMPLICIT_DEREFERENCE

   --  EXPLICIT_DEREFERENCE ::= NAME . all

   --  IMPLICIT_DEREFERENCE ::= NAME

   --  INDEXED_COMPONENT ::= PREFIX (EXPRESSION {, EXPRESSION})

   --  SLICE ::= PREFIX (DISCRETE_RANGE)

   --  SELECTED_COMPONENT ::= PREFIX . SELECTOR_NAME

   --  SELECTOR_NAME ::= IDENTIFIER | CHARACTER_LITERAL | OPERATOR_SYMBOL

   --  ATTRIBUTE_REFERENCE ::= PREFIX ' ATTRIBUTE_DESIGNATOR

   --  ATTRIBUTE_DESIGNATOR ::=
   --    IDENTIFIER [(static_EXPRESSION)]
   --  | access | delta | digits

   --  FUNCTION_CALL ::=
   --    function_NAME
   --  | function_PREFIX ACTUAL_PARAMETER_PART

   --  ACTUAL_PARAMETER_PART ::=
   --    (PARAMETER_ASSOCIATION {,PARAMETER_ASSOCIATION})

   --  PARAMETER_ASSOCIATION ::=
   --    [formal_parameter_SELECTOR_NAME =>] EXPLICIT_ACTUAL_PARAMETER

   --  EXPLICIT_ACTUAL_PARAMETER ::= EXPRESSION | variable_NAME

   --  Note: syntactically a procedure call looks just like a function call,
   --  so this routine is in practice used to scan out procedure calls as well.

   --  On return, Expr_Form is set to either EF_Name or EF_Simple_Name

   --  Error recovery: can raise Error_Resync

   --  Note: if on return Token = Tok_Apostrophe, then the apostrophe must be
   --  followed by either a left paren (qualified expression case), or by
   --  range (range attribute case). All other uses of apostrophe (i.e. all
   --  other attributes) are handled in this routine.

   --  Error recovery: can raise Error_Resync

   function P_Name return Node_Id is
      Scan_State  : Saved_Scan_State;
      Name_Node   : Node_Id;
      Prefix_Node : Node_Id;
      Ident_Node  : Node_Id;
      Expr_Node   : Node_Id;
      Range_Node  : Node_Id;
      Arg_Node    : Node_Id;

      Arg_List  : List_Id := No_List; -- kill junk warning
      Attr_Name : Name_Id := No_Name; -- kill junk warning

   begin
      --  Case of not a name

      if Token not in Token_Class_Name then

         --  If it looks like start of expression, complain and scan expression

         if Token in Token_Class_Literal
           or else Token = Tok_Left_Paren
         then
            Error_Msg_SC ("name expected");
            return P_Expression;

         --  Otherwise some other junk, not much we can do

         else
            Error_Msg_AP ("name expected");
            raise Error_Resync;
         end if;
      end if;

      --  Loop through designators in qualified name

      Name_Node := Token_Node;

      loop
         Scan; -- past designator
         exit when Token /= Tok_Dot;
         Save_Scan_State (Scan_State); -- at dot
         Scan; -- past dot

         --  If we do not have another designator after the dot, then join
         --  the normal circuit to handle a dot extension (may be .all or
         --  character literal case). Otherwise loop back to scan the next
         --  designator.

         if Token not in Token_Class_Desig then
            goto Scan_Name_Extension_Dot;
         else
            Prefix_Node := Name_Node;
            Name_Node := New_Node (N_Selected_Component, Prev_Token_Ptr);
            Set_Prefix (Name_Node, Prefix_Node);
            Set_Selector_Name (Name_Node, Token_Node);
         end if;
      end loop;

      --  We have now scanned out a qualified designator. If the last token is
      --  an operator symbol, then we certainly do not have the Snam case, so
      --  we can just use the normal name extension check circuit

      if Prev_Token = Tok_Operator_Symbol then
         goto Scan_Name_Extension;
      end if;

      --  We have scanned out a qualified simple name, check for name extension
      --  Note that we know there is no dot here at this stage, so the only
      --  possible cases of name extension are apostrophe and left paren.

      if Token = Tok_Apostrophe then
         Save_Scan_State (Scan_State); -- at apostrophe
         Scan; -- past apostrophe

         --  If left paren, then this might be a qualified expression, but we
         --  are only in the business of scanning out names, so return with
         --  Token backed up to point to the apostrophe. The treatment for
         --  the range attribute is similar (we do not consider x'range to
         --  be a name in this grammar).

         if Token = Tok_Left_Paren or else Token = Tok_Range then
            Restore_Scan_State (Scan_State); -- to apostrophe
            Expr_Form := EF_Simple_Name;
            return Name_Node;

         --  Otherwise we have the case of a name extended by an attribute

         else
            goto Scan_Name_Extension_Apostrophe;
         end if;

      --  Check case of qualified simple name extended by a left parenthesis

      elsif Token = Tok_Left_Paren then
         Scan; -- past left paren
         goto Scan_Name_Extension_Left_Paren;

      --  Otherwise the qualified simple name is not extended, so return

      else
         Expr_Form := EF_Simple_Name;
         return Name_Node;
      end if;

      --  Loop scanning past name extensions. A label is used for control
      --  transfer for this loop for ease of interfacing with the finite state
      --  machine in the parenthesis scanning circuit, and also to allow for
      --  passing in control to the appropriate point from the above code.

      <<Scan_Name_Extension>>

         --  Character literal used as name cannot be extended. Also this
         --  cannot be a call, since the name for a call must be a designator.
         --  Return in these cases, or if there is no name extension

         if Token not in Token_Class_Namext
           or else Prev_Token = Tok_Char_Literal
         then
            Expr_Form := EF_Name;
            return Name_Node;
         end if;

      --  Merge here when we know there is a name extension

      <<Scan_Name_Extension_OK>>

         if Token = Tok_Left_Paren then
            Scan; -- past left paren
            goto Scan_Name_Extension_Left_Paren;

         elsif Token = Tok_Apostrophe then
            Save_Scan_State (Scan_State); -- at apostrophe
            Scan; -- past apostrophe
            goto Scan_Name_Extension_Apostrophe;

         else -- Token = Tok_Dot
            Save_Scan_State (Scan_State); -- at dot
            Scan; -- past dot
            goto Scan_Name_Extension_Dot;
         end if;

      --  Case of name extended by dot (selection), dot is already skipped
      --  and the scan state at the point of the dot is saved in Scan_State.

      <<Scan_Name_Extension_Dot>>

         --  Explicit dereference case

         if Token = Tok_All then
            Prefix_Node := Name_Node;
            Name_Node := New_Node (N_Explicit_Dereference, Token_Ptr);
            Set_Prefix (Name_Node, Prefix_Node);
            Scan; -- past ALL
            goto Scan_Name_Extension;

         --  Selected component case

         elsif Token in Token_Class_Name then
            Prefix_Node := Name_Node;
            Name_Node := New_Node (N_Selected_Component, Prev_Token_Ptr);
            Set_Prefix (Name_Node, Prefix_Node);
            Set_Selector_Name (Name_Node, Token_Node);
            Scan; -- past selector
            goto Scan_Name_Extension;

         --  Reserved identifier as selector

         elsif Is_Reserved_Identifier then
            Scan_Reserved_Identifier (Force_Msg => False);
            Prefix_Node := Name_Node;
            Name_Node := New_Node (N_Selected_Component, Prev_Token_Ptr);
            Set_Prefix (Name_Node, Prefix_Node);
            Set_Selector_Name (Name_Node, Token_Node);
            Scan; -- past identifier used as selector
            goto Scan_Name_Extension;

         --  If dot is at end of line and followed by nothing legal,
         --  then assume end of name and quit (dot will be taken as
         --  an erroneous form of some other punctuation by our caller).

         elsif Token_Is_At_Start_Of_Line then
            Restore_Scan_State (Scan_State);
            return Name_Node;

         --  Here if nothing legal after the dot

         else
            Error_Msg_AP ("selector expected");
            raise Error_Resync;
         end if;

      --  Here for an apostrophe as name extension. The scan position at the
      --  apostrophe has already been saved, and the apostrophe scanned out.

      <<Scan_Name_Extension_Apostrophe>>

         Scan_Apostrophe : declare
            function Apostrophe_Should_Be_Semicolon return Boolean;
            --  Checks for case where apostrophe should probably be
            --  a semicolon, and if so, gives appropriate message,
            --  resets the scan pointer to the apostrophe, changes
            --  the current token to Tok_Semicolon, and returns True.
            --  Otherwise returns False.

            function Apostrophe_Should_Be_Semicolon return Boolean is
            begin
               if Token_Is_At_Start_Of_Line then
                  Restore_Scan_State (Scan_State); -- to apostrophe
                  Error_Msg_SC ("""''"" should be "";""");
                  Token := Tok_Semicolon;
                  return True;
               else
                  return False;
               end if;
            end Apostrophe_Should_Be_Semicolon;

         --  Start of processing for Scan_Apostrophe

         begin
            --  If range attribute after apostrophe, then return with Token
            --  pointing to the apostrophe. Note that in this case the prefix
            --  need not be a simple name (cases like A.all'range). Similarly
            --  if there is a left paren after the apostrophe, then we also
            --  return with Token pointing to the apostrophe (this is the
            --  qualified expression case).

            if Token = Tok_Range or else Token = Tok_Left_Paren then
               Restore_Scan_State (Scan_State); -- to apostrophe
               Expr_Form := EF_Name;
               return Name_Node;

            --  Here for cases where attribute designator is an identifier

            elsif Token = Tok_Identifier then
               Attr_Name := Token_Name;

               if not Is_Attribute_Name (Attr_Name) then
                  if Apostrophe_Should_Be_Semicolon then
                     Expr_Form := EF_Name;
                     return Name_Node;

                  --  Here for a bad attribute name

                  else
                     Signal_Bad_Attribute;
                     Scan; -- past bad identifier

                     if Token = Tok_Left_Paren then
                        Scan; -- past left paren

                        loop
                           Discard_Junk_Node (P_Expression);
                           exit when not Comma_Present;
                        end loop;

                        T_Right_Paren;
                     end if;

                     return Error;
                  end if;
               end if;

               if Style_Check then
                  Style.Check_Attribute_Name (False);
               end if;

            --  Here for case of attribute designator is not an identifier

            else
               if Token = Tok_Delta then
                  Attr_Name := Name_Delta;

               elsif Token = Tok_Digits then
                  Attr_Name := Name_Digits;

               elsif Token = Tok_Access then
                  Attr_Name := Name_Access;

               elsif Token = Tok_Mod and then Ada_Version = Ada_05 then
                  Attr_Name := Name_Mod;

               elsif Apostrophe_Should_Be_Semicolon then
                  Expr_Form := EF_Name;
                  return Name_Node;

               else
                  Error_Msg_AP ("attribute designator expected");
                  raise Error_Resync;
               end if;

               if Style_Check then
                  Style.Check_Attribute_Name (True);
               end if;
            end if;

            --  We come here with an OK attribute scanned, and the
            --  corresponding Attribute identifier node stored in Ident_Node.

            Prefix_Node := Name_Node;
            Name_Node := New_Node (N_Attribute_Reference, Prev_Token_Ptr);
            Scan; -- past attribute designator
            Set_Prefix (Name_Node, Prefix_Node);
            Set_Attribute_Name (Name_Node, Attr_Name);

            --  Scan attribute arguments/designator

            if Token = Tok_Left_Paren
                 and then
               not Is_Parameterless_Attribute (Get_Attribute_Id (Attr_Name))
            then
               Set_Expressions (Name_Node, New_List);
               Scan; -- past left paren

               loop
                  declare
                     Expr : constant Node_Id := P_Expression;

                  begin
                     if Token = Tok_Arrow then
                        Error_Msg_SC
                          ("named parameters not permitted for attributes");
                        Scan; -- past junk arrow

                     else
                        Append (Expr, Expressions (Name_Node));
                        exit when not Comma_Present;
                     end if;
                  end;
               end loop;

               T_Right_Paren;
            end if;

            goto Scan_Name_Extension;
         end Scan_Apostrophe;

      --  Here for left parenthesis extending name (left paren skipped)

      <<Scan_Name_Extension_Left_Paren>>

         --  We now have to scan through a list of items, terminated by a
         --  right parenthesis. The scan is handled by a finite state
         --  machine. The possibilities are:

         --   (discrete_range)

         --      This is a slice. This case is handled in LP_State_Init

         --   (expression, expression, ..)

         --      This is interpreted as an indexed component, i.e. as a
         --      case of a name which can be extended in the normal manner.
         --      This case is handled by LP_State_Name or LP_State_Expr.

         --   (..., identifier => expression , ...)

         --      If there is at least one occurrence of identifier => (but
         --      none of the other cases apply), then we have a call.

         --  Test for Id => case

         if Token = Tok_Identifier then
            Save_Scan_State (Scan_State); -- at Id
            Scan; -- past Id

            --  Test for => (allow := as an error substitute)

            if Token = Tok_Arrow or else Token = Tok_Colon_Equal then
               Restore_Scan_State (Scan_State); -- to Id
               Arg_List := New_List;
               goto LP_State_Call;

            else
               Restore_Scan_State (Scan_State); -- to Id
            end if;
         end if;

         --  Here we have an expression after all

         Expr_Node := P_Expression_Or_Range_Attribute;

         --  Check cases of discrete range for a slice

         --  First possibility: Range_Attribute_Reference

         if Expr_Form = EF_Range_Attr then
            Range_Node := Expr_Node;

         --  Second possibility: Simple_expression .. Simple_expression

         elsif Token = Tok_Dot_Dot then
            Check_Simple_Expression (Expr_Node);
            Range_Node := New_Node (N_Range, Token_Ptr);
            Set_Low_Bound (Range_Node, Expr_Node);
            Scan; -- past ..
            Expr_Node := P_Expression;
            Check_Simple_Expression (Expr_Node);
            Set_High_Bound (Range_Node, Expr_Node);

         --  Third possibility: Type_name range Range

         elsif Token = Tok_Range then
            if Expr_Form /= EF_Simple_Name then
               Error_Msg_SC ("subtype mark must precede RANGE");
               raise Error_Resync;
            end if;

            Range_Node := P_Subtype_Indication (Expr_Node);

         --  Otherwise we just have an expression. It is true that we might
         --  have a subtype mark without a range constraint but this case
         --  is syntactically indistinguishable from the expression case.

         else
            Arg_List := New_List;
            goto LP_State_Expr;
         end if;

         --  Fall through here with unmistakable Discrete range scanned,
         --  which means that we definitely have the case of a slice. The
         --  Discrete range is in Range_Node.

         if Token = Tok_Comma then
            Error_Msg_SC ("slice cannot have more than one dimension");
            raise Error_Resync;

         elsif Token /= Tok_Right_Paren then
            T_Right_Paren;
            raise Error_Resync;

         else
            Scan; -- past right paren
            Prefix_Node := Name_Node;
            Name_Node := New_Node (N_Slice, Sloc (Prefix_Node));
            Set_Prefix (Name_Node, Prefix_Node);
            Set_Discrete_Range (Name_Node, Range_Node);

            --  An operator node is legal as a prefix to other names,
            --  but not for a slice.

            if Nkind (Prefix_Node) = N_Operator_Symbol then
               Error_Msg_N ("illegal prefix for slice", Prefix_Node);
            end if;

            --  If we have a name extension, go scan it

            if Token in Token_Class_Namext then
               goto Scan_Name_Extension_OK;

            --  Otherwise return (a slice is a name, but is not a call)

            else
               Expr_Form := EF_Name;
               return Name_Node;
            end if;
         end if;

      --  In LP_State_Expr, we have scanned one or more expressions, and
      --  so we have a call or an indexed component which is a name. On
      --  entry we have the expression just scanned in Expr_Node and
      --  Arg_List contains the list of expressions encountered so far

      <<LP_State_Expr>>
         Append (Expr_Node, Arg_List);

         if Token = Tok_Arrow then
            Error_Msg
              ("expect identifier in parameter association",
                Sloc (Expr_Node));
            Scan;  --   past arrow.

         elsif not Comma_Present then
            T_Right_Paren;
            Prefix_Node := Name_Node;
            Name_Node := New_Node (N_Indexed_Component, Sloc (Prefix_Node));
            Set_Prefix (Name_Node, Prefix_Node);
            Set_Expressions (Name_Node, Arg_List);
            goto Scan_Name_Extension;
         end if;

         --  Comma present (and scanned out), test for identifier => case
         --  Test for identifier => case

         if Token = Tok_Identifier then
            Save_Scan_State (Scan_State); -- at Id
            Scan; -- past Id

            --  Test for => (allow := as error substitute)

            if Token = Tok_Arrow or else Token = Tok_Colon_Equal then
               Restore_Scan_State (Scan_State); -- to Id
               goto LP_State_Call;

            --  Otherwise it's just an expression after all, so backup

            else
               Restore_Scan_State (Scan_State); -- to Id
            end if;
         end if;

         --  Here we have an expression after all, so stay in this state

         Expr_Node := P_Expression;
         goto LP_State_Expr;

      --  LP_State_Call corresponds to the situation in which at least
      --  one instance of Id => Expression has been encountered, so we
      --  know that we do not have a name, but rather a call. We enter
      --  it with the scan pointer pointing to the next argument to scan,
      --  and Arg_List containing the list of arguments scanned so far.

      <<LP_State_Call>>

         --  Test for case of Id => Expression (named parameter)

         if Token = Tok_Identifier then
            Save_Scan_State (Scan_State); -- at Id
            Ident_Node := Token_Node;
            Scan; -- past Id

            --  Deal with => (allow := as erroneous substitute)

            if Token = Tok_Arrow or else Token = Tok_Colon_Equal then
               Arg_Node :=
                 New_Node (N_Parameter_Association, Prev_Token_Ptr);
               Set_Selector_Name (Arg_Node, Ident_Node);
               T_Arrow;
               Set_Explicit_Actual_Parameter (Arg_Node, P_Expression);
               Append (Arg_Node, Arg_List);

               --  If a comma follows, go back and scan next entry

               if Comma_Present then
                  goto LP_State_Call;

               --  Otherwise we have the end of a call

               else
                  Prefix_Node := Name_Node;
                  Name_Node :=
                    New_Node (N_Function_Call, Sloc (Prefix_Node));
                  Set_Name (Name_Node, Prefix_Node);
                  Set_Parameter_Associations (Name_Node, Arg_List);
                  T_Right_Paren;

                  if Token in Token_Class_Namext then
                     goto Scan_Name_Extension_OK;

                  --  This is a case of a call which cannot be a name

                  else
                     Expr_Form := EF_Name;
                     return Name_Node;
                  end if;
               end if;

            --  Not named parameter: Id started an expression after all

            else
               Restore_Scan_State (Scan_State); -- to Id
            end if;
         end if;

         --  Here if entry did not start with Id => which means that it
         --  is a positional parameter, which is not allowed, since we
         --  have seen at least one named parameter already.

         Error_Msg_SC
            ("positional parameter association " &
              "not allowed after named one");

         Expr_Node := P_Expression;

         --  Leaving the '>' in an association is not unusual, so suggest
         --  a possible fix.

         if Nkind (Expr_Node) = N_Op_Eq then
            Error_Msg_N ("\maybe `='>` was intended", Expr_Node);
         end if;

         --  We go back to scanning out expressions, so that we do not get
         --  multiple error messages when several positional parameters
         --  follow a named parameter.

         goto LP_State_Expr;

         --  End of treatment for name extensions starting with left paren

      --  End of loop through name extensions

   end P_Name;

   --  This function parses a restricted form of Names which are either
   --  designators, or designators preceded by a sequence of prefixes
   --  that are direct names.

   --  Error recovery: cannot raise Error_Resync

   function P_Function_Name return Node_Id is
      Designator_Node : Node_Id;
      Prefix_Node     : Node_Id;
      Selector_Node   : Node_Id;
      Dot_Sloc        : Source_Ptr := No_Location;

   begin
      --  Prefix_Node is set to the gathered prefix so far, Empty means that
      --  no prefix has been scanned. This allows us to build up the result
      --  in the required right recursive manner.

      Prefix_Node := Empty;

      --  Loop through prefixes

      loop
         Designator_Node := Token_Node;

         if Token not in Token_Class_Desig then
            return P_Identifier; -- let P_Identifier issue the error message

         else -- Token in Token_Class_Desig
            Scan; -- past designator
            exit when Token /= Tok_Dot;
         end if;

         --  Here at a dot, with token just before it in Designator_Node

         if No (Prefix_Node) then
            Prefix_Node := Designator_Node;
         else
            Selector_Node := New_Node (N_Selected_Component, Dot_Sloc);
            Set_Prefix (Selector_Node, Prefix_Node);
            Set_Selector_Name (Selector_Node, Designator_Node);
            Prefix_Node := Selector_Node;
         end if;

         Dot_Sloc := Token_Ptr;
         Scan; -- past dot
      end loop;

      --  Fall out of the loop having just scanned a designator

      if No (Prefix_Node) then
         return Designator_Node;
      else
         Selector_Node := New_Node (N_Selected_Component, Dot_Sloc);
         Set_Prefix (Selector_Node, Prefix_Node);
         Set_Selector_Name (Selector_Node, Designator_Node);
         return Selector_Node;
      end if;

   exception
      when Error_Resync =>
         return Error;

   end P_Function_Name;

   --  This function parses a restricted form of Names which are either
   --  identifiers, or identifiers preceded by a sequence of prefixes
   --  that are direct names.

   --  Error recovery: cannot raise Error_Resync

   function P_Qualified_Simple_Name return Node_Id is
      Designator_Node : Node_Id;
      Prefix_Node     : Node_Id;
      Selector_Node   : Node_Id;
      Dot_Sloc        : Source_Ptr := No_Location;

   begin
      --  Prefix node is set to the gathered prefix so far, Empty means that
      --  no prefix has been scanned. This allows us to build up the result
      --  in the required right recursive manner.

      Prefix_Node := Empty;

      --  Loop through prefixes

      loop
         Designator_Node := Token_Node;

         if Token = Tok_Identifier then
            Scan; -- past identifier
            exit when Token /= Tok_Dot;

         elsif Token not in Token_Class_Desig then
            return P_Identifier; -- let P_Identifier issue the error message

         else
            Scan; -- past designator

            if Token /= Tok_Dot then
               Error_Msg_SP ("identifier expected");
               return Error;
            end if;
         end if;

         --  Here at a dot, with token just before it in Designator_Node

         if No (Prefix_Node) then
            Prefix_Node := Designator_Node;
         else
            Selector_Node := New_Node (N_Selected_Component, Dot_Sloc);
            Set_Prefix (Selector_Node, Prefix_Node);
            Set_Selector_Name (Selector_Node, Designator_Node);
            Prefix_Node := Selector_Node;
         end if;

         Dot_Sloc := Token_Ptr;
         Scan; -- past dot
      end loop;

      --  Fall out of the loop having just scanned an identifier

      if No (Prefix_Node) then
         return Designator_Node;
      else
         Selector_Node := New_Node (N_Selected_Component, Dot_Sloc);
         Set_Prefix (Selector_Node, Prefix_Node);
         Set_Selector_Name (Selector_Node, Designator_Node);
         return Selector_Node;
      end if;

   exception
      when Error_Resync =>
         return Error;

   end P_Qualified_Simple_Name;

   --  This procedure differs from P_Qualified_Simple_Name only in that it
   --  raises Error_Resync if any error is encountered. It only returns after
   --  scanning a valid qualified simple name.

   --  Error recovery: can raise Error_Resync

   function P_Qualified_Simple_Name_Resync return Node_Id is
      Designator_Node : Node_Id;
      Prefix_Node     : Node_Id;
      Selector_Node   : Node_Id;
      Dot_Sloc        : Source_Ptr := No_Location;

   begin
      Prefix_Node := Empty;

      --  Loop through prefixes

      loop
         Designator_Node := Token_Node;

         if Token = Tok_Identifier then
            Scan; -- past identifier
            exit when Token /= Tok_Dot;

         elsif Token not in Token_Class_Desig then
            Discard_Junk_Node (P_Identifier); -- to issue the error message
            raise Error_Resync;

         else
            Scan; -- past designator

            if Token /= Tok_Dot then
               Error_Msg_SP ("identifier expected");
               raise Error_Resync;
            end if;
         end if;

         --  Here at a dot, with token just before it in Designator_Node

         if No (Prefix_Node) then
            Prefix_Node := Designator_Node;
         else
            Selector_Node := New_Node (N_Selected_Component, Dot_Sloc);
            Set_Prefix (Selector_Node, Prefix_Node);
            Set_Selector_Name (Selector_Node, Designator_Node);
            Prefix_Node := Selector_Node;
         end if;

         Dot_Sloc := Token_Ptr;
         Scan; -- past period
      end loop;

      --  Fall out of the loop having just scanned an identifier

      if No (Prefix_Node) then
         return Designator_Node;
      else
         Selector_Node := New_Node (N_Selected_Component, Dot_Sloc);
         Set_Prefix (Selector_Node, Prefix_Node);
         Set_Selector_Name (Selector_Node, Designator_Node);
         return Selector_Node;
      end if;

   end P_Qualified_Simple_Name_Resync;

   ----------------------
   -- 4.1  Direct_Name --
   ----------------------

   --  Parsed by P_Name and other functions in section 4.1

   -----------------
   -- 4.1  Prefix --
   -----------------

   --  Parsed by P_Name (4.1)

   -------------------------------
   -- 4.1  Explicit Dereference --
   -------------------------------

   --  Parsed by P_Name (4.1)

   -------------------------------
   -- 4.1  Implicit_Dereference --
   -------------------------------

   --  Parsed by P_Name (4.1)

   ----------------------------
   -- 4.1  Indexed Component --
   ----------------------------

   --  Parsed by P_Name (4.1)

   ----------------
   -- 4.1  Slice --
   ----------------

   --  Parsed by P_Name (4.1)

   -----------------------------
   -- 4.1  Selected_Component --
   -----------------------------

   --  Parsed by P_Name (4.1)

   ------------------------
   -- 4.1  Selector Name --
   ------------------------

   --  Parsed by P_Name (4.1)

   ------------------------------
   -- 4.1  Attribute Reference --
   ------------------------------

   --  Parsed by P_Name (4.1)

   -------------------------------
   -- 4.1  Attribute Designator --
   -------------------------------

   --  Parsed by P_Name (4.1)

   --------------------------------------
   -- 4.1.4  Range Attribute Reference --
   --------------------------------------

   --  RANGE_ATTRIBUTE_REFERENCE ::= PREFIX ' RANGE_ATTRIBUTE_DESIGNATOR

   --  RANGE_ATTRIBUTE_DESIGNATOR ::= range [(static_EXPRESSION)]

   --  In the grammar, a RANGE attribute is simply a name, but its use is
   --  highly restricted, so in the parser, we do not regard it as a name.
   --  Instead, P_Name returns without scanning the 'RANGE part of the
   --  attribute, and the caller uses the following function to construct
   --  a range attribute in places where it is appropriate.

   --  Note that RANGE here is treated essentially as an identifier,
   --  rather than a reserved word.

   --  The caller has parsed the prefix, i.e. a name, and Token points to
   --  the apostrophe. The token after the apostrophe is known to be RANGE
   --  at this point. The prefix node becomes the prefix of the attribute.

   --  Error_Recovery: Cannot raise Error_Resync

   function P_Range_Attribute_Reference
     (Prefix_Node : Node_Id)
      return        Node_Id
   is
      Attr_Node  : Node_Id;

   begin
      Attr_Node := New_Node (N_Attribute_Reference, Token_Ptr);
      Set_Prefix (Attr_Node, Prefix_Node);
      Scan; -- past apostrophe

      if Style_Check then
         Style.Check_Attribute_Name (True);
      end if;

      Set_Attribute_Name (Attr_Node, Name_Range);
      Scan; -- past RANGE

      if Token = Tok_Left_Paren then
         Scan; -- past left paren
         Set_Expressions (Attr_Node, New_List (P_Expression));
         T_Right_Paren;
      end if;

      return Attr_Node;
   end P_Range_Attribute_Reference;

   ---------------------------------------
   -- 4.1.4  Range Attribute Designator --
   ---------------------------------------

   --  Parsed by P_Range_Attribute_Reference (4.4)

   --------------------
   -- 4.3  Aggregate --
   --------------------

   --  AGGREGATE ::= RECORD_AGGREGATE | EXTENSION_AGGREGATE | ARRAY_AGGREGATE

   --  Parsed by P_Aggregate_Or_Paren_Expr (4.3), except in the case where
   --  an aggregate is known to be required (code statement, extension
   --  aggregate), in which cases this routine performs the necessary check
   --  that we have an aggregate rather than a parenthesized expression

   --  Error recovery: can raise Error_Resync

   function P_Aggregate return Node_Id is
      Aggr_Sloc : constant Source_Ptr := Token_Ptr;
      Aggr_Node : constant Node_Id    := P_Aggregate_Or_Paren_Expr;

   begin
      if Nkind (Aggr_Node) /= N_Aggregate
           and then
         Nkind (Aggr_Node) /= N_Extension_Aggregate
      then
         Error_Msg
           ("aggregate may not have single positional component", Aggr_Sloc);
         return Error;
      else
         return Aggr_Node;
      end if;
   end P_Aggregate;

   -------------------------------------------------
   -- 4.3  Aggregate or Parenthesized Expresssion --
   -------------------------------------------------

   --  This procedure parses out either an aggregate or a parenthesized
   --  expression (these two constructs are closely related, since a
   --  parenthesized expression looks like an aggregate with a single
   --  positional component).

   --  AGGREGATE ::=
   --    RECORD_AGGREGATE | EXTENSION_AGGREGATE | ARRAY_AGGREGATE

   --  RECORD_AGGREGATE ::= (RECORD_COMPONENT_ASSOCIATION_LIST)

   --  RECORD_COMPONENT_ASSOCIATION_LIST ::=
   --     RECORD_COMPONENT_ASSOCIATION {, RECORD_COMPONENT_ASSOCIATION}
   --   | null record

   --  RECORD_COMPONENT_ASSOCIATION ::=
   --    [COMPONENT_CHOICE_LIST =>] EXPRESSION

   --  COMPONENT_CHOICE_LIST ::=
   --    component_SELECTOR_NAME {| component_SELECTOR_NAME}
   --  | others

   --  EXTENSION_AGGREGATE ::=
   --    (ANCESTOR_PART with RECORD_COMPONENT_ASSOCIATION_LIST)

   --  ANCESTOR_PART ::= EXPRESSION | SUBTYPE_MARK

   --  ARRAY_AGGREGATE ::=
   --    POSITIONAL_ARRAY_AGGREGATE | NAMED_ARRAY_AGGREGATE

   --  POSITIONAL_ARRAY_AGGREGATE ::=
   --    (EXPRESSION, EXPRESSION {, EXPRESSION})
   --  | (EXPRESSION {, EXPRESSION}, others => EXPRESSION)
   --  | (EXPRESSION {, EXPRESSION}, others => <>)

   --  NAMED_ARRAY_AGGREGATE ::=
   --    (ARRAY_COMPONENT_ASSOCIATION {, ARRAY_COMPONENT_ASSOCIATION})

   --  PRIMARY ::= (EXPRESSION);

   --  Error recovery: can raise Error_Resync

   --  Note: POSITIONAL_ARRAY_AGGREGATE rule has been extended to give support
   --        to Ada 2005 limited aggregates (AI-287)

   function P_Aggregate_Or_Paren_Expr return Node_Id is
      Aggregate_Node : Node_Id;
      Expr_List      : List_Id;
      Assoc_List     : List_Id;
      Expr_Node      : Node_Id;
      Lparen_Sloc    : Source_Ptr;
      Scan_State     : Saved_Scan_State;

   begin
      Lparen_Sloc := Token_Ptr;
      T_Left_Paren;

      --  Note: the mechanism used here of rescanning the initial expression
      --  is distinctly unpleasant, but it saves a lot of fiddling in scanning
      --  out the discrete choice list.

      --  Deal with expression and extension aggregate cases first

      if Token /= Tok_Others then
         Save_Scan_State (Scan_State); -- at start of expression

         --  Deal with (NULL RECORD) case

         if Token = Tok_Null then
            Scan; -- past NULL

            if Token = Tok_Record then
               Aggregate_Node := New_Node (N_Aggregate, Lparen_Sloc);
               Set_Null_Record_Present (Aggregate_Node, True);
               Scan; -- past RECORD
               T_Right_Paren;
               return Aggregate_Node;
            else
               Restore_Scan_State (Scan_State); -- to NULL that must be expr
            end if;
         end if;

         --  Ada 2005 (AI-287): The box notation is allowed only with named
         --  notation because positional notation might be error prone. For
         --  example, in "(X, <>, Y, <>)", there is no type associated with
         --  the boxes, so you might not be leaving out the components you
         --  thought you were leaving out.

         if Ada_Version >= Ada_05 and then Token = Tok_Box then
            Error_Msg_SC ("(Ada 2005) box notation only allowed with "
                          & "named notation");
            Scan; --  past BOX
            Aggregate_Node := New_Node (N_Aggregate, Lparen_Sloc);
            return Aggregate_Node;
         end if;

         Expr_Node := P_Expression_Or_Range_Attribute;

         --  Extension aggregate case

         if Token = Tok_With then

            if Nkind (Expr_Node) = N_Attribute_Reference
              and then Attribute_Name (Expr_Node) = Name_Range
            then
               Bad_Range_Attribute (Sloc (Expr_Node));
               return Error;
            end if;

            if Ada_Version = Ada_83 then
               Error_Msg_SC ("(Ada 83) extension aggregate not allowed");
            end if;

            Aggregate_Node := New_Node (N_Extension_Aggregate, Lparen_Sloc);
            Set_Ancestor_Part (Aggregate_Node, Expr_Node);
            Scan; -- past WITH

            --  Deal with WITH NULL RECORD case

            if Token = Tok_Null then
               Save_Scan_State (Scan_State); -- at NULL
               Scan; -- past NULL

               if Token = Tok_Record then
                  Scan; -- past RECORD
                  Set_Null_Record_Present (Aggregate_Node, True);
                  T_Right_Paren;
                  return Aggregate_Node;

               else
                  Restore_Scan_State (Scan_State); -- to NULL that must be expr
               end if;
            end if;

            if Token /= Tok_Others then
               Save_Scan_State (Scan_State);
               Expr_Node := P_Expression;
            else
               Expr_Node := Empty;
            end if;

         --  Expression case

         elsif Token = Tok_Right_Paren or else Token in Token_Class_Eterm then
            if Nkind (Expr_Node) = N_Attribute_Reference
              and then Attribute_Name (Expr_Node) = Name_Range
            then
               Error_Msg
                 ("|parentheses not allowed for range attribute", Lparen_Sloc);
<<<<<<< HEAD
=======
               Scan; -- past right paren
>>>>>>> 751ff693
               return Expr_Node;
            end if;

            --  Bump paren count of expression

            if Expr_Node /= Error then
               Set_Paren_Count (Expr_Node, Paren_Count (Expr_Node) + 1);
            end if;

            T_Right_Paren; -- past right paren (error message if none)
            return Expr_Node;

         --  Normal aggregate case

         else
            Aggregate_Node := New_Node (N_Aggregate, Lparen_Sloc);
         end if;

      --  Others case

      else
         Aggregate_Node := New_Node (N_Aggregate, Lparen_Sloc);
         Expr_Node := Empty;
      end if;

      --  Prepare to scan list of component associations

      Expr_List  := No_List; -- don't set yet, maybe all named entries
      Assoc_List := No_List; -- don't set yet, maybe all positional entries

      --  This loop scans through component associations. On entry to the
      --  loop, an expression has been scanned at the start of the current
      --  association unless initial token was OTHERS, in which case
      --  Expr_Node is set to Empty.

      loop
         --  Deal with others association first. This is a named association

         if No (Expr_Node) then
            if No (Assoc_List) then
               Assoc_List := New_List;
            end if;

            Append (P_Record_Or_Array_Component_Association, Assoc_List);

         --  Improper use of WITH

         elsif Token = Tok_With then
            Error_Msg_SC ("WITH must be preceded by single expression in " &
                             "extension aggregate");
            raise Error_Resync;

         --  A range attribute can only appear as part of a discrete choice
         --  list.

         elsif Nkind (Expr_Node) = N_Attribute_Reference
           and then Attribute_Name (Expr_Node) = Name_Range
           and then Token /= Tok_Arrow
           and then Token /= Tok_Vertical_Bar
         then
            Bad_Range_Attribute (Sloc (Expr_Node));
            return Error;

         --  Assume positional case if comma, right paren, or literal or
         --  identifier or OTHERS follows (the latter cases are missing
         --  comma cases). Also assume positional if a semicolon follows,
         --  which can happen if there are missing parens

         elsif Token = Tok_Comma
           or else Token = Tok_Right_Paren
           or else Token = Tok_Others
           or else Token in Token_Class_Lit_Or_Name
           or else Token = Tok_Semicolon
         then
            if Present (Assoc_List) then
               Error_Msg_BC
                  ("""='>"" expected (positional association cannot follow " &
                   "named association)");
            end if;

            if No (Expr_List) then
               Expr_List := New_List;
            end if;

            Append (Expr_Node, Expr_List);

         --  Anything else is assumed to be a named association

         else
            Restore_Scan_State (Scan_State); -- to start of expression

            if No (Assoc_List) then
               Assoc_List := New_List;
            end if;

            Append (P_Record_Or_Array_Component_Association, Assoc_List);
         end if;

         exit when not Comma_Present;

         --  If we are at an expression terminator, something is seriously
         --  wrong, so let's get out now, before we start eating up stuff
         --  that doesn't belong to us!

         if Token in Token_Class_Eterm then
            Error_Msg_AP ("expecting expression or component association");
            exit;
         end if;

         --  Otherwise initiate for reentry to top of loop by scanning an
         --  initial expression, unless the first token is OTHERS.

         if Token = Tok_Others then
            Expr_Node := Empty;
         else
            Save_Scan_State (Scan_State); -- at start of expression
            Expr_Node := P_Expression_Or_Range_Attribute;

         end if;
      end loop;

      --  All component associations (positional and named) have been scanned

      T_Right_Paren;
      Set_Expressions (Aggregate_Node, Expr_List);
      Set_Component_Associations (Aggregate_Node, Assoc_List);
      return Aggregate_Node;
   end P_Aggregate_Or_Paren_Expr;

   ------------------------------------------------
   -- 4.3  Record or Array Component Association --
   ------------------------------------------------

   --  RECORD_COMPONENT_ASSOCIATION ::=
   --    [COMPONENT_CHOICE_LIST =>] EXPRESSION
   --  | COMPONENT_CHOICE_LIST => <>

   --  COMPONENT_CHOICE_LIST =>
   --    component_SELECTOR_NAME {| component_SELECTOR_NAME}
   --  | others

   --  ARRAY_COMPONENT_ASSOCIATION ::=
   --    DISCRETE_CHOICE_LIST => EXPRESSION
   --  | DISCRETE_CHOICE_LIST => <>

   --  Note: this routine only handles the named cases, including others.
   --  Cases where the component choice list is not present have already
   --  been handled directly.

   --  Error recovery: can raise Error_Resync

   --  Note: RECORD_COMPONENT_ASSOCIATION and ARRAY_COMPONENT_ASSOCIATION
   --        rules have been extended to give support to Ada 2005 limited
   --        aggregates (AI-287)

   function P_Record_Or_Array_Component_Association return Node_Id is
      Assoc_Node : Node_Id;

   begin
      Assoc_Node := New_Node (N_Component_Association, Token_Ptr);
      Set_Choices (Assoc_Node, P_Discrete_Choice_List);
      Set_Sloc (Assoc_Node, Token_Ptr);
      TF_Arrow;

      if Token = Tok_Box then

         --  Ada 2005(AI-287): The box notation is used to indicate the
<<<<<<< HEAD
         --  default initialization of limited aggregate components

         if Ada_Version < Ada_05 then
            Error_Msg_SP
              ("limited aggregate is an Ada 2005 extension");
=======
         --  default initialization of aggregate components

         if Ada_Version < Ada_05 then
            Error_Msg_SP
              ("component association with '<'> is an Ada 2005 extension");
>>>>>>> 751ff693
            Error_Msg_SP ("\unit must be compiled with -gnat05 switch");
         end if;

         Set_Box_Present (Assoc_Node);
         Scan; -- Past box
      else
         Set_Expression (Assoc_Node, P_Expression);
      end if;

      return Assoc_Node;
   end P_Record_Or_Array_Component_Association;

   -----------------------------
   -- 4.3.1  Record Aggregate --
   -----------------------------

   --  Case of enumeration aggregate is parsed by P_Aggregate (4.3)
   --  All other cases are parsed by P_Aggregate_Or_Paren_Expr (4.3)

   ----------------------------------------------
   -- 4.3.1  Record Component Association List --
   ----------------------------------------------

   --  Parsed by P_Aggregate_Or_Paren_Expr (4.3)

   ----------------------------------
   -- 4.3.1  Component Choice List --
   ----------------------------------

   --  Parsed by P_Aggregate_Or_Paren_Expr (4.3)

   --------------------------------
   -- 4.3.1  Extension Aggregate --
   --------------------------------

   --  Parsed by P_Aggregate_Or_Paren_Expr (4.3)

   --------------------------
   -- 4.3.1  Ancestor Part --
   --------------------------

   --  Parsed by P_Aggregate_Or_Paren_Expr (4.3)

   ----------------------------
   -- 4.3.1  Array Aggregate --
   ----------------------------

   --  Parsed by P_Aggregate_Or_Paren_Expr (4.3)

   ---------------------------------------
   -- 4.3.1  Positional Array Aggregate --
   ---------------------------------------

   --  Parsed by P_Aggregate_Or_Paren_Expr (4.3)

   ----------------------------------
   -- 4.3.1  Named Array Aggregate --
   ----------------------------------

   --  Parsed by P_Aggregate_Or_Paren_Expr (4.3)

   ----------------------------------------
   -- 4.3.1  Array Component Association --
   ----------------------------------------

   --  Parsed by P_Aggregate_Or_Paren_Expr (4.3)

   ---------------------
   -- 4.4  Expression --
   ---------------------

   --  EXPRESSION ::=
   --    RELATION {and RELATION} | RELATION {and then RELATION}
   --  | RELATION {or RELATION}  | RELATION {or else RELATION}
   --  | RELATION {xor RELATION}

   --  On return, Expr_Form indicates the categorization of the expression
   --  EF_Range_Attr is not a possible value (if a range attribute is found,
   --  an error message is given, and Error is returned).

   --  Error recovery: cannot raise Error_Resync

   function P_Expression return Node_Id is
      Logical_Op      : Node_Kind;
      Prev_Logical_Op : Node_Kind;
      Op_Location     : Source_Ptr;
      Node1           : Node_Id;
      Node2           : Node_Id;

   begin
      Node1 := P_Relation;

      if Token in Token_Class_Logop then
         Prev_Logical_Op := N_Empty;

         loop
            Op_Location := Token_Ptr;
            Logical_Op := P_Logical_Operator;

            if Prev_Logical_Op /= N_Empty and then
               Logical_Op /= Prev_Logical_Op
            then
               Error_Msg
                 ("mixed logical operators in expression", Op_Location);
               Prev_Logical_Op := N_Empty;
            else
               Prev_Logical_Op := Logical_Op;
            end if;

            Node2 := Node1;
            Node1 := New_Node (Logical_Op, Op_Location);
            Set_Left_Opnd (Node1, Node2);
            Set_Right_Opnd (Node1, P_Relation);
            Set_Op_Name (Node1);
            exit when Token not in Token_Class_Logop;
         end loop;

         Expr_Form := EF_Non_Simple;
      end if;

      if Token = Tok_Apostrophe then
         Bad_Range_Attribute (Token_Ptr);
         return Error;
      else
         return Node1;
      end if;
   end P_Expression;

   --  This function is identical to the normal P_Expression, except that it
   --  checks that the expression scan did not stop on a right paren. It is
   --  called in all contexts where a right parenthesis cannot legitimately
   --  follow an expression.

<<<<<<< HEAD
   --  Error recovery: can raise Error_Resync
=======
   --  Error recovery: can not raise Error_Resync
>>>>>>> 751ff693

   function P_Expression_No_Right_Paren return Node_Id is
      Expr : constant Node_Id := P_Expression;
   begin
      Check_No_Right_Paren;
      return Expr;
   end P_Expression_No_Right_Paren;

   ----------------------------------------
   -- 4.4  Expression_Or_Range_Attribute --
   ----------------------------------------

   --  EXPRESSION ::=
   --    RELATION {and RELATION} | RELATION {and then RELATION}
   --  | RELATION {or RELATION}  | RELATION {or else RELATION}
   --  | RELATION {xor RELATION}

   --  RANGE_ATTRIBUTE_REFERENCE ::= PREFIX ' RANGE_ATTRIBUTE_DESIGNATOR

   --  RANGE_ATTRIBUTE_DESIGNATOR ::= range [(static_EXPRESSION)]

   --  On return, Expr_Form indicates the categorization of the expression
   --  and EF_Range_Attr is one of the possibilities.

   --  Error recovery: cannot raise Error_Resync

   --  In the grammar, a RANGE attribute is simply a name, but its use is
   --  highly restricted, so in the parser, we do not regard it as a name.
   --  Instead, P_Name returns without scanning the 'RANGE part of the
   --  attribute, and P_Expression_Or_Range_Attribute handles the range
   --  attribute reference. In the normal case where a range attribute is
   --  not allowed, an error message is issued by P_Expression.

   function P_Expression_Or_Range_Attribute return Node_Id is
      Logical_Op      : Node_Kind;
      Prev_Logical_Op : Node_Kind;
      Op_Location     : Source_Ptr;
      Node1           : Node_Id;
      Node2           : Node_Id;
      Attr_Node       : Node_Id;

   begin
      Node1 := P_Relation;

      if Token = Tok_Apostrophe then
         Attr_Node := P_Range_Attribute_Reference (Node1);
         Expr_Form := EF_Range_Attr;
         return Attr_Node;

      elsif Token in Token_Class_Logop then
         Prev_Logical_Op := N_Empty;

         loop
            Op_Location := Token_Ptr;
            Logical_Op := P_Logical_Operator;

            if Prev_Logical_Op /= N_Empty and then
               Logical_Op /= Prev_Logical_Op
            then
               Error_Msg
                 ("mixed logical operators in expression", Op_Location);
               Prev_Logical_Op := N_Empty;
            else
               Prev_Logical_Op := Logical_Op;
            end if;

            Node2 := Node1;
            Node1 := New_Node (Logical_Op, Op_Location);
            Set_Left_Opnd (Node1, Node2);
            Set_Right_Opnd (Node1, P_Relation);
            Set_Op_Name (Node1);
            exit when Token not in Token_Class_Logop;
         end loop;

         Expr_Form := EF_Non_Simple;
      end if;

      if Token = Tok_Apostrophe then
         Bad_Range_Attribute (Token_Ptr);
         return Error;
      else
         return Node1;
      end if;
   end P_Expression_Or_Range_Attribute;

   -------------------
   -- 4.4  Relation --
   -------------------

   --  RELATION ::=
   --    SIMPLE_EXPRESSION [RELATIONAL_OPERATOR SIMPLE_EXPRESSION]
   --  | SIMPLE_EXPRESSION [not] in RANGE
   --  | SIMPLE_EXPRESSION [not] in SUBTYPE_MARK

   --  On return, Expr_Form indicates the categorization of the expression

   --  Note: if Token = Tok_Apostrophe on return, then Expr_Form is set to
   --  EF_Simple_Name and the following token is RANGE (range attribute case).

   --  Error recovery: cannot raise Error_Resync. If an error occurs within an
   --  expression, then tokens are scanned until either a non-expression token,
   --  a right paren (not matched by a left paren) or a comma, is encountered.

   function P_Relation return Node_Id is
      Node1, Node2 : Node_Id;
      Optok        : Source_Ptr;

   begin
      Node1 := P_Simple_Expression;

      if Token not in Token_Class_Relop then
         return Node1;

      else
         --  Here we have a relational operator following. If so then scan it
         --  out. Note that the assignment symbol := is treated as a relational
         --  operator to improve the error recovery when it is misused for =.
         --  P_Relational_Operator also parses the IN and NOT IN operations.

         Optok := Token_Ptr;
         Node2 := New_Node (P_Relational_Operator, Optok);
         Set_Left_Opnd (Node2, Node1);
         Set_Op_Name (Node2);

         --  Case of IN or NOT IN

         if Prev_Token = Tok_In then
            Set_Right_Opnd (Node2, P_Range_Or_Subtype_Mark);

         --  Case of relational operator (= /= < <= > >=)

         else
            Set_Right_Opnd (Node2, P_Simple_Expression);
         end if;

         Expr_Form := EF_Non_Simple;

         if Token in Token_Class_Relop then
            Error_Msg_SC ("unexpected relational operator");
            raise Error_Resync;
         end if;

         return Node2;
      end if;

   --  If any error occurs, then scan to the next expression terminator symbol
   --  or comma or right paren at the outer (i.e. current) parentheses level.
   --  The flags are set to indicate a normal simple expression.

   exception
      when Error_Resync =>
         Resync_Expression;
         Expr_Form := EF_Simple;
         return Error;
   end P_Relation;

   ----------------------------
   -- 4.4  Simple Expression --
   ----------------------------

   --  SIMPLE_EXPRESSION ::=
   --    [UNARY_ADDING_OPERATOR] TERM {BINARY_ADDING_OPERATOR TERM}

   --  On return, Expr_Form indicates the categorization of the expression

   --  Note: if Token = Tok_Apostrophe on return, then Expr_Form is set to
   --  EF_Simple_Name and the following token is RANGE (range attribute case).

   --  Error recovery: cannot raise Error_Resync. If an error occurs within an
   --  expression, then tokens are scanned until either a non-expression token,
   --  a right paren (not matched by a left paren) or a comma, is encountered.

   --  Note: P_Simple_Expression is called only internally by higher level
   --  expression routines. In cases in the grammar where a simple expression
   --  is required, the approach is to scan an expression, and then post an
   --  appropriate error message if the expression obtained is not simple. This
   --  gives better error recovery and treatment.

   function P_Simple_Expression return Node_Id is
      Scan_State : Saved_Scan_State;
      Node1      : Node_Id;
      Node2      : Node_Id;
      Tokptr     : Source_Ptr;

   begin
      --  Check for cases starting with a name. There are two reasons for
      --  special casing. First speed things up by catching a common case
      --  without going through several routine layers. Second the caller must
      --  be informed via Expr_Form when the simple expression is a name.

      if Token in Token_Class_Name then
         Node1 := P_Name;

         --  Deal with apostrophe cases

         if Token = Tok_Apostrophe then
            Save_Scan_State (Scan_State); -- at apostrophe
            Scan; -- past apostrophe

            --  If qualified expression, scan it out and fall through

            if Token = Tok_Left_Paren then
               Node1 := P_Qualified_Expression (Node1);
               Expr_Form := EF_Simple;

            --  If range attribute, then we return with Token pointing to the
            --  apostrophe. Note: avoid the normal error check on exit. We
            --  know that the expression really is complete in this case!

            else -- Token = Tok_Range then
               Restore_Scan_State (Scan_State); -- to apostrophe
               Expr_Form := EF_Simple_Name;
               return Node1;
            end if;
         end if;

         --  If an expression terminator follows, the previous processing
         --  completely scanned out the expression (a common case), and
         --  left Expr_Form set appropriately for returning to our caller.

         if Token in Token_Class_Sterm then
            null;

         --  If we do not have an expression terminator, then complete the
         --  scan of a simple expression. This code duplicates the code
         --  found in P_Term and P_Factor.

         else
            if Token = Tok_Double_Asterisk then
               if Style_Check then
                  Style.Check_Exponentiation_Operator;
               end if;

               Node2 := New_Node (N_Op_Expon, Token_Ptr);
               Scan; -- past **
               Set_Left_Opnd (Node2, Node1);
               Set_Right_Opnd (Node2, P_Primary);
               Set_Op_Name (Node2);
               Node1 := Node2;
            end if;

            loop
               exit when Token not in Token_Class_Mulop;
               Tokptr := Token_Ptr;
               Node2 := New_Node (P_Multiplying_Operator, Tokptr);

               if Style_Check then
                  Style.Check_Binary_Operator;
               end if;

               Scan; -- past operator
               Set_Left_Opnd (Node2, Node1);
               Set_Right_Opnd (Node2, P_Factor);
               Set_Op_Name (Node2);
               Node1 := Node2;
            end loop;

            loop
               exit when Token not in Token_Class_Binary_Addop;
               Tokptr := Token_Ptr;
               Node2 := New_Node (P_Binary_Adding_Operator, Tokptr);

               if Style_Check then
                  Style.Check_Binary_Operator;
               end if;

               Scan; -- past operator
               Set_Left_Opnd (Node2, Node1);
               Set_Right_Opnd (Node2, P_Term);
               Set_Op_Name (Node2);
               Node1 := Node2;
            end loop;

            Expr_Form := EF_Simple;
         end if;

      --  Cases where simple expression does not start with a name

      else
         --  Scan initial sign and initial Term

         if Token in Token_Class_Unary_Addop then
            Tokptr := Token_Ptr;
            Node1 := New_Node (P_Unary_Adding_Operator, Tokptr);

            if Style_Check then
               Style.Check_Unary_Plus_Or_Minus;
            end if;

            Scan; -- past operator
            Set_Right_Opnd (Node1, P_Term);
            Set_Op_Name (Node1);
         else
            Node1 := P_Term;
         end if;

         --  In the following, we special-case a sequence of concatentations of
         --  string literals, such as "aaa" & "bbb" & ... & "ccc", with nothing
         --  else mixed in. For such a sequence, we return a tree representing
         --  "" & "aaabbb...ccc" (a single concatenation). This is done only if
         --  the number of concatenations is large. If semantic analysis
         --  resolves the "&" to a predefined one, then this folding gives the
         --  right answer. Otherwise, semantic analysis will complain about a
         --  capacity-exceeded error. The purpose of this trick is to avoid
         --  creating a deeply nested tree, which would cause deep recursion
         --  during semantics, causing stack overflow. This way, we can handle
         --  enormous concatenations in the normal case of predefined "&".  We
         --  first build up the normal tree, and then rewrite it if
         --  appropriate.

         declare
            Num_Concats_Threshold : constant Positive := 1000;
            --  Arbitrary threshold value to enable optimization

            First_Node : constant Node_Id := Node1;
            Is_Strlit_Concat : Boolean;
            --  True iff we've parsed a sequence of concatenations of string
            --  literals, with nothing else mixed in.

            Num_Concats : Natural;
            --  Number of "&" operators if Is_Strlit_Concat is True

         begin
            Is_Strlit_Concat :=
              Nkind (Node1) = N_String_Literal
                and then Token = Tok_Ampersand;
            Num_Concats := 0;

            --  Scan out sequence of terms separated by binary adding operators

            loop
               exit when Token not in Token_Class_Binary_Addop;
               Tokptr := Token_Ptr;
               Node2 := New_Node (P_Binary_Adding_Operator, Tokptr);
               Scan; -- past operator
               Set_Left_Opnd (Node2, Node1);
               Node1 := P_Term;
               Set_Right_Opnd (Node2, Node1);
               Set_Op_Name (Node2);

               --  Check if we're still concatenating string literals

               Is_Strlit_Concat :=
                 Is_Strlit_Concat
                   and then Nkind (Node2) = N_Op_Concat
                 and then Nkind (Node1) = N_String_Literal;

               if Is_Strlit_Concat then
                  Num_Concats := Num_Concats + 1;
               end if;

               Node1 := Node2;
            end loop;

            --  If we have an enormous series of concatenations of string
            --  literals, rewrite as explained above. The Is_Folded_In_Parser
            --  flag tells semantic analysis that if the "&" is not predefined,
            --  the folded value is wrong.

            if Is_Strlit_Concat
              and then Num_Concats >= Num_Concats_Threshold
            then
               declare
                  Empty_String_Val : String_Id;
                  --  String_Id for ""

                  Strlit_Concat_Val : String_Id;
                  --  Contains the folded value (which will be correct if the
                  --  "&" operators are the predefined ones).

                  Cur_Node : Node_Id;
                  --  For walking up the tree

                  New_Node : Node_Id;
                  --  Folded node to replace Node1

                  Loc : constant Source_Ptr := Sloc (First_Node);

               begin
                  --  Walk up the tree starting at the leftmost string literal
                  --  (First_Node), building up the Strlit_Concat_Val as we
                  --  go. Note that we do not use recursion here -- the whole
                  --  point is to avoid recursively walking that enormous tree.

                  Start_String;
                  Store_String_Chars (Strval (First_Node));

                  Cur_Node := Parent (First_Node);
                  while Present (Cur_Node) loop
                     pragma Assert (Nkind (Cur_Node) = N_Op_Concat and then
                        Nkind (Right_Opnd (Cur_Node)) = N_String_Literal);

                     Store_String_Chars (Strval (Right_Opnd (Cur_Node)));
                     Cur_Node := Parent (Cur_Node);
                  end loop;

                  Strlit_Concat_Val := End_String;

                  --  Create new folded node, and rewrite result with a concat-
                  --  enation of an empty string literal and the folded node.

                  Start_String;
                  Empty_String_Val := End_String;
                  New_Node :=
                    Make_Op_Concat (Loc,
                      Make_String_Literal (Loc, Empty_String_Val),
                      Make_String_Literal (Loc, Strlit_Concat_Val,
                        Is_Folded_In_Parser => True));
                  Rewrite (Node1, New_Node);
               end;
            end if;
         end;

         --  All done, we clearly do not have name or numeric literal so this
         --  is a case of a simple expression which is some other possibility.

         Expr_Form := EF_Simple;
      end if;

      --  Come here at end of simple expression, where we do a couple of
      --  special checks to improve error recovery.

      --  Special test to improve error recovery. If the current token
      --  is a period, then someone is trying to do selection on something
      --  that is not a name, e.g. a qualified expression.

      if Token = Tok_Dot then
         Error_Msg_SC ("prefix for selection is not a name");
         raise Error_Resync;
      end if;

      --  Special test to improve error recovery: If the current token is
      --  not the first token on a line (as determined by checking the
      --  previous token position with the start of the current line),
      --  then we insist that we have an appropriate terminating token.
      --  Consider the following two examples:

      --   1)  if A nad B then ...

      --   2)  A := B
      --       C := D

      --  In the first example, we would like to issue a binary operator
      --  expected message and resynchronize to the then. In the second
      --  example, we do not want to issue a binary operator message, so
      --  that instead we will get the missing semicolon message. This
      --  distinction is of course a heuristic which does not always work,
      --  but in practice it is quite effective.

      --  Note: the one case in which we do not go through this circuit is
      --  when we have scanned a range attribute and want to return with
      --  Token pointing to the apostrophe. The apostrophe is not normally
      --  an expression terminator, and is not in Token_Class_Sterm, but
      --  in this special case we know that the expression is complete.

      if not Token_Is_At_Start_Of_Line
         and then Token not in Token_Class_Sterm
      then
         Error_Msg_AP ("binary operator expected");
         raise Error_Resync;
      else
         return Node1;
      end if;

   --  If any error occurs, then scan to next expression terminator symbol
   --  or comma, right paren or vertical bar at the outer (i.e. current) paren
   --  level. Expr_Form is set to indicate a normal simple expression.

   exception
      when Error_Resync =>
         Resync_Expression;
         Expr_Form := EF_Simple;
         return Error;

   end P_Simple_Expression;

   -----------------------------------------------
   -- 4.4  Simple Expression or Range Attribute --
   -----------------------------------------------

   --  SIMPLE_EXPRESSION ::=
   --    [UNARY_ADDING_OPERATOR] TERM {BINARY_ADDING_OPERATOR TERM}

   --  RANGE_ATTRIBUTE_REFERENCE ::= PREFIX ' RANGE_ATTRIBUTE_DESIGNATOR

   --  RANGE_ATTRIBUTE_DESIGNATOR ::= range [(static_EXPRESSION)]

   --  Error recovery: cannot raise Error_Resync

   function P_Simple_Expression_Or_Range_Attribute return Node_Id is
      Sexpr     : Node_Id;
      Attr_Node : Node_Id;

   begin
      --  We don't just want to roar ahead and call P_Simple_Expression
      --  here, since we want to handle the case of a parenthesized range
      --  attribute cleanly.

      if Token = Tok_Left_Paren then
         declare
            Lptr       : constant Source_Ptr := Token_Ptr;
            Scan_State : Saved_Scan_State;

         begin
            Save_Scan_State (Scan_State);
            Scan; -- past left paren
            Sexpr := P_Simple_Expression;

            if Token = Tok_Apostrophe then
               Attr_Node := P_Range_Attribute_Reference (Sexpr);
               Expr_Form := EF_Range_Attr;

               if Token = Tok_Right_Paren then
                  Scan; -- scan past right paren if present
               end if;

               Error_Msg ("parentheses not allowed for range attribute", Lptr);

               return Attr_Node;
            end if;

            Restore_Scan_State (Scan_State);
         end;
      end if;

      --  Here after dealing with parenthesized range attribute

      Sexpr := P_Simple_Expression;

      if Token = Tok_Apostrophe then
         Attr_Node := P_Range_Attribute_Reference (Sexpr);
         Expr_Form := EF_Range_Attr;
         return Attr_Node;

      else
         return Sexpr;
      end if;
   end P_Simple_Expression_Or_Range_Attribute;

   ---------------
   -- 4.4  Term --
   ---------------

   --  TERM ::= FACTOR {MULTIPLYING_OPERATOR FACTOR}

   --  Error recovery: can raise Error_Resync

   function P_Term return Node_Id is
      Node1, Node2 : Node_Id;
      Tokptr       : Source_Ptr;

   begin
      Node1 := P_Factor;

      loop
         exit when Token not in Token_Class_Mulop;
         Tokptr := Token_Ptr;
         Node2 := New_Node (P_Multiplying_Operator, Tokptr);
         Scan; -- past operator
         Set_Left_Opnd (Node2, Node1);
         Set_Right_Opnd (Node2, P_Factor);
         Set_Op_Name (Node2);
         Node1 := Node2;
      end loop;

      return Node1;
   end P_Term;

   -----------------
   -- 4.4  Factor --
   -----------------

   --  FACTOR ::= PRIMARY [** PRIMARY] | abs PRIMARY | not PRIMARY

   --  Error recovery: can raise Error_Resync

   function P_Factor return Node_Id is
      Node1 : Node_Id;
      Node2 : Node_Id;

   begin
      if Token = Tok_Abs then
         Node1 := New_Node (N_Op_Abs, Token_Ptr);

         if Style_Check then
            Style.Check_Abs_Not;
         end if;

         Scan; -- past ABS
         Set_Right_Opnd (Node1, P_Primary);
         Set_Op_Name (Node1);
         return Node1;

      elsif Token = Tok_Not then
         Node1 := New_Node (N_Op_Not, Token_Ptr);

         if Style_Check then
            Style.Check_Abs_Not;
         end if;

         Scan; -- past NOT
         Set_Right_Opnd (Node1, P_Primary);
         Set_Op_Name (Node1);
         return Node1;

      else
         Node1 := P_Primary;

         if Token = Tok_Double_Asterisk then
            Node2 := New_Node (N_Op_Expon, Token_Ptr);
            Scan; -- past **
            Set_Left_Opnd (Node2, Node1);
            Set_Right_Opnd (Node2, P_Primary);
            Set_Op_Name (Node2);
            return Node2;
         else
            return Node1;
         end if;
      end if;
   end P_Factor;

   ------------------
   -- 4.4  Primary --
   ------------------

   --  PRIMARY ::=
   --    NUMERIC_LITERAL  | null
   --  | STRING_LITERAL   | AGGREGATE
   --  | NAME             | QUALIFIED_EXPRESSION
   --  | ALLOCATOR        | (EXPRESSION)

   --  Error recovery: can raise Error_Resync

   function P_Primary return Node_Id is
      Scan_State : Saved_Scan_State;
      Node1      : Node_Id;

   begin
      --  The loop runs more than once only if misplaced pragmas are found

      loop
         case Token is

            --  Name token can start a name, call or qualified expression, all
            --  of which are acceptable possibilities for primary. Note also
            --  that string literal is included in name (as operator symbol)
            --  and type conversion is included in name (as indexed component).

            when Tok_Char_Literal | Tok_Operator_Symbol | Tok_Identifier =>
               Node1 := P_Name;

               --  All done unless apostrophe follows

               if Token /= Tok_Apostrophe then
                  return Node1;

               --  Apostrophe following means that we have either just parsed
               --  the subtype mark of a qualified expression, or the prefix
               --  or a range attribute.

               else -- Token = Tok_Apostrophe
                  Save_Scan_State (Scan_State); -- at apostrophe
                  Scan; -- past apostrophe

                  --  If range attribute, then this is always an error, since
                  --  the only legitimate case (where the scanned expression is
                  --  a qualified simple name) is handled at the level of the
                  --  Simple_Expression processing. This case corresponds to a
                  --  usage such as 3 + A'Range, which is always illegal.

                  if Token = Tok_Range then
                     Restore_Scan_State (Scan_State); -- to apostrophe
                     Bad_Range_Attribute (Token_Ptr);
                     return Error;

                  --  If left paren, then we have a qualified expression.
                  --  Note that P_Name guarantees that in this case, where
                  --  Token = Tok_Apostrophe on return, the only two possible
                  --  tokens following the apostrophe are left paren and
                  --  RANGE, so we know we have a left paren here.

                  else -- Token = Tok_Left_Paren
                     return P_Qualified_Expression (Node1);

                  end if;
               end if;

            --  Numeric or string literal

            when Tok_Integer_Literal |
                 Tok_Real_Literal    |
                 Tok_String_Literal  =>

               Node1 := Token_Node;
               Scan; -- past number
               return Node1;

            --  Left paren, starts aggregate or parenthesized expression

            when Tok_Left_Paren =>
               declare
                  Expr : constant Node_Id := P_Aggregate_Or_Paren_Expr;

               begin
                  if Nkind (Expr) = N_Attribute_Reference
                    and then Attribute_Name (Expr) = Name_Range
                  then
                     Bad_Range_Attribute (Sloc (Expr));
                  end if;

                  return Expr;
               end;

            --  Allocator

            when Tok_New =>
               return P_Allocator;

            --  Null

            when Tok_Null =>
               Scan; -- past NULL
               return New_Node (N_Null, Prev_Token_Ptr);

            --  Pragma, not allowed here, so just skip past it

            when Tok_Pragma =>
               P_Pragmas_Misplaced;

            --  Anything else is illegal as the first token of a primary, but
            --  we test for a reserved identifier so that it is treated nicely

            when others =>
               if Is_Reserved_Identifier then
                  return P_Identifier;

               elsif Prev_Token = Tok_Comma then
                  Error_Msg_SP ("extra "","" ignored");
                  raise Error_Resync;

               else
                  Error_Msg_AP ("missing operand");
                  raise Error_Resync;
               end if;

         end case;
      end loop;
   end P_Primary;

   ---------------------------
   -- 4.5  Logical Operator --
   ---------------------------

   --  LOGICAL_OPERATOR  ::=  and | or | xor

   --  Note: AND THEN and OR ELSE are also treated as logical operators
   --  by the parser (even though they are not operators semantically)

   --  The value returned is the appropriate Node_Kind code for the operator
   --  On return, Token points to the token following the scanned operator.

   --  The caller has checked that the first token is a legitimate logical
   --  operator token (i.e. is either XOR, AND, OR).

   --  Error recovery: cannot raise Error_Resync

   function P_Logical_Operator return Node_Kind is
   begin
      if Token = Tok_And then
         if Style_Check then
            Style.Check_Binary_Operator;
         end if;

         Scan; -- past AND

         if Token = Tok_Then then
            Scan; -- past THEN
            return N_And_Then;
         else
            return N_Op_And;
         end if;

      elsif Token = Tok_Or then
         if Style_Check then
            Style.Check_Binary_Operator;
         end if;

         Scan; -- past OR

         if Token = Tok_Else then
            Scan; -- past ELSE
            return N_Or_Else;
         else
            return N_Op_Or;
         end if;

      else -- Token = Tok_Xor
         if Style_Check then
            Style.Check_Binary_Operator;
         end if;

         Scan; -- past XOR
         return N_Op_Xor;
      end if;
   end P_Logical_Operator;

   ------------------------------
   -- 4.5  Relational Operator --
   ------------------------------

   --  RELATIONAL_OPERATOR ::= = | /= | < | <= | > | >=

   --  The value returned is the appropriate Node_Kind code for the operator.
   --  On return, Token points to the operator token, NOT past it.

   --  The caller has checked that the first token is a legitimate relational
   --  operator token (i.e. is one of the operator tokens listed above).

   --  Error recovery: cannot raise Error_Resync

   function P_Relational_Operator return Node_Kind is
      Op_Kind : Node_Kind;
      Relop_Node : constant array (Token_Class_Relop) of Node_Kind :=
        (Tok_Less           => N_Op_Lt,
         Tok_Equal          => N_Op_Eq,
         Tok_Greater        => N_Op_Gt,
         Tok_Not_Equal      => N_Op_Ne,
         Tok_Greater_Equal  => N_Op_Ge,
         Tok_Less_Equal     => N_Op_Le,
         Tok_In             => N_In,
         Tok_Not            => N_Not_In,
         Tok_Box            => N_Op_Ne);

   begin
      if Token = Tok_Box then
         Error_Msg_SC ("""'<'>"" should be ""/=""");
      end if;

      Op_Kind := Relop_Node (Token);

      if Style_Check then
         Style.Check_Binary_Operator;
      end if;

      Scan; -- past operator token

      if Prev_Token = Tok_Not then
         T_In;
      end if;

      return Op_Kind;
   end P_Relational_Operator;

   ---------------------------------
   -- 4.5  Binary Adding Operator --
   ---------------------------------

   --  BINARY_ADDING_OPERATOR ::= + | - | &

   --  The value returned is the appropriate Node_Kind code for the operator.
   --  On return, Token points to the operator token (NOT past it).

   --  The caller has checked that the first token is a legitimate adding
   --  operator token (i.e. is one of the operator tokens listed above).

   --  Error recovery: cannot raise Error_Resync

   function P_Binary_Adding_Operator return Node_Kind is
      Addop_Node : constant array (Token_Class_Binary_Addop) of Node_Kind :=
        (Tok_Ampersand      => N_Op_Concat,
         Tok_Minus          => N_Op_Subtract,
         Tok_Plus           => N_Op_Add);
   begin
      return Addop_Node (Token);
   end P_Binary_Adding_Operator;

   --------------------------------
   -- 4.5  Unary Adding Operator --
   --------------------------------

   --  UNARY_ADDING_OPERATOR ::= + | -

   --  The value returned is the appropriate Node_Kind code for the operator.
   --  On return, Token points to the operator token (NOT past it).

   --  The caller has checked that the first token is a legitimate adding
   --  operator token (i.e. is one of the operator tokens listed above).

   --  Error recovery: cannot raise Error_Resync

   function P_Unary_Adding_Operator return Node_Kind is
      Addop_Node : constant array (Token_Class_Unary_Addop) of Node_Kind :=
        (Tok_Minus          => N_Op_Minus,
         Tok_Plus           => N_Op_Plus);
   begin
      return Addop_Node (Token);
   end P_Unary_Adding_Operator;

   -------------------------------
   -- 4.5  Multiplying Operator --
   -------------------------------

   --  MULTIPLYING_OPERATOR ::= * | / | mod | rem

   --  The value returned is the appropriate Node_Kind code for the operator.
   --  On return, Token points to the operator token (NOT past it).

   --  The caller has checked that the first token is a legitimate multiplying
   --  operator token (i.e. is one of the operator tokens listed above).

   --  Error recovery: cannot raise Error_Resync

   function P_Multiplying_Operator return Node_Kind is
      Mulop_Node : constant array (Token_Class_Mulop) of Node_Kind :=
        (Tok_Asterisk       => N_Op_Multiply,
         Tok_Mod            => N_Op_Mod,
         Tok_Rem            => N_Op_Rem,
         Tok_Slash          => N_Op_Divide);
   begin
      return Mulop_Node (Token);
   end P_Multiplying_Operator;

   --------------------------------------
   -- 4.5  Highest Precedence Operator --
   --------------------------------------

   --  Parsed by P_Factor (4.4)

   --  Note: this rule is not in fact used by the grammar at any point!

   --------------------------
   -- 4.6  Type Conversion --
   --------------------------

   --  Parsed by P_Primary as a Name (4.1)

   -------------------------------
   -- 4.7  Qualified Expression --
   -------------------------------

   --  QUALIFIED_EXPRESSION ::=
   --    SUBTYPE_MARK ' (EXPRESSION) | SUBTYPE_MARK ' AGGREGATE

   --  The caller has scanned the name which is the Subtype_Mark parameter
   --  and scanned past the single quote following the subtype mark. The
   --  caller has not checked that this name is in fact appropriate for
   --  a subtype mark name (i.e. it is a selected component or identifier).

   --  Error_Recovery: cannot raise Error_Resync

   function  P_Qualified_Expression (Subtype_Mark : Node_Id) return Node_Id is
      Qual_Node : Node_Id;
   begin
      Qual_Node := New_Node (N_Qualified_Expression, Prev_Token_Ptr);
      Set_Subtype_Mark (Qual_Node, Check_Subtype_Mark (Subtype_Mark));
      Set_Expression (Qual_Node, P_Aggregate_Or_Paren_Expr);
      return Qual_Node;
   end P_Qualified_Expression;

   --------------------
   -- 4.8  Allocator --
   --------------------

   --  ALLOCATOR ::=
   --    new [NULL_EXCLUSION] SUBTYPE_INDICATION | new QUALIFIED_EXPRESSION

   --  The caller has checked that the initial token is NEW

   --  Error recovery: can raise Error_Resync

   function P_Allocator return Node_Id is
      Alloc_Node             : Node_Id;
      Type_Node              : Node_Id;
      Null_Exclusion_Present : Boolean;

   begin
      Alloc_Node := New_Node (N_Allocator, Token_Ptr);
      T_New;

      --  Scan Null_Exclusion if present (Ada 2005 (AI-231))

      Null_Exclusion_Present := P_Null_Exclusion;
      Set_Null_Exclusion_Present (Alloc_Node, Null_Exclusion_Present);
      Type_Node := P_Subtype_Mark_Resync;

      if Token = Tok_Apostrophe then
         Scan; -- past apostrophe
         Set_Expression (Alloc_Node, P_Qualified_Expression (Type_Node));
      else
         Set_Expression
           (Alloc_Node,
            P_Subtype_Indication (Type_Node, Null_Exclusion_Present));
      end if;

      return Alloc_Node;
   end P_Allocator;

end Ch4;<|MERGE_RESOLUTION|>--- conflicted
+++ resolved
@@ -6,11 +6,7 @@
 --                                                                          --
 --                                 B o d y                                  --
 --                                                                          --
-<<<<<<< HEAD
---          Copyright (C) 1992-2006, Free Software Foundation, Inc.         --
-=======
 --          Copyright (C) 1992-2007, Free Software Foundation, Inc.         --
->>>>>>> 751ff693
 --                                                                          --
 -- GNAT is free software;  you can  redistribute it  and/or modify it under --
 -- terms of the  GNU General Public License as published  by the Free Soft- --
@@ -19,14 +15,8 @@
 -- OUT ANY WARRANTY;  without even the  implied warranty of MERCHANTABILITY --
 -- or FITNESS FOR A PARTICULAR PURPOSE.  See the GNU General Public License --
 -- for  more details.  You should have  received  a copy of the GNU General --
-<<<<<<< HEAD
--- Public License  distributed with GNAT;  see file COPYING.  If not, write --
--- to  the  Free Software Foundation,  51  Franklin  Street,  Fifth  Floor, --
--- Boston, MA 02110-1301, USA.                                              --
-=======
 -- Public License  distributed with GNAT; see file COPYING3.  If not, go to --
 -- http://www.gnu.org/licenses for a complete copy of the license.          --
->>>>>>> 751ff693
 --                                                                          --
 -- GNAT was originally developed  by the GNAT team at  New York University. --
 -- Extensive contributions were provided by Ada Core Technologies Inc.      --
@@ -1298,10 +1288,7 @@
             then
                Error_Msg
                  ("|parentheses not allowed for range attribute", Lparen_Sloc);
-<<<<<<< HEAD
-=======
                Scan; -- past right paren
->>>>>>> 751ff693
                return Expr_Node;
             end if;
 
@@ -1469,19 +1456,11 @@
       if Token = Tok_Box then
 
          --  Ada 2005(AI-287): The box notation is used to indicate the
-<<<<<<< HEAD
-         --  default initialization of limited aggregate components
-
-         if Ada_Version < Ada_05 then
-            Error_Msg_SP
-              ("limited aggregate is an Ada 2005 extension");
-=======
          --  default initialization of aggregate components
 
          if Ada_Version < Ada_05 then
             Error_Msg_SP
               ("component association with '<'> is an Ada 2005 extension");
->>>>>>> 751ff693
             Error_Msg_SP ("\unit must be compiled with -gnat05 switch");
          end if;
 
@@ -1615,11 +1594,7 @@
    --  called in all contexts where a right parenthesis cannot legitimately
    --  follow an expression.
 
-<<<<<<< HEAD
-   --  Error recovery: can raise Error_Resync
-=======
    --  Error recovery: can not raise Error_Resync
->>>>>>> 751ff693
 
    function P_Expression_No_Right_Paren return Node_Id is
       Expr : constant Node_Id := P_Expression;

--- conflicted
+++ resolved
@@ -7,11 +7,7 @@
 --                                                                          --
 --                                 B o d y                                  --
 --                                                                          --
-<<<<<<< HEAD
---          Copyright (C) 2001-2005, Free Software Foundation, Inc.         --
-=======
 --          Copyright (C) 2001-2006, Free Software Foundation, Inc.         --
->>>>>>> c355071f
 --                                                                          --
 -- GNAT is free software;  you can  redistribute it  and/or modify it under --
 -- terms of the  GNU General Public License as published  by the Free Soft- --
@@ -46,10 +42,6 @@
 
 package body MLib.Tgt is
 
-<<<<<<< HEAD
-   use GNAT;
-   use MLib;
-=======
    Flat_Namespace : aliased String := "-Wl,-flat_namespace";
    --  Instruct the linker to build the shared library as a flat
    --  namespace image. The default is a two-level namespace image.
@@ -61,7 +53,6 @@
    With_Shared_Libgcc_Options : aliased Argument_List :=
                                   (1 => Flat_Namespace'Access,
                                    2 => Shared_Libgcc'Access);
->>>>>>> c355071f
 
    ---------------------
    -- Archive_Builder --
@@ -138,11 +129,8 @@
 
       Shared_Options : Argument_List_Access;
 
-<<<<<<< HEAD
-=======
       Symbolic_Link_Needed : Boolean := False;
 
->>>>>>> c355071f
    begin
       if Opt.Verbose_Mode then
          Write_Str ("building relocatable shared library ");
@@ -151,8 +139,6 @@
 
       --  Invoke gcc with -shared-libgcc, but only for GCC 4 or higher
 
-<<<<<<< HEAD
-=======
       if GCC_Version >= 4 then
          Shared_Options := With_Shared_Libgcc_Options'Access;
       else
@@ -161,38 +147,21 @@
 
       --  If specified, add automatic elaboration/finalization
 
->>>>>>> c355071f
       if Lib_Version = "" then
          Utl.Gcc
            (Output_File => Lib_File,
             Objects     => Ofiles,
-<<<<<<< HEAD
-            Options     => Options,
-=======
             Options     => Options & Shared_Options.all,
->>>>>>> c355071f
             Driver_Name => Driver_Name,
             Options_2   => Options_2);
 
       else
-<<<<<<< HEAD
-         --  Instruct the linker to build the shared library as a flat
-         --  namespace image, which is not the default. The default is a two
-         --  level namespace image.
-
-         Version_Arg := new String'("-Wl,-flat_namespace");
-=======
->>>>>>> c355071f
 
          if Is_Absolute_Path (Lib_Version) then
             Utl.Gcc
               (Output_File => Lib_Version,
                Objects     => Ofiles,
-<<<<<<< HEAD
-               Options     => Options & Version_Arg,
-=======
                Options     => Options & Shared_Options.all,
->>>>>>> c355071f
                Driver_Name => Driver_Name,
                Options_2   => Options_2);
             Symbolic_Link_Needed := Lib_Version /= Lib_File;
@@ -201,11 +170,7 @@
             Utl.Gcc
               (Output_File => Lib_Dir & Directory_Separator & Lib_Version,
                Objects     => Ofiles,
-<<<<<<< HEAD
-               Options     => Options & Version_Arg,
-=======
                Options     => Options & Shared_Options.all,
->>>>>>> c355071f
                Driver_Name => Driver_Name,
                Options_2   => Options_2);
             Symbolic_Link_Needed :=
@@ -308,12 +273,8 @@
    ------------------------
 
    function Library_Exists_For
-<<<<<<< HEAD
-     (Project : Project_Id; In_Tree : Project_Tree_Ref) return Boolean
-=======
      (Project : Project_Id;
       In_Tree : Project_Tree_Ref) return Boolean
->>>>>>> c355071f
    is
    begin
       if not In_Tree.Projects.Table (Project).Library then
@@ -323,19 +284,6 @@
 
       else
          declare
-<<<<<<< HEAD
-            Lib_Dir : constant String :=
-              Get_Name_String
-                (In_Tree.Projects.Table (Project).Library_Dir);
-            Lib_Name : constant String :=
-              Get_Name_String
-                (In_Tree.Projects.Table (Project).Library_Name);
-
-         begin
-            if In_Tree.Projects.Table (Project).Library_Kind =
-              Static
-            then
-=======
             Lib_Dir  : constant String :=
                          Get_Name_String
                            (In_Tree.Projects.Table (Project).Library_Dir);
@@ -345,7 +293,6 @@
 
          begin
             if In_Tree.Projects.Table (Project).Library_Kind = Static then
->>>>>>> c355071f
                return Is_Regular_File
                  (Lib_Dir & Directory_Separator & "lib" &
                   Fil.Append_To (Lib_Name, Archive_Ext));
@@ -376,13 +323,8 @@
       else
          declare
             Lib_Name : constant String :=
-<<<<<<< HEAD
-              Get_Name_String
-                (In_Tree.Projects.Table (Project).Library_Name);
-=======
                          Get_Name_String
                            (In_Tree.Projects.Table (Project).Library_Name);
->>>>>>> c355071f
 
          begin
             Name_Len := 3;
@@ -390,12 +332,7 @@
 
             if In_Tree.Projects.Table (Project).Library_Kind =
               Static then
-<<<<<<< HEAD
-               Add_Str_To_Name_Buffer (Fil.Ext_To (Lib_Name, Archive_Ext));
-
-=======
                Add_Str_To_Name_Buffer (Fil.Append_To (Lib_Name, Archive_Ext));
->>>>>>> c355071f
             else
                Add_Str_To_Name_Buffer (Fil.Append_To (Lib_Name, DLL_Ext));
             end if;

------------------------------------------------------------------------------
--                                                                          --
--                         GNAT COMPILER COMPONENTS                         --
--                                                                          --
--                               C H E C K S                                --
--                                                                          --
--                                 B o d y                                  --
--                                                                          --
--          Copyright (C) 1992-2006, Free Software Foundation, Inc.         --
--                                                                          --
-- GNAT is free software;  you can  redistribute it  and/or modify it under --
-- terms of the  GNU General Public License as published  by the Free Soft- --
-- ware  Foundation;  either version 2,  or (at your option) any later ver- --
-- sion.  GNAT is distributed in the hope that it will be useful, but WITH- --
-- OUT ANY WARRANTY;  without even the  implied warranty of MERCHANTABILITY --
-- or FITNESS FOR A PARTICULAR PURPOSE.  See the GNU General Public License --
-- for  more details.  You should have  received  a copy of the GNU General --
-- Public License  distributed with GNAT;  see file COPYING.  If not, write --
-- to  the  Free Software Foundation,  51  Franklin  Street,  Fifth  Floor, --
-- Boston, MA 02110-1301, USA.                                              --
--                                                                          --
-- GNAT was originally developed  by the GNAT team at  New York University. --
-- Extensive contributions were provided by Ada Core Technologies Inc.      --
--                                                                          --
------------------------------------------------------------------------------

with Atree;    use Atree;
with Debug;    use Debug;
with Einfo;    use Einfo;
with Errout;   use Errout;
with Exp_Ch2;  use Exp_Ch2;
with Exp_Pakd; use Exp_Pakd;
with Exp_Util; use Exp_Util;
with Elists;   use Elists;
with Eval_Fat; use Eval_Fat;
with Freeze;   use Freeze;
with Lib;      use Lib;
with Nlists;   use Nlists;
with Nmake;    use Nmake;
with Opt;      use Opt;
with Output;   use Output;
with Restrict; use Restrict;
with Rident;   use Rident;
with Rtsfind;  use Rtsfind;
with Sem;      use Sem;
with Sem_Eval; use Sem_Eval;
with Sem_Ch3;  use Sem_Ch3;
with Sem_Ch8;  use Sem_Ch8;
with Sem_Res;  use Sem_Res;
with Sem_Util; use Sem_Util;
with Sem_Warn; use Sem_Warn;
with Sinfo;    use Sinfo;
with Sinput;   use Sinput;
with Snames;   use Snames;
with Sprint;   use Sprint;
with Stand;    use Stand;
with Targparm; use Targparm;
with Tbuild;   use Tbuild;
with Ttypes;   use Ttypes;
with Urealp;   use Urealp;
with Validsw;  use Validsw;

package body Checks is

   --  General note: many of these routines are concerned with generating
   --  checking code to make sure that constraint error is raised at runtime.
   --  Clearly this code is only needed if the expander is active, since
   --  otherwise we will not be generating code or going into the runtime
   --  execution anyway.

   --  We therefore disconnect most of these checks if the expander is
   --  inactive. This has the additional benefit that we do not need to
   --  worry about the tree being messed up by previous errors (since errors
   --  turn off expansion anyway).

   --  There are a few exceptions to the above rule. For instance routines
   --  such as Apply_Scalar_Range_Check that do not insert any code can be
   --  safely called even when the Expander is inactive (but Errors_Detected
   --  is 0). The benefit of executing this code when expansion is off, is
   --  the ability to emit constraint error warning for static expressions
   --  even when we are not generating code.

   -------------------------------------
   -- Suppression of Redundant Checks --
   -------------------------------------

   --  This unit implements a limited circuit for removal of redundant
   --  checks. The processing is based on a tracing of simple sequential
   --  flow. For any sequence of statements, we save expressions that are
   --  marked to be checked, and then if the same expression appears later
   --  with the same check, then under certain circumstances, the second
   --  check can be suppressed.

   --  Basically, we can suppress the check if we know for certain that
   --  the previous expression has been elaborated (together with its
   --  check), and we know that the exception frame is the same, and that
   --  nothing has happened to change the result of the exception.

   --  Let us examine each of these three conditions in turn to describe
   --  how we ensure that this condition is met.

   --  First, we need to know for certain that the previous expression has
   --  been executed. This is done principly by the mechanism of calling
   --  Conditional_Statements_Begin at the start of any statement sequence
   --  and Conditional_Statements_End at the end. The End call causes all
   --  checks remembered since the Begin call to be discarded. This does
   --  miss a few cases, notably the case of a nested BEGIN-END block with
   --  no exception handlers. But the important thing is to be conservative.
   --  The other protection is that all checks are discarded if a label
   --  is encountered, since then the assumption of sequential execution
   --  is violated, and we don't know enough about the flow.

   --  Second, we need to know that the exception frame is the same. We
   --  do this by killing all remembered checks when we enter a new frame.
   --  Again, that's over-conservative, but generally the cases we can help
   --  with are pretty local anyway (like the body of a loop for example).

   --  Third, we must be sure to forget any checks which are no longer valid.
   --  This is done by two mechanisms, first the Kill_Checks_Variable call is
   --  used to note any changes to local variables. We only attempt to deal
   --  with checks involving local variables, so we do not need to worry
   --  about global variables. Second, a call to any non-global procedure
   --  causes us to abandon all stored checks, since such a all may affect
   --  the values of any local variables.

   --  The following define the data structures used to deal with remembering
   --  checks so that redundant checks can be eliminated as described above.

   --  Right now, the only expressions that we deal with are of the form of
   --  simple local objects (either declared locally, or IN parameters) or
   --  such objects plus/minus a compile time known constant. We can do
   --  more later on if it seems worthwhile, but this catches many simple
   --  cases in practice.

   --  The following record type reflects a single saved check. An entry
   --  is made in the stack of saved checks if and only if the expression
   --  has been elaborated with the indicated checks.

   type Saved_Check is record
      Killed : Boolean;
      --  Set True if entry is killed by Kill_Checks

      Entity : Entity_Id;
      --  The entity involved in the expression that is checked

      Offset : Uint;
      --  A compile time value indicating the result of adding or
      --  subtracting a compile time value. This value is to be
      --  added to the value of the Entity. A value of zero is
      --  used for the case of a simple entity reference.

      Check_Type : Character;
      --  This is set to 'R' for a range check (in which case Target_Type
      --  is set to the target type for the range check) or to 'O' for an
      --  overflow check (in which case Target_Type is set to Empty).

      Target_Type : Entity_Id;
      --  Used only if Do_Range_Check is set. Records the target type for
      --  the check. We need this, because a check is a duplicate only if
      --  it has a the same target type (or more accurately one with a
      --  range that is smaller or equal to the stored target type of a
      --  saved check).
   end record;

   --  The following table keeps track of saved checks. Rather than use an
   --  extensible table. We just use a table of fixed size, and we discard
   --  any saved checks that do not fit. That's very unlikely to happen and
   --  this is only an optimization in any case.

   Saved_Checks : array (Int range 1 .. 200) of Saved_Check;
   --  Array of saved checks

   Num_Saved_Checks : Nat := 0;
   --  Number of saved checks

   --  The following stack keeps track of statement ranges. It is treated
   --  as a stack. When Conditional_Statements_Begin is called, an entry
   --  is pushed onto this stack containing the value of Num_Saved_Checks
   --  at the time of the call. Then when Conditional_Statements_End is
   --  called, this value is popped off and used to reset Num_Saved_Checks.

   --  Note: again, this is a fixed length stack with a size that should
   --  always be fine. If the value of the stack pointer goes above the
   --  limit, then we just forget all saved checks.

   Saved_Checks_Stack : array (Int range 1 .. 100) of Nat;
   Saved_Checks_TOS : Nat := 0;

   -----------------------
   -- Local Subprograms --
   -----------------------

   procedure Apply_Float_Conversion_Check
     (Ck_Node    : Node_Id;
      Target_Typ : Entity_Id);
   --  The checks on a conversion from a floating-point type to an integer
   --  type are delicate. They have to be performed before conversion, they
   --  have to raise an exception when the operand is a NaN, and rounding must
   --  be taken into account to determine the safe bounds of the operand.

   procedure Apply_Selected_Length_Checks
     (Ck_Node    : Node_Id;
      Target_Typ : Entity_Id;
      Source_Typ : Entity_Id;
      Do_Static  : Boolean);
   --  This is the subprogram that does all the work for Apply_Length_Check
   --  and Apply_Static_Length_Check. Expr, Target_Typ and Source_Typ are as
   --  described for the above routines. The Do_Static flag indicates that
   --  only a static check is to be done.

   procedure Apply_Selected_Range_Checks
     (Ck_Node    : Node_Id;
      Target_Typ : Entity_Id;
      Source_Typ : Entity_Id;
      Do_Static  : Boolean);
   --  This is the subprogram that does all the work for Apply_Range_Check.
   --  Expr, Target_Typ and Source_Typ are as described for the above
   --  routine. The Do_Static flag indicates that only a static check is
   --  to be done.

   type Check_Type is (Access_Check, Division_Check);
   function Check_Needed (Nod : Node_Id; Check : Check_Type) return Boolean;
   --  This function is used to see if an access or division by zero check is
   --  needed. The check is to be applied to a single variable appearing in the
   --  source, and N is the node for the reference. If N is not of this form,
   --  True is returned with no further processing. If N is of the right form,
   --  then further processing determines if the given Check is needed.
   --
   --  The particular circuit is to see if we have the case of a check that is
   --  not needed because it appears in the right operand of a short circuited
   --  conditional where the left operand guards the check. For example:
   --
   --    if Var = 0 or else Q / Var > 12 then
   --       ...
   --    end if;
   --
   --  In this example, the division check is not required. At the same time
   --  we can issue warnings for suspicious use of non-short-circuited forms,
   --  such as:
   --
   --    if Var = 0 or Q / Var > 12 then
   --       ...
   --    end if;

   procedure Find_Check
     (Expr        : Node_Id;
      Check_Type  : Character;
      Target_Type : Entity_Id;
      Entry_OK    : out Boolean;
      Check_Num   : out Nat;
      Ent         : out Entity_Id;
      Ofs         : out Uint);
   --  This routine is used by Enable_Range_Check and Enable_Overflow_Check
   --  to see if a check is of the form for optimization, and if so, to see
   --  if it has already been performed. Expr is the expression to check,
   --  and Check_Type is 'R' for a range check, 'O' for an overflow check.
   --  Target_Type is the target type for a range check, and Empty for an
   --  overflow check. If the entry is not of the form for optimization,
   --  then Entry_OK is set to False, and the remaining out parameters
   --  are undefined. If the entry is OK, then Ent/Ofs are set to the
   --  entity and offset from the expression. Check_Num is the number of
   --  a matching saved entry in Saved_Checks, or zero if no such entry
   --  is located.

   function Get_Discriminal (E : Entity_Id; Bound : Node_Id) return Node_Id;
   --  If a discriminal is used in constraining a prival, Return reference
   --  to the discriminal of the protected body (which renames the parameter
   --  of the enclosing protected operation). This clumsy transformation is
   --  needed because privals are created too late and their actual subtypes
   --  are not available when analysing the bodies of the protected operations.
   --  This function is called whenever the bound is an entity and the scope
   --  indicates a protected operation. If the bound is an in-parameter of
   --  a protected operation that is not a prival, the function returns the
   --  bound itself.
   --  To be cleaned up???

   function Guard_Access
     (Cond    : Node_Id;
      Loc     : Source_Ptr;
      Ck_Node : Node_Id) return Node_Id;
   --  In the access type case, guard the test with a test to ensure
   --  that the access value is non-null, since the checks do not
   --  not apply to null access values.

   procedure Install_Static_Check (R_Cno : Node_Id; Loc : Source_Ptr);
   --  Called by Apply_{Length,Range}_Checks to rewrite the tree with the
   --  Constraint_Error node.

   function Range_Or_Validity_Checks_Suppressed
     (Expr : Node_Id) return Boolean;
   --  Returns True if either range or validity checks or both are suppressed
   --  for the type of the given expression, or, if the expression is the name
   --  of an entity, if these checks are suppressed for the entity.

   function Selected_Length_Checks
     (Ck_Node    : Node_Id;
      Target_Typ : Entity_Id;
      Source_Typ : Entity_Id;
      Warn_Node  : Node_Id) return Check_Result;
   --  Like Apply_Selected_Length_Checks, except it doesn't modify
   --  anything, just returns a list of nodes as described in the spec of
   --  this package for the Range_Check function.

   function Selected_Range_Checks
     (Ck_Node    : Node_Id;
      Target_Typ : Entity_Id;
      Source_Typ : Entity_Id;
      Warn_Node  : Node_Id) return Check_Result;
   --  Like Apply_Selected_Range_Checks, except it doesn't modify anything,
   --  just returns a list of nodes as described in the spec of this package
   --  for the Range_Check function.

   ------------------------------
   -- Access_Checks_Suppressed --
   ------------------------------

   function Access_Checks_Suppressed (E : Entity_Id) return Boolean is
   begin
      if Present (E) and then Checks_May_Be_Suppressed (E) then
         return Is_Check_Suppressed (E, Access_Check);
      else
         return Scope_Suppress (Access_Check);
      end if;
   end Access_Checks_Suppressed;

   -------------------------------------
   -- Accessibility_Checks_Suppressed --
   -------------------------------------

   function Accessibility_Checks_Suppressed (E : Entity_Id) return Boolean is
   begin
      if Present (E) and then Checks_May_Be_Suppressed (E) then
         return Is_Check_Suppressed (E, Accessibility_Check);
      else
         return Scope_Suppress (Accessibility_Check);
      end if;
   end Accessibility_Checks_Suppressed;

   ---------------------------------
   -- Alignment_Checks_Suppressed --
   ---------------------------------

   function Alignment_Checks_Suppressed (E : Entity_Id) return Boolean is
   begin
      if Present (E) and then Checks_May_Be_Suppressed (E) then
         return Is_Check_Suppressed (E, Alignment_Check);
      else
         return Scope_Suppress (Alignment_Check);
      end if;
   end Alignment_Checks_Suppressed;

   -------------------------
   -- Append_Range_Checks --
   -------------------------

   procedure Append_Range_Checks
     (Checks       : Check_Result;
      Stmts        : List_Id;
      Suppress_Typ : Entity_Id;
      Static_Sloc  : Source_Ptr;
      Flag_Node    : Node_Id)
   is
      Internal_Flag_Node   : constant Node_Id    := Flag_Node;
      Internal_Static_Sloc : constant Source_Ptr := Static_Sloc;

      Checks_On : constant Boolean :=
                    (not Index_Checks_Suppressed (Suppress_Typ))
                       or else
                    (not Range_Checks_Suppressed (Suppress_Typ));

   begin
      --  For now we just return if Checks_On is false, however this should
      --  be enhanced to check for an always True value in the condition
      --  and to generate a compilation warning???

      if not Checks_On then
         return;
      end if;

      for J in 1 .. 2 loop
         exit when No (Checks (J));

         if Nkind (Checks (J)) = N_Raise_Constraint_Error
           and then Present (Condition (Checks (J)))
         then
            if not Has_Dynamic_Range_Check (Internal_Flag_Node) then
               Append_To (Stmts, Checks (J));
               Set_Has_Dynamic_Range_Check (Internal_Flag_Node);
            end if;

         else
            Append_To
              (Stmts,
                Make_Raise_Constraint_Error (Internal_Static_Sloc,
                  Reason => CE_Range_Check_Failed));
         end if;
      end loop;
   end Append_Range_Checks;

   ------------------------
   -- Apply_Access_Check --
   ------------------------

   procedure Apply_Access_Check (N : Node_Id) is
      P : constant Node_Id := Prefix (N);

   begin
      --  We do not need checks if we are not generating code (i.e. the
      --  expander is not active). This is not just an optimization, there
      --  are cases (e.g. with pragma Debug) where generating the checks
      --  can cause real trouble).

      if not Expander_Active then
         return;
      end if;

      --  No check if short circuiting makes check unnecessary

      if not Check_Needed (P, Access_Check) then
         return;
      end if;

      --  Otherwise go ahead and install the check

      Install_Null_Excluding_Check (P);
   end Apply_Access_Check;

   -------------------------------
   -- Apply_Accessibility_Check --
   -------------------------------

   procedure Apply_Accessibility_Check (N : Node_Id; Typ : Entity_Id) is
      Loc         : constant Source_Ptr := Sloc (N);
      Param_Ent   : constant Entity_Id  := Param_Entity (N);
      Param_Level : Node_Id;
      Type_Level  : Node_Id;

   begin
      if Inside_A_Generic then
         return;

      --  Only apply the run-time check if the access parameter
      --  has an associated extra access level parameter and
      --  when the level of the type is less deep than the level
      --  of the access parameter.

      elsif Present (Param_Ent)
         and then Present (Extra_Accessibility (Param_Ent))
         and then UI_Gt (Object_Access_Level (N),
                         Type_Access_Level (Typ))
         and then not Accessibility_Checks_Suppressed (Param_Ent)
         and then not Accessibility_Checks_Suppressed (Typ)
      then
         Param_Level :=
           New_Occurrence_Of (Extra_Accessibility (Param_Ent), Loc);

         Type_Level :=
           Make_Integer_Literal (Loc, Type_Access_Level (Typ));

         --  Raise Program_Error if the accessibility level of the the access
         --  parameter is deeper than the level of the target access type.

         Insert_Action (N,
           Make_Raise_Program_Error (Loc,
             Condition =>
               Make_Op_Gt (Loc,
                 Left_Opnd  => Param_Level,
                 Right_Opnd => Type_Level),
             Reason => PE_Accessibility_Check_Failed));

         Analyze_And_Resolve (N);
      end if;
   end Apply_Accessibility_Check;

   --------------------------------
   -- Apply_Address_Clause_Check --
   --------------------------------

   procedure Apply_Address_Clause_Check (E : Entity_Id; N : Node_Id) is
      AC   : constant Node_Id    := Address_Clause (E);
      Loc  : constant Source_Ptr := Sloc (AC);
      Typ  : constant Entity_Id  := Etype (E);
      Aexp : constant Node_Id    := Expression (AC);

      Expr : Node_Id;
      --  Address expression (not necessarily the same as Aexp, for example
      --  when Aexp is a reference to a constant, in which case Expr gets
      --  reset to reference the value expression of the constant.

      Size_Warning_Output : Boolean := False;
      --  If we output a size warning we set this True, to stop generating
      --  what is likely to be an unuseful redundant alignment warning.

      procedure Compile_Time_Bad_Alignment;
      --  Post error warnings when alignment is known to be incompatible. Note
      --  that we do not go as far as inserting a raise of Program_Error since
      --  this is an erroneous case, and it may happen that we are lucky and an
      --  underaligned address turns out to be OK after all. Also this warning
      --  is suppressed if we already complained about the size.

      --------------------------------
      -- Compile_Time_Bad_Alignment --
      --------------------------------

      procedure Compile_Time_Bad_Alignment is
      begin
         if not Size_Warning_Output
           and then Address_Clause_Overlay_Warnings
         then
            Error_Msg_FE
              ("?specified address for& may be inconsistent with alignment ",
               Aexp, E);
            Error_Msg_FE
              ("\?program execution may be erroneous ('R'M 13.3(27))",
               Aexp, E);
         end if;
      end Compile_Time_Bad_Alignment;

   --  Start of processing for Apply_Address_Check

   begin
      --  First obtain expression from address clause

      Expr := Expression (AC);

      --  The following loop digs for the real expression to use in the check

      loop
         --  For constant, get constant expression

         if Is_Entity_Name (Expr)
           and then Ekind (Entity (Expr)) = E_Constant
         then
            Expr := Constant_Value (Entity (Expr));

         --  For unchecked conversion, get result to convert

         elsif Nkind (Expr) = N_Unchecked_Type_Conversion then
            Expr := Expression (Expr);

         --  For (common case) of To_Address call, get argument

         elsif Nkind (Expr) = N_Function_Call
           and then Is_Entity_Name (Name (Expr))
           and then Is_RTE (Entity (Name (Expr)), RE_To_Address)
         then
            Expr := First (Parameter_Associations (Expr));

            if Nkind (Expr) = N_Parameter_Association then
               Expr := Explicit_Actual_Parameter (Expr);
            end if;

         --  We finally have the real expression

         else
            exit;
         end if;
      end loop;

      --  Output a warning if we have the situation of

      --      for X'Address use Y'Address

      --  and X and Y both have known object sizes, and Y is smaller than X

      if Nkind (Expr) = N_Attribute_Reference
        and then Attribute_Name (Expr) = Name_Address
        and then Is_Entity_Name (Prefix (Expr))
      then
         declare
            Exp_Ent  : constant Entity_Id := Entity (Prefix (Expr));
            Obj_Size : Uint := No_Uint;
            Exp_Size : Uint := No_Uint;

         begin
            if Known_Esize (E) then
               Obj_Size := Esize (E);
            elsif Known_Esize (Etype (E)) then
               Obj_Size := Esize (Etype (E));
            end if;

            if Known_Esize (Exp_Ent) then
               Exp_Size := Esize (Exp_Ent);
            elsif Known_Esize (Etype (Exp_Ent)) then
               Exp_Size := Esize (Etype (Exp_Ent));
            end if;

            if Obj_Size /= No_Uint
              and then Exp_Size /= No_Uint
              and then Obj_Size > Exp_Size
              and then not Warnings_Off (E)
            then
               if Address_Clause_Overlay_Warnings then
                  Error_Msg_FE
                    ("?& overlays smaller object", Aexp, E);
                  Error_Msg_FE
                    ("\?program execution may be erroneous", Aexp, E);
                  Size_Warning_Output := True;
               end if;
            end if;
         end;
      end if;

      --  See if alignment check needed. Note that we never need a check if the
      --  maximum alignment is one, since the check will always succeed.

      --  Note: we do not check for checks suppressed here, since that check
      --  was done in Sem_Ch13 when the address clause was proceeds. We are
      --  only called if checks were not suppressed. The reason for this is
      --  that we have to delay the call to Apply_Alignment_Check till freeze
      --  time (so that all types etc are elaborated), but we have to check
      --  the status of check suppressing at the point of the address clause.

      if No (AC)
        or else not Check_Address_Alignment (AC)
        or else Maximum_Alignment = 1
      then
         return;
      end if;

      --  See if we know that Expr is a bad alignment at compile time

      if Compile_Time_Known_Value (Expr)
        and then (Known_Alignment (E) or else Known_Alignment (Typ))
      then
         declare
            AL : Uint := Alignment (Typ);

         begin
            --  The object alignment might be more restrictive than the
            --  type alignment.

            if Known_Alignment (E) then
               AL := Alignment (E);
            end if;

            if Expr_Value (Expr) mod AL /= 0 then
               Compile_Time_Bad_Alignment;
            else
               return;
            end if;
         end;

      --  If the expression has the form X'Address, then we can find out if
      --  the object X has an alignment that is compatible with the object E.

      elsif Nkind (Expr) = N_Attribute_Reference
        and then Attribute_Name (Expr) = Name_Address
      then
         declare
            AR : constant Alignment_Result :=
                   Has_Compatible_Alignment (E, Prefix (Expr));
         begin
            if AR = Known_Compatible then
               return;
            elsif AR = Known_Incompatible then
               Compile_Time_Bad_Alignment;
            end if;
         end;
      end if;

      --  Here we do not know if the value is acceptable. Stricly we don't have
      --  to do anything, since if the alignment is bad, we have an erroneous
      --  program. However we are allowed to check for erroneous conditions and
      --  we decide to do this by default if the check is not suppressed.

      --  However, don't do the check if elaboration code is unwanted

      if Restriction_Active (No_Elaboration_Code) then
         return;

      --  Generate a check to raise PE if alignment may be inappropriate

      else
         --  If the original expression is a non-static constant, use the
         --  name of the constant itself rather than duplicating its
         --  defining expression, which was extracted above..

         if Is_Entity_Name (Expression (AC))
           and then Ekind (Entity (Expression (AC))) = E_Constant
           and then
             Nkind (Parent (Entity (Expression (AC)))) = N_Object_Declaration
         then
            Expr := New_Copy_Tree (Expression (AC));
         else
            Remove_Side_Effects (Expr);
         end if;

         Insert_After_And_Analyze (N,
           Make_Raise_Program_Error (Loc,
             Condition =>
               Make_Op_Ne (Loc,
                 Left_Opnd =>
                   Make_Op_Mod (Loc,
                     Left_Opnd =>
                       Unchecked_Convert_To
                         (RTE (RE_Integer_Address), Expr),
                     Right_Opnd =>
                       Make_Attribute_Reference (Loc,
                         Prefix => New_Occurrence_Of (E, Loc),
                         Attribute_Name => Name_Alignment)),
                 Right_Opnd => Make_Integer_Literal (Loc, Uint_0)),
             Reason => PE_Misaligned_Address_Value),
           Suppress => All_Checks);
         return;
      end if;

   exception
      --  If we have some missing run time component in configurable run time
      --  mode then just skip the check (it is not required in any case).

      when RE_Not_Available =>
         return;
   end Apply_Address_Clause_Check;

   -------------------------------------
   -- Apply_Arithmetic_Overflow_Check --
   -------------------------------------

   --  This routine is called only if the type is an integer type, and
   --  a software arithmetic overflow check must be performed for op
   --  (add, subtract, multiply). The check is performed only if
   --  Software_Overflow_Checking is enabled and Do_Overflow_Check
   --  is set. In this case we expand the operation into a more complex
   --  sequence of tests that ensures that overflow is properly caught.

   procedure Apply_Arithmetic_Overflow_Check (N : Node_Id) is
      Loc   : constant Source_Ptr := Sloc (N);
      Typ   : constant Entity_Id  := Etype (N);
      Rtyp  : constant Entity_Id  := Root_Type (Typ);
      Siz   : constant Int        := UI_To_Int (Esize (Rtyp));
      Dsiz  : constant Int        := Siz * 2;
      Opnod : Node_Id;
      Ctyp  : Entity_Id;
      Opnd  : Node_Id;
      Cent  : RE_Id;

   begin
      --  Skip this if overflow checks are done in back end, or the overflow
      --  flag is not set anyway, or we are not doing code expansion.

      if Backend_Overflow_Checks_On_Target
        or else not Do_Overflow_Check (N)
        or else not Expander_Active
      then
         return;
      end if;

      --  Otherwise, we generate the full general code for front end overflow
      --  detection, which works by doing arithmetic in a larger type:

      --    x op y

      --  is expanded into

      --    Typ (Checktyp (x) op Checktyp (y));

      --  where Typ is the type of the original expression, and Checktyp is
      --  an integer type of sufficient length to hold the largest possible
      --  result.

      --  In the case where check type exceeds the size of Long_Long_Integer,
      --  we use a different approach, expanding to:

      --    typ (xxx_With_Ovflo_Check (Integer_64 (x), Integer (y)))

      --  where xxx is Add, Multiply or Subtract as appropriate

      --  Find check type if one exists

      if Dsiz <= Standard_Integer_Size then
         Ctyp := Standard_Integer;

      elsif Dsiz <= Standard_Long_Long_Integer_Size then
         Ctyp := Standard_Long_Long_Integer;

      --  No check type exists, use runtime call

      else
         if Nkind (N) = N_Op_Add then
            Cent := RE_Add_With_Ovflo_Check;

         elsif Nkind (N) = N_Op_Multiply then
            Cent := RE_Multiply_With_Ovflo_Check;

         else
            pragma Assert (Nkind (N) = N_Op_Subtract);
            Cent := RE_Subtract_With_Ovflo_Check;
         end if;

         Rewrite (N,
           OK_Convert_To (Typ,
             Make_Function_Call (Loc,
               Name => New_Reference_To (RTE (Cent), Loc),
               Parameter_Associations => New_List (
                 OK_Convert_To (RTE (RE_Integer_64), Left_Opnd  (N)),
                 OK_Convert_To (RTE (RE_Integer_64), Right_Opnd (N))))));

         Analyze_And_Resolve (N, Typ);
         return;
      end if;

      --  If we fall through, we have the case where we do the arithmetic in
      --  the next higher type and get the check by conversion. In these cases
      --  Ctyp is set to the type to be used as the check type.

      Opnod := Relocate_Node (N);

      Opnd := OK_Convert_To (Ctyp, Left_Opnd (Opnod));

      Analyze (Opnd);
      Set_Etype (Opnd, Ctyp);
      Set_Analyzed (Opnd, True);
      Set_Left_Opnd (Opnod, Opnd);

      Opnd := OK_Convert_To (Ctyp, Right_Opnd (Opnod));

      Analyze (Opnd);
      Set_Etype (Opnd, Ctyp);
      Set_Analyzed (Opnd, True);
      Set_Right_Opnd (Opnod, Opnd);

      --  The type of the operation changes to the base type of the check
      --  type, and we reset the overflow check indication, since clearly
      --  no overflow is possible now that we are using a double length
      --  type. We also set the Analyzed flag to avoid a recursive attempt
      --  to expand the node.

      Set_Etype             (Opnod, Base_Type (Ctyp));
      Set_Do_Overflow_Check (Opnod, False);
      Set_Analyzed          (Opnod, True);

      --  Now build the outer conversion

      Opnd := OK_Convert_To (Typ, Opnod);
      Analyze (Opnd);
      Set_Etype (Opnd, Typ);

      --  In the discrete type case, we directly generate the range check
      --  for the outer operand. This range check will implement the required
      --  overflow check.

      if Is_Discrete_Type (Typ) then
         Rewrite (N, Opnd);
         Generate_Range_Check (Expression (N), Typ, CE_Overflow_Check_Failed);

      --  For other types, we enable overflow checking on the conversion,
      --  after setting the node as analyzed to prevent recursive attempts
      --  to expand the conversion node.

      else
         Set_Analyzed (Opnd, True);
         Enable_Overflow_Check (Opnd);
         Rewrite (N, Opnd);
      end if;

   exception
      when RE_Not_Available =>
         return;
   end Apply_Arithmetic_Overflow_Check;

   ----------------------------
   -- Apply_Array_Size_Check --
   ----------------------------

   --  The situation is as follows. In GNAT 3 (GCC 2.x), the size in bits
   --  is computed in 32 bits without an overflow check. That's a real
   --  problem for Ada. So what we do in GNAT 3 is to approximate the
   --  size of an array by manually multiplying the element size by the
   --  number of elements, and comparing that against the allowed limits.

   --  In GNAT 5, the size in byte is still computed in 32 bits without
   --  an overflow check in the dynamic case, but the size in bits is
   --  computed in 64 bits. We assume that's good enough, and we do not
   --  bother to generate any front end test.

   procedure Apply_Array_Size_Check (N : Node_Id; Typ : Entity_Id) is
      Loc  : constant Source_Ptr := Sloc (N);
      Ctyp : constant Entity_Id  := Component_Type (Typ);
      Ent  : constant Entity_Id  := Defining_Identifier (N);
      Decl : Node_Id;
      Lo   : Node_Id;
      Hi   : Node_Id;
      Lob  : Uint;
      Hib  : Uint;
      Siz  : Uint;
      Xtyp : Entity_Id;
      Indx : Node_Id;
      Sizx : Node_Id;
      Code : Node_Id;

      Static : Boolean := True;
      --  Set false if any index subtye bound is non-static

      Umark : constant Uintp.Save_Mark := Uintp.Mark;
      --  We can throw away all the Uint computations here, since they are
      --  done only to generate boolean test results.

      Check_Siz : Uint;
      --  Size to check against

      function Is_Address_Or_Import (Decl : Node_Id) return Boolean;
      --  Determines if Decl is an address clause or Import/Interface pragma
      --  that references the defining identifier of the current declaration.

      --------------------------
      -- Is_Address_Or_Import --
      --------------------------

      function Is_Address_Or_Import (Decl : Node_Id) return Boolean is
      begin
         if Nkind (Decl) = N_At_Clause then
            return Chars (Identifier (Decl)) = Chars (Ent);

         elsif Nkind (Decl) = N_Attribute_Definition_Clause then
            return
              Chars (Decl) = Name_Address
                and then
              Nkind (Name (Decl)) = N_Identifier
                and then
              Chars (Name (Decl)) = Chars (Ent);

         elsif Nkind (Decl) = N_Pragma then
            if (Chars (Decl) = Name_Import
                 or else
                Chars (Decl) = Name_Interface)
              and then Present (Pragma_Argument_Associations (Decl))
            then
               declare
                  F : constant Node_Id :=
                        First (Pragma_Argument_Associations (Decl));

               begin
                  return
                    Present (F)
                      and then
                    Present (Next (F))
                      and then
                    Nkind (Expression (Next (F))) = N_Identifier
                      and then
                    Chars (Expression (Next (F))) = Chars (Ent);
               end;

            else
               return False;
            end if;

         else
            return False;
         end if;
      end Is_Address_Or_Import;

   --  Start of processing for Apply_Array_Size_Check

   begin
      --  Do size check on local arrays. We only need this in the GCC 2
      --  case, since in GCC 3, we expect the back end to properly handle
      --  things. This routine can be removed when we baseline GNAT 3.

      if Opt.GCC_Version >= 3 then
         return;
      end if;

      --  No need for a check if not expanding

      if not Expander_Active then
         return;
      end if;

      --  No need for a check if checks are suppressed

      if Storage_Checks_Suppressed (Typ) then
         return;
      end if;

      --  It is pointless to insert this check inside an init proc, because
      --  that's too late, we have already built the object to be the right
      --  size, and if it's too large, too bad!

      if Inside_Init_Proc then
         return;
      end if;

      --  Look head for pragma interface/import or address clause applying
      --  to this entity. If found, we suppress the check entirely. For now
      --  we only look ahead 20 declarations to stop this becoming too slow
      --  Note that eventually this whole routine gets moved to gigi.

      Decl := N;
      for Ctr in 1 .. 20 loop
         Next (Decl);
         exit when No (Decl);

         if Is_Address_Or_Import (Decl) then
            return;
         end if;
      end loop;

      --  First step is to calculate the maximum number of elements. For
      --  this calculation, we use the actual size of the subtype if it is
      --  static, and if a bound of a subtype is non-static, we go to the
      --  bound of the base type.

      Siz := Uint_1;
      Indx := First_Index (Typ);
      while Present (Indx) loop
         Xtyp := Etype (Indx);
         Lo := Type_Low_Bound (Xtyp);
         Hi := Type_High_Bound (Xtyp);

         --  If any bound raises constraint error, we will never get this
         --  far, so there is no need to generate any kind of check.

         if Raises_Constraint_Error (Lo)
           or else
             Raises_Constraint_Error (Hi)
         then
            Uintp.Release (Umark);
            return;
         end if;

         --  Otherwise get bounds values

         if Is_Static_Expression (Lo) then
            Lob := Expr_Value (Lo);
         else
            Lob := Expr_Value (Type_Low_Bound (Base_Type (Xtyp)));
            Static := False;
         end if;

         if Is_Static_Expression (Hi) then
            Hib := Expr_Value (Hi);
         else
            Hib := Expr_Value (Type_High_Bound (Base_Type (Xtyp)));
            Static := False;
         end if;

         Siz := Siz *  UI_Max (Hib - Lob + 1, Uint_0);
         Next_Index (Indx);
      end loop;

      --  Compute the limit against which we want to check. For subprograms,
      --  where the array will go on the stack, we use 8*2**24, which (in
      --  bits) is the size of a 16 megabyte array.

      if Is_Subprogram (Scope (Ent)) then
         Check_Siz := Uint_2 ** 27;
      else
         Check_Siz := Uint_2 ** 31;
      end if;

      --  If we have all static bounds and Siz is too large, then we know
      --  we know we have a storage error right now, so generate message

      if Static and then Siz >= Check_Siz then
         Insert_Action (N,
           Make_Raise_Storage_Error (Loc,
             Reason => SE_Object_Too_Large));
         Error_Msg_N ("?Storage_Error will be raised at run-time", N);
         Uintp.Release (Umark);
         return;
      end if;

      --  Case of component size known at compile time. If the array
      --  size is definitely in range, then we do not need a check.

      if Known_Esize (Ctyp)
        and then Siz * Esize (Ctyp) < Check_Siz
      then
         Uintp.Release (Umark);
         return;
      end if;

      --  Here if a dynamic check is required

      --  What we do is to build an expression for the size of the array,
      --  which is computed as the 'Size of the array component, times
      --  the size of each dimension.

      Uintp.Release (Umark);

      Sizx :=
        Make_Attribute_Reference (Loc,
          Prefix =>         New_Occurrence_Of (Ctyp, Loc),
          Attribute_Name => Name_Size);

      Indx := First_Index (Typ);
      for J in 1 .. Number_Dimensions (Typ) loop
         if Sloc (Etype (Indx)) = Sloc (N) then
            Ensure_Defined (Etype (Indx), N);
         end if;

         Sizx :=
           Make_Op_Multiply (Loc,
             Left_Opnd  => Sizx,
             Right_Opnd =>
               Make_Attribute_Reference (Loc,
                 Prefix         => New_Occurrence_Of (Typ, Loc),
                 Attribute_Name => Name_Length,
                 Expressions    => New_List (
                   Make_Integer_Literal (Loc, J))));
         Next_Index (Indx);
      end loop;

      --  Emit the check

      Code :=
        Make_Raise_Storage_Error (Loc,
          Condition =>
            Make_Op_Ge (Loc,
              Left_Opnd  => Sizx,
              Right_Opnd =>
                Make_Integer_Literal (Loc,
                  Intval    => Check_Siz)),
          Reason => SE_Object_Too_Large);

      Set_Size_Check_Code (Defining_Identifier (N), Code);
      Insert_Action (N, Code, Suppress => All_Checks);
   end Apply_Array_Size_Check;

   ----------------------------
   -- Apply_Constraint_Check --
   ----------------------------

   procedure Apply_Constraint_Check
     (N          : Node_Id;
      Typ        : Entity_Id;
      No_Sliding : Boolean := False)
   is
      Desig_Typ : Entity_Id;

   begin
      if Inside_A_Generic then
         return;

      elsif Is_Scalar_Type (Typ) then
         Apply_Scalar_Range_Check (N, Typ);

      elsif Is_Array_Type (Typ) then

         --  A useful optimization: an aggregate with only an others clause
         --  always has the right bounds.

         if Nkind (N) = N_Aggregate
           and then No (Expressions (N))
           and then Nkind
            (First (Choices (First (Component_Associations (N)))))
              = N_Others_Choice
         then
            return;
         end if;

         if Is_Constrained (Typ) then
            Apply_Length_Check (N, Typ);

            if No_Sliding then
               Apply_Range_Check (N, Typ);
            end if;
         else
            Apply_Range_Check (N, Typ);
         end if;

      elsif (Is_Record_Type (Typ)
               or else Is_Private_Type (Typ))
        and then Has_Discriminants (Base_Type (Typ))
        and then Is_Constrained (Typ)
      then
         Apply_Discriminant_Check (N, Typ);

      elsif Is_Access_Type (Typ) then

         Desig_Typ := Designated_Type (Typ);

         --  No checks necessary if expression statically null

         if Nkind (N) = N_Null then
            null;

         --  No sliding possible on access to arrays

         elsif Is_Array_Type (Desig_Typ) then
            if Is_Constrained (Desig_Typ) then
               Apply_Length_Check (N, Typ);
            end if;

            Apply_Range_Check (N, Typ);

         elsif Has_Discriminants (Base_Type (Desig_Typ))
            and then Is_Constrained (Desig_Typ)
         then
            Apply_Discriminant_Check (N, Typ);
         end if;

         if Can_Never_Be_Null (Typ)
           and then not Can_Never_Be_Null (Etype (N))
         then
            Install_Null_Excluding_Check (N);
         end if;
      end if;
   end Apply_Constraint_Check;

   ------------------------------
   -- Apply_Discriminant_Check --
   ------------------------------

   procedure Apply_Discriminant_Check
     (N   : Node_Id;
      Typ : Entity_Id;
      Lhs : Node_Id := Empty)
   is
      Loc       : constant Source_Ptr := Sloc (N);
      Do_Access : constant Boolean    := Is_Access_Type (Typ);
      S_Typ     : Entity_Id  := Etype (N);
      Cond      : Node_Id;
      T_Typ     : Entity_Id;

      function Is_Aliased_Unconstrained_Component return Boolean;
      --  It is possible for an aliased component to have a nominal
      --  unconstrained subtype (through instantiation). If this is a
      --  discriminated component assigned in the expansion of an aggregate
      --  in an initialization, the check must be suppressed. This unusual
      --  situation requires a predicate of its own (see 7503-008).

      ----------------------------------------
      -- Is_Aliased_Unconstrained_Component --
      ----------------------------------------

      function Is_Aliased_Unconstrained_Component return Boolean is
         Comp : Entity_Id;
         Pref : Node_Id;

      begin
         if Nkind (Lhs) /= N_Selected_Component then
            return False;
         else
            Comp := Entity (Selector_Name (Lhs));
            Pref := Prefix (Lhs);
         end if;

         if Ekind (Comp) /= E_Component
           or else not Is_Aliased (Comp)
         then
            return False;
         end if;

         return not Comes_From_Source (Pref)
           and then In_Instance
           and then not Is_Constrained (Etype (Comp));
      end Is_Aliased_Unconstrained_Component;

   --  Start of processing for Apply_Discriminant_Check

   begin
      if Do_Access then
         T_Typ := Designated_Type (Typ);
      else
         T_Typ := Typ;
      end if;

      --  Nothing to do if discriminant checks are suppressed or else no code
      --  is to be generated

      if not Expander_Active
        or else Discriminant_Checks_Suppressed (T_Typ)
      then
         return;
      end if;

      --  No discriminant checks necessary for an access when expression
      --  is statically Null. This is not only an optimization, this is
      --  fundamental because otherwise discriminant checks may be generated
      --  in init procs for types containing an access to a not-yet-frozen
      --  record, causing a deadly forward reference.

      --  Also, if the expression is of an access type whose designated
      --  type is incomplete, then the access value must be null and
      --  we suppress the check.

      if Nkind (N) = N_Null then
         return;

      elsif Is_Access_Type (S_Typ) then
         S_Typ := Designated_Type (S_Typ);

         if Ekind (S_Typ) = E_Incomplete_Type then
            return;
         end if;
      end if;

      --  If an assignment target is present, then we need to generate the
      --  actual subtype if the target is a parameter or aliased object with
      --  an unconstrained nominal subtype.

      --  Ada 2005 (AI-363): For Ada 2005, we limit the building of the actual
      --  subtype to the parameter and dereference cases, since other aliased
      --  objects are unconstrained (unless the nominal subtype is explicitly
      --  constrained). (But we also need to test for renamings???)

      if Present (Lhs)
        and then (Present (Param_Entity (Lhs))
                   or else (Ada_Version < Ada_05
                             and then not Is_Constrained (T_Typ)
                             and then Is_Aliased_View (Lhs)
                             and then not Is_Aliased_Unconstrained_Component)
                   or else (Ada_Version >= Ada_05
                             and then not Is_Constrained (T_Typ)
                             and then Nkind (Lhs) = N_Explicit_Dereference
                             and then Nkind (Original_Node (Lhs)) /=
                                        N_Function_Call))
      then
         T_Typ := Get_Actual_Subtype (Lhs);
      end if;

      --  Nothing to do if the type is unconstrained (this is the case
      --  where the actual subtype in the RM sense of N is unconstrained
      --  and no check is required).

      if not Is_Constrained (T_Typ) then
         return;

      --  Ada 2005: nothing to do if the type is one for which there is a
      --  partial view that is constrained.

      elsif Ada_Version >= Ada_05
        and then Has_Constrained_Partial_View (Base_Type (T_Typ))
      then
         return;
      end if;

      --  Nothing to do if the type is an Unchecked_Union

      if Is_Unchecked_Union (Base_Type (T_Typ)) then
         return;
      end if;

      --  Suppress checks if the subtypes are the same.
      --  the check must be preserved in an assignment to a formal, because
      --  the constraint is given by the actual.

      if Nkind (Original_Node (N)) /= N_Allocator
        and then (No (Lhs)
          or else not Is_Entity_Name (Lhs)
          or else No (Param_Entity (Lhs)))
      then
         if (Etype (N) = Typ
              or else (Do_Access and then Designated_Type (Typ) = S_Typ))
           and then not Is_Aliased_View (Lhs)
         then
            return;
         end if;

      --  We can also eliminate checks on allocators with a subtype mark
      --  that coincides with the context type. The context type may be a
      --  subtype without a constraint (common case, a generic actual).

      elsif Nkind (Original_Node (N)) = N_Allocator
        and then Is_Entity_Name (Expression (Original_Node (N)))
      then
         declare
            Alloc_Typ : constant Entity_Id :=
                          Entity (Expression (Original_Node (N)));

         begin
            if Alloc_Typ = T_Typ
              or else (Nkind (Parent (T_Typ)) = N_Subtype_Declaration
                        and then Is_Entity_Name (
                          Subtype_Indication (Parent (T_Typ)))
                        and then Alloc_Typ = Base_Type (T_Typ))

            then
               return;
            end if;
         end;
      end if;

      --  See if we have a case where the types are both constrained, and
      --  all the constraints are constants. In this case, we can do the
      --  check successfully at compile time.

      --  We skip this check for the case where the node is a rewritten`
      --  allocator, because it already carries the context subtype, and
      --  extracting the discriminants from the aggregate is messy.

      if Is_Constrained (S_Typ)
        and then Nkind (Original_Node (N)) /= N_Allocator
      then
         declare
            DconT : Elmt_Id;
            Discr : Entity_Id;
            DconS : Elmt_Id;
            ItemS : Node_Id;
            ItemT : Node_Id;

         begin
            --  S_Typ may not have discriminants in the case where it is a
            --  private type completed by a default discriminated type. In
            --  that case, we need to get the constraints from the
            --  underlying_type. If the underlying type is unconstrained (i.e.
            --  has no default discriminants) no check is needed.

            if Has_Discriminants (S_Typ) then
               Discr := First_Discriminant (S_Typ);
               DconS := First_Elmt (Discriminant_Constraint (S_Typ));

            else
               Discr := First_Discriminant (Underlying_Type (S_Typ));
               DconS :=
                 First_Elmt
                   (Discriminant_Constraint (Underlying_Type (S_Typ)));

               if No (DconS) then
                  return;
               end if;

               --  A further optimization: if T_Typ is derived from S_Typ
               --  without imposing a constraint, no check is needed.

               if Nkind (Original_Node (Parent (T_Typ))) =
                 N_Full_Type_Declaration
               then
                  declare
                     Type_Def : constant Node_Id :=
                                 Type_Definition
                                   (Original_Node (Parent (T_Typ)));
                  begin
                     if Nkind (Type_Def) = N_Derived_Type_Definition
                       and then Is_Entity_Name (Subtype_Indication (Type_Def))
                       and then Entity (Subtype_Indication (Type_Def)) = S_Typ
                     then
                        return;
                     end if;
                  end;
               end if;
            end if;

            DconT  := First_Elmt (Discriminant_Constraint (T_Typ));

            while Present (Discr) loop
               ItemS := Node (DconS);
               ItemT := Node (DconT);

               exit when
                 not Is_OK_Static_Expression (ItemS)
                   or else
                 not Is_OK_Static_Expression (ItemT);

               if Expr_Value (ItemS) /= Expr_Value (ItemT) then
                  if Do_Access then   --  needs run-time check.
                     exit;
                  else
                     Apply_Compile_Time_Constraint_Error
                       (N, "incorrect value for discriminant&?",
                        CE_Discriminant_Check_Failed, Ent => Discr);
                     return;
                  end if;
               end if;

               Next_Elmt (DconS);
               Next_Elmt (DconT);
               Next_Discriminant (Discr);
            end loop;

            if No (Discr) then
               return;
            end if;
         end;
      end if;

      --  Here we need a discriminant check. First build the expression
      --  for the comparisons of the discriminants:

      --    (n.disc1 /= typ.disc1) or else
      --    (n.disc2 /= typ.disc2) or else
      --     ...
      --    (n.discn /= typ.discn)

      Cond := Build_Discriminant_Checks (N, T_Typ);

      --  If Lhs is set and is a parameter, then the condition is
      --  guarded by: lhs'constrained and then (condition built above)

      if Present (Param_Entity (Lhs)) then
         Cond :=
           Make_And_Then (Loc,
             Left_Opnd =>
               Make_Attribute_Reference (Loc,
                 Prefix => New_Occurrence_Of (Param_Entity (Lhs), Loc),
                 Attribute_Name => Name_Constrained),
             Right_Opnd => Cond);
      end if;

      if Do_Access then
         Cond := Guard_Access (Cond, Loc, N);
      end if;

      Insert_Action (N,
        Make_Raise_Constraint_Error (Loc,
          Condition => Cond,
          Reason    => CE_Discriminant_Check_Failed));
   end Apply_Discriminant_Check;

   ------------------------
   -- Apply_Divide_Check --
   ------------------------

   procedure Apply_Divide_Check (N : Node_Id) is
      Loc   : constant Source_Ptr := Sloc (N);
      Typ   : constant Entity_Id  := Etype (N);
      Left  : constant Node_Id    := Left_Opnd (N);
      Right : constant Node_Id    := Right_Opnd (N);

      LLB : Uint;
      Llo : Uint;
      Lhi : Uint;
      LOK : Boolean;
      Rlo : Uint;
      Rhi : Uint;
      ROK : Boolean;

   begin
      if Expander_Active
        and then not Backend_Divide_Checks_On_Target
        and then Check_Needed (Right, Division_Check)
      then
         Determine_Range (Right, ROK, Rlo, Rhi);

         --  See if division by zero possible, and if so generate test. This
         --  part of the test is not controlled by the -gnato switch.

         if Do_Division_Check (N) then
            if (not ROK) or else (Rlo <= 0 and then 0 <= Rhi) then
               Insert_Action (N,
                 Make_Raise_Constraint_Error (Loc,
                   Condition =>
                     Make_Op_Eq (Loc,
                       Left_Opnd  => Duplicate_Subexpr_Move_Checks (Right),
                       Right_Opnd => Make_Integer_Literal (Loc, 0)),
                   Reason => CE_Divide_By_Zero));
            end if;
         end if;

         --  Test for extremely annoying case of xxx'First divided by -1

         if Do_Overflow_Check (N) then
            if Nkind (N) = N_Op_Divide
              and then Is_Signed_Integer_Type (Typ)
            then
               Determine_Range (Left, LOK, Llo, Lhi);
               LLB := Expr_Value (Type_Low_Bound (Base_Type (Typ)));

               if ((not ROK) or else (Rlo <= (-1) and then (-1) <= Rhi))
                 and then
                 ((not LOK) or else (Llo = LLB))
               then
                  Insert_Action (N,
                    Make_Raise_Constraint_Error (Loc,
                      Condition =>
                        Make_And_Then (Loc,

                           Make_Op_Eq (Loc,
                             Left_Opnd  =>
                               Duplicate_Subexpr_Move_Checks (Left),
                             Right_Opnd => Make_Integer_Literal (Loc, LLB)),

                           Make_Op_Eq (Loc,
                             Left_Opnd =>
                               Duplicate_Subexpr (Right),
                             Right_Opnd =>
                               Make_Integer_Literal (Loc, -1))),
                      Reason => CE_Overflow_Check_Failed));
               end if;
            end if;
         end if;
      end if;
   end Apply_Divide_Check;

   ----------------------------------
   -- Apply_Float_Conversion_Check --
   ----------------------------------

   --  Let F and I be the source and target types of the conversion.
   --  The Ada standard specifies that a floating-point value X is rounded
   --  to the nearest integer, with halfway cases being rounded away from
   --  zero. The rounded value of X is checked against I'Range.

   --  The catch in the above paragraph is that there is no good way
   --  to know whether the round-to-integer operation resulted in
   --  overflow. A remedy is to perform a range check in the floating-point
   --  domain instead, however:
   --      (1)  The bounds may not be known at compile time
   --      (2)  The check must take into account possible rounding.
   --      (3)  The range of type I may not be exactly representable in F.
   --      (4)  The end-points I'First - 0.5 and I'Last + 0.5 may or may
   --           not be in range, depending on the sign of  I'First and I'Last.
   --      (5)  X may be a NaN, which will fail any comparison

   --  The following steps take care of these issues converting X:
   --      (1) If either I'First or I'Last is not known at compile time, use
   --          I'Base instead of I in the next three steps and perform a
   --          regular range check against I'Range after conversion.
   --      (2) If I'First - 0.5 is representable in F then let Lo be that
   --          value and define Lo_OK as (I'First > 0). Otherwise, let Lo be
   --          F'Machine (T) and let Lo_OK be (Lo >= I'First). In other words,
   --          take one of the closest floating-point numbers to T, and see if
   --          it is in range or not.
   --      (3) If I'Last + 0.5 is representable in F then let Hi be that value
   --          and define Hi_OK as (I'Last < 0). Otherwise, let Hi be
   --          F'Rounding (T) and let Hi_OK be (Hi <= I'Last).
   --      (4) Raise CE when (Lo_OK and X < Lo) or (not Lo_OK and X <= Lo)
   --                     or (Hi_OK and X > Hi) or (not Hi_OK and X >= Hi)

   procedure Apply_Float_Conversion_Check
     (Ck_Node    : Node_Id;
      Target_Typ : Entity_Id)
   is
      LB          : constant Node_Id := Type_Low_Bound (Target_Typ);
      HB          : constant Node_Id := Type_High_Bound (Target_Typ);
      Loc         : constant Source_Ptr := Sloc (Ck_Node);
      Expr_Type   : constant Entity_Id  := Base_Type (Etype (Ck_Node));
      Target_Base : constant Entity_Id  := Implementation_Base_Type
                                             (Target_Typ);
      Max_Bound   : constant Uint := UI_Expon
                                       (Machine_Radix (Expr_Type),
                                        Machine_Mantissa (Expr_Type) - 1) - 1;
      --  Largest bound, so bound plus or minus half is a machine number of F

      Ifirst,
      Ilast     : Uint;         --  Bounds of integer type
      Lo, Hi    : Ureal;        --  Bounds to check in floating-point domain
      Lo_OK,
      Hi_OK     : Boolean;      --  True iff Lo resp. Hi belongs to I'Range

      Lo_Chk,
      Hi_Chk    : Node_Id;      --  Expressions that are False iff check fails

      Reason    : RT_Exception_Code;

   begin
      if not Compile_Time_Known_Value (LB)
          or not Compile_Time_Known_Value (HB)
      then
         declare
            --  First check that the value falls in the range of the base
            --  type, to prevent overflow during conversion and then
            --  perform a regular range check against the (dynamic) bounds.

            Par : constant Node_Id := Parent (Ck_Node);

            pragma Assert (Target_Base /= Target_Typ);
            pragma Assert (Nkind (Par) = N_Type_Conversion);

            Temp : constant Entity_Id :=
                    Make_Defining_Identifier (Loc,
                      Chars => New_Internal_Name ('T'));

         begin
            Apply_Float_Conversion_Check (Ck_Node, Target_Base);
            Set_Etype (Temp, Target_Base);

            Insert_Action (Parent (Par),
              Make_Object_Declaration (Loc,
                Defining_Identifier => Temp,
                Object_Definition => New_Occurrence_Of (Target_Typ, Loc),
                Expression => New_Copy_Tree (Par)),
                Suppress => All_Checks);

            Insert_Action (Par,
              Make_Raise_Constraint_Error (Loc,
                Condition =>
                  Make_Not_In (Loc,
                    Left_Opnd  => New_Occurrence_Of (Temp, Loc),
                    Right_Opnd => New_Occurrence_Of (Target_Typ, Loc)),
                Reason => CE_Range_Check_Failed));
            Rewrite (Par, New_Occurrence_Of (Temp, Loc));

            return;
         end;
      end if;

      --  Get the bounds of the target type

      Ifirst := Expr_Value (LB);
      Ilast  := Expr_Value (HB);

      --  Check against lower bound

      if abs (Ifirst) < Max_Bound then
         Lo := UR_From_Uint (Ifirst) - Ureal_Half;
         Lo_OK := (Ifirst > 0);
      else
         Lo := Machine (Expr_Type, UR_From_Uint (Ifirst), Round_Even, Ck_Node);
         Lo_OK := (Lo >= UR_From_Uint (Ifirst));
      end if;

      if Lo_OK then

         --  Lo_Chk := (X >= Lo)

         Lo_Chk := Make_Op_Ge (Loc,
                     Left_Opnd => Duplicate_Subexpr_No_Checks (Ck_Node),
                     Right_Opnd => Make_Real_Literal (Loc, Lo));

      else
         --  Lo_Chk := (X > Lo)

         Lo_Chk := Make_Op_Gt (Loc,
                     Left_Opnd => Duplicate_Subexpr_No_Checks (Ck_Node),
                     Right_Opnd => Make_Real_Literal (Loc, Lo));
      end if;

      --  Check against higher bound

      if abs (Ilast) < Max_Bound then
         Hi := UR_From_Uint (Ilast) + Ureal_Half;
         Hi_OK := (Ilast < 0);
      else
         Hi := Machine (Expr_Type, UR_From_Uint (Ilast), Round_Even, Ck_Node);
         Hi_OK := (Hi <= UR_From_Uint (Ilast));
      end if;

      if Hi_OK then

         --  Hi_Chk := (X <= Hi)

         Hi_Chk := Make_Op_Le (Loc,
                     Left_Opnd => Duplicate_Subexpr_No_Checks (Ck_Node),
                     Right_Opnd => Make_Real_Literal (Loc, Hi));

      else
         --  Hi_Chk := (X < Hi)

         Hi_Chk := Make_Op_Lt (Loc,
                     Left_Opnd => Duplicate_Subexpr_No_Checks (Ck_Node),
                     Right_Opnd => Make_Real_Literal (Loc, Hi));
      end if;

      --  If the bounds of the target type are the same as those of the
      --  base type, the check is an overflow check as a range check is
      --  not performed in these cases.

      if Expr_Value (Type_Low_Bound (Target_Base)) = Ifirst
        and then Expr_Value (Type_High_Bound (Target_Base)) = Ilast
      then
         Reason := CE_Overflow_Check_Failed;
      else
         Reason := CE_Range_Check_Failed;
      end if;

      --  Raise CE if either conditions does not hold

      Insert_Action (Ck_Node,
        Make_Raise_Constraint_Error (Loc,
          Condition => Make_Op_Not (Loc, Make_And_Then (Loc, Lo_Chk, Hi_Chk)),
          Reason    => Reason));
   end Apply_Float_Conversion_Check;

   ------------------------
   -- Apply_Length_Check --
   ------------------------

   procedure Apply_Length_Check
     (Ck_Node    : Node_Id;
      Target_Typ : Entity_Id;
      Source_Typ : Entity_Id := Empty)
   is
   begin
      Apply_Selected_Length_Checks
        (Ck_Node, Target_Typ, Source_Typ, Do_Static => False);
   end Apply_Length_Check;

   -----------------------
   -- Apply_Range_Check --
   -----------------------

   procedure Apply_Range_Check
     (Ck_Node    : Node_Id;
      Target_Typ : Entity_Id;
      Source_Typ : Entity_Id := Empty)
   is
   begin
      Apply_Selected_Range_Checks
        (Ck_Node, Target_Typ, Source_Typ, Do_Static => False);
   end Apply_Range_Check;

   ------------------------------
   -- Apply_Scalar_Range_Check --
   ------------------------------

   --  Note that Apply_Scalar_Range_Check never turns the Do_Range_Check
   --  flag off if it is already set on.

   procedure Apply_Scalar_Range_Check
     (Expr       : Node_Id;
      Target_Typ : Entity_Id;
      Source_Typ : Entity_Id := Empty;
      Fixed_Int  : Boolean   := False)
   is
      Parnt   : constant Node_Id := Parent (Expr);
      S_Typ   : Entity_Id;
      Arr     : Node_Id   := Empty;  -- initialize to prevent warning
      Arr_Typ : Entity_Id := Empty;  -- initialize to prevent warning
      OK      : Boolean;

      Is_Subscr_Ref : Boolean;
      --  Set true if Expr is a subscript

      Is_Unconstrained_Subscr_Ref : Boolean;
      --  Set true if Expr is a subscript of an unconstrained array. In this
      --  case we do not attempt to do an analysis of the value against the
      --  range of the subscript, since we don't know the actual subtype.

      Int_Real : Boolean;
      --  Set to True if Expr should be regarded as a real value
      --  even though the type of Expr might be discrete.

      procedure Bad_Value;
      --  Procedure called if value is determined to be out of range

      ---------------
      -- Bad_Value --
      ---------------

      procedure Bad_Value is
      begin
         Apply_Compile_Time_Constraint_Error
           (Expr, "value not in range of}?", CE_Range_Check_Failed,
            Ent => Target_Typ,
            Typ => Target_Typ);
      end Bad_Value;

   --  Start of processing for Apply_Scalar_Range_Check

   begin
      if Inside_A_Generic then
         return;

      --  Return if check obviously not needed. Note that we do not check
      --  for the expander being inactive, since this routine does not
      --  insert any code, but it does generate useful warnings sometimes,
      --  which we would like even if we are in semantics only mode.

      elsif Target_Typ = Any_Type
        or else not Is_Scalar_Type (Target_Typ)
        or else Raises_Constraint_Error (Expr)
      then
         return;
      end if;

      --  Now, see if checks are suppressed

      Is_Subscr_Ref :=
        Is_List_Member (Expr) and then Nkind (Parnt) = N_Indexed_Component;

      if Is_Subscr_Ref then
         Arr := Prefix (Parnt);
         Arr_Typ := Get_Actual_Subtype_If_Available (Arr);
      end if;

      if not Do_Range_Check (Expr) then

         --  Subscript reference. Check for Index_Checks suppressed

         if Is_Subscr_Ref then

            --  Check array type and its base type

            if Index_Checks_Suppressed (Arr_Typ)
              or else Index_Checks_Suppressed (Base_Type (Arr_Typ))
            then
               return;

            --  Check array itself if it is an entity name

            elsif Is_Entity_Name (Arr)
              and then Index_Checks_Suppressed (Entity (Arr))
            then
               return;

            --  Check expression itself if it is an entity name

            elsif Is_Entity_Name (Expr)
              and then Index_Checks_Suppressed (Entity (Expr))
            then
               return;
            end if;

         --  All other cases, check for Range_Checks suppressed

         else
            --  Check target type and its base type

            if Range_Checks_Suppressed (Target_Typ)
              or else Range_Checks_Suppressed (Base_Type (Target_Typ))
            then
               return;

            --  Check expression itself if it is an entity name

            elsif Is_Entity_Name (Expr)
              and then Range_Checks_Suppressed (Entity (Expr))
            then
               return;

            --  If Expr is part of an assignment statement, then check
            --  left side of assignment if it is an entity name.

            elsif Nkind (Parnt) = N_Assignment_Statement
              and then Is_Entity_Name (Name (Parnt))
              and then Range_Checks_Suppressed (Entity (Name (Parnt)))
            then
               return;
            end if;
         end if;
      end if;

      --  Do not set range checks if they are killed

      if Nkind (Expr) = N_Unchecked_Type_Conversion
        and then Kill_Range_Check (Expr)
      then
         return;
      end if;

      --  Do not set range checks for any values from System.Scalar_Values
      --  since the whole idea of such values is to avoid checking them!

      if Is_Entity_Name (Expr)
        and then Is_RTU (Scope (Entity (Expr)), System_Scalar_Values)
      then
         return;
      end if;

      --  Now see if we need a check

      if No (Source_Typ) then
         S_Typ := Etype (Expr);
      else
         S_Typ := Source_Typ;
      end if;

      if not Is_Scalar_Type (S_Typ) or else S_Typ = Any_Type then
         return;
      end if;

      Is_Unconstrained_Subscr_Ref :=
        Is_Subscr_Ref and then not Is_Constrained (Arr_Typ);

      --  Always do a range check if the source type includes infinities
      --  and the target type does not include infinities. We do not do
      --  this if range checks are killed.

      if Is_Floating_Point_Type (S_Typ)
        and then Has_Infinities (S_Typ)
        and then not Has_Infinities (Target_Typ)
      then
         Enable_Range_Check (Expr);
      end if;

      --  Return if we know expression is definitely in the range of
      --  the target type as determined by Determine_Range. Right now
      --  we only do this for discrete types, and not fixed-point or
      --  floating-point types.

      --  The additional less-precise tests below catch these cases

      --  Note: skip this if we are given a source_typ, since the point
      --  of supplying a Source_Typ is to stop us looking at the expression.
      --  could sharpen this test to be out parameters only ???

      if Is_Discrete_Type (Target_Typ)
        and then Is_Discrete_Type (Etype (Expr))
        and then not Is_Unconstrained_Subscr_Ref
        and then No (Source_Typ)
      then
         declare
            Tlo : constant Node_Id := Type_Low_Bound  (Target_Typ);
            Thi : constant Node_Id := Type_High_Bound (Target_Typ);
            Lo  : Uint;
            Hi  : Uint;

         begin
            if Compile_Time_Known_Value (Tlo)
              and then Compile_Time_Known_Value (Thi)
            then
               declare
                  Lov : constant Uint := Expr_Value (Tlo);
                  Hiv : constant Uint := Expr_Value (Thi);

               begin
                  --  If range is null, we for sure have a constraint error
                  --  (we don't even need to look at the value involved,
                  --  since all possible values will raise CE).

                  if Lov > Hiv then
                     Bad_Value;
                     return;
                  end if;

                  --  Otherwise determine range of value

                  Determine_Range (Expr, OK, Lo, Hi);

                  if OK then

                     --  If definitely in range, all OK

                     if Lo >= Lov and then Hi <= Hiv then
                        return;

                     --  If definitely not in range, warn

                     elsif Lov > Hi or else Hiv < Lo then
                        Bad_Value;
                        return;

                     --  Otherwise we don't know

                     else
                        null;
                     end if;
                  end if;
               end;
            end if;
         end;
      end if;

      Int_Real :=
        Is_Floating_Point_Type (S_Typ)
          or else (Is_Fixed_Point_Type (S_Typ) and then not Fixed_Int);

      --  Check if we can determine at compile time whether Expr is in the
      --  range of the target type. Note that if S_Typ is within the bounds
      --  of Target_Typ then this must be the case. This check is meaningful
      --  only if this is not a conversion between integer and real types.

      if not Is_Unconstrained_Subscr_Ref
        and then
           Is_Discrete_Type (S_Typ) = Is_Discrete_Type (Target_Typ)
        and then
          (In_Subrange_Of (S_Typ, Target_Typ, Fixed_Int)
             or else
           Is_In_Range (Expr, Target_Typ, Fixed_Int, Int_Real))
      then
         return;

      elsif Is_Out_Of_Range (Expr, Target_Typ, Fixed_Int, Int_Real) then
         Bad_Value;
         return;

      --  In the floating-point case, we only do range checks if the
      --  type is constrained. We definitely do NOT want range checks
      --  for unconstrained types, since we want to have infinities

      elsif Is_Floating_Point_Type (S_Typ) then
         if Is_Constrained (S_Typ) then
            Enable_Range_Check (Expr);
         end if;

      --  For all other cases we enable a range check unconditionally

      else
         Enable_Range_Check (Expr);
         return;
      end if;
   end Apply_Scalar_Range_Check;

   ----------------------------------
   -- Apply_Selected_Length_Checks --
   ----------------------------------

   procedure Apply_Selected_Length_Checks
     (Ck_Node    : Node_Id;
      Target_Typ : Entity_Id;
      Source_Typ : Entity_Id;
      Do_Static  : Boolean)
   is
      Cond     : Node_Id;
      R_Result : Check_Result;
      R_Cno    : Node_Id;

      Loc         : constant Source_Ptr := Sloc (Ck_Node);
      Checks_On   : constant Boolean :=
                      (not Index_Checks_Suppressed (Target_Typ))
                        or else
                      (not Length_Checks_Suppressed (Target_Typ));

   begin
      if not Expander_Active then
         return;
      end if;

      R_Result :=
        Selected_Length_Checks (Ck_Node, Target_Typ, Source_Typ, Empty);

      for J in 1 .. 2 loop
         R_Cno := R_Result (J);
         exit when No (R_Cno);

         --  A length check may mention an Itype which is attached to a
         --  subsequent node. At the top level in a package this can cause
         --  an order-of-elaboration problem, so we make sure that the itype
         --  is referenced now.

         if Ekind (Current_Scope) = E_Package
           and then Is_Compilation_Unit (Current_Scope)
         then
            Ensure_Defined (Target_Typ, Ck_Node);

            if Present (Source_Typ) then
               Ensure_Defined (Source_Typ, Ck_Node);

            elsif Is_Itype (Etype (Ck_Node)) then
               Ensure_Defined (Etype (Ck_Node), Ck_Node);
            end if;
         end if;

         --  If the item is a conditional raise of constraint error,
         --  then have a look at what check is being performed and
         --  ???

         if Nkind (R_Cno) = N_Raise_Constraint_Error
           and then Present (Condition (R_Cno))
         then
            Cond := Condition (R_Cno);

            --  Case where node does not now have a dynamic check

            if not Has_Dynamic_Length_Check (Ck_Node) then

               --  If checks are on, just insert the check

               if Checks_On then
                  Insert_Action (Ck_Node, R_Cno);

                  if not Do_Static then
                     Set_Has_Dynamic_Length_Check (Ck_Node);
                  end if;

               --  If checks are off, then analyze the length check after
               --  temporarily attaching it to the tree in case the relevant
               --  condition can be evaluted at compile time. We still want a
               --  compile time warning in this case.

               else
                  Set_Parent (R_Cno, Ck_Node);
                  Analyze (R_Cno);
               end if;
            end if;

            --  Output a warning if the condition is known to be True

            if Is_Entity_Name (Cond)
              and then Entity (Cond) = Standard_True
            then
               Apply_Compile_Time_Constraint_Error
                 (Ck_Node, "wrong length for array of}?",
                  CE_Length_Check_Failed,
                  Ent => Target_Typ,
                  Typ => Target_Typ);

            --  If we were only doing a static check, or if checks are not
            --  on, then we want to delete the check, since it is not needed.
            --  We do this by replacing the if statement by a null statement

            elsif Do_Static or else not Checks_On then
               Rewrite (R_Cno, Make_Null_Statement (Loc));
            end if;

         else
            Install_Static_Check (R_Cno, Loc);
         end if;

      end loop;

   end Apply_Selected_Length_Checks;

   ---------------------------------
   -- Apply_Selected_Range_Checks --
   ---------------------------------

   procedure Apply_Selected_Range_Checks
     (Ck_Node    : Node_Id;
      Target_Typ : Entity_Id;
      Source_Typ : Entity_Id;
      Do_Static  : Boolean)
   is
      Cond     : Node_Id;
      R_Result : Check_Result;
      R_Cno    : Node_Id;

      Loc       : constant Source_Ptr := Sloc (Ck_Node);
      Checks_On : constant Boolean :=
                    (not Index_Checks_Suppressed (Target_Typ))
                      or else
                    (not Range_Checks_Suppressed (Target_Typ));

   begin
      if not Expander_Active or else not Checks_On then
         return;
      end if;

      R_Result :=
        Selected_Range_Checks (Ck_Node, Target_Typ, Source_Typ, Empty);

      for J in 1 .. 2 loop

         R_Cno := R_Result (J);
         exit when No (R_Cno);

         --  If the item is a conditional raise of constraint error,
         --  then have a look at what check is being performed and
         --  ???

         if Nkind (R_Cno) = N_Raise_Constraint_Error
           and then Present (Condition (R_Cno))
         then
            Cond := Condition (R_Cno);

            if not Has_Dynamic_Range_Check (Ck_Node) then
               Insert_Action (Ck_Node, R_Cno);

               if not Do_Static then
                  Set_Has_Dynamic_Range_Check (Ck_Node);
               end if;
            end if;

            --  Output a warning if the condition is known to be True

            if Is_Entity_Name (Cond)
              and then Entity (Cond) = Standard_True
            then
               --  Since an N_Range is technically not an expression, we
               --  have to set one of the bounds to C_E and then just flag
               --  the N_Range. The warning message will point to the
               --  lower bound and complain about a range, which seems OK.

               if Nkind (Ck_Node) = N_Range then
                  Apply_Compile_Time_Constraint_Error
                    (Low_Bound (Ck_Node), "static range out of bounds of}?",
                     CE_Range_Check_Failed,
                     Ent => Target_Typ,
                     Typ => Target_Typ);

                  Set_Raises_Constraint_Error (Ck_Node);

               else
                  Apply_Compile_Time_Constraint_Error
                    (Ck_Node, "static value out of range of}?",
                     CE_Range_Check_Failed,
                     Ent => Target_Typ,
                     Typ => Target_Typ);
               end if;

            --  If we were only doing a static check, or if checks are not
            --  on, then we want to delete the check, since it is not needed.
            --  We do this by replacing the if statement by a null statement

            elsif Do_Static or else not Checks_On then
               Rewrite (R_Cno, Make_Null_Statement (Loc));
            end if;

         else
            Install_Static_Check (R_Cno, Loc);
         end if;
      end loop;
   end Apply_Selected_Range_Checks;

   -------------------------------
   -- Apply_Static_Length_Check --
   -------------------------------

   procedure Apply_Static_Length_Check
     (Expr       : Node_Id;
      Target_Typ : Entity_Id;
      Source_Typ : Entity_Id := Empty)
   is
   begin
      Apply_Selected_Length_Checks
        (Expr, Target_Typ, Source_Typ, Do_Static => True);
   end Apply_Static_Length_Check;

   -------------------------------------
   -- Apply_Subscript_Validity_Checks --
   -------------------------------------

   procedure Apply_Subscript_Validity_Checks (Expr : Node_Id) is
      Sub : Node_Id;

   begin
      pragma Assert (Nkind (Expr) = N_Indexed_Component);

      --  Loop through subscripts

      Sub := First (Expressions (Expr));
      while Present (Sub) loop

         --  Check one subscript. Note that we do not worry about
         --  enumeration type with holes, since we will convert the
         --  value to a Pos value for the subscript, and that convert
         --  will do the necessary validity check.

         Ensure_Valid (Sub, Holes_OK => True);

         --  Move to next subscript

         Sub := Next (Sub);
      end loop;
   end Apply_Subscript_Validity_Checks;

   ----------------------------------
   -- Apply_Type_Conversion_Checks --
   ----------------------------------

   procedure Apply_Type_Conversion_Checks (N : Node_Id) is
      Target_Type : constant Entity_Id := Etype (N);
      Target_Base : constant Entity_Id := Base_Type (Target_Type);
      Expr        : constant Node_Id   := Expression (N);
      Expr_Type   : constant Entity_Id := Etype (Expr);

   begin
      if Inside_A_Generic then
         return;

      --  Skip these checks if serious errors detected, there are some nasty
      --  situations of incomplete trees that blow things up.

      elsif Serious_Errors_Detected > 0 then
         return;

      --  Scalar type conversions of the form Target_Type (Expr) require
      --  a range check if we cannot be sure that Expr is in the base type
      --  of Target_Typ and also that Expr is in the range of Target_Typ.
      --  These are not quite the same condition from an implementation
      --  point of view, but clearly the second includes the first.

      elsif Is_Scalar_Type (Target_Type) then
         declare
            Conv_OK  : constant Boolean := Conversion_OK (N);
            --  If the Conversion_OK flag on the type conversion is set
            --  and no floating point type is involved in the type conversion
            --  then fixed point values must be read as integral values.

            Float_To_Int : constant Boolean :=
                             Is_Floating_Point_Type (Expr_Type)
                               and then Is_Integer_Type (Target_Type);

         begin
            if not Overflow_Checks_Suppressed (Target_Base)
              and then not In_Subrange_Of (Expr_Type, Target_Base, Conv_OK)
              and then not Float_To_Int
            then
               Set_Do_Overflow_Check (N);
            end if;

            if not Range_Checks_Suppressed (Target_Type)
              and then not Range_Checks_Suppressed (Expr_Type)
            then
               if Float_To_Int then
                  Apply_Float_Conversion_Check (Expr, Target_Type);
               else
                  Apply_Scalar_Range_Check
                    (Expr, Target_Type, Fixed_Int => Conv_OK);
               end if;
            end if;
         end;

      elsif Comes_From_Source (N)
        and then Is_Record_Type (Target_Type)
        and then Is_Derived_Type (Target_Type)
        and then not Is_Tagged_Type (Target_Type)
        and then not Is_Constrained (Target_Type)
        and then Present (Stored_Constraint (Target_Type))
      then
         --  An unconstrained derived type may have inherited discriminant
         --  Build an actual discriminant constraint list using the stored
         --  constraint, to verify that the expression of the parent type
         --  satisfies the constraints imposed by the (unconstrained!)
         --  derived type. This applies to value conversions, not to view
         --  conversions of tagged types.

         declare
            Loc         : constant Source_Ptr := Sloc (N);
            Cond        : Node_Id;
            Constraint  : Elmt_Id;
            Discr_Value : Node_Id;
            Discr       : Entity_Id;

            New_Constraints : constant Elist_Id := New_Elmt_List;
            Old_Constraints : constant Elist_Id :=
                                Discriminant_Constraint (Expr_Type);

         begin
            Constraint := First_Elmt (Stored_Constraint (Target_Type));

            while Present (Constraint) loop
               Discr_Value := Node (Constraint);

               if Is_Entity_Name (Discr_Value)
                 and then Ekind (Entity (Discr_Value)) = E_Discriminant
               then
                  Discr := Corresponding_Discriminant (Entity (Discr_Value));

                  if Present (Discr)
                    and then Scope (Discr) = Base_Type (Expr_Type)
                  then
                     --  Parent is constrained by new discriminant. Obtain
                     --  Value of original discriminant in expression. If
                     --  the new discriminant has been used to constrain more
                     --  than one of the stored discriminants, this will
                     --  provide the required consistency check.

                     Append_Elmt (
                        Make_Selected_Component (Loc,
                          Prefix =>
                            Duplicate_Subexpr_No_Checks
                              (Expr, Name_Req => True),
                          Selector_Name =>
                            Make_Identifier (Loc, Chars (Discr))),
                                New_Constraints);

                  else
                     --  Discriminant of more remote ancestor ???

                     return;
                  end if;

               --  Derived type definition has an explicit value for
               --  this stored discriminant.

               else
                  Append_Elmt
                    (Duplicate_Subexpr_No_Checks (Discr_Value),
                     New_Constraints);
               end if;

               Next_Elmt (Constraint);
            end loop;

            --  Use the unconstrained expression type to retrieve the
            --  discriminants of the parent, and apply momentarily the
            --  discriminant constraint synthesized above.

            Set_Discriminant_Constraint (Expr_Type, New_Constraints);
            Cond := Build_Discriminant_Checks (Expr, Expr_Type);
            Set_Discriminant_Constraint (Expr_Type, Old_Constraints);

            Insert_Action (N,
              Make_Raise_Constraint_Error (Loc,
                Condition => Cond,
                Reason    => CE_Discriminant_Check_Failed));
         end;

      --  For arrays, conversions are applied during expansion, to take
      --  into accounts changes of representation.  The checks become range
      --  checks on the base type or length checks on the subtype, depending
      --  on whether the target type is unconstrained or constrained.

      else
         null;
      end if;
   end Apply_Type_Conversion_Checks;

   ----------------------------------------------
   -- Apply_Universal_Integer_Attribute_Checks --
   ----------------------------------------------

   procedure Apply_Universal_Integer_Attribute_Checks (N : Node_Id) is
      Loc : constant Source_Ptr := Sloc (N);
      Typ : constant Entity_Id  := Etype (N);

   begin
      if Inside_A_Generic then
         return;

      --  Nothing to do if checks are suppressed

      elsif Range_Checks_Suppressed (Typ)
        and then Overflow_Checks_Suppressed (Typ)
      then
         return;

      --  Nothing to do if the attribute does not come from source. The
      --  internal attributes we generate of this type do not need checks,
      --  and furthermore the attempt to check them causes some circular
      --  elaboration orders when dealing with packed types.

      elsif not Comes_From_Source (N) then
         return;

      --  If the prefix is a selected component that depends on a discriminant
      --  the check may improperly expose a discriminant instead of using
      --  the bounds of the object itself. Set the type of the attribute to
      --  the base type of the context, so that a check will be imposed when
      --  needed (e.g. if the node appears as an index).

      elsif Nkind (Prefix (N)) = N_Selected_Component
        and then Ekind (Typ) = E_Signed_Integer_Subtype
        and then Depends_On_Discriminant (Scalar_Range (Typ))
      then
         Set_Etype (N, Base_Type (Typ));

      --  Otherwise, replace the attribute node with a type conversion
      --  node whose expression is the attribute, retyped to universal
      --  integer, and whose subtype mark is the target type. The call
      --  to analyze this conversion will set range and overflow checks
      --  as required for proper detection of an out of range value.

      else
         Set_Etype    (N, Universal_Integer);
         Set_Analyzed (N, True);

         Rewrite (N,
           Make_Type_Conversion (Loc,
             Subtype_Mark => New_Occurrence_Of (Typ, Loc),
             Expression   => Relocate_Node (N)));

         Analyze_And_Resolve (N, Typ);
         return;
      end if;

   end Apply_Universal_Integer_Attribute_Checks;

   -------------------------------
   -- Build_Discriminant_Checks --
   -------------------------------

   function Build_Discriminant_Checks
     (N     : Node_Id;
      T_Typ : Entity_Id) return Node_Id
   is
      Loc      : constant Source_Ptr := Sloc (N);
      Cond     : Node_Id;
      Disc     : Elmt_Id;
      Disc_Ent : Entity_Id;
      Dref     : Node_Id;
      Dval     : Node_Id;

      function Aggregate_Discriminant_Val (Disc : Entity_Id) return Node_Id;

      ----------------------------------
      -- Aggregate_Discriminant_Value --
      ----------------------------------

      function Aggregate_Discriminant_Val (Disc : Entity_Id) return Node_Id is
         Assoc : Node_Id;

      begin
         --  The aggregate has been normalized with named associations. We
         --  use the Chars field to locate the discriminant to take into
         --  account discriminants in derived types, which carry the same
         --  name as those in the parent.

         Assoc := First (Component_Associations (N));
         while Present (Assoc) loop
            if Chars (First (Choices (Assoc))) = Chars (Disc) then
               return Expression (Assoc);
            else
               Next (Assoc);
            end if;
         end loop;

         --  Discriminant must have been found in the loop above

         raise Program_Error;
      end Aggregate_Discriminant_Val;

   --  Start of processing for Build_Discriminant_Checks

   begin
      --  Loop through discriminants evolving the condition

      Cond := Empty;
      Disc := First_Elmt (Discriminant_Constraint (T_Typ));

      --  For a fully private type, use the discriminants of the parent type

      if Is_Private_Type (T_Typ)
        and then No (Full_View (T_Typ))
      then
         Disc_Ent := First_Discriminant (Etype (Base_Type (T_Typ)));
      else
         Disc_Ent := First_Discriminant (T_Typ);
      end if;

      while Present (Disc) loop
         Dval := Node (Disc);

         if Nkind (Dval) = N_Identifier
           and then Ekind (Entity (Dval)) = E_Discriminant
         then
            Dval := New_Occurrence_Of (Discriminal (Entity (Dval)), Loc);
         else
            Dval := Duplicate_Subexpr_No_Checks (Dval);
         end if;

         --  If we have an Unchecked_Union node, we can infer the discriminants
         --  of the node.

         if Is_Unchecked_Union (Base_Type (T_Typ)) then
            Dref := New_Copy (
              Get_Discriminant_Value (
                First_Discriminant (T_Typ),
                T_Typ,
                Stored_Constraint (T_Typ)));

         elsif Nkind (N) = N_Aggregate then
            Dref :=
               Duplicate_Subexpr_No_Checks
                 (Aggregate_Discriminant_Val (Disc_Ent));

         else
            Dref :=
              Make_Selected_Component (Loc,
                Prefix =>
                  Duplicate_Subexpr_No_Checks (N, Name_Req => True),
                Selector_Name =>
                  Make_Identifier (Loc, Chars (Disc_Ent)));

            Set_Is_In_Discriminant_Check (Dref);
         end if;

         Evolve_Or_Else (Cond,
           Make_Op_Ne (Loc,
             Left_Opnd => Dref,
             Right_Opnd => Dval));

         Next_Elmt (Disc);
         Next_Discriminant (Disc_Ent);
      end loop;

      return Cond;
   end Build_Discriminant_Checks;

   ------------------
   -- Check_Needed --
   ------------------

   function Check_Needed (Nod : Node_Id; Check : Check_Type) return Boolean is
      N : Node_Id;
      P : Node_Id;
      K : Node_Kind;
      L : Node_Id;
      R : Node_Id;

   begin
      --  Always check if not simple entity

      if Nkind (Nod) not in N_Has_Entity
        or else not Comes_From_Source (Nod)
      then
         return True;
      end if;

      --  Look up tree for short circuit

      N := Nod;
      loop
         P := Parent (N);
         K := Nkind (P);

         if K not in N_Subexpr then
            return True;

         --  Or/Or Else case, left operand must be equality test

         elsif K = N_Op_Or or else K = N_Or_Else then
            exit when N = Right_Opnd (P)
              and then Nkind (Left_Opnd (P)) = N_Op_Eq;

         --  And/And then case, left operand must be inequality test

         elsif K = N_Op_And or else K = N_And_Then then
            exit when N = Right_Opnd (P)
              and then Nkind (Left_Opnd (P)) = N_Op_Ne;
         end if;

         N := P;
      end loop;

      --  If we fall through the loop, then we have a conditional with an
      --  appropriate test as its left operand. So test further.

      L := Left_Opnd (P);

      if Nkind (L) = N_Op_Not then
         L := Right_Opnd (L);
      end if;

      R := Right_Opnd (L);
      L := Left_Opnd (L);

      --  Left operand of test must match original variable

      if Nkind (L) not in N_Has_Entity
        or else Entity (L) /= Entity (Nod)
      then
         return True;
      end if;

      --  Right operand of test mus be key value (zero or null)

      case Check is
         when Access_Check =>
            if Nkind (R) /= N_Null then
               return True;
            end if;

         when Division_Check =>
            if not Compile_Time_Known_Value (R)
              or else Expr_Value (R) /= Uint_0
            then
               return True;
            end if;
      end case;

      --  Here we have the optimizable case, warn if not short-circuited

      if K = N_Op_And or else K = N_Op_Or then
         case Check is
            when Access_Check =>
               Error_Msg_N
                 ("Constraint_Error may be raised (access check)?",
                  Parent (Nod));
            when Division_Check =>
               Error_Msg_N
                 ("Constraint_Error may be raised (zero divide)?",
                  Parent (Nod));
         end case;

         if K = N_Op_And then
            Error_Msg_N ("use `AND THEN` instead of AND?", P);
         else
            Error_Msg_N ("use `OR ELSE` instead of OR?", P);
         end if;

         --  If not short-circuited, we need the ckeck

         return True;

      --  If short-circuited, we can omit the check

      else
         return False;
      end if;
   end Check_Needed;

   -----------------------------------
   -- Check_Valid_Lvalue_Subscripts --
   -----------------------------------

   procedure Check_Valid_Lvalue_Subscripts (Expr : Node_Id) is
   begin
      --  Skip this if range checks are suppressed

      if Range_Checks_Suppressed (Etype (Expr)) then
         return;

      --  Only do this check for expressions that come from source. We
      --  assume that expander generated assignments explicitly include
      --  any necessary checks. Note that this is not just an optimization,
      --  it avoids infinite recursions!

      elsif not Comes_From_Source (Expr) then
         return;

      --  For a selected component, check the prefix

      elsif Nkind (Expr) = N_Selected_Component then
         Check_Valid_Lvalue_Subscripts (Prefix (Expr));
         return;

      --  Case of indexed component

      elsif Nkind (Expr) = N_Indexed_Component then
         Apply_Subscript_Validity_Checks (Expr);

         --  Prefix may itself be or contain an indexed component, and
         --  these subscripts need checking as well

         Check_Valid_Lvalue_Subscripts (Prefix (Expr));
      end if;
   end Check_Valid_Lvalue_Subscripts;

   ----------------------------------
   -- Null_Exclusion_Static_Checks --
   ----------------------------------

   procedure Null_Exclusion_Static_Checks (N : Node_Id) is
      Error_Node : Node_Id;
      Expr       : Node_Id;
      Has_Null   : constant Boolean := Has_Null_Exclusion (N);
      K          : constant Node_Kind := Nkind (N);
      Typ        : Entity_Id;

   begin
      pragma Assert
        (K = N_Component_Declaration
           or else K = N_Discriminant_Specification
           or else K = N_Function_Specification
           or else K = N_Object_Declaration
           or else K = N_Parameter_Specification);

      if K = N_Function_Specification then
         Typ := Etype (Defining_Entity (N));
      else
         Typ := Etype (Defining_Identifier (N));
      end if;

      case K is
         when N_Component_Declaration =>
            if Present (Access_Definition (Component_Definition (N))) then
               Error_Node := Component_Definition (N);
            else
               Error_Node := Subtype_Indication (Component_Definition (N));
            end if;

         when N_Discriminant_Specification =>
            Error_Node    := Discriminant_Type (N);

         when N_Function_Specification =>
            Error_Node    := Result_Definition (N);

         when N_Object_Declaration =>
            Error_Node    := Object_Definition (N);

         when N_Parameter_Specification =>
            Error_Node    := Parameter_Type (N);

         when others =>
            raise Program_Error;
      end case;

      if Has_Null then

         --  Enforce legality rule 3.10 (13): A null exclusion can only be
         --  applied to an access [sub]type.

         if not Is_Access_Type (Typ) then
            Error_Msg_N
              ("null-exclusion must be applied to an access type",
               Error_Node);

         --  Enforce legality rule 3.10 (14/1): A null exclusion can only
         --  be applied to a [sub]type that does not exclude null already.

         elsif Can_Never_Be_Null (Typ)

            --  No need to check itypes that have a null exclusion because
            --  they are already examined at their point of creation.

           and then not Is_Itype (Typ)
         then
            Error_Msg_N
              ("null-exclusion cannot be applied to a null excluding type",
               Error_Node);
         end if;
      end if;

      --  Check that null-excluding objects are always initialized

      if K = N_Object_Declaration
        and then No (Expression (N))
      then
         --  Add a an expression that assignates null. This node is needed
         --  by Apply_Compile_Time_Constraint_Error, that will replace this
         --  node by a Constraint_Error node.

         Set_Expression (N, Make_Null (Sloc (N)));
         Set_Etype (Expression (N), Etype (Defining_Identifier (N)));

         Apply_Compile_Time_Constraint_Error
           (N      => Expression (N),
            Msg    => "(Ada 2005) null-excluding objects must be initialized?",
            Reason => CE_Null_Not_Allowed);
      end if;

      --  Check that a null-excluding component, formal or object is not
      --  being assigned a null value. Otherwise generate a warning message
      --  and replace Expression (N) by a N_Contraint_Error node.

      if K /= N_Function_Specification then
         Expr := Expression (N);

         if Present (Expr)
           and then Nkind (Expr) = N_Null
         then
            case K is
               when N_Component_Declaration      |
                    N_Discriminant_Specification =>
                  Apply_Compile_Time_Constraint_Error
                    (N      => Expr,
                     Msg    => "(Ada 2005) NULL not allowed " &
                               "in null-excluding components?",
                     Reason => CE_Null_Not_Allowed);

               when N_Object_Declaration =>
                  Apply_Compile_Time_Constraint_Error
                    (N      => Expr,
                     Msg    => "(Ada 2005) NULL not allowed " &
                               "in null-excluding objects?",
                     Reason => CE_Null_Not_Allowed);

               when N_Parameter_Specification =>
                  Apply_Compile_Time_Constraint_Error
                    (N      => Expr,
                     Msg    => "(Ada 2005) NULL not allowed " &
                               "in null-excluding formals?",
                     Reason => CE_Null_Not_Allowed);

               when others =>
                  null;
            end case;
         end if;
      end if;
   end Null_Exclusion_Static_Checks;

   ----------------------------------
   -- Conditional_Statements_Begin --
   ----------------------------------

   procedure Conditional_Statements_Begin is
   begin
      Saved_Checks_TOS := Saved_Checks_TOS + 1;

      --  If stack overflows, kill all checks, that way we know to
      --  simply reset the number of saved checks to zero on return.
      --  This should never occur in practice.

      if Saved_Checks_TOS > Saved_Checks_Stack'Last then
         Kill_All_Checks;

      --  In the normal case, we just make a new stack entry saving
      --  the current number of saved checks for a later restore.

      else
         Saved_Checks_Stack (Saved_Checks_TOS) := Num_Saved_Checks;

         if Debug_Flag_CC then
            w ("Conditional_Statements_Begin: Num_Saved_Checks = ",
               Num_Saved_Checks);
         end if;
      end if;
   end Conditional_Statements_Begin;

   --------------------------------
   -- Conditional_Statements_End --
   --------------------------------

   procedure Conditional_Statements_End is
   begin
      pragma Assert (Saved_Checks_TOS > 0);

      --  If the saved checks stack overflowed, then we killed all
      --  checks, so setting the number of saved checks back to
      --  zero is correct. This should never occur in practice.

      if Saved_Checks_TOS > Saved_Checks_Stack'Last then
         Num_Saved_Checks := 0;

      --  In the normal case, restore the number of saved checks
      --  from the top stack entry.

      else
         Num_Saved_Checks := Saved_Checks_Stack (Saved_Checks_TOS);
         if Debug_Flag_CC then
            w ("Conditional_Statements_End: Num_Saved_Checks = ",
               Num_Saved_Checks);
         end if;
      end if;

      Saved_Checks_TOS := Saved_Checks_TOS - 1;
   end Conditional_Statements_End;

   ---------------------
   -- Determine_Range --
   ---------------------

   Cache_Size : constant := 2 ** 10;
   type Cache_Index is range 0 .. Cache_Size - 1;
   --  Determine size of below cache (power of 2 is more efficient!)

   Determine_Range_Cache_N  : array (Cache_Index) of Node_Id;
   Determine_Range_Cache_Lo : array (Cache_Index) of Uint;
   Determine_Range_Cache_Hi : array (Cache_Index) of Uint;
   --  The above arrays are used to implement a small direct cache
   --  for Determine_Range calls. Because of the way Determine_Range
   --  recursively traces subexpressions, and because overflow checking
   --  calls the routine on the way up the tree, a quadratic behavior
   --  can otherwise be encountered in large expressions. The cache
   --  entry for node N is stored in the (N mod Cache_Size) entry, and
   --  can be validated by checking the actual node value stored there.

   procedure Determine_Range
     (N  : Node_Id;
      OK : out Boolean;
      Lo : out Uint;
      Hi : out Uint)
   is
      Typ : constant Entity_Id := Etype (N);

      Lo_Left : Uint;
      Hi_Left : Uint;
      --  Lo and Hi bounds of left operand

      Lo_Right : Uint;
      Hi_Right : Uint;
      --  Lo and Hi bounds of right (or only) operand

      Bound : Node_Id;
      --  Temp variable used to hold a bound node

      Hbound : Uint;
      --  High bound of base type of expression

      Lor : Uint;
      Hir : Uint;
      --  Refined values for low and high bounds, after tightening

      OK1 : Boolean;
      --  Used in lower level calls to indicate if call succeeded

      Cindex : Cache_Index;
      --  Used to search cache

      function OK_Operands return Boolean;
      --  Used for binary operators. Determines the ranges of the left and
      --  right operands, and if they are both OK, returns True, and puts
      --  the results in Lo_Right, Hi_Right, Lo_Left, Hi_Left

      -----------------
      -- OK_Operands --
      -----------------

      function OK_Operands return Boolean is
      begin
         Determine_Range (Left_Opnd  (N), OK1, Lo_Left,  Hi_Left);

         if not OK1 then
            return False;
         end if;

         Determine_Range (Right_Opnd (N), OK1, Lo_Right, Hi_Right);
         return OK1;
      end OK_Operands;

   --  Start of processing for Determine_Range

   begin
      --  Prevent junk warnings by initializing range variables

      Lo  := No_Uint;
      Hi  := No_Uint;
      Lor := No_Uint;
      Hir := No_Uint;

      --  If the type is not discrete, or is undefined, then we can't
      --  do anything about determining the range.

      if No (Typ) or else not Is_Discrete_Type (Typ)
        or else Error_Posted (N)
      then
         OK := False;
         return;
      end if;

      --  For all other cases, we can determine the range

      OK := True;

      --  If value is compile time known, then the possible range is the
      --  one value that we know this expression definitely has!

      if Compile_Time_Known_Value (N) then
         Lo := Expr_Value (N);
         Hi := Lo;
         return;
      end if;

      --  Return if already in the cache

      Cindex := Cache_Index (N mod Cache_Size);

      if Determine_Range_Cache_N (Cindex) = N then
         Lo := Determine_Range_Cache_Lo (Cindex);
         Hi := Determine_Range_Cache_Hi (Cindex);
         return;
      end if;

      --  Otherwise, start by finding the bounds of the type of the
      --  expression, the value cannot be outside this range (if it
      --  is, then we have an overflow situation, which is a separate
      --  check, we are talking here only about the expression value).

      --  We use the actual bound unless it is dynamic, in which case
      --  use the corresponding base type bound if possible. If we can't
      --  get a bound then we figure we can't determine the range (a
      --  peculiar case, that perhaps cannot happen, but there is no
      --  point in bombing in this optimization circuit.

      --  First the low bound

      Bound := Type_Low_Bound (Typ);

      if Compile_Time_Known_Value (Bound) then
         Lo := Expr_Value (Bound);

      elsif Compile_Time_Known_Value (Type_Low_Bound (Base_Type (Typ))) then
         Lo := Expr_Value (Type_Low_Bound (Base_Type (Typ)));

      else
         OK := False;
         return;
      end if;

      --  Now the high bound

      Bound := Type_High_Bound (Typ);

      --  We need the high bound of the base type later on, and this should
      --  always be compile time known. Again, it is not clear that this
      --  can ever be false, but no point in bombing.

      if Compile_Time_Known_Value (Type_High_Bound (Base_Type (Typ))) then
         Hbound := Expr_Value (Type_High_Bound (Base_Type (Typ)));
         Hi := Hbound;

      else
         OK := False;
         return;
      end if;

      --  If we have a static subtype, then that may have a tighter bound
      --  so use the upper bound of the subtype instead in this case.

      if Compile_Time_Known_Value (Bound) then
         Hi := Expr_Value (Bound);
      end if;

      --  We may be able to refine this value in certain situations. If
      --  refinement is possible, then Lor and Hir are set to possibly
      --  tighter bounds, and OK1 is set to True.

      case Nkind (N) is

         --  For unary plus, result is limited by range of operand

         when N_Op_Plus =>
            Determine_Range (Right_Opnd (N), OK1, Lor, Hir);

         --  For unary minus, determine range of operand, and negate it

         when N_Op_Minus =>
            Determine_Range (Right_Opnd (N), OK1, Lo_Right, Hi_Right);

            if OK1 then
               Lor := -Hi_Right;
               Hir := -Lo_Right;
            end if;

         --  For binary addition, get range of each operand and do the
         --  addition to get the result range.

         when N_Op_Add =>
            if OK_Operands then
               Lor := Lo_Left + Lo_Right;
               Hir := Hi_Left + Hi_Right;
            end if;

         --  Division is tricky. The only case we consider is where the
         --  right operand is a positive constant, and in this case we
         --  simply divide the bounds of the left operand

         when N_Op_Divide =>
            if OK_Operands then
               if Lo_Right = Hi_Right
                 and then Lo_Right > 0
               then
                  Lor := Lo_Left / Lo_Right;
                  Hir := Hi_Left / Lo_Right;

               else
                  OK1 := False;
               end if;
            end if;

         --  For binary subtraction, get range of each operand and do
         --  the worst case subtraction to get the result range.

         when N_Op_Subtract =>
            if OK_Operands then
               Lor := Lo_Left - Hi_Right;
               Hir := Hi_Left - Lo_Right;
            end if;

         --  For MOD, if right operand is a positive constant, then
         --  result must be in the allowable range of mod results.

         when N_Op_Mod =>
            if OK_Operands then
               if Lo_Right = Hi_Right
                 and then Lo_Right /= 0
               then
                  if Lo_Right > 0 then
                     Lor := Uint_0;
                     Hir := Lo_Right - 1;

                  else -- Lo_Right < 0
                     Lor := Lo_Right + 1;
                     Hir := Uint_0;
                  end if;

               else
                  OK1 := False;
               end if;
            end if;

         --  For REM, if right operand is a positive constant, then
         --  result must be in the allowable range of mod results.

         when N_Op_Rem =>
            if OK_Operands then
               if Lo_Right = Hi_Right
                 and then Lo_Right /= 0
               then
                  declare
                     Dval : constant Uint := (abs Lo_Right) - 1;

                  begin
                     --  The sign of the result depends on the sign of the
                     --  dividend (but not on the sign of the divisor, hence
                     --  the abs operation above).

                     if Lo_Left < 0 then
                        Lor := -Dval;
                     else
                        Lor := Uint_0;
                     end if;

                     if Hi_Left < 0 then
                        Hir := Uint_0;
                     else
                        Hir := Dval;
                     end if;
                  end;

               else
                  OK1 := False;
               end if;
            end if;

         --  Attribute reference cases

         when N_Attribute_Reference =>
            case Attribute_Name (N) is

               --  For Pos/Val attributes, we can refine the range using the
               --  possible range of values of the attribute expression

               when Name_Pos | Name_Val =>
                  Determine_Range (First (Expressions (N)), OK1, Lor, Hir);

               --  For Length attribute, use the bounds of the corresponding
               --  index type to refine the range.

               when Name_Length =>
                  declare
                     Atyp : Entity_Id := Etype (Prefix (N));
                     Inum : Nat;
                     Indx : Node_Id;

                     LL, LU : Uint;
                     UL, UU : Uint;

                  begin
                     if Is_Access_Type (Atyp) then
                        Atyp := Designated_Type (Atyp);
                     end if;

                     --  For string literal, we know exact value

                     if Ekind (Atyp) = E_String_Literal_Subtype then
                        OK := True;
                        Lo := String_Literal_Length (Atyp);
                        Hi := String_Literal_Length (Atyp);
                        return;
                     end if;

                     --  Otherwise check for expression given

                     if No (Expressions (N)) then
                        Inum := 1;
                     else
                        Inum :=
                          UI_To_Int (Expr_Value (First (Expressions (N))));
                     end if;

                     Indx := First_Index (Atyp);
                     for J in 2 .. Inum loop
                        Indx := Next_Index (Indx);
                     end loop;

                     Determine_Range
                       (Type_Low_Bound (Etype (Indx)), OK1, LL, LU);

                     if OK1 then
                        Determine_Range
                          (Type_High_Bound (Etype (Indx)), OK1, UL, UU);

                        if OK1 then

                           --  The maximum value for Length is the biggest
                           --  possible gap between the values of the bounds.
                           --  But of course, this value cannot be negative.

                           Hir := UI_Max (Uint_0, UU - LL);

                           --  For constrained arrays, the minimum value for
                           --  Length is taken from the actual value of the
                           --  bounds, since the index will be exactly of
                           --  this subtype.

                           if Is_Constrained (Atyp) then
                              Lor := UI_Max (Uint_0, UL - LU);

                           --  For an unconstrained array, the minimum value
                           --  for length is always zero.

                           else
                              Lor := Uint_0;
                           end if;
                        end if;
                     end if;
                  end;

               --  No special handling for other attributes
               --  Probably more opportunities exist here ???

               when others =>
                  OK1 := False;

            end case;

         --  For type conversion from one discrete type to another, we
         --  can refine the range using the converted value.

         when N_Type_Conversion =>
            Determine_Range (Expression (N), OK1, Lor, Hir);

         --  Nothing special to do for all other expression kinds

         when others =>
            OK1 := False;
            Lor := No_Uint;
            Hir := No_Uint;
      end case;

      --  At this stage, if OK1 is true, then we know that the actual
      --  result of the computed expression is in the range Lor .. Hir.
      --  We can use this to restrict the possible range of results.

      if OK1 then

         --  If the refined value of the low bound is greater than the
         --  type high bound, then reset it to the more restrictive
         --  value. However, we do NOT do this for the case of a modular
         --  type where the possible upper bound on the value is above the
         --  base type high bound, because that means the result could wrap.

         if Lor > Lo
           and then not (Is_Modular_Integer_Type (Typ)
                           and then Hir > Hbound)
         then
            Lo := Lor;
         end if;

         --  Similarly, if the refined value of the high bound is less
         --  than the value so far, then reset it to the more restrictive
         --  value. Again, we do not do this if the refined low bound is
         --  negative for a modular type, since this would wrap.

         if Hir < Hi
           and then not (Is_Modular_Integer_Type (Typ)
                          and then Lor < Uint_0)
         then
            Hi := Hir;
         end if;
      end if;

      --  Set cache entry for future call and we are all done

      Determine_Range_Cache_N  (Cindex) := N;
      Determine_Range_Cache_Lo (Cindex) := Lo;
      Determine_Range_Cache_Hi (Cindex) := Hi;
      return;

   --  If any exception occurs, it means that we have some bug in the compiler
   --  possibly triggered by a previous error, or by some unforseen peculiar
   --  occurrence. However, this is only an optimization attempt, so there is
   --  really no point in crashing the compiler. Instead we just decide, too
   --  bad, we can't figure out a range in this case after all.

   exception
      when others =>

         --  Debug flag K disables this behavior (useful for debugging)

         if Debug_Flag_K then
            raise;
         else
            OK := False;
            Lo := No_Uint;
            Hi := No_Uint;
            return;
         end if;
   end Determine_Range;

   ------------------------------------
   -- Discriminant_Checks_Suppressed --
   ------------------------------------

   function Discriminant_Checks_Suppressed (E : Entity_Id) return Boolean is
   begin
      if Present (E) then
         if Is_Unchecked_Union (E) then
            return True;
         elsif Checks_May_Be_Suppressed (E) then
            return Is_Check_Suppressed (E, Discriminant_Check);
         end if;
      end if;

      return Scope_Suppress (Discriminant_Check);
   end Discriminant_Checks_Suppressed;

   --------------------------------
   -- Division_Checks_Suppressed --
   --------------------------------

   function Division_Checks_Suppressed (E : Entity_Id) return Boolean is
   begin
      if Present (E) and then Checks_May_Be_Suppressed (E) then
         return Is_Check_Suppressed (E, Division_Check);
      else
         return Scope_Suppress (Division_Check);
      end if;
   end Division_Checks_Suppressed;

   -----------------------------------
   -- Elaboration_Checks_Suppressed --
   -----------------------------------

   function Elaboration_Checks_Suppressed (E : Entity_Id) return Boolean is
   begin
      --  The complication in this routine is that if we are in the dynamic
      --  model of elaboration, we also check All_Checks, since All_Checks
      --  does not set Elaboration_Check explicitly.

      if Present (E) then
         if Kill_Elaboration_Checks (E) then
            return True;

         elsif Checks_May_Be_Suppressed (E) then
            if Is_Check_Suppressed (E, Elaboration_Check) then
               return True;
            elsif Dynamic_Elaboration_Checks then
               return Is_Check_Suppressed (E, All_Checks);
            else
               return False;
            end if;
         end if;
      end if;

      if Scope_Suppress (Elaboration_Check) then
         return True;
      elsif Dynamic_Elaboration_Checks then
         return Scope_Suppress (All_Checks);
      else
         return False;
      end if;
   end Elaboration_Checks_Suppressed;

   ---------------------------
   -- Enable_Overflow_Check --
   ---------------------------

   procedure Enable_Overflow_Check (N : Node_Id) is
      Typ : constant Entity_Id  := Base_Type (Etype (N));
      Chk : Nat;
      OK  : Boolean;
      Ent : Entity_Id;
      Ofs : Uint;
      Lo  : Uint;
      Hi  : Uint;

   begin
      if Debug_Flag_CC then
         w ("Enable_Overflow_Check for node ", Int (N));
         Write_Str ("  Source location = ");
         wl (Sloc (N));
         pg (N);
      end if;

      --  Nothing to do if the range of the result is known OK. We skip
      --  this for conversions, since the caller already did the check,
      --  and in any case the condition for deleting the check for a
      --  type conversion is different in any case.

      if Nkind (N) /= N_Type_Conversion then
         Determine_Range (N, OK, Lo, Hi);

         --  Note in the test below that we assume that if a bound of the
         --  range is equal to that of the type. That's not quite accurate
         --  but we do this for the following reasons:

         --   a) The way that Determine_Range works, it will typically report
         --      the bounds of the value as being equal to the bounds of the
         --      type, because it either can't tell anything more precise, or
         --      does not think it is worth the effort to be more precise.

         --   b) It is very unusual to have a situation in which this would
         --      generate an unnecessary overflow check (an example would be
         --      a subtype with a range 0 .. Integer'Last - 1 to which the
         --      literal value one is added.

         --   c) The alternative is a lot of special casing in this routine
         --      which would partially duplicate Determine_Range processing.

         if OK
           and then Lo > Expr_Value (Type_Low_Bound  (Typ))
           and then Hi < Expr_Value (Type_High_Bound (Typ))
         then
            if Debug_Flag_CC then
               w ("No overflow check required");
            end if;

            return;
         end if;
      end if;

      --  If not in optimizing mode, set flag and we are done. We are also
      --  done (and just set the flag) if the type is not a discrete type,
      --  since it is not worth the effort to eliminate checks for other
      --  than discrete types. In addition, we take this same path if we
      --  have stored the maximum number of checks possible already (a
      --  very unlikely situation, but we do not want to blow up!)

      if Optimization_Level = 0
        or else not Is_Discrete_Type (Etype (N))
        or else Num_Saved_Checks = Saved_Checks'Last
      then
         Set_Do_Overflow_Check (N, True);

         if Debug_Flag_CC then
            w ("Optimization off");
         end if;

         return;
      end if;

      --  Otherwise evaluate and check the expression

      Find_Check
        (Expr        => N,
         Check_Type  => 'O',
         Target_Type => Empty,
         Entry_OK    => OK,
         Check_Num   => Chk,
         Ent         => Ent,
         Ofs         => Ofs);

      if Debug_Flag_CC then
         w ("Called Find_Check");
         w ("  OK = ", OK);

         if OK then
            w ("  Check_Num = ", Chk);
            w ("  Ent       = ", Int (Ent));
            Write_Str ("  Ofs       = ");
            pid (Ofs);
         end if;
      end if;

      --  If check is not of form to optimize, then set flag and we are done

      if not OK then
         Set_Do_Overflow_Check (N, True);
         return;
      end if;

      --  If check is already performed, then return without setting flag

      if Chk /= 0 then
         if Debug_Flag_CC then
            w ("Check suppressed!");
         end if;

         return;
      end if;

      --  Here we will make a new entry for the new check

      Set_Do_Overflow_Check (N, True);
      Num_Saved_Checks := Num_Saved_Checks + 1;
      Saved_Checks (Num_Saved_Checks) :=
        (Killed      => False,
         Entity      => Ent,
         Offset      => Ofs,
         Check_Type  => 'O',
         Target_Type => Empty);

      if Debug_Flag_CC then
         w ("Make new entry, check number = ", Num_Saved_Checks);
         w ("  Entity = ", Int (Ent));
         Write_Str ("  Offset = ");
         pid (Ofs);
         w ("  Check_Type = O");
         w ("  Target_Type = Empty");
      end if;

   --  If we get an exception, then something went wrong, probably because
   --  of an error in the structure of the tree due to an incorrect program.
   --  Or it may be a bug in the optimization circuit. In either case the
   --  safest thing is simply to set the check flag unconditionally.

   exception
      when others =>
         Set_Do_Overflow_Check (N, True);

         if Debug_Flag_CC then
            w ("  exception occurred, overflow flag set");
         end if;

         return;
   end Enable_Overflow_Check;

   ------------------------
   -- Enable_Range_Check --
   ------------------------

   procedure Enable_Range_Check (N : Node_Id) is
      Chk  : Nat;
      OK   : Boolean;
      Ent  : Entity_Id;
      Ofs  : Uint;
      Ttyp : Entity_Id;
      P    : Node_Id;

   begin
      --  Return if unchecked type conversion with range check killed.
      --  In this case we never set the flag (that's what Kill_Range_Check
      --  is all about!)

      if Nkind (N) = N_Unchecked_Type_Conversion
        and then Kill_Range_Check (N)
      then
         return;
      end if;

      --  Check for various cases where we should suppress the range check

      --  No check if range checks suppressed for type of node

      if Present (Etype (N))
        and then Range_Checks_Suppressed (Etype (N))
      then
         return;

      --  No check if node is an entity name, and range checks are suppressed
      --  for this entity, or for the type of this entity.

      elsif Is_Entity_Name (N)
        and then (Range_Checks_Suppressed (Entity (N))
                    or else Range_Checks_Suppressed (Etype (Entity (N))))
      then
         return;

      --  No checks if index of array, and index checks are suppressed for
      --  the array object or the type of the array.

      elsif Nkind (Parent (N)) = N_Indexed_Component then
         declare
            Pref : constant Node_Id := Prefix (Parent (N));
         begin
            if Is_Entity_Name (Pref)
              and then Index_Checks_Suppressed (Entity (Pref))
            then
               return;
            elsif Index_Checks_Suppressed (Etype (Pref)) then
               return;
            end if;
         end;
      end if;

      --  Debug trace output

      if Debug_Flag_CC then
         w ("Enable_Range_Check for node ", Int (N));
         Write_Str ("  Source location = ");
         wl (Sloc (N));
         pg (N);
      end if;

      --  If not in optimizing mode, set flag and we are done. We are also
      --  done (and just set the flag) if the type is not a discrete type,
      --  since it is not worth the effort to eliminate checks for other
      --  than discrete types. In addition, we take this same path if we
      --  have stored the maximum number of checks possible already (a
      --  very unlikely situation, but we do not want to blow up!)

      if Optimization_Level = 0
        or else No (Etype (N))
        or else not Is_Discrete_Type (Etype (N))
        or else Num_Saved_Checks = Saved_Checks'Last
      then
         Set_Do_Range_Check (N, True);

         if Debug_Flag_CC then
            w ("Optimization off");
         end if;

         return;
      end if;

      --  Otherwise find out the target type

      P := Parent (N);

      --  For assignment, use left side subtype

      if Nkind (P) = N_Assignment_Statement
        and then Expression (P) = N
      then
         Ttyp := Etype (Name (P));

      --  For indexed component, use subscript subtype

      elsif Nkind (P) = N_Indexed_Component then
         declare
            Atyp : Entity_Id;
            Indx : Node_Id;
            Subs : Node_Id;

         begin
            Atyp := Etype (Prefix (P));

            if Is_Access_Type (Atyp) then
               Atyp := Designated_Type (Atyp);

               --  If the prefix is an access to an unconstrained array,
               --  perform check unconditionally: it depends on the bounds
               --  of an object and we cannot currently recognize whether
               --  the test may be redundant.

               if not Is_Constrained (Atyp) then
                  Set_Do_Range_Check (N, True);
                  return;
               end if;

            --  Ditto if the prefix is an explicit dereference whose
            --  designated type is unconstrained.

            elsif Nkind (Prefix (P)) = N_Explicit_Dereference
              and then not Is_Constrained (Atyp)
            then
               Set_Do_Range_Check (N, True);
               return;
            end if;

            Indx := First_Index (Atyp);
            Subs := First (Expressions (P));
            loop
               if Subs = N then
                  Ttyp := Etype (Indx);
                  exit;
               end if;

               Next_Index (Indx);
               Next (Subs);
            end loop;
         end;

      --  For now, ignore all other cases, they are not so interesting

      else
         if Debug_Flag_CC then
            w ("  target type not found, flag set");
         end if;

         Set_Do_Range_Check (N, True);
         return;
      end if;

      --  Evaluate and check the expression

      Find_Check
        (Expr        => N,
         Check_Type  => 'R',
         Target_Type => Ttyp,
         Entry_OK    => OK,
         Check_Num   => Chk,
         Ent         => Ent,
         Ofs         => Ofs);

      if Debug_Flag_CC then
         w ("Called Find_Check");
         w ("Target_Typ = ", Int (Ttyp));
         w ("  OK = ", OK);

         if OK then
            w ("  Check_Num = ", Chk);
            w ("  Ent       = ", Int (Ent));
            Write_Str ("  Ofs       = ");
            pid (Ofs);
         end if;
      end if;

      --  If check is not of form to optimize, then set flag and we are done

      if not OK then
         if Debug_Flag_CC then
            w ("  expression not of optimizable type, flag set");
         end if;

         Set_Do_Range_Check (N, True);
         return;
      end if;

      --  If check is already performed, then return without setting flag

      if Chk /= 0 then
         if Debug_Flag_CC then
            w ("Check suppressed!");
         end if;

         return;
      end if;

      --  Here we will make a new entry for the new check

      Set_Do_Range_Check (N, True);
      Num_Saved_Checks := Num_Saved_Checks + 1;
      Saved_Checks (Num_Saved_Checks) :=
        (Killed      => False,
         Entity      => Ent,
         Offset      => Ofs,
         Check_Type  => 'R',
         Target_Type => Ttyp);

      if Debug_Flag_CC then
         w ("Make new entry, check number = ", Num_Saved_Checks);
         w ("  Entity = ", Int (Ent));
         Write_Str ("  Offset = ");
         pid (Ofs);
         w ("  Check_Type = R");
         w ("  Target_Type = ", Int (Ttyp));
         pg (Ttyp);
      end if;

   --  If we get an exception, then something went wrong, probably because
   --  of an error in the structure of the tree due to an incorrect program.
   --  Or it may be a bug in the optimization circuit. In either case the
   --  safest thing is simply to set the check flag unconditionally.

   exception
      when others =>
         Set_Do_Range_Check (N, True);

         if Debug_Flag_CC then
            w ("  exception occurred, range flag set");
         end if;

         return;
   end Enable_Range_Check;

   ------------------
   -- Ensure_Valid --
   ------------------

   procedure Ensure_Valid (Expr : Node_Id; Holes_OK : Boolean := False) is
      Typ : constant Entity_Id  := Etype (Expr);

   begin
      --  Ignore call if we are not doing any validity checking

      if not Validity_Checks_On then
         return;

      --  Ignore call if range or validity checks suppressed on entity or type

      elsif Range_Or_Validity_Checks_Suppressed (Expr) then
         return;

      --  No check required if expression is from the expander, we assume
      --  the expander will generate whatever checks are needed. Note that
      --  this is not just an optimization, it avoids infinite recursions!

      --  Unchecked conversions must be checked, unless they are initialized
      --  scalar values, as in a component assignment in an init proc.

      --  In addition, we force a check if Force_Validity_Checks is set

      elsif not Comes_From_Source (Expr)
        and then not Force_Validity_Checks
        and then (Nkind (Expr) /= N_Unchecked_Type_Conversion
                    or else Kill_Range_Check (Expr))
      then
         return;

      --  No check required if expression is known to have valid value

      elsif Expr_Known_Valid (Expr) then
         return;

      --  Ignore case of enumeration with holes where the flag is set not
      --  to worry about holes, since no special validity check is needed

      elsif Is_Enumeration_Type (Typ)
        and then Has_Non_Standard_Rep (Typ)
        and then Holes_OK
      then
         return;

      --  No check required on the left-hand side of an assignment

      elsif Nkind (Parent (Expr)) = N_Assignment_Statement
        and then Expr = Name (Parent (Expr))
      then
         return;

      --  No check on a univeral real constant. The context will eventually
      --  convert it to a machine number for some target type, or report an
      --  illegality.

      elsif Nkind (Expr) = N_Real_Literal
        and then Etype (Expr) = Universal_Real
      then
         return;

<<<<<<< HEAD
=======
      --  If the expression denotes a component of a packed boolean arrray,
      --  no possible check applies. We ignore the old ACATS chestnuts that
      --  involve Boolean range True..True.

      --  Note: validity checks are generated for expressions that yield a
      --  scalar type, when it is possible to create a value that is outside of
      --  the type. If this is a one-bit boolean no such value exists. This is
      --  an optimization, and it also prevents compiler blowing up during the
      --  elaboration of improperly expanded packed array references.

      elsif Nkind (Expr) = N_Indexed_Component
        and then Is_Bit_Packed_Array (Etype (Prefix (Expr)))
        and then Root_Type (Etype (Expr)) = Standard_Boolean
      then
         return;

>>>>>>> f8383f28
      --  An annoying special case. If this is an out parameter of a scalar
      --  type, then the value is not going to be accessed, therefore it is
      --  inappropriate to do any validity check at the call site.

      else
         --  Only need to worry about scalar types

         if Is_Scalar_Type (Typ) then
            declare
               P : Node_Id;
               N : Node_Id;
               E : Entity_Id;
               F : Entity_Id;
               A : Node_Id;
               L : List_Id;

            begin
               --  Find actual argument (which may be a parameter association)
               --  and the parent of the actual argument (the call statement)

               N := Expr;
               P := Parent (Expr);

               if Nkind (P) = N_Parameter_Association then
                  N := P;
                  P := Parent (N);
               end if;

               --  Only need to worry if we are argument of a procedure
               --  call since functions don't have out parameters. If this
               --  is an indirect or dispatching call, get signature from
               --  the subprogram type.

               if Nkind (P) = N_Procedure_Call_Statement then
                  L := Parameter_Associations (P);

                  if Is_Entity_Name (Name (P)) then
                     E := Entity (Name (P));
                  else
                     pragma Assert (Nkind (Name (P)) = N_Explicit_Dereference);
                     E := Etype (Name (P));
                  end if;

                  --  Only need to worry if there are indeed actuals, and
                  --  if this could be a procedure call, otherwise we cannot
                  --  get a match (either we are not an argument, or the
                  --  mode of the formal is not OUT). This test also filters
                  --  out the generic case.

                  if Is_Non_Empty_List (L)
                    and then Is_Subprogram (E)
                  then
                     --  This is the loop through parameters, looking to
                     --  see if there is an OUT parameter for which we are
                     --  the argument.

                     F := First_Formal (E);
                     A := First (L);
                     while Present (F) loop
                        if Ekind (F) = E_Out_Parameter and then A = N then
                           return;
                        end if;

                        Next_Formal (F);
                        Next (A);
                     end loop;
                  end if;
               end if;
            end;
         end if;
      end if;

      --  If we fall through, a validity check is required

      Insert_Valid_Check (Expr);
   end Ensure_Valid;

   ----------------------
   -- Expr_Known_Valid --
   ----------------------

   function Expr_Known_Valid (Expr : Node_Id) return Boolean is
      Typ : constant Entity_Id := Etype (Expr);

   begin
      --  Non-scalar types are always considered valid, since they never
      --  give rise to the issues of erroneous or bounded error behavior
      --  that are the concern. In formal reference manual terms the
      --  notion of validity only applies to scalar types. Note that
      --  even when packed arrays are represented using modular types,
      --  they are still arrays semantically, so they are also always
      --  valid (in particular, the unused bits can be random rubbish
      --  without affecting the validity of the array value).

      if not Is_Scalar_Type (Typ) or else Is_Packed_Array_Type (Typ) then
         return True;

      --  If no validity checking, then everything is considered valid

      elsif not Validity_Checks_On then
         return True;

      --  Floating-point types are considered valid unless floating-point
      --  validity checks have been specifically turned on.

      elsif Is_Floating_Point_Type (Typ)
        and then not Validity_Check_Floating_Point
      then
         return True;

      --  If the expression is the value of an object that is known to
      --  be valid, then clearly the expression value itself is valid.

      elsif Is_Entity_Name (Expr)
        and then Is_Known_Valid (Entity (Expr))
      then
         return True;

      --  References to discriminants are always considered valid. The value
      --  of a discriminant gets checked when the object is built. Within the
      --  record, we consider it valid, and it is important to do so, since
      --  otherwise we can try to generate bogus validity checks which
      --  reference discriminants out of scope.

      elsif Is_Entity_Name (Expr)
        and then Ekind (Entity (Expr)) = E_Discriminant
      then
         return True;

      --  If the type is one for which all values are known valid, then
      --  we are sure that the value is valid except in the slightly odd
      --  case where the expression is a reference to a variable whose size
      --  has been explicitly set to a value greater than the object size.

      elsif Is_Known_Valid (Typ) then
         if Is_Entity_Name (Expr)
           and then Ekind (Entity (Expr)) = E_Variable
           and then Esize (Entity (Expr)) > Esize (Typ)
         then
            return False;
         else
            return True;
         end if;

      --  Integer and character literals always have valid values, where
      --  appropriate these will be range checked in any case.

      elsif Nkind (Expr) = N_Integer_Literal
              or else
            Nkind (Expr) = N_Character_Literal
      then
         return True;

      --  If we have a type conversion or a qualification of a known valid
      --  value, then the result will always be valid.

      elsif Nkind (Expr) = N_Type_Conversion
              or else
            Nkind (Expr) = N_Qualified_Expression
      then
         return Expr_Known_Valid (Expression (Expr));

      --  The result of any operator is always considered valid, since we
      --  assume the necessary checks are done by the operator. For operators
      --  on floating-point operations, we must also check when the operation
      --  is the right-hand side of an assignment, or is an actual in a call.

      elsif Nkind (Expr) in N_Op then
         if Is_Floating_Point_Type (Typ)
            and then Validity_Check_Floating_Point
            and then
              (Nkind (Parent (Expr)) = N_Assignment_Statement
                or else Nkind (Parent (Expr)) = N_Function_Call
                or else Nkind (Parent (Expr)) = N_Parameter_Association)
         then
            return False;
         else
            return True;
         end if;

<<<<<<< HEAD
=======
      --  The result of a membership test is always valid, since it is true
      --  or false, there are no other possibilities.

      elsif Nkind (Expr) in N_Membership_Test then
         return True;

>>>>>>> f8383f28
      --  For all other cases, we do not know the expression is valid

      else
         return False;
      end if;
   end Expr_Known_Valid;

   ----------------
   -- Find_Check --
   ----------------

   procedure Find_Check
     (Expr        : Node_Id;
      Check_Type  : Character;
      Target_Type : Entity_Id;
      Entry_OK    : out Boolean;
      Check_Num   : out Nat;
      Ent         : out Entity_Id;
      Ofs         : out Uint)
   is
      function Within_Range_Of
        (Target_Type : Entity_Id;
         Check_Type  : Entity_Id) return Boolean;
      --  Given a requirement for checking a range against Target_Type, and
      --  and a range Check_Type against which a check has already been made,
      --  determines if the check against check type is sufficient to ensure
      --  that no check against Target_Type is required.

      ---------------------
      -- Within_Range_Of --
      ---------------------

      function Within_Range_Of
        (Target_Type : Entity_Id;
         Check_Type  : Entity_Id) return Boolean
      is
      begin
         if Target_Type = Check_Type then
            return True;

         else
            declare
               Tlo : constant Node_Id := Type_Low_Bound  (Target_Type);
               Thi : constant Node_Id := Type_High_Bound (Target_Type);
               Clo : constant Node_Id := Type_Low_Bound  (Check_Type);
               Chi : constant Node_Id := Type_High_Bound (Check_Type);

            begin
               if (Tlo = Clo
                     or else (Compile_Time_Known_Value (Tlo)
                                and then
                              Compile_Time_Known_Value (Clo)
                                and then
                              Expr_Value (Clo) >= Expr_Value (Tlo)))
                 and then
                  (Thi = Chi
                     or else (Compile_Time_Known_Value (Thi)
                                and then
                              Compile_Time_Known_Value (Chi)
                                and then
                              Expr_Value (Chi) <= Expr_Value (Clo)))
               then
                  return True;
               else
                  return False;
               end if;
            end;
         end if;
      end Within_Range_Of;

   --  Start of processing for Find_Check

   begin
      --  Establish default, to avoid warnings from GCC

      Check_Num := 0;

      --  Case of expression is simple entity reference

      if Is_Entity_Name (Expr) then
         Ent := Entity (Expr);
         Ofs := Uint_0;

      --  Case of expression is entity + known constant

      elsif Nkind (Expr) = N_Op_Add
        and then Compile_Time_Known_Value (Right_Opnd (Expr))
        and then Is_Entity_Name (Left_Opnd (Expr))
      then
         Ent := Entity (Left_Opnd (Expr));
         Ofs := Expr_Value (Right_Opnd (Expr));

      --  Case of expression is entity - known constant

      elsif Nkind (Expr) = N_Op_Subtract
        and then Compile_Time_Known_Value (Right_Opnd (Expr))
        and then Is_Entity_Name (Left_Opnd (Expr))
      then
         Ent := Entity (Left_Opnd (Expr));
         Ofs := UI_Negate (Expr_Value (Right_Opnd (Expr)));

      --  Any other expression is not of the right form

      else
         Ent := Empty;
         Ofs := Uint_0;
         Entry_OK := False;
         return;
      end if;

      --  Come here with expression of appropriate form, check if
      --  entity is an appropriate one for our purposes.

      if (Ekind (Ent) = E_Variable
            or else
          Ekind (Ent) = E_Constant
            or else
          Ekind (Ent) = E_Loop_Parameter
            or else
          Ekind (Ent) = E_In_Parameter)
        and then not Is_Library_Level_Entity (Ent)
      then
         Entry_OK := True;
      else
         Entry_OK := False;
         return;
      end if;

      --  See if there is matching check already

      for J in reverse 1 .. Num_Saved_Checks loop
         declare
            SC : Saved_Check renames Saved_Checks (J);

         begin
            if SC.Killed = False
              and then SC.Entity = Ent
              and then SC.Offset = Ofs
              and then SC.Check_Type = Check_Type
              and then Within_Range_Of (Target_Type, SC.Target_Type)
            then
               Check_Num := J;
               return;
            end if;
         end;
      end loop;

      --  If we fall through entry was not found

      Check_Num := 0;
      return;
   end Find_Check;

   ---------------------------------
   -- Generate_Discriminant_Check --
   ---------------------------------

   --  Note: the code for this procedure is derived from the
   --  emit_discriminant_check routine a-trans.c v1.659.

   procedure Generate_Discriminant_Check (N : Node_Id) is
      Loc  : constant Source_Ptr := Sloc (N);
      Pref : constant Node_Id    := Prefix (N);
      Sel  : constant Node_Id    := Selector_Name (N);

      Orig_Comp : constant Entity_Id :=
                    Original_Record_Component (Entity (Sel));
      --  The original component to be checked

      Discr_Fct : constant Entity_Id :=
                    Discriminant_Checking_Func (Orig_Comp);
      --  The discriminant checking function

      Discr : Entity_Id;
      --  One discriminant to be checked in the type

      Real_Discr : Entity_Id;
      --  Actual discriminant in the call

      Pref_Type : Entity_Id;
      --  Type of relevant prefix (ignoring private/access stuff)

      Args : List_Id;
      --  List of arguments for function call

      Formal : Entity_Id;
      --  Keep track of the formal corresponding to the actual we build
      --  for each discriminant, in order to be able to perform the
      --  necessary type conversions.

      Scomp : Node_Id;
      --  Selected component reference for checking function argument

   begin
      Pref_Type := Etype (Pref);

      --  Force evaluation of the prefix, so that it does not get evaluated
      --  twice (once for the check, once for the actual reference). Such a
      --  double evaluation is always a potential source of inefficiency,
      --  and is functionally incorrect in the volatile case, or when the
      --  prefix may have side-effects. An entity or a component of an
      --  entity requires no evaluation.

      if Is_Entity_Name (Pref) then
         if Treat_As_Volatile (Entity (Pref)) then
            Force_Evaluation (Pref, Name_Req => True);
         end if;

      elsif Treat_As_Volatile (Etype (Pref)) then
            Force_Evaluation (Pref, Name_Req => True);

      elsif Nkind (Pref) = N_Selected_Component
        and then Is_Entity_Name (Prefix (Pref))
      then
         null;

      else
         Force_Evaluation (Pref, Name_Req => True);
      end if;

      --  For a tagged type, use the scope of the original component to
      --  obtain the type, because ???

      if Is_Tagged_Type (Scope (Orig_Comp)) then
         Pref_Type := Scope (Orig_Comp);

      --  For an untagged derived type, use the discriminants of the
      --  parent which have been renamed in the derivation, possibly
      --  by a one-to-many discriminant constraint.
      --  For non-tagged type, initially get the Etype of the prefix

      else
         if Is_Derived_Type (Pref_Type)
           and then Number_Discriminants (Pref_Type) /=
                    Number_Discriminants (Etype (Base_Type (Pref_Type)))
         then
            Pref_Type := Etype (Base_Type (Pref_Type));
         end if;
      end if;

      --  We definitely should have a checking function, This routine should
      --  not be called if no discriminant checking function is present.

      pragma Assert (Present (Discr_Fct));

      --  Create the list of the actual parameters for the call. This list
      --  is the list of the discriminant fields of the record expression to
      --  be discriminant checked.

      Args   := New_List;
      Formal := First_Formal (Discr_Fct);
      Discr  := First_Discriminant (Pref_Type);
      while Present (Discr) loop

         --  If we have a corresponding discriminant field, and a parent
         --  subtype is present, then we want to use the corresponding
         --  discriminant since this is the one with the useful value.

         if Present (Corresponding_Discriminant (Discr))
           and then Ekind (Pref_Type) = E_Record_Type
           and then Present (Parent_Subtype (Pref_Type))
         then
            Real_Discr := Corresponding_Discriminant (Discr);
         else
            Real_Discr := Discr;
         end if;

         --  Construct the reference to the discriminant

         Scomp :=
           Make_Selected_Component (Loc,
             Prefix =>
               Unchecked_Convert_To (Pref_Type,
                 Duplicate_Subexpr (Pref)),
             Selector_Name => New_Occurrence_Of (Real_Discr, Loc));

         --  Manually analyze and resolve this selected component. We really
         --  want it just as it appears above, and do not want the expander
         --  playing discriminal games etc with this reference. Then we
         --  append the argument to the list we are gathering.

         Set_Etype (Scomp, Etype (Real_Discr));
         Set_Analyzed (Scomp, True);
         Append_To (Args, Convert_To (Etype (Formal), Scomp));

         Next_Formal_With_Extras (Formal);
         Next_Discriminant (Discr);
      end loop;

      --  Now build and insert the call

      Insert_Action (N,
        Make_Raise_Constraint_Error (Loc,
          Condition =>
            Make_Function_Call (Loc,
              Name => New_Occurrence_Of (Discr_Fct, Loc),
              Parameter_Associations => Args),
          Reason => CE_Discriminant_Check_Failed));
   end Generate_Discriminant_Check;

   ---------------------------
   -- Generate_Index_Checks --
   ---------------------------

   procedure Generate_Index_Checks (N : Node_Id) is
      Loc : constant Source_Ptr := Sloc (N);
      A   : constant Node_Id    := Prefix (N);
      Sub : Node_Id;
      Ind : Nat;
      Num : List_Id;

   begin
      --  Ignore call if index checks suppressed for array object or type

      if (Is_Entity_Name (A) and then Index_Checks_Suppressed (Entity (A)))
        or else Index_Checks_Suppressed (Etype (A))
      then
         return;
      end if;

      --  Generate the checks

      Sub := First (Expressions (N));
      Ind := 1;
      while Present (Sub) loop
         if Do_Range_Check (Sub) then
            Set_Do_Range_Check (Sub, False);

            --  Force evaluation except for the case of a simple name of
            --  a non-volatile entity.

            if not Is_Entity_Name (Sub)
              or else Treat_As_Volatile (Entity (Sub))
            then
               Force_Evaluation (Sub);
            end if;

            --  Generate a raise of constraint error with the appropriate
            --  reason and a condition of the form:

            --    Base_Type(Sub) not in array'range (subscript)

            --  Note that the reason we generate the conversion to the
            --  base type here is that we definitely want the range check
            --  to take place, even if it looks like the subtype is OK.
            --  Optimization considerations that allow us to omit the
            --  check have already been taken into account in the setting
            --  of the Do_Range_Check flag earlier on.

            if Ind = 1 then
               Num := No_List;
            else
               Num :=  New_List (Make_Integer_Literal (Loc, Ind));
            end if;

            Insert_Action (N,
              Make_Raise_Constraint_Error (Loc,
                Condition =>
                  Make_Not_In (Loc,
                    Left_Opnd  =>
                      Convert_To (Base_Type (Etype (Sub)),
                        Duplicate_Subexpr_Move_Checks (Sub)),
                    Right_Opnd =>
                      Make_Attribute_Reference (Loc,
                        Prefix         => Duplicate_Subexpr_Move_Checks (A),
                        Attribute_Name => Name_Range,
                        Expressions    => Num)),
                Reason => CE_Index_Check_Failed));
         end if;

         Ind := Ind + 1;
         Next (Sub);
      end loop;
   end Generate_Index_Checks;

   --------------------------
   -- Generate_Range_Check --
   --------------------------

   procedure Generate_Range_Check
     (N           : Node_Id;
      Target_Type : Entity_Id;
      Reason      : RT_Exception_Code)
   is
      Loc              : constant Source_Ptr := Sloc (N);
      Source_Type      : constant Entity_Id  := Etype (N);
      Source_Base_Type : constant Entity_Id  := Base_Type (Source_Type);
      Target_Base_Type : constant Entity_Id  := Base_Type (Target_Type);

   begin
      --  First special case, if the source type is already within the
      --  range of the target type, then no check is needed (probably we
      --  should have stopped Do_Range_Check from being set in the first
      --  place, but better late than later in preventing junk code!

      --  We do NOT apply this if the source node is a literal, since in
      --  this case the literal has already been labeled as having the
      --  subtype of the target.

      if In_Subrange_Of (Source_Type, Target_Type)
        and then not
          (Nkind (N) = N_Integer_Literal
             or else
           Nkind (N) = N_Real_Literal
             or else
           Nkind (N) = N_Character_Literal
             or else
           (Is_Entity_Name (N)
              and then Ekind (Entity (N)) = E_Enumeration_Literal))
      then
         return;
      end if;

      --  We need a check, so force evaluation of the node, so that it does
      --  not get evaluated twice (once for the check, once for the actual
      --  reference). Such a double evaluation is always a potential source
      --  of inefficiency, and is functionally incorrect in the volatile case.

      if not Is_Entity_Name (N)
        or else Treat_As_Volatile (Entity (N))
      then
         Force_Evaluation (N);
      end if;

      --  The easiest case is when Source_Base_Type and Target_Base_Type
      --  are the same since in this case we can simply do a direct
      --  check of the value of N against the bounds of Target_Type.

      --    [constraint_error when N not in Target_Type]

      --  Note: this is by far the most common case, for example all cases of
      --  checks on the RHS of assignments are in this category, but not all
      --  cases are like this. Notably conversions can involve two types.

      if Source_Base_Type = Target_Base_Type then
         Insert_Action (N,
           Make_Raise_Constraint_Error (Loc,
             Condition =>
               Make_Not_In (Loc,
                 Left_Opnd  => Duplicate_Subexpr (N),
                 Right_Opnd => New_Occurrence_Of (Target_Type, Loc)),
             Reason => Reason));

      --  Next test for the case where the target type is within the bounds
      --  of the base type of the source type, since in this case we can
      --  simply convert these bounds to the base type of T to do the test.

      --    [constraint_error when N not in
      --       Source_Base_Type (Target_Type'First)
      --         ..
      --       Source_Base_Type(Target_Type'Last))]

      --  The conversions will always work and need no check

      elsif In_Subrange_Of (Target_Type, Source_Base_Type) then
         Insert_Action (N,
           Make_Raise_Constraint_Error (Loc,
             Condition =>
               Make_Not_In (Loc,
                 Left_Opnd  => Duplicate_Subexpr (N),

                 Right_Opnd =>
                   Make_Range (Loc,
                     Low_Bound =>
                       Convert_To (Source_Base_Type,
                         Make_Attribute_Reference (Loc,
                           Prefix =>
                             New_Occurrence_Of (Target_Type, Loc),
                           Attribute_Name => Name_First)),

                     High_Bound =>
                       Convert_To (Source_Base_Type,
                         Make_Attribute_Reference (Loc,
                           Prefix =>
                             New_Occurrence_Of (Target_Type, Loc),
                           Attribute_Name => Name_Last)))),
             Reason => Reason));

      --  Note that at this stage we now that the Target_Base_Type is
      --  not in the range of the Source_Base_Type (since even the
      --  Target_Type itself is not in this range). It could still be
      --  the case that the Source_Type is in range of the target base
      --  type, since we have not checked that case.

      --  If that is the case, we can freely convert the source to the
      --  target, and then test the target result against the bounds.

      elsif In_Subrange_Of (Source_Type, Target_Base_Type) then

         --  We make a temporary to hold the value of the converted
         --  value (converted to the base type), and then we will
         --  do the test against this temporary.

         --     Tnn : constant Target_Base_Type := Target_Base_Type (N);
         --     [constraint_error when Tnn not in Target_Type]

         --  Then the conversion itself is replaced by an occurrence of Tnn

         declare
            Tnn : constant Entity_Id :=
                    Make_Defining_Identifier (Loc,
                      Chars => New_Internal_Name ('T'));

         begin
            Insert_Actions (N, New_List (
              Make_Object_Declaration (Loc,
                Defining_Identifier => Tnn,
                Object_Definition   =>
                  New_Occurrence_Of (Target_Base_Type, Loc),
                Constant_Present    => True,
                Expression          =>
                  Make_Type_Conversion (Loc,
                    Subtype_Mark => New_Occurrence_Of (Target_Base_Type, Loc),
                    Expression   => Duplicate_Subexpr (N))),

              Make_Raise_Constraint_Error (Loc,
                Condition =>
                  Make_Not_In (Loc,
                    Left_Opnd  => New_Occurrence_Of (Tnn, Loc),
                    Right_Opnd => New_Occurrence_Of (Target_Type, Loc)),

                Reason => Reason)));

            Rewrite (N, New_Occurrence_Of (Tnn, Loc));
         end;

      --  At this stage, we know that we have two scalar types, which are
      --  directly convertible, and where neither scalar type has a base
      --  range that is in the range of the other scalar type.

      --  The only way this can happen is with a signed and unsigned type.
      --  So test for these two cases:

      else
         --  Case of the source is unsigned and the target is signed

         if Is_Unsigned_Type (Source_Base_Type)
           and then not Is_Unsigned_Type (Target_Base_Type)
         then
            --  If the source is unsigned and the target is signed, then we
            --  know that the source is not shorter than the target (otherwise
            --  the source base type would be in the target base type range).

            --  In other words, the unsigned type is either the same size
            --  as the target, or it is larger. It cannot be smaller.

            pragma Assert
              (Esize (Source_Base_Type) >= Esize (Target_Base_Type));

            --  We only need to check the low bound if the low bound of the
            --  target type is non-negative. If the low bound of the target
            --  type is negative, then we know that we will fit fine.

            --  If the high bound of the target type is negative, then we
            --  know we have a constraint error, since we can't possibly
            --  have a negative source.

            --  With these two checks out of the way, we can do the check
            --  using the source type safely

            --  This is definitely the most annoying case!

            --    [constraint_error
            --       when (Target_Type'First >= 0
            --               and then
            --                 N < Source_Base_Type (Target_Type'First))
            --         or else Target_Type'Last < 0
            --         or else N > Source_Base_Type (Target_Type'Last)];

            --  We turn off all checks since we know that the conversions
            --  will work fine, given the guards for negative values.

            Insert_Action (N,
              Make_Raise_Constraint_Error (Loc,
                Condition =>
                  Make_Or_Else (Loc,
                    Make_Or_Else (Loc,
                      Left_Opnd =>
                        Make_And_Then (Loc,
                          Left_Opnd => Make_Op_Ge (Loc,
                            Left_Opnd =>
                              Make_Attribute_Reference (Loc,
                                Prefix =>
                                  New_Occurrence_Of (Target_Type, Loc),
                                Attribute_Name => Name_First),
                            Right_Opnd => Make_Integer_Literal (Loc, Uint_0)),

                          Right_Opnd =>
                            Make_Op_Lt (Loc,
                              Left_Opnd => Duplicate_Subexpr (N),
                              Right_Opnd =>
                                Convert_To (Source_Base_Type,
                                  Make_Attribute_Reference (Loc,
                                    Prefix =>
                                      New_Occurrence_Of (Target_Type, Loc),
                                    Attribute_Name => Name_First)))),

                      Right_Opnd =>
                        Make_Op_Lt (Loc,
                          Left_Opnd =>
                            Make_Attribute_Reference (Loc,
                              Prefix => New_Occurrence_Of (Target_Type, Loc),
                              Attribute_Name => Name_Last),
                            Right_Opnd => Make_Integer_Literal (Loc, Uint_0))),

                    Right_Opnd =>
                      Make_Op_Gt (Loc,
                        Left_Opnd => Duplicate_Subexpr (N),
                        Right_Opnd =>
                          Convert_To (Source_Base_Type,
                            Make_Attribute_Reference (Loc,
                              Prefix => New_Occurrence_Of (Target_Type, Loc),
                              Attribute_Name => Name_Last)))),

                Reason => Reason),
              Suppress  => All_Checks);

         --  Only remaining possibility is that the source is signed and
         --  the target is unsigned

         else
            pragma Assert (not Is_Unsigned_Type (Source_Base_Type)
                             and then Is_Unsigned_Type (Target_Base_Type));

            --  If the source is signed and the target is unsigned, then
            --  we know that the target is not shorter than the source
            --  (otherwise the target base type would be in the source
            --  base type range).

            --  In other words, the unsigned type is either the same size
            --  as the target, or it is larger. It cannot be smaller.

            --  Clearly we have an error if the source value is negative
            --  since no unsigned type can have negative values. If the
            --  source type is non-negative, then the check can be done
            --  using the target type.

            --    Tnn : constant Target_Base_Type (N) := Target_Type;

            --    [constraint_error
            --       when N < 0 or else Tnn not in Target_Type];

            --  We turn off all checks for the conversion of N to the
            --  target base type, since we generate the explicit check
            --  to ensure that the value is non-negative

            declare
               Tnn : constant Entity_Id :=
                       Make_Defining_Identifier (Loc,
                         Chars => New_Internal_Name ('T'));

            begin
               Insert_Actions (N, New_List (
                 Make_Object_Declaration (Loc,
                   Defining_Identifier => Tnn,
                   Object_Definition   =>
                     New_Occurrence_Of (Target_Base_Type, Loc),
                   Constant_Present    => True,
                   Expression          =>
                     Make_Type_Conversion (Loc,
                       Subtype_Mark =>
                         New_Occurrence_Of (Target_Base_Type, Loc),
                       Expression   => Duplicate_Subexpr (N))),

                 Make_Raise_Constraint_Error (Loc,
                   Condition =>
                     Make_Or_Else (Loc,
                       Left_Opnd =>
                         Make_Op_Lt (Loc,
                           Left_Opnd  => Duplicate_Subexpr (N),
                           Right_Opnd => Make_Integer_Literal (Loc, Uint_0)),

                       Right_Opnd =>
                         Make_Not_In (Loc,
                           Left_Opnd  => New_Occurrence_Of (Tnn, Loc),
                           Right_Opnd =>
                             New_Occurrence_Of (Target_Type, Loc))),

                   Reason => Reason)),
                 Suppress => All_Checks);

               --  Set the Etype explicitly, because Insert_Actions may
               --  have placed the declaration in the freeze list for an
               --  enclosing construct, and thus it is not analyzed yet.

               Set_Etype (Tnn, Target_Base_Type);
               Rewrite (N, New_Occurrence_Of (Tnn, Loc));
            end;
         end if;
      end if;
   end Generate_Range_Check;

   ---------------------
   -- Get_Discriminal --
   ---------------------

   function Get_Discriminal (E : Entity_Id; Bound : Node_Id) return Node_Id is
      Loc : constant Source_Ptr := Sloc (E);
      D   : Entity_Id;
      Sc  : Entity_Id;

   begin
      --  The entity E is the type of a private component of the protected
      --  type, or the type of a renaming of that component within a protected
      --  operation of that type.

      Sc := Scope (E);

      if Ekind (Sc) /= E_Protected_Type then
         Sc := Scope (Sc);

         if Ekind (Sc) /= E_Protected_Type then
            return Bound;
         end if;
      end if;

      --  The bound can be a bona fide parameter of a protected operation,
      --  rather than a prival encoded as an in-parameter.

      if No (Discriminal_Link (Entity (Bound))) then
         return Bound;
      end if;

      D := First_Discriminant (Sc);

      while Present (D)
        and then Chars (D) /= Chars (Bound)
      loop
         Next_Discriminant (D);
      end loop;

      return New_Occurrence_Of (Discriminal (D), Loc);
   end Get_Discriminal;

   ------------------
   -- Guard_Access --
   ------------------

   function Guard_Access
     (Cond    : Node_Id;
      Loc     : Source_Ptr;
      Ck_Node : Node_Id) return Node_Id
   is
   begin
      if Nkind (Cond) = N_Or_Else then
         Set_Paren_Count (Cond, 1);
      end if;

      if Nkind (Ck_Node) = N_Allocator then
         return Cond;
      else
         return
           Make_And_Then (Loc,
             Left_Opnd =>
               Make_Op_Ne (Loc,
                 Left_Opnd  => Duplicate_Subexpr_No_Checks (Ck_Node),
                 Right_Opnd => Make_Null (Loc)),
             Right_Opnd => Cond);
      end if;
   end Guard_Access;

   -----------------------------
   -- Index_Checks_Suppressed --
   -----------------------------

   function Index_Checks_Suppressed (E : Entity_Id) return Boolean is
   begin
      if Present (E) and then Checks_May_Be_Suppressed (E) then
         return Is_Check_Suppressed (E, Index_Check);
      else
         return Scope_Suppress (Index_Check);
      end if;
   end Index_Checks_Suppressed;

   ----------------
   -- Initialize --
   ----------------

   procedure Initialize is
   begin
      for J in Determine_Range_Cache_N'Range loop
         Determine_Range_Cache_N (J) := Empty;
      end loop;
   end Initialize;

   -------------------------
   -- Insert_Range_Checks --
   -------------------------

   procedure Insert_Range_Checks
     (Checks       : Check_Result;
      Node         : Node_Id;
      Suppress_Typ : Entity_Id;
      Static_Sloc  : Source_Ptr := No_Location;
      Flag_Node    : Node_Id    := Empty;
      Do_Before    : Boolean    := False)
   is
      Internal_Flag_Node   : Node_Id    := Flag_Node;
      Internal_Static_Sloc : Source_Ptr := Static_Sloc;

      Check_Node : Node_Id;
      Checks_On  : constant Boolean :=
                     (not Index_Checks_Suppressed (Suppress_Typ))
                       or else
                     (not Range_Checks_Suppressed (Suppress_Typ));

   begin
      --  For now we just return if Checks_On is false, however this should
      --  be enhanced to check for an always True value in the condition
      --  and to generate a compilation warning???

      if not Expander_Active or else not Checks_On then
         return;
      end if;

      if Static_Sloc = No_Location then
         Internal_Static_Sloc := Sloc (Node);
      end if;

      if No (Flag_Node) then
         Internal_Flag_Node := Node;
      end if;

      for J in 1 .. 2 loop
         exit when No (Checks (J));

         if Nkind (Checks (J)) = N_Raise_Constraint_Error
           and then Present (Condition (Checks (J)))
         then
            if not Has_Dynamic_Range_Check (Internal_Flag_Node) then
               Check_Node := Checks (J);
               Mark_Rewrite_Insertion (Check_Node);

               if Do_Before then
                  Insert_Before_And_Analyze (Node, Check_Node);
               else
                  Insert_After_And_Analyze (Node, Check_Node);
               end if;

               Set_Has_Dynamic_Range_Check (Internal_Flag_Node);
            end if;

         else
            Check_Node :=
              Make_Raise_Constraint_Error (Internal_Static_Sloc,
                Reason => CE_Range_Check_Failed);
            Mark_Rewrite_Insertion (Check_Node);

            if Do_Before then
               Insert_Before_And_Analyze (Node, Check_Node);
            else
               Insert_After_And_Analyze (Node, Check_Node);
            end if;
         end if;
      end loop;
   end Insert_Range_Checks;

   ------------------------
   -- Insert_Valid_Check --
   ------------------------

   procedure Insert_Valid_Check (Expr : Node_Id) is
      Loc : constant Source_Ptr := Sloc (Expr);
      Exp : Node_Id;

   begin
      --  Do not insert if checks off, or if not checking validity

      if not Validity_Checks_On
        or else Range_Or_Validity_Checks_Suppressed (Expr)
      then
         return;
      end if;

      --  If we have a checked conversion, then validity check applies to
      --  the expression inside the conversion, not the result, since if
      --  the expression inside is valid, then so is the conversion result.

      Exp := Expr;
      while Nkind (Exp) = N_Type_Conversion loop
         Exp := Expression (Exp);
      end loop;

      --  We are about to insert the validity check for Exp. We save and
      --  reset the Do_Range_Check flag over this validity check, and then
      --  put it back for the final original reference (Exp may be rewritten).

      declare
         DRC : constant Boolean := Do_Range_Check (Exp);

      begin
         Set_Do_Range_Check (Exp, False);

         --  Insert the validity check. Note that we do this with validity
         --  checks turned off, to avoid recursion, we do not want validity
         --  checks on the validity checking code itself!

         Insert_Action
           (Expr,
            Make_Raise_Constraint_Error (Loc,
              Condition =>
                Make_Op_Not (Loc,
                  Right_Opnd =>
                    Make_Attribute_Reference (Loc,
                      Prefix =>
                        Duplicate_Subexpr_No_Checks (Exp, Name_Req => True),
                      Attribute_Name => Name_Valid)),
              Reason => CE_Invalid_Data),
            Suppress => Validity_Check);

         --  If the expression is a a reference to an element of a bit-packed
         --  array, then it is rewritten as a renaming declaration. If the
         --  expression is an actual in a call, it has not been expanded,
         --  waiting for the proper point at which to do it. The same happens
         --  with renamings, so that we have to force the expansion now. This
         --  non-local complication is due to code in exp_ch2,adb, exp_ch4.adb
         --  and exp_ch6.adb.

         if Is_Entity_Name (Exp)
           and then Nkind (Parent (Entity (Exp))) =
                      N_Object_Renaming_Declaration
         then
            declare
               Old_Exp : constant Node_Id := Name (Parent (Entity (Exp)));
            begin
               if Nkind (Old_Exp) = N_Indexed_Component
                 and then Is_Bit_Packed_Array (Etype (Prefix (Old_Exp)))
               then
                  Expand_Packed_Element_Reference (Old_Exp);
               end if;
            end;
         end if;

         --  Put back the Do_Range_Check flag on the resulting (possibly
         --  rewritten) expression.

         --  Note: it might be thought that a validity check is not required
         --  when a range check is present, but that's not the case, because
         --  the back end is allowed to assume for the range check that the
         --  operand is within its declared range (an assumption that validity
         --  checking is all about NOT assuming!)

         Set_Do_Range_Check (Exp, DRC);
      end;
   end Insert_Valid_Check;

   ----------------------------------
   -- Install_Null_Excluding_Check --
   ----------------------------------

   procedure Install_Null_Excluding_Check (N : Node_Id) is
      Loc : constant Source_Ptr := Sloc (N);
      Typ : constant Entity_Id  := Etype (N);

      procedure Mark_Non_Null;
      --  After installation of check, marks node as non-null if entity

      -------------------
      -- Mark_Non_Null --
      -------------------

      procedure Mark_Non_Null is
      begin
         if Is_Entity_Name (N) then
            Set_Is_Known_Null (Entity (N), False);

            if Safe_To_Capture_Value (N, Entity (N)) then
               Set_Is_Known_Non_Null (Entity (N), True);
            end if;
         end if;
      end Mark_Non_Null;

   --  Start of processing for Install_Null_Excluding_Check

   begin
      pragma Assert (Is_Access_Type (Typ));

      --  No check inside a generic (why not???)

      if Inside_A_Generic then
         return;
      end if;

      --  No check needed if known to be non-null

      if Known_Non_Null (N) then
         return;
      end if;

      --  If known to be null, here is where we generate a compile time check

      if Known_Null (N) then
         Apply_Compile_Time_Constraint_Error
           (N,
            "null value not allowed here?",
            CE_Access_Check_Failed);
         Mark_Non_Null;
         return;
<<<<<<< HEAD
      end if;

      --  If entity is never assigned, for sure a warning is appropriate

      if Is_Entity_Name (N) then
         Check_Unset_Reference (N);
      end if;

=======
      end if;

      --  If entity is never assigned, for sure a warning is appropriate

      if Is_Entity_Name (N) then
         Check_Unset_Reference (N);
      end if;

>>>>>>> f8383f28
      --  No check needed if checks are suppressed on the range. Note that we
      --  don't set Is_Known_Non_Null in this case (we could legitimately do
      --  so, since the program is erroneous, but we don't like to casually
      --  propagate such conclusions from erroneosity).

      if Access_Checks_Suppressed (Typ) then
         return;
      end if;

      --  Otherwise install access check

      Insert_Action (N,
        Make_Raise_Constraint_Error (Loc,
          Condition =>
            Make_Op_Eq (Loc,
              Left_Opnd  => Duplicate_Subexpr_Move_Checks (N),
              Right_Opnd => Make_Null (Loc)),
          Reason => CE_Access_Check_Failed));

      Mark_Non_Null;
   end Install_Null_Excluding_Check;

   --------------------------
   -- Install_Static_Check --
   --------------------------

   procedure Install_Static_Check (R_Cno : Node_Id; Loc : Source_Ptr) is
      Stat : constant Boolean   := Is_Static_Expression (R_Cno);
      Typ  : constant Entity_Id := Etype (R_Cno);

   begin
      Rewrite (R_Cno,
        Make_Raise_Constraint_Error (Loc,
          Reason => CE_Range_Check_Failed));
      Set_Analyzed (R_Cno);
      Set_Etype (R_Cno, Typ);
      Set_Raises_Constraint_Error (R_Cno);
      Set_Is_Static_Expression (R_Cno, Stat);
   end Install_Static_Check;

   ---------------------
   -- Kill_All_Checks --
   ---------------------

   procedure Kill_All_Checks is
   begin
      if Debug_Flag_CC then
         w ("Kill_All_Checks");
      end if;

      --  We reset the number of saved checks to zero, and also modify
      --  all stack entries for statement ranges to indicate that the
      --  number of checks at each level is now zero.

      Num_Saved_Checks := 0;

      for J in 1 .. Saved_Checks_TOS loop
         Saved_Checks_Stack (J) := 0;
      end loop;
   end Kill_All_Checks;

   -----------------
   -- Kill_Checks --
   -----------------

   procedure Kill_Checks (V : Entity_Id) is
   begin
      if Debug_Flag_CC then
         w ("Kill_Checks for entity", Int (V));
      end if;

      for J in 1 .. Num_Saved_Checks loop
         if Saved_Checks (J).Entity = V then
            if Debug_Flag_CC then
               w ("   Checks killed for saved check ", J);
            end if;

            Saved_Checks (J).Killed := True;
         end if;
      end loop;
   end Kill_Checks;

   ------------------------------
   -- Length_Checks_Suppressed --
   ------------------------------

   function Length_Checks_Suppressed (E : Entity_Id) return Boolean is
   begin
      if Present (E) and then Checks_May_Be_Suppressed (E) then
         return Is_Check_Suppressed (E, Length_Check);
      else
         return Scope_Suppress (Length_Check);
      end if;
   end Length_Checks_Suppressed;

   --------------------------------
   -- Overflow_Checks_Suppressed --
   --------------------------------

   function Overflow_Checks_Suppressed (E : Entity_Id) return Boolean is
   begin
      if Present (E) and then Checks_May_Be_Suppressed (E) then
         return Is_Check_Suppressed (E, Overflow_Check);
      else
         return Scope_Suppress (Overflow_Check);
      end if;
   end Overflow_Checks_Suppressed;

   -----------------
   -- Range_Check --
   -----------------

   function Range_Check
     (Ck_Node    : Node_Id;
      Target_Typ : Entity_Id;
      Source_Typ : Entity_Id := Empty;
      Warn_Node  : Node_Id   := Empty) return Check_Result
   is
   begin
      return Selected_Range_Checks
        (Ck_Node, Target_Typ, Source_Typ, Warn_Node);
   end Range_Check;

   -----------------------------
   -- Range_Checks_Suppressed --
   -----------------------------

   function Range_Checks_Suppressed (E : Entity_Id) return Boolean is
   begin
      if Present (E) then

         --  Note: for now we always suppress range checks on Vax float types,
         --  since Gigi does not know how to generate these checks.

         if Vax_Float (E) then
            return True;
         elsif Kill_Range_Checks (E) then
            return True;
         elsif Checks_May_Be_Suppressed (E) then
            return Is_Check_Suppressed (E, Range_Check);
         end if;
      end if;

      return Scope_Suppress (Range_Check);
   end Range_Checks_Suppressed;

   -----------------------------------------
   -- Range_Or_Validity_Checks_Suppressed --
   -----------------------------------------

   --  Note: the coding would be simpler here if we simply made appropriate
   --  calls to Range/Validity_Checks_Suppressed, but that would result in
   --  duplicated checks which we prefer to avoid.

   function Range_Or_Validity_Checks_Suppressed
     (Expr : Node_Id) return Boolean
   is
   begin
      --  Immediate return if scope checks suppressed for either check

      if Scope_Suppress (Range_Check) or Scope_Suppress (Validity_Check) then
         return True;
      end if;

      --  If no expression, that's odd, decide that checks are suppressed,
      --  since we don't want anyone trying to do checks in this case, which
      --  is most likely the result of some other error.

      if No (Expr) then
         return True;
      end if;

      --  Expression is present, so perform suppress checks on type

      declare
         Typ : constant Entity_Id := Etype (Expr);
      begin
         if Vax_Float (Typ) then
            return True;
         elsif Checks_May_Be_Suppressed (Typ)
           and then (Is_Check_Suppressed (Typ, Range_Check)
                       or else
                     Is_Check_Suppressed (Typ, Validity_Check))
         then
            return True;
         end if;
      end;

      --  If expression is an entity name, perform checks on this entity

      if Is_Entity_Name (Expr) then
         declare
            Ent : constant Entity_Id := Entity (Expr);
         begin
            if Checks_May_Be_Suppressed (Ent) then
               return Is_Check_Suppressed (Ent, Range_Check)
                 or else Is_Check_Suppressed (Ent, Validity_Check);
            end if;
         end;
      end if;

      --  If we fall through, no checks suppressed

      return False;
   end Range_Or_Validity_Checks_Suppressed;

   -------------------
   -- Remove_Checks --
   -------------------

   procedure Remove_Checks (Expr : Node_Id) is
      Discard : Traverse_Result;
      pragma Warnings (Off, Discard);

      function Process (N : Node_Id) return Traverse_Result;
      --  Process a single node during the traversal

      function Traverse is new Traverse_Func (Process);
      --  The traversal function itself

      -------------
      -- Process --
      -------------

      function Process (N : Node_Id) return Traverse_Result is
      begin
         if Nkind (N) not in N_Subexpr then
            return Skip;
         end if;

         Set_Do_Range_Check (N, False);

         case Nkind (N) is
            when N_And_Then =>
               Discard := Traverse (Left_Opnd (N));
               return Skip;

            when N_Attribute_Reference =>
               Set_Do_Overflow_Check (N, False);

            when N_Function_Call =>
               Set_Do_Tag_Check (N, False);

            when N_Op =>
               Set_Do_Overflow_Check (N, False);

               case Nkind (N) is
                  when N_Op_Divide =>
                     Set_Do_Division_Check (N, False);

                  when N_Op_And =>
                     Set_Do_Length_Check (N, False);

                  when N_Op_Mod =>
                     Set_Do_Division_Check (N, False);

                  when N_Op_Or =>
                     Set_Do_Length_Check (N, False);

                  when N_Op_Rem =>
                     Set_Do_Division_Check (N, False);

                  when N_Op_Xor =>
                     Set_Do_Length_Check (N, False);

                  when others =>
                     null;
               end case;

            when N_Or_Else =>
               Discard := Traverse (Left_Opnd (N));
               return Skip;

            when N_Selected_Component =>
               Set_Do_Discriminant_Check (N, False);

            when N_Type_Conversion =>
               Set_Do_Length_Check   (N, False);
               Set_Do_Tag_Check      (N, False);
               Set_Do_Overflow_Check (N, False);

            when others =>
               null;
         end case;

         return OK;
      end Process;

   --  Start of processing for Remove_Checks

   begin
      Discard := Traverse (Expr);
   end Remove_Checks;

   ----------------------------
   -- Selected_Length_Checks --
   ----------------------------

   function Selected_Length_Checks
     (Ck_Node    : Node_Id;
      Target_Typ : Entity_Id;
      Source_Typ : Entity_Id;
      Warn_Node  : Node_Id) return Check_Result
   is
      Loc         : constant Source_Ptr := Sloc (Ck_Node);
      S_Typ       : Entity_Id;
      T_Typ       : Entity_Id;
      Expr_Actual : Node_Id;
      Exptyp      : Entity_Id;
      Cond        : Node_Id := Empty;
      Do_Access   : Boolean := False;
      Wnode       : Node_Id := Warn_Node;
      Ret_Result  : Check_Result := (Empty, Empty);
      Num_Checks  : Natural := 0;

      procedure Add_Check (N : Node_Id);
      --  Adds the action given to Ret_Result if N is non-Empty

      function Get_E_Length (E : Entity_Id; Indx : Nat) return Node_Id;
      function Get_N_Length (N : Node_Id; Indx : Nat) return Node_Id;
      --  Comments required ???

      function Same_Bounds (L : Node_Id; R : Node_Id) return Boolean;
      --  True for equal literals and for nodes that denote the same constant
      --  entity, even if its value is not a static constant. This includes the
      --  case of a discriminal reference within an init proc. Removes some
      --  obviously superfluous checks.

      function Length_E_Cond
        (Exptyp : Entity_Id;
         Typ    : Entity_Id;
         Indx   : Nat) return Node_Id;
      --  Returns expression to compute:
      --    Typ'Length /= Exptyp'Length

      function Length_N_Cond
        (Expr : Node_Id;
         Typ  : Entity_Id;
         Indx : Nat) return Node_Id;
      --  Returns expression to compute:
      --    Typ'Length /= Expr'Length

      ---------------
      -- Add_Check --
      ---------------

      procedure Add_Check (N : Node_Id) is
      begin
         if Present (N) then

            --  For now, ignore attempt to place more than 2 checks ???

            if Num_Checks = 2 then
               return;
            end if;

            pragma Assert (Num_Checks <= 1);
            Num_Checks := Num_Checks + 1;
            Ret_Result (Num_Checks) := N;
         end if;
      end Add_Check;

      ------------------
      -- Get_E_Length --
      ------------------

      function Get_E_Length (E : Entity_Id; Indx : Nat) return Node_Id is
         Pt : constant Entity_Id := Scope (Scope (E));
         N  : Node_Id;
         E1 : Entity_Id := E;

      begin
         if Ekind (Scope (E)) = E_Record_Type
           and then Has_Discriminants (Scope (E))
         then
            N := Build_Discriminal_Subtype_Of_Component (E);

            if Present (N) then
               Insert_Action (Ck_Node, N);
               E1 := Defining_Identifier (N);
            end if;
         end if;

         if Ekind (E1) = E_String_Literal_Subtype then
            return
              Make_Integer_Literal (Loc,
                Intval => String_Literal_Length (E1));

         elsif Ekind (Pt) = E_Protected_Type
           and then Has_Discriminants (Pt)
           and then Has_Completion (Pt)
           and then not Inside_Init_Proc
         then

            --  If the type whose length is needed is a private component
            --  constrained by a discriminant, we must expand the 'Length
            --  attribute into an explicit computation, using the discriminal
            --  of the current protected operation. This is because the actual
            --  type of the prival is constructed after the protected opera-
            --  tion has been fully expanded.

            declare
               Indx_Type : Node_Id;
               Lo        : Node_Id;
               Hi        : Node_Id;
               Do_Expand : Boolean := False;

            begin
               Indx_Type := First_Index (E);

               for J in 1 .. Indx - 1 loop
                  Next_Index (Indx_Type);
               end loop;

               Get_Index_Bounds  (Indx_Type, Lo, Hi);

               if Nkind (Lo) = N_Identifier
                 and then Ekind (Entity (Lo)) = E_In_Parameter
               then
                  Lo := Get_Discriminal (E, Lo);
                  Do_Expand := True;
               end if;

               if Nkind (Hi) = N_Identifier
                 and then Ekind (Entity (Hi)) = E_In_Parameter
               then
                  Hi := Get_Discriminal (E, Hi);
                  Do_Expand := True;
               end if;

               if Do_Expand then
                  if not Is_Entity_Name (Lo) then
                     Lo := Duplicate_Subexpr_No_Checks (Lo);
                  end if;

                  if not Is_Entity_Name (Hi) then
                     Lo := Duplicate_Subexpr_No_Checks (Hi);
                  end if;

                  N :=
                    Make_Op_Add (Loc,
                      Left_Opnd =>
                        Make_Op_Subtract (Loc,
                          Left_Opnd  => Hi,
                          Right_Opnd => Lo),

                      Right_Opnd => Make_Integer_Literal (Loc, 1));
                  return N;

               else
                  N :=
                    Make_Attribute_Reference (Loc,
                      Attribute_Name => Name_Length,
                      Prefix =>
                        New_Occurrence_Of (E1, Loc));

                  if Indx > 1 then
                     Set_Expressions (N, New_List (
                       Make_Integer_Literal (Loc, Indx)));
                  end if;

                  return N;
               end if;
            end;

         else
            N :=
              Make_Attribute_Reference (Loc,
                Attribute_Name => Name_Length,
                Prefix =>
                  New_Occurrence_Of (E1, Loc));

            if Indx > 1 then
               Set_Expressions (N, New_List (
                 Make_Integer_Literal (Loc, Indx)));
            end if;

            return N;

         end if;
      end Get_E_Length;

      ------------------
      -- Get_N_Length --
      ------------------

      function Get_N_Length (N : Node_Id; Indx : Nat) return Node_Id is
      begin
         return
           Make_Attribute_Reference (Loc,
             Attribute_Name => Name_Length,
             Prefix =>
               Duplicate_Subexpr_No_Checks (N, Name_Req => True),
             Expressions => New_List (
               Make_Integer_Literal (Loc, Indx)));

      end Get_N_Length;

      -------------------
      -- Length_E_Cond --
      -------------------

      function Length_E_Cond
        (Exptyp : Entity_Id;
         Typ    : Entity_Id;
         Indx   : Nat) return Node_Id
      is
      begin
         return
           Make_Op_Ne (Loc,
             Left_Opnd  => Get_E_Length (Typ, Indx),
             Right_Opnd => Get_E_Length (Exptyp, Indx));

      end Length_E_Cond;

      -------------------
      -- Length_N_Cond --
      -------------------

      function Length_N_Cond
        (Expr : Node_Id;
         Typ  : Entity_Id;
         Indx : Nat) return Node_Id
      is
      begin
         return
           Make_Op_Ne (Loc,
             Left_Opnd  => Get_E_Length (Typ, Indx),
             Right_Opnd => Get_N_Length (Expr, Indx));

      end Length_N_Cond;

      function Same_Bounds (L : Node_Id; R : Node_Id) return Boolean is
      begin
         return
           (Nkind (L) = N_Integer_Literal
             and then Nkind (R) = N_Integer_Literal
             and then Intval (L) = Intval (R))

          or else
            (Is_Entity_Name (L)
              and then Ekind (Entity (L)) = E_Constant
              and then ((Is_Entity_Name (R)
                         and then Entity (L) = Entity (R))
                        or else
                       (Nkind (R) = N_Type_Conversion
                         and then Is_Entity_Name (Expression (R))
                         and then Entity (L) = Entity (Expression (R)))))

          or else
            (Is_Entity_Name (R)
              and then Ekind (Entity (R)) = E_Constant
              and then Nkind (L) = N_Type_Conversion
              and then Is_Entity_Name (Expression (L))
              and then Entity (R) = Entity (Expression (L)))

         or else
            (Is_Entity_Name (L)
              and then Is_Entity_Name (R)
              and then Entity (L) = Entity (R)
              and then Ekind (Entity (L)) = E_In_Parameter
              and then Inside_Init_Proc);
      end Same_Bounds;

   --  Start of processing for Selected_Length_Checks

   begin
      if not Expander_Active then
         return Ret_Result;
      end if;

      if Target_Typ = Any_Type
        or else Target_Typ = Any_Composite
        or else Raises_Constraint_Error (Ck_Node)
      then
         return Ret_Result;
      end if;

      if No (Wnode) then
         Wnode := Ck_Node;
      end if;

      T_Typ := Target_Typ;

      if No (Source_Typ) then
         S_Typ := Etype (Ck_Node);
      else
         S_Typ := Source_Typ;
      end if;

      if S_Typ = Any_Type or else S_Typ = Any_Composite then
         return Ret_Result;
      end if;

      if Is_Access_Type (T_Typ) and then Is_Access_Type (S_Typ) then
         S_Typ := Designated_Type (S_Typ);
         T_Typ := Designated_Type (T_Typ);
         Do_Access := True;

         --  A simple optimization

         if Nkind (Ck_Node) = N_Null then
            return Ret_Result;
         end if;
      end if;

      if Is_Array_Type (T_Typ) and then Is_Array_Type (S_Typ) then
         if Is_Constrained (T_Typ) then

            --  The checking code to be generated will freeze the
            --  corresponding array type. However, we must freeze the
            --  type now, so that the freeze node does not appear within
            --  the generated condional expression, but ahead of it.

            Freeze_Before (Ck_Node, T_Typ);

            Expr_Actual := Get_Referenced_Object (Ck_Node);
            Exptyp      := Get_Actual_Subtype (Ck_Node);

            if Is_Access_Type (Exptyp) then
               Exptyp := Designated_Type (Exptyp);
            end if;

            --  String_Literal case. This needs to be handled specially be-
            --  cause no index types are available for string literals. The
            --  condition is simply:

            --    T_Typ'Length = string-literal-length

            if Nkind (Expr_Actual) = N_String_Literal
              and then Ekind (Etype (Expr_Actual)) = E_String_Literal_Subtype
            then
               Cond :=
                 Make_Op_Ne (Loc,
                   Left_Opnd  => Get_E_Length (T_Typ, 1),
                   Right_Opnd =>
                     Make_Integer_Literal (Loc,
                       Intval =>
                         String_Literal_Length (Etype (Expr_Actual))));

            --  General array case. Here we have a usable actual subtype for
            --  the expression, and the condition is built from the two types
            --  (Do_Length):

            --     T_Typ'Length     /= Exptyp'Length     or else
            --     T_Typ'Length (2) /= Exptyp'Length (2) or else
            --     T_Typ'Length (3) /= Exptyp'Length (3) or else
            --     ...

            elsif Is_Constrained (Exptyp) then
               declare
                  Ndims : constant Nat := Number_Dimensions (T_Typ);

                  L_Index  : Node_Id;
                  R_Index  : Node_Id;
                  L_Low    : Node_Id;
                  L_High   : Node_Id;
                  R_Low    : Node_Id;
                  R_High   : Node_Id;
                  L_Length : Uint;
                  R_Length : Uint;
                  Ref_Node : Node_Id;

               begin

                  --  At the library level, we need to ensure that the
                  --  type of the object is elaborated before the check
                  --  itself is emitted. This is only done if the object
                  --  is in the current compilation unit, otherwise the
                  --  type is frozen and elaborated in its unit.

                  if Is_Itype (Exptyp)
                    and then
                      Ekind (Cunit_Entity (Current_Sem_Unit)) = E_Package
                    and then
                      not In_Package_Body (Cunit_Entity (Current_Sem_Unit))
                    and then In_Open_Scopes (Scope (Exptyp))
                  then
                     Ref_Node := Make_Itype_Reference (Sloc (Ck_Node));
                     Set_Itype (Ref_Node, Exptyp);
                     Insert_Action (Ck_Node, Ref_Node);
                  end if;

                  L_Index := First_Index (T_Typ);
                  R_Index := First_Index (Exptyp);

                  for Indx in 1 .. Ndims loop
                     if not (Nkind (L_Index) = N_Raise_Constraint_Error
                               or else
                             Nkind (R_Index) = N_Raise_Constraint_Error)
                     then
                        Get_Index_Bounds (L_Index, L_Low, L_High);
                        Get_Index_Bounds (R_Index, R_Low, R_High);

                        --  Deal with compile time length check. Note that we
                        --  skip this in the access case, because the access
                        --  value may be null, so we cannot know statically.

                        if not Do_Access
                          and then Compile_Time_Known_Value (L_Low)
                          and then Compile_Time_Known_Value (L_High)
                          and then Compile_Time_Known_Value (R_Low)
                          and then Compile_Time_Known_Value (R_High)
                        then
                           if Expr_Value (L_High) >= Expr_Value (L_Low) then
                              L_Length := Expr_Value (L_High) -
                                          Expr_Value (L_Low) + 1;
                           else
                              L_Length := UI_From_Int (0);
                           end if;

                           if Expr_Value (R_High) >= Expr_Value (R_Low) then
                              R_Length := Expr_Value (R_High) -
                                          Expr_Value (R_Low) + 1;
                           else
                              R_Length := UI_From_Int (0);
                           end if;

                           if L_Length > R_Length then
                              Add_Check
                                (Compile_Time_Constraint_Error
                                  (Wnode, "too few elements for}?", T_Typ));

                           elsif  L_Length < R_Length then
                              Add_Check
                                (Compile_Time_Constraint_Error
                                  (Wnode, "too many elements for}?", T_Typ));
                           end if;

                        --  The comparison for an individual index subtype
                        --  is omitted if the corresponding index subtypes
                        --  statically match, since the result is known to
                        --  be true. Note that this test is worth while even
                        --  though we do static evaluation, because non-static
                        --  subtypes can statically match.

                        elsif not
                          Subtypes_Statically_Match
                            (Etype (L_Index), Etype (R_Index))

                          and then not
                            (Same_Bounds (L_Low, R_Low)
                              and then Same_Bounds (L_High, R_High))
                        then
                           Evolve_Or_Else
                             (Cond, Length_E_Cond (Exptyp, T_Typ, Indx));
                        end if;

                        Next (L_Index);
                        Next (R_Index);
                     end if;
                  end loop;
               end;

            --  Handle cases where we do not get a usable actual subtype that
            --  is constrained. This happens for example in the function call
            --  and explicit dereference cases. In these cases, we have to get
            --  the length or range from the expression itself, making sure we
            --  do not evaluate it more than once.

            --  Here Ck_Node is the original expression, or more properly the
            --  result of applying Duplicate_Expr to the original tree,
            --  forcing the result to be a name.

            else
               declare
                  Ndims : constant Nat := Number_Dimensions (T_Typ);

               begin
                  --  Build the condition for the explicit dereference case

                  for Indx in 1 .. Ndims loop
                     Evolve_Or_Else
                       (Cond, Length_N_Cond (Ck_Node, T_Typ, Indx));
                  end loop;
               end;
            end if;
         end if;
      end if;

      --  Construct the test and insert into the tree

      if Present (Cond) then
         if Do_Access then
            Cond := Guard_Access (Cond, Loc, Ck_Node);
         end if;

         Add_Check
           (Make_Raise_Constraint_Error (Loc,
              Condition => Cond,
              Reason => CE_Length_Check_Failed));
      end if;

      return Ret_Result;
   end Selected_Length_Checks;

   ---------------------------
   -- Selected_Range_Checks --
   ---------------------------

   function Selected_Range_Checks
     (Ck_Node    : Node_Id;
      Target_Typ : Entity_Id;
      Source_Typ : Entity_Id;
      Warn_Node  : Node_Id) return Check_Result
   is
      Loc         : constant Source_Ptr := Sloc (Ck_Node);
      S_Typ       : Entity_Id;
      T_Typ       : Entity_Id;
      Expr_Actual : Node_Id;
      Exptyp      : Entity_Id;
      Cond        : Node_Id := Empty;
      Do_Access   : Boolean := False;
      Wnode       : Node_Id  := Warn_Node;
      Ret_Result  : Check_Result := (Empty, Empty);
      Num_Checks  : Integer := 0;

      procedure Add_Check (N : Node_Id);
      --  Adds the action given to Ret_Result if N is non-Empty

      function Discrete_Range_Cond
        (Expr : Node_Id;
         Typ  : Entity_Id) return Node_Id;
      --  Returns expression to compute:
      --    Low_Bound (Expr) < Typ'First
      --      or else
      --    High_Bound (Expr) > Typ'Last

      function Discrete_Expr_Cond
        (Expr : Node_Id;
         Typ  : Entity_Id) return Node_Id;
      --  Returns expression to compute:
      --    Expr < Typ'First
      --      or else
      --    Expr > Typ'Last

      function Get_E_First_Or_Last
        (E    : Entity_Id;
         Indx : Nat;
         Nam  : Name_Id) return Node_Id;
      --  Returns expression to compute:
      --    E'First or E'Last

      function Get_N_First (N : Node_Id; Indx : Nat) return Node_Id;
      function Get_N_Last  (N : Node_Id; Indx : Nat) return Node_Id;
      --  Returns expression to compute:
      --    N'First or N'Last using Duplicate_Subexpr_No_Checks

      function Range_E_Cond
        (Exptyp : Entity_Id;
         Typ    : Entity_Id;
         Indx   : Nat)
         return   Node_Id;
      --  Returns expression to compute:
      --    Exptyp'First < Typ'First or else Exptyp'Last > Typ'Last

      function Range_Equal_E_Cond
        (Exptyp : Entity_Id;
         Typ    : Entity_Id;
         Indx   : Nat) return Node_Id;
      --  Returns expression to compute:
      --    Exptyp'First /= Typ'First or else Exptyp'Last /= Typ'Last

      function Range_N_Cond
        (Expr : Node_Id;
         Typ  : Entity_Id;
         Indx : Nat) return Node_Id;
      --  Return expression to compute:
      --    Expr'First < Typ'First or else Expr'Last > Typ'Last

      ---------------
      -- Add_Check --
      ---------------

      procedure Add_Check (N : Node_Id) is
      begin
         if Present (N) then

            --  For now, ignore attempt to place more than 2 checks ???

            if Num_Checks = 2 then
               return;
            end if;

            pragma Assert (Num_Checks <= 1);
            Num_Checks := Num_Checks + 1;
            Ret_Result (Num_Checks) := N;
         end if;
      end Add_Check;

      -------------------------
      -- Discrete_Expr_Cond --
      -------------------------

      function Discrete_Expr_Cond
        (Expr : Node_Id;
         Typ  : Entity_Id) return Node_Id
      is
      begin
         return
           Make_Or_Else (Loc,
             Left_Opnd =>
               Make_Op_Lt (Loc,
                 Left_Opnd =>
                   Convert_To (Base_Type (Typ),
                     Duplicate_Subexpr_No_Checks (Expr)),
                 Right_Opnd =>
                   Convert_To (Base_Type (Typ),
                               Get_E_First_Or_Last (Typ, 0, Name_First))),

             Right_Opnd =>
               Make_Op_Gt (Loc,
                 Left_Opnd =>
                   Convert_To (Base_Type (Typ),
                     Duplicate_Subexpr_No_Checks (Expr)),
                 Right_Opnd =>
                   Convert_To
                     (Base_Type (Typ),
                      Get_E_First_Or_Last (Typ, 0, Name_Last))));
      end Discrete_Expr_Cond;

      -------------------------
      -- Discrete_Range_Cond --
      -------------------------

      function Discrete_Range_Cond
        (Expr : Node_Id;
         Typ  : Entity_Id) return Node_Id
      is
         LB : Node_Id := Low_Bound (Expr);
         HB : Node_Id := High_Bound (Expr);

         Left_Opnd  : Node_Id;
         Right_Opnd : Node_Id;

      begin
         if Nkind (LB) = N_Identifier
           and then Ekind (Entity (LB)) = E_Discriminant then
            LB := New_Occurrence_Of (Discriminal (Entity (LB)), Loc);
         end if;

         if Nkind (HB) = N_Identifier
           and then Ekind (Entity (HB)) = E_Discriminant then
            HB := New_Occurrence_Of (Discriminal (Entity (HB)), Loc);
         end if;

         Left_Opnd :=
           Make_Op_Lt (Loc,
             Left_Opnd  =>
               Convert_To
                 (Base_Type (Typ), Duplicate_Subexpr_No_Checks (LB)),

             Right_Opnd =>
               Convert_To
                 (Base_Type (Typ), Get_E_First_Or_Last (Typ, 0, Name_First)));

         if Base_Type (Typ) = Typ then
            return Left_Opnd;

         elsif Compile_Time_Known_Value (High_Bound (Scalar_Range (Typ)))
            and then
               Compile_Time_Known_Value (High_Bound (Scalar_Range
                                                     (Base_Type (Typ))))
         then
            if Is_Floating_Point_Type (Typ) then
               if Expr_Value_R (High_Bound (Scalar_Range (Typ))) =
                  Expr_Value_R (High_Bound (Scalar_Range (Base_Type (Typ))))
               then
                  return Left_Opnd;
               end if;

            else
               if Expr_Value (High_Bound (Scalar_Range (Typ))) =
                  Expr_Value (High_Bound (Scalar_Range (Base_Type (Typ))))
               then
                  return Left_Opnd;
               end if;
            end if;
         end if;

         Right_Opnd :=
           Make_Op_Gt (Loc,
             Left_Opnd  =>
               Convert_To
                 (Base_Type (Typ), Duplicate_Subexpr_No_Checks (HB)),

             Right_Opnd =>
               Convert_To
                 (Base_Type (Typ),
                  Get_E_First_Or_Last (Typ, 0, Name_Last)));

         return Make_Or_Else (Loc, Left_Opnd, Right_Opnd);
      end Discrete_Range_Cond;

      -------------------------
      -- Get_E_First_Or_Last --
      -------------------------

      function Get_E_First_Or_Last
        (E    : Entity_Id;
         Indx : Nat;
         Nam  : Name_Id) return Node_Id
      is
         N     : Node_Id;
         LB    : Node_Id;
         HB    : Node_Id;
         Bound : Node_Id;

      begin
         if Is_Array_Type (E) then
            N := First_Index (E);

            for J in 2 .. Indx loop
               Next_Index (N);
            end loop;

         else
            N := Scalar_Range (E);
         end if;

         if Nkind (N) = N_Subtype_Indication then
            LB := Low_Bound (Range_Expression (Constraint (N)));
            HB := High_Bound (Range_Expression (Constraint (N)));

         elsif Is_Entity_Name (N) then
            LB := Type_Low_Bound  (Etype (N));
            HB := Type_High_Bound (Etype (N));

         else
            LB := Low_Bound  (N);
            HB := High_Bound (N);
         end if;

         if Nam = Name_First then
            Bound := LB;
         else
            Bound := HB;
         end if;

         if Nkind (Bound) = N_Identifier
           and then Ekind (Entity (Bound)) = E_Discriminant
         then
            --  If this is a task discriminant, and we are the body, we must
            --  retrieve the corresponding body discriminal. This is another
            --  consequence of the early creation of discriminals, and the
            --  need to generate constraint checks before their declarations
            --  are made visible.

            if Is_Concurrent_Record_Type (Scope (Entity (Bound)))  then
               declare
                  Tsk : constant Entity_Id :=
                          Corresponding_Concurrent_Type
                           (Scope (Entity (Bound)));
                  Disc : Entity_Id;

               begin
                  if In_Open_Scopes (Tsk)
                    and then Has_Completion (Tsk)
                  then
                     --  Find discriminant of original task, and use its
                     --  current discriminal, which is the renaming within
                     --  the task body.

                     Disc :=  First_Discriminant (Tsk);
                     while Present (Disc) loop
                        if Chars (Disc) = Chars (Entity (Bound)) then
                           Set_Scope (Discriminal (Disc), Tsk);
                           return New_Occurrence_Of (Discriminal (Disc), Loc);
                        end if;

                        Next_Discriminant (Disc);
                     end loop;

                     --  That loop should always succeed in finding a matching
                     --  entry and returning. Fatal error if not.

                     raise Program_Error;

                  else
                     return
                       New_Occurrence_Of (Discriminal (Entity (Bound)), Loc);
                  end if;
               end;
            else
               return New_Occurrence_Of (Discriminal (Entity (Bound)), Loc);
            end if;

         elsif Nkind (Bound) = N_Identifier
           and then Ekind (Entity (Bound)) = E_In_Parameter
           and then not Inside_Init_Proc
         then
            return Get_Discriminal (E, Bound);

         elsif Nkind (Bound) = N_Integer_Literal then
            return Make_Integer_Literal (Loc, Intval (Bound));

         --  Case of a bound that has been rewritten to an
         --  N_Raise_Constraint_Error node because it is an out-of-range
         --  value. We may not call Duplicate_Subexpr on this node because
         --  an N_Raise_Constraint_Error is not side effect free, and we may
         --  not assume that we are in the proper context to remove side
         --  effects on it at the point of reference.

         elsif Nkind (Bound) = N_Raise_Constraint_Error then
            return New_Copy_Tree (Bound);

         else
            return Duplicate_Subexpr_No_Checks (Bound);
         end if;
      end Get_E_First_Or_Last;

      -----------------
      -- Get_N_First --
      -----------------

      function Get_N_First (N : Node_Id; Indx : Nat) return Node_Id is
      begin
         return
           Make_Attribute_Reference (Loc,
             Attribute_Name => Name_First,
             Prefix =>
               Duplicate_Subexpr_No_Checks (N, Name_Req => True),
             Expressions => New_List (
               Make_Integer_Literal (Loc, Indx)));
      end Get_N_First;

      ----------------
      -- Get_N_Last --
      ----------------

      function Get_N_Last (N : Node_Id; Indx : Nat) return Node_Id is
      begin
         return
           Make_Attribute_Reference (Loc,
             Attribute_Name => Name_Last,
             Prefix =>
               Duplicate_Subexpr_No_Checks (N, Name_Req => True),
             Expressions => New_List (
              Make_Integer_Literal (Loc, Indx)));
      end Get_N_Last;

      ------------------
      -- Range_E_Cond --
      ------------------

      function Range_E_Cond
        (Exptyp : Entity_Id;
         Typ    : Entity_Id;
         Indx   : Nat) return Node_Id
      is
      begin
         return
           Make_Or_Else (Loc,
             Left_Opnd =>
               Make_Op_Lt (Loc,
                 Left_Opnd => Get_E_First_Or_Last (Exptyp, Indx, Name_First),
                 Right_Opnd  => Get_E_First_Or_Last (Typ, Indx, Name_First)),

             Right_Opnd =>
               Make_Op_Gt (Loc,
                 Left_Opnd => Get_E_First_Or_Last (Exptyp, Indx, Name_Last),
                 Right_Opnd  => Get_E_First_Or_Last (Typ, Indx, Name_Last)));

      end Range_E_Cond;

      ------------------------
      -- Range_Equal_E_Cond --
      ------------------------

      function Range_Equal_E_Cond
        (Exptyp : Entity_Id;
         Typ    : Entity_Id;
         Indx   : Nat) return Node_Id
      is
      begin
         return
           Make_Or_Else (Loc,
             Left_Opnd =>
               Make_Op_Ne (Loc,
                 Left_Opnd => Get_E_First_Or_Last (Exptyp, Indx, Name_First),
                 Right_Opnd  => Get_E_First_Or_Last (Typ, Indx, Name_First)),
             Right_Opnd =>
               Make_Op_Ne (Loc,
                 Left_Opnd => Get_E_First_Or_Last (Exptyp, Indx, Name_Last),
                 Right_Opnd  => Get_E_First_Or_Last (Typ, Indx, Name_Last)));
      end Range_Equal_E_Cond;

      ------------------
      -- Range_N_Cond --
      ------------------

      function Range_N_Cond
        (Expr : Node_Id;
         Typ  : Entity_Id;
         Indx : Nat) return Node_Id
      is
      begin
         return
           Make_Or_Else (Loc,
             Left_Opnd =>
               Make_Op_Lt (Loc,
                 Left_Opnd => Get_N_First (Expr, Indx),
                 Right_Opnd  => Get_E_First_Or_Last (Typ, Indx, Name_First)),

             Right_Opnd =>
               Make_Op_Gt (Loc,
                 Left_Opnd => Get_N_Last (Expr, Indx),
                 Right_Opnd  => Get_E_First_Or_Last (Typ, Indx, Name_Last)));
      end Range_N_Cond;

   --  Start of processing for Selected_Range_Checks

   begin
      if not Expander_Active then
         return Ret_Result;
      end if;

      if Target_Typ = Any_Type
        or else Target_Typ = Any_Composite
        or else Raises_Constraint_Error (Ck_Node)
      then
         return Ret_Result;
      end if;

      if No (Wnode) then
         Wnode := Ck_Node;
      end if;

      T_Typ := Target_Typ;

      if No (Source_Typ) then
         S_Typ := Etype (Ck_Node);
      else
         S_Typ := Source_Typ;
      end if;

      if S_Typ = Any_Type or else S_Typ = Any_Composite then
         return Ret_Result;
      end if;

      --  The order of evaluating T_Typ before S_Typ seems to be critical
      --  because S_Typ can be derived from Etype (Ck_Node), if it's not passed
      --  in, and since Node can be an N_Range node, it might be invalid.
      --  Should there be an assert check somewhere for taking the Etype of
      --  an N_Range node ???

      if Is_Access_Type (T_Typ) and then Is_Access_Type (S_Typ) then
         S_Typ := Designated_Type (S_Typ);
         T_Typ := Designated_Type (T_Typ);
         Do_Access := True;

         --  A simple optimization

         if Nkind (Ck_Node) = N_Null then
            return Ret_Result;
         end if;
      end if;

      --  For an N_Range Node, check for a null range and then if not
      --  null generate a range check action.

      if Nkind (Ck_Node) = N_Range then

         --  There's no point in checking a range against itself

         if Ck_Node = Scalar_Range (T_Typ) then
            return Ret_Result;
         end if;

         declare
            T_LB       : constant Node_Id := Type_Low_Bound  (T_Typ);
            T_HB       : constant Node_Id := Type_High_Bound (T_Typ);
            LB         : constant Node_Id := Low_Bound (Ck_Node);
            HB         : constant Node_Id := High_Bound (Ck_Node);
            Null_Range : Boolean;

            Out_Of_Range_L : Boolean;
            Out_Of_Range_H : Boolean;

         begin
            --  Check for case where everything is static and we can
            --  do the check at compile time. This is skipped if we
            --  have an access type, since the access value may be null.

            --  ??? This code can be improved since you only need to know
            --  that the two respective bounds (LB & T_LB or HB & T_HB)
            --  are known at compile time to emit pertinent messages.

            if Compile_Time_Known_Value (LB)
              and then Compile_Time_Known_Value (HB)
              and then Compile_Time_Known_Value (T_LB)
              and then Compile_Time_Known_Value (T_HB)
              and then not Do_Access
            then
               --  Floating-point case

               if Is_Floating_Point_Type (S_Typ) then
                  Null_Range := Expr_Value_R (HB) < Expr_Value_R (LB);
                  Out_Of_Range_L :=
                    (Expr_Value_R (LB) < Expr_Value_R (T_LB))
                       or else
                    (Expr_Value_R (LB) > Expr_Value_R (T_HB));

                  Out_Of_Range_H :=
                    (Expr_Value_R (HB) > Expr_Value_R (T_HB))
                       or else
                    (Expr_Value_R (HB) < Expr_Value_R (T_LB));

               --  Fixed or discrete type case

               else
                  Null_Range := Expr_Value (HB) < Expr_Value (LB);
                  Out_Of_Range_L :=
                    (Expr_Value (LB) < Expr_Value (T_LB))
                    or else
                    (Expr_Value (LB) > Expr_Value (T_HB));

                  Out_Of_Range_H :=
                    (Expr_Value (HB) > Expr_Value (T_HB))
                    or else
                    (Expr_Value (HB) < Expr_Value (T_LB));
               end if;

               if not Null_Range then
                  if Out_Of_Range_L then
                     if No (Warn_Node) then
                        Add_Check
                          (Compile_Time_Constraint_Error
                             (Low_Bound (Ck_Node),
                              "static value out of range of}?", T_Typ));

                     else
                        Add_Check
                          (Compile_Time_Constraint_Error
                            (Wnode,
                             "static range out of bounds of}?", T_Typ));
                     end if;
                  end if;

                  if Out_Of_Range_H then
                     if No (Warn_Node) then
                        Add_Check
                          (Compile_Time_Constraint_Error
                             (High_Bound (Ck_Node),
                              "static value out of range of}?", T_Typ));

                     else
                        Add_Check
                          (Compile_Time_Constraint_Error
                             (Wnode,
                              "static range out of bounds of}?", T_Typ));
                     end if;
                  end if;

               end if;

            else
               declare
                  LB : Node_Id := Low_Bound (Ck_Node);
                  HB : Node_Id := High_Bound (Ck_Node);

               begin

                  --  If either bound is a discriminant and we are within
                  --  the record declaration, it is a use of the discriminant
                  --  in a constraint of a component, and nothing can be
                  --  checked here. The check will be emitted within the
                  --  init proc. Before then, the discriminal has no real
                  --  meaning. Similarly, if the entity is a discriminal,
                  --  there is no check to perform yet.

                  --  The same holds within a discriminated synchronized
                  --  type, where the discriminant may constrain a component
                  --  or an entry family.

                  if Nkind (LB) = N_Identifier
                    and then Denotes_Discriminant (LB, True)
                  then
                     if Current_Scope = Scope (Entity (LB))
                       or else Is_Concurrent_Type (Current_Scope)
                       or else Ekind (Entity (LB)) /= E_Discriminant
                     then
                        return Ret_Result;
                     else
                        LB :=
                          New_Occurrence_Of (Discriminal (Entity (LB)), Loc);
                     end if;
                  end if;

                  if Nkind (HB) = N_Identifier
                    and then Denotes_Discriminant (HB, True)
                  then
                     if Current_Scope = Scope (Entity (HB))
                       or else Is_Concurrent_Type (Current_Scope)
                       or else Ekind (Entity (HB)) /= E_Discriminant
                     then
                        return Ret_Result;
                     else
                        HB :=
                          New_Occurrence_Of (Discriminal (Entity (HB)), Loc);
                     end if;
                  end if;

                  Cond := Discrete_Range_Cond (Ck_Node, T_Typ);
                  Set_Paren_Count (Cond, 1);

                  Cond :=
                    Make_And_Then (Loc,
                      Left_Opnd =>
                        Make_Op_Ge (Loc,
                          Left_Opnd  => Duplicate_Subexpr_No_Checks (HB),
                          Right_Opnd => Duplicate_Subexpr_No_Checks (LB)),
                      Right_Opnd => Cond);
               end;

            end if;
         end;

      elsif Is_Scalar_Type (S_Typ) then

         --  This somewhat duplicates what Apply_Scalar_Range_Check does,
         --  except the above simply sets a flag in the node and lets
         --  gigi generate the check base on the Etype of the expression.
         --  Sometimes, however we want to do a dynamic check against an
         --  arbitrary target type, so we do that here.

         if Ekind (Base_Type (S_Typ)) /= Ekind (Base_Type (T_Typ)) then
            Cond := Discrete_Expr_Cond (Ck_Node, T_Typ);

         --  For literals, we can tell if the constraint error will be
         --  raised at compile time, so we never need a dynamic check, but
         --  if the exception will be raised, then post the usual warning,
         --  and replace the literal with a raise constraint error
         --  expression. As usual, skip this for access types

         elsif Compile_Time_Known_Value (Ck_Node)
           and then not Do_Access
         then
            declare
               LB : constant Node_Id := Type_Low_Bound (T_Typ);
               UB : constant Node_Id := Type_High_Bound (T_Typ);

               Out_Of_Range  : Boolean;
               Static_Bounds : constant Boolean :=
                                 Compile_Time_Known_Value (LB)
                                   and Compile_Time_Known_Value (UB);

            begin
               --  Following range tests should use Sem_Eval routine ???

               if Static_Bounds then
                  if Is_Floating_Point_Type (S_Typ) then
                     Out_Of_Range :=
                       (Expr_Value_R (Ck_Node) < Expr_Value_R (LB))
                         or else
                       (Expr_Value_R (Ck_Node) > Expr_Value_R (UB));

                  else -- fixed or discrete type
                     Out_Of_Range :=
                       Expr_Value (Ck_Node) < Expr_Value (LB)
                         or else
                       Expr_Value (Ck_Node) > Expr_Value (UB);
                  end if;

                  --  Bounds of the type are static and the literal is
                  --  out of range so make a warning message.

                  if Out_Of_Range then
                     if No (Warn_Node) then
                        Add_Check
                          (Compile_Time_Constraint_Error
                             (Ck_Node,
                              "static value out of range of}?", T_Typ));

                     else
                        Add_Check
                          (Compile_Time_Constraint_Error
                             (Wnode,
                              "static value out of range of}?", T_Typ));
                     end if;
                  end if;

               else
                  Cond := Discrete_Expr_Cond (Ck_Node, T_Typ);
               end if;
            end;

         --  Here for the case of a non-static expression, we need a runtime
         --  check unless the source type range is guaranteed to be in the
         --  range of the target type.

         else
            if not In_Subrange_Of (S_Typ, T_Typ) then
               Cond := Discrete_Expr_Cond (Ck_Node, T_Typ);
            end if;
         end if;
      end if;

      if Is_Array_Type (T_Typ) and then Is_Array_Type (S_Typ) then
         if Is_Constrained (T_Typ) then

            Expr_Actual := Get_Referenced_Object (Ck_Node);
            Exptyp      := Get_Actual_Subtype (Expr_Actual);

            if Is_Access_Type (Exptyp) then
               Exptyp := Designated_Type (Exptyp);
            end if;

            --  String_Literal case. This needs to be handled specially be-
            --  cause no index types are available for string literals. The
            --  condition is simply:

            --    T_Typ'Length = string-literal-length

            if Nkind (Expr_Actual) = N_String_Literal then
               null;

            --  General array case. Here we have a usable actual subtype for
            --  the expression, and the condition is built from the two types

            --     T_Typ'First     < Exptyp'First     or else
            --     T_Typ'Last      > Exptyp'Last      or else
            --     T_Typ'First(1)  < Exptyp'First(1)  or else
            --     T_Typ'Last(1)   > Exptyp'Last(1)   or else
            --     ...

            elsif Is_Constrained (Exptyp) then
               declare
                  Ndims : constant Nat := Number_Dimensions (T_Typ);

                  L_Index : Node_Id;
                  R_Index : Node_Id;
                  L_Low   : Node_Id;
                  L_High  : Node_Id;
                  R_Low   : Node_Id;
                  R_High  : Node_Id;

               begin
                  L_Index := First_Index (T_Typ);
                  R_Index := First_Index (Exptyp);

                  for Indx in 1 .. Ndims loop
                     if not (Nkind (L_Index) = N_Raise_Constraint_Error
                               or else
                             Nkind (R_Index) = N_Raise_Constraint_Error)
                     then
                        Get_Index_Bounds (L_Index, L_Low, L_High);
                        Get_Index_Bounds (R_Index, R_Low, R_High);

                        --  Deal with compile time length check. Note that we
                        --  skip this in the access case, because the access
                        --  value may be null, so we cannot know statically.

                        if not
                          Subtypes_Statically_Match
                            (Etype (L_Index), Etype (R_Index))
                        then
                           --  If the target type is constrained then we
                           --  have to check for exact equality of bounds
                           --  (required for qualified expressions).

                           if Is_Constrained (T_Typ) then
                              Evolve_Or_Else
                                (Cond,
                                 Range_Equal_E_Cond (Exptyp, T_Typ, Indx));

                           else
                              Evolve_Or_Else
                                (Cond, Range_E_Cond (Exptyp, T_Typ, Indx));
                           end if;
                        end if;

                        Next (L_Index);
                        Next (R_Index);

                     end if;
                  end loop;
               end;

            --  Handle cases where we do not get a usable actual subtype that
            --  is constrained. This happens for example in the function call
            --  and explicit dereference cases. In these cases, we have to get
            --  the length or range from the expression itself, making sure we
            --  do not evaluate it more than once.

            --  Here Ck_Node is the original expression, or more properly the
            --  result of applying Duplicate_Expr to the original tree,
            --  forcing the result to be a name.

            else
               declare
                  Ndims : constant Nat := Number_Dimensions (T_Typ);

               begin
                  --  Build the condition for the explicit dereference case

                  for Indx in 1 .. Ndims loop
                     Evolve_Or_Else
                       (Cond, Range_N_Cond (Ck_Node, T_Typ, Indx));
                  end loop;
               end;

            end if;

         else
            --  Generate an Action to check that the bounds of the
            --  source value are within the constraints imposed by the
            --  target type for a conversion to an unconstrained type.
            --  Rule is 4.6(38).

            if Nkind (Parent (Ck_Node)) = N_Type_Conversion then
               declare
                  Opnd_Index : Node_Id;
                  Targ_Index : Node_Id;

               begin
                  Opnd_Index
                    := First_Index (Get_Actual_Subtype (Ck_Node));
                  Targ_Index := First_Index (T_Typ);

                  while Opnd_Index /= Empty loop
                     if Nkind (Opnd_Index) = N_Range then
                        if Is_In_Range
                             (Low_Bound (Opnd_Index), Etype (Targ_Index))
                          and then
                            Is_In_Range
                             (High_Bound (Opnd_Index), Etype (Targ_Index))
                        then
                           null;

                           --  If null range, no check needed

                        elsif
                          Compile_Time_Known_Value (High_Bound (Opnd_Index))
                            and then
                          Compile_Time_Known_Value (Low_Bound (Opnd_Index))
                            and then
                              Expr_Value (High_Bound (Opnd_Index)) <
                                  Expr_Value (Low_Bound (Opnd_Index))
                        then
                           null;

                        elsif Is_Out_Of_Range
                                (Low_Bound (Opnd_Index), Etype (Targ_Index))
                          or else
                              Is_Out_Of_Range
                                (High_Bound (Opnd_Index), Etype (Targ_Index))
                        then
                           Add_Check
                             (Compile_Time_Constraint_Error
                               (Wnode, "value out of range of}?", T_Typ));

                        else
                           Evolve_Or_Else
                             (Cond,
                              Discrete_Range_Cond
                                (Opnd_Index, Etype (Targ_Index)));
                        end if;
                     end if;

                     Next_Index (Opnd_Index);
                     Next_Index (Targ_Index);
                  end loop;
               end;
            end if;
         end if;
      end if;

      --  Construct the test and insert into the tree

      if Present (Cond) then
         if Do_Access then
            Cond := Guard_Access (Cond, Loc, Ck_Node);
         end if;

         Add_Check
           (Make_Raise_Constraint_Error (Loc,
              Condition => Cond,
              Reason    => CE_Range_Check_Failed));
      end if;

      return Ret_Result;
   end Selected_Range_Checks;

   -------------------------------
   -- Storage_Checks_Suppressed --
   -------------------------------

   function Storage_Checks_Suppressed (E : Entity_Id) return Boolean is
   begin
      if Present (E) and then Checks_May_Be_Suppressed (E) then
         return Is_Check_Suppressed (E, Storage_Check);
      else
         return Scope_Suppress (Storage_Check);
      end if;
   end Storage_Checks_Suppressed;

   ---------------------------
   -- Tag_Checks_Suppressed --
   ---------------------------

   function Tag_Checks_Suppressed (E : Entity_Id) return Boolean is
   begin
      if Present (E) then
         if Kill_Tag_Checks (E) then
            return True;
         elsif Checks_May_Be_Suppressed (E) then
            return Is_Check_Suppressed (E, Tag_Check);
         end if;
      end if;

      return Scope_Suppress (Tag_Check);
   end Tag_Checks_Suppressed;

   --------------------------
   -- Validity_Check_Range --
   --------------------------

   procedure Validity_Check_Range (N : Node_Id) is
   begin
      if Validity_Checks_On and Validity_Check_Operands then
         if Nkind (N) = N_Range then
            Ensure_Valid (Low_Bound (N));
            Ensure_Valid (High_Bound (N));
         end if;
      end if;
   end Validity_Check_Range;

   --------------------------------
   -- Validity_Checks_Suppressed --
   --------------------------------

   function Validity_Checks_Suppressed (E : Entity_Id) return Boolean is
   begin
      if Present (E) and then Checks_May_Be_Suppressed (E) then
         return Is_Check_Suppressed (E, Validity_Check);
      else
         return Scope_Suppress (Validity_Check);
      end if;
   end Validity_Checks_Suppressed;

end Checks;<|MERGE_RESOLUTION|>--- conflicted
+++ resolved
@@ -3935,8 +3935,6 @@
       then
          return;
 
-<<<<<<< HEAD
-=======
       --  If the expression denotes a component of a packed boolean arrray,
       --  no possible check applies. We ignore the old ACATS chestnuts that
       --  involve Boolean range True..True.
@@ -3953,7 +3951,6 @@
       then
          return;
 
->>>>>>> f8383f28
       --  An annoying special case. If this is an out parameter of a scalar
       --  type, then the value is not going to be accessed, therefore it is
       --  inappropriate to do any validity check at the call site.
@@ -4134,15 +4131,12 @@
             return True;
          end if;
 
-<<<<<<< HEAD
-=======
       --  The result of a membership test is always valid, since it is true
       --  or false, there are no other possibilities.
 
       elsif Nkind (Expr) in N_Membership_Test then
          return True;
 
->>>>>>> f8383f28
       --  For all other cases, we do not know the expression is valid
 
       else
@@ -5141,7 +5135,6 @@
             CE_Access_Check_Failed);
          Mark_Non_Null;
          return;
-<<<<<<< HEAD
       end if;
 
       --  If entity is never assigned, for sure a warning is appropriate
@@ -5150,16 +5143,6 @@
          Check_Unset_Reference (N);
       end if;
 
-=======
-      end if;
-
-      --  If entity is never assigned, for sure a warning is appropriate
-
-      if Is_Entity_Name (N) then
-         Check_Unset_Reference (N);
-      end if;
-
->>>>>>> f8383f28
       --  No check needed if checks are suppressed on the range. Note that we
       --  don't set Is_Known_Non_Null in this case (we could legitimately do
       --  so, since the program is erroneous, but we don't like to casually

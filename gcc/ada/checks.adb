------------------------------------------------------------------------------
--                                                                          --
--                         GNAT COMPILER COMPONENTS                         --
--                                                                          --
--                               C H E C K S                                --
--                                                                          --
--                                 B o d y                                  --
--                                                                          --
<<<<<<< HEAD
--          Copyright (C) 1992-2006, Free Software Foundation, Inc.         --
=======
--          Copyright (C) 1992-2007, Free Software Foundation, Inc.         --
>>>>>>> 60a98cce
--                                                                          --
-- GNAT is free software;  you can  redistribute it  and/or modify it under --
-- terms of the  GNU General Public License as published  by the Free Soft- --
-- ware  Foundation;  either version 2,  or (at your option) any later ver- --
-- sion.  GNAT is distributed in the hope that it will be useful, but WITH- --
-- OUT ANY WARRANTY;  without even the  implied warranty of MERCHANTABILITY --
-- or FITNESS FOR A PARTICULAR PURPOSE.  See the GNU General Public License --
-- for  more details.  You should have  received  a copy of the GNU General --
-- Public License  distributed with GNAT;  see file COPYING.  If not, write --
-- to  the  Free Software Foundation,  51  Franklin  Street,  Fifth  Floor, --
-- Boston, MA 02110-1301, USA.                                              --
--                                                                          --
-- GNAT was originally developed  by the GNAT team at  New York University. --
-- Extensive contributions were provided by Ada Core Technologies Inc.      --
--                                                                          --
------------------------------------------------------------------------------

with Atree;    use Atree;
with Debug;    use Debug;
with Einfo;    use Einfo;
with Errout;   use Errout;
with Exp_Ch2;  use Exp_Ch2;
with Exp_Ch11; use Exp_Ch11;
with Exp_Pakd; use Exp_Pakd;
with Exp_Util; use Exp_Util;
with Elists;   use Elists;
with Eval_Fat; use Eval_Fat;
with Freeze;   use Freeze;
with Lib;      use Lib;
with Nlists;   use Nlists;
with Nmake;    use Nmake;
with Opt;      use Opt;
with Output;   use Output;
with Restrict; use Restrict;
with Rident;   use Rident;
with Rtsfind;  use Rtsfind;
with Sem;      use Sem;
with Sem_Eval; use Sem_Eval;
with Sem_Ch3;  use Sem_Ch3;
with Sem_Ch8;  use Sem_Ch8;
with Sem_Res;  use Sem_Res;
with Sem_Util; use Sem_Util;
with Sem_Warn; use Sem_Warn;
with Sinfo;    use Sinfo;
with Sinput;   use Sinput;
with Snames;   use Snames;
with Sprint;   use Sprint;
with Stand;    use Stand;
with Targparm; use Targparm;
with Tbuild;   use Tbuild;
with Ttypes;   use Ttypes;
with Urealp;   use Urealp;
with Validsw;  use Validsw;

package body Checks is

   --  General note: many of these routines are concerned with generating
   --  checking code to make sure that constraint error is raised at runtime.
   --  Clearly this code is only needed if the expander is active, since
   --  otherwise we will not be generating code or going into the runtime
   --  execution anyway.

   --  We therefore disconnect most of these checks if the expander is
   --  inactive. This has the additional benefit that we do not need to
   --  worry about the tree being messed up by previous errors (since errors
   --  turn off expansion anyway).

   --  There are a few exceptions to the above rule. For instance routines
   --  such as Apply_Scalar_Range_Check that do not insert any code can be
   --  safely called even when the Expander is inactive (but Errors_Detected
   --  is 0). The benefit of executing this code when expansion is off, is
   --  the ability to emit constraint error warning for static expressions
   --  even when we are not generating code.

   -------------------------------------
   -- Suppression of Redundant Checks --
   -------------------------------------

   --  This unit implements a limited circuit for removal of redundant
   --  checks. The processing is based on a tracing of simple sequential
   --  flow. For any sequence of statements, we save expressions that are
   --  marked to be checked, and then if the same expression appears later
   --  with the same check, then under certain circumstances, the second
   --  check can be suppressed.

   --  Basically, we can suppress the check if we know for certain that
   --  the previous expression has been elaborated (together with its
   --  check), and we know that the exception frame is the same, and that
   --  nothing has happened to change the result of the exception.

   --  Let us examine each of these three conditions in turn to describe
   --  how we ensure that this condition is met.

   --  First, we need to know for certain that the previous expression has
   --  been executed. This is done principly by the mechanism of calling
   --  Conditional_Statements_Begin at the start of any statement sequence
   --  and Conditional_Statements_End at the end. The End call causes all
   --  checks remembered since the Begin call to be discarded. This does
   --  miss a few cases, notably the case of a nested BEGIN-END block with
   --  no exception handlers. But the important thing is to be conservative.
   --  The other protection is that all checks are discarded if a label
   --  is encountered, since then the assumption of sequential execution
   --  is violated, and we don't know enough about the flow.

   --  Second, we need to know that the exception frame is the same. We
   --  do this by killing all remembered checks when we enter a new frame.
   --  Again, that's over-conservative, but generally the cases we can help
   --  with are pretty local anyway (like the body of a loop for example).

   --  Third, we must be sure to forget any checks which are no longer valid.
   --  This is done by two mechanisms, first the Kill_Checks_Variable call is
   --  used to note any changes to local variables. We only attempt to deal
   --  with checks involving local variables, so we do not need to worry
   --  about global variables. Second, a call to any non-global procedure
   --  causes us to abandon all stored checks, since such a all may affect
   --  the values of any local variables.

   --  The following define the data structures used to deal with remembering
   --  checks so that redundant checks can be eliminated as described above.

   --  Right now, the only expressions that we deal with are of the form of
   --  simple local objects (either declared locally, or IN parameters) or
   --  such objects plus/minus a compile time known constant. We can do
   --  more later on if it seems worthwhile, but this catches many simple
   --  cases in practice.

   --  The following record type reflects a single saved check. An entry
   --  is made in the stack of saved checks if and only if the expression
   --  has been elaborated with the indicated checks.

   type Saved_Check is record
      Killed : Boolean;
      --  Set True if entry is killed by Kill_Checks

      Entity : Entity_Id;
      --  The entity involved in the expression that is checked

      Offset : Uint;
      --  A compile time value indicating the result of adding or
      --  subtracting a compile time value. This value is to be
      --  added to the value of the Entity. A value of zero is
      --  used for the case of a simple entity reference.

      Check_Type : Character;
      --  This is set to 'R' for a range check (in which case Target_Type
      --  is set to the target type for the range check) or to 'O' for an
      --  overflow check (in which case Target_Type is set to Empty).

      Target_Type : Entity_Id;
      --  Used only if Do_Range_Check is set. Records the target type for
      --  the check. We need this, because a check is a duplicate only if
      --  it has a the same target type (or more accurately one with a
      --  range that is smaller or equal to the stored target type of a
      --  saved check).
   end record;

   --  The following table keeps track of saved checks. Rather than use an
   --  extensible table. We just use a table of fixed size, and we discard
   --  any saved checks that do not fit. That's very unlikely to happen and
   --  this is only an optimization in any case.

   Saved_Checks : array (Int range 1 .. 200) of Saved_Check;
   --  Array of saved checks

   Num_Saved_Checks : Nat := 0;
   --  Number of saved checks

   --  The following stack keeps track of statement ranges. It is treated
   --  as a stack. When Conditional_Statements_Begin is called, an entry
   --  is pushed onto this stack containing the value of Num_Saved_Checks
   --  at the time of the call. Then when Conditional_Statements_End is
   --  called, this value is popped off and used to reset Num_Saved_Checks.

   --  Note: again, this is a fixed length stack with a size that should
   --  always be fine. If the value of the stack pointer goes above the
   --  limit, then we just forget all saved checks.

   Saved_Checks_Stack : array (Int range 1 .. 100) of Nat;
   Saved_Checks_TOS : Nat := 0;

   -----------------------
   -- Local Subprograms --
   -----------------------

   procedure Apply_Float_Conversion_Check
     (Ck_Node    : Node_Id;
      Target_Typ : Entity_Id);
   --  The checks on a conversion from a floating-point type to an integer
   --  type are delicate. They have to be performed before conversion, they
   --  have to raise an exception when the operand is a NaN, and rounding must
   --  be taken into account to determine the safe bounds of the operand.

   procedure Apply_Selected_Length_Checks
     (Ck_Node    : Node_Id;
      Target_Typ : Entity_Id;
      Source_Typ : Entity_Id;
      Do_Static  : Boolean);
   --  This is the subprogram that does all the work for Apply_Length_Check
   --  and Apply_Static_Length_Check. Expr, Target_Typ and Source_Typ are as
   --  described for the above routines. The Do_Static flag indicates that
   --  only a static check is to be done.

   procedure Apply_Selected_Range_Checks
     (Ck_Node    : Node_Id;
      Target_Typ : Entity_Id;
      Source_Typ : Entity_Id;
      Do_Static  : Boolean);
   --  This is the subprogram that does all the work for Apply_Range_Check.
   --  Expr, Target_Typ and Source_Typ are as described for the above
   --  routine. The Do_Static flag indicates that only a static check is
   --  to be done.

   type Check_Type is new Check_Id range Access_Check .. Division_Check;
   function Check_Needed (Nod : Node_Id; Check : Check_Type) return Boolean;
   --  This function is used to see if an access or division by zero check is
   --  needed. The check is to be applied to a single variable appearing in the
   --  source, and N is the node for the reference. If N is not of this form,
   --  True is returned with no further processing. If N is of the right form,
   --  then further processing determines if the given Check is needed.
   --
   --  The particular circuit is to see if we have the case of a check that is
   --  not needed because it appears in the right operand of a short circuited
   --  conditional where the left operand guards the check. For example:
   --
   --    if Var = 0 or else Q / Var > 12 then
   --       ...
   --    end if;
   --
   --  In this example, the division check is not required. At the same time
   --  we can issue warnings for suspicious use of non-short-circuited forms,
   --  such as:
   --
   --    if Var = 0 or Q / Var > 12 then
   --       ...
   --    end if;

   procedure Find_Check
     (Expr        : Node_Id;
      Check_Type  : Character;
      Target_Type : Entity_Id;
      Entry_OK    : out Boolean;
      Check_Num   : out Nat;
      Ent         : out Entity_Id;
      Ofs         : out Uint);
   --  This routine is used by Enable_Range_Check and Enable_Overflow_Check
   --  to see if a check is of the form for optimization, and if so, to see
   --  if it has already been performed. Expr is the expression to check,
   --  and Check_Type is 'R' for a range check, 'O' for an overflow check.
   --  Target_Type is the target type for a range check, and Empty for an
   --  overflow check. If the entry is not of the form for optimization,
   --  then Entry_OK is set to False, and the remaining out parameters
   --  are undefined. If the entry is OK, then Ent/Ofs are set to the
   --  entity and offset from the expression. Check_Num is the number of
   --  a matching saved entry in Saved_Checks, or zero if no such entry
   --  is located.

   function Get_Discriminal (E : Entity_Id; Bound : Node_Id) return Node_Id;
   --  If a discriminal is used in constraining a prival, Return reference
   --  to the discriminal of the protected body (which renames the parameter
   --  of the enclosing protected operation). This clumsy transformation is
   --  needed because privals are created too late and their actual subtypes
   --  are not available when analysing the bodies of the protected operations.
   --  This function is called whenever the bound is an entity and the scope
   --  indicates a protected operation. If the bound is an in-parameter of
   --  a protected operation that is not a prival, the function returns the
   --  bound itself.
   --  To be cleaned up???

   function Guard_Access
     (Cond    : Node_Id;
      Loc     : Source_Ptr;
      Ck_Node : Node_Id) return Node_Id;
   --  In the access type case, guard the test with a test to ensure
   --  that the access value is non-null, since the checks do not
   --  not apply to null access values.

   procedure Install_Static_Check (R_Cno : Node_Id; Loc : Source_Ptr);
   --  Called by Apply_{Length,Range}_Checks to rewrite the tree with the
   --  Constraint_Error node.

   function Range_Or_Validity_Checks_Suppressed
     (Expr : Node_Id) return Boolean;
   --  Returns True if either range or validity checks or both are suppressed
   --  for the type of the given expression, or, if the expression is the name
   --  of an entity, if these checks are suppressed for the entity.

   function Selected_Length_Checks
     (Ck_Node    : Node_Id;
      Target_Typ : Entity_Id;
      Source_Typ : Entity_Id;
      Warn_Node  : Node_Id) return Check_Result;
   --  Like Apply_Selected_Length_Checks, except it doesn't modify
   --  anything, just returns a list of nodes as described in the spec of
   --  this package for the Range_Check function.

   function Selected_Range_Checks
     (Ck_Node    : Node_Id;
      Target_Typ : Entity_Id;
      Source_Typ : Entity_Id;
      Warn_Node  : Node_Id) return Check_Result;
   --  Like Apply_Selected_Range_Checks, except it doesn't modify anything,
   --  just returns a list of nodes as described in the spec of this package
   --  for the Range_Check function.

   ------------------------------
   -- Access_Checks_Suppressed --
   ------------------------------

   function Access_Checks_Suppressed (E : Entity_Id) return Boolean is
   begin
      if Present (E) and then Checks_May_Be_Suppressed (E) then
         return Is_Check_Suppressed (E, Access_Check);
      else
         return Scope_Suppress (Access_Check);
      end if;
   end Access_Checks_Suppressed;

   -------------------------------------
   -- Accessibility_Checks_Suppressed --
   -------------------------------------

   function Accessibility_Checks_Suppressed (E : Entity_Id) return Boolean is
   begin
      if Present (E) and then Checks_May_Be_Suppressed (E) then
         return Is_Check_Suppressed (E, Accessibility_Check);
      else
         return Scope_Suppress (Accessibility_Check);
      end if;
   end Accessibility_Checks_Suppressed;

<<<<<<< HEAD
=======
   -----------------------------
   -- Activate_Division_Check --
   -----------------------------

   procedure Activate_Division_Check (N : Node_Id) is
   begin
      Set_Do_Division_Check (N, True);
      Possible_Local_Raise (N, Standard_Constraint_Error);
   end Activate_Division_Check;

   -----------------------------
   -- Activate_Overflow_Check --
   -----------------------------

   procedure Activate_Overflow_Check (N : Node_Id) is
   begin
      Set_Do_Overflow_Check (N, True);
      Possible_Local_Raise (N, Standard_Constraint_Error);
   end Activate_Overflow_Check;

   --------------------------
   -- Activate_Range_Check --
   --------------------------

   procedure Activate_Range_Check (N : Node_Id) is
   begin
      Set_Do_Range_Check (N, True);
      Possible_Local_Raise (N, Standard_Constraint_Error);
   end Activate_Range_Check;

>>>>>>> 60a98cce
   ---------------------------------
   -- Alignment_Checks_Suppressed --
   ---------------------------------

   function Alignment_Checks_Suppressed (E : Entity_Id) return Boolean is
   begin
      if Present (E) and then Checks_May_Be_Suppressed (E) then
         return Is_Check_Suppressed (E, Alignment_Check);
      else
         return Scope_Suppress (Alignment_Check);
      end if;
   end Alignment_Checks_Suppressed;

   -------------------------
   -- Append_Range_Checks --
   -------------------------

   procedure Append_Range_Checks
     (Checks       : Check_Result;
      Stmts        : List_Id;
      Suppress_Typ : Entity_Id;
      Static_Sloc  : Source_Ptr;
      Flag_Node    : Node_Id)
   is
      Internal_Flag_Node   : constant Node_Id    := Flag_Node;
      Internal_Static_Sloc : constant Source_Ptr := Static_Sloc;

      Checks_On : constant Boolean :=
                    (not Index_Checks_Suppressed (Suppress_Typ))
                       or else
                    (not Range_Checks_Suppressed (Suppress_Typ));

   begin
      --  For now we just return if Checks_On is false, however this should
      --  be enhanced to check for an always True value in the condition
      --  and to generate a compilation warning???

      if not Checks_On then
         return;
      end if;

      for J in 1 .. 2 loop
         exit when No (Checks (J));

         if Nkind (Checks (J)) = N_Raise_Constraint_Error
           and then Present (Condition (Checks (J)))
         then
            if not Has_Dynamic_Range_Check (Internal_Flag_Node) then
               Append_To (Stmts, Checks (J));
               Set_Has_Dynamic_Range_Check (Internal_Flag_Node);
            end if;

         else
            Append_To
              (Stmts,
                Make_Raise_Constraint_Error (Internal_Static_Sloc,
                  Reason => CE_Range_Check_Failed));
         end if;
      end loop;
   end Append_Range_Checks;

   ------------------------
   -- Apply_Access_Check --
   ------------------------

   procedure Apply_Access_Check (N : Node_Id) is
      P : constant Node_Id := Prefix (N);

   begin
      --  We do not need checks if we are not generating code (i.e. the
      --  expander is not active). This is not just an optimization, there
      --  are cases (e.g. with pragma Debug) where generating the checks
      --  can cause real trouble).

      if not Expander_Active then
         return;
      end if;

      --  No check if short circuiting makes check unnecessary

      if not Check_Needed (P, Access_Check) then
         return;
      end if;

      --  Otherwise go ahead and install the check

      Install_Null_Excluding_Check (P);
   end Apply_Access_Check;

   -------------------------------
   -- Apply_Accessibility_Check --
   -------------------------------

   procedure Apply_Accessibility_Check (N : Node_Id; Typ : Entity_Id) is
      Loc         : constant Source_Ptr := Sloc (N);
      Param_Ent   : constant Entity_Id  := Param_Entity (N);
      Param_Level : Node_Id;
      Type_Level  : Node_Id;

   begin
      if Inside_A_Generic then
         return;

      --  Only apply the run-time check if the access parameter
      --  has an associated extra access level parameter and
      --  when the level of the type is less deep than the level
      --  of the access parameter.

      elsif Present (Param_Ent)
         and then Present (Extra_Accessibility (Param_Ent))
         and then UI_Gt (Object_Access_Level (N),
                         Type_Access_Level (Typ))
         and then not Accessibility_Checks_Suppressed (Param_Ent)
         and then not Accessibility_Checks_Suppressed (Typ)
      then
         Param_Level :=
           New_Occurrence_Of (Extra_Accessibility (Param_Ent), Loc);

         Type_Level :=
           Make_Integer_Literal (Loc, Type_Access_Level (Typ));

         --  Raise Program_Error if the accessibility level of the the access
         --  parameter is deeper than the level of the target access type.

         Insert_Action (N,
           Make_Raise_Program_Error (Loc,
             Condition =>
               Make_Op_Gt (Loc,
                 Left_Opnd  => Param_Level,
                 Right_Opnd => Type_Level),
             Reason => PE_Accessibility_Check_Failed));

         Analyze_And_Resolve (N);
      end if;
   end Apply_Accessibility_Check;

   --------------------------------
   -- Apply_Address_Clause_Check --
   --------------------------------

   procedure Apply_Address_Clause_Check (E : Entity_Id; N : Node_Id) is
      AC   : constant Node_Id    := Address_Clause (E);
      Loc  : constant Source_Ptr := Sloc (AC);
      Typ  : constant Entity_Id  := Etype (E);
      Aexp : constant Node_Id    := Expression (AC);

      Expr : Node_Id;
      --  Address expression (not necessarily the same as Aexp, for example
      --  when Aexp is a reference to a constant, in which case Expr gets
      --  reset to reference the value expression of the constant.

      Size_Warning_Output : Boolean := False;
      --  If we output a size warning we set this True, to stop generating
      --  what is likely to be an unuseful redundant alignment warning.

      procedure Compile_Time_Bad_Alignment;
      --  Post error warnings when alignment is known to be incompatible. Note
      --  that we do not go as far as inserting a raise of Program_Error since
      --  this is an erroneous case, and it may happen that we are lucky and an
      --  underaligned address turns out to be OK after all. Also this warning
      --  is suppressed if we already complained about the size.

      --------------------------------
      -- Compile_Time_Bad_Alignment --
      --------------------------------

      procedure Compile_Time_Bad_Alignment is
      begin
         if not Size_Warning_Output
           and then Address_Clause_Overlay_Warnings
         then
            Error_Msg_FE
              ("?specified address for& may be inconsistent with alignment ",
               Aexp, E);
            Error_Msg_FE
<<<<<<< HEAD
              ("\?program execution may be erroneous ('R'M 13.3(27))",
=======
              ("\?program execution may be erroneous (RM 13.3(27))",
>>>>>>> 60a98cce
               Aexp, E);
         end if;
      end Compile_Time_Bad_Alignment;

<<<<<<< HEAD
   --  Start of processing for Apply_Address_Check
=======
   --  Start of processing for Apply_Address_Clause_Check
>>>>>>> 60a98cce

   begin
      --  First obtain expression from address clause

      Expr := Expression (AC);

      --  The following loop digs for the real expression to use in the check

      loop
         --  For constant, get constant expression

         if Is_Entity_Name (Expr)
           and then Ekind (Entity (Expr)) = E_Constant
         then
            Expr := Constant_Value (Entity (Expr));

         --  For unchecked conversion, get result to convert

         elsif Nkind (Expr) = N_Unchecked_Type_Conversion then
            Expr := Expression (Expr);

         --  For (common case) of To_Address call, get argument

         elsif Nkind (Expr) = N_Function_Call
           and then Is_Entity_Name (Name (Expr))
           and then Is_RTE (Entity (Name (Expr)), RE_To_Address)
         then
            Expr := First (Parameter_Associations (Expr));

            if Nkind (Expr) = N_Parameter_Association then
               Expr := Explicit_Actual_Parameter (Expr);
            end if;

         --  We finally have the real expression

         else
            exit;
         end if;
      end loop;

      --  Output a warning if we have the situation of

      --      for X'Address use Y'Address

      --  and X and Y both have known object sizes, and Y is smaller than X

      if Nkind (Expr) = N_Attribute_Reference
        and then Attribute_Name (Expr) = Name_Address
        and then Is_Entity_Name (Prefix (Expr))
      then
         declare
            Exp_Ent  : constant Entity_Id := Entity (Prefix (Expr));
            Obj_Size : Uint := No_Uint;
            Exp_Size : Uint := No_Uint;

         begin
            if Known_Esize (E) then
               Obj_Size := Esize (E);
            elsif Known_Esize (Etype (E)) then
               Obj_Size := Esize (Etype (E));
            end if;

            if Known_Esize (Exp_Ent) then
               Exp_Size := Esize (Exp_Ent);
            elsif Known_Esize (Etype (Exp_Ent)) then
               Exp_Size := Esize (Etype (Exp_Ent));
            end if;

            if Obj_Size /= No_Uint
              and then Exp_Size /= No_Uint
              and then Obj_Size > Exp_Size
              and then not Warnings_Off (E)
            then
               if Address_Clause_Overlay_Warnings then
                  Error_Msg_FE
                    ("?& overlays smaller object", Aexp, E);
                  Error_Msg_FE
                    ("\?program execution may be erroneous", Aexp, E);
                  Size_Warning_Output := True;
               end if;
            end if;
         end;
      end if;

      --  See if alignment check needed. Note that we never need a check if the
      --  maximum alignment is one, since the check will always succeed.

      --  Note: we do not check for checks suppressed here, since that check
<<<<<<< HEAD
      --  was done in Sem_Ch13 when the address clause was proceeds. We are
=======
      --  was done in Sem_Ch13 when the address clause was processed. We are
>>>>>>> 60a98cce
      --  only called if checks were not suppressed. The reason for this is
      --  that we have to delay the call to Apply_Alignment_Check till freeze
      --  time (so that all types etc are elaborated), but we have to check
      --  the status of check suppressing at the point of the address clause.

      if No (AC)
        or else not Check_Address_Alignment (AC)
        or else Maximum_Alignment = 1
      then
         return;
      end if;

      --  See if we know that Expr is a bad alignment at compile time

      if Compile_Time_Known_Value (Expr)
        and then (Known_Alignment (E) or else Known_Alignment (Typ))
      then
         declare
            AL : Uint := Alignment (Typ);

         begin
            --  The object alignment might be more restrictive than the
            --  type alignment.

            if Known_Alignment (E) then
               AL := Alignment (E);
            end if;

            if Expr_Value (Expr) mod AL /= 0 then
               Compile_Time_Bad_Alignment;
            else
               return;
            end if;
         end;

      --  If the expression has the form X'Address, then we can find out if
      --  the object X has an alignment that is compatible with the object E.
<<<<<<< HEAD

      elsif Nkind (Expr) = N_Attribute_Reference
        and then Attribute_Name (Expr) = Name_Address
      then
         declare
            AR : constant Alignment_Result :=
                   Has_Compatible_Alignment (E, Prefix (Expr));
         begin
            if AR = Known_Compatible then
               return;
            elsif AR = Known_Incompatible then
               Compile_Time_Bad_Alignment;
            end if;
         end;
      end if;

      --  Here we do not know if the value is acceptable. Stricly we don't have
      --  to do anything, since if the alignment is bad, we have an erroneous
      --  program. However we are allowed to check for erroneous conditions and
      --  we decide to do this by default if the check is not suppressed.

      --  However, don't do the check if elaboration code is unwanted

      if Restriction_Active (No_Elaboration_Code) then
         return;

      --  Generate a check to raise PE if alignment may be inappropriate

      else
         --  If the original expression is a non-static constant, use the
         --  name of the constant itself rather than duplicating its
         --  defining expression, which was extracted above..

         if Is_Entity_Name (Expression (AC))
           and then Ekind (Entity (Expression (AC))) = E_Constant
           and then
             Nkind (Parent (Entity (Expression (AC)))) = N_Object_Declaration
=======

      elsif Nkind (Expr) = N_Attribute_Reference
        and then Attribute_Name (Expr) = Name_Address
      then
         declare
            AR : constant Alignment_Result :=
                   Has_Compatible_Alignment (E, Prefix (Expr));
         begin
            if AR = Known_Compatible then
               return;
            elsif AR = Known_Incompatible then
               Compile_Time_Bad_Alignment;
            end if;
         end;
      end if;

      --  Here we do not know if the value is acceptable. Stricly we don't have
      --  to do anything, since if the alignment is bad, we have an erroneous
      --  program. However we are allowed to check for erroneous conditions and
      --  we decide to do this by default if the check is not suppressed.

      --  However, don't do the check if elaboration code is unwanted

      if Restriction_Active (No_Elaboration_Code) then
         return;

      --  Generate a check to raise PE if alignment may be inappropriate

      else
         --  If the original expression is a non-static constant, use the
         --  name of the constant itself rather than duplicating its
         --  defining expression, which was extracted above.

         --  Note: Expr is empty if the address-clause is applied to in-mode
         --  actuals (allowed by 13.1(22)).

         if not Present (Expr)
           or else
             (Is_Entity_Name (Expression (AC))
               and then Ekind (Entity (Expression (AC))) = E_Constant
               and then Nkind (Parent (Entity (Expression (AC))))
                                 = N_Object_Declaration)
>>>>>>> 60a98cce
         then
            Expr := New_Copy_Tree (Expression (AC));
         else
            Remove_Side_Effects (Expr);
         end if;

         Insert_After_And_Analyze (N,
           Make_Raise_Program_Error (Loc,
             Condition =>
               Make_Op_Ne (Loc,
                 Left_Opnd =>
                   Make_Op_Mod (Loc,
                     Left_Opnd =>
                       Unchecked_Convert_To
                         (RTE (RE_Integer_Address), Expr),
                     Right_Opnd =>
                       Make_Attribute_Reference (Loc,
                         Prefix => New_Occurrence_Of (E, Loc),
                         Attribute_Name => Name_Alignment)),
                 Right_Opnd => Make_Integer_Literal (Loc, Uint_0)),
             Reason => PE_Misaligned_Address_Value),
           Suppress => All_Checks);
         return;
      end if;

   exception
      --  If we have some missing run time component in configurable run time
      --  mode then just skip the check (it is not required in any case).

      when RE_Not_Available =>
         return;
   end Apply_Address_Clause_Check;

   -------------------------------------
   -- Apply_Arithmetic_Overflow_Check --
   -------------------------------------

   --  This routine is called only if the type is an integer type, and
   --  a software arithmetic overflow check must be performed for op
   --  (add, subtract, multiply). The check is performed only if
   --  Software_Overflow_Checking is enabled and Do_Overflow_Check
   --  is set. In this case we expand the operation into a more complex
   --  sequence of tests that ensures that overflow is properly caught.

   procedure Apply_Arithmetic_Overflow_Check (N : Node_Id) is
      Loc   : constant Source_Ptr := Sloc (N);
      Typ   : constant Entity_Id  := Etype (N);
      Rtyp  : constant Entity_Id  := Root_Type (Typ);
      Siz   : constant Int        := UI_To_Int (Esize (Rtyp));
      Dsiz  : constant Int        := Siz * 2;
      Opnod : Node_Id;
      Ctyp  : Entity_Id;
      Opnd  : Node_Id;
      Cent  : RE_Id;

   begin
      --  Skip this if overflow checks are done in back end, or the overflow
      --  flag is not set anyway, or we are not doing code expansion.
      --  Special case CLI target, where arithmetic overflow checks can be
      --  performed for integer and long_integer

      if Backend_Overflow_Checks_On_Target
        or else (VM_Target = CLI_Target and then Siz >= Standard_Integer_Size)
        or else not Do_Overflow_Check (N)
        or else not Expander_Active
      then
         return;
      end if;

      --  Otherwise, we generate the full general code for front end overflow
      --  detection, which works by doing arithmetic in a larger type:

      --    x op y

      --  is expanded into

      --    Typ (Checktyp (x) op Checktyp (y));

      --  where Typ is the type of the original expression, and Checktyp is
      --  an integer type of sufficient length to hold the largest possible
      --  result.

      --  In the case where check type exceeds the size of Long_Long_Integer,
      --  we use a different approach, expanding to:

      --    typ (xxx_With_Ovflo_Check (Integer_64 (x), Integer (y)))

      --  where xxx is Add, Multiply or Subtract as appropriate

      --  Find check type if one exists

      if Dsiz <= Standard_Integer_Size then
         Ctyp := Standard_Integer;

      elsif Dsiz <= Standard_Long_Long_Integer_Size then
         Ctyp := Standard_Long_Long_Integer;

      --  No check type exists, use runtime call

      else
         if Nkind (N) = N_Op_Add then
            Cent := RE_Add_With_Ovflo_Check;

         elsif Nkind (N) = N_Op_Multiply then
            Cent := RE_Multiply_With_Ovflo_Check;

         else
            pragma Assert (Nkind (N) = N_Op_Subtract);
            Cent := RE_Subtract_With_Ovflo_Check;
         end if;

         Rewrite (N,
           OK_Convert_To (Typ,
             Make_Function_Call (Loc,
               Name => New_Reference_To (RTE (Cent), Loc),
               Parameter_Associations => New_List (
                 OK_Convert_To (RTE (RE_Integer_64), Left_Opnd  (N)),
                 OK_Convert_To (RTE (RE_Integer_64), Right_Opnd (N))))));

         Analyze_And_Resolve (N, Typ);
         return;
      end if;

      --  If we fall through, we have the case where we do the arithmetic in
      --  the next higher type and get the check by conversion. In these cases
      --  Ctyp is set to the type to be used as the check type.

      Opnod := Relocate_Node (N);

      Opnd := OK_Convert_To (Ctyp, Left_Opnd (Opnod));

      Analyze (Opnd);
      Set_Etype (Opnd, Ctyp);
      Set_Analyzed (Opnd, True);
      Set_Left_Opnd (Opnod, Opnd);

      Opnd := OK_Convert_To (Ctyp, Right_Opnd (Opnod));

      Analyze (Opnd);
      Set_Etype (Opnd, Ctyp);
      Set_Analyzed (Opnd, True);
      Set_Right_Opnd (Opnod, Opnd);

      --  The type of the operation changes to the base type of the check type,
      --  and we reset the overflow check indication, since clearly no overflow
      --  is possible now that we are using a double length type. We also set
      --  the Analyzed flag to avoid a recursive attempt to expand the node.

      Set_Etype             (Opnod, Base_Type (Ctyp));
      Set_Do_Overflow_Check (Opnod, False);
      Set_Analyzed          (Opnod, True);

      --  Now build the outer conversion

      Opnd := OK_Convert_To (Typ, Opnod);
      Analyze (Opnd);
      Set_Etype (Opnd, Typ);

      --  In the discrete type case, we directly generate the range check for
      --  the outer operand. This range check will implement the required
      --  overflow check.

      if Is_Discrete_Type (Typ) then
         Rewrite (N, Opnd);
         Generate_Range_Check (Expression (N), Typ, CE_Overflow_Check_Failed);

      --  For other types, we enable overflow checking on the conversion,
      --  after setting the node as analyzed to prevent recursive attempts
      --  to expand the conversion node.

      else
         Set_Analyzed (Opnd, True);
         Enable_Overflow_Check (Opnd);
         Rewrite (N, Opnd);
      end if;

   exception
      when RE_Not_Available =>
         return;
   end Apply_Arithmetic_Overflow_Check;

   ----------------------------
<<<<<<< HEAD
   -- Apply_Array_Size_Check --
   ----------------------------

   --  The situation is as follows. In GNAT 3 (GCC 2.x), the size in bits is
   --  computed in 32 bits without an overflow check. That's a real problem for
   --  Ada. So what we do in GNAT 3 is to approximate the size of an array by
   --  manually multiplying the element size by the number of elements, and
   --  comparing that against the allowed limits.

   --  In GNAT 5, the size in byte is still computed in 32 bits without an
   --  overflow check in the dynamic case, but the size in bits is computed in
   --  64 bits. We assume that's good enough, and we do not bother to generate
   --  any front end test.

   procedure Apply_Array_Size_Check (N : Node_Id; Typ : Entity_Id) is
      Loc  : constant Source_Ptr := Sloc (N);
      Ctyp : constant Entity_Id  := Component_Type (Typ);
      Ent  : constant Entity_Id  := Defining_Identifier (N);
      Decl : Node_Id;
      Lo   : Node_Id;
      Hi   : Node_Id;
      Lob  : Uint;
      Hib  : Uint;
      Siz  : Uint;
      Xtyp : Entity_Id;
      Indx : Node_Id;
      Sizx : Node_Id;
      Code : Node_Id;

      Static : Boolean := True;
      --  Set false if any index subtye bound is non-static

      Umark : constant Uintp.Save_Mark := Uintp.Mark;
      --  We can throw away all the Uint computations here, since they are done
      --  only to generate boolean test results.

      Check_Siz : Uint;
      --  Size to check against

      function Is_Address_Or_Import (Decl : Node_Id) return Boolean;
      --  Determines if Decl is an address clause or Import/Interface pragma
      --  that references the defining identifier of the current declaration.

      --------------------------
      -- Is_Address_Or_Import --
      --------------------------

      function Is_Address_Or_Import (Decl : Node_Id) return Boolean is
      begin
         if Nkind (Decl) = N_At_Clause then
            return Chars (Identifier (Decl)) = Chars (Ent);

         elsif Nkind (Decl) = N_Attribute_Definition_Clause then
            return
              Chars (Decl) = Name_Address
                and then
              Nkind (Name (Decl)) = N_Identifier
                and then
              Chars (Name (Decl)) = Chars (Ent);

         elsif Nkind (Decl) = N_Pragma then
            if (Chars (Decl) = Name_Import
                 or else
                Chars (Decl) = Name_Interface)
              and then Present (Pragma_Argument_Associations (Decl))
            then
               declare
                  F : constant Node_Id :=
                        First (Pragma_Argument_Associations (Decl));
               begin
                  return
                    Present (F)
                      and then
                    Present (Next (F))
                      and then
                    Nkind (Expression (Next (F))) = N_Identifier
                      and then
                    Chars (Expression (Next (F))) = Chars (Ent);
               end;

            else
               return False;
            end if;

         else
            return False;
         end if;
      end Is_Address_Or_Import;

   --  Start of processing for Apply_Array_Size_Check

   begin
      --  Do size check on local arrays. We only need this in the GCC 2 case,
      --  since in GCC 3, we expect the back end to properly handle things.
      --  This routine can be removed when we baseline GNAT 3.

      --  Shouldn't we remove GCC 2 crud at this stage ???

      if Opt.GCC_Version >= 3 then
         return;
      end if;

      --  No need for a check if not expanding

      if not Expander_Active then
         return;
      end if;

      --  No need for a check if checks are suppressed

      if Storage_Checks_Suppressed (Typ) then
         return;
      end if;

      --  It is pointless to insert this check inside an init proc, because
      --  that's too late, we have already built the object to be the right
      --  size, and if it's too large, too bad!

      if Inside_Init_Proc then
         return;
      end if;

      --  Look head for pragma interface/import or address clause applying to
      --  this entity. If found, we suppress the check entirely. For now we
      --  only look ahead 20 declarations to stop this becoming too slow Note
      --  that eventually this whole routine gets moved to gigi.

      Decl := N;
      for Ctr in 1 .. 20 loop
         Next (Decl);
         exit when No (Decl);

         if Is_Address_Or_Import (Decl) then
            return;
         end if;
      end loop;

      --  First step is to calculate the maximum number of elements. For this
      --  calculation, we use the actual size of the subtype if it is static,
      --  and if a bound of a subtype is non-static, we go to the bound of the
      --  base type.

      Siz := Uint_1;
      Indx := First_Index (Typ);
      while Present (Indx) loop
         Xtyp := Etype (Indx);
         Lo := Type_Low_Bound (Xtyp);
         Hi := Type_High_Bound (Xtyp);

         --  If any bound raises constraint error, we will never get this far,
         --  so there is no need to generate any kind of check.

         if Raises_Constraint_Error (Lo)
           or else
             Raises_Constraint_Error (Hi)
         then
            Uintp.Release (Umark);
            return;
         end if;

         --  Otherwise get bounds values

         if Is_Static_Expression (Lo) then
            Lob := Expr_Value (Lo);
         else
            Lob := Expr_Value (Type_Low_Bound (Base_Type (Xtyp)));
            Static := False;
         end if;

         if Is_Static_Expression (Hi) then
            Hib := Expr_Value (Hi);
         else
            Hib := Expr_Value (Type_High_Bound (Base_Type (Xtyp)));
            Static := False;
         end if;

         Siz := Siz *  UI_Max (Hib - Lob + 1, Uint_0);
         Next_Index (Indx);
      end loop;

      --  Compute the limit against which we want to check. For subprograms,
      --  where the array will go on the stack, we use 8*2**24, which (in
      --  bits) is the size of a 16 megabyte array.

      if Is_Subprogram (Scope (Ent)) then
         Check_Siz := Uint_2 ** 27;
      else
         Check_Siz := Uint_2 ** 31;
      end if;

      --  If we have all static bounds and Siz is too large, then we know we
      --  have a storage error right now, so generate message

      if Static and then Siz >= Check_Siz then
         Insert_Action (N,
           Make_Raise_Storage_Error (Loc,
             Reason => SE_Object_Too_Large));
         Error_Msg_N ("?Storage_Error will be raised at run-time", N);
         Uintp.Release (Umark);
         return;
      end if;

      --  Case of component size known at compile time. If the array size is
      --  definitely in range, then we do not need a check.

      if Known_Esize (Ctyp)
        and then Siz * Esize (Ctyp) < Check_Siz
      then
         Uintp.Release (Umark);
         return;
      end if;

      --  Here if a dynamic check is required

      --  What we do is to build an expression for the size of the array, which
      --  is computed as the 'Size of the array component, times the size of
      --  each dimension.

      Uintp.Release (Umark);

      Sizx :=
        Make_Attribute_Reference (Loc,
          Prefix =>         New_Occurrence_Of (Ctyp, Loc),
          Attribute_Name => Name_Size);

      Indx := First_Index (Typ);
      for J in 1 .. Number_Dimensions (Typ) loop
         if Sloc (Etype (Indx)) = Sloc (N) then
            Ensure_Defined (Etype (Indx), N);
         end if;

         Sizx :=
           Make_Op_Multiply (Loc,
             Left_Opnd  => Sizx,
             Right_Opnd =>
               Make_Attribute_Reference (Loc,
                 Prefix         => New_Occurrence_Of (Typ, Loc),
                 Attribute_Name => Name_Length,
                 Expressions    => New_List (
                   Make_Integer_Literal (Loc, J))));
         Next_Index (Indx);
      end loop;

      --  Emit the check

      Code :=
        Make_Raise_Storage_Error (Loc,
          Condition =>
            Make_Op_Ge (Loc,
              Left_Opnd  => Sizx,
              Right_Opnd =>
                Make_Integer_Literal (Loc,
                  Intval    => Check_Siz)),
          Reason => SE_Object_Too_Large);

      Set_Size_Check_Code (Defining_Identifier (N), Code);
      Insert_Action (N, Code, Suppress => All_Checks);
   end Apply_Array_Size_Check;

   ----------------------------
=======
>>>>>>> 60a98cce
   -- Apply_Constraint_Check --
   ----------------------------

   procedure Apply_Constraint_Check
     (N          : Node_Id;
      Typ        : Entity_Id;
      No_Sliding : Boolean := False)
   is
      Desig_Typ : Entity_Id;

   begin
      if Inside_A_Generic then
         return;

      elsif Is_Scalar_Type (Typ) then
         Apply_Scalar_Range_Check (N, Typ);

      elsif Is_Array_Type (Typ) then

         --  A useful optimization: an aggregate with only an others clause
         --  always has the right bounds.

         if Nkind (N) = N_Aggregate
           and then No (Expressions (N))
           and then Nkind
            (First (Choices (First (Component_Associations (N)))))
              = N_Others_Choice
         then
            return;
         end if;

         if Is_Constrained (Typ) then
            Apply_Length_Check (N, Typ);

            if No_Sliding then
               Apply_Range_Check (N, Typ);
            end if;
         else
            Apply_Range_Check (N, Typ);
         end if;

      elsif (Is_Record_Type (Typ)
               or else Is_Private_Type (Typ))
        and then Has_Discriminants (Base_Type (Typ))
        and then Is_Constrained (Typ)
      then
         Apply_Discriminant_Check (N, Typ);

      elsif Is_Access_Type (Typ) then

         Desig_Typ := Designated_Type (Typ);

         --  No checks necessary if expression statically null

         if Known_Null (N) then
            if Can_Never_Be_Null (Typ) then
               Install_Null_Excluding_Check (N);
            end if;

         --  No sliding possible on access to arrays

         elsif Is_Array_Type (Desig_Typ) then
            if Is_Constrained (Desig_Typ) then
               Apply_Length_Check (N, Typ);
            end if;

            Apply_Range_Check (N, Typ);

         elsif Has_Discriminants (Base_Type (Desig_Typ))
            and then Is_Constrained (Desig_Typ)
         then
            Apply_Discriminant_Check (N, Typ);
         end if;

         --  Apply the the 2005 Null_Excluding check. Note that we do not apply
         --  this check if the constraint node is illegal, as shown by having
         --  an error posted. This additional guard prevents cascaded errors
         --  and compiler aborts on illegal programs involving Ada 2005 checks.

         if Can_Never_Be_Null (Typ)
           and then not Can_Never_Be_Null (Etype (N))
           and then not Error_Posted (N)
         then
            Install_Null_Excluding_Check (N);
         end if;
      end if;
   end Apply_Constraint_Check;

   ------------------------------
   -- Apply_Discriminant_Check --
   ------------------------------

   procedure Apply_Discriminant_Check
     (N   : Node_Id;
      Typ : Entity_Id;
      Lhs : Node_Id := Empty)
   is
      Loc       : constant Source_Ptr := Sloc (N);
      Do_Access : constant Boolean    := Is_Access_Type (Typ);
      S_Typ     : Entity_Id  := Etype (N);
      Cond      : Node_Id;
      T_Typ     : Entity_Id;

      function Is_Aliased_Unconstrained_Component return Boolean;
      --  It is possible for an aliased component to have a nominal
      --  unconstrained subtype (through instantiation). If this is a
      --  discriminated component assigned in the expansion of an aggregate
      --  in an initialization, the check must be suppressed. This unusual
      --  situation requires a predicate of its own.

      ----------------------------------------
      -- Is_Aliased_Unconstrained_Component --
      ----------------------------------------

      function Is_Aliased_Unconstrained_Component return Boolean is
         Comp : Entity_Id;
         Pref : Node_Id;

      begin
         if Nkind (Lhs) /= N_Selected_Component then
            return False;
         else
            Comp := Entity (Selector_Name (Lhs));
            Pref := Prefix (Lhs);
         end if;

         if Ekind (Comp) /= E_Component
           or else not Is_Aliased (Comp)
         then
            return False;
         end if;

         return not Comes_From_Source (Pref)
           and then In_Instance
           and then not Is_Constrained (Etype (Comp));
      end Is_Aliased_Unconstrained_Component;

   --  Start of processing for Apply_Discriminant_Check

   begin
      if Do_Access then
         T_Typ := Designated_Type (Typ);
      else
         T_Typ := Typ;
      end if;

      --  Nothing to do if discriminant checks are suppressed or else no code
      --  is to be generated

      if not Expander_Active
        or else Discriminant_Checks_Suppressed (T_Typ)
      then
         return;
      end if;

      --  No discriminant checks necessary for an access when expression is
      --  statically Null. This is not only an optimization, it is fundamental
      --  because otherwise discriminant checks may be generated in init procs
      --  for types containing an access to a not-yet-frozen record, causing a
      --  deadly forward reference.

      --  Also, if the expression is of an access type whose designated type is
      --  incomplete, then the access value must be null and we suppress the
      --  check.

      if Known_Null (N) then
         return;

      elsif Is_Access_Type (S_Typ) then
         S_Typ := Designated_Type (S_Typ);

         if Ekind (S_Typ) = E_Incomplete_Type then
            return;
         end if;
      end if;

      --  If an assignment target is present, then we need to generate the
      --  actual subtype if the target is a parameter or aliased object with
      --  an unconstrained nominal subtype.

      --  Ada 2005 (AI-363): For Ada 2005, we limit the building of the actual
      --  subtype to the parameter and dereference cases, since other aliased
      --  objects are unconstrained (unless the nominal subtype is explicitly
      --  constrained). (But we also need to test for renamings???)

      if Present (Lhs)
        and then (Present (Param_Entity (Lhs))
                   or else (Ada_Version < Ada_05
                             and then not Is_Constrained (T_Typ)
                             and then Is_Aliased_View (Lhs)
                             and then not Is_Aliased_Unconstrained_Component)
                   or else (Ada_Version >= Ada_05
                             and then not Is_Constrained (T_Typ)
                             and then Nkind (Lhs) = N_Explicit_Dereference
                             and then Nkind (Original_Node (Lhs)) /=
                                        N_Function_Call))
      then
         T_Typ := Get_Actual_Subtype (Lhs);
      end if;

      --  Nothing to do if the type is unconstrained (this is the case where
      --  the actual subtype in the RM sense of N is unconstrained and no check
      --  is required).

      if not Is_Constrained (T_Typ) then
         return;

      --  Ada 2005: nothing to do if the type is one for which there is a
      --  partial view that is constrained.

      elsif Ada_Version >= Ada_05
        and then Has_Constrained_Partial_View (Base_Type (T_Typ))
      then
         return;
      end if;

      --  Nothing to do if the type is an Unchecked_Union

      if Is_Unchecked_Union (Base_Type (T_Typ)) then
         return;
      end if;

      --  Suppress checks if the subtypes are the same. the check must be
      --  preserved in an assignment to a formal, because the constraint is
      --  given by the actual.

      if Nkind (Original_Node (N)) /= N_Allocator
        and then (No (Lhs)
          or else not Is_Entity_Name (Lhs)
          or else No (Param_Entity (Lhs)))
      then
         if (Etype (N) = Typ
              or else (Do_Access and then Designated_Type (Typ) = S_Typ))
           and then not Is_Aliased_View (Lhs)
         then
            return;
         end if;

      --  We can also eliminate checks on allocators with a subtype mark that
      --  coincides with the context type. The context type may be a subtype
      --  without a constraint (common case, a generic actual).

      elsif Nkind (Original_Node (N)) = N_Allocator
        and then Is_Entity_Name (Expression (Original_Node (N)))
      then
         declare
            Alloc_Typ : constant Entity_Id :=
                          Entity (Expression (Original_Node (N)));

         begin
            if Alloc_Typ = T_Typ
              or else (Nkind (Parent (T_Typ)) = N_Subtype_Declaration
                        and then Is_Entity_Name (
                          Subtype_Indication (Parent (T_Typ)))
                        and then Alloc_Typ = Base_Type (T_Typ))

            then
               return;
            end if;
         end;
      end if;

      --  See if we have a case where the types are both constrained, and all
      --  the constraints are constants. In this case, we can do the check
      --  successfully at compile time.

      --  We skip this check for the case where the node is a rewritten`
      --  allocator, because it already carries the context subtype, and
      --  extracting the discriminants from the aggregate is messy.

      if Is_Constrained (S_Typ)
        and then Nkind (Original_Node (N)) /= N_Allocator
      then
         declare
            DconT : Elmt_Id;
            Discr : Entity_Id;
            DconS : Elmt_Id;
            ItemS : Node_Id;
            ItemT : Node_Id;

         begin
            --  S_Typ may not have discriminants in the case where it is a
            --  private type completed by a default discriminated type. In that
            --  case, we need to get the constraints from the underlying_type.
            --  If the underlying type is unconstrained (i.e. has no default
            --  discriminants) no check is needed.

            if Has_Discriminants (S_Typ) then
               Discr := First_Discriminant (S_Typ);
               DconS := First_Elmt (Discriminant_Constraint (S_Typ));

            else
               Discr := First_Discriminant (Underlying_Type (S_Typ));
               DconS :=
                 First_Elmt
                   (Discriminant_Constraint (Underlying_Type (S_Typ)));

               if No (DconS) then
                  return;
               end if;

               --  A further optimization: if T_Typ is derived from S_Typ
               --  without imposing a constraint, no check is needed.

               if Nkind (Original_Node (Parent (T_Typ))) =
                 N_Full_Type_Declaration
               then
                  declare
                     Type_Def : constant Node_Id :=
                                 Type_Definition
                                   (Original_Node (Parent (T_Typ)));
                  begin
                     if Nkind (Type_Def) = N_Derived_Type_Definition
                       and then Is_Entity_Name (Subtype_Indication (Type_Def))
                       and then Entity (Subtype_Indication (Type_Def)) = S_Typ
                     then
                        return;
                     end if;
                  end;
               end if;
            end if;

            DconT  := First_Elmt (Discriminant_Constraint (T_Typ));

            while Present (Discr) loop
               ItemS := Node (DconS);
               ItemT := Node (DconT);

               --  For a discriminated component type constrained by the
               --  current instance of an enclosing type, there is no
               --  applicable discriminant check.

               if Nkind (ItemT) = N_Attribute_Reference
                 and then Is_Access_Type (Etype (ItemT))
                 and then Is_Entity_Name (Prefix (ItemT))
                 and then Is_Type (Entity (Prefix (ItemT)))
               then
                  return;
               end if;

               exit when
                 not Is_OK_Static_Expression (ItemS)
                   or else
                 not Is_OK_Static_Expression (ItemT);

               if Expr_Value (ItemS) /= Expr_Value (ItemT) then
                  if Do_Access then   --  needs run-time check.
                     exit;
                  else
                     Apply_Compile_Time_Constraint_Error
                       (N, "incorrect value for discriminant&?",
                        CE_Discriminant_Check_Failed, Ent => Discr);
                     return;
                  end if;
               end if;

               Next_Elmt (DconS);
               Next_Elmt (DconT);
               Next_Discriminant (Discr);
            end loop;

            if No (Discr) then
               return;
            end if;
         end;
      end if;

      --  Here we need a discriminant check. First build the expression
      --  for the comparisons of the discriminants:

      --    (n.disc1 /= typ.disc1) or else
      --    (n.disc2 /= typ.disc2) or else
      --     ...
      --    (n.discn /= typ.discn)

      Cond := Build_Discriminant_Checks (N, T_Typ);

      --  If Lhs is set and is a parameter, then the condition is
      --  guarded by: lhs'constrained and then (condition built above)

      if Present (Param_Entity (Lhs)) then
         Cond :=
           Make_And_Then (Loc,
             Left_Opnd =>
               Make_Attribute_Reference (Loc,
                 Prefix => New_Occurrence_Of (Param_Entity (Lhs), Loc),
                 Attribute_Name => Name_Constrained),
             Right_Opnd => Cond);
      end if;

      if Do_Access then
         Cond := Guard_Access (Cond, Loc, N);
      end if;

      Insert_Action (N,
        Make_Raise_Constraint_Error (Loc,
          Condition => Cond,
          Reason    => CE_Discriminant_Check_Failed));
   end Apply_Discriminant_Check;

   ------------------------
   -- Apply_Divide_Check --
   ------------------------

   procedure Apply_Divide_Check (N : Node_Id) is
      Loc   : constant Source_Ptr := Sloc (N);
      Typ   : constant Entity_Id  := Etype (N);
      Left  : constant Node_Id    := Left_Opnd (N);
      Right : constant Node_Id    := Right_Opnd (N);

      LLB : Uint;
      Llo : Uint;
      Lhi : Uint;
      LOK : Boolean;
      Rlo : Uint;
      Rhi : Uint;
      ROK : Boolean;

   begin
      if Expander_Active
        and then not Backend_Divide_Checks_On_Target
        and then Check_Needed (Right, Division_Check)
      then
         Determine_Range (Right, ROK, Rlo, Rhi);

         --  See if division by zero possible, and if so generate test. This
         --  part of the test is not controlled by the -gnato switch.

         if Do_Division_Check (N) then
            if (not ROK) or else (Rlo <= 0 and then 0 <= Rhi) then
               Insert_Action (N,
                 Make_Raise_Constraint_Error (Loc,
                   Condition =>
                     Make_Op_Eq (Loc,
                       Left_Opnd  => Duplicate_Subexpr_Move_Checks (Right),
                       Right_Opnd => Make_Integer_Literal (Loc, 0)),
                   Reason => CE_Divide_By_Zero));
            end if;
         end if;

         --  Test for extremely annoying case of xxx'First divided by -1

         if Do_Overflow_Check (N) then
            if Nkind (N) = N_Op_Divide
              and then Is_Signed_Integer_Type (Typ)
            then
               Determine_Range (Left, LOK, Llo, Lhi);
               LLB := Expr_Value (Type_Low_Bound (Base_Type (Typ)));

               if ((not ROK) or else (Rlo <= (-1) and then (-1) <= Rhi))
                 and then
                 ((not LOK) or else (Llo = LLB))
               then
                  Insert_Action (N,
                    Make_Raise_Constraint_Error (Loc,
                      Condition =>
                        Make_And_Then (Loc,

                           Make_Op_Eq (Loc,
                             Left_Opnd  =>
                               Duplicate_Subexpr_Move_Checks (Left),
                             Right_Opnd => Make_Integer_Literal (Loc, LLB)),

                           Make_Op_Eq (Loc,
                             Left_Opnd =>
                               Duplicate_Subexpr (Right),
                             Right_Opnd =>
                               Make_Integer_Literal (Loc, -1))),
                      Reason => CE_Overflow_Check_Failed));
               end if;
            end if;
         end if;
      end if;
   end Apply_Divide_Check;

   ----------------------------------
   -- Apply_Float_Conversion_Check --
   ----------------------------------

   --  Let F and I be the source and target types of the conversion. The RM
   --  specifies that a floating-point value X is rounded to the nearest
   --  integer, with halfway cases being rounded away from zero. The rounded
   --  value of X is checked against I'Range.

   --  The catch in the above paragraph is that there is no good way to know
   --  whether the round-to-integer operation resulted in overflow. A remedy is
   --  to perform a range check in the floating-point domain instead, however:

   --      (1)  The bounds may not be known at compile time
   --      (2)  The check must take into account rounding or truncation.
   --      (3)  The range of type I may not be exactly representable in F.
   --      (4)  For the rounding case, The end-points I'First - 0.5 and
   --           I'Last + 0.5 may or may not be in range, depending on the
   --           sign of  I'First and I'Last.
   --      (5)  X may be a NaN, which will fail any comparison

<<<<<<< HEAD
   --  The following steps take care of these issues converting X:
=======
   --  The following steps correctly convert X with rounding:
>>>>>>> 60a98cce

   --      (1) If either I'First or I'Last is not known at compile time, use
   --          I'Base instead of I in the next three steps and perform a
   --          regular range check against I'Range after conversion.
   --      (2) If I'First - 0.5 is representable in F then let Lo be that
   --          value and define Lo_OK as (I'First > 0). Otherwise, let Lo be
   --          F'Machine (I'First) and let Lo_OK be (Lo >= I'First).
   --          In other words, take one of the closest floating-point numbers
   --          (which is an integer value) to I'First, and see if it is in
   --          range or not.
   --      (3) If I'Last + 0.5 is representable in F then let Hi be that value
   --          and define Hi_OK as (I'Last < 0). Otherwise, let Hi be
   --          F'Machine (I'Last) and let Hi_OK be (Hi <= I'Last).
   --      (4) Raise CE when (Lo_OK and X < Lo) or (not Lo_OK and X <= Lo)
   --                     or (Hi_OK and X > Hi) or (not Hi_OK and X >= Hi)

   --  For the truncating case, replace steps (2) and (3) as follows:
   --      (2) If I'First > 0, then let Lo be F'Pred (I'First) and let Lo_OK
   --          be False. Otherwise, let Lo be F'Succ (I'First - 1) and let
   --          Lo_OK be True.
   --      (3) If I'Last < 0, then let Hi be F'Succ (I'Last) and let Hi_OK
   --          be False. Otherwise let Hi be F'Pred (I'Last + 1) and let
   --          Hi_OK be False

   procedure Apply_Float_Conversion_Check
     (Ck_Node    : Node_Id;
      Target_Typ : Entity_Id)
   is
      LB          : constant Node_Id    := Type_Low_Bound (Target_Typ);
      HB          : constant Node_Id    := Type_High_Bound (Target_Typ);
      Loc         : constant Source_Ptr := Sloc (Ck_Node);
      Expr_Type   : constant Entity_Id  := Base_Type (Etype (Ck_Node));
      Target_Base : constant Entity_Id  :=
                      Implementation_Base_Type (Target_Typ);

<<<<<<< HEAD
      Max_Bound   : constant Uint := UI_Expon
                                       (Machine_Radix (Expr_Type),
                                        Machine_Mantissa (Expr_Type) - 1) - 1;
=======
      Par : constant Node_Id := Parent (Ck_Node);
      pragma Assert (Nkind (Par) = N_Type_Conversion);
      --  Parent of check node, must be a type conversion

      Truncate  : constant Boolean := Float_Truncate (Par);
      Max_Bound : constant Uint :=
                    UI_Expon
                      (Machine_Radix (Expr_Type),
                       Machine_Mantissa (Expr_Type) - 1) - 1;

>>>>>>> 60a98cce
      --  Largest bound, so bound plus or minus half is a machine number of F

      Ifirst, Ilast : Uint;
      --  Bounds of integer type
<<<<<<< HEAD

      Lo, Hi : Ureal;
      --  Bounds to check in floating-point domain

      Lo_OK, Hi_OK : Boolean;
      --  True iff Lo resp. Hi belongs to I'Range

=======

      Lo, Hi : Ureal;
      --  Bounds to check in floating-point domain

      Lo_OK, Hi_OK : Boolean;
      --  True iff Lo resp. Hi belongs to I'Range

>>>>>>> 60a98cce
      Lo_Chk, Hi_Chk : Node_Id;
      --  Expressions that are False iff check fails

      Reason : RT_Exception_Code;

   begin
      if not Compile_Time_Known_Value (LB)
          or not Compile_Time_Known_Value (HB)
      then
         declare
            --  First check that the value falls in the range of the base type,
            --  to prevent overflow during conversion and then perform a
            --  regular range check against the (dynamic) bounds.
<<<<<<< HEAD

            Par : constant Node_Id := Parent (Ck_Node);
=======
>>>>>>> 60a98cce

            pragma Assert (Target_Base /= Target_Typ);

            Temp : constant Entity_Id :=
                    Make_Defining_Identifier (Loc,
                      Chars => New_Internal_Name ('T'));

         begin
            Apply_Float_Conversion_Check (Ck_Node, Target_Base);
            Set_Etype (Temp, Target_Base);

            Insert_Action (Parent (Par),
              Make_Object_Declaration (Loc,
                Defining_Identifier => Temp,
                Object_Definition => New_Occurrence_Of (Target_Typ, Loc),
                Expression => New_Copy_Tree (Par)),
                Suppress => All_Checks);

            Insert_Action (Par,
              Make_Raise_Constraint_Error (Loc,
                Condition =>
                  Make_Not_In (Loc,
                    Left_Opnd  => New_Occurrence_Of (Temp, Loc),
                    Right_Opnd => New_Occurrence_Of (Target_Typ, Loc)),
                Reason => CE_Range_Check_Failed));
            Rewrite (Par, New_Occurrence_Of (Temp, Loc));

            return;
         end;
      end if;

      --  Get the bounds of the target type

      Ifirst := Expr_Value (LB);
      Ilast  := Expr_Value (HB);

      --  Check against lower bound

      if Truncate and then Ifirst > 0 then
         Lo := Pred (Expr_Type, UR_From_Uint (Ifirst));
         Lo_OK := False;

      elsif Truncate then
         Lo := Succ (Expr_Type, UR_From_Uint (Ifirst - 1));
         Lo_OK := True;

      elsif abs (Ifirst) < Max_Bound then
         Lo := UR_From_Uint (Ifirst) - Ureal_Half;
         Lo_OK := (Ifirst > 0);

      else
         Lo := Machine (Expr_Type, UR_From_Uint (Ifirst), Round_Even, Ck_Node);
         Lo_OK := (Lo >= UR_From_Uint (Ifirst));
      end if;

      if Lo_OK then

         --  Lo_Chk := (X >= Lo)

         Lo_Chk := Make_Op_Ge (Loc,
                     Left_Opnd => Duplicate_Subexpr_No_Checks (Ck_Node),
                     Right_Opnd => Make_Real_Literal (Loc, Lo));

      else
         --  Lo_Chk := (X > Lo)

         Lo_Chk := Make_Op_Gt (Loc,
                     Left_Opnd => Duplicate_Subexpr_No_Checks (Ck_Node),
                     Right_Opnd => Make_Real_Literal (Loc, Lo));
      end if;

      --  Check against higher bound

      if Truncate and then Ilast < 0 then
         Hi := Succ (Expr_Type, UR_From_Uint (Ilast));
         Lo_OK := False;

      elsif Truncate then
         Hi := Pred (Expr_Type, UR_From_Uint (Ilast + 1));
         Hi_OK := True;

      elsif abs (Ilast) < Max_Bound then
         Hi := UR_From_Uint (Ilast) + Ureal_Half;
         Hi_OK := (Ilast < 0);
      else
         Hi := Machine (Expr_Type, UR_From_Uint (Ilast), Round_Even, Ck_Node);
         Hi_OK := (Hi <= UR_From_Uint (Ilast));
      end if;

      if Hi_OK then

         --  Hi_Chk := (X <= Hi)

         Hi_Chk := Make_Op_Le (Loc,
                     Left_Opnd => Duplicate_Subexpr_No_Checks (Ck_Node),
                     Right_Opnd => Make_Real_Literal (Loc, Hi));

      else
         --  Hi_Chk := (X < Hi)

         Hi_Chk := Make_Op_Lt (Loc,
                     Left_Opnd => Duplicate_Subexpr_No_Checks (Ck_Node),
                     Right_Opnd => Make_Real_Literal (Loc, Hi));
      end if;

      --  If the bounds of the target type are the same as those of the base
      --  type, the check is an overflow check as a range check is not
      --  performed in these cases.

      if Expr_Value (Type_Low_Bound (Target_Base)) = Ifirst
        and then Expr_Value (Type_High_Bound (Target_Base)) = Ilast
      then
         Reason := CE_Overflow_Check_Failed;
      else
         Reason := CE_Range_Check_Failed;
      end if;

      --  Raise CE if either conditions does not hold

      Insert_Action (Ck_Node,
        Make_Raise_Constraint_Error (Loc,
          Condition => Make_Op_Not (Loc, Make_And_Then (Loc, Lo_Chk, Hi_Chk)),
          Reason    => Reason));
   end Apply_Float_Conversion_Check;

   ------------------------
   -- Apply_Length_Check --
   ------------------------

   procedure Apply_Length_Check
     (Ck_Node    : Node_Id;
      Target_Typ : Entity_Id;
      Source_Typ : Entity_Id := Empty)
   is
   begin
      Apply_Selected_Length_Checks
        (Ck_Node, Target_Typ, Source_Typ, Do_Static => False);
   end Apply_Length_Check;

   -----------------------
   -- Apply_Range_Check --
   -----------------------

   procedure Apply_Range_Check
     (Ck_Node    : Node_Id;
      Target_Typ : Entity_Id;
      Source_Typ : Entity_Id := Empty)
   is
   begin
      Apply_Selected_Range_Checks
        (Ck_Node, Target_Typ, Source_Typ, Do_Static => False);
   end Apply_Range_Check;

   ------------------------------
   -- Apply_Scalar_Range_Check --
   ------------------------------

   --  Note that Apply_Scalar_Range_Check never turns the Do_Range_Check flag
   --  off if it is already set on.

   procedure Apply_Scalar_Range_Check
     (Expr       : Node_Id;
      Target_Typ : Entity_Id;
      Source_Typ : Entity_Id := Empty;
      Fixed_Int  : Boolean   := False)
   is
      Parnt   : constant Node_Id := Parent (Expr);
      S_Typ   : Entity_Id;
      Arr     : Node_Id   := Empty;  -- initialize to prevent warning
      Arr_Typ : Entity_Id := Empty;  -- initialize to prevent warning
      OK      : Boolean;

      Is_Subscr_Ref : Boolean;
      --  Set true if Expr is a subscript

      Is_Unconstrained_Subscr_Ref : Boolean;
      --  Set true if Expr is a subscript of an unconstrained array. In this
      --  case we do not attempt to do an analysis of the value against the
      --  range of the subscript, since we don't know the actual subtype.

      Int_Real : Boolean;
      --  Set to True if Expr should be regarded as a real value even though
      --  the type of Expr might be discrete.

      procedure Bad_Value;
      --  Procedure called if value is determined to be out of range

      ---------------
      -- Bad_Value --
      ---------------

      procedure Bad_Value is
      begin
         Apply_Compile_Time_Constraint_Error
           (Expr, "value not in range of}?", CE_Range_Check_Failed,
            Ent => Target_Typ,
            Typ => Target_Typ);
      end Bad_Value;

   --  Start of processing for Apply_Scalar_Range_Check

   begin
      --  Return if check obviously not needed

      if
         --  Not needed inside generic

         Inside_A_Generic

         --  Not needed if previous error

         or else Target_Typ = Any_Type
         or else Nkind (Expr) = N_Error

<<<<<<< HEAD
      --  Return if check obviously not needed. Note that we do not check for
      --  the expander being inactive, since this routine does not insert any
      --  code, but it does generate useful warnings sometimes, which we would
      --  like even if we are in semantics only mode.
=======
         --  Not needed for non-scalar type
>>>>>>> 60a98cce

         or else not Is_Scalar_Type (Target_Typ)

         --  Not needed if we know node raises CE already

         or else Raises_Constraint_Error (Expr)
      then
         return;
      end if;

      --  Now, see if checks are suppressed

      Is_Subscr_Ref :=
        Is_List_Member (Expr) and then Nkind (Parnt) = N_Indexed_Component;

      if Is_Subscr_Ref then
         Arr := Prefix (Parnt);
         Arr_Typ := Get_Actual_Subtype_If_Available (Arr);
      end if;

      if not Do_Range_Check (Expr) then

         --  Subscript reference. Check for Index_Checks suppressed

         if Is_Subscr_Ref then

            --  Check array type and its base type

            if Index_Checks_Suppressed (Arr_Typ)
              or else Index_Checks_Suppressed (Base_Type (Arr_Typ))
            then
               return;

            --  Check array itself if it is an entity name

            elsif Is_Entity_Name (Arr)
              and then Index_Checks_Suppressed (Entity (Arr))
            then
               return;

            --  Check expression itself if it is an entity name

            elsif Is_Entity_Name (Expr)
              and then Index_Checks_Suppressed (Entity (Expr))
            then
               return;
            end if;

         --  All other cases, check for Range_Checks suppressed

         else
            --  Check target type and its base type

            if Range_Checks_Suppressed (Target_Typ)
              or else Range_Checks_Suppressed (Base_Type (Target_Typ))
            then
               return;

            --  Check expression itself if it is an entity name

            elsif Is_Entity_Name (Expr)
              and then Range_Checks_Suppressed (Entity (Expr))
            then
               return;

            --  If Expr is part of an assignment statement, then check left
            --  side of assignment if it is an entity name.

            elsif Nkind (Parnt) = N_Assignment_Statement
              and then Is_Entity_Name (Name (Parnt))
              and then Range_Checks_Suppressed (Entity (Name (Parnt)))
            then
               return;
            end if;
         end if;
      end if;

      --  Do not set range checks if they are killed

      if Nkind (Expr) = N_Unchecked_Type_Conversion
        and then Kill_Range_Check (Expr)
      then
         return;
      end if;

      --  Do not set range checks for any values from System.Scalar_Values
      --  since the whole idea of such values is to avoid checking them!

      if Is_Entity_Name (Expr)
        and then Is_RTU (Scope (Entity (Expr)), System_Scalar_Values)
      then
         return;
      end if;

      --  Now see if we need a check

      if No (Source_Typ) then
         S_Typ := Etype (Expr);
      else
         S_Typ := Source_Typ;
      end if;

      if not Is_Scalar_Type (S_Typ) or else S_Typ = Any_Type then
         return;
      end if;

      Is_Unconstrained_Subscr_Ref :=
        Is_Subscr_Ref and then not Is_Constrained (Arr_Typ);

      --  Always do a range check if the source type includes infinities and
      --  the target type does not include infinities. We do not do this if
      --  range checks are killed.

      if Is_Floating_Point_Type (S_Typ)
        and then Has_Infinities (S_Typ)
        and then not Has_Infinities (Target_Typ)
      then
         Enable_Range_Check (Expr);
      end if;

      --  Return if we know expression is definitely in the range of the target
      --  type as determined by Determine_Range. Right now we only do this for
      --  discrete types, and not fixed-point or floating-point types.

      --  The additional less-precise tests below catch these cases

      --  Note: skip this if we are given a source_typ, since the point of
      --  supplying a Source_Typ is to stop us looking at the expression.
      --  We could sharpen this test to be out parameters only ???

      if Is_Discrete_Type (Target_Typ)
        and then Is_Discrete_Type (Etype (Expr))
        and then not Is_Unconstrained_Subscr_Ref
        and then No (Source_Typ)
      then
         declare
            Tlo : constant Node_Id := Type_Low_Bound  (Target_Typ);
            Thi : constant Node_Id := Type_High_Bound (Target_Typ);
            Lo  : Uint;
            Hi  : Uint;

         begin
            if Compile_Time_Known_Value (Tlo)
              and then Compile_Time_Known_Value (Thi)
            then
               declare
                  Lov : constant Uint := Expr_Value (Tlo);
                  Hiv : constant Uint := Expr_Value (Thi);

               begin
                  --  If range is null, we for sure have a constraint error
                  --  (we don't even need to look at the value involved,
                  --  since all possible values will raise CE).

                  if Lov > Hiv then
                     Bad_Value;
                     return;
                  end if;

                  --  Otherwise determine range of value

                  Determine_Range (Expr, OK, Lo, Hi);

                  if OK then

                     --  If definitely in range, all OK

                     if Lo >= Lov and then Hi <= Hiv then
                        return;

                     --  If definitely not in range, warn

                     elsif Lov > Hi or else Hiv < Lo then
                        Bad_Value;
                        return;

                     --  Otherwise we don't know

                     else
                        null;
                     end if;
                  end if;
               end;
            end if;
         end;
      end if;

      Int_Real :=
        Is_Floating_Point_Type (S_Typ)
          or else (Is_Fixed_Point_Type (S_Typ) and then not Fixed_Int);

      --  Check if we can determine at compile time whether Expr is in the
      --  range of the target type. Note that if S_Typ is within the bounds
      --  of Target_Typ then this must be the case. This check is meaningful
      --  only if this is not a conversion between integer and real types.

      if not Is_Unconstrained_Subscr_Ref
        and then
           Is_Discrete_Type (S_Typ) = Is_Discrete_Type (Target_Typ)
        and then
          (In_Subrange_Of (S_Typ, Target_Typ, Fixed_Int)
             or else
           Is_In_Range (Expr, Target_Typ, Fixed_Int, Int_Real))
      then
         return;

      elsif Is_Out_Of_Range (Expr, Target_Typ, Fixed_Int, Int_Real) then
         Bad_Value;
         return;

      --  In the floating-point case, we only do range checks if the type is
      --  constrained. We definitely do NOT want range checks for unconstrained
      --  types, since we want to have infinities

      elsif Is_Floating_Point_Type (S_Typ) then
         if Is_Constrained (S_Typ) then
            Enable_Range_Check (Expr);
         end if;

      --  For all other cases we enable a range check unconditionally

      else
         Enable_Range_Check (Expr);
         return;
      end if;
   end Apply_Scalar_Range_Check;

   ----------------------------------
   -- Apply_Selected_Length_Checks --
   ----------------------------------

   procedure Apply_Selected_Length_Checks
     (Ck_Node    : Node_Id;
      Target_Typ : Entity_Id;
      Source_Typ : Entity_Id;
      Do_Static  : Boolean)
   is
      Cond     : Node_Id;
      R_Result : Check_Result;
      R_Cno    : Node_Id;

      Loc         : constant Source_Ptr := Sloc (Ck_Node);
      Checks_On   : constant Boolean :=
                      (not Index_Checks_Suppressed (Target_Typ))
                        or else
                      (not Length_Checks_Suppressed (Target_Typ));

   begin
      if not Expander_Active then
         return;
      end if;

      R_Result :=
        Selected_Length_Checks (Ck_Node, Target_Typ, Source_Typ, Empty);

      for J in 1 .. 2 loop
         R_Cno := R_Result (J);
         exit when No (R_Cno);

         --  A length check may mention an Itype which is attached to a
         --  subsequent node. At the top level in a package this can cause
         --  an order-of-elaboration problem, so we make sure that the itype
         --  is referenced now.

         if Ekind (Current_Scope) = E_Package
           and then Is_Compilation_Unit (Current_Scope)
         then
            Ensure_Defined (Target_Typ, Ck_Node);

            if Present (Source_Typ) then
               Ensure_Defined (Source_Typ, Ck_Node);

            elsif Is_Itype (Etype (Ck_Node)) then
               Ensure_Defined (Etype (Ck_Node), Ck_Node);
            end if;
         end if;

         --  If the item is a conditional raise of constraint error, then have
         --  a look at what check is being performed and ???

         if Nkind (R_Cno) = N_Raise_Constraint_Error
           and then Present (Condition (R_Cno))
         then
            Cond := Condition (R_Cno);

            --  Case where node does not now have a dynamic check

            if not Has_Dynamic_Length_Check (Ck_Node) then

               --  If checks are on, just insert the check

               if Checks_On then
                  Insert_Action (Ck_Node, R_Cno);

                  if not Do_Static then
                     Set_Has_Dynamic_Length_Check (Ck_Node);
                  end if;

               --  If checks are off, then analyze the length check after
               --  temporarily attaching it to the tree in case the relevant
               --  condition can be evaluted at compile time. We still want a
               --  compile time warning in this case.

               else
                  Set_Parent (R_Cno, Ck_Node);
                  Analyze (R_Cno);
               end if;
            end if;

            --  Output a warning if the condition is known to be True

            if Is_Entity_Name (Cond)
              and then Entity (Cond) = Standard_True
            then
               Apply_Compile_Time_Constraint_Error
                 (Ck_Node, "wrong length for array of}?",
                  CE_Length_Check_Failed,
                  Ent => Target_Typ,
                  Typ => Target_Typ);

            --  If we were only doing a static check, or if checks are not
            --  on, then we want to delete the check, since it is not needed.
            --  We do this by replacing the if statement by a null statement

            elsif Do_Static or else not Checks_On then
               Remove_Warning_Messages (R_Cno);
               Rewrite (R_Cno, Make_Null_Statement (Loc));
            end if;

         else
            Install_Static_Check (R_Cno, Loc);
         end if;
      end loop;
   end Apply_Selected_Length_Checks;

   ---------------------------------
   -- Apply_Selected_Range_Checks --
   ---------------------------------

   procedure Apply_Selected_Range_Checks
     (Ck_Node    : Node_Id;
      Target_Typ : Entity_Id;
      Source_Typ : Entity_Id;
      Do_Static  : Boolean)
   is
      Cond     : Node_Id;
      R_Result : Check_Result;
      R_Cno    : Node_Id;

      Loc       : constant Source_Ptr := Sloc (Ck_Node);
      Checks_On : constant Boolean :=
                    (not Index_Checks_Suppressed (Target_Typ))
                      or else
                    (not Range_Checks_Suppressed (Target_Typ));

   begin
      if not Expander_Active or else not Checks_On then
         return;
      end if;

      R_Result :=
        Selected_Range_Checks (Ck_Node, Target_Typ, Source_Typ, Empty);

      for J in 1 .. 2 loop

         R_Cno := R_Result (J);
         exit when No (R_Cno);

         --  If the item is a conditional raise of constraint error, then have
         --  a look at what check is being performed and ???

         if Nkind (R_Cno) = N_Raise_Constraint_Error
           and then Present (Condition (R_Cno))
         then
            Cond := Condition (R_Cno);

            if not Has_Dynamic_Range_Check (Ck_Node) then
               Insert_Action (Ck_Node, R_Cno);

               if not Do_Static then
                  Set_Has_Dynamic_Range_Check (Ck_Node);
               end if;
            end if;

            --  Output a warning if the condition is known to be True

            if Is_Entity_Name (Cond)
              and then Entity (Cond) = Standard_True
            then
               --  Since an N_Range is technically not an expression, we have
               --  to set one of the bounds to C_E and then just flag the
               --  N_Range. The warning message will point to the lower bound
               --  and complain about a range, which seems OK.

               if Nkind (Ck_Node) = N_Range then
                  Apply_Compile_Time_Constraint_Error
                    (Low_Bound (Ck_Node), "static range out of bounds of}?",
                     CE_Range_Check_Failed,
                     Ent => Target_Typ,
                     Typ => Target_Typ);

                  Set_Raises_Constraint_Error (Ck_Node);

               else
                  Apply_Compile_Time_Constraint_Error
                    (Ck_Node, "static value out of range of}?",
                     CE_Range_Check_Failed,
                     Ent => Target_Typ,
                     Typ => Target_Typ);
               end if;

            --  If we were only doing a static check, or if checks are not
            --  on, then we want to delete the check, since it is not needed.
            --  We do this by replacing the if statement by a null statement

            elsif Do_Static or else not Checks_On then
               Remove_Warning_Messages (R_Cno);
               Rewrite (R_Cno, Make_Null_Statement (Loc));
            end if;

         else
            Install_Static_Check (R_Cno, Loc);
         end if;
      end loop;
   end Apply_Selected_Range_Checks;

   -------------------------------
   -- Apply_Static_Length_Check --
   -------------------------------

   procedure Apply_Static_Length_Check
     (Expr       : Node_Id;
      Target_Typ : Entity_Id;
      Source_Typ : Entity_Id := Empty)
   is
   begin
      Apply_Selected_Length_Checks
        (Expr, Target_Typ, Source_Typ, Do_Static => True);
   end Apply_Static_Length_Check;

   -------------------------------------
   -- Apply_Subscript_Validity_Checks --
   -------------------------------------

   procedure Apply_Subscript_Validity_Checks (Expr : Node_Id) is
      Sub : Node_Id;

   begin
      pragma Assert (Nkind (Expr) = N_Indexed_Component);

      --  Loop through subscripts

      Sub := First (Expressions (Expr));
      while Present (Sub) loop

         --  Check one subscript. Note that we do not worry about enumeration
         --  type with holes, since we will convert the value to a Pos value
         --  for the subscript, and that convert will do the necessary validity
         --  check.

         Ensure_Valid (Sub, Holes_OK => True);

         --  Move to next subscript

         Sub := Next (Sub);
      end loop;
   end Apply_Subscript_Validity_Checks;

   ----------------------------------
   -- Apply_Type_Conversion_Checks --
   ----------------------------------

   procedure Apply_Type_Conversion_Checks (N : Node_Id) is
      Target_Type : constant Entity_Id := Etype (N);
      Target_Base : constant Entity_Id := Base_Type (Target_Type);
      Expr        : constant Node_Id   := Expression (N);
      Expr_Type   : constant Entity_Id := Etype (Expr);

   begin
      if Inside_A_Generic then
         return;

      --  Skip these checks if serious errors detected, there are some nasty
      --  situations of incomplete trees that blow things up.

      elsif Serious_Errors_Detected > 0 then
         return;

      --  Scalar type conversions of the form Target_Type (Expr) require a
      --  range check if we cannot be sure that Expr is in the base type of
      --  Target_Typ and also that Expr is in the range of Target_Typ. These
      --  are not quite the same condition from an implementation point of
      --  view, but clearly the second includes the first.

      elsif Is_Scalar_Type (Target_Type) then
         declare
            Conv_OK  : constant Boolean := Conversion_OK (N);
            --  If the Conversion_OK flag on the type conversion is set and no
            --  floating point type is involved in the type conversion then
            --  fixed point values must be read as integral values.

            Float_To_Int : constant Boolean :=
                             Is_Floating_Point_Type (Expr_Type)
                               and then Is_Integer_Type (Target_Type);

         begin
            if not Overflow_Checks_Suppressed (Target_Base)
              and then not In_Subrange_Of (Expr_Type, Target_Base, Conv_OK)
              and then not Float_To_Int
            then
               Activate_Overflow_Check (N);
            end if;

            if not Range_Checks_Suppressed (Target_Type)
              and then not Range_Checks_Suppressed (Expr_Type)
            then
               if Float_To_Int then
                  Apply_Float_Conversion_Check (Expr, Target_Type);
               else
                  Apply_Scalar_Range_Check
                    (Expr, Target_Type, Fixed_Int => Conv_OK);
               end if;
            end if;
         end;

      elsif Comes_From_Source (N)
        and then Is_Record_Type (Target_Type)
        and then Is_Derived_Type (Target_Type)
        and then not Is_Tagged_Type (Target_Type)
        and then not Is_Constrained (Target_Type)
        and then Present (Stored_Constraint (Target_Type))
      then
         --  An unconstrained derived type may have inherited discriminant
         --  Build an actual discriminant constraint list using the stored
         --  constraint, to verify that the expression of the parent type
         --  satisfies the constraints imposed by the (unconstrained!)
         --  derived type. This applies to value conversions, not to view
         --  conversions of tagged types.

         declare
            Loc         : constant Source_Ptr := Sloc (N);
            Cond        : Node_Id;
            Constraint  : Elmt_Id;
            Discr_Value : Node_Id;
            Discr       : Entity_Id;

            New_Constraints : constant Elist_Id := New_Elmt_List;
            Old_Constraints : constant Elist_Id :=
                                Discriminant_Constraint (Expr_Type);

         begin
            Constraint := First_Elmt (Stored_Constraint (Target_Type));
            while Present (Constraint) loop
               Discr_Value := Node (Constraint);

               if Is_Entity_Name (Discr_Value)
                 and then Ekind (Entity (Discr_Value)) = E_Discriminant
               then
                  Discr := Corresponding_Discriminant (Entity (Discr_Value));

                  if Present (Discr)
                    and then Scope (Discr) = Base_Type (Expr_Type)
                  then
                     --  Parent is constrained by new discriminant. Obtain
                     --  Value of original discriminant in expression. If the
                     --  new discriminant has been used to constrain more than
                     --  one of the stored discriminants, this will provide the
                     --  required consistency check.

                     Append_Elmt (
                        Make_Selected_Component (Loc,
                          Prefix =>
                            Duplicate_Subexpr_No_Checks
                              (Expr, Name_Req => True),
                          Selector_Name =>
                            Make_Identifier (Loc, Chars (Discr))),
                                New_Constraints);

                  else
                     --  Discriminant of more remote ancestor ???

                     return;
                  end if;

               --  Derived type definition has an explicit value for this
               --  stored discriminant.

               else
                  Append_Elmt
                    (Duplicate_Subexpr_No_Checks (Discr_Value),
                     New_Constraints);
               end if;

               Next_Elmt (Constraint);
            end loop;

            --  Use the unconstrained expression type to retrieve the
            --  discriminants of the parent, and apply momentarily the
            --  discriminant constraint synthesized above.

            Set_Discriminant_Constraint (Expr_Type, New_Constraints);
            Cond := Build_Discriminant_Checks (Expr, Expr_Type);
            Set_Discriminant_Constraint (Expr_Type, Old_Constraints);

            Insert_Action (N,
              Make_Raise_Constraint_Error (Loc,
                Condition => Cond,
                Reason    => CE_Discriminant_Check_Failed));
         end;

      --  For arrays, conversions are applied during expansion, to take into
      --  accounts changes of representation. The checks become range checks on
      --  the base type or length checks on the subtype, depending on whether
      --  the target type is unconstrained or constrained.

      else
         null;
      end if;
   end Apply_Type_Conversion_Checks;

   ----------------------------------------------
   -- Apply_Universal_Integer_Attribute_Checks --
   ----------------------------------------------

   procedure Apply_Universal_Integer_Attribute_Checks (N : Node_Id) is
      Loc : constant Source_Ptr := Sloc (N);
      Typ : constant Entity_Id  := Etype (N);

   begin
      if Inside_A_Generic then
         return;

      --  Nothing to do if checks are suppressed

      elsif Range_Checks_Suppressed (Typ)
        and then Overflow_Checks_Suppressed (Typ)
      then
         return;

      --  Nothing to do if the attribute does not come from source. The
      --  internal attributes we generate of this type do not need checks,
      --  and furthermore the attempt to check them causes some circular
      --  elaboration orders when dealing with packed types.

      elsif not Comes_From_Source (N) then
         return;

      --  If the prefix is a selected component that depends on a discriminant
      --  the check may improperly expose a discriminant instead of using
      --  the bounds of the object itself. Set the type of the attribute to
      --  the base type of the context, so that a check will be imposed when
      --  needed (e.g. if the node appears as an index).

      elsif Nkind (Prefix (N)) = N_Selected_Component
        and then Ekind (Typ) = E_Signed_Integer_Subtype
        and then Depends_On_Discriminant (Scalar_Range (Typ))
      then
         Set_Etype (N, Base_Type (Typ));

      --  Otherwise, replace the attribute node with a type conversion node
      --  whose expression is the attribute, retyped to universal integer, and
      --  whose subtype mark is the target type. The call to analyze this
      --  conversion will set range and overflow checks as required for proper
      --  detection of an out of range value.

      else
         Set_Etype    (N, Universal_Integer);
         Set_Analyzed (N, True);

         Rewrite (N,
           Make_Type_Conversion (Loc,
             Subtype_Mark => New_Occurrence_Of (Typ, Loc),
             Expression   => Relocate_Node (N)));

         Analyze_And_Resolve (N, Typ);
         return;
      end if;

   end Apply_Universal_Integer_Attribute_Checks;

   -------------------------------
   -- Build_Discriminant_Checks --
   -------------------------------

   function Build_Discriminant_Checks
     (N     : Node_Id;
      T_Typ : Entity_Id) return Node_Id
   is
      Loc      : constant Source_Ptr := Sloc (N);
      Cond     : Node_Id;
      Disc     : Elmt_Id;
      Disc_Ent : Entity_Id;
      Dref     : Node_Id;
      Dval     : Node_Id;

      function Aggregate_Discriminant_Val (Disc : Entity_Id) return Node_Id;

      ----------------------------------
      -- Aggregate_Discriminant_Value --
      ----------------------------------

      function Aggregate_Discriminant_Val (Disc : Entity_Id) return Node_Id is
         Assoc : Node_Id;

      begin
         --  The aggregate has been normalized with named associations. We use
         --  the Chars field to locate the discriminant to take into account
         --  discriminants in derived types, which carry the same name as those
         --  in the parent.

         Assoc := First (Component_Associations (N));
         while Present (Assoc) loop
            if Chars (First (Choices (Assoc))) = Chars (Disc) then
               return Expression (Assoc);
            else
               Next (Assoc);
            end if;
         end loop;

         --  Discriminant must have been found in the loop above

         raise Program_Error;
      end Aggregate_Discriminant_Val;

   --  Start of processing for Build_Discriminant_Checks

   begin
      --  Loop through discriminants evolving the condition

      Cond := Empty;
      Disc := First_Elmt (Discriminant_Constraint (T_Typ));

      --  For a fully private type, use the discriminants of the parent type

      if Is_Private_Type (T_Typ)
        and then No (Full_View (T_Typ))
      then
         Disc_Ent := First_Discriminant (Etype (Base_Type (T_Typ)));
      else
         Disc_Ent := First_Discriminant (T_Typ);
      end if;

      while Present (Disc) loop
         Dval := Node (Disc);

         if Nkind (Dval) = N_Identifier
           and then Ekind (Entity (Dval)) = E_Discriminant
         then
            Dval := New_Occurrence_Of (Discriminal (Entity (Dval)), Loc);
         else
            Dval := Duplicate_Subexpr_No_Checks (Dval);
         end if;

         --  If we have an Unchecked_Union node, we can infer the discriminants
         --  of the node.

         if Is_Unchecked_Union (Base_Type (T_Typ)) then
            Dref := New_Copy (
              Get_Discriminant_Value (
                First_Discriminant (T_Typ),
                T_Typ,
                Stored_Constraint (T_Typ)));

         elsif Nkind (N) = N_Aggregate then
            Dref :=
               Duplicate_Subexpr_No_Checks
                 (Aggregate_Discriminant_Val (Disc_Ent));

         else
            Dref :=
              Make_Selected_Component (Loc,
                Prefix =>
                  Duplicate_Subexpr_No_Checks (N, Name_Req => True),
                Selector_Name =>
                  Make_Identifier (Loc, Chars (Disc_Ent)));

            Set_Is_In_Discriminant_Check (Dref);
         end if;

         Evolve_Or_Else (Cond,
           Make_Op_Ne (Loc,
             Left_Opnd => Dref,
             Right_Opnd => Dval));

         Next_Elmt (Disc);
         Next_Discriminant (Disc_Ent);
      end loop;

      return Cond;
   end Build_Discriminant_Checks;

   ------------------
   -- Check_Needed --
   ------------------

   function Check_Needed (Nod : Node_Id; Check : Check_Type) return Boolean is
      N : Node_Id;
      P : Node_Id;
      K : Node_Kind;
      L : Node_Id;
      R : Node_Id;

   begin
      --  Always check if not simple entity

      if Nkind (Nod) not in N_Has_Entity
        or else not Comes_From_Source (Nod)
      then
         return True;
      end if;

      --  Look up tree for short circuit

      N := Nod;
      loop
         P := Parent (N);
         K := Nkind (P);

         if K not in N_Subexpr then
            return True;

         --  Or/Or Else case, left operand must be equality test

         elsif K = N_Op_Or or else K = N_Or_Else then
            exit when N = Right_Opnd (P)
              and then Nkind (Left_Opnd (P)) = N_Op_Eq;

         --  And/And then case, left operand must be inequality test

         elsif K = N_Op_And or else K = N_And_Then then
            exit when N = Right_Opnd (P)
              and then Nkind (Left_Opnd (P)) = N_Op_Ne;
         end if;

         N := P;
      end loop;

      --  If we fall through the loop, then we have a conditional with an
      --  appropriate test as its left operand. So test further.

      L := Left_Opnd (P);

      if Nkind (L) = N_Op_Not then
         L := Right_Opnd (L);
      end if;

      R := Right_Opnd (L);
      L := Left_Opnd (L);

      --  Left operand of test must match original variable

      if Nkind (L) not in N_Has_Entity
        or else Entity (L) /= Entity (Nod)
      then
         return True;
      end if;

      --  Right operand of test must be key value (zero or null)

      case Check is
         when Access_Check =>
            if not Known_Null (R) then
               return True;
            end if;

         when Division_Check =>
            if not Compile_Time_Known_Value (R)
              or else Expr_Value (R) /= Uint_0
            then
               return True;
            end if;

         when others =>
            raise Program_Error;
      end case;

      --  Here we have the optimizable case, warn if not short-circuited

      if K = N_Op_And or else K = N_Op_Or then
         case Check is
            when Access_Check =>
               Error_Msg_N
                 ("Constraint_Error may be raised (access check)?",
                  Parent (Nod));
            when Division_Check =>
               Error_Msg_N
                 ("Constraint_Error may be raised (zero divide)?",
                  Parent (Nod));

            when others =>
               raise Program_Error;
         end case;

         if K = N_Op_And then
            Error_Msg_N ("use `AND THEN` instead of AND?", P);
         else
            Error_Msg_N ("use `OR ELSE` instead of OR?", P);
         end if;

         --  If not short-circuited, we need the ckeck

         return True;

      --  If short-circuited, we can omit the check

      else
         return False;
      end if;
   end Check_Needed;

   -----------------------------------
   -- Check_Valid_Lvalue_Subscripts --
   -----------------------------------

   procedure Check_Valid_Lvalue_Subscripts (Expr : Node_Id) is
   begin
      --  Skip this if range checks are suppressed

      if Range_Checks_Suppressed (Etype (Expr)) then
         return;

      --  Only do this check for expressions that come from source. We assume
      --  that expander generated assignments explicitly include any necessary
      --  checks. Note that this is not just an optimization, it avoids
      --  infinite recursions!

      elsif not Comes_From_Source (Expr) then
         return;

      --  For a selected component, check the prefix

      elsif Nkind (Expr) = N_Selected_Component then
         Check_Valid_Lvalue_Subscripts (Prefix (Expr));
         return;

      --  Case of indexed component

      elsif Nkind (Expr) = N_Indexed_Component then
         Apply_Subscript_Validity_Checks (Expr);

         --  Prefix may itself be or contain an indexed component, and these
         --  subscripts need checking as well.

         Check_Valid_Lvalue_Subscripts (Prefix (Expr));
      end if;
   end Check_Valid_Lvalue_Subscripts;

   ----------------------------------
   -- Null_Exclusion_Static_Checks --
   ----------------------------------

   procedure Null_Exclusion_Static_Checks (N : Node_Id) is
      Error_Node : Node_Id;
      Expr       : Node_Id;
      Has_Null   : constant Boolean := Has_Null_Exclusion (N);
      K          : constant Node_Kind := Nkind (N);
      Typ        : Entity_Id;

   begin
      pragma Assert
        (K = N_Component_Declaration
           or else K = N_Discriminant_Specification
           or else K = N_Function_Specification
           or else K = N_Object_Declaration
           or else K = N_Parameter_Specification);

      if K = N_Function_Specification then
         Typ := Etype (Defining_Entity (N));
      else
         Typ := Etype (Defining_Identifier (N));
      end if;

      case K is
         when N_Component_Declaration =>
            if Present (Access_Definition (Component_Definition (N))) then
               Error_Node := Component_Definition (N);
            else
               Error_Node := Subtype_Indication (Component_Definition (N));
            end if;

         when N_Discriminant_Specification =>
            Error_Node    := Discriminant_Type (N);

         when N_Function_Specification =>
            Error_Node    := Result_Definition (N);

         when N_Object_Declaration =>
            Error_Node    := Object_Definition (N);

         when N_Parameter_Specification =>
            Error_Node    := Parameter_Type (N);

         when others =>
            raise Program_Error;
      end case;

      if Has_Null then

         --  Enforce legality rule 3.10 (13): A null exclusion can only be
         --  applied to an access [sub]type.

         if not Is_Access_Type (Typ) then
            Error_Msg_N
<<<<<<< HEAD
              ("null-exclusion must be applied to an access type",
               Error_Node);
=======
              ("`NOT NULL` allowed only for an access type", Error_Node);
>>>>>>> 60a98cce

         --  Enforce legality rule RM 3.10(14/1): A null exclusion can only
         --  be applied to a [sub]type that does not exclude null already.

         elsif Can_Never_Be_Null (Typ)

            --  No need to check itypes that have a null exclusion because
            --  they are already examined at their point of creation.

           and then not Is_Itype (Typ)
         then
<<<<<<< HEAD
            Error_Msg_N
              ("null-exclusion cannot be applied to a null excluding type",
               Error_Node);
=======
            Error_Msg_NE
              ("`NOT NULL` not allowed (& already excludes null)",
               Error_Node, Typ);
>>>>>>> 60a98cce
         end if;
      end if;

      --  Check that null-excluding objects are always initialized

      if K = N_Object_Declaration
        and then No (Expression (N))
        and then not No_Initialization (N)
      then
         --  Add an expression that assigns null. This node is needed by
         --  Apply_Compile_Time_Constraint_Error, which will replace this with
         --  a Constraint_Error node.

         Set_Expression (N, Make_Null (Sloc (N)));
         Set_Etype (Expression (N), Etype (Defining_Identifier (N)));

         Apply_Compile_Time_Constraint_Error
           (N      => Expression (N),
            Msg    => "(Ada 2005) null-excluding objects must be initialized?",
            Reason => CE_Null_Not_Allowed);
      end if;

      --  Check that a null-excluding component, formal or object is not
      --  being assigned a null value. Otherwise generate a warning message
      --  and replace Expression (N) by a N_Contraint_Error node.

      if K /= N_Function_Specification then
         Expr := Expression (N);

<<<<<<< HEAD
         if Present (Expr)
           and then Nkind (Expr) = N_Null
         then
=======
         if Present (Expr) and then Known_Null (Expr) then
>>>>>>> 60a98cce
            case K is
               when N_Component_Declaration      |
                    N_Discriminant_Specification =>
                  Apply_Compile_Time_Constraint_Error
                    (N      => Expr,
<<<<<<< HEAD
                     Msg    => "(Ada 2005) NULL not allowed " &
=======
                     Msg    => "(Ada 2005) null not allowed " &
>>>>>>> 60a98cce
                               "in null-excluding components?",
                     Reason => CE_Null_Not_Allowed);

               when N_Object_Declaration =>
                  Apply_Compile_Time_Constraint_Error
                    (N      => Expr,
<<<<<<< HEAD
                     Msg    => "(Ada 2005) NULL not allowed " &
=======
                     Msg    => "(Ada 2005) null not allowed " &
>>>>>>> 60a98cce
                               "in null-excluding objects?",
                     Reason => CE_Null_Not_Allowed);

               when N_Parameter_Specification =>
                  Apply_Compile_Time_Constraint_Error
                    (N      => Expr,
<<<<<<< HEAD
                     Msg    => "(Ada 2005) NULL not allowed " &
=======
                     Msg    => "(Ada 2005) null not allowed " &
>>>>>>> 60a98cce
                               "in null-excluding formals?",
                     Reason => CE_Null_Not_Allowed);

               when others =>
                  null;
            end case;
         end if;
      end if;
   end Null_Exclusion_Static_Checks;

   ----------------------------------
   -- Conditional_Statements_Begin --
   ----------------------------------

   procedure Conditional_Statements_Begin is
   begin
      Saved_Checks_TOS := Saved_Checks_TOS + 1;

      --  If stack overflows, kill all checks, that way we know to simply reset
      --  the number of saved checks to zero on return. This should never occur
      --  in practice.

      if Saved_Checks_TOS > Saved_Checks_Stack'Last then
         Kill_All_Checks;

      --  In the normal case, we just make a new stack entry saving the current
      --  number of saved checks for a later restore.

      else
         Saved_Checks_Stack (Saved_Checks_TOS) := Num_Saved_Checks;

         if Debug_Flag_CC then
            w ("Conditional_Statements_Begin: Num_Saved_Checks = ",
               Num_Saved_Checks);
         end if;
      end if;
   end Conditional_Statements_Begin;

   --------------------------------
   -- Conditional_Statements_End --
   --------------------------------

   procedure Conditional_Statements_End is
   begin
      pragma Assert (Saved_Checks_TOS > 0);

      --  If the saved checks stack overflowed, then we killed all checks, so
      --  setting the number of saved checks back to zero is correct. This
      --  should never occur in practice.

      if Saved_Checks_TOS > Saved_Checks_Stack'Last then
         Num_Saved_Checks := 0;

      --  In the normal case, restore the number of saved checks from the top
      --  stack entry.

      else
         Num_Saved_Checks := Saved_Checks_Stack (Saved_Checks_TOS);
         if Debug_Flag_CC then
            w ("Conditional_Statements_End: Num_Saved_Checks = ",
               Num_Saved_Checks);
         end if;
      end if;

      Saved_Checks_TOS := Saved_Checks_TOS - 1;
   end Conditional_Statements_End;

   ---------------------
   -- Determine_Range --
   ---------------------

   Cache_Size : constant := 2 ** 10;
   type Cache_Index is range 0 .. Cache_Size - 1;
   --  Determine size of below cache (power of 2 is more efficient!)

   Determine_Range_Cache_N  : array (Cache_Index) of Node_Id;
   Determine_Range_Cache_Lo : array (Cache_Index) of Uint;
   Determine_Range_Cache_Hi : array (Cache_Index) of Uint;
   --  The above arrays are used to implement a small direct cache for
   --  Determine_Range calls. Because of the way Determine_Range recursively
   --  traces subexpressions, and because overflow checking calls the routine
   --  on the way up the tree, a quadratic behavior can otherwise be
   --  encountered in large expressions. The cache entry for node N is stored
   --  in the (N mod Cache_Size) entry, and can be validated by checking the
   --  actual node value stored there.

   procedure Determine_Range
     (N  : Node_Id;
      OK : out Boolean;
      Lo : out Uint;
      Hi : out Uint)
   is
      Typ : constant Entity_Id := Etype (N);

      Lo_Left : Uint;
      Hi_Left : Uint;
      --  Lo and Hi bounds of left operand

      Lo_Right : Uint;
      Hi_Right : Uint;
      --  Lo and Hi bounds of right (or only) operand

      Bound : Node_Id;
      --  Temp variable used to hold a bound node

      Hbound : Uint;
      --  High bound of base type of expression

      Lor : Uint;
      Hir : Uint;
      --  Refined values for low and high bounds, after tightening

      OK1 : Boolean;
      --  Used in lower level calls to indicate if call succeeded

      Cindex : Cache_Index;
      --  Used to search cache

      function OK_Operands return Boolean;
      --  Used for binary operators. Determines the ranges of the left and
      --  right operands, and if they are both OK, returns True, and puts
      --  the results in Lo_Right, Hi_Right, Lo_Left, Hi_Left

      -----------------
      -- OK_Operands --
      -----------------

      function OK_Operands return Boolean is
      begin
         Determine_Range (Left_Opnd  (N), OK1, Lo_Left,  Hi_Left);

         if not OK1 then
            return False;
         end if;

         Determine_Range (Right_Opnd (N), OK1, Lo_Right, Hi_Right);
         return OK1;
      end OK_Operands;

   --  Start of processing for Determine_Range

   begin
      --  Prevent junk warnings by initializing range variables

      Lo  := No_Uint;
      Hi  := No_Uint;
      Lor := No_Uint;
      Hir := No_Uint;

      --  If the type is not discrete, or is undefined, then we can't do
      --  anything about determining the range.

      if No (Typ) or else not Is_Discrete_Type (Typ)
        or else Error_Posted (N)
      then
         OK := False;
         return;
      end if;

      --  For all other cases, we can determine the range

      OK := True;

      --  If value is compile time known, then the possible range is the one
      --  value that we know this expression definitely has!

      if Compile_Time_Known_Value (N) then
         Lo := Expr_Value (N);
         Hi := Lo;
         return;
      end if;

      --  Return if already in the cache

      Cindex := Cache_Index (N mod Cache_Size);

      if Determine_Range_Cache_N (Cindex) = N then
         Lo := Determine_Range_Cache_Lo (Cindex);
         Hi := Determine_Range_Cache_Hi (Cindex);
         return;
      end if;

      --  Otherwise, start by finding the bounds of the type of the expression,
      --  the value cannot be outside this range (if it is, then we have an
      --  overflow situation, which is a separate check, we are talking here
      --  only about the expression value).

      --  We use the actual bound unless it is dynamic, in which case use the
      --  corresponding base type bound if possible. If we can't get a bound
      --  then we figure we can't determine the range (a peculiar case, that
      --  perhaps cannot happen, but there is no point in bombing in this
      --  optimization circuit.

      --  First the low bound

      Bound := Type_Low_Bound (Typ);

      if Compile_Time_Known_Value (Bound) then
         Lo := Expr_Value (Bound);

      elsif Compile_Time_Known_Value (Type_Low_Bound (Base_Type (Typ))) then
         Lo := Expr_Value (Type_Low_Bound (Base_Type (Typ)));

      else
         OK := False;
         return;
      end if;

      --  Now the high bound

      Bound := Type_High_Bound (Typ);

      --  We need the high bound of the base type later on, and this should
      --  always be compile time known. Again, it is not clear that this
      --  can ever be false, but no point in bombing.

      if Compile_Time_Known_Value (Type_High_Bound (Base_Type (Typ))) then
         Hbound := Expr_Value (Type_High_Bound (Base_Type (Typ)));
         Hi := Hbound;

      else
         OK := False;
         return;
      end if;

      --  If we have a static subtype, then that may have a tighter bound so
      --  use the upper bound of the subtype instead in this case.

      if Compile_Time_Known_Value (Bound) then
         Hi := Expr_Value (Bound);
      end if;

      --  We may be able to refine this value in certain situations. If any
      --  refinement is possible, then Lor and Hir are set to possibly tighter
      --  bounds, and OK1 is set to True.

      case Nkind (N) is

         --  For unary plus, result is limited by range of operand

         when N_Op_Plus =>
            Determine_Range (Right_Opnd (N), OK1, Lor, Hir);

         --  For unary minus, determine range of operand, and negate it

         when N_Op_Minus =>
            Determine_Range (Right_Opnd (N), OK1, Lo_Right, Hi_Right);

            if OK1 then
               Lor := -Hi_Right;
               Hir := -Lo_Right;
            end if;

         --  For binary addition, get range of each operand and do the
         --  addition to get the result range.

         when N_Op_Add =>
            if OK_Operands then
               Lor := Lo_Left + Lo_Right;
               Hir := Hi_Left + Hi_Right;
            end if;

         --  Division is tricky. The only case we consider is where the right
         --  operand is a positive constant, and in this case we simply divide
         --  the bounds of the left operand

         when N_Op_Divide =>
            if OK_Operands then
               if Lo_Right = Hi_Right
                 and then Lo_Right > 0
               then
                  Lor := Lo_Left / Lo_Right;
                  Hir := Hi_Left / Lo_Right;

               else
                  OK1 := False;
               end if;
            end if;

         --  For binary subtraction, get range of each operand and do the worst
         --  case subtraction to get the result range.

         when N_Op_Subtract =>
            if OK_Operands then
               Lor := Lo_Left - Hi_Right;
               Hir := Hi_Left - Lo_Right;
            end if;

         --  For MOD, if right operand is a positive constant, then result must
         --  be in the allowable range of mod results.

         when N_Op_Mod =>
            if OK_Operands then
               if Lo_Right = Hi_Right
                 and then Lo_Right /= 0
               then
                  if Lo_Right > 0 then
                     Lor := Uint_0;
                     Hir := Lo_Right - 1;

                  else -- Lo_Right < 0
                     Lor := Lo_Right + 1;
                     Hir := Uint_0;
                  end if;

               else
                  OK1 := False;
               end if;
            end if;

         --  For REM, if right operand is a positive constant, then result must
         --  be in the allowable range of mod results.

         when N_Op_Rem =>
            if OK_Operands then
               if Lo_Right = Hi_Right
                 and then Lo_Right /= 0
               then
                  declare
                     Dval : constant Uint := (abs Lo_Right) - 1;

                  begin
                     --  The sign of the result depends on the sign of the
                     --  dividend (but not on the sign of the divisor, hence
                     --  the abs operation above).

                     if Lo_Left < 0 then
                        Lor := -Dval;
                     else
                        Lor := Uint_0;
                     end if;

                     if Hi_Left < 0 then
                        Hir := Uint_0;
                     else
                        Hir := Dval;
                     end if;
                  end;

               else
                  OK1 := False;
               end if;
            end if;

         --  Attribute reference cases

         when N_Attribute_Reference =>
            case Attribute_Name (N) is

               --  For Pos/Val attributes, we can refine the range using the
               --  possible range of values of the attribute expression

               when Name_Pos | Name_Val =>
                  Determine_Range (First (Expressions (N)), OK1, Lor, Hir);

               --  For Length attribute, use the bounds of the corresponding
               --  index type to refine the range.

               when Name_Length =>
                  declare
                     Atyp : Entity_Id := Etype (Prefix (N));
                     Inum : Nat;
                     Indx : Node_Id;

                     LL, LU : Uint;
                     UL, UU : Uint;

                  begin
                     if Is_Access_Type (Atyp) then
                        Atyp := Designated_Type (Atyp);
                     end if;

                     --  For string literal, we know exact value

                     if Ekind (Atyp) = E_String_Literal_Subtype then
                        OK := True;
                        Lo := String_Literal_Length (Atyp);
                        Hi := String_Literal_Length (Atyp);
                        return;
                     end if;

                     --  Otherwise check for expression given

                     if No (Expressions (N)) then
                        Inum := 1;
                     else
                        Inum :=
                          UI_To_Int (Expr_Value (First (Expressions (N))));
                     end if;

                     Indx := First_Index (Atyp);
                     for J in 2 .. Inum loop
                        Indx := Next_Index (Indx);
                     end loop;

                     Determine_Range
                       (Type_Low_Bound (Etype (Indx)), OK1, LL, LU);

                     if OK1 then
                        Determine_Range
                          (Type_High_Bound (Etype (Indx)), OK1, UL, UU);

                        if OK1 then

                           --  The maximum value for Length is the biggest
                           --  possible gap between the values of the bounds.
                           --  But of course, this value cannot be negative.

                           Hir := UI_Max (Uint_0, UU - LL);

                           --  For constrained arrays, the minimum value for
                           --  Length is taken from the actual value of the
                           --  bounds, since the index will be exactly of
                           --  this subtype.

                           if Is_Constrained (Atyp) then
                              Lor := UI_Max (Uint_0, UL - LU);

                           --  For an unconstrained array, the minimum value
                           --  for length is always zero.

                           else
                              Lor := Uint_0;
                           end if;
                        end if;
                     end if;
                  end;

               --  No special handling for other attributes
               --  Probably more opportunities exist here ???

               when others =>
                  OK1 := False;

            end case;

         --  For type conversion from one discrete type to another, we can
         --  refine the range using the converted value.

         when N_Type_Conversion =>
            Determine_Range (Expression (N), OK1, Lor, Hir);

         --  Nothing special to do for all other expression kinds

         when others =>
            OK1 := False;
            Lor := No_Uint;
            Hir := No_Uint;
      end case;

      --  At this stage, if OK1 is true, then we know that the actual
      --  result of the computed expression is in the range Lor .. Hir.
      --  We can use this to restrict the possible range of results.

      if OK1 then

         --  If the refined value of the low bound is greater than the
         --  type high bound, then reset it to the more restrictive
         --  value. However, we do NOT do this for the case of a modular
         --  type where the possible upper bound on the value is above the
         --  base type high bound, because that means the result could wrap.

         if Lor > Lo
           and then not (Is_Modular_Integer_Type (Typ)
                           and then Hir > Hbound)
         then
            Lo := Lor;
         end if;

         --  Similarly, if the refined value of the high bound is less
         --  than the value so far, then reset it to the more restrictive
         --  value. Again, we do not do this if the refined low bound is
         --  negative for a modular type, since this would wrap.

         if Hir < Hi
           and then not (Is_Modular_Integer_Type (Typ)
                          and then Lor < Uint_0)
         then
            Hi := Hir;
         end if;
      end if;

      --  Set cache entry for future call and we are all done

      Determine_Range_Cache_N  (Cindex) := N;
      Determine_Range_Cache_Lo (Cindex) := Lo;
      Determine_Range_Cache_Hi (Cindex) := Hi;
      return;

   --  If any exception occurs, it means that we have some bug in the compiler
   --  possibly triggered by a previous error, or by some unforseen peculiar
   --  occurrence. However, this is only an optimization attempt, so there is
   --  really no point in crashing the compiler. Instead we just decide, too
   --  bad, we can't figure out a range in this case after all.

   exception
      when others =>

         --  Debug flag K disables this behavior (useful for debugging)

         if Debug_Flag_K then
            raise;
         else
            OK := False;
            Lo := No_Uint;
            Hi := No_Uint;
            return;
         end if;
   end Determine_Range;

   ------------------------------------
   -- Discriminant_Checks_Suppressed --
   ------------------------------------

   function Discriminant_Checks_Suppressed (E : Entity_Id) return Boolean is
   begin
      if Present (E) then
         if Is_Unchecked_Union (E) then
            return True;
         elsif Checks_May_Be_Suppressed (E) then
            return Is_Check_Suppressed (E, Discriminant_Check);
         end if;
      end if;

      return Scope_Suppress (Discriminant_Check);
   end Discriminant_Checks_Suppressed;

   --------------------------------
   -- Division_Checks_Suppressed --
   --------------------------------

   function Division_Checks_Suppressed (E : Entity_Id) return Boolean is
   begin
      if Present (E) and then Checks_May_Be_Suppressed (E) then
         return Is_Check_Suppressed (E, Division_Check);
      else
         return Scope_Suppress (Division_Check);
      end if;
   end Division_Checks_Suppressed;

   -----------------------------------
   -- Elaboration_Checks_Suppressed --
   -----------------------------------

   function Elaboration_Checks_Suppressed (E : Entity_Id) return Boolean is
   begin
      --  The complication in this routine is that if we are in the dynamic
      --  model of elaboration, we also check All_Checks, since All_Checks
      --  does not set Elaboration_Check explicitly.

      if Present (E) then
         if Kill_Elaboration_Checks (E) then
            return True;

         elsif Checks_May_Be_Suppressed (E) then
            if Is_Check_Suppressed (E, Elaboration_Check) then
               return True;
            elsif Dynamic_Elaboration_Checks then
               return Is_Check_Suppressed (E, All_Checks);
            else
               return False;
            end if;
         end if;
      end if;

      if Scope_Suppress (Elaboration_Check) then
         return True;
      elsif Dynamic_Elaboration_Checks then
         return Scope_Suppress (All_Checks);
      else
         return False;
      end if;
   end Elaboration_Checks_Suppressed;

   ---------------------------
   -- Enable_Overflow_Check --
   ---------------------------

   procedure Enable_Overflow_Check (N : Node_Id) is
      Typ : constant Entity_Id  := Base_Type (Etype (N));
      Chk : Nat;
      OK  : Boolean;
      Ent : Entity_Id;
      Ofs : Uint;
      Lo  : Uint;
      Hi  : Uint;

   begin
      if Debug_Flag_CC then
         w ("Enable_Overflow_Check for node ", Int (N));
         Write_Str ("  Source location = ");
         wl (Sloc (N));
         pg (Union_Id (N));
      end if;

      --  Nothing to do if the range of the result is known OK. We skip this
      --  for conversions, since the caller already did the check, and in any
      --  case the condition for deleting the check for a type conversion is
      --  different in any case.

      if Nkind (N) /= N_Type_Conversion then
         Determine_Range (N, OK, Lo, Hi);

         --  Note in the test below that we assume that if a bound of the
         --  range is equal to that of the type. That's not quite accurate
         --  but we do this for the following reasons:

         --   a) The way that Determine_Range works, it will typically report
         --      the bounds of the value as being equal to the bounds of the
         --      type, because it either can't tell anything more precise, or
         --      does not think it is worth the effort to be more precise.

         --   b) It is very unusual to have a situation in which this would
         --      generate an unnecessary overflow check (an example would be
         --      a subtype with a range 0 .. Integer'Last - 1 to which the
         --      literal value one is added.

         --   c) The alternative is a lot of special casing in this routine
         --      which would partially duplicate Determine_Range processing.

         if OK
           and then Lo > Expr_Value (Type_Low_Bound  (Typ))
           and then Hi < Expr_Value (Type_High_Bound (Typ))
         then
            if Debug_Flag_CC then
               w ("No overflow check required");
            end if;

            return;
         end if;
      end if;

      --  If not in optimizing mode, set flag and we are done. We are also done
      --  (and just set the flag) if the type is not a discrete type, since it
      --  is not worth the effort to eliminate checks for other than discrete
      --  types. In addition, we take this same path if we have stored the
      --  maximum number of checks possible already (a very unlikely situation,
      --  but we do not want to blow up!)

      if Optimization_Level = 0
        or else not Is_Discrete_Type (Etype (N))
        or else Num_Saved_Checks = Saved_Checks'Last
      then
         Activate_Overflow_Check (N);

         if Debug_Flag_CC then
            w ("Optimization off");
         end if;

         return;
      end if;

      --  Otherwise evaluate and check the expression

      Find_Check
        (Expr        => N,
         Check_Type  => 'O',
         Target_Type => Empty,
         Entry_OK    => OK,
         Check_Num   => Chk,
         Ent         => Ent,
         Ofs         => Ofs);

      if Debug_Flag_CC then
         w ("Called Find_Check");
         w ("  OK = ", OK);

         if OK then
            w ("  Check_Num = ", Chk);
            w ("  Ent       = ", Int (Ent));
            Write_Str ("  Ofs       = ");
            pid (Ofs);
         end if;
      end if;

      --  If check is not of form to optimize, then set flag and we are done

      if not OK then
         Activate_Overflow_Check (N);
         return;
      end if;

      --  If check is already performed, then return without setting flag

      if Chk /= 0 then
         if Debug_Flag_CC then
            w ("Check suppressed!");
         end if;

         return;
      end if;

      --  Here we will make a new entry for the new check

      Activate_Overflow_Check (N);
      Num_Saved_Checks := Num_Saved_Checks + 1;
      Saved_Checks (Num_Saved_Checks) :=
        (Killed      => False,
         Entity      => Ent,
         Offset      => Ofs,
         Check_Type  => 'O',
         Target_Type => Empty);

      if Debug_Flag_CC then
         w ("Make new entry, check number = ", Num_Saved_Checks);
         w ("  Entity = ", Int (Ent));
         Write_Str ("  Offset = ");
         pid (Ofs);
         w ("  Check_Type = O");
         w ("  Target_Type = Empty");
      end if;

   --  If we get an exception, then something went wrong, probably because of
   --  an error in the structure of the tree due to an incorrect program. Or it
   --  may be a bug in the optimization circuit. In either case the safest
   --  thing is simply to set the check flag unconditionally.

   exception
      when others =>
         Activate_Overflow_Check (N);

         if Debug_Flag_CC then
            w ("  exception occurred, overflow flag set");
         end if;

         return;
   end Enable_Overflow_Check;

   ------------------------
   -- Enable_Range_Check --
   ------------------------

   procedure Enable_Range_Check (N : Node_Id) is
      Chk  : Nat;
      OK   : Boolean;
      Ent  : Entity_Id;
      Ofs  : Uint;
      Ttyp : Entity_Id;
      P    : Node_Id;

   begin
      --  Return if unchecked type conversion with range check killed. In this
      --  case we never set the flag (that's what Kill_Range_Check is about!)

      if Nkind (N) = N_Unchecked_Type_Conversion
        and then Kill_Range_Check (N)
      then
         return;
      end if;

      --  Check for various cases where we should suppress the range check

      --  No check if range checks suppressed for type of node

      if Present (Etype (N))
        and then Range_Checks_Suppressed (Etype (N))
      then
         return;

      --  No check if node is an entity name, and range checks are suppressed
      --  for this entity, or for the type of this entity.

      elsif Is_Entity_Name (N)
        and then (Range_Checks_Suppressed (Entity (N))
                    or else Range_Checks_Suppressed (Etype (Entity (N))))
      then
         return;

      --  No checks if index of array, and index checks are suppressed for
      --  the array object or the type of the array.

      elsif Nkind (Parent (N)) = N_Indexed_Component then
         declare
            Pref : constant Node_Id := Prefix (Parent (N));
         begin
            if Is_Entity_Name (Pref)
              and then Index_Checks_Suppressed (Entity (Pref))
            then
               return;
            elsif Index_Checks_Suppressed (Etype (Pref)) then
               return;
            end if;
         end;
      end if;

      --  Debug trace output

      if Debug_Flag_CC then
         w ("Enable_Range_Check for node ", Int (N));
         Write_Str ("  Source location = ");
         wl (Sloc (N));
         pg (Union_Id (N));
      end if;

      --  If not in optimizing mode, set flag and we are done. We are also done
      --  (and just set the flag) if the type is not a discrete type, since it
      --  is not worth the effort to eliminate checks for other than discrete
      --  types. In addition, we take this same path if we have stored the
      --  maximum number of checks possible already (a very unlikely situation,
      --  but we do not want to blow up!)

      if Optimization_Level = 0
        or else No (Etype (N))
        or else not Is_Discrete_Type (Etype (N))
        or else Num_Saved_Checks = Saved_Checks'Last
      then
         Activate_Range_Check (N);

         if Debug_Flag_CC then
            w ("Optimization off");
         end if;

         return;
      end if;

      --  Otherwise find out the target type

      P := Parent (N);

      --  For assignment, use left side subtype

      if Nkind (P) = N_Assignment_Statement
        and then Expression (P) = N
      then
         Ttyp := Etype (Name (P));

      --  For indexed component, use subscript subtype

      elsif Nkind (P) = N_Indexed_Component then
         declare
            Atyp : Entity_Id;
            Indx : Node_Id;
            Subs : Node_Id;

         begin
            Atyp := Etype (Prefix (P));

            if Is_Access_Type (Atyp) then
               Atyp := Designated_Type (Atyp);

               --  If the prefix is an access to an unconstrained array,
               --  perform check unconditionally: it depends on the bounds of
               --  an object and we cannot currently recognize whether the test
               --  may be redundant.

               if not Is_Constrained (Atyp) then
                  Activate_Range_Check (N);
                  return;
               end if;

            --  Ditto if the prefix is an explicit dereference whose designated
            --  type is unconstrained.

            elsif Nkind (Prefix (P)) = N_Explicit_Dereference
              and then not Is_Constrained (Atyp)
            then
               Activate_Range_Check (N);
               return;
            end if;

            Indx := First_Index (Atyp);
            Subs := First (Expressions (P));
            loop
               if Subs = N then
                  Ttyp := Etype (Indx);
                  exit;
               end if;

               Next_Index (Indx);
               Next (Subs);
            end loop;
         end;

      --  For now, ignore all other cases, they are not so interesting

      else
         if Debug_Flag_CC then
            w ("  target type not found, flag set");
         end if;

         Activate_Range_Check (N);
         return;
      end if;

      --  Evaluate and check the expression

      Find_Check
        (Expr        => N,
         Check_Type  => 'R',
         Target_Type => Ttyp,
         Entry_OK    => OK,
         Check_Num   => Chk,
         Ent         => Ent,
         Ofs         => Ofs);

      if Debug_Flag_CC then
         w ("Called Find_Check");
         w ("Target_Typ = ", Int (Ttyp));
         w ("  OK = ", OK);

         if OK then
            w ("  Check_Num = ", Chk);
            w ("  Ent       = ", Int (Ent));
            Write_Str ("  Ofs       = ");
            pid (Ofs);
         end if;
      end if;

      --  If check is not of form to optimize, then set flag and we are done

      if not OK then
         if Debug_Flag_CC then
            w ("  expression not of optimizable type, flag set");
         end if;

         Activate_Range_Check (N);
         return;
      end if;

      --  If check is already performed, then return without setting flag

      if Chk /= 0 then
         if Debug_Flag_CC then
            w ("Check suppressed!");
         end if;

         return;
      end if;

      --  Here we will make a new entry for the new check

      Activate_Range_Check (N);
      Num_Saved_Checks := Num_Saved_Checks + 1;
      Saved_Checks (Num_Saved_Checks) :=
        (Killed      => False,
         Entity      => Ent,
         Offset      => Ofs,
         Check_Type  => 'R',
         Target_Type => Ttyp);

      if Debug_Flag_CC then
         w ("Make new entry, check number = ", Num_Saved_Checks);
         w ("  Entity = ", Int (Ent));
         Write_Str ("  Offset = ");
         pid (Ofs);
         w ("  Check_Type = R");
         w ("  Target_Type = ", Int (Ttyp));
         pg (Union_Id (Ttyp));
      end if;

   --  If we get an exception, then something went wrong, probably because of
   --  an error in the structure of the tree due to an incorrect program. Or
   --  it may be a bug in the optimization circuit. In either case the safest
   --  thing is simply to set the check flag unconditionally.

   exception
      when others =>
         Activate_Range_Check (N);

         if Debug_Flag_CC then
            w ("  exception occurred, range flag set");
         end if;

         return;
   end Enable_Range_Check;

   ------------------
   -- Ensure_Valid --
   ------------------

   procedure Ensure_Valid (Expr : Node_Id; Holes_OK : Boolean := False) is
      Typ : constant Entity_Id  := Etype (Expr);

   begin
      --  Ignore call if we are not doing any validity checking

      if not Validity_Checks_On then
         return;

      --  Ignore call if range or validity checks suppressed on entity or type

      elsif Range_Or_Validity_Checks_Suppressed (Expr) then
         return;

      --  No check required if expression is from the expander, we assume the
      --  expander will generate whatever checks are needed. Note that this is
      --  not just an optimization, it avoids infinite recursions!

      --  Unchecked conversions must be checked, unless they are initialized
      --  scalar values, as in a component assignment in an init proc.

      --  In addition, we force a check if Force_Validity_Checks is set

      elsif not Comes_From_Source (Expr)
        and then not Force_Validity_Checks
        and then (Nkind (Expr) /= N_Unchecked_Type_Conversion
                    or else Kill_Range_Check (Expr))
      then
         return;

      --  No check required if expression is known to have valid value

      elsif Expr_Known_Valid (Expr) then
         return;

      --  Ignore case of enumeration with holes where the flag is set not to
      --  worry about holes, since no special validity check is needed

      elsif Is_Enumeration_Type (Typ)
        and then Has_Non_Standard_Rep (Typ)
        and then Holes_OK
      then
         return;

      --  No check required on the left-hand side of an assignment

      elsif Nkind (Parent (Expr)) = N_Assignment_Statement
        and then Expr = Name (Parent (Expr))
      then
         return;

      --  No check on a univeral real constant. The context will eventually
      --  convert it to a machine number for some target type, or report an
      --  illegality.

      elsif Nkind (Expr) = N_Real_Literal
        and then Etype (Expr) = Universal_Real
      then
         return;

      --  If the expression denotes a component of a packed boolean arrray,
      --  no possible check applies. We ignore the old ACATS chestnuts that
      --  involve Boolean range True..True.

      --  Note: validity checks are generated for expressions that yield a
      --  scalar type, when it is possible to create a value that is outside of
      --  the type. If this is a one-bit boolean no such value exists. This is
      --  an optimization, and it also prevents compiler blowing up during the
      --  elaboration of improperly expanded packed array references.

      elsif Nkind (Expr) = N_Indexed_Component
        and then Is_Bit_Packed_Array (Etype (Prefix (Expr)))
        and then Root_Type (Etype (Expr)) = Standard_Boolean
      then
         return;

      --  An annoying special case. If this is an out parameter of a scalar
      --  type, then the value is not going to be accessed, therefore it is
      --  inappropriate to do any validity check at the call site.

      else
         --  Only need to worry about scalar types

         if Is_Scalar_Type (Typ) then
            declare
               P : Node_Id;
               N : Node_Id;
               E : Entity_Id;
               F : Entity_Id;
               A : Node_Id;
               L : List_Id;

            begin
               --  Find actual argument (which may be a parameter association)
               --  and the parent of the actual argument (the call statement)

               N := Expr;
               P := Parent (Expr);

               if Nkind (P) = N_Parameter_Association then
                  N := P;
                  P := Parent (N);
               end if;

               --  Only need to worry if we are argument of a procedure call
               --  since functions don't have out parameters. If this is an
               --  indirect or dispatching call, get signature from the
               --  subprogram type.

               if Nkind (P) = N_Procedure_Call_Statement then
                  L := Parameter_Associations (P);

                  if Is_Entity_Name (Name (P)) then
                     E := Entity (Name (P));
                  else
                     pragma Assert (Nkind (Name (P)) = N_Explicit_Dereference);
                     E := Etype (Name (P));
                  end if;

                  --  Only need to worry if there are indeed actuals, and if
                  --  this could be a procedure call, otherwise we cannot get a
                  --  match (either we are not an argument, or the mode of the
                  --  formal is not OUT). This test also filters out the
                  --  generic case.

                  if Is_Non_Empty_List (L)
                    and then Is_Subprogram (E)
                  then
                     --  This is the loop through parameters, looking for an
                     --  OUT parameter for which we are the argument.

                     F := First_Formal (E);
                     A := First (L);
                     while Present (F) loop
                        if Ekind (F) = E_Out_Parameter and then A = N then
                           return;
                        end if;

                        Next_Formal (F);
                        Next (A);
                     end loop;
                  end if;
               end if;
            end;
         end if;
      end if;

      --  If we fall through, a validity check is required

      Insert_Valid_Check (Expr);
   end Ensure_Valid;

   ----------------------
   -- Expr_Known_Valid --
   ----------------------

   function Expr_Known_Valid (Expr : Node_Id) return Boolean is
      Typ : constant Entity_Id := Etype (Expr);

   begin
      --  Non-scalar types are always considered valid, since they never give
      --  rise to the issues of erroneous or bounded error behavior that are
      --  the concern. In formal reference manual terms the notion of validity
      --  only applies to scalar types. Note that even when packed arrays are
      --  represented using modular types, they are still arrays semantically,
      --  so they are also always valid (in particular, the unused bits can be
      --  random rubbish without affecting the validity of the array value).

      if not Is_Scalar_Type (Typ) or else Is_Packed_Array_Type (Typ) then
         return True;

      --  If no validity checking, then everything is considered valid

      elsif not Validity_Checks_On then
         return True;

      --  Floating-point types are considered valid unless floating-point
      --  validity checks have been specifically turned on.

      elsif Is_Floating_Point_Type (Typ)
        and then not Validity_Check_Floating_Point
      then
         return True;

      --  If the expression is the value of an object that is known to be
      --  valid, then clearly the expression value itself is valid.

      elsif Is_Entity_Name (Expr)
        and then Is_Known_Valid (Entity (Expr))
      then
         return True;

      --  References to discriminants are always considered valid. The value
      --  of a discriminant gets checked when the object is built. Within the
      --  record, we consider it valid, and it is important to do so, since
      --  otherwise we can try to generate bogus validity checks which
      --  reference discriminants out of scope. Discriminants of concurrent
      --  types are excluded for the same reason.

      elsif Is_Entity_Name (Expr)
        and then Denotes_Discriminant (Expr, Check_Concurrent => True)
      then
         return True;

      --  If the type is one for which all values are known valid, then we are
      --  sure that the value is valid except in the slightly odd case where
      --  the expression is a reference to a variable whose size has been
      --  explicitly set to a value greater than the object size.

      elsif Is_Known_Valid (Typ) then
         if Is_Entity_Name (Expr)
           and then Ekind (Entity (Expr)) = E_Variable
           and then Esize (Entity (Expr)) > Esize (Typ)
         then
            return False;
         else
            return True;
         end if;

      --  Integer and character literals always have valid values, where
      --  appropriate these will be range checked in any case.

      elsif Nkind (Expr) = N_Integer_Literal
              or else
            Nkind (Expr) = N_Character_Literal
      then
         return True;

      --  If we have a type conversion or a qualification of a known valid
      --  value, then the result will always be valid.

      elsif Nkind (Expr) = N_Type_Conversion
              or else
            Nkind (Expr) = N_Qualified_Expression
      then
         return Expr_Known_Valid (Expression (Expr));

      --  The result of any operator is always considered valid, since we
      --  assume the necessary checks are done by the operator. For operators
      --  on floating-point operations, we must also check when the operation
      --  is the right-hand side of an assignment, or is an actual in a call.

      elsif Nkind (Expr) in N_Op then
         if Is_Floating_Point_Type (Typ)
            and then Validity_Check_Floating_Point
            and then
              (Nkind (Parent (Expr)) = N_Assignment_Statement
                or else Nkind (Parent (Expr)) = N_Function_Call
                or else Nkind (Parent (Expr)) = N_Parameter_Association)
         then
            return False;
         else
            return True;
         end if;

      --  The result of a membership test is always valid, since it is true or
      --  false, there are no other possibilities.

      elsif Nkind (Expr) in N_Membership_Test then
         return True;

      --  For all other cases, we do not know the expression is valid

      else
         return False;
      end if;
   end Expr_Known_Valid;

   ----------------
   -- Find_Check --
   ----------------

   procedure Find_Check
     (Expr        : Node_Id;
      Check_Type  : Character;
      Target_Type : Entity_Id;
      Entry_OK    : out Boolean;
      Check_Num   : out Nat;
      Ent         : out Entity_Id;
      Ofs         : out Uint)
   is
      function Within_Range_Of
        (Target_Type : Entity_Id;
         Check_Type  : Entity_Id) return Boolean;
      --  Given a requirement for checking a range against Target_Type, and
      --  and a range Check_Type against which a check has already been made,
      --  determines if the check against check type is sufficient to ensure
      --  that no check against Target_Type is required.

      ---------------------
      -- Within_Range_Of --
      ---------------------

      function Within_Range_Of
        (Target_Type : Entity_Id;
         Check_Type  : Entity_Id) return Boolean
      is
      begin
         if Target_Type = Check_Type then
            return True;

         else
            declare
               Tlo : constant Node_Id := Type_Low_Bound  (Target_Type);
               Thi : constant Node_Id := Type_High_Bound (Target_Type);
               Clo : constant Node_Id := Type_Low_Bound  (Check_Type);
               Chi : constant Node_Id := Type_High_Bound (Check_Type);

            begin
               if (Tlo = Clo
                     or else (Compile_Time_Known_Value (Tlo)
                                and then
                              Compile_Time_Known_Value (Clo)
                                and then
                              Expr_Value (Clo) >= Expr_Value (Tlo)))
                 and then
                  (Thi = Chi
                     or else (Compile_Time_Known_Value (Thi)
                                and then
                              Compile_Time_Known_Value (Chi)
                                and then
                              Expr_Value (Chi) <= Expr_Value (Clo)))
               then
                  return True;
               else
                  return False;
               end if;
            end;
         end if;
      end Within_Range_Of;

   --  Start of processing for Find_Check

   begin
      --  Establish default, to avoid warnings from GCC

      Check_Num := 0;

      --  Case of expression is simple entity reference

      if Is_Entity_Name (Expr) then
         Ent := Entity (Expr);
         Ofs := Uint_0;

      --  Case of expression is entity + known constant

      elsif Nkind (Expr) = N_Op_Add
        and then Compile_Time_Known_Value (Right_Opnd (Expr))
        and then Is_Entity_Name (Left_Opnd (Expr))
      then
         Ent := Entity (Left_Opnd (Expr));
         Ofs := Expr_Value (Right_Opnd (Expr));

      --  Case of expression is entity - known constant

      elsif Nkind (Expr) = N_Op_Subtract
        and then Compile_Time_Known_Value (Right_Opnd (Expr))
        and then Is_Entity_Name (Left_Opnd (Expr))
      then
         Ent := Entity (Left_Opnd (Expr));
         Ofs := UI_Negate (Expr_Value (Right_Opnd (Expr)));

      --  Any other expression is not of the right form

      else
         Ent := Empty;
         Ofs := Uint_0;
         Entry_OK := False;
         return;
      end if;

      --  Come here with expression of appropriate form, check if entity is an
      --  appropriate one for our purposes.

      if (Ekind (Ent) = E_Variable
            or else
          Ekind (Ent) = E_Constant
            or else
          Ekind (Ent) = E_Loop_Parameter
            or else
          Ekind (Ent) = E_In_Parameter)
        and then not Is_Library_Level_Entity (Ent)
      then
         Entry_OK := True;
      else
         Entry_OK := False;
         return;
      end if;

      --  See if there is matching check already

      for J in reverse 1 .. Num_Saved_Checks loop
         declare
            SC : Saved_Check renames Saved_Checks (J);

         begin
            if SC.Killed = False
              and then SC.Entity = Ent
              and then SC.Offset = Ofs
              and then SC.Check_Type = Check_Type
              and then Within_Range_Of (Target_Type, SC.Target_Type)
            then
               Check_Num := J;
               return;
            end if;
         end;
      end loop;

      --  If we fall through entry was not found

      Check_Num := 0;
      return;
   end Find_Check;

   ---------------------------------
   -- Generate_Discriminant_Check --
   ---------------------------------

   --  Note: the code for this procedure is derived from the
   --  Emit_Discriminant_Check Routine in trans.c.

   procedure Generate_Discriminant_Check (N : Node_Id) is
      Loc  : constant Source_Ptr := Sloc (N);
      Pref : constant Node_Id    := Prefix (N);
      Sel  : constant Node_Id    := Selector_Name (N);

      Orig_Comp : constant Entity_Id :=
                    Original_Record_Component (Entity (Sel));
      --  The original component to be checked

      Discr_Fct : constant Entity_Id :=
                    Discriminant_Checking_Func (Orig_Comp);
      --  The discriminant checking function

      Discr : Entity_Id;
      --  One discriminant to be checked in the type

      Real_Discr : Entity_Id;
      --  Actual discriminant in the call

      Pref_Type : Entity_Id;
      --  Type of relevant prefix (ignoring private/access stuff)

      Args : List_Id;
      --  List of arguments for function call

      Formal : Entity_Id;
      --  Keep track of the formal corresponding to the actual we build for
      --  each discriminant, in order to be able to perform the necessary type
      --  conversions.

      Scomp : Node_Id;
      --  Selected component reference for checking function argument

   begin
      Pref_Type := Etype (Pref);

      --  Force evaluation of the prefix, so that it does not get evaluated
      --  twice (once for the check, once for the actual reference). Such a
      --  double evaluation is always a potential source of inefficiency,
      --  and is functionally incorrect in the volatile case, or when the
      --  prefix may have side-effects. An entity or a component of an
      --  entity requires no evaluation.

      if Is_Entity_Name (Pref) then
         if Treat_As_Volatile (Entity (Pref)) then
            Force_Evaluation (Pref, Name_Req => True);
         end if;

      elsif Treat_As_Volatile (Etype (Pref)) then
            Force_Evaluation (Pref, Name_Req => True);

      elsif Nkind (Pref) = N_Selected_Component
        and then Is_Entity_Name (Prefix (Pref))
      then
         null;

      else
         Force_Evaluation (Pref, Name_Req => True);
      end if;

      --  For a tagged type, use the scope of the original component to
      --  obtain the type, because ???

      if Is_Tagged_Type (Scope (Orig_Comp)) then
         Pref_Type := Scope (Orig_Comp);

      --  For an untagged derived type, use the discriminants of the parent
      --  which have been renamed in the derivation, possibly by a one-to-many
      --  discriminant constraint. For non-tagged type, initially get the Etype
      --  of the prefix

      else
         if Is_Derived_Type (Pref_Type)
           and then Number_Discriminants (Pref_Type) /=
                    Number_Discriminants (Etype (Base_Type (Pref_Type)))
         then
            Pref_Type := Etype (Base_Type (Pref_Type));
         end if;
      end if;

      --  We definitely should have a checking function, This routine should
      --  not be called if no discriminant checking function is present.

      pragma Assert (Present (Discr_Fct));

      --  Create the list of the actual parameters for the call. This list
      --  is the list of the discriminant fields of the record expression to
      --  be discriminant checked.

      Args   := New_List;
      Formal := First_Formal (Discr_Fct);
      Discr  := First_Discriminant (Pref_Type);
      while Present (Discr) loop

         --  If we have a corresponding discriminant field, and a parent
         --  subtype is present, then we want to use the corresponding
         --  discriminant since this is the one with the useful value.

         if Present (Corresponding_Discriminant (Discr))
           and then Ekind (Pref_Type) = E_Record_Type
           and then Present (Parent_Subtype (Pref_Type))
         then
            Real_Discr := Corresponding_Discriminant (Discr);
         else
            Real_Discr := Discr;
         end if;

         --  Construct the reference to the discriminant

         Scomp :=
           Make_Selected_Component (Loc,
             Prefix =>
               Unchecked_Convert_To (Pref_Type,
                 Duplicate_Subexpr (Pref)),
             Selector_Name => New_Occurrence_Of (Real_Discr, Loc));

         --  Manually analyze and resolve this selected component. We really
         --  want it just as it appears above, and do not want the expander
         --  playing discriminal games etc with this reference. Then we append
         --  the argument to the list we are gathering.

         Set_Etype (Scomp, Etype (Real_Discr));
         Set_Analyzed (Scomp, True);
         Append_To (Args, Convert_To (Etype (Formal), Scomp));

         Next_Formal_With_Extras (Formal);
         Next_Discriminant (Discr);
      end loop;

      --  Now build and insert the call

      Insert_Action (N,
        Make_Raise_Constraint_Error (Loc,
          Condition =>
            Make_Function_Call (Loc,
              Name => New_Occurrence_Of (Discr_Fct, Loc),
              Parameter_Associations => Args),
          Reason => CE_Discriminant_Check_Failed));
   end Generate_Discriminant_Check;

   ---------------------------
   -- Generate_Index_Checks --
   ---------------------------

   procedure Generate_Index_Checks (N : Node_Id) is
      Loc : constant Source_Ptr := Sloc (N);
      A   : constant Node_Id    := Prefix (N);
      Sub : Node_Id;
      Ind : Nat;
      Num : List_Id;

   begin
      --  Ignore call if index checks suppressed for array object or type

      if (Is_Entity_Name (A) and then Index_Checks_Suppressed (Entity (A)))
        or else Index_Checks_Suppressed (Etype (A))
      then
         return;
      end if;

      --  Generate the checks

      Sub := First (Expressions (N));
      Ind := 1;
      while Present (Sub) loop
         if Do_Range_Check (Sub) then
            Set_Do_Range_Check (Sub, False);

            --  Force evaluation except for the case of a simple name of a
            --  non-volatile entity.

            if not Is_Entity_Name (Sub)
              or else Treat_As_Volatile (Entity (Sub))
            then
               Force_Evaluation (Sub);
            end if;

            --  Generate a raise of constraint error with the appropriate
            --  reason and a condition of the form:

            --    Base_Type(Sub) not in array'range (subscript)

            --  Note that the reason we generate the conversion to the base
            --  type here is that we definitely want the range check to take
            --  place, even if it looks like the subtype is OK. Optimization
            --  considerations that allow us to omit the check have already
            --  been taken into account in the setting of the Do_Range_Check
            --  flag earlier on.

            if Ind = 1 then
               Num := No_List;
            else
               Num :=  New_List (Make_Integer_Literal (Loc, Ind));
            end if;

            Insert_Action (N,
              Make_Raise_Constraint_Error (Loc,
                Condition =>
                  Make_Not_In (Loc,
                    Left_Opnd  =>
                      Convert_To (Base_Type (Etype (Sub)),
                        Duplicate_Subexpr_Move_Checks (Sub)),
                    Right_Opnd =>
                      Make_Attribute_Reference (Loc,
                        Prefix         => Duplicate_Subexpr_Move_Checks (A),
                        Attribute_Name => Name_Range,
                        Expressions    => Num)),
                Reason => CE_Index_Check_Failed));
         end if;

         Ind := Ind + 1;
         Next (Sub);
      end loop;
   end Generate_Index_Checks;

   --------------------------
   -- Generate_Range_Check --
   --------------------------

   procedure Generate_Range_Check
     (N           : Node_Id;
      Target_Type : Entity_Id;
      Reason      : RT_Exception_Code)
   is
      Loc              : constant Source_Ptr := Sloc (N);
      Source_Type      : constant Entity_Id  := Etype (N);
      Source_Base_Type : constant Entity_Id  := Base_Type (Source_Type);
      Target_Base_Type : constant Entity_Id  := Base_Type (Target_Type);

   begin
      --  First special case, if the source type is already within the range
      --  of the target type, then no check is needed (probably we should have
      --  stopped Do_Range_Check from being set in the first place, but better
      --  late than later in preventing junk code!

      --  We do NOT apply this if the source node is a literal, since in this
      --  case the literal has already been labeled as having the subtype of
      --  the target.

      if In_Subrange_Of (Source_Type, Target_Type)
        and then not
          (Nkind (N) = N_Integer_Literal
             or else
           Nkind (N) = N_Real_Literal
             or else
           Nkind (N) = N_Character_Literal
             or else
           (Is_Entity_Name (N)
              and then Ekind (Entity (N)) = E_Enumeration_Literal))
      then
         return;
      end if;

      --  We need a check, so force evaluation of the node, so that it does
      --  not get evaluated twice (once for the check, once for the actual
      --  reference). Such a double evaluation is always a potential source
      --  of inefficiency, and is functionally incorrect in the volatile case.

      if not Is_Entity_Name (N)
        or else Treat_As_Volatile (Entity (N))
      then
         Force_Evaluation (N);
      end if;

      --  The easiest case is when Source_Base_Type and Target_Base_Type are
      --  the same since in this case we can simply do a direct check of the
      --  value of N against the bounds of Target_Type.

      --    [constraint_error when N not in Target_Type]

      --  Note: this is by far the most common case, for example all cases of
      --  checks on the RHS of assignments are in this category, but not all
      --  cases are like this. Notably conversions can involve two types.

      if Source_Base_Type = Target_Base_Type then
         Insert_Action (N,
           Make_Raise_Constraint_Error (Loc,
             Condition =>
               Make_Not_In (Loc,
                 Left_Opnd  => Duplicate_Subexpr (N),
                 Right_Opnd => New_Occurrence_Of (Target_Type, Loc)),
             Reason => Reason));

      --  Next test for the case where the target type is within the bounds
      --  of the base type of the source type, since in this case we can
      --  simply convert these bounds to the base type of T to do the test.

      --    [constraint_error when N not in
      --       Source_Base_Type (Target_Type'First)
      --         ..
      --       Source_Base_Type(Target_Type'Last))]

      --  The conversions will always work and need no check

      elsif In_Subrange_Of (Target_Type, Source_Base_Type) then
         Insert_Action (N,
           Make_Raise_Constraint_Error (Loc,
             Condition =>
               Make_Not_In (Loc,
                 Left_Opnd  => Duplicate_Subexpr (N),

                 Right_Opnd =>
                   Make_Range (Loc,
                     Low_Bound =>
                       Convert_To (Source_Base_Type,
                         Make_Attribute_Reference (Loc,
                           Prefix =>
                             New_Occurrence_Of (Target_Type, Loc),
                           Attribute_Name => Name_First)),

                     High_Bound =>
                       Convert_To (Source_Base_Type,
                         Make_Attribute_Reference (Loc,
                           Prefix =>
                             New_Occurrence_Of (Target_Type, Loc),
                           Attribute_Name => Name_Last)))),
             Reason => Reason));

      --  Note that at this stage we now that the Target_Base_Type is not in
      --  the range of the Source_Base_Type (since even the Target_Type itself
      --  is not in this range). It could still be the case that Source_Type is
      --  in range of the target base type since we have not checked that case.

      --  If that is the case, we can freely convert the source to the target,
      --  and then test the target result against the bounds.

      elsif In_Subrange_Of (Source_Type, Target_Base_Type) then

         --  We make a temporary to hold the value of the converted value
         --  (converted to the base type), and then we will do the test against
         --  this temporary.

         --     Tnn : constant Target_Base_Type := Target_Base_Type (N);
         --     [constraint_error when Tnn not in Target_Type]

         --  Then the conversion itself is replaced by an occurrence of Tnn

         declare
            Tnn : constant Entity_Id :=
                    Make_Defining_Identifier (Loc,
                      Chars => New_Internal_Name ('T'));

         begin
            Insert_Actions (N, New_List (
              Make_Object_Declaration (Loc,
                Defining_Identifier => Tnn,
                Object_Definition   =>
                  New_Occurrence_Of (Target_Base_Type, Loc),
                Constant_Present    => True,
                Expression          =>
                  Make_Type_Conversion (Loc,
                    Subtype_Mark => New_Occurrence_Of (Target_Base_Type, Loc),
                    Expression   => Duplicate_Subexpr (N))),

              Make_Raise_Constraint_Error (Loc,
                Condition =>
                  Make_Not_In (Loc,
                    Left_Opnd  => New_Occurrence_Of (Tnn, Loc),
                    Right_Opnd => New_Occurrence_Of (Target_Type, Loc)),

                Reason => Reason)));

            Rewrite (N, New_Occurrence_Of (Tnn, Loc));

            --  Set the type of N, because the declaration for Tnn might not
            --  be analyzed yet, as is the case if N appears within a record
            --  declaration, as a discriminant constraint or expression.

            Set_Etype (N, Target_Base_Type);
         end;

      --  At this stage, we know that we have two scalar types, which are
      --  directly convertible, and where neither scalar type has a base
      --  range that is in the range of the other scalar type.

      --  The only way this can happen is with a signed and unsigned type.
      --  So test for these two cases:

      else
         --  Case of the source is unsigned and the target is signed

         if Is_Unsigned_Type (Source_Base_Type)
           and then not Is_Unsigned_Type (Target_Base_Type)
         then
            --  If the source is unsigned and the target is signed, then we
            --  know that the source is not shorter than the target (otherwise
            --  the source base type would be in the target base type range).

            --  In other words, the unsigned type is either the same size as
            --  the target, or it is larger. It cannot be smaller.

            pragma Assert
              (Esize (Source_Base_Type) >= Esize (Target_Base_Type));

            --  We only need to check the low bound if the low bound of the
            --  target type is non-negative. If the low bound of the target
            --  type is negative, then we know that we will fit fine.

            --  If the high bound of the target type is negative, then we
            --  know we have a constraint error, since we can't possibly
            --  have a negative source.

            --  With these two checks out of the way, we can do the check
            --  using the source type safely

            --  This is definitely the most annoying case!

            --    [constraint_error
            --       when (Target_Type'First >= 0
            --               and then
            --                 N < Source_Base_Type (Target_Type'First))
            --         or else Target_Type'Last < 0
            --         or else N > Source_Base_Type (Target_Type'Last)];

            --  We turn off all checks since we know that the conversions
            --  will work fine, given the guards for negative values.

            Insert_Action (N,
              Make_Raise_Constraint_Error (Loc,
                Condition =>
                  Make_Or_Else (Loc,
                    Make_Or_Else (Loc,
                      Left_Opnd =>
                        Make_And_Then (Loc,
                          Left_Opnd => Make_Op_Ge (Loc,
                            Left_Opnd =>
                              Make_Attribute_Reference (Loc,
                                Prefix =>
                                  New_Occurrence_Of (Target_Type, Loc),
                                Attribute_Name => Name_First),
                            Right_Opnd => Make_Integer_Literal (Loc, Uint_0)),

                          Right_Opnd =>
                            Make_Op_Lt (Loc,
                              Left_Opnd => Duplicate_Subexpr (N),
                              Right_Opnd =>
                                Convert_To (Source_Base_Type,
                                  Make_Attribute_Reference (Loc,
                                    Prefix =>
                                      New_Occurrence_Of (Target_Type, Loc),
                                    Attribute_Name => Name_First)))),

                      Right_Opnd =>
                        Make_Op_Lt (Loc,
                          Left_Opnd =>
                            Make_Attribute_Reference (Loc,
                              Prefix => New_Occurrence_Of (Target_Type, Loc),
                              Attribute_Name => Name_Last),
                            Right_Opnd => Make_Integer_Literal (Loc, Uint_0))),

                    Right_Opnd =>
                      Make_Op_Gt (Loc,
                        Left_Opnd => Duplicate_Subexpr (N),
                        Right_Opnd =>
                          Convert_To (Source_Base_Type,
                            Make_Attribute_Reference (Loc,
                              Prefix => New_Occurrence_Of (Target_Type, Loc),
                              Attribute_Name => Name_Last)))),

                Reason => Reason),
              Suppress  => All_Checks);

         --  Only remaining possibility is that the source is signed and
         --  the target is unsigned

         else
            pragma Assert (not Is_Unsigned_Type (Source_Base_Type)
                             and then Is_Unsigned_Type (Target_Base_Type));

            --  If the source is signed and the target is unsigned, then we
            --  know that the target is not shorter than the source (otherwise
            --  the target base type would be in the source base type range).

            --  In other words, the unsigned type is either the same size as
            --  the target, or it is larger. It cannot be smaller.

            --  Clearly we have an error if the source value is negative since
            --  no unsigned type can have negative values. If the source type
            --  is non-negative, then the check can be done using the target
            --  type.

            --    Tnn : constant Target_Base_Type (N) := Target_Type;

            --    [constraint_error
            --       when N < 0 or else Tnn not in Target_Type];

            --  We turn off all checks for the conversion of N to the target
            --  base type, since we generate the explicit check to ensure that
            --  the value is non-negative

            declare
               Tnn : constant Entity_Id :=
                       Make_Defining_Identifier (Loc,
                         Chars => New_Internal_Name ('T'));

            begin
               Insert_Actions (N, New_List (
                 Make_Object_Declaration (Loc,
                   Defining_Identifier => Tnn,
                   Object_Definition   =>
                     New_Occurrence_Of (Target_Base_Type, Loc),
                   Constant_Present    => True,
                   Expression          =>
                     Make_Type_Conversion (Loc,
                       Subtype_Mark =>
                         New_Occurrence_Of (Target_Base_Type, Loc),
                       Expression   => Duplicate_Subexpr (N))),

                 Make_Raise_Constraint_Error (Loc,
                   Condition =>
                     Make_Or_Else (Loc,
                       Left_Opnd =>
                         Make_Op_Lt (Loc,
                           Left_Opnd  => Duplicate_Subexpr (N),
                           Right_Opnd => Make_Integer_Literal (Loc, Uint_0)),

                       Right_Opnd =>
                         Make_Not_In (Loc,
                           Left_Opnd  => New_Occurrence_Of (Tnn, Loc),
                           Right_Opnd =>
                             New_Occurrence_Of (Target_Type, Loc))),

                   Reason => Reason)),
                 Suppress => All_Checks);

               --  Set the Etype explicitly, because Insert_Actions may have
               --  placed the declaration in the freeze list for an enclosing
               --  construct, and thus it is not analyzed yet.

               Set_Etype (Tnn, Target_Base_Type);
               Rewrite (N, New_Occurrence_Of (Tnn, Loc));
            end;
         end if;
      end if;
   end Generate_Range_Check;

   ------------------
   -- Get_Check_Id --
   ------------------

   function Get_Check_Id (N : Name_Id) return Check_Id is
   begin
      --  For standard check name, we can do a direct computation

      if N in First_Check_Name .. Last_Check_Name then
         return Check_Id (N - (First_Check_Name - 1));

      --  For non-standard names added by pragma Check_Name, search table

      else
         for J in All_Checks + 1 .. Check_Names.Last loop
            if Check_Names.Table (J) = N then
               return J;
            end if;
         end loop;
      end if;

      --  No matching name found

      return No_Check_Id;
   end Get_Check_Id;

   ---------------------
   -- Get_Discriminal --
   ---------------------

   function Get_Discriminal (E : Entity_Id; Bound : Node_Id) return Node_Id is
      Loc : constant Source_Ptr := Sloc (E);
      D   : Entity_Id;
      Sc  : Entity_Id;

   begin
      --  The bound can be a bona fide parameter of a protected operation,
      --  rather than a prival encoded as an in-parameter.

      if No (Discriminal_Link (Entity (Bound))) then
         return Bound;
      end if;

      --  Climb the scope stack looking for an enclosing protected type. If
      --  we run out of scopes, return the bound itself.

      Sc := Scope (E);
      while Present (Sc) loop
         if Sc = Standard_Standard then
            return Bound;

         elsif Ekind (Sc) = E_Protected_Type then
            exit;
         end if;

         Sc := Scope (Sc);
      end loop;

      --  The bound can be a bona fide parameter of a protected operation,
      --  rather than a prival encoded as an in-parameter.

      if No (Discriminal_Link (Entity (Bound))) then
         return Bound;
      end if;

      D := First_Discriminant (Sc);
      while Present (D) loop
         if Chars (D) = Chars (Bound) then
            return New_Occurrence_Of (Discriminal (D), Loc);
         end if;

         Next_Discriminant (D);
      end loop;

      return Bound;
   end Get_Discriminal;

   ----------------------
   -- Get_Range_Checks --
   ----------------------

   function Get_Range_Checks
     (Ck_Node    : Node_Id;
      Target_Typ : Entity_Id;
      Source_Typ : Entity_Id := Empty;
      Warn_Node  : Node_Id   := Empty) return Check_Result
   is
   begin
      return Selected_Range_Checks
        (Ck_Node, Target_Typ, Source_Typ, Warn_Node);
   end Get_Range_Checks;

   ------------------
   -- Guard_Access --
   ------------------

   function Guard_Access
     (Cond    : Node_Id;
      Loc     : Source_Ptr;
      Ck_Node : Node_Id) return Node_Id
   is
   begin
      if Nkind (Cond) = N_Or_Else then
         Set_Paren_Count (Cond, 1);
      end if;

      if Nkind (Ck_Node) = N_Allocator then
         return Cond;
      else
         return
           Make_And_Then (Loc,
             Left_Opnd =>
               Make_Op_Ne (Loc,
                 Left_Opnd  => Duplicate_Subexpr_No_Checks (Ck_Node),
                 Right_Opnd => Make_Null (Loc)),
             Right_Opnd => Cond);
      end if;
   end Guard_Access;

   -----------------------------
   -- Index_Checks_Suppressed --
   -----------------------------

   function Index_Checks_Suppressed (E : Entity_Id) return Boolean is
   begin
      if Present (E) and then Checks_May_Be_Suppressed (E) then
         return Is_Check_Suppressed (E, Index_Check);
      else
         return Scope_Suppress (Index_Check);
      end if;
   end Index_Checks_Suppressed;

   ----------------
   -- Initialize --
   ----------------

   procedure Initialize is
   begin
      for J in Determine_Range_Cache_N'Range loop
         Determine_Range_Cache_N (J) := Empty;
      end loop;

      Check_Names.Init;

      for J in Int range 1 .. All_Checks loop
         Check_Names.Append (Name_Id (Int (First_Check_Name) + J - 1));
      end loop;
   end Initialize;

   -------------------------
   -- Insert_Range_Checks --
   -------------------------

   procedure Insert_Range_Checks
     (Checks       : Check_Result;
      Node         : Node_Id;
      Suppress_Typ : Entity_Id;
      Static_Sloc  : Source_Ptr := No_Location;
      Flag_Node    : Node_Id    := Empty;
      Do_Before    : Boolean    := False)
   is
      Internal_Flag_Node   : Node_Id    := Flag_Node;
      Internal_Static_Sloc : Source_Ptr := Static_Sloc;

      Check_Node : Node_Id;
      Checks_On  : constant Boolean :=
                     (not Index_Checks_Suppressed (Suppress_Typ))
                       or else
                     (not Range_Checks_Suppressed (Suppress_Typ));

   begin
      --  For now we just return if Checks_On is false, however this should be
      --  enhanced to check for an always True value in the condition and to
      --  generate a compilation warning???

      if not Expander_Active or else not Checks_On then
         return;
      end if;

      if Static_Sloc = No_Location then
         Internal_Static_Sloc := Sloc (Node);
      end if;

      if No (Flag_Node) then
         Internal_Flag_Node := Node;
      end if;

      for J in 1 .. 2 loop
         exit when No (Checks (J));

         if Nkind (Checks (J)) = N_Raise_Constraint_Error
           and then Present (Condition (Checks (J)))
         then
            if not Has_Dynamic_Range_Check (Internal_Flag_Node) then
               Check_Node := Checks (J);
               Mark_Rewrite_Insertion (Check_Node);

               if Do_Before then
                  Insert_Before_And_Analyze (Node, Check_Node);
               else
                  Insert_After_And_Analyze (Node, Check_Node);
               end if;

               Set_Has_Dynamic_Range_Check (Internal_Flag_Node);
            end if;

         else
            Check_Node :=
              Make_Raise_Constraint_Error (Internal_Static_Sloc,
                Reason => CE_Range_Check_Failed);
            Mark_Rewrite_Insertion (Check_Node);

            if Do_Before then
               Insert_Before_And_Analyze (Node, Check_Node);
            else
               Insert_After_And_Analyze (Node, Check_Node);
            end if;
         end if;
      end loop;
   end Insert_Range_Checks;

   ------------------------
   -- Insert_Valid_Check --
   ------------------------

   procedure Insert_Valid_Check (Expr : Node_Id) is
      Loc : constant Source_Ptr := Sloc (Expr);
      Exp : Node_Id;

   begin
      --  Do not insert if checks off, or if not checking validity

      if not Validity_Checks_On
        or else Range_Or_Validity_Checks_Suppressed (Expr)
      then
         return;
      end if;

      --  If we have a checked conversion, then validity check applies to
      --  the expression inside the conversion, not the result, since if
      --  the expression inside is valid, then so is the conversion result.

      Exp := Expr;
      while Nkind (Exp) = N_Type_Conversion loop
         Exp := Expression (Exp);
      end loop;

      --  We are about to insert the validity check for Exp. We save and
      --  reset the Do_Range_Check flag over this validity check, and then
      --  put it back for the final original reference (Exp may be rewritten).
<<<<<<< HEAD

      declare
         DRC : constant Boolean := Do_Range_Check (Exp);

      begin
         Set_Do_Range_Check (Exp, False);

         --  Insert the validity check. Note that we do this with validity
         --  checks turned off, to avoid recursion, we do not want validity
         --  checks on the validity checking code itself!

         Insert_Action
           (Expr,
            Make_Raise_Constraint_Error (Loc,
              Condition =>
                Make_Op_Not (Loc,
                  Right_Opnd =>
                    Make_Attribute_Reference (Loc,
                      Prefix =>
                        Duplicate_Subexpr_No_Checks (Exp, Name_Req => True),
                      Attribute_Name => Name_Valid)),
              Reason => CE_Invalid_Data),
            Suppress => Validity_Check);

         --  If the expression is a a reference to an element of a bit-packed
         --  array, then it is rewritten as a renaming declaration. If the
         --  expression is an actual in a call, it has not been expanded,
         --  waiting for the proper point at which to do it. The same happens
         --  with renamings, so that we have to force the expansion now. This
         --  non-local complication is due to code in exp_ch2,adb, exp_ch4.adb
         --  and exp_ch6.adb.

         if Is_Entity_Name (Exp)
           and then Nkind (Parent (Entity (Exp))) =
                      N_Object_Renaming_Declaration
         then
            declare
               Old_Exp : constant Node_Id := Name (Parent (Entity (Exp)));
            begin
               if Nkind (Old_Exp) = N_Indexed_Component
                 and then Is_Bit_Packed_Array (Etype (Prefix (Old_Exp)))
               then
                  Expand_Packed_Element_Reference (Old_Exp);
               end if;
            end;
         end if;

         --  Put back the Do_Range_Check flag on the resulting (possibly
         --  rewritten) expression.

=======

      declare
         DRC : constant Boolean := Do_Range_Check (Exp);

      begin
         Set_Do_Range_Check (Exp, False);

         --  Insert the validity check. Note that we do this with validity
         --  checks turned off, to avoid recursion, we do not want validity
         --  checks on the validity checking code itself!

         Insert_Action
           (Expr,
            Make_Raise_Constraint_Error (Loc,
              Condition =>
                Make_Op_Not (Loc,
                  Right_Opnd =>
                    Make_Attribute_Reference (Loc,
                      Prefix =>
                        Duplicate_Subexpr_No_Checks (Exp, Name_Req => True),
                      Attribute_Name => Name_Valid)),
              Reason => CE_Invalid_Data),
            Suppress => Validity_Check);

         --  If the expression is a a reference to an element of a bit-packed
         --  array, then it is rewritten as a renaming declaration. If the
         --  expression is an actual in a call, it has not been expanded,
         --  waiting for the proper point at which to do it. The same happens
         --  with renamings, so that we have to force the expansion now. This
         --  non-local complication is due to code in exp_ch2,adb, exp_ch4.adb
         --  and exp_ch6.adb.

         if Is_Entity_Name (Exp)
           and then Nkind (Parent (Entity (Exp))) =
                      N_Object_Renaming_Declaration
         then
            declare
               Old_Exp : constant Node_Id := Name (Parent (Entity (Exp)));
            begin
               if Nkind (Old_Exp) = N_Indexed_Component
                 and then Is_Bit_Packed_Array (Etype (Prefix (Old_Exp)))
               then
                  Expand_Packed_Element_Reference (Old_Exp);
               end if;
            end;
         end if;

         --  Put back the Do_Range_Check flag on the resulting (possibly
         --  rewritten) expression.

>>>>>>> 60a98cce
         --  Note: it might be thought that a validity check is not required
         --  when a range check is present, but that's not the case, because
         --  the back end is allowed to assume for the range check that the
         --  operand is within its declared range (an assumption that validity
         --  checking is all about NOT assuming!)

<<<<<<< HEAD
=======
         --  Note: no need to worry about Possible_Local_Raise here, it will
         --  already have been called if original node has Do_Range_Check set.

>>>>>>> 60a98cce
         Set_Do_Range_Check (Exp, DRC);
      end;
   end Insert_Valid_Check;

   ----------------------------------
   -- Install_Null_Excluding_Check --
   ----------------------------------

   procedure Install_Null_Excluding_Check (N : Node_Id) is
      Loc : constant Source_Ptr := Sloc (N);
      Typ : constant Entity_Id  := Etype (N);

      procedure Mark_Non_Null;
      --  After installation of check, marks node as non-null if entity

      -------------------
      -- Mark_Non_Null --
      -------------------

      procedure Mark_Non_Null is
      begin
         if Is_Entity_Name (N) then
            Set_Is_Known_Null (Entity (N), False);

            if Safe_To_Capture_Value (N, Entity (N)) then
               Set_Is_Known_Non_Null (Entity (N), True);
            end if;
         end if;
      end Mark_Non_Null;

   --  Start of processing for Install_Null_Excluding_Check

   begin
      pragma Assert (Is_Access_Type (Typ));

      --  No check inside a generic (why not???)

      if Inside_A_Generic then
         return;
      end if;

      --  No check needed if known to be non-null

      if Known_Non_Null (N) then
         return;
      end if;

      --  If known to be null, here is where we generate a compile time check

      if Known_Null (N) then
         Apply_Compile_Time_Constraint_Error
           (N,
            "null value not allowed here?",
            CE_Access_Check_Failed);
         Mark_Non_Null;
         return;
<<<<<<< HEAD
      end if;

      --  If entity is never assigned, for sure a warning is appropriate

      if Is_Entity_Name (N) then
         Check_Unset_Reference (N);
      end if;

      --  No check needed if checks are suppressed on the range. Note that we
      --  don't set Is_Known_Non_Null in this case (we could legitimately do
      --  so, since the program is erroneous, but we don't like to casually
      --  propagate such conclusions from erroneosity).

      if Access_Checks_Suppressed (Typ) then
         return;
      end if;

=======
      end if;

      --  If entity is never assigned, for sure a warning is appropriate

      if Is_Entity_Name (N) then
         Check_Unset_Reference (N);
      end if;

      --  No check needed if checks are suppressed on the range. Note that we
      --  don't set Is_Known_Non_Null in this case (we could legitimately do
      --  so, since the program is erroneous, but we don't like to casually
      --  propagate such conclusions from erroneosity).

      if Access_Checks_Suppressed (Typ) then
         return;
      end if;

      --  No check needed for access to concurrent record types generated by
      --  the expander. This is not just an optimization (though it does indeed
      --  remove junk checks). It also avoids generation of junk warnings.

      if Nkind (N) in N_Has_Chars
        and then Chars (N) = Name_uObject
        and then Is_Concurrent_Record_Type
                   (Directly_Designated_Type (Etype (N)))
      then
         return;
      end if;

>>>>>>> 60a98cce
      --  Otherwise install access check

      Insert_Action (N,
        Make_Raise_Constraint_Error (Loc,
          Condition =>
            Make_Op_Eq (Loc,
              Left_Opnd  => Duplicate_Subexpr_Move_Checks (N),
              Right_Opnd => Make_Null (Loc)),
          Reason => CE_Access_Check_Failed));

      Mark_Non_Null;
   end Install_Null_Excluding_Check;

   --------------------------
   -- Install_Static_Check --
   --------------------------

   procedure Install_Static_Check (R_Cno : Node_Id; Loc : Source_Ptr) is
      Stat : constant Boolean   := Is_Static_Expression (R_Cno);
      Typ  : constant Entity_Id := Etype (R_Cno);

   begin
      Rewrite (R_Cno,
        Make_Raise_Constraint_Error (Loc,
          Reason => CE_Range_Check_Failed));
      Set_Analyzed (R_Cno);
      Set_Etype (R_Cno, Typ);
      Set_Raises_Constraint_Error (R_Cno);
      Set_Is_Static_Expression (R_Cno, Stat);
   end Install_Static_Check;

   ---------------------
   -- Kill_All_Checks --
   ---------------------

   procedure Kill_All_Checks is
   begin
      if Debug_Flag_CC then
         w ("Kill_All_Checks");
      end if;

      --  We reset the number of saved checks to zero, and also modify all
      --  stack entries for statement ranges to indicate that the number of
      --  checks at each level is now zero.

      Num_Saved_Checks := 0;

      for J in 1 .. Saved_Checks_TOS loop
         Saved_Checks_Stack (J) := 0;
      end loop;
   end Kill_All_Checks;

   -----------------
   -- Kill_Checks --
   -----------------

   procedure Kill_Checks (V : Entity_Id) is
   begin
      if Debug_Flag_CC then
         w ("Kill_Checks for entity", Int (V));
      end if;

      for J in 1 .. Num_Saved_Checks loop
         if Saved_Checks (J).Entity = V then
            if Debug_Flag_CC then
               w ("   Checks killed for saved check ", J);
            end if;

            Saved_Checks (J).Killed := True;
         end if;
      end loop;
   end Kill_Checks;

   ------------------------------
   -- Length_Checks_Suppressed --
   ------------------------------

   function Length_Checks_Suppressed (E : Entity_Id) return Boolean is
   begin
      if Present (E) and then Checks_May_Be_Suppressed (E) then
         return Is_Check_Suppressed (E, Length_Check);
      else
         return Scope_Suppress (Length_Check);
      end if;
   end Length_Checks_Suppressed;

   --------------------------------
   -- Overflow_Checks_Suppressed --
   --------------------------------

   function Overflow_Checks_Suppressed (E : Entity_Id) return Boolean is
   begin
      if Present (E) and then Checks_May_Be_Suppressed (E) then
         return Is_Check_Suppressed (E, Overflow_Check);
      else
         return Scope_Suppress (Overflow_Check);
      end if;
   end Overflow_Checks_Suppressed;
   -----------------------------
   -- Range_Checks_Suppressed --
   -----------------------------

   function Range_Checks_Suppressed (E : Entity_Id) return Boolean is
   begin
      if Present (E) then

         --  Note: for now we always suppress range checks on Vax float types,
         --  since Gigi does not know how to generate these checks.

         if Vax_Float (E) then
            return True;
         elsif Kill_Range_Checks (E) then
            return True;
         elsif Checks_May_Be_Suppressed (E) then
            return Is_Check_Suppressed (E, Range_Check);
         end if;
      end if;

      return Scope_Suppress (Range_Check);
   end Range_Checks_Suppressed;

   -----------------------------------------
   -- Range_Or_Validity_Checks_Suppressed --
   -----------------------------------------

   --  Note: the coding would be simpler here if we simply made appropriate
   --  calls to Range/Validity_Checks_Suppressed, but that would result in
   --  duplicated checks which we prefer to avoid.

   function Range_Or_Validity_Checks_Suppressed
     (Expr : Node_Id) return Boolean
   is
   begin
      --  Immediate return if scope checks suppressed for either check

      if Scope_Suppress (Range_Check) or Scope_Suppress (Validity_Check) then
         return True;
      end if;

      --  If no expression, that's odd, decide that checks are suppressed,
      --  since we don't want anyone trying to do checks in this case, which
      --  is most likely the result of some other error.

      if No (Expr) then
         return True;
      end if;

      --  Expression is present, so perform suppress checks on type

      declare
         Typ : constant Entity_Id := Etype (Expr);
      begin
         if Vax_Float (Typ) then
            return True;
         elsif Checks_May_Be_Suppressed (Typ)
           and then (Is_Check_Suppressed (Typ, Range_Check)
                       or else
                     Is_Check_Suppressed (Typ, Validity_Check))
         then
            return True;
         end if;
      end;

      --  If expression is an entity name, perform checks on this entity

      if Is_Entity_Name (Expr) then
         declare
            Ent : constant Entity_Id := Entity (Expr);
         begin
            if Checks_May_Be_Suppressed (Ent) then
               return Is_Check_Suppressed (Ent, Range_Check)
                 or else Is_Check_Suppressed (Ent, Validity_Check);
            end if;
         end;
      end if;

      --  If we fall through, no checks suppressed

      return False;
   end Range_Or_Validity_Checks_Suppressed;

   -------------------
   -- Remove_Checks --
   -------------------

   procedure Remove_Checks (Expr : Node_Id) is
      Discard : Traverse_Result;
      pragma Warnings (Off, Discard);

      function Process (N : Node_Id) return Traverse_Result;
      --  Process a single node during the traversal

      function Traverse is new Traverse_Func (Process);
      --  The traversal function itself

      -------------
      -- Process --
      -------------

      function Process (N : Node_Id) return Traverse_Result is
      begin
         if Nkind (N) not in N_Subexpr then
            return Skip;
         end if;

         Set_Do_Range_Check (N, False);

         case Nkind (N) is
            when N_And_Then =>
               Discard := Traverse (Left_Opnd (N));
               return Skip;

            when N_Attribute_Reference =>
               Set_Do_Overflow_Check (N, False);

            when N_Function_Call =>
               Set_Do_Tag_Check (N, False);

            when N_Op =>
               Set_Do_Overflow_Check (N, False);

               case Nkind (N) is
                  when N_Op_Divide =>
                     Set_Do_Division_Check (N, False);

                  when N_Op_And =>
                     Set_Do_Length_Check (N, False);

                  when N_Op_Mod =>
                     Set_Do_Division_Check (N, False);

                  when N_Op_Or =>
                     Set_Do_Length_Check (N, False);

                  when N_Op_Rem =>
                     Set_Do_Division_Check (N, False);

                  when N_Op_Xor =>
                     Set_Do_Length_Check (N, False);

                  when others =>
                     null;
               end case;

            when N_Or_Else =>
               Discard := Traverse (Left_Opnd (N));
               return Skip;

            when N_Selected_Component =>
               Set_Do_Discriminant_Check (N, False);

            when N_Type_Conversion =>
               Set_Do_Length_Check   (N, False);
               Set_Do_Tag_Check      (N, False);
               Set_Do_Overflow_Check (N, False);

            when others =>
               null;
         end case;

         return OK;
      end Process;

   --  Start of processing for Remove_Checks

   begin
      Discard := Traverse (Expr);
   end Remove_Checks;

   ----------------------------
   -- Selected_Length_Checks --
   ----------------------------

   function Selected_Length_Checks
     (Ck_Node    : Node_Id;
      Target_Typ : Entity_Id;
      Source_Typ : Entity_Id;
      Warn_Node  : Node_Id) return Check_Result
   is
      Loc         : constant Source_Ptr := Sloc (Ck_Node);
      S_Typ       : Entity_Id;
      T_Typ       : Entity_Id;
      Expr_Actual : Node_Id;
      Exptyp      : Entity_Id;
      Cond        : Node_Id := Empty;
      Do_Access   : Boolean := False;
      Wnode       : Node_Id := Warn_Node;
      Ret_Result  : Check_Result := (Empty, Empty);
      Num_Checks  : Natural := 0;

      procedure Add_Check (N : Node_Id);
      --  Adds the action given to Ret_Result if N is non-Empty

      function Get_E_Length (E : Entity_Id; Indx : Nat) return Node_Id;
      function Get_N_Length (N : Node_Id; Indx : Nat) return Node_Id;
      --  Comments required ???

      function Same_Bounds (L : Node_Id; R : Node_Id) return Boolean;
      --  True for equal literals and for nodes that denote the same constant
      --  entity, even if its value is not a static constant. This includes the
      --  case of a discriminal reference within an init proc. Removes some
      --  obviously superfluous checks.

      function Length_E_Cond
        (Exptyp : Entity_Id;
         Typ    : Entity_Id;
         Indx   : Nat) return Node_Id;
      --  Returns expression to compute:
      --    Typ'Length /= Exptyp'Length

      function Length_N_Cond
        (Expr : Node_Id;
         Typ  : Entity_Id;
         Indx : Nat) return Node_Id;
      --  Returns expression to compute:
      --    Typ'Length /= Expr'Length

      ---------------
      -- Add_Check --
      ---------------

      procedure Add_Check (N : Node_Id) is
      begin
         if Present (N) then

            --  For now, ignore attempt to place more than 2 checks ???

            if Num_Checks = 2 then
               return;
            end if;

            pragma Assert (Num_Checks <= 1);
            Num_Checks := Num_Checks + 1;
            Ret_Result (Num_Checks) := N;
         end if;
      end Add_Check;

      ------------------
      -- Get_E_Length --
      ------------------

      function Get_E_Length (E : Entity_Id; Indx : Nat) return Node_Id is
         SE : constant Entity_Id := Scope (E);
         N  : Node_Id;
         E1 : Entity_Id := E;

      begin
         if Ekind (Scope (E)) = E_Record_Type
           and then Has_Discriminants (Scope (E))
         then
            N := Build_Discriminal_Subtype_Of_Component (E);

            if Present (N) then
               Insert_Action (Ck_Node, N);
               E1 := Defining_Identifier (N);
            end if;
         end if;

         if Ekind (E1) = E_String_Literal_Subtype then
            return
              Make_Integer_Literal (Loc,
                Intval => String_Literal_Length (E1));

         elsif SE /= Standard_Standard
           and then Ekind (Scope (SE)) = E_Protected_Type
           and then Has_Discriminants (Scope (SE))
           and then Has_Completion (Scope (SE))
           and then not Inside_Init_Proc
         then
            --  If the type whose length is needed is a private component
            --  constrained by a discriminant, we must expand the 'Length
            --  attribute into an explicit computation, using the discriminal
            --  of the current protected operation. This is because the actual
            --  type of the prival is constructed after the protected opera-
            --  tion has been fully expanded.

            declare
               Indx_Type : Node_Id;
               Lo        : Node_Id;
               Hi        : Node_Id;
               Do_Expand : Boolean := False;

            begin
               Indx_Type := First_Index (E);

               for J in 1 .. Indx - 1 loop
                  Next_Index (Indx_Type);
               end loop;

               Get_Index_Bounds (Indx_Type, Lo, Hi);

               if Nkind (Lo) = N_Identifier
                 and then Ekind (Entity (Lo)) = E_In_Parameter
               then
                  Lo := Get_Discriminal (E, Lo);
                  Do_Expand := True;
               end if;

               if Nkind (Hi) = N_Identifier
                 and then Ekind (Entity (Hi)) = E_In_Parameter
               then
                  Hi := Get_Discriminal (E, Hi);
                  Do_Expand := True;
               end if;

               if Do_Expand then
                  if not Is_Entity_Name (Lo) then
                     Lo := Duplicate_Subexpr_No_Checks (Lo);
                  end if;

                  if not Is_Entity_Name (Hi) then
                     Lo := Duplicate_Subexpr_No_Checks (Hi);
                  end if;

                  N :=
                    Make_Op_Add (Loc,
                      Left_Opnd =>
                        Make_Op_Subtract (Loc,
                          Left_Opnd  => Hi,
                          Right_Opnd => Lo),

                      Right_Opnd => Make_Integer_Literal (Loc, 1));
                  return N;

               else
                  N :=
                    Make_Attribute_Reference (Loc,
                      Attribute_Name => Name_Length,
                      Prefix =>
                        New_Occurrence_Of (E1, Loc));

                  if Indx > 1 then
                     Set_Expressions (N, New_List (
                       Make_Integer_Literal (Loc, Indx)));
                  end if;

                  return N;
               end if;
            end;

         else
            N :=
              Make_Attribute_Reference (Loc,
                Attribute_Name => Name_Length,
                Prefix =>
                  New_Occurrence_Of (E1, Loc));

            if Indx > 1 then
               Set_Expressions (N, New_List (
                 Make_Integer_Literal (Loc, Indx)));
            end if;

            return N;
         end if;
      end Get_E_Length;

      ------------------
      -- Get_N_Length --
      ------------------

      function Get_N_Length (N : Node_Id; Indx : Nat) return Node_Id is
      begin
         return
           Make_Attribute_Reference (Loc,
             Attribute_Name => Name_Length,
             Prefix =>
               Duplicate_Subexpr_No_Checks (N, Name_Req => True),
             Expressions => New_List (
               Make_Integer_Literal (Loc, Indx)));
      end Get_N_Length;

      -------------------
      -- Length_E_Cond --
      -------------------

      function Length_E_Cond
        (Exptyp : Entity_Id;
         Typ    : Entity_Id;
         Indx   : Nat) return Node_Id
      is
      begin
         return
           Make_Op_Ne (Loc,
             Left_Opnd  => Get_E_Length (Typ, Indx),
             Right_Opnd => Get_E_Length (Exptyp, Indx));
      end Length_E_Cond;

      -------------------
      -- Length_N_Cond --
      -------------------

      function Length_N_Cond
        (Expr : Node_Id;
         Typ  : Entity_Id;
         Indx : Nat) return Node_Id
      is
      begin
         return
           Make_Op_Ne (Loc,
             Left_Opnd  => Get_E_Length (Typ, Indx),
             Right_Opnd => Get_N_Length (Expr, Indx));
      end Length_N_Cond;

      -----------------
      -- Same_Bounds --
      -----------------

      function Same_Bounds (L : Node_Id; R : Node_Id) return Boolean is
      begin
         return
           (Nkind (L) = N_Integer_Literal
             and then Nkind (R) = N_Integer_Literal
             and then Intval (L) = Intval (R))

          or else
            (Is_Entity_Name (L)
              and then Ekind (Entity (L)) = E_Constant
              and then ((Is_Entity_Name (R)
                         and then Entity (L) = Entity (R))
                        or else
                       (Nkind (R) = N_Type_Conversion
                         and then Is_Entity_Name (Expression (R))
                         and then Entity (L) = Entity (Expression (R)))))

          or else
            (Is_Entity_Name (R)
              and then Ekind (Entity (R)) = E_Constant
              and then Nkind (L) = N_Type_Conversion
              and then Is_Entity_Name (Expression (L))
              and then Entity (R) = Entity (Expression (L)))

         or else
            (Is_Entity_Name (L)
              and then Is_Entity_Name (R)
              and then Entity (L) = Entity (R)
              and then Ekind (Entity (L)) = E_In_Parameter
              and then Inside_Init_Proc);
      end Same_Bounds;

   --  Start of processing for Selected_Length_Checks

   begin
      if not Expander_Active then
         return Ret_Result;
      end if;

      if Target_Typ = Any_Type
        or else Target_Typ = Any_Composite
        or else Raises_Constraint_Error (Ck_Node)
      then
         return Ret_Result;
      end if;

      if No (Wnode) then
         Wnode := Ck_Node;
      end if;

      T_Typ := Target_Typ;

      if No (Source_Typ) then
         S_Typ := Etype (Ck_Node);
      else
         S_Typ := Source_Typ;
      end if;

      if S_Typ = Any_Type or else S_Typ = Any_Composite then
         return Ret_Result;
      end if;

      if Is_Access_Type (T_Typ) and then Is_Access_Type (S_Typ) then
         S_Typ := Designated_Type (S_Typ);
         T_Typ := Designated_Type (T_Typ);
         Do_Access := True;

         --  A simple optimization for the null case

         if Known_Null (Ck_Node) then
            return Ret_Result;
         end if;
      end if;

      if Is_Array_Type (T_Typ) and then Is_Array_Type (S_Typ) then
         if Is_Constrained (T_Typ) then

            --  The checking code to be generated will freeze the
            --  corresponding array type. However, we must freeze the
            --  type now, so that the freeze node does not appear within
            --  the generated condional expression, but ahead of it.

            Freeze_Before (Ck_Node, T_Typ);

            Expr_Actual := Get_Referenced_Object (Ck_Node);
            Exptyp      := Get_Actual_Subtype (Ck_Node);

            if Is_Access_Type (Exptyp) then
               Exptyp := Designated_Type (Exptyp);
            end if;

            --  String_Literal case. This needs to be handled specially be-
            --  cause no index types are available for string literals. The
            --  condition is simply:

            --    T_Typ'Length = string-literal-length

            if Nkind (Expr_Actual) = N_String_Literal
              and then Ekind (Etype (Expr_Actual)) = E_String_Literal_Subtype
            then
               Cond :=
                 Make_Op_Ne (Loc,
                   Left_Opnd  => Get_E_Length (T_Typ, 1),
                   Right_Opnd =>
                     Make_Integer_Literal (Loc,
                       Intval =>
                         String_Literal_Length (Etype (Expr_Actual))));

            --  General array case. Here we have a usable actual subtype for
            --  the expression, and the condition is built from the two types
            --  (Do_Length):

            --     T_Typ'Length     /= Exptyp'Length     or else
            --     T_Typ'Length (2) /= Exptyp'Length (2) or else
            --     T_Typ'Length (3) /= Exptyp'Length (3) or else
            --     ...

            elsif Is_Constrained (Exptyp) then
               declare
                  Ndims : constant Nat := Number_Dimensions (T_Typ);

                  L_Index  : Node_Id;
                  R_Index  : Node_Id;
                  L_Low    : Node_Id;
                  L_High   : Node_Id;
                  R_Low    : Node_Id;
                  R_High   : Node_Id;
                  L_Length : Uint;
                  R_Length : Uint;
                  Ref_Node : Node_Id;

               begin
                  --  At the library level, we need to ensure that the type of
                  --  the object is elaborated before the check itself is
                  --  emitted. This is only done if the object is in the
                  --  current compilation unit, otherwise the type is frozen
                  --  and elaborated in its unit.

                  if Is_Itype (Exptyp)
                    and then
                      Ekind (Cunit_Entity (Current_Sem_Unit)) = E_Package
                    and then
                      not In_Package_Body (Cunit_Entity (Current_Sem_Unit))
                    and then In_Open_Scopes (Scope (Exptyp))
                  then
                     Ref_Node := Make_Itype_Reference (Sloc (Ck_Node));
                     Set_Itype (Ref_Node, Exptyp);
                     Insert_Action (Ck_Node, Ref_Node);
                  end if;

                  L_Index := First_Index (T_Typ);
                  R_Index := First_Index (Exptyp);

                  for Indx in 1 .. Ndims loop
                     if not (Nkind (L_Index) = N_Raise_Constraint_Error
                               or else
                             Nkind (R_Index) = N_Raise_Constraint_Error)
                     then
                        Get_Index_Bounds (L_Index, L_Low, L_High);
                        Get_Index_Bounds (R_Index, R_Low, R_High);

                        --  Deal with compile time length check. Note that we
                        --  skip this in the access case, because the access
                        --  value may be null, so we cannot know statically.

                        if not Do_Access
                          and then Compile_Time_Known_Value (L_Low)
                          and then Compile_Time_Known_Value (L_High)
                          and then Compile_Time_Known_Value (R_Low)
                          and then Compile_Time_Known_Value (R_High)
                        then
                           if Expr_Value (L_High) >= Expr_Value (L_Low) then
                              L_Length := Expr_Value (L_High) -
                                          Expr_Value (L_Low) + 1;
                           else
                              L_Length := UI_From_Int (0);
                           end if;

                           if Expr_Value (R_High) >= Expr_Value (R_Low) then
                              R_Length := Expr_Value (R_High) -
                                          Expr_Value (R_Low) + 1;
                           else
                              R_Length := UI_From_Int (0);
                           end if;

                           if L_Length > R_Length then
                              Add_Check
                                (Compile_Time_Constraint_Error
                                  (Wnode, "too few elements for}?", T_Typ));

                           elsif  L_Length < R_Length then
                              Add_Check
                                (Compile_Time_Constraint_Error
                                  (Wnode, "too many elements for}?", T_Typ));
                           end if;

                        --  The comparison for an individual index subtype
                        --  is omitted if the corresponding index subtypes
                        --  statically match, since the result is known to
                        --  be true. Note that this test is worth while even
                        --  though we do static evaluation, because non-static
                        --  subtypes can statically match.

                        elsif not
                          Subtypes_Statically_Match
                            (Etype (L_Index), Etype (R_Index))

                          and then not
                            (Same_Bounds (L_Low, R_Low)
                              and then Same_Bounds (L_High, R_High))
                        then
                           Evolve_Or_Else
                             (Cond, Length_E_Cond (Exptyp, T_Typ, Indx));
                        end if;

                        Next (L_Index);
                        Next (R_Index);
                     end if;
                  end loop;
               end;

            --  Handle cases where we do not get a usable actual subtype that
            --  is constrained. This happens for example in the function call
            --  and explicit dereference cases. In these cases, we have to get
            --  the length or range from the expression itself, making sure we
            --  do not evaluate it more than once.

            --  Here Ck_Node is the original expression, or more properly the
            --  result of applying Duplicate_Expr to the original tree, forcing
            --  the result to be a name.

            else
               declare
                  Ndims : constant Nat := Number_Dimensions (T_Typ);

               begin
                  --  Build the condition for the explicit dereference case

                  for Indx in 1 .. Ndims loop
                     Evolve_Or_Else
                       (Cond, Length_N_Cond (Ck_Node, T_Typ, Indx));
                  end loop;
               end;
            end if;
         end if;
      end if;

      --  Construct the test and insert into the tree

      if Present (Cond) then
         if Do_Access then
            Cond := Guard_Access (Cond, Loc, Ck_Node);
         end if;

         Add_Check
           (Make_Raise_Constraint_Error (Loc,
              Condition => Cond,
              Reason => CE_Length_Check_Failed));
      end if;

      return Ret_Result;
   end Selected_Length_Checks;

   ---------------------------
   -- Selected_Range_Checks --
   ---------------------------

   function Selected_Range_Checks
     (Ck_Node    : Node_Id;
      Target_Typ : Entity_Id;
      Source_Typ : Entity_Id;
      Warn_Node  : Node_Id) return Check_Result
   is
      Loc         : constant Source_Ptr := Sloc (Ck_Node);
      S_Typ       : Entity_Id;
      T_Typ       : Entity_Id;
      Expr_Actual : Node_Id;
      Exptyp      : Entity_Id;
      Cond        : Node_Id := Empty;
      Do_Access   : Boolean := False;
      Wnode       : Node_Id  := Warn_Node;
      Ret_Result  : Check_Result := (Empty, Empty);
      Num_Checks  : Integer := 0;

      procedure Add_Check (N : Node_Id);
      --  Adds the action given to Ret_Result if N is non-Empty

      function Discrete_Range_Cond
        (Expr : Node_Id;
         Typ  : Entity_Id) return Node_Id;
      --  Returns expression to compute:
      --    Low_Bound (Expr) < Typ'First
      --      or else
      --    High_Bound (Expr) > Typ'Last

      function Discrete_Expr_Cond
        (Expr : Node_Id;
         Typ  : Entity_Id) return Node_Id;
      --  Returns expression to compute:
      --    Expr < Typ'First
      --      or else
      --    Expr > Typ'Last

      function Get_E_First_Or_Last
        (E    : Entity_Id;
         Indx : Nat;
         Nam  : Name_Id) return Node_Id;
      --  Returns expression to compute:
      --    E'First or E'Last

      function Get_N_First (N : Node_Id; Indx : Nat) return Node_Id;
      function Get_N_Last  (N : Node_Id; Indx : Nat) return Node_Id;
      --  Returns expression to compute:
      --    N'First or N'Last using Duplicate_Subexpr_No_Checks

      function Range_E_Cond
        (Exptyp : Entity_Id;
         Typ    : Entity_Id;
         Indx   : Nat)
         return   Node_Id;
      --  Returns expression to compute:
      --    Exptyp'First < Typ'First or else Exptyp'Last > Typ'Last

      function Range_Equal_E_Cond
        (Exptyp : Entity_Id;
         Typ    : Entity_Id;
         Indx   : Nat) return Node_Id;
      --  Returns expression to compute:
      --    Exptyp'First /= Typ'First or else Exptyp'Last /= Typ'Last

      function Range_N_Cond
        (Expr : Node_Id;
         Typ  : Entity_Id;
         Indx : Nat) return Node_Id;
      --  Return expression to compute:
      --    Expr'First < Typ'First or else Expr'Last > Typ'Last

      ---------------
      -- Add_Check --
      ---------------

      procedure Add_Check (N : Node_Id) is
      begin
         if Present (N) then

            --  For now, ignore attempt to place more than 2 checks ???

            if Num_Checks = 2 then
               return;
            end if;

            pragma Assert (Num_Checks <= 1);
            Num_Checks := Num_Checks + 1;
            Ret_Result (Num_Checks) := N;
         end if;
      end Add_Check;

      -------------------------
      -- Discrete_Expr_Cond --
      -------------------------

      function Discrete_Expr_Cond
        (Expr : Node_Id;
         Typ  : Entity_Id) return Node_Id
      is
      begin
         return
           Make_Or_Else (Loc,
             Left_Opnd =>
               Make_Op_Lt (Loc,
                 Left_Opnd =>
                   Convert_To (Base_Type (Typ),
                     Duplicate_Subexpr_No_Checks (Expr)),
                 Right_Opnd =>
                   Convert_To (Base_Type (Typ),
                               Get_E_First_Or_Last (Typ, 0, Name_First))),

             Right_Opnd =>
               Make_Op_Gt (Loc,
                 Left_Opnd =>
                   Convert_To (Base_Type (Typ),
                     Duplicate_Subexpr_No_Checks (Expr)),
                 Right_Opnd =>
                   Convert_To
                     (Base_Type (Typ),
                      Get_E_First_Or_Last (Typ, 0, Name_Last))));
      end Discrete_Expr_Cond;

      -------------------------
      -- Discrete_Range_Cond --
      -------------------------

      function Discrete_Range_Cond
        (Expr : Node_Id;
         Typ  : Entity_Id) return Node_Id
      is
         LB : Node_Id := Low_Bound (Expr);
         HB : Node_Id := High_Bound (Expr);

         Left_Opnd  : Node_Id;
         Right_Opnd : Node_Id;

      begin
         if Nkind (LB) = N_Identifier
           and then Ekind (Entity (LB)) = E_Discriminant
         then
            LB := New_Occurrence_Of (Discriminal (Entity (LB)), Loc);
         end if;

         if Nkind (HB) = N_Identifier
           and then Ekind (Entity (HB)) = E_Discriminant
         then
            HB := New_Occurrence_Of (Discriminal (Entity (HB)), Loc);
         end if;

         Left_Opnd :=
           Make_Op_Lt (Loc,
             Left_Opnd  =>
               Convert_To
                 (Base_Type (Typ), Duplicate_Subexpr_No_Checks (LB)),

             Right_Opnd =>
               Convert_To
                 (Base_Type (Typ), Get_E_First_Or_Last (Typ, 0, Name_First)));

         if Base_Type (Typ) = Typ then
            return Left_Opnd;

         elsif Compile_Time_Known_Value (High_Bound (Scalar_Range (Typ)))
            and then
               Compile_Time_Known_Value (High_Bound (Scalar_Range
                                                     (Base_Type (Typ))))
         then
            if Is_Floating_Point_Type (Typ) then
               if Expr_Value_R (High_Bound (Scalar_Range (Typ))) =
                  Expr_Value_R (High_Bound (Scalar_Range (Base_Type (Typ))))
               then
                  return Left_Opnd;
               end if;

            else
               if Expr_Value (High_Bound (Scalar_Range (Typ))) =
                  Expr_Value (High_Bound (Scalar_Range (Base_Type (Typ))))
               then
                  return Left_Opnd;
               end if;
            end if;
         end if;

         Right_Opnd :=
           Make_Op_Gt (Loc,
             Left_Opnd  =>
               Convert_To
                 (Base_Type (Typ), Duplicate_Subexpr_No_Checks (HB)),

             Right_Opnd =>
               Convert_To
                 (Base_Type (Typ),
                  Get_E_First_Or_Last (Typ, 0, Name_Last)));

         return Make_Or_Else (Loc, Left_Opnd, Right_Opnd);
      end Discrete_Range_Cond;

      -------------------------
      -- Get_E_First_Or_Last --
      -------------------------

      function Get_E_First_Or_Last
        (E    : Entity_Id;
         Indx : Nat;
         Nam  : Name_Id) return Node_Id
      is
         N     : Node_Id;
         LB    : Node_Id;
         HB    : Node_Id;
         Bound : Node_Id;

      begin
         if Is_Array_Type (E) then
            N := First_Index (E);

            for J in 2 .. Indx loop
               Next_Index (N);
            end loop;

         else
            N := Scalar_Range (E);
         end if;

         if Nkind (N) = N_Subtype_Indication then
            LB := Low_Bound (Range_Expression (Constraint (N)));
            HB := High_Bound (Range_Expression (Constraint (N)));

         elsif Is_Entity_Name (N) then
            LB := Type_Low_Bound  (Etype (N));
            HB := Type_High_Bound (Etype (N));

         else
            LB := Low_Bound  (N);
            HB := High_Bound (N);
         end if;

         if Nam = Name_First then
            Bound := LB;
         else
            Bound := HB;
         end if;

         if Nkind (Bound) = N_Identifier
           and then Ekind (Entity (Bound)) = E_Discriminant
         then
            --  If this is a task discriminant, and we are the body, we must
            --  retrieve the corresponding body discriminal. This is another
            --  consequence of the early creation of discriminals, and the
            --  need to generate constraint checks before their declarations
            --  are made visible.

            if Is_Concurrent_Record_Type (Scope (Entity (Bound)))  then
               declare
                  Tsk : constant Entity_Id :=
                          Corresponding_Concurrent_Type
                           (Scope (Entity (Bound)));
                  Disc : Entity_Id;

               begin
                  if In_Open_Scopes (Tsk)
                    and then Has_Completion (Tsk)
                  then
                     --  Find discriminant of original task, and use its
                     --  current discriminal, which is the renaming within
                     --  the task body.

                     Disc :=  First_Discriminant (Tsk);
                     while Present (Disc) loop
                        if Chars (Disc) = Chars (Entity (Bound)) then
                           Set_Scope (Discriminal (Disc), Tsk);
                           return New_Occurrence_Of (Discriminal (Disc), Loc);
                        end if;

                        Next_Discriminant (Disc);
                     end loop;

                     --  That loop should always succeed in finding a matching
                     --  entry and returning. Fatal error if not.

                     raise Program_Error;

                  else
                     return
                       New_Occurrence_Of (Discriminal (Entity (Bound)), Loc);
                  end if;
               end;
            else
               return New_Occurrence_Of (Discriminal (Entity (Bound)), Loc);
            end if;

         elsif Nkind (Bound) = N_Identifier
           and then Ekind (Entity (Bound)) = E_In_Parameter
           and then not Inside_Init_Proc
         then
            return Get_Discriminal (E, Bound);

         elsif Nkind (Bound) = N_Integer_Literal then
            return Make_Integer_Literal (Loc, Intval (Bound));

         --  Case of a bound rewritten to an N_Raise_Constraint_Error node
         --  because it is an out-of-range value. Duplicate_Subexpr cannot be
         --  called on this node because an N_Raise_Constraint_Error is not
         --  side effect free, and we may not assume that we are in the proper
         --  context to remove side effects on it at the point of reference.

         elsif Nkind (Bound) = N_Raise_Constraint_Error then
            return New_Copy_Tree (Bound);

         else
            return Duplicate_Subexpr_No_Checks (Bound);
         end if;
      end Get_E_First_Or_Last;

      -----------------
      -- Get_N_First --
      -----------------

      function Get_N_First (N : Node_Id; Indx : Nat) return Node_Id is
      begin
         return
           Make_Attribute_Reference (Loc,
             Attribute_Name => Name_First,
             Prefix =>
               Duplicate_Subexpr_No_Checks (N, Name_Req => True),
             Expressions => New_List (
               Make_Integer_Literal (Loc, Indx)));
      end Get_N_First;

      ----------------
      -- Get_N_Last --
      ----------------

      function Get_N_Last (N : Node_Id; Indx : Nat) return Node_Id is
      begin
         return
           Make_Attribute_Reference (Loc,
             Attribute_Name => Name_Last,
             Prefix =>
               Duplicate_Subexpr_No_Checks (N, Name_Req => True),
             Expressions => New_List (
              Make_Integer_Literal (Loc, Indx)));
      end Get_N_Last;

      ------------------
      -- Range_E_Cond --
      ------------------

      function Range_E_Cond
        (Exptyp : Entity_Id;
         Typ    : Entity_Id;
         Indx   : Nat) return Node_Id
      is
      begin
         return
           Make_Or_Else (Loc,
             Left_Opnd =>
               Make_Op_Lt (Loc,
                 Left_Opnd => Get_E_First_Or_Last (Exptyp, Indx, Name_First),
                 Right_Opnd  => Get_E_First_Or_Last (Typ, Indx, Name_First)),

             Right_Opnd =>
               Make_Op_Gt (Loc,
                 Left_Opnd => Get_E_First_Or_Last (Exptyp, Indx, Name_Last),
                 Right_Opnd  => Get_E_First_Or_Last (Typ, Indx, Name_Last)));
      end Range_E_Cond;

      ------------------------
      -- Range_Equal_E_Cond --
      ------------------------

      function Range_Equal_E_Cond
        (Exptyp : Entity_Id;
         Typ    : Entity_Id;
         Indx   : Nat) return Node_Id
      is
      begin
         return
           Make_Or_Else (Loc,
             Left_Opnd =>
               Make_Op_Ne (Loc,
                 Left_Opnd => Get_E_First_Or_Last (Exptyp, Indx, Name_First),
                 Right_Opnd  => Get_E_First_Or_Last (Typ, Indx, Name_First)),
             Right_Opnd =>
               Make_Op_Ne (Loc,
                 Left_Opnd => Get_E_First_Or_Last (Exptyp, Indx, Name_Last),
                 Right_Opnd  => Get_E_First_Or_Last (Typ, Indx, Name_Last)));
      end Range_Equal_E_Cond;

      ------------------
      -- Range_N_Cond --
      ------------------

      function Range_N_Cond
        (Expr : Node_Id;
         Typ  : Entity_Id;
         Indx : Nat) return Node_Id
      is
      begin
         return
           Make_Or_Else (Loc,
             Left_Opnd =>
               Make_Op_Lt (Loc,
                 Left_Opnd => Get_N_First (Expr, Indx),
                 Right_Opnd  => Get_E_First_Or_Last (Typ, Indx, Name_First)),

             Right_Opnd =>
               Make_Op_Gt (Loc,
                 Left_Opnd => Get_N_Last (Expr, Indx),
                 Right_Opnd  => Get_E_First_Or_Last (Typ, Indx, Name_Last)));
      end Range_N_Cond;

   --  Start of processing for Selected_Range_Checks

   begin
      if not Expander_Active then
         return Ret_Result;
      end if;

      if Target_Typ = Any_Type
        or else Target_Typ = Any_Composite
        or else Raises_Constraint_Error (Ck_Node)
      then
         return Ret_Result;
      end if;

      if No (Wnode) then
         Wnode := Ck_Node;
      end if;

      T_Typ := Target_Typ;

      if No (Source_Typ) then
         S_Typ := Etype (Ck_Node);
      else
         S_Typ := Source_Typ;
      end if;

      if S_Typ = Any_Type or else S_Typ = Any_Composite then
         return Ret_Result;
      end if;

      --  The order of evaluating T_Typ before S_Typ seems to be critical
      --  because S_Typ can be derived from Etype (Ck_Node), if it's not passed
      --  in, and since Node can be an N_Range node, it might be invalid.
      --  Should there be an assert check somewhere for taking the Etype of
      --  an N_Range node ???

      if Is_Access_Type (T_Typ) and then Is_Access_Type (S_Typ) then
         S_Typ := Designated_Type (S_Typ);
         T_Typ := Designated_Type (T_Typ);
         Do_Access := True;

         --  A simple optimization for the null case

         if Known_Null (Ck_Node) then
            return Ret_Result;
         end if;
      end if;

      --  For an N_Range Node, check for a null range and then if not
      --  null generate a range check action.

      if Nkind (Ck_Node) = N_Range then

         --  There's no point in checking a range against itself

         if Ck_Node = Scalar_Range (T_Typ) then
            return Ret_Result;
         end if;

         declare
            T_LB       : constant Node_Id := Type_Low_Bound  (T_Typ);
            T_HB       : constant Node_Id := Type_High_Bound (T_Typ);
            LB         : constant Node_Id := Low_Bound (Ck_Node);
            HB         : constant Node_Id := High_Bound (Ck_Node);
            Null_Range : Boolean;

            Out_Of_Range_L : Boolean;
            Out_Of_Range_H : Boolean;

         begin
            --  Check for case where everything is static and we can
            --  do the check at compile time. This is skipped if we
            --  have an access type, since the access value may be null.

            --  ??? This code can be improved since you only need to know
            --  that the two respective bounds (LB & T_LB or HB & T_HB)
            --  are known at compile time to emit pertinent messages.

            if Compile_Time_Known_Value (LB)
              and then Compile_Time_Known_Value (HB)
              and then Compile_Time_Known_Value (T_LB)
              and then Compile_Time_Known_Value (T_HB)
              and then not Do_Access
            then
               --  Floating-point case

               if Is_Floating_Point_Type (S_Typ) then
                  Null_Range := Expr_Value_R (HB) < Expr_Value_R (LB);
                  Out_Of_Range_L :=
                    (Expr_Value_R (LB) < Expr_Value_R (T_LB))
                       or else
                    (Expr_Value_R (LB) > Expr_Value_R (T_HB));

                  Out_Of_Range_H :=
                    (Expr_Value_R (HB) > Expr_Value_R (T_HB))
                       or else
                    (Expr_Value_R (HB) < Expr_Value_R (T_LB));

               --  Fixed or discrete type case

               else
                  Null_Range := Expr_Value (HB) < Expr_Value (LB);
                  Out_Of_Range_L :=
                    (Expr_Value (LB) < Expr_Value (T_LB))
                    or else
                    (Expr_Value (LB) > Expr_Value (T_HB));

                  Out_Of_Range_H :=
                    (Expr_Value (HB) > Expr_Value (T_HB))
                    or else
                    (Expr_Value (HB) < Expr_Value (T_LB));
               end if;

               if not Null_Range then
                  if Out_Of_Range_L then
                     if No (Warn_Node) then
                        Add_Check
                          (Compile_Time_Constraint_Error
                             (Low_Bound (Ck_Node),
                              "static value out of range of}?", T_Typ));

                     else
                        Add_Check
                          (Compile_Time_Constraint_Error
                            (Wnode,
                             "static range out of bounds of}?", T_Typ));
                     end if;
                  end if;

                  if Out_Of_Range_H then
                     if No (Warn_Node) then
                        Add_Check
                          (Compile_Time_Constraint_Error
                             (High_Bound (Ck_Node),
                              "static value out of range of}?", T_Typ));

                     else
                        Add_Check
                          (Compile_Time_Constraint_Error
                             (Wnode,
                              "static range out of bounds of}?", T_Typ));
                     end if;
                  end if;

               end if;

            else
               declare
                  LB : Node_Id := Low_Bound (Ck_Node);
                  HB : Node_Id := High_Bound (Ck_Node);

               begin
                  --  If either bound is a discriminant and we are within the
                  --  record declaration, it is a use of the discriminant in a
                  --  constraint of a component, and nothing can be checked
                  --  here. The check will be emitted within the init proc.
                  --  Before then, the discriminal has no real meaning.
                  --  Similarly, if the entity is a discriminal, there is no
                  --  check to perform yet.

                  --  The same holds within a discriminated synchronized type,
                  --  where the discriminant may constrain a component or an
                  --  entry family.

                  if Nkind (LB) = N_Identifier
                    and then Denotes_Discriminant (LB, True)
                  then
                     if Current_Scope = Scope (Entity (LB))
                       or else Is_Concurrent_Type (Current_Scope)
                       or else Ekind (Entity (LB)) /= E_Discriminant
                     then
                        return Ret_Result;
                     else
                        LB :=
                          New_Occurrence_Of (Discriminal (Entity (LB)), Loc);
                     end if;
                  end if;

                  if Nkind (HB) = N_Identifier
                    and then Denotes_Discriminant (HB, True)
                  then
                     if Current_Scope = Scope (Entity (HB))
                       or else Is_Concurrent_Type (Current_Scope)
                       or else Ekind (Entity (HB)) /= E_Discriminant
                     then
                        return Ret_Result;
                     else
                        HB :=
                          New_Occurrence_Of (Discriminal (Entity (HB)), Loc);
                     end if;
                  end if;

                  Cond := Discrete_Range_Cond (Ck_Node, T_Typ);
                  Set_Paren_Count (Cond, 1);

                  Cond :=
                    Make_And_Then (Loc,
                      Left_Opnd =>
                        Make_Op_Ge (Loc,
                          Left_Opnd  => Duplicate_Subexpr_No_Checks (HB),
                          Right_Opnd => Duplicate_Subexpr_No_Checks (LB)),
                      Right_Opnd => Cond);
               end;
            end if;
         end;

      elsif Is_Scalar_Type (S_Typ) then

         --  This somewhat duplicates what Apply_Scalar_Range_Check does,
         --  except the above simply sets a flag in the node and lets
         --  gigi generate the check base on the Etype of the expression.
         --  Sometimes, however we want to do a dynamic check against an
         --  arbitrary target type, so we do that here.

         if Ekind (Base_Type (S_Typ)) /= Ekind (Base_Type (T_Typ)) then
            Cond := Discrete_Expr_Cond (Ck_Node, T_Typ);

         --  For literals, we can tell if the constraint error will be
         --  raised at compile time, so we never need a dynamic check, but
         --  if the exception will be raised, then post the usual warning,
         --  and replace the literal with a raise constraint error
         --  expression. As usual, skip this for access types

         elsif Compile_Time_Known_Value (Ck_Node)
           and then not Do_Access
         then
            declare
               LB : constant Node_Id := Type_Low_Bound (T_Typ);
               UB : constant Node_Id := Type_High_Bound (T_Typ);

               Out_Of_Range  : Boolean;
               Static_Bounds : constant Boolean :=
                                 Compile_Time_Known_Value (LB)
                                   and Compile_Time_Known_Value (UB);

            begin
               --  Following range tests should use Sem_Eval routine ???

               if Static_Bounds then
                  if Is_Floating_Point_Type (S_Typ) then
                     Out_Of_Range :=
                       (Expr_Value_R (Ck_Node) < Expr_Value_R (LB))
                         or else
                       (Expr_Value_R (Ck_Node) > Expr_Value_R (UB));

                  else -- fixed or discrete type
                     Out_Of_Range :=
                       Expr_Value (Ck_Node) < Expr_Value (LB)
                         or else
                       Expr_Value (Ck_Node) > Expr_Value (UB);
                  end if;

                  --  Bounds of the type are static and the literal is
                  --  out of range so make a warning message.

                  if Out_Of_Range then
                     if No (Warn_Node) then
                        Add_Check
                          (Compile_Time_Constraint_Error
                             (Ck_Node,
                              "static value out of range of}?", T_Typ));

                     else
                        Add_Check
                          (Compile_Time_Constraint_Error
                             (Wnode,
                              "static value out of range of}?", T_Typ));
                     end if;
                  end if;

               else
                  Cond := Discrete_Expr_Cond (Ck_Node, T_Typ);
               end if;
            end;

         --  Here for the case of a non-static expression, we need a runtime
         --  check unless the source type range is guaranteed to be in the
         --  range of the target type.

         else
            if not In_Subrange_Of (S_Typ, T_Typ) then
               Cond := Discrete_Expr_Cond (Ck_Node, T_Typ);
            end if;
         end if;
      end if;

      if Is_Array_Type (T_Typ) and then Is_Array_Type (S_Typ) then
         if Is_Constrained (T_Typ) then

            Expr_Actual := Get_Referenced_Object (Ck_Node);
            Exptyp      := Get_Actual_Subtype (Expr_Actual);

            if Is_Access_Type (Exptyp) then
               Exptyp := Designated_Type (Exptyp);
            end if;

            --  String_Literal case. This needs to be handled specially be-
            --  cause no index types are available for string literals. The
            --  condition is simply:

            --    T_Typ'Length = string-literal-length

            if Nkind (Expr_Actual) = N_String_Literal then
               null;

            --  General array case. Here we have a usable actual subtype for
            --  the expression, and the condition is built from the two types

            --     T_Typ'First     < Exptyp'First     or else
            --     T_Typ'Last      > Exptyp'Last      or else
            --     T_Typ'First(1)  < Exptyp'First(1)  or else
            --     T_Typ'Last(1)   > Exptyp'Last(1)   or else
            --     ...

            elsif Is_Constrained (Exptyp) then
               declare
                  Ndims : constant Nat := Number_Dimensions (T_Typ);

                  L_Index : Node_Id;
                  R_Index : Node_Id;
                  L_Low   : Node_Id;
                  L_High  : Node_Id;
                  R_Low   : Node_Id;
                  R_High  : Node_Id;

               begin
                  L_Index := First_Index (T_Typ);
                  R_Index := First_Index (Exptyp);

                  for Indx in 1 .. Ndims loop
                     if not (Nkind (L_Index) = N_Raise_Constraint_Error
                               or else
                             Nkind (R_Index) = N_Raise_Constraint_Error)
                     then
                        Get_Index_Bounds (L_Index, L_Low, L_High);
                        Get_Index_Bounds (R_Index, R_Low, R_High);

                        --  Deal with compile time length check. Note that we
                        --  skip this in the access case, because the access
                        --  value may be null, so we cannot know statically.

                        if not
                          Subtypes_Statically_Match
                            (Etype (L_Index), Etype (R_Index))
                        then
                           --  If the target type is constrained then we
                           --  have to check for exact equality of bounds
                           --  (required for qualified expressions).

                           if Is_Constrained (T_Typ) then
                              Evolve_Or_Else
                                (Cond,
                                 Range_Equal_E_Cond (Exptyp, T_Typ, Indx));

                           else
                              Evolve_Or_Else
                                (Cond, Range_E_Cond (Exptyp, T_Typ, Indx));
                           end if;
                        end if;

                        Next (L_Index);
                        Next (R_Index);

                     end if;
                  end loop;
               end;

            --  Handle cases where we do not get a usable actual subtype that
            --  is constrained. This happens for example in the function call
            --  and explicit dereference cases. In these cases, we have to get
            --  the length or range from the expression itself, making sure we
            --  do not evaluate it more than once.

            --  Here Ck_Node is the original expression, or more properly the
            --  result of applying Duplicate_Expr to the original tree,
            --  forcing the result to be a name.

            else
               declare
                  Ndims : constant Nat := Number_Dimensions (T_Typ);

               begin
                  --  Build the condition for the explicit dereference case

                  for Indx in 1 .. Ndims loop
                     Evolve_Or_Else
                       (Cond, Range_N_Cond (Ck_Node, T_Typ, Indx));
                  end loop;
               end;

            end if;

         else
            --  For a conversion to an unconstrained array type, generate an
            --  Action to check that the bounds of the source value are within
            --  the constraints imposed by the target type (RM 4.6(38)). No
            --  check is needed for a conversion to an access to unconstrained
            --  array type, as 4.6(24.15/2) requires the designated subtypes
            --  of the two access types to statically match.

            if Nkind (Parent (Ck_Node)) = N_Type_Conversion
              and then not Do_Access
            then
               declare
                  Opnd_Index : Node_Id;
                  Targ_Index : Node_Id;
                  Opnd_Range : Node_Id;

               begin
                  Opnd_Index := First_Index (Get_Actual_Subtype (Ck_Node));
                  Targ_Index := First_Index (T_Typ);
<<<<<<< HEAD
                  while Opnd_Index /= Empty loop
                     if Nkind (Opnd_Index) = N_Range then
=======

                  while Present (Opnd_Index) loop

                     --  If the index is a range, use its bounds. If it is an
                     --  entity (as will be the case if it is a named subtype
                     --  or an itype created for a slice) retrieve its range.

                     if Is_Entity_Name (Opnd_Index)
                       and then Is_Type (Entity (Opnd_Index))
                     then
                        Opnd_Range := Scalar_Range (Entity (Opnd_Index));
                     else
                        Opnd_Range := Opnd_Index;
                     end if;

                     if Nkind (Opnd_Range) = N_Range then
>>>>>>> 60a98cce
                        if Is_In_Range
                             (Low_Bound (Opnd_Range), Etype (Targ_Index))
                          and then
                            Is_In_Range
                             (High_Bound (Opnd_Range), Etype (Targ_Index))
                        then
                           null;

                        --  If null range, no check needed

                        elsif
                          Compile_Time_Known_Value (High_Bound (Opnd_Range))
                            and then
                          Compile_Time_Known_Value (Low_Bound (Opnd_Range))
                            and then
                              Expr_Value (High_Bound (Opnd_Range)) <
                                  Expr_Value (Low_Bound (Opnd_Range))
                        then
                           null;

                        elsif Is_Out_Of_Range
                                (Low_Bound (Opnd_Range), Etype (Targ_Index))
                          or else
                              Is_Out_Of_Range
                                (High_Bound (Opnd_Range), Etype (Targ_Index))
                        then
                           Add_Check
                             (Compile_Time_Constraint_Error
                               (Wnode, "value out of range of}?", T_Typ));

                        else
                           Evolve_Or_Else
                             (Cond,
                              Discrete_Range_Cond
                                (Opnd_Range, Etype (Targ_Index)));
                        end if;
                     end if;

                     Next_Index (Opnd_Index);
                     Next_Index (Targ_Index);
                  end loop;
               end;
            end if;
         end if;
      end if;

      --  Construct the test and insert into the tree

      if Present (Cond) then
         if Do_Access then
            Cond := Guard_Access (Cond, Loc, Ck_Node);
         end if;

         Add_Check
           (Make_Raise_Constraint_Error (Loc,
              Condition => Cond,
              Reason    => CE_Range_Check_Failed));
      end if;

      return Ret_Result;
   end Selected_Range_Checks;

   -------------------------------
   -- Storage_Checks_Suppressed --
   -------------------------------

   function Storage_Checks_Suppressed (E : Entity_Id) return Boolean is
   begin
      if Present (E) and then Checks_May_Be_Suppressed (E) then
         return Is_Check_Suppressed (E, Storage_Check);
      else
         return Scope_Suppress (Storage_Check);
      end if;
   end Storage_Checks_Suppressed;

   ---------------------------
   -- Tag_Checks_Suppressed --
   ---------------------------

   function Tag_Checks_Suppressed (E : Entity_Id) return Boolean is
   begin
      if Present (E) then
         if Kill_Tag_Checks (E) then
            return True;
         elsif Checks_May_Be_Suppressed (E) then
            return Is_Check_Suppressed (E, Tag_Check);
         end if;
      end if;

      return Scope_Suppress (Tag_Check);
   end Tag_Checks_Suppressed;

   --------------------------
   -- Validity_Check_Range --
   --------------------------

   procedure Validity_Check_Range (N : Node_Id) is
   begin
      if Validity_Checks_On and Validity_Check_Operands then
         if Nkind (N) = N_Range then
            Ensure_Valid (Low_Bound (N));
            Ensure_Valid (High_Bound (N));
         end if;
      end if;
   end Validity_Check_Range;

   --------------------------------
   -- Validity_Checks_Suppressed --
   --------------------------------

   function Validity_Checks_Suppressed (E : Entity_Id) return Boolean is
   begin
      if Present (E) and then Checks_May_Be_Suppressed (E) then
         return Is_Check_Suppressed (E, Validity_Check);
      else
         return Scope_Suppress (Validity_Check);
      end if;
   end Validity_Checks_Suppressed;

end Checks;<|MERGE_RESOLUTION|>--- conflicted
+++ resolved
@@ -6,11 +6,7 @@
 --                                                                          --
 --                                 B o d y                                  --
 --                                                                          --
-<<<<<<< HEAD
---          Copyright (C) 1992-2006, Free Software Foundation, Inc.         --
-=======
 --          Copyright (C) 1992-2007, Free Software Foundation, Inc.         --
->>>>>>> 60a98cce
 --                                                                          --
 -- GNAT is free software;  you can  redistribute it  and/or modify it under --
 -- terms of the  GNU General Public License as published  by the Free Soft- --
@@ -341,8 +337,6 @@
       end if;
    end Accessibility_Checks_Suppressed;
 
-<<<<<<< HEAD
-=======
    -----------------------------
    -- Activate_Division_Check --
    -----------------------------
@@ -373,7 +367,6 @@
       Possible_Local_Raise (N, Standard_Constraint_Error);
    end Activate_Range_Check;
 
->>>>>>> 60a98cce
    ---------------------------------
    -- Alignment_Checks_Suppressed --
    ---------------------------------
@@ -549,20 +542,12 @@
               ("?specified address for& may be inconsistent with alignment ",
                Aexp, E);
             Error_Msg_FE
-<<<<<<< HEAD
-              ("\?program execution may be erroneous ('R'M 13.3(27))",
-=======
               ("\?program execution may be erroneous (RM 13.3(27))",
->>>>>>> 60a98cce
                Aexp, E);
          end if;
       end Compile_Time_Bad_Alignment;
 
-<<<<<<< HEAD
-   --  Start of processing for Apply_Address_Check
-=======
    --  Start of processing for Apply_Address_Clause_Check
->>>>>>> 60a98cce
 
    begin
       --  First obtain expression from address clause
@@ -651,11 +636,7 @@
       --  maximum alignment is one, since the check will always succeed.
 
       --  Note: we do not check for checks suppressed here, since that check
-<<<<<<< HEAD
-      --  was done in Sem_Ch13 when the address clause was proceeds. We are
-=======
       --  was done in Sem_Ch13 when the address clause was processed. We are
->>>>>>> 60a98cce
       --  only called if checks were not suppressed. The reason for this is
       --  that we have to delay the call to Apply_Alignment_Check till freeze
       --  time (so that all types etc are elaborated), but we have to check
@@ -693,7 +674,6 @@
 
       --  If the expression has the form X'Address, then we can find out if
       --  the object X has an alignment that is compatible with the object E.
-<<<<<<< HEAD
 
       elsif Nkind (Expr) = N_Attribute_Reference
         and then Attribute_Name (Expr) = Name_Address
@@ -725,44 +705,6 @@
       else
          --  If the original expression is a non-static constant, use the
          --  name of the constant itself rather than duplicating its
-         --  defining expression, which was extracted above..
-
-         if Is_Entity_Name (Expression (AC))
-           and then Ekind (Entity (Expression (AC))) = E_Constant
-           and then
-             Nkind (Parent (Entity (Expression (AC)))) = N_Object_Declaration
-=======
-
-      elsif Nkind (Expr) = N_Attribute_Reference
-        and then Attribute_Name (Expr) = Name_Address
-      then
-         declare
-            AR : constant Alignment_Result :=
-                   Has_Compatible_Alignment (E, Prefix (Expr));
-         begin
-            if AR = Known_Compatible then
-               return;
-            elsif AR = Known_Incompatible then
-               Compile_Time_Bad_Alignment;
-            end if;
-         end;
-      end if;
-
-      --  Here we do not know if the value is acceptable. Stricly we don't have
-      --  to do anything, since if the alignment is bad, we have an erroneous
-      --  program. However we are allowed to check for erroneous conditions and
-      --  we decide to do this by default if the check is not suppressed.
-
-      --  However, don't do the check if elaboration code is unwanted
-
-      if Restriction_Active (No_Elaboration_Code) then
-         return;
-
-      --  Generate a check to raise PE if alignment may be inappropriate
-
-      else
-         --  If the original expression is a non-static constant, use the
-         --  name of the constant itself rather than duplicating its
          --  defining expression, which was extracted above.
 
          --  Note: Expr is empty if the address-clause is applied to in-mode
@@ -774,7 +716,6 @@
                and then Ekind (Entity (Expression (AC))) = E_Constant
                and then Nkind (Parent (Entity (Expression (AC))))
                                  = N_Object_Declaration)
->>>>>>> 60a98cce
          then
             Expr := New_Copy_Tree (Expression (AC));
          else
@@ -957,269 +898,6 @@
    end Apply_Arithmetic_Overflow_Check;
 
    ----------------------------
-<<<<<<< HEAD
-   -- Apply_Array_Size_Check --
-   ----------------------------
-
-   --  The situation is as follows. In GNAT 3 (GCC 2.x), the size in bits is
-   --  computed in 32 bits without an overflow check. That's a real problem for
-   --  Ada. So what we do in GNAT 3 is to approximate the size of an array by
-   --  manually multiplying the element size by the number of elements, and
-   --  comparing that against the allowed limits.
-
-   --  In GNAT 5, the size in byte is still computed in 32 bits without an
-   --  overflow check in the dynamic case, but the size in bits is computed in
-   --  64 bits. We assume that's good enough, and we do not bother to generate
-   --  any front end test.
-
-   procedure Apply_Array_Size_Check (N : Node_Id; Typ : Entity_Id) is
-      Loc  : constant Source_Ptr := Sloc (N);
-      Ctyp : constant Entity_Id  := Component_Type (Typ);
-      Ent  : constant Entity_Id  := Defining_Identifier (N);
-      Decl : Node_Id;
-      Lo   : Node_Id;
-      Hi   : Node_Id;
-      Lob  : Uint;
-      Hib  : Uint;
-      Siz  : Uint;
-      Xtyp : Entity_Id;
-      Indx : Node_Id;
-      Sizx : Node_Id;
-      Code : Node_Id;
-
-      Static : Boolean := True;
-      --  Set false if any index subtye bound is non-static
-
-      Umark : constant Uintp.Save_Mark := Uintp.Mark;
-      --  We can throw away all the Uint computations here, since they are done
-      --  only to generate boolean test results.
-
-      Check_Siz : Uint;
-      --  Size to check against
-
-      function Is_Address_Or_Import (Decl : Node_Id) return Boolean;
-      --  Determines if Decl is an address clause or Import/Interface pragma
-      --  that references the defining identifier of the current declaration.
-
-      --------------------------
-      -- Is_Address_Or_Import --
-      --------------------------
-
-      function Is_Address_Or_Import (Decl : Node_Id) return Boolean is
-      begin
-         if Nkind (Decl) = N_At_Clause then
-            return Chars (Identifier (Decl)) = Chars (Ent);
-
-         elsif Nkind (Decl) = N_Attribute_Definition_Clause then
-            return
-              Chars (Decl) = Name_Address
-                and then
-              Nkind (Name (Decl)) = N_Identifier
-                and then
-              Chars (Name (Decl)) = Chars (Ent);
-
-         elsif Nkind (Decl) = N_Pragma then
-            if (Chars (Decl) = Name_Import
-                 or else
-                Chars (Decl) = Name_Interface)
-              and then Present (Pragma_Argument_Associations (Decl))
-            then
-               declare
-                  F : constant Node_Id :=
-                        First (Pragma_Argument_Associations (Decl));
-               begin
-                  return
-                    Present (F)
-                      and then
-                    Present (Next (F))
-                      and then
-                    Nkind (Expression (Next (F))) = N_Identifier
-                      and then
-                    Chars (Expression (Next (F))) = Chars (Ent);
-               end;
-
-            else
-               return False;
-            end if;
-
-         else
-            return False;
-         end if;
-      end Is_Address_Or_Import;
-
-   --  Start of processing for Apply_Array_Size_Check
-
-   begin
-      --  Do size check on local arrays. We only need this in the GCC 2 case,
-      --  since in GCC 3, we expect the back end to properly handle things.
-      --  This routine can be removed when we baseline GNAT 3.
-
-      --  Shouldn't we remove GCC 2 crud at this stage ???
-
-      if Opt.GCC_Version >= 3 then
-         return;
-      end if;
-
-      --  No need for a check if not expanding
-
-      if not Expander_Active then
-         return;
-      end if;
-
-      --  No need for a check if checks are suppressed
-
-      if Storage_Checks_Suppressed (Typ) then
-         return;
-      end if;
-
-      --  It is pointless to insert this check inside an init proc, because
-      --  that's too late, we have already built the object to be the right
-      --  size, and if it's too large, too bad!
-
-      if Inside_Init_Proc then
-         return;
-      end if;
-
-      --  Look head for pragma interface/import or address clause applying to
-      --  this entity. If found, we suppress the check entirely. For now we
-      --  only look ahead 20 declarations to stop this becoming too slow Note
-      --  that eventually this whole routine gets moved to gigi.
-
-      Decl := N;
-      for Ctr in 1 .. 20 loop
-         Next (Decl);
-         exit when No (Decl);
-
-         if Is_Address_Or_Import (Decl) then
-            return;
-         end if;
-      end loop;
-
-      --  First step is to calculate the maximum number of elements. For this
-      --  calculation, we use the actual size of the subtype if it is static,
-      --  and if a bound of a subtype is non-static, we go to the bound of the
-      --  base type.
-
-      Siz := Uint_1;
-      Indx := First_Index (Typ);
-      while Present (Indx) loop
-         Xtyp := Etype (Indx);
-         Lo := Type_Low_Bound (Xtyp);
-         Hi := Type_High_Bound (Xtyp);
-
-         --  If any bound raises constraint error, we will never get this far,
-         --  so there is no need to generate any kind of check.
-
-         if Raises_Constraint_Error (Lo)
-           or else
-             Raises_Constraint_Error (Hi)
-         then
-            Uintp.Release (Umark);
-            return;
-         end if;
-
-         --  Otherwise get bounds values
-
-         if Is_Static_Expression (Lo) then
-            Lob := Expr_Value (Lo);
-         else
-            Lob := Expr_Value (Type_Low_Bound (Base_Type (Xtyp)));
-            Static := False;
-         end if;
-
-         if Is_Static_Expression (Hi) then
-            Hib := Expr_Value (Hi);
-         else
-            Hib := Expr_Value (Type_High_Bound (Base_Type (Xtyp)));
-            Static := False;
-         end if;
-
-         Siz := Siz *  UI_Max (Hib - Lob + 1, Uint_0);
-         Next_Index (Indx);
-      end loop;
-
-      --  Compute the limit against which we want to check. For subprograms,
-      --  where the array will go on the stack, we use 8*2**24, which (in
-      --  bits) is the size of a 16 megabyte array.
-
-      if Is_Subprogram (Scope (Ent)) then
-         Check_Siz := Uint_2 ** 27;
-      else
-         Check_Siz := Uint_2 ** 31;
-      end if;
-
-      --  If we have all static bounds and Siz is too large, then we know we
-      --  have a storage error right now, so generate message
-
-      if Static and then Siz >= Check_Siz then
-         Insert_Action (N,
-           Make_Raise_Storage_Error (Loc,
-             Reason => SE_Object_Too_Large));
-         Error_Msg_N ("?Storage_Error will be raised at run-time", N);
-         Uintp.Release (Umark);
-         return;
-      end if;
-
-      --  Case of component size known at compile time. If the array size is
-      --  definitely in range, then we do not need a check.
-
-      if Known_Esize (Ctyp)
-        and then Siz * Esize (Ctyp) < Check_Siz
-      then
-         Uintp.Release (Umark);
-         return;
-      end if;
-
-      --  Here if a dynamic check is required
-
-      --  What we do is to build an expression for the size of the array, which
-      --  is computed as the 'Size of the array component, times the size of
-      --  each dimension.
-
-      Uintp.Release (Umark);
-
-      Sizx :=
-        Make_Attribute_Reference (Loc,
-          Prefix =>         New_Occurrence_Of (Ctyp, Loc),
-          Attribute_Name => Name_Size);
-
-      Indx := First_Index (Typ);
-      for J in 1 .. Number_Dimensions (Typ) loop
-         if Sloc (Etype (Indx)) = Sloc (N) then
-            Ensure_Defined (Etype (Indx), N);
-         end if;
-
-         Sizx :=
-           Make_Op_Multiply (Loc,
-             Left_Opnd  => Sizx,
-             Right_Opnd =>
-               Make_Attribute_Reference (Loc,
-                 Prefix         => New_Occurrence_Of (Typ, Loc),
-                 Attribute_Name => Name_Length,
-                 Expressions    => New_List (
-                   Make_Integer_Literal (Loc, J))));
-         Next_Index (Indx);
-      end loop;
-
-      --  Emit the check
-
-      Code :=
-        Make_Raise_Storage_Error (Loc,
-          Condition =>
-            Make_Op_Ge (Loc,
-              Left_Opnd  => Sizx,
-              Right_Opnd =>
-                Make_Integer_Literal (Loc,
-                  Intval    => Check_Siz)),
-          Reason => SE_Object_Too_Large);
-
-      Set_Size_Check_Code (Defining_Identifier (N), Code);
-      Insert_Action (N, Code, Suppress => All_Checks);
-   end Apply_Array_Size_Check;
-
-   ----------------------------
-=======
->>>>>>> 60a98cce
    -- Apply_Constraint_Check --
    ----------------------------
 
@@ -1716,11 +1394,7 @@
    --           sign of  I'First and I'Last.
    --      (5)  X may be a NaN, which will fail any comparison
 
-<<<<<<< HEAD
-   --  The following steps take care of these issues converting X:
-=======
    --  The following steps correctly convert X with rounding:
->>>>>>> 60a98cce
 
    --      (1) If either I'First or I'Last is not known at compile time, use
    --          I'Base instead of I in the next three steps and perform a
@@ -1756,11 +1430,6 @@
       Target_Base : constant Entity_Id  :=
                       Implementation_Base_Type (Target_Typ);
 
-<<<<<<< HEAD
-      Max_Bound   : constant Uint := UI_Expon
-                                       (Machine_Radix (Expr_Type),
-                                        Machine_Mantissa (Expr_Type) - 1) - 1;
-=======
       Par : constant Node_Id := Parent (Ck_Node);
       pragma Assert (Nkind (Par) = N_Type_Conversion);
       --  Parent of check node, must be a type conversion
@@ -1771,12 +1440,10 @@
                       (Machine_Radix (Expr_Type),
                        Machine_Mantissa (Expr_Type) - 1) - 1;
 
->>>>>>> 60a98cce
       --  Largest bound, so bound plus or minus half is a machine number of F
 
       Ifirst, Ilast : Uint;
       --  Bounds of integer type
-<<<<<<< HEAD
 
       Lo, Hi : Ureal;
       --  Bounds to check in floating-point domain
@@ -1784,15 +1451,6 @@
       Lo_OK, Hi_OK : Boolean;
       --  True iff Lo resp. Hi belongs to I'Range
 
-=======
-
-      Lo, Hi : Ureal;
-      --  Bounds to check in floating-point domain
-
-      Lo_OK, Hi_OK : Boolean;
-      --  True iff Lo resp. Hi belongs to I'Range
-
->>>>>>> 60a98cce
       Lo_Chk, Hi_Chk : Node_Id;
       --  Expressions that are False iff check fails
 
@@ -1806,11 +1464,6 @@
             --  First check that the value falls in the range of the base type,
             --  to prevent overflow during conversion and then perform a
             --  regular range check against the (dynamic) bounds.
-<<<<<<< HEAD
-
-            Par : constant Node_Id := Parent (Ck_Node);
-=======
->>>>>>> 60a98cce
 
             pragma Assert (Target_Base /= Target_Typ);
 
@@ -2025,14 +1678,7 @@
          or else Target_Typ = Any_Type
          or else Nkind (Expr) = N_Error
 
-<<<<<<< HEAD
-      --  Return if check obviously not needed. Note that we do not check for
-      --  the expander being inactive, since this routine does not insert any
-      --  code, but it does generate useful warnings sometimes, which we would
-      --  like even if we are in semantics only mode.
-=======
          --  Not needed for non-scalar type
->>>>>>> 60a98cce
 
          or else not Is_Scalar_Type (Target_Typ)
 
@@ -3036,12 +2682,7 @@
 
          if not Is_Access_Type (Typ) then
             Error_Msg_N
-<<<<<<< HEAD
-              ("null-exclusion must be applied to an access type",
-               Error_Node);
-=======
               ("`NOT NULL` allowed only for an access type", Error_Node);
->>>>>>> 60a98cce
 
          --  Enforce legality rule RM 3.10(14/1): A null exclusion can only
          --  be applied to a [sub]type that does not exclude null already.
@@ -3053,15 +2694,9 @@
 
            and then not Is_Itype (Typ)
          then
-<<<<<<< HEAD
-            Error_Msg_N
-              ("null-exclusion cannot be applied to a null excluding type",
-               Error_Node);
-=======
             Error_Msg_NE
               ("`NOT NULL` not allowed (& already excludes null)",
                Error_Node, Typ);
->>>>>>> 60a98cce
          end if;
       end if;
 
@@ -3091,45 +2726,27 @@
       if K /= N_Function_Specification then
          Expr := Expression (N);
 
-<<<<<<< HEAD
-         if Present (Expr)
-           and then Nkind (Expr) = N_Null
-         then
-=======
          if Present (Expr) and then Known_Null (Expr) then
->>>>>>> 60a98cce
             case K is
                when N_Component_Declaration      |
                     N_Discriminant_Specification =>
                   Apply_Compile_Time_Constraint_Error
                     (N      => Expr,
-<<<<<<< HEAD
-                     Msg    => "(Ada 2005) NULL not allowed " &
-=======
                      Msg    => "(Ada 2005) null not allowed " &
->>>>>>> 60a98cce
                                "in null-excluding components?",
                      Reason => CE_Null_Not_Allowed);
 
                when N_Object_Declaration =>
                   Apply_Compile_Time_Constraint_Error
                     (N      => Expr,
-<<<<<<< HEAD
-                     Msg    => "(Ada 2005) NULL not allowed " &
-=======
                      Msg    => "(Ada 2005) null not allowed " &
->>>>>>> 60a98cce
                                "in null-excluding objects?",
                      Reason => CE_Null_Not_Allowed);
 
                when N_Parameter_Specification =>
                   Apply_Compile_Time_Constraint_Error
                     (N      => Expr,
-<<<<<<< HEAD
-                     Msg    => "(Ada 2005) NULL not allowed " &
-=======
                      Msg    => "(Ada 2005) null not allowed " &
->>>>>>> 60a98cce
                                "in null-excluding formals?",
                      Reason => CE_Null_Not_Allowed);
 
@@ -5115,13 +4732,6 @@
          Sc := Scope (Sc);
       end loop;
 
-      --  The bound can be a bona fide parameter of a protected operation,
-      --  rather than a prival encoded as an in-parameter.
-
-      if No (Discriminal_Link (Entity (Bound))) then
-         return Bound;
-      end if;
-
       D := First_Discriminant (Sc);
       while Present (D) loop
          if Chars (D) = Chars (Bound) then
@@ -5307,7 +4917,6 @@
       --  We are about to insert the validity check for Exp. We save and
       --  reset the Do_Range_Check flag over this validity check, and then
       --  put it back for the final original reference (Exp may be rewritten).
-<<<<<<< HEAD
 
       declare
          DRC : constant Boolean := Do_Range_Check (Exp);
@@ -5358,70 +4967,15 @@
          --  Put back the Do_Range_Check flag on the resulting (possibly
          --  rewritten) expression.
 
-=======
-
-      declare
-         DRC : constant Boolean := Do_Range_Check (Exp);
-
-      begin
-         Set_Do_Range_Check (Exp, False);
-
-         --  Insert the validity check. Note that we do this with validity
-         --  checks turned off, to avoid recursion, we do not want validity
-         --  checks on the validity checking code itself!
-
-         Insert_Action
-           (Expr,
-            Make_Raise_Constraint_Error (Loc,
-              Condition =>
-                Make_Op_Not (Loc,
-                  Right_Opnd =>
-                    Make_Attribute_Reference (Loc,
-                      Prefix =>
-                        Duplicate_Subexpr_No_Checks (Exp, Name_Req => True),
-                      Attribute_Name => Name_Valid)),
-              Reason => CE_Invalid_Data),
-            Suppress => Validity_Check);
-
-         --  If the expression is a a reference to an element of a bit-packed
-         --  array, then it is rewritten as a renaming declaration. If the
-         --  expression is an actual in a call, it has not been expanded,
-         --  waiting for the proper point at which to do it. The same happens
-         --  with renamings, so that we have to force the expansion now. This
-         --  non-local complication is due to code in exp_ch2,adb, exp_ch4.adb
-         --  and exp_ch6.adb.
-
-         if Is_Entity_Name (Exp)
-           and then Nkind (Parent (Entity (Exp))) =
-                      N_Object_Renaming_Declaration
-         then
-            declare
-               Old_Exp : constant Node_Id := Name (Parent (Entity (Exp)));
-            begin
-               if Nkind (Old_Exp) = N_Indexed_Component
-                 and then Is_Bit_Packed_Array (Etype (Prefix (Old_Exp)))
-               then
-                  Expand_Packed_Element_Reference (Old_Exp);
-               end if;
-            end;
-         end if;
-
-         --  Put back the Do_Range_Check flag on the resulting (possibly
-         --  rewritten) expression.
-
->>>>>>> 60a98cce
          --  Note: it might be thought that a validity check is not required
          --  when a range check is present, but that's not the case, because
          --  the back end is allowed to assume for the range check that the
          --  operand is within its declared range (an assumption that validity
          --  checking is all about NOT assuming!)
 
-<<<<<<< HEAD
-=======
          --  Note: no need to worry about Possible_Local_Raise here, it will
          --  already have been called if original node has Do_Range_Check set.
 
->>>>>>> 60a98cce
          Set_Do_Range_Check (Exp, DRC);
       end;
    end Insert_Valid_Check;
@@ -5478,25 +5032,6 @@
             CE_Access_Check_Failed);
          Mark_Non_Null;
          return;
-<<<<<<< HEAD
-      end if;
-
-      --  If entity is never assigned, for sure a warning is appropriate
-
-      if Is_Entity_Name (N) then
-         Check_Unset_Reference (N);
-      end if;
-
-      --  No check needed if checks are suppressed on the range. Note that we
-      --  don't set Is_Known_Non_Null in this case (we could legitimately do
-      --  so, since the program is erroneous, but we don't like to casually
-      --  propagate such conclusions from erroneosity).
-
-      if Access_Checks_Suppressed (Typ) then
-         return;
-      end if;
-
-=======
       end if;
 
       --  If entity is never assigned, for sure a warning is appropriate
@@ -5526,7 +5061,6 @@
          return;
       end if;
 
->>>>>>> 60a98cce
       --  Otherwise install access check
 
       Insert_Action (N,
@@ -7122,10 +6656,6 @@
                begin
                   Opnd_Index := First_Index (Get_Actual_Subtype (Ck_Node));
                   Targ_Index := First_Index (T_Typ);
-<<<<<<< HEAD
-                  while Opnd_Index /= Empty loop
-                     if Nkind (Opnd_Index) = N_Range then
-=======
 
                   while Present (Opnd_Index) loop
 
@@ -7142,7 +6672,6 @@
                      end if;
 
                      if Nkind (Opnd_Range) = N_Range then
->>>>>>> 60a98cce
                         if Is_In_Range
                              (Low_Bound (Opnd_Range), Etype (Targ_Index))
                           and then

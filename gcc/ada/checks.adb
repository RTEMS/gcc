--- conflicted
+++ resolved
@@ -2841,11 +2841,7 @@
               ("null-exclusion must be applied to an access type",
                Error_Node);
 
-<<<<<<< HEAD
-         --  Enforce legality rule 3.10 (14/1): A null exclusion can only
-=======
          --  Enforce legality rule RM 3.10(14/1): A null exclusion can only
->>>>>>> 1177f497
          --  be applied to a [sub]type that does not exclude null already.
 
          elsif Can_Never_Be_Null (Typ)
@@ -3915,13 +3911,8 @@
       elsif Expr_Known_Valid (Expr) then
          return;
 
-<<<<<<< HEAD
-      --  Ignore case of enumeration with holes where the flag is set not
-      --  to worry about holes, since no special validity check is needed
-=======
       --  Ignore case of enumeration with holes where the flag is set not to
       --  worry about holes, since no special validity check is needed
->>>>>>> 1177f497
 
       elsif Is_Enumeration_Type (Typ)
         and then Has_Non_Standard_Rep (Typ)
@@ -4081,19 +4072,6 @@
       --  of a discriminant gets checked when the object is built. Within the
       --  record, we consider it valid, and it is important to do so, since
       --  otherwise we can try to generate bogus validity checks which
-<<<<<<< HEAD
-      --  reference discriminants out of scope.
-
-      elsif Is_Entity_Name (Expr)
-        and then Ekind (Entity (Expr)) = E_Discriminant
-      then
-         return True;
-
-      --  If the type is one for which all values are known valid, then
-      --  we are sure that the value is valid except in the slightly odd
-      --  case where the expression is a reference to a variable whose size
-      --  has been explicitly set to a value greater than the object size.
-=======
       --  reference discriminants out of scope. Discriminants of concurrent
       --  types are excluded for the same reason.
 
@@ -4106,7 +4084,6 @@
       --  sure that the value is valid except in the slightly odd case where
       --  the expression is a reference to a variable whose size has been
       --  explicitly set to a value greater than the object size.
->>>>>>> 1177f497
 
       elsif Is_Known_Valid (Typ) then
          if Is_Entity_Name (Expr)
@@ -4154,13 +4131,8 @@
             return True;
          end if;
 
-<<<<<<< HEAD
-      --  The result of a membership test is always valid, since it is true
-      --  or false, there are no other possibilities.
-=======
       --  The result of a membership test is always valid, since it is true or
       --  false, there are no other possibilities.
->>>>>>> 1177f497
 
       elsif Nkind (Expr) in N_Membership_Test then
          return True;
@@ -5052,7 +5024,6 @@
 
       declare
          DRC : constant Boolean := Do_Range_Check (Exp);
-<<<<<<< HEAD
 
       begin
          Set_Do_Range_Check (Exp, False);
@@ -5100,55 +5071,6 @@
          --  Put back the Do_Range_Check flag on the resulting (possibly
          --  rewritten) expression.
 
-=======
-
-      begin
-         Set_Do_Range_Check (Exp, False);
-
-         --  Insert the validity check. Note that we do this with validity
-         --  checks turned off, to avoid recursion, we do not want validity
-         --  checks on the validity checking code itself!
-
-         Insert_Action
-           (Expr,
-            Make_Raise_Constraint_Error (Loc,
-              Condition =>
-                Make_Op_Not (Loc,
-                  Right_Opnd =>
-                    Make_Attribute_Reference (Loc,
-                      Prefix =>
-                        Duplicate_Subexpr_No_Checks (Exp, Name_Req => True),
-                      Attribute_Name => Name_Valid)),
-              Reason => CE_Invalid_Data),
-            Suppress => Validity_Check);
-
-         --  If the expression is a a reference to an element of a bit-packed
-         --  array, then it is rewritten as a renaming declaration. If the
-         --  expression is an actual in a call, it has not been expanded,
-         --  waiting for the proper point at which to do it. The same happens
-         --  with renamings, so that we have to force the expansion now. This
-         --  non-local complication is due to code in exp_ch2,adb, exp_ch4.adb
-         --  and exp_ch6.adb.
-
-         if Is_Entity_Name (Exp)
-           and then Nkind (Parent (Entity (Exp))) =
-                      N_Object_Renaming_Declaration
-         then
-            declare
-               Old_Exp : constant Node_Id := Name (Parent (Entity (Exp)));
-            begin
-               if Nkind (Old_Exp) = N_Indexed_Component
-                 and then Is_Bit_Packed_Array (Etype (Prefix (Old_Exp)))
-               then
-                  Expand_Packed_Element_Reference (Old_Exp);
-               end if;
-            end;
-         end if;
-
-         --  Put back the Do_Range_Check flag on the resulting (possibly
-         --  rewritten) expression.
-
->>>>>>> 1177f497
          --  Note: it might be thought that a validity check is not required
          --  when a range check is present, but that's not the case, because
          --  the back end is allowed to assume for the range check that the
@@ -6580,20 +6502,6 @@
                   HB : Node_Id := High_Bound (Ck_Node);
 
                begin
-<<<<<<< HEAD
-
-                  --  If either bound is a discriminant and we are within
-                  --  the record declaration, it is a use of the discriminant
-                  --  in a constraint of a component, and nothing can be
-                  --  checked here. The check will be emitted within the
-                  --  init proc. Before then, the discriminal has no real
-                  --  meaning. Similarly, if the entity is a discriminal,
-                  --  there is no check to perform yet.
-
-                  --  The same holds within a discriminated synchronized
-                  --  type, where the discriminant may constrain a component
-                  --  or an entry family.
-=======
                   --  If either bound is a discriminant and we are within the
                   --  record declaration, it is a use of the discriminant in a
                   --  constraint of a component, and nothing can be checked
@@ -6605,7 +6513,6 @@
                   --  The same holds within a discriminated synchronized type,
                   --  where the discriminant may constrain a component or an
                   --  entry family.
->>>>>>> 1177f497
 
                   if Nkind (LB) = N_Identifier
                     and then Denotes_Discriminant (LB, True)

--- conflicted
+++ resolved
@@ -6,11 +6,7 @@
 --                                                                          --
 --                                 S p e c                                  --
 --                                                                          --
-<<<<<<< HEAD
---          Copyright (C) 2001-2009, Free Software Foundation, Inc.         --
-=======
 --          Copyright (C) 2001-2011, Free Software Foundation, Inc.         --
->>>>>>> 3082eeb7
 --                                                                          --
 -- GNAT is free software;  you can  redistribute it  and/or modify it under --
 -- terms of the  GNU General Public License as published  by the Free Soft- --
@@ -36,21 +32,14 @@
 pragma Warnings (Off);
 --  This package is used also by gnatcoll
 with System.OS_Lib; use System.OS_Lib;
-<<<<<<< HEAD
-=======
 pragma Warnings (On);
 
->>>>>>> 3082eeb7
 with Prj.Tree;
 
 package Switch.M is
 
    procedure Scan_Make_Switches
-<<<<<<< HEAD
-     (Project_Node_Tree : Prj.Tree.Project_Node_Tree_Ref;
-=======
      (Env               : in out Prj.Tree.Environment;
->>>>>>> 3082eeb7
       Switch_Chars      : String;
       Success           : out Boolean);
    --  Scan a gnatmake switch and act accordingly. For switches that are

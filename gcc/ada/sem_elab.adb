------------------------------------------------------------------------------
--                                                                          --
--                         GNAT COMPILER COMPONENTS                         --
--                                                                          --
--                             S E M _ E L A B                              --
--                                                                          --
--                                 B o d y                                  --
--                                                                          --
--          Copyright (C) 1997-2005 Free Software Foundation, Inc.          --
--                                                                          --
-- GNAT is free software;  you can  redistribute it  and/or modify it under --
-- terms of the  GNU General Public License as published  by the Free Soft- --
-- ware  Foundation;  either version 2,  or (at your option) any later ver- --
-- sion.  GNAT is distributed in the hope that it will be useful, but WITH- --
-- OUT ANY WARRANTY;  without even the  implied warranty of MERCHANTABILITY --
-- or FITNESS FOR A PARTICULAR PURPOSE.  See the GNU General Public License --
-- for  more details.  You should have  received  a copy of the GNU General --
-- Public License  distributed with GNAT;  see file COPYING.  If not, write --
-- to  the  Free Software Foundation,  51  Franklin  Street,  Fifth  Floor, --
-- Boston, MA 02110-1301, USA.                                              --
--                                                                          --
-- GNAT was originally developed  by the GNAT team at  New York University. --
-- Extensive contributions were provided by Ada Core Technologies Inc.      --
--                                                                          --
------------------------------------------------------------------------------

with Atree;    use Atree;
with Checks;   use Checks;
with Debug;    use Debug;
with Einfo;    use Einfo;
with Elists;   use Elists;
with Errout;   use Errout;
with Exp_Tss;  use Exp_Tss;
with Exp_Util; use Exp_Util;
with Expander; use Expander;
with Fname;    use Fname;
with Lib;      use Lib;
with Lib.Load; use Lib.Load;
with Namet;    use Namet;
with Nlists;   use Nlists;
with Nmake;    use Nmake;
with Opt;      use Opt;
with Output;   use Output;
with Restrict; use Restrict;
with Rident;   use Rident;
with Sem;      use Sem;
with Sem_Cat;  use Sem_Cat;
with Sem_Ch7;  use Sem_Ch7;
with Sem_Ch8;  use Sem_Ch8;
with Sem_Res;  use Sem_Res;
with Sem_Util; use Sem_Util;
with Sinfo;    use Sinfo;
with Sinput;   use Sinput;
with Snames;   use Snames;
with Stand;    use Stand;
with Table;
with Tbuild;   use Tbuild;
with Uname;    use Uname;

package body Sem_Elab is

   --  The following table records the recursive call chain for output
   --  in the Output routine. Each entry records the call node and the
   --  entity of the called routine. The number of entries in the table
   --  (i.e. the value of Elab_Call.Last) indicates the current depth
   --  of recursion and is used to identify the outer level.

   type Elab_Call_Entry is record
      Cloc : Source_Ptr;
      Ent  : Entity_Id;
   end record;

   package Elab_Call is new Table.Table (
     Table_Component_Type => Elab_Call_Entry,
     Table_Index_Type     => Int,
     Table_Low_Bound      => 1,
     Table_Initial        => 50,
     Table_Increment      => 100,
     Table_Name           => "Elab_Call");

   --  This table is initialized at the start of each outer level call.
   --  It holds the entities for all subprograms that have been examined
   --  for this particular outer level call, and is used to prevent both
   --  infinite recursion, and useless reanalysis of bodies already seen

   package Elab_Visited is new Table.Table (
     Table_Component_Type => Entity_Id,
     Table_Index_Type     => Int,
     Table_Low_Bound      => 1,
     Table_Initial        => 200,
     Table_Increment      => 100,
     Table_Name           => "Elab_Visited");

   --  This table stores calls to Check_Internal_Call that are delayed
   --  until all generics are instantiated, and in particular that all
   --  generic bodies have been inserted. We need to delay, because we
   --  need to be able to look through the inserted bodies.

   type Delay_Element is record
      N : Node_Id;
      --  The parameter N from the call to Check_Internal_Call. Note that
      --  this node may get rewritten over the delay period by expansion
      --  in the call case (but not in the instantiation case).

      E : Entity_Id;
      --  The parameter E from the call to Check_Internal_Call

      Orig_Ent : Entity_Id;
      --  The parameter Orig_Ent from the call to Check_Internal_Call

      Curscop : Entity_Id;
      --  The current scope of the call. This is restored when we complete
      --  the delayed call, so that we do this in the right scope.

      From_Elab_Code : Boolean;
      --  Save indication of whether this call is from elaboration code

      Outer_Scope : Entity_Id;
      --  Save scope of outer level call

   end record;

   package Delay_Check is new Table.Table (
     Table_Component_Type => Delay_Element,
     Table_Index_Type     => Int,
     Table_Low_Bound      => 1,
     Table_Initial        => 1000,
     Table_Increment      => 100,
     Table_Name           => "Delay_Check");

   C_Scope : Entity_Id;
   --  Top level scope of current scope. We need to compute this only
   --  once at the outer level, i.e. for a call to Check_Elab_Call from
   --  outside this unit.

   Outer_Level_Sloc : Source_Ptr;
   --  Save Sloc value for outer level call node for comparisons of source
   --  locations. A body is too late if it appears after the *outer* level
   --  call, not the particular call that is being analyzed.

   From_Elab_Code : Boolean;
   --  This flag shows whether the outer level call currently being examined
   --  is or is not in elaboration code. We are only interested in calls to
   --  routines in other units if this flag is True.

   In_Task_Activation : Boolean := False;
   --  This flag indicates whether we are performing elaboration checks on
   --  task procedures, at the point of activation. If true, we do not trace
   --  internal calls in these procedures, because all local bodies are known
   --  to be elaborated.

   Delaying_Elab_Checks : Boolean := True;
   --  This is set True till the compilation is complete, including the
   --  insertion of all instance bodies. Then when Check_Elab_Calls is
   --  called, the delay table is used to make the delayed calls and
   --  this flag is reset to False, so that the calls are processed

   -----------------------
   -- Local Subprograms --
   -----------------------

   --  Note: Outer_Scope in all following specs represents the scope of
   --  interest of the outer level call. If it is set to Standard_Standard,
   --  then it means the outer level call was at elaboration level, and that
   --  thus all calls are of interest. If it was set to some other scope,
   --  then the original call was an inner call, and we are not interested
   --  in calls that go outside this scope.

   procedure Check_A_Call
     (N                 : Node_Id;
      E                 : Entity_Id;
      Outer_Scope       : Entity_Id;
      Inter_Unit_Only   : Boolean;
      Generate_Warnings : Boolean := True);
   --  This is the internal recursive routine that is called to check for
   --  a possible elaboration error. The argument N is a subprogram call
   --  or generic instantiation to be checked, and E is the entity of
   --  the called subprogram, or instantiated generic unit. The flag
   --  Outer_Scope is the outer level scope for the original call.
   --  Inter_Unit_Only is set if the call is only to be checked in the
   --  case where it is to another unit (and skipped if within a unit).
   --  Generate_Warnings is set to False to suppress warning messages
   --  about missing pragma Elaborate_All's. These messages are not
   --  wanted for inner calls in the dynamic model.

   procedure Check_Bad_Instantiation (N : Node_Id);
   --  N is a node for an instantiation (if called with any other node kind,
   --  Check_Bad_Instantiation ignores the call). This subprogram checks for
   --  the special case of a generic instantiation of a generic spec in the
   --  same declarative part as the instantiation where a body is present and
   --  has not yet been seen. This is an obvious error, but needs to be checked
   --  specially at the time of the instantiation, since it is a case where we
   --  cannot insert the body anywhere. If this case is detected, warnings are
   --  generated, and a raise of Program_Error is inserted. In addition any
   --  subprograms in the generic spec are stubbed, and the Bad_Instantiation
   --  flag is set on the instantiation node. The caller in Sem_Ch12 uses this
   --  flag as an indication that no attempt should be made to insert an
   --  instance body.

   procedure Check_Internal_Call
     (N           : Node_Id;
      E           : Entity_Id;
      Outer_Scope : Entity_Id;
      Orig_Ent    : Entity_Id);
   --  N is a function call or procedure statement call node and E is
   --  the entity of the called function, which is within the current
   --  compilation unit (where subunits count as part of the parent).
   --  This call checks if this call, or any call within any accessed
   --  body could cause an ABE, and if so, outputs a warning. Orig_Ent
   --  differs from E only in the case of renamings, and points to the
   --  original name of the entity. This is used for error messages.
   --  Outer_Scope is the outer level scope for the original call.

   procedure Check_Internal_Call_Continue
     (N           : Node_Id;
      E           : Entity_Id;
      Outer_Scope : Entity_Id;
      Orig_Ent    : Entity_Id);
   --  The processing for Check_Internal_Call is divided up into two phases,
   --  and this represents the second phase. The second phase is delayed if
   --  Delaying_Elab_Calls is set to True. In this delayed case, the first
   --  phase makes an entry in the Delay_Check table, which is processed
   --  when Check_Elab_Calls is called. N, E and Orig_Ent are as for the call
   --  to Check_Internal_Call. Outer_Scope is the outer level scope for
   --  the original call.

   procedure Set_Elaboration_Constraint
    (Call : Node_Id;
     Subp : Entity_Id;
     Scop : Entity_Id);
   --  The current unit U may depend semantically on some unit P which is not
   --  in the current context. If there is an elaboration call that reaches P,
   --  we need to indicate that P requires an Elaborate_All, but this is not
   --  effective in U's ali file, if there is no with_clause for P. In this
   --  case we add the Elaborate_All on the unit Q that directly or indirectly
   --  makes P available. This can happen in two cases:
   --
   --    a) Q declares a subtype of a type declared in P, and the call is an
   --    initialization call for an object of that subtype.
   --
   --    b) Q declares an object of some tagged type whose root type is
   --    declared in P, and the initialization call uses object notation on
   --    that object to reach a primitive operation or a classwide operation
   --    declared in P.
   --
   --  If P appears in the context of U, the current processing is correct.
   --  Otherwise we must identify these two cases to retrieve Q and place the
   --  Elaborate_All_Desirable on it.

   function Has_Generic_Body (N : Node_Id) return Boolean;
   --  N is a generic package instantiation node, and this routine determines
   --  if this package spec does in fact have a generic body. If so, then
   --  True is returned, otherwise False. Note that this is not at all the
   --  same as checking if the unit requires a body, since it deals with
   --  the case of optional bodies accurately (i.e. if a body is optional,
   --  then it looks to see if a body is actually present). Note: this
   --  function can only do a fully correct job if in generating code mode
   --  where all bodies have to be present. If we are operating in semantics
   --  check only mode, then in some cases of optional bodies, a result of
   --  False may incorrectly be given. In practice this simply means that
   --  some cases of warnings for incorrect order of elaboration will only
   --  be given when generating code, which is not a big problem (and is
   --  inevitable, given the optional body semantics of Ada).

   procedure Insert_Elab_Check (N : Node_Id; C : Node_Id := Empty);
   --  Given code for an elaboration check (or unconditional raise if
   --  the check is not needed), inserts the code in the appropriate
   --  place. N is the call or instantiation node for which the check
   --  code is required. C is the test whose failure triggers the raise.

   procedure Output_Calls (N : Node_Id);
   --  Outputs chain of calls stored in the Elab_Call table. The caller
   --  has already generated the main warning message, so the warnings
   --  generated are all continuation messages. The argument is the
   --  call node at which the messages are to be placed.

   function Same_Elaboration_Scope (Scop1, Scop2 : Entity_Id) return Boolean;
   --  Given two scopes, determine whether they are the same scope from an
   --  elaboration point of view, i.e. packages and blocks are ignored.

   procedure Set_C_Scope;
   --  On entry C_Scope is set to some scope. On return, C_Scope is reset
   --  to be the enclosing compilation unit of this scope.

   function Spec_Entity (E : Entity_Id) return Entity_Id;
   --  Given a compilation unit entity, if it is a spec entity, it is
   --  returned unchanged. If it is a body entity, then the spec for
   --  the corresponding spec is returned

   procedure Supply_Bodies (N : Node_Id);
   --  Given a node, N, that is either a subprogram declaration or a package
   --  declaration, this procedure supplies dummy bodies for the subprogram
   --  or for all subprograms in the package. If the given node is not one
   --  of these two possibilities, then Supply_Bodies does nothing. The
   --  dummy body is supplied by setting the subprogram to be Imported with
   --  convention Stubbed.

   procedure Supply_Bodies (L : List_Id);
   --  Calls Supply_Bodies for all elements of the given list L

   function Within (E1, E2 : Entity_Id) return Boolean;
   --  Given two scopes E1 and E2, returns True if E1 is equal to E2, or is one
   --  of its contained scopes, False otherwise.

   function Within_Elaborate_All (E : Entity_Id) return Boolean;
   --  Before emitting a warning on a scope E for a missing elaborate_all,
   --  check whether E may be in the context of a directly visible unit U to
   --  which the pragma applies. This prevents spurious warnings when the
   --  called entity is renamed within U.

   ------------------
   -- Check_A_Call --
   ------------------

   procedure Check_A_Call
     (N                 : Node_Id;
      E                 : Entity_Id;
      Outer_Scope       : Entity_Id;
      Inter_Unit_Only   : Boolean;
      Generate_Warnings : Boolean := True)
   is
      Loc  : constant Source_Ptr := Sloc (N);
      Ent  : Entity_Id;
      Decl : Node_Id;

      E_Scope : Entity_Id;
      --  Top level scope of entity for called subprogram. This
      --  value includes following renamings and derivations, so
      --  this scope can be in a non-visible unit. This is the
      --  scope that is to be investigated to see whether an
      --  elaboration check is required.

      W_Scope : Entity_Id;
      --  Top level scope of directly called entity for subprogram. This
      --  differs from E_Scope in the case where renamings or derivations
      --  are involved, since it does not follow these links. W_Scope is
      --  generally in a visible unit, and it is this scope that may require
      --  an Elaborate_All. However, there are some cases (initialization
      --  calls and calls involving object notation) where W_Scope might not
      --  be in the context of the current unit, and there is an intermediate
      --  package that is, in which case the Elaborate_All has to be placed
      --  on this intedermediate package. These special cases are handled in
      --  Set_Elaboration_Constraint.

      Body_Acts_As_Spec : Boolean;
      --  Set to true if call is to body acting as spec (no separate spec)

      Inst_Case : constant Boolean := Nkind (N) in N_Generic_Instantiation;
      --  Indicates if we have instantiation case

      Caller_Unit_Internal : Boolean;
      Callee_Unit_Internal : Boolean;

      Inst_Caller : Source_Ptr;
      Inst_Callee : Source_Ptr;

      Unit_Caller : Unit_Number_Type;
      Unit_Callee : Unit_Number_Type;

      Cunit_SC : Boolean := False;
      --  Set to suppress dynamic elaboration checks where one of the
      --  enclosing scopes has Elaboration_Checks_Suppressed set, or else
      --  if a pragma Elaborate (_All) applies to that scope, in which case
      --  warnings on the scope are also suppressed. For the internal case,
      --  we ignore this flag.

   begin
      --  If the call is known to be within a local Suppress Elaboration
      --  pragma, nothing to check. This can happen in task bodies.

      if (Nkind (N) = N_Function_Call
           or else Nkind (N) = N_Procedure_Call_Statement)
        and then  No_Elaboration_Check (N)
      then
         return;
      end if;

      --  Go to parent for derived subprogram, or to original subprogram
      --  in the case of a renaming (Alias covers both these cases)

      Ent := E;
      loop
         if (Suppress_Elaboration_Warnings (Ent)
              or else Elaboration_Checks_Suppressed (Ent))
           and then (Inst_Case or else No (Alias (Ent)))
         then
            return;
         end if;

         --  Nothing to do for imported entities

         if Is_Imported (Ent) then
            return;
         end if;

         exit when Inst_Case or else No (Alias (Ent));
         Ent := Alias (Ent);
      end loop;

      Decl := Unit_Declaration_Node (Ent);

      if Nkind (Decl) = N_Subprogram_Body then
         Body_Acts_As_Spec := True;

      elsif Nkind (Decl) = N_Subprogram_Declaration
        or else Nkind (Decl) = N_Subprogram_Body_Stub
        or else Inst_Case
      then
         Body_Acts_As_Spec := False;

      --  If we have none of an instantiation, subprogram body or
      --  subprogram declaration, then it is not a case that we want
      --  to check. (One case is a call to a generic formal subprogram,
      --  where we do not want the check in the template).

      else
         return;
      end if;

      E_Scope := Ent;
      loop
         if Elaboration_Checks_Suppressed (E_Scope)
           or else Suppress_Elaboration_Warnings (E_Scope)
         then
            Cunit_SC := True;
         end if;

         --  Exit when we get to compilation unit, not counting subunits

         exit when Is_Compilation_Unit (E_Scope)
           and then (Is_Child_Unit (E_Scope)
                       or else Scope (E_Scope) = Standard_Standard);

         --  If we did not find a compilation unit, other than standard,
         --  then nothing to check (happens in some instantiation cases)

         if E_Scope = Standard_Standard then
            return;

         --  Otherwise move up a scope looking for compilation unit

         else
            E_Scope := Scope (E_Scope);
         end if;
      end loop;

      --  No checks needed for pure or preelaborated compilation units

      if Is_Pure (E_Scope)
        or else Is_Preelaborated (E_Scope)
      then
         return;
      end if;

      --  If the generic entity is within a deeper instance than we are, then
      --  either the instantiation to which we refer itself caused an ABE, in
      --  which case that will be handled separately, or else we know that the
      --  body we need appears as needed at the point of the instantiation.
      --  However, this assumption is only valid if we are in static mode.

      if not Dynamic_Elaboration_Checks
        and then Instantiation_Depth (Sloc (Ent)) >
                 Instantiation_Depth (Sloc (N))
      then
         return;
      end if;

      --  Do not give a warning for a package with no body

      if Ekind (Ent) = E_Generic_Package
        and then not Has_Generic_Body (N)
      then
         return;
      end if;

      --  Case of entity is not in current unit (i.e. with'ed unit case)

      if E_Scope /= C_Scope then

         --  We are only interested in such calls if the outer call was from
         --  elaboration code, or if we are in Dynamic_Elaboration_Checks mode.

         if not From_Elab_Code and then not Dynamic_Elaboration_Checks then
            return;
         end if;

         --  Nothing to do if some scope said that no checks were required

         if Cunit_SC then
            return;
         end if;

         --  Nothing to do for a generic instance, because in this case
         --  the checking was at the point of instantiation of the generic
         --  However, this shortcut is only applicable in static mode.

         if Is_Generic_Instance (Ent) and not Dynamic_Elaboration_Checks then
            return;
         end if;

         --  Nothing to do if subprogram with no separate spec. However,
         --  a call to Deep_Initialize may result in a call to a user-defined
         --  Initialize procedure, which imposes a body dependency. This
         --  happens only if the type is controlled and the Initialize
         --  procedure is not inherited.

         if Body_Acts_As_Spec then
            if Is_TSS (Ent, TSS_Deep_Initialize) then
               declare
                  Typ  : Entity_Id;
                  Init : Entity_Id;
               begin
                  Typ  := Etype (Next_Formal (First_Formal (Ent)));

                  if not Is_Controlled (Typ) then
                     return;
                  else
                     Init := Find_Prim_Op (Typ, Name_Initialize);

                     if Comes_From_Source (Init) then
                        Ent := Init;
                     else
                        return;
                     end if;
                  end if;
               end;

            else
               return;
            end if;
         end if;

         --  Check cases of internal units

         Callee_Unit_Internal :=
           Is_Internal_File_Name
             (Unit_File_Name (Get_Source_Unit (E_Scope)));

         --  Do not give a warning if the with'ed unit is internal
         --  and this is the generic instantiation case (this saves a
         --  lot of hassle dealing with the Text_IO special child units)

         if Callee_Unit_Internal and Inst_Case then
            return;
         end if;

         if C_Scope = Standard_Standard then
            Caller_Unit_Internal := False;
         else
            Caller_Unit_Internal :=
              Is_Internal_File_Name
                (Unit_File_Name (Get_Source_Unit (C_Scope)));
         end if;

         --  Do not give a warning if the with'ed unit is internal
         --  and the caller is not internal (since the binder always
         --  elaborates internal units first).

         if Callee_Unit_Internal and (not Caller_Unit_Internal) then
            return;
         end if;

         --  For now, if debug flag -gnatdE is not set, do no checking for
         --  one internal unit withing another. This fixes the problem with
         --  the sgi build and storage errors. To be resolved later ???

         if (Callee_Unit_Internal and Caller_Unit_Internal)
            and then not Debug_Flag_EE
         then
            return;
         end if;

         if Is_TSS (E, TSS_Deep_Initialize) then
            Ent := E;
         end if;

         --  If the call is in an instance, and the called entity is not
         --  defined in the same instance, then the elaboration issue
         --  focuses around the unit containing the template, it is
         --  this unit which requires an Elaborate_All.

         --  However, if we are doing dynamic elaboration, we need to
         --  chase the call in the usual manner.

         --  We do not handle the case of calling a generic formal correctly
         --  in the static case. See test 4703-004 to explore this gap ???

         Inst_Caller := Instantiation (Get_Source_File_Index (Sloc (N)));
         Inst_Callee := Instantiation (Get_Source_File_Index (Sloc (Ent)));

         if Inst_Caller = No_Location then
            Unit_Caller := No_Unit;
         else
            Unit_Caller := Get_Source_Unit (N);
         end if;

         if Inst_Callee = No_Location then
            Unit_Callee := No_Unit;
         else
            Unit_Callee := Get_Source_Unit (Ent);
         end if;

         if Unit_Caller /= No_Unit
           and then Unit_Callee /= Unit_Caller
           and then not Dynamic_Elaboration_Checks
         then
            E_Scope := Spec_Entity (Cunit_Entity (Unit_Caller));

            --  If we don't get a spec entity, just ignore call. Not
            --  quite clear why this check is necessary.

            if No (E_Scope) then
               return;
            end if;

            --  Otherwise step to enclosing compilation unit

            while not Is_Compilation_Unit (E_Scope) loop
               E_Scope := Scope (E_Scope);
            end loop;

         --  For the case N is not an instance, or a call within instance
         --  We recompute E_Scope for the error message, since we
         --  do NOT want to go to the unit which has the ultimate
         --  declaration in the case of renaming and derivation and
         --  we also want to go to the generic unit in the case of
         --  an instance, and no further.

         else
            --  Loop to carefully follow renamings and derivations
            --  one step outside the current unit, but not further.

            if not Inst_Case
              and then Present (Alias (Ent))
            then
               E_Scope := Alias (Ent);
            else
               E_Scope := Ent;
            end if;

            loop
               while not Is_Compilation_Unit (E_Scope) loop
                  E_Scope := Scope (E_Scope);
               end loop;

               --  If E_Scope is the same as C_Scope, it means that there
               --  definitely was a local renaming or derivation, and we
               --  are not yet out of the current unit.

               exit when E_Scope /= C_Scope;
               Ent := Alias (Ent);
               E_Scope := Ent;

               --  If no alias, there is a previous error

               if No (Ent) then
                  return;
               end if;
            end loop;
         end if;

         if Within_Elaborate_All (E_Scope) then
            return;
         end if;

         --  Find top level scope for called entity (not following renamings
         --  or derivations). This is where the Elaborate_All will go if it
         --  is needed. We start with the called entity, except in the case
         --  of an initialization procedure outside the current package, where
         --  the init proc is in the root package, and we start from the entity
         --  of the name in the call.

         if Is_Entity_Name (Name (N))
           and then Is_Init_Proc (Entity (Name (N)))
           and then not In_Same_Extended_Unit (N, Entity (Name (N)))
         then
            W_Scope := Scope (Entity (Name (N)));
         else
            W_Scope := E;
         end if;

         while not Is_Compilation_Unit (W_Scope) loop
            W_Scope := Scope (W_Scope);
         end loop;

         --  Now check if an elaborate_all (or dynamic check) is needed

         if not Suppress_Elaboration_Warnings (Ent)
           and then not Elaboration_Checks_Suppressed (Ent)
           and then not Suppress_Elaboration_Warnings (E_Scope)
           and then not Elaboration_Checks_Suppressed (E_Scope)
           and then Elab_Warnings
           and then Generate_Warnings
         then
            if Inst_Case then
               Error_Msg_NE
                 ("instantiation of& may raise Program_Error?", N, Ent);

            else
               if Is_Init_Proc (Entity (Name (N)))
                 and then Comes_From_Source (Ent)
               then
                  Error_Msg_NE
                    ("implicit call to & may raise Program_Error?", N, Ent);

               else
                  Error_Msg_NE
                    ("call to & may raise Program_Error?", N, Ent);
               end if;
            end if;

            Error_Msg_Qual_Level := Nat'Last;
            Error_Msg_NE
              ("\missing pragma Elaborate_All for&?", N, W_Scope);
            Error_Msg_Qual_Level := 0;
            Output_Calls (N);

            --  Set flag to prevent further warnings for same unit
            --  unless in All_Errors_Mode.

            if not All_Errors_Mode and not Dynamic_Elaboration_Checks then
               Set_Suppress_Elaboration_Warnings (W_Scope, True);
            end if;
         end if;

         --  Check for runtime elaboration check required

         if Dynamic_Elaboration_Checks then
            if not Elaboration_Checks_Suppressed (Ent)
              and then not Elaboration_Checks_Suppressed (W_Scope)
              and then not Elaboration_Checks_Suppressed (E_Scope)
              and then not Cunit_SC
            then
               --  Runtime elaboration check required. Generate check of the
               --  elaboration Boolean for the unit containing the entity.

               --  Note that for this case, we do check the real unit (the
               --  one from following renamings, since that is the issue!)

               --  Could this possibly miss a useless but required PE???

               Insert_Elab_Check (N,
                 Make_Attribute_Reference (Loc,
                   Attribute_Name => Name_Elaborated,
                   Prefix =>
                     New_Occurrence_Of
                       (Spec_Entity (E_Scope), Loc)));
            end if;

         --  Case of static elaboration model

         else
            --  Do not do anything if elaboration checks suppressed. Note
            --  that we check Ent here, not E, since we want the real entity
            --  for the body to see if checks are suppressed for it, not the
            --  dummy entry for renamings or derivations.

            if Elaboration_Checks_Suppressed (Ent)
              or else Elaboration_Checks_Suppressed (E_Scope)
              or else Elaboration_Checks_Suppressed (W_Scope)
            then
               null;

            --  Here we need to generate an implicit elaborate all

            else
               --  Generate elaborate_all warning unless suppressed

               if (Elab_Warnings and Generate_Warnings and not Inst_Case)
                 and then not Suppress_Elaboration_Warnings (Ent)
                 and then not Suppress_Elaboration_Warnings (E_Scope)
                 and then not Suppress_Elaboration_Warnings (W_Scope)
               then
                  Error_Msg_Node_2 := W_Scope;
                  Error_Msg_NE
                    ("call to& in elaboration code " &
                     "requires pragma Elaborate_All on&?", N, E);
               end if;

               --  Set indication for binder to generate Elaborate_All

               Set_Elaboration_Constraint (N, E, W_Scope);
            end if;
         end if;

      --  Case of entity is in same unit as call or instantiation

      elsif not Inter_Unit_Only then
         Check_Internal_Call (N, Ent, Outer_Scope, E);
      end if;
   end Check_A_Call;

   -----------------------------
   -- Check_Bad_Instantiation --
   -----------------------------

   procedure Check_Bad_Instantiation (N : Node_Id) is
      Ent : Entity_Id;

   begin
      --  Nothing to do if we do not have an instantiation (happens in some
      --  error cases, and also in the formal package declaration case)

      if Nkind (N) not in N_Generic_Instantiation then
         return;

      --  Nothing to do if serious errors detected (avoid cascaded errors)

      elsif Serious_Errors_Detected /= 0 then
         return;

      --  Nothing to do if not in full analysis mode

      elsif not Full_Analysis then
         return;

      --  Nothing to do if inside a generic template

      elsif Inside_A_Generic then
         return;

      --  Nothing to do if a library level instantiation

      elsif Nkind (Parent (N)) = N_Compilation_Unit then
         return;

      --  Nothing to do if we are compiling a proper body for semantic
      --  purposes only. The generic body may be in another proper body.

      elsif
        Nkind (Parent (Unit_Declaration_Node (Main_Unit_Entity))) = N_Subunit
      then
         return;
      end if;

      Ent := Get_Generic_Entity (N);

      --  The case we are interested in is when the generic spec is in the
      --  current declarative part

      if not Same_Elaboration_Scope (Current_Scope, Scope (Ent))
        or else not In_Same_Extended_Unit (N, Ent)
      then
         return;
      end if;

      --  If the generic entity is within a deeper instance than we are, then
      --  either the instantiation to which we refer itself caused an ABE, in
      --  which case that will be handled separately. Otherwise, we know that
      --  the body we need appears as needed at the point of the instantiation.
      --  If they are both at the same level but not within the same instance
      --  then the body of the generic will be in the earlier instance.

      declare
         D1 : constant Int := Instantiation_Depth (Sloc (Ent));
         D2 : constant Int := Instantiation_Depth (Sloc (N));

      begin
         if D1 > D2 then
            return;

         elsif D1 = D2
           and then Is_Generic_Instance (Scope (Ent))
           and then not In_Open_Scopes (Scope (Ent))
         then
            return;
         end if;
      end;

      --  Now we can proceed, if the entity being called has a completion,
      --  then we are definitely OK, since we have already seen the body.

      if Has_Completion (Ent) then
         return;
      end if;

      --  If there is no body, then nothing to do

      if not Has_Generic_Body (N) then
         return;
      end if;

      --  Here we definitely have a bad instantiation

      Error_Msg_NE
        ("?cannot instantiate& before body seen", N, Ent);

      if Present (Instance_Spec (N)) then
         Supply_Bodies (Instance_Spec (N));
      end if;

      Error_Msg_N
        ("\?Program_Error will be raised at run time", N);
      Insert_Elab_Check (N);
      Set_ABE_Is_Certain (N);

   end Check_Bad_Instantiation;

   ---------------------
   -- Check_Elab_Call --
   ---------------------

   procedure Check_Elab_Call
     (N           : Node_Id;
      Outer_Scope : Entity_Id := Empty)
   is
      Ent : Entity_Id;
      P   : Node_Id;

      function Get_Called_Ent return Entity_Id;
      --  Retrieve called entity. If this is a call to a protected subprogram,
      --  entity is a selected component. The callable entity may be absent,
      --  in which case there is no check to perform.  This happens with
      --  non-analyzed calls in nested generics.

      --------------------
      -- Get_Called_Ent --
      --------------------

      function Get_Called_Ent return Entity_Id is
         Nam : Node_Id;

      begin
         Nam := Name (N);

         if No (Nam) then
            return Empty;

         elsif Nkind (Nam) = N_Selected_Component then
            return Entity (Selector_Name (Nam));

         elsif not Is_Entity_Name (Nam) then
            return Empty;

         else
            return Entity (Nam);
         end if;
      end Get_Called_Ent;

   --  Start of processing for Check_Elab_Call

   begin
      --  If the call does not come from the main unit, there is nothing to
      --  check. Elaboration call from units in the context of the main unit
      --  will lead to semantic dependencies when those units are compiled.

      if not In_Extended_Main_Code_Unit (N) then
         return;
      end if;

      --  For an entry call, check relevant restriction

      if Nkind (N) = N_Entry_Call_Statement
         and then not In_Subprogram_Or_Concurrent_Unit
      then
         Check_Restriction (No_Entry_Calls_In_Elaboration_Code, N);

      --  Nothing to do if this is not a call (happens in some error
      --  conditions, and in some cases where rewriting occurs).

      elsif Nkind (N) /= N_Function_Call
        and then Nkind (N) /= N_Procedure_Call_Statement
      then
         return;

      --  Nothing to do if this is a call already rewritten for elab checking

      elsif Nkind (Parent (N)) = N_Conditional_Expression then
         return;

      --  Nothing to do if inside a generic template

      elsif Inside_A_Generic
        and then not Present (Enclosing_Generic_Body (N))
      then
         return;
      end if;

      --  Here we have a call at elaboration time which must be checked

      if Debug_Flag_LL then
         Write_Str ("  Check_Elab_Call: ");

         if No (Name (N))
           or else not Is_Entity_Name (Name (N))
         then
            Write_Str ("<<not entity name>> ");
         else
            Write_Name (Chars (Entity (Name (N))));
         end if;

         Write_Str ("  call at ");
         Write_Location (Sloc (N));
         Write_Eol;
      end if;

      --  Climb up the tree to make sure we are not inside a
      --  default expression of a parameter specification or
      --  a record component, since in both these cases, we
      --  will be doing the actual call later, not now, and it
      --  is at the time of the actual call (statically speaking)
      --  that we must do our static check, not at the time of
      --  its initial analysis). However, we have to check calls
      --  within component definitions (e.g., a function call
      --  that determines an array component bound), so we
      --  terminate the loop in that case.

      P := Parent (N);
      while Present (P) loop
         if Nkind (P) = N_Parameter_Specification
              or else
            Nkind (P) = N_Component_Declaration
         then
            return;

         --  The call occurs within the constraint of a component,
         --  so it must be checked.

         elsif Nkind (P) = N_Component_Definition then
            exit;

         else
            P := Parent (P);
         end if;
      end loop;

      --  Stuff that happens only at the outer level

      if No (Outer_Scope) then
         Elab_Visited.Set_Last (0);

         --  Nothing to do if current scope is Standard (this is a bit
         --  odd, but it happens in the case of generic instantiations).

         C_Scope := Current_Scope;

         if C_Scope = Standard_Standard then
            return;
         end if;

         --  First case, we are in elaboration code

         From_Elab_Code := not In_Subprogram_Or_Concurrent_Unit;
         if From_Elab_Code then

            --  Complain if call that comes from source in preelaborated
            --  unit and we are not inside a subprogram (i.e. we are in
            --  elab code)

            if Comes_From_Source (N)
              and then In_Preelaborated_Unit
              and then not In_Inlined_Body
            then
               --  This is a warning in GNAT mode allowing such calls to be
               --  used in the predefined library with appropriate care.

               Error_Msg_Warn := GNAT_Mode;
               Error_Msg_N
                 ("<non-static call not allowed in preelaborated unit", N);
               return;
            end if;

         --  Second case, we are inside a subprogram or concurrent unit, which
         --  means we are not in elaboration code.

         else
            --  In this case, the issue is whether we are inside the
            --  declarative part of the unit in which we live, or inside its
            --  statements. In the latter case, there is no issue of ABE calls
            --  at this level (a call from outside to the unit in which we live
            --  might cause an ABE, but that will be detected when we analyze
            --  that outer level call, as it recurses into the called unit).

            --  Climb up the tree, doing this test, and also testing for being
            --  inside a default expression, which, as discussed above, is not
            --  checked at this stage.

            declare
               P : Node_Id;
               L : List_Id;

            begin
               P := N;
               loop
                  --  If we find a parentless subtree, it seems safe to assume
                  --  that we are not in a declarative part and that no
                  --  checking is required.

                  if No (P) then
                     return;
                  end if;

                  if Is_List_Member (P) then
                     L := List_Containing (P);
                     P := Parent (L);
                  else
                     L := No_List;
                     P := Parent (P);
                  end if;

                  exit when Nkind (P) = N_Subunit;

                  --  Filter out case of default expressions, where we do not
                  --  do the check at this stage.

                  if Nkind (P) = N_Parameter_Specification
                       or else
                     Nkind (P) = N_Component_Declaration
                  then
                     return;
                  end if;

                  if Nkind (P) = N_Subprogram_Body
                       or else
                     Nkind (P) = N_Protected_Body
                       or else
                     Nkind (P) = N_Task_Body
                       or else
                     Nkind (P) = N_Block_Statement
                  then
                     if L = Declarations (P) then
                        exit;

                     --  We are not in elaboration code, but we are doing
                     --  dynamic elaboration checks, in this case, we still
                     --  need to do the call, since the subprogram we are in
                     --  could be called from another unit, also in dynamic
                     --  elaboration check mode, at elaboration time.

                     elsif Dynamic_Elaboration_Checks then

                        --  This is a rather new check, going into version
                        --  3.14a1 for the first time (V1.80 of this unit), so
                        --  we provide a debug flag to enable it. That way we
                        --  have an easy work around for regressions that are
                        --  caused by this new check. This debug flag can be
                        --  removed later.

                        if Debug_Flag_DD then
                           return;
                        end if;

                        --  Do the check in this case

                        exit;

                     elsif Nkind (P) = N_Task_Body then

                        --  The check is deferred until Check_Task_Activation
                        --  but we need to capture local suppress pragmas
                        --  that may inhibit checks on this call.

                        Ent := Get_Called_Ent;

                        if No (Ent) then
                           return;

                        elsif Elaboration_Checks_Suppressed (Current_Scope)
                          or else Elaboration_Checks_Suppressed (Ent)
                          or else Elaboration_Checks_Suppressed (Scope (Ent))
                        then
                           Set_No_Elaboration_Check (N);
                        end if;

                        return;

                     --  Static model, call is not in elaboration code, we
                     --  never need to worry, because in the static model
                     --  the top level caller always takes care of things.

                     else
                        return;
                     end if;
                  end if;
               end loop;
            end;
         end if;
      end if;

      Ent := Get_Called_Ent;

      if No (Ent) then
         return;
      end if;

      --  Nothing to do if this is a recursive call (i.e. a call to
      --  an entity that is already in the Elab_Call stack)

      for J in 1 .. Elab_Visited.Last loop
         if Ent = Elab_Visited.Table (J) then
            return;
         end if;
      end loop;

      --  See if we need to analyze this call. We analyze it if either of
      --  the following conditions is met:

      --    It is an inner level call (since in this case it was triggered
      --    by an outer level call from elaboration code), but only if the
      --    call is within the scope of the original outer level call.

      --    It is an outer level call from elaboration code, or the called
      --    entity is in the same elaboration scope.

      --  And in these cases, we will check both inter-unit calls and
      --  intra-unit (within a single unit) calls.

      C_Scope := Current_Scope;

      --  If not outer level call, then we follow it if it is within
      --  the original scope of the outer call.

      if Present (Outer_Scope)
        and then Within (Scope (Ent), Outer_Scope)
      then
         Set_C_Scope;
         Check_A_Call (N, Ent, Outer_Scope, Inter_Unit_Only => False);

      elsif Elaboration_Checks_Suppressed (Current_Scope) then
         null;

      elsif From_Elab_Code then
         Set_C_Scope;
         Check_A_Call (N, Ent, Standard_Standard, Inter_Unit_Only => False);

      elsif Same_Elaboration_Scope (C_Scope, Scope (Ent)) then
         Set_C_Scope;
         Check_A_Call (N, Ent, Scope (Ent), Inter_Unit_Only => False);

      --  If none of those cases holds, but Dynamic_Elaboration_Checks mode
      --  is set, then we will do the check, but only in the inter-unit case
      --  (this is to accommodate unguarded elaboration calls from other units
      --  in which this same mode is set). We don't want warnings in this case,
      --  it would generate warnings having nothing to do with elaboration.

      elsif Dynamic_Elaboration_Checks then
         Set_C_Scope;
         Check_A_Call
           (N,
            Ent,
            Standard_Standard,
            Inter_Unit_Only => True,
            Generate_Warnings => False);

      --  Otherwise nothing to do

      else
         return;
      end if;

      --  A call to an Init_Proc in elaboration code may bring additional
      --  dependencies, if some of the record components thereof have
      --  initializations that are function calls that come from source.
      --  We treat the current node as a call to each of these functions,
      --  to check their elaboration impact.

      if Is_Init_Proc (Ent)
        and then From_Elab_Code
      then
         Process_Init_Proc : declare
            Unit_Decl : constant Node_Id := Unit_Declaration_Node (Ent);

            function Process (Nod : Node_Id) return Traverse_Result;
            --  Find subprogram calls within body of init_proc for
            --  Traverse instantiation below.

            function Process (Nod : Node_Id) return Traverse_Result is
               Func : Entity_Id;

            begin
               if (Nkind (Nod) = N_Function_Call
                    or else Nkind (Nod) = N_Procedure_Call_Statement)
                 and then Is_Entity_Name (Name (Nod))
               then
                  Func := Entity (Name (Nod));

                  if Comes_From_Source (Func) then
                     Check_A_Call
                       (N, Func, Standard_Standard, Inter_Unit_Only => True);
                  end if;

                  return OK;

               else
                  return OK;
               end if;
            end Process;

            procedure Traverse_Body is new Traverse_Proc (Process);

         --  Start of processing for Process_Init_Proc

         begin
            if Nkind (Unit_Decl) = N_Subprogram_Body then
               Traverse_Body (Handled_Statement_Sequence (Unit_Decl));
            end if;
         end Process_Init_Proc;
      end if;
   end Check_Elab_Call;

   ----------------------
   -- Check_Elab_Calls --
   ----------------------

   procedure Check_Elab_Calls is
   begin
      --  If expansion is disabled, do not generate any checks. Also
      --  skip checks if any subunits are missing because in either
      --  case we lack the full information that we need, and no object
      --  file will be created in any case.

      if not Expander_Active
        or else Is_Generic_Unit (Cunit_Entity (Main_Unit))
        or else Subunits_Missing
      then
         return;
      end if;

      --  Skip delayed calls if we had any errors

      if Serious_Errors_Detected = 0 then
         Delaying_Elab_Checks := False;
         Expander_Mode_Save_And_Set (True);

         for J in Delay_Check.First .. Delay_Check.Last loop
            New_Scope (Delay_Check.Table (J).Curscop);
            From_Elab_Code := Delay_Check.Table (J).From_Elab_Code;

            Check_Internal_Call_Continue (
              N           => Delay_Check.Table (J).N,
              E           => Delay_Check.Table (J).E,
              Outer_Scope => Delay_Check.Table (J).Outer_Scope,
              Orig_Ent    => Delay_Check.Table (J).Orig_Ent);

            Pop_Scope;
         end loop;

         --  Set Delaying_Elab_Checks back on for next main compilation

         Expander_Mode_Restore;
         Delaying_Elab_Checks := True;
      end if;
   end Check_Elab_Calls;

   ------------------------------
   -- Check_Elab_Instantiation --
   ------------------------------

   procedure Check_Elab_Instantiation
     (N           : Node_Id;
      Outer_Scope : Entity_Id := Empty)
   is
      Ent : Entity_Id;

   begin
      --  Check for and deal with bad instantiation case. There is some
      --  duplicated code here, but we will worry about this later ???

      Check_Bad_Instantiation (N);

      if ABE_Is_Certain (N) then
         return;
      end if;

      --  Nothing to do if we do not have an instantiation (happens in some
      --  error cases, and also in the formal package declaration case)

      if Nkind (N) not in N_Generic_Instantiation then
         return;
      end if;

      --  Nothing to do if inside a generic template

      if Inside_A_Generic then
         return;
      end if;

<<<<<<< HEAD
      --  Nothing to do if the instantiation is not in the main unit.
=======
      --  Nothing to do if the instantiation is not in the main unit
>>>>>>> 8c044a9c

      if not In_Extended_Main_Code_Unit (N) then
         return;
      end if;

      Ent := Get_Generic_Entity (N);
      From_Elab_Code := not In_Subprogram_Or_Concurrent_Unit;

      --  See if we need to analyze this instantiation. We analyze it if
      --  either of the following conditions is met:

      --    It is an inner level instantiation (since in this case it was
      --    triggered by an outer level call from elaboration code), but
      --    only if the instantiation is within the scope of the original
      --    outer level call.

      --    It is an outer level instantiation from elaboration code, or the
      --    instantiated entity is in the same elaboratoin scope.

      --  And in these cases, we will check both the inter-unit case and
      --  the intra-unit (within a single unit) case.

      C_Scope := Current_Scope;

      if Present (Outer_Scope)
        and then Within (Scope (Ent), Outer_Scope)
      then
         Set_C_Scope;
         Check_A_Call (N, Ent, Outer_Scope, Inter_Unit_Only => False);

      elsif From_Elab_Code then
         Set_C_Scope;
         Check_A_Call (N, Ent, Standard_Standard, Inter_Unit_Only => False);

      elsif Same_Elaboration_Scope (C_Scope, Scope (Ent)) then
         Set_C_Scope;
         Check_A_Call (N, Ent, Scope (Ent), Inter_Unit_Only => False);

      --  If none of those cases holds, but Dynamic_Elaboration_Checks mode
      --  is set, then we will do the check, but only in the inter-unit case
      --  (this is to accommodate unguarded elaboration calls from other units
      --  in which this same mode is set). We inhibit warnings in this case,
      --  since this instantiation is not occurring in elaboration code.

      elsif Dynamic_Elaboration_Checks then
         Set_C_Scope;
         Check_A_Call
           (N,
            Ent,
            Standard_Standard,
            Inter_Unit_Only => True,
            Generate_Warnings => False);

      else
         return;
      end if;
   end Check_Elab_Instantiation;

   -------------------------
   -- Check_Internal_Call --
   -------------------------

   procedure Check_Internal_Call
     (N           : Node_Id;
      E           : Entity_Id;
      Outer_Scope : Entity_Id;
      Orig_Ent    : Entity_Id)
   is
      Inst_Case : constant Boolean := Nkind (N) in N_Generic_Instantiation;

   begin
      --  If not function or procedure call or instantiation, then ignore
      --  call (this happens in some error case and rewriting cases)

      if Nkind (N) /= N_Function_Call
           and then
         Nkind (N) /= N_Procedure_Call_Statement
           and then
         not Inst_Case
      then
         return;

      --  Nothing to do if this is a call or instantiation that has
      --  already been found to be a sure ABE

      elsif ABE_Is_Certain (N) then
         return;

      --  Nothing to do if errors already detected (avoid cascaded errors)

      elsif Serious_Errors_Detected /= 0 then
         return;

      --  Nothing to do if not in full analysis mode

      elsif not Full_Analysis then
         return;

      --  Nothing to do if within a default expression, since the call
      --  is not actualy being made at this time.

      elsif In_Default_Expression then
         return;

      --  Nothing to do for call to intrinsic subprogram

      elsif Is_Intrinsic_Subprogram (E) then
         return;

      --  No need to trace local calls if checking task activation, because
      --  other local bodies are elaborated already.

      elsif In_Task_Activation then
         return;
      end if;

      --  Delay this call if we are still delaying calls

      if Delaying_Elab_Checks then
         Delay_Check.Increment_Last;
         Delay_Check.Table (Delay_Check.Last) :=
           (N              => N,
            E              => E,
            Orig_Ent       => Orig_Ent,
            Curscop        => Current_Scope,
            Outer_Scope    => Outer_Scope,
            From_Elab_Code => From_Elab_Code);
         return;

      --  Otherwise, call phase 2 continuation right now

      else
         Check_Internal_Call_Continue (N, E, Outer_Scope, Orig_Ent);
      end if;

   end Check_Internal_Call;

   ----------------------------------
   -- Check_Internal_Call_Continue --
   ----------------------------------

   procedure Check_Internal_Call_Continue
     (N           : Node_Id;
      E           : Entity_Id;
      Outer_Scope : Entity_Id;
      Orig_Ent    : Entity_Id)
   is
      Loc       : constant Source_Ptr := Sloc (N);
      Inst_Case : constant Boolean := Is_Generic_Unit (E);

      Sbody : Node_Id;
      Ebody : Entity_Id;

      function Process (N : Node_Id) return Traverse_Result;
      --  Function applied to each node as we traverse the body.
      --  Checks for call that needs checking, and if so checks
      --  it. Always returns OK, so entire tree is traversed.

      -------------
      -- Process --
      -------------

      function Process (N : Node_Id) return Traverse_Result is
      begin
         --  If user has specified that there are no entry calls in elaboration
         --  code, do not trace past an accept statement, because the rendez-
         --  vous will happen after elaboration.

         if (Nkind (Original_Node (N)) = N_Accept_Statement
              or else Nkind (Original_Node (N)) = N_Selective_Accept)
           and then Restriction_Active (No_Entry_Calls_In_Elaboration_Code)
         then
            return Abandon;

         --  If we have a subprogram call, check it

         elsif Nkind (N) = N_Function_Call
           or else Nkind (N) = N_Procedure_Call_Statement
         then
            Check_Elab_Call (N, Outer_Scope);
            return OK;

         --  If we have a generic instantiation, check it

         elsif Nkind (N) in N_Generic_Instantiation then
            Check_Elab_Instantiation (N, Outer_Scope);
            return OK;

         --  Skip subprogram bodies that come from source (wait for
         --  call to analyze these). The reason for the come from
         --  source test is to avoid catching task bodies.

         --  For task bodies, we should really avoid these too, waiting
         --  for the task activation, but that's too much trouble to
         --  catch for now, so we go in unconditionally. This is not
         --  so terrible, it means the error backtrace is not quite
         --  complete, and we are too eager to scan bodies of tasks
         --  that are unused, but this is hardly very significant!

         elsif Nkind (N) = N_Subprogram_Body
           and then Comes_From_Source (N)
         then
            return Skip;

         else
            return OK;
         end if;
      end Process;

      procedure Traverse is new Atree.Traverse_Proc;
      --  Traverse procedure using above Process function

   --  Start of processing for Check_Internal_Call_Continue

   begin
      --  Save outer level call if at outer level

      if Elab_Call.Last = 0 then
         Outer_Level_Sloc := Loc;
      end if;

      Elab_Visited.Increment_Last;
      Elab_Visited.Table (Elab_Visited.Last) := E;

      --  If the call is to a function that renames a literal, no check
      --  is needed.

      if Ekind (E) = E_Enumeration_Literal then
         return;
      end if;

      Sbody := Unit_Declaration_Node (E);

      if Nkind (Sbody) /= N_Subprogram_Body
           and then
         Nkind (Sbody) /= N_Package_Body
      then
         Ebody := Corresponding_Body (Sbody);

         if No (Ebody) then
            return;
         else
            Sbody := Unit_Declaration_Node (Ebody);
         end if;
      end if;

      --  If the body appears after the outer level call or
      --  instantiation then we have an error case handled below.

      if Earlier_In_Extended_Unit (Outer_Level_Sloc, Sloc (Sbody))
        and then not In_Task_Activation
      then
         null;

      --  If we have the instantiation case we are done, since we now
      --  know that the body of the generic appeared earlier.

      elsif Inst_Case then
         return;

      --  Otherwise we have a call, so we trace through the called
      --  body to see if it has any problems ..

      else
         pragma Assert (Nkind (Sbody) = N_Subprogram_Body);

         Elab_Call.Increment_Last;
         Elab_Call.Table (Elab_Call.Last).Cloc := Loc;
         Elab_Call.Table (Elab_Call.Last).Ent  := E;

         if Debug_Flag_LL then
            Write_Str ("Elab_Call.Last = ");
            Write_Int (Int (Elab_Call.Last));
            Write_Str ("   Ent = ");
            Write_Name (Chars (E));
            Write_Str ("   at ");
            Write_Location (Sloc (N));
            Write_Eol;
         end if;

         --  Now traverse declarations and statements of subprogram body.
         --  Note that we cannot simply Traverse (Sbody), since traverse
         --  does not normally visit subprogram bodies.

         declare
            Decl : Node_Id := First (Declarations (Sbody));

         begin
            while Present (Decl) loop
               Traverse (Decl);
               Next (Decl);
            end loop;
         end;

         Traverse (Handled_Statement_Sequence (Sbody));

         Elab_Call.Decrement_Last;
         return;
      end if;

      --  Here is the case of calling a subprogram where the body has
      --  not yet been encountered, a warning message is needed.

      --  If we have nothing in the call stack, then this is at the
      --  outer level, and the ABE is bound to occur.

      if Elab_Call.Last = 0 then
         if Inst_Case then
            Error_Msg_NE
              ("?cannot instantiate& before body seen", N, Orig_Ent);
         else
            Error_Msg_NE
              ("?cannot call& before body seen", N, Orig_Ent);
         end if;

         Error_Msg_N
           ("\?Program_Error will be raised at run time", N);
         Insert_Elab_Check (N);

      --  Call is not at outer level

      else
         --  Deal with dynamic elaboration check

         if not Elaboration_Checks_Suppressed (E) then
            Set_Elaboration_Entity_Required (E);

            --  Case of no elaboration entity allocated yet

            if No (Elaboration_Entity (E)) then

               --  Create object declaration for elaboration entity, and put it
               --  just in front of the spec of the subprogram or generic unit,
               --  in the same scope as this unit.

               declare
                  Loce : constant Source_Ptr := Sloc (E);
                  Ent  : constant Entity_Id  :=
                           Make_Defining_Identifier (Loc,
                             Chars => New_External_Name (Chars (E), 'E'));

               begin
                  Set_Elaboration_Entity (E, Ent);
                  New_Scope (Scope (E));

                  Insert_Action (Declaration_Node (E),
                    Make_Object_Declaration (Loce,
                      Defining_Identifier => Ent,
                      Object_Definition =>
                        New_Occurrence_Of (Standard_Boolean, Loce),
                      Expression => New_Occurrence_Of (Standard_False, Loce)));

                  --  Set elaboration flag at the point of the body

                  Set_Elaboration_Flag (Sbody, E);

                  --  Kill current value indication. This is necessary
                  --  because the tests of this flag are inserted out of
                  --  sequence and must not pick up bogus indications of
                  --  the wrong constant value. Also, this is never a true
                  --  constant, since one way or another, it gets reset.

                  Set_Current_Value    (Ent, Empty);
                  Set_Is_True_Constant (Ent, False);
                  Pop_Scope;
               end;
            end if;

            --  Generate check of the elaboration Boolean

            Insert_Elab_Check (N,
              New_Occurrence_Of (Elaboration_Entity (E), Loc));
         end if;

         --  Generate the warning

         if not Suppress_Elaboration_Warnings (E)
           and then not Elaboration_Checks_Suppressed (E)
         then
            if Inst_Case then
               Error_Msg_NE
                 ("instantiation of& may occur before body is seen?",
                  N, Orig_Ent);
            else
               Error_Msg_NE
                 ("call to& may occur before body is seen?", N, Orig_Ent);
            end if;

            Error_Msg_N
              ("\Program_Error may be raised at run time?", N);

            Output_Calls (N);
         end if;
      end if;

      --  Set flag to suppress further warnings on same subprogram
      --  unless in all errors mode

      if not All_Errors_Mode then
         Set_Suppress_Elaboration_Warnings (E);
      end if;
   end Check_Internal_Call_Continue;

   ---------------------------
   -- Check_Task_Activation --
   ---------------------------

   procedure Check_Task_Activation (N : Node_Id) is
      Loc         : constant Source_Ptr := Sloc (N);
      Inter_Procs : constant Elist_Id   := New_Elmt_List;
      Intra_Procs : constant Elist_Id   := New_Elmt_List;
      Ent         : Entity_Id;
      P           : Entity_Id;
      Task_Scope  : Entity_Id;
      Cunit_SC    : Boolean := False;
      Decl        : Node_Id;
      Elmt        : Elmt_Id;
      Enclosing   : Entity_Id;

      procedure Add_Task_Proc (Typ : Entity_Id);
      --  Add to Task_Procs the task body procedure(s) of task types in Typ.
      --  For record types, this procedure recurses over component types.

      procedure Collect_Tasks (Decls : List_Id);
      --  Collect the types of the tasks that are to be activated in the given
      --  list of declarations, in order to perform elaboration checks on the
      --  corresponding task procedures which are called implicitly here.

      function Outer_Unit (E : Entity_Id) return Entity_Id;
      --  find enclosing compilation unit of Entity, ignoring subunits, or
      --  else enclosing subprogram. If E is not a package, there is no need
      --  for inter-unit elaboration checks.

      -------------------
      -- Add_Task_Proc --
      -------------------

      procedure Add_Task_Proc (Typ : Entity_Id) is
         Comp : Entity_Id;
         Proc : Entity_Id := Empty;

      begin
         if Is_Task_Type (Typ) then
            Proc := Get_Task_Body_Procedure (Typ);

         elsif Is_Array_Type (Typ)
           and then Has_Task (Base_Type (Typ))
         then
            Add_Task_Proc (Component_Type (Typ));

         elsif Is_Record_Type (Typ)
           and then Has_Task (Base_Type (Typ))
         then
            Comp := First_Component (Typ);

            while Present (Comp) loop
               Add_Task_Proc (Etype (Comp));
               Comp := Next_Component (Comp);
            end loop;
         end if;

         --  If the task type is another unit, we will perform the usual
         --  elaboration check on its enclosing unit. If the type is in the
         --  same unit, we can trace the task body as for an internal call,
         --  but we only need to examine other external calls, because at
         --  the point the task is activated, internal subprogram bodies
         --  will have been elaborated already. We keep separate lists for
         --  each kind of task.

         --  Skip this test if errors have occurred, since in this case
         --  we can get false indications.

         if Serious_Errors_Detected /= 0 then
            return;
         end if;

         if Present (Proc) then
            if Outer_Unit (Scope (Proc)) = Enclosing then

               if No (Corresponding_Body (Unit_Declaration_Node (Proc)))
                 and then
                   (not Is_Generic_Instance (Scope (Proc))
                      or else
                    Scope (Proc) = Scope (Defining_Identifier (Decl)))
               then
                  Error_Msg_N
                    ("task will be activated before elaboration of its body?",
                      Decl);
                  Error_Msg_N
                    ("Program_Error will be raised at run-time?", Decl);

               elsif
                 Present (Corresponding_Body (Unit_Declaration_Node (Proc)))
               then
                  Append_Elmt (Proc, Intra_Procs);
               end if;

            else
               Elmt := First_Elmt (Inter_Procs);

               --  No need for multiple entries of the same type

               while Present (Elmt) loop
                  if Node (Elmt) = Proc then
                     return;
                  end if;

                  Next_Elmt (Elmt);
               end loop;

               Append_Elmt (Proc, Inter_Procs);
            end if;
         end if;
      end Add_Task_Proc;

      -------------------
      -- Collect_Tasks --
      -------------------

      procedure Collect_Tasks (Decls : List_Id) is
      begin
         if Present (Decls) then
            Decl := First (Decls);

            while Present (Decl) loop

               if Nkind (Decl) = N_Object_Declaration
                 and then Has_Task (Etype (Defining_Identifier (Decl)))
               then
                  Add_Task_Proc (Etype (Defining_Identifier (Decl)));
               end if;

               Next (Decl);
            end loop;
         end if;
      end Collect_Tasks;

      ----------------
      -- Outer_Unit --
      ----------------

      function Outer_Unit (E : Entity_Id) return Entity_Id is
         Outer : Entity_Id := E;

      begin
         while Present (Outer) loop
            if Elaboration_Checks_Suppressed (Outer) then
               Cunit_SC := True;
            end if;

            exit when Is_Child_Unit (Outer)
              or else Scope (Outer) = Standard_Standard
              or else Ekind (Outer) /= E_Package;
            Outer := Scope (Outer);
         end loop;

         return Outer;
      end Outer_Unit;

   --  Start of processing for Check_Task_Activation

   begin
      Enclosing := Outer_Unit (Current_Scope);

      --  Find all tasks declared in the current unit

      if Nkind (N) = N_Package_Body then
         P := Unit_Declaration_Node (Corresponding_Spec (N));

         Collect_Tasks (Declarations (N));
         Collect_Tasks (Visible_Declarations (Specification (P)));
         Collect_Tasks (Private_Declarations (Specification (P)));

      elsif Nkind (N) = N_Package_Declaration then
         Collect_Tasks (Visible_Declarations (Specification (N)));
         Collect_Tasks (Private_Declarations (Specification (N)));

      else
         Collect_Tasks (Declarations (N));
      end if;

      --  We only perform detailed checks in all tasks are library level
      --  entities. If the master is a subprogram or task, activation will
      --  depend on the activation of the master itself.
      --  Should dynamic checks be added in the more general case???

      if Ekind (Enclosing) /= E_Package then
         return;
      end if;

      --  For task types defined in other units, we want the unit containing
      --  the task body to be elaborated before the current one.

      Elmt := First_Elmt (Inter_Procs);

      while Present (Elmt) loop
         Ent := Node (Elmt);
         Task_Scope := Outer_Unit (Scope (Ent));

         if not Is_Compilation_Unit (Task_Scope) then
            null;

         elsif Suppress_Elaboration_Warnings (Task_Scope)
           or else Elaboration_Checks_Suppressed (Task_Scope)
         then
            null;

         elsif Dynamic_Elaboration_Checks then
            if not Elaboration_Checks_Suppressed (Ent)
              and then not Cunit_SC
              and then
                not Restriction_Active (No_Entry_Calls_In_Elaboration_Code)
            then
               --  Runtime elaboration check required. generate check of the
               --  elaboration Boolean for the unit containing the entity.

               Insert_Elab_Check (N,
                 Make_Attribute_Reference (Loc,
                   Attribute_Name => Name_Elaborated,
                   Prefix =>
                     New_Occurrence_Of
                       (Spec_Entity (Task_Scope), Loc)));
            end if;

         else
            --  Force the binder to elaborate other unit first

            if not Suppress_Elaboration_Warnings (Ent)
              and then not Elaboration_Checks_Suppressed (Ent)
              and then Elab_Warnings
              and then not Suppress_Elaboration_Warnings (Task_Scope)
              and then not Elaboration_Checks_Suppressed (Task_Scope)
            then
               Error_Msg_Node_2 := Task_Scope;
               Error_Msg_NE ("activation of an instance of task type&" &
                  " requires pragma Elaborate_All on &?", N, Ent);
            end if;

            Set_Elaborate_All_Desirable (Task_Scope);
            Set_Suppress_Elaboration_Warnings (Task_Scope);
         end if;

         Next_Elmt (Elmt);
      end loop;

      --  For tasks declared in the current unit, trace other calls within
      --  the task procedure bodies, which are available.

      In_Task_Activation := True;
      Elmt := First_Elmt (Intra_Procs);

      while Present (Elmt) loop
         Ent := Node (Elmt);
         Check_Internal_Call_Continue (N, Ent, Enclosing, Ent);
         Next_Elmt (Elmt);
      end loop;

      In_Task_Activation := False;
   end Check_Task_Activation;

   --------------------------------
   -- Set_Elaboration_Constraint --
   --------------------------------

   procedure Set_Elaboration_Constraint
    (Call : Node_Id;
     Subp : Entity_Id;
     Scop : Entity_Id)
   is
      Elab_Unit  : Entity_Id;
      Init_Call  : constant Boolean :=
                     Chars (Subp) = Name_Initialize
                       and then Comes_From_Source (Subp)
                       and then Present (Parameter_Associations (Call))
                       and then Is_Controlled
                         (Etype (First (Parameter_Associations (Call))));
   begin
      --  If the unit is mentioned in a with_clause of the current
      --  unit, it is visible, and we can set the elaboration flag.

      if Is_Immediately_Visible (Scop)
        or else
          (Is_Child_Unit (Scop) and then Is_Visible_Child_Unit (Scop))
      then
         Set_Elaborate_All_Desirable (Scop);
         Set_Suppress_Elaboration_Warnings (Scop, True);
         return;
      end if;

      --  If this is not an initialization call or a call using object notation
      --  we know that the unit of the called entity is in the context, and
      --  we can set the flag as well. The unit need not be visible if the call
      --  occurs within an instantiation.

      if Is_Init_Proc (Subp)
        or else Init_Call
        or else Nkind (Original_Node (Call)) = N_Selected_Component
      then
         null;  --  detailed processing follows.

      else
         Set_Elaborate_All_Desirable (Scop);
         Set_Suppress_Elaboration_Warnings (Scop, True);
         return;
      end if;

      --  If the unit is not in the context, there must be an intermediate
      --  unit that is, on which we need to place to elaboration flag.

      if Is_Init_Proc (Subp)
        or else Init_Call
      then
         --  The initialization call is on an object whose type is not
         --  declared in the same scope as the subprogram. The type of
         --  the object must be a subtype of the type of operation. This
         --  object is the first actual in the call.

         declare
            Typ  : constant Entity_Id :=
                     Etype (First (Parameter_Associations (Call)));
         begin
            Elab_Unit := Scope (Typ);

            while (Present (Elab_Unit))
              and then not Is_Compilation_Unit (Elab_Unit)
            loop
               Elab_Unit := Scope (Elab_Unit);
            end loop;
         end;
      elsif Nkind (Original_Node (Call)) = N_Selected_Component then

         --  If original node uses selected component notation, the
         --  prefix is visible and determines the scope that must be
         --  elaborated. After rewriting, the prefix is the first actual
         --  in the call.

         Elab_Unit := Scope (Etype (First (Parameter_Associations (Call))));

      else
         --  Using previously computed scope. If the elaboration check is
         --  done after analysis, the scope is not visible any longer, but
         --  must still be in the context.

         Elab_Unit := Scop;
      end if;

      Set_Elaborate_All_Desirable (Elab_Unit);
      Set_Suppress_Elaboration_Warnings (Elab_Unit, True);
   end Set_Elaboration_Constraint;

   ----------------------
   -- Has_Generic_Body --
   ----------------------

   function Has_Generic_Body (N : Node_Id) return Boolean is
      Ent  : constant Entity_Id := Get_Generic_Entity (N);
      Decl : constant Node_Id   := Unit_Declaration_Node (Ent);
      Scop : Entity_Id;

      function Find_Body_In (E : Entity_Id; N : Node_Id) return Node_Id;
      --  Determine if the list of nodes headed by N and linked by Next
      --  contains a package body for the package spec entity E, and if
      --  so return the package body. If not, then returns Empty.

      function Load_Package_Body (Nam : Unit_Name_Type) return Node_Id;
      --  This procedure is called load the unit whose name is given by Nam.
      --  This unit is being loaded to see whether it contains an optional
      --  generic body. The returned value is the loaded unit, which is
      --  always a package body (only package bodies can contain other
      --  entities in the sense in which Has_Generic_Body is interested).
      --  We only attempt to load bodies if we are generating code. If we
      --  are in semantics check only mode, then it would be wrong to load
      --  bodies that are not required from a semantic point of view, so
      --  in this case we return Empty. The result is that the caller may
      --  incorrectly decide that a generic spec does not have a body when
      --  in fact it does, but the only harm in this is that some warnings
      --  on elaboration problems may be lost in semantic checks only mode,
      --  which is not big loss. We also return Empty if we go for a body
      --  and it is not there.

      function Locate_Corresponding_Body (PE : Entity_Id) return Node_Id;
      --  PE is the entity for a package spec. This function locates the
      --  corresponding package body, returning Empty if none is found.
      --  The package body returned is fully parsed but may not yet be
      --  analyzed, so only syntactic fields should be referenced.

      ------------------
      -- Find_Body_In --
      ------------------

      function Find_Body_In (E : Entity_Id; N : Node_Id) return Node_Id is
         Nod : Node_Id;

      begin
         Nod := N;
         while Present (Nod) loop

            --  If we found the package body we are looking for, return it

            if Nkind (Nod) = N_Package_Body
              and then Chars (Defining_Unit_Name (Nod)) = Chars (E)
            then
               return Nod;

            --  If we found the stub for the body, go after the subunit,
            --  loading it if necessary.

            elsif Nkind (Nod) = N_Package_Body_Stub
              and then Chars (Defining_Identifier (Nod)) = Chars (E)
            then
               if Present (Library_Unit (Nod)) then
                  return Unit (Library_Unit (Nod));

               else
                  return Load_Package_Body (Get_Unit_Name (Nod));
               end if;

            --  If neither package body nor stub, keep looking on chain

            else
               Next (Nod);
            end if;
         end loop;

         return Empty;
      end Find_Body_In;

      -----------------------
      -- Load_Package_Body --
      -----------------------

      function Load_Package_Body (Nam : Unit_Name_Type) return Node_Id is
         U : Unit_Number_Type;

      begin
         if Operating_Mode /= Generate_Code then
            return Empty;
         else
            U :=
              Load_Unit
                (Load_Name  => Nam,
                 Required   => False,
                 Subunit    => False,
                 Error_Node => N);

            if U = No_Unit then
               return Empty;
            else
               return Unit (Cunit (U));
            end if;
         end if;
      end Load_Package_Body;

      -------------------------------
      -- Locate_Corresponding_Body --
      -------------------------------

      function Locate_Corresponding_Body (PE : Entity_Id) return Node_Id is
         Spec  : constant Node_Id   := Declaration_Node (PE);
         Decl  : constant Node_Id   := Parent (Spec);
         Scop  : constant Entity_Id := Scope (PE);
         PBody : Node_Id;

      begin
         if Is_Library_Level_Entity (PE) then

            --  If package is a library unit that requires a body, we have
            --  no choice but to go after that body because it might contain
            --  an optional body for the original generic package.

            if Unit_Requires_Body (PE) then

               --  Load the body. Note that we are a little careful here to
               --  use Spec to get the unit number, rather than PE or Decl,
               --  since in the case where the package is itself a library
               --  level instantiation, Spec will properly reference the
               --  generic template, which is what we really want.

               return
                 Load_Package_Body
                   (Get_Body_Name (Unit_Name (Get_Source_Unit (Spec))));

            --  But if the package is a library unit that does NOT require
            --  a body, then no body is permitted, so we are sure that there
            --  is no body for the original generic package.

            else
               return Empty;
            end if;

         --  Otherwise look and see if we are embedded in a further package

         elsif Is_Package (Scop) then

            --  If so, get the body of the enclosing package, and look in
            --  its package body for the package body we are looking for.

            PBody := Locate_Corresponding_Body (Scop);

            if No (PBody) then
               return Empty;
            else
               return Find_Body_In (PE, First (Declarations (PBody)));
            end if;

         --  If we are not embedded in a further package, then the body
         --  must be in the same declarative part as we are.

         else
            return Find_Body_In (PE, Next (Decl));
         end if;
      end Locate_Corresponding_Body;

   --  Start of processing for Has_Generic_Body

   begin
      if Present (Corresponding_Body (Decl)) then
         return True;

      elsif Unit_Requires_Body (Ent) then
         return True;

      --  Compilation units cannot have optional bodies

      elsif Is_Compilation_Unit (Ent) then
         return False;

      --  Otherwise look at what scope we are in

      else
         Scop := Scope (Ent);

         --  Case of entity is in other than a package spec, in this case
         --  the body, if present, must be in the same declarative part.

         if not Is_Package (Scop) then
            declare
               P : Node_Id;

            begin
               P := Declaration_Node (Ent);

               --  Declaration node may get us a spec, so if so, go to
               --  the parent declaration.

               while not Is_List_Member (P) loop
                  P := Parent (P);
               end loop;

               return Present (Find_Body_In (Ent, Next (P)));
            end;

         --  If the entity is in a package spec, then we have to locate
         --  the corresponding package body, and look there.

         else
            declare
               PBody : constant Node_Id := Locate_Corresponding_Body (Scop);

            begin
               if No (PBody) then
                  return False;
               else
                  return
                    Present
                      (Find_Body_In (Ent, (First (Declarations (PBody)))));
               end if;
            end;
         end if;
      end if;
   end Has_Generic_Body;

   -----------------------
   -- Insert_Elab_Check --
   -----------------------

   procedure Insert_Elab_Check (N : Node_Id; C : Node_Id := Empty) is
      Nod : Node_Id;
      Loc : constant Source_Ptr := Sloc (N);

   begin
      --  If expansion is disabled, do not generate any checks. Also
      --  skip checks if any subunits are missing because in either
      --  case we lack the full information that we need, and no object
      --  file will be created in any case.

      if not Expander_Active or else Subunits_Missing then
         return;
      end if;

      --  If we have a generic instantiation, where Instance_Spec is set,
      --  then this field points to a generic instance spec that has
      --  been inserted before the instantiation node itself, so that
      --  is where we want to insert a check.

      if Nkind (N) in N_Generic_Instantiation
        and then Present (Instance_Spec (N))
      then
         Nod := Instance_Spec (N);
      else
         Nod := N;
      end if;

      --  If we are inserting at the top level, insert in Aux_Decls

      if Nkind (Parent (Nod)) = N_Compilation_Unit then
         declare
            ADN : constant Node_Id := Aux_Decls_Node (Parent (Nod));
            R   : Node_Id;

         begin
            if No (C) then
               R :=
                 Make_Raise_Program_Error (Loc,
                   Reason => PE_Access_Before_Elaboration);
            else
               R :=
                 Make_Raise_Program_Error (Loc,
                   Condition => Make_Op_Not (Loc, C),
                   Reason    => PE_Access_Before_Elaboration);
            end if;

            if No (Declarations (ADN)) then
               Set_Declarations (ADN, New_List (R));
            else
               Append_To (Declarations (ADN), R);
            end if;

            Analyze (R);
         end;

      --  Otherwise just insert before the node in question. However, if
      --  the context of the call has already been analyzed, an insertion
      --  will not work if it depends on subsequent expansion (e.g. a call in
      --  a branch of a short-circuit). In that case we replace the call with
      --  a conditional expression, or with a Raise if it is unconditional.
      --  Unfortunately this does not work if the call has a dynamic size,
      --  because gigi regards it as a dynamic-sized temporary. If such a call
      --  appears in a short-circuit expression, the elaboration check will be
      --  missed (rare enough ???). Otherwise, the code below inserts the check
      --  at the appropriate place before the call. Same applies in the even
      --  rarer case the return type has a known size but is unconstrained.

      else
         if Nkind (N) = N_Function_Call
           and then Analyzed (Parent (N))
           and then Size_Known_At_Compile_Time (Etype (N))
           and then
            (not Has_Discriminants (Etype (N))
              or else Is_Constrained (Etype (N)))

         then
            declare
               Typ : constant Entity_Id := Etype (N);
               Chk : constant Boolean   := Do_Range_Check (N);

               R   : constant Node_Id :=
                       Make_Raise_Program_Error (Loc,
                         Reason => PE_Access_Before_Elaboration);

            begin
               Set_Etype (R, Typ);

               if No (C) then
                  Rewrite (N, R);

               else
                  Rewrite (N,
                    Make_Conditional_Expression (Loc,
                      Expressions => New_List (C, Relocate_Node (N), R)));
               end if;

               Analyze_And_Resolve (N, Typ);

               --  If the original call requires a range check, so does the
               --  conditional expression.

               if Chk then
                  Enable_Range_Check (N);
               else
                  Set_Do_Range_Check (N, False);
               end if;
            end;

         else
            if No (C) then
               Insert_Action (Nod,
                  Make_Raise_Program_Error (Loc,
                    Reason => PE_Access_Before_Elaboration));
            else
               Insert_Action (Nod,
                  Make_Raise_Program_Error (Loc,
                    Condition =>
                      Make_Op_Not (Loc,
                        Right_Opnd => C),
                    Reason => PE_Access_Before_Elaboration));
            end if;
         end if;
      end if;
   end Insert_Elab_Check;

   ------------------
   -- Output_Calls --
   ------------------

   procedure Output_Calls (N : Node_Id) is
      Ent : Entity_Id;

      function Is_Printable_Error_Name (Nm : Name_Id) return Boolean;
      --  An internal function, used to determine if a name, Nm, is either
      --  a non-internal name, or is an internal name that is printable
      --  by the error message circuits (i.e. it has a single upper
      --  case letter at the end).

      function Is_Printable_Error_Name (Nm : Name_Id) return Boolean is
      begin
         if not Is_Internal_Name (Nm) then
            return True;

         elsif Name_Len = 1 then
            return False;

         else
            Name_Len := Name_Len - 1;
            return not Is_Internal_Name;
         end if;
      end Is_Printable_Error_Name;

   --  Start of processing for Output_Calls

   begin
      for J in reverse 1 .. Elab_Call.Last loop
         Error_Msg_Sloc := Elab_Call.Table (J).Cloc;

         Ent := Elab_Call.Table (J).Ent;

         if Is_Generic_Unit (Ent) then
            Error_Msg_NE ("\?& instantiated #", N, Ent);

         elsif Is_Init_Proc (Ent) then
            Error_Msg_N ("\?initialization procedure called #", N);

         elsif Is_Printable_Error_Name (Chars (Ent)) then
            Error_Msg_NE ("\?& called #", N, Ent);

         else
            Error_Msg_N ("\? called #", N);
         end if;
      end loop;
   end Output_Calls;

   ----------------------------
   -- Same_Elaboration_Scope --
   ----------------------------

   function Same_Elaboration_Scope (Scop1, Scop2 : Entity_Id) return Boolean is
      S1 : Entity_Id := Scop1;
      S2 : Entity_Id := Scop2;

   begin
      while S1 /= Standard_Standard
        and then (Ekind (S1) = E_Package
                    or else
                  Ekind (S1) = E_Block)
      loop
         S1 := Scope (S1);
      end loop;

      while S2 /= Standard_Standard
        and then (Ekind (S2) = E_Package
                    or else
                  Ekind (S2) = E_Protected_Type
                    or else
                  Ekind (S2) = E_Block)
      loop
         S2 := Scope (S2);
      end loop;

      return S1 = S2;
   end Same_Elaboration_Scope;

   -----------------
   -- Set_C_Scope --
   -----------------

   procedure Set_C_Scope is
   begin
      while not Is_Compilation_Unit (C_Scope) loop
         C_Scope := Scope (C_Scope);
      end loop;
   end Set_C_Scope;

   -----------------
   -- Spec_Entity --
   -----------------

   function Spec_Entity (E : Entity_Id) return Entity_Id is
      Decl : Node_Id;

   begin
      --  Check for case of body entity
      --  Why is the check for E_Void needed???

      if Ekind (E) = E_Void
        or else Ekind (E) = E_Subprogram_Body
        or else Ekind (E) = E_Package_Body
      then
         Decl := E;

         loop
            Decl := Parent (Decl);
            exit when Nkind (Decl) in N_Proper_Body;
         end loop;

         return Corresponding_Spec (Decl);

      else
         return E;
      end if;
   end Spec_Entity;

   -------------------
   -- Supply_Bodies --
   -------------------

   procedure Supply_Bodies (N : Node_Id) is
   begin
      if Nkind (N) = N_Subprogram_Declaration then
         declare
            Ent : constant Entity_Id := Defining_Unit_Name (Specification (N));

         begin
            Set_Is_Imported (Ent);
            Set_Convention  (Ent, Convention_Stubbed);
         end;

      elsif Nkind (N) = N_Package_Declaration then
         declare
            Spec : constant Node_Id := Specification (N);

         begin
            New_Scope (Defining_Unit_Name (Spec));
            Supply_Bodies (Visible_Declarations (Spec));
            Supply_Bodies (Private_Declarations (Spec));
            Pop_Scope;
         end;
      end if;
   end Supply_Bodies;

   procedure Supply_Bodies (L : List_Id) is
      Elmt : Node_Id;

   begin
      if Present (L) then
         Elmt := First (L);
         while Present (Elmt) loop
            Supply_Bodies (Elmt);
            Next (Elmt);
         end loop;
      end if;
   end Supply_Bodies;

   ------------
   -- Within --
   ------------

   function Within (E1, E2 : Entity_Id) return Boolean is
      Scop : Entity_Id;

   begin
      Scop := E1;

      loop
         if Scop = E2 then
            return True;

         elsif Scop = Standard_Standard then
            return False;

         else
            Scop := Scope (Scop);
         end if;
      end loop;

      raise Program_Error;
   end Within;

   --------------------------
   -- Within_Elaborate_All --
   --------------------------

   function Within_Elaborate_All (E : Entity_Id) return Boolean is
      Item    : Node_Id;
      Item2   : Node_Id;
      Elab_Id : Entity_Id;
      Par     : Node_Id;

   begin
      Item := First (Context_Items (Cunit (Current_Sem_Unit)));

      while Present (Item) loop
         if Nkind (Item) = N_Pragma
           and then Get_Pragma_Id (Chars (Item)) = Pragma_Elaborate_All
         then
            if Error_Posted (Item) then

               --  Some previous error on the pragma itself

               return False;
            end if;

            Elab_Id :=
              Entity (
                Expression (First (Pragma_Argument_Associations (Item))));

            Par   := Parent (Unit_Declaration_Node (Elab_Id));
            Item2 := First (Context_Items (Par));

            while Present (Item2) loop
               if Nkind (Item2) = N_With_Clause
                 and then Entity (Name (Item2)) = E
               then
                  return True;
               end if;

               Next (Item2);
            end loop;
         end if;

         Next (Item);
      end loop;

      return False;
   end Within_Elaborate_All;

end Sem_Elab;<|MERGE_RESOLUTION|>--- conflicted
+++ resolved
@@ -1375,11 +1375,7 @@
          return;
       end if;
 
-<<<<<<< HEAD
-      --  Nothing to do if the instantiation is not in the main unit.
-=======
       --  Nothing to do if the instantiation is not in the main unit
->>>>>>> 8c044a9c
 
       if not In_Extended_Main_Code_Unit (N) then
          return;

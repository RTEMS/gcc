------------------------------------------------------------------------------
--                                                                          --
--                         GNAT COMPILER COMPONENTS                         --
--                                                                          --
--                             S E M _ E L A B                              --
--                                                                          --
--                                 B o d y                                  --
--                                                                          --
<<<<<<< HEAD
--          Copyright (C) 1997-2006, Free Software Foundation, Inc.         --
=======
--          Copyright (C) 1997-2007, Free Software Foundation, Inc.         --
>>>>>>> 751ff693
--                                                                          --
-- GNAT is free software;  you can  redistribute it  and/or modify it under --
-- terms of the  GNU General Public License as published  by the Free Soft- --
-- ware  Foundation;  either version 3,  or (at your option) any later ver- --
-- sion.  GNAT is distributed in the hope that it will be useful, but WITH- --
-- OUT ANY WARRANTY;  without even the  implied warranty of MERCHANTABILITY --
-- or FITNESS FOR A PARTICULAR PURPOSE.  See the GNU General Public License --
-- for  more details.  You should have  received  a copy of the GNU General --
<<<<<<< HEAD
-- Public License  distributed with GNAT;  see file COPYING.  If not, write --
-- to  the  Free Software Foundation,  51  Franklin  Street,  Fifth  Floor, --
-- Boston, MA 02110-1301, USA.                                              --
=======
-- Public License  distributed with GNAT; see file COPYING3.  If not, go to --
-- http://www.gnu.org/licenses for a complete copy of the license.          --
>>>>>>> 751ff693
--                                                                          --
-- GNAT was originally developed  by the GNAT team at  New York University. --
-- Extensive contributions were provided by Ada Core Technologies Inc.      --
--                                                                          --
------------------------------------------------------------------------------

with Atree;    use Atree;
with Checks;   use Checks;
with Debug;    use Debug;
with Einfo;    use Einfo;
with Elists;   use Elists;
with Errout;   use Errout;
with Exp_Tss;  use Exp_Tss;
with Exp_Util; use Exp_Util;
with Expander; use Expander;
with Fname;    use Fname;
with Lib;      use Lib;
with Lib.Load; use Lib.Load;
with Namet;    use Namet;
with Nlists;   use Nlists;
with Nmake;    use Nmake;
with Opt;      use Opt;
with Output;   use Output;
with Restrict; use Restrict;
with Rident;   use Rident;
with Sem;      use Sem;
with Sem_Cat;  use Sem_Cat;
with Sem_Ch7;  use Sem_Ch7;
with Sem_Ch8;  use Sem_Ch8;
with Sem_Res;  use Sem_Res;
with Sem_Util; use Sem_Util;
with Sinfo;    use Sinfo;
with Sinput;   use Sinput;
with Snames;   use Snames;
with Stand;    use Stand;
with Table;
with Tbuild;   use Tbuild;
with Uname;    use Uname;

package body Sem_Elab is

   --  The following table records the recursive call chain for output
   --  in the Output routine. Each entry records the call node and the
   --  entity of the called routine. The number of entries in the table
   --  (i.e. the value of Elab_Call.Last) indicates the current depth
   --  of recursion and is used to identify the outer level.

   type Elab_Call_Entry is record
      Cloc : Source_Ptr;
      Ent  : Entity_Id;
   end record;

   package Elab_Call is new Table.Table (
     Table_Component_Type => Elab_Call_Entry,
     Table_Index_Type     => Int,
     Table_Low_Bound      => 1,
     Table_Initial        => 50,
     Table_Increment      => 100,
     Table_Name           => "Elab_Call");

   --  This table is initialized at the start of each outer level call.
   --  It holds the entities for all subprograms that have been examined
   --  for this particular outer level call, and is used to prevent both
   --  infinite recursion, and useless reanalysis of bodies already seen

   package Elab_Visited is new Table.Table (
     Table_Component_Type => Entity_Id,
     Table_Index_Type     => Int,
     Table_Low_Bound      => 1,
     Table_Initial        => 200,
     Table_Increment      => 100,
     Table_Name           => "Elab_Visited");

   --  This table stores calls to Check_Internal_Call that are delayed
   --  until all generics are instantiated, and in particular that all
   --  generic bodies have been inserted. We need to delay, because we
   --  need to be able to look through the inserted bodies.

   type Delay_Element is record
      N : Node_Id;
      --  The parameter N from the call to Check_Internal_Call. Note that
      --  this node may get rewritten over the delay period by expansion
      --  in the call case (but not in the instantiation case).

      E : Entity_Id;
      --  The parameter E from the call to Check_Internal_Call

      Orig_Ent : Entity_Id;
      --  The parameter Orig_Ent from the call to Check_Internal_Call

      Curscop : Entity_Id;
      --  The current scope of the call. This is restored when we complete
      --  the delayed call, so that we do this in the right scope.

      From_Elab_Code : Boolean;
      --  Save indication of whether this call is from elaboration code

      Outer_Scope : Entity_Id;
      --  Save scope of outer level call
   end record;

   package Delay_Check is new Table.Table (
     Table_Component_Type => Delay_Element,
     Table_Index_Type     => Int,
     Table_Low_Bound      => 1,
     Table_Initial        => 1000,
     Table_Increment      => 100,
     Table_Name           => "Delay_Check");

   C_Scope : Entity_Id;
   --  Top level scope of current scope. We need to compute this only
   --  once at the outer level, i.e. for a call to Check_Elab_Call from
   --  outside this unit.

   Outer_Level_Sloc : Source_Ptr;
   --  Save Sloc value for outer level call node for comparisons of source
   --  locations. A body is too late if it appears after the *outer* level
   --  call, not the particular call that is being analyzed.

   From_Elab_Code : Boolean;
   --  This flag shows whether the outer level call currently being examined
   --  is or is not in elaboration code. We are only interested in calls to
   --  routines in other units if this flag is True.

   In_Task_Activation : Boolean := False;
   --  This flag indicates whether we are performing elaboration checks on
   --  task procedures, at the point of activation. If true, we do not trace
   --  internal calls in these procedures, because all local bodies are known
   --  to be elaborated.

   Delaying_Elab_Checks : Boolean := True;
   --  This is set True till the compilation is complete, including the
   --  insertion of all instance bodies. Then when Check_Elab_Calls is
   --  called, the delay table is used to make the delayed calls and
   --  this flag is reset to False, so that the calls are processed

   -----------------------
   -- Local Subprograms --
   -----------------------

   --  Note: Outer_Scope in all following specs represents the scope of
   --  interest of the outer level call. If it is set to Standard_Standard,
   --  then it means the outer level call was at elaboration level, and that
   --  thus all calls are of interest. If it was set to some other scope,
   --  then the original call was an inner call, and we are not interested
   --  in calls that go outside this scope.

   procedure Activate_Elaborate_All_Desirable (N : Node_Id; U : Entity_Id);
   --  Analysis of construct N shows that we should set Elaborate_All_Desirable
   --  for the WITH clause for unit U (which will always be present). A special
   --  case is when N is a function or procedure instantiation, in which case
   --  it is sufficient to set Elaborate_Desirable, since in this case there is
   --  no possibility of transitive elaboration issues.

   procedure Check_A_Call
     (N                 : Node_Id;
      E                 : Entity_Id;
      Outer_Scope       : Entity_Id;
      Inter_Unit_Only   : Boolean;
      Generate_Warnings : Boolean := True);
   --  This is the internal recursive routine that is called to check for
   --  a possible elaboration error. The argument N is a subprogram call
   --  or generic instantiation to be checked, and E is the entity of
   --  the called subprogram, or instantiated generic unit. The flag
   --  Outer_Scope is the outer level scope for the original call.
   --  Inter_Unit_Only is set if the call is only to be checked in the
   --  case where it is to another unit (and skipped if within a unit).
   --  Generate_Warnings is set to False to suppress warning messages
   --  about missing pragma Elaborate_All's. These messages are not
   --  wanted for inner calls in the dynamic model.

   procedure Check_Bad_Instantiation (N : Node_Id);
   --  N is a node for an instantiation (if called with any other node kind,
   --  Check_Bad_Instantiation ignores the call). This subprogram checks for
   --  the special case of a generic instantiation of a generic spec in the
   --  same declarative part as the instantiation where a body is present and
   --  has not yet been seen. This is an obvious error, but needs to be checked
   --  specially at the time of the instantiation, since it is a case where we
   --  cannot insert the body anywhere. If this case is detected, warnings are
   --  generated, and a raise of Program_Error is inserted. In addition any
   --  subprograms in the generic spec are stubbed, and the Bad_Instantiation
   --  flag is set on the instantiation node. The caller in Sem_Ch12 uses this
   --  flag as an indication that no attempt should be made to insert an
   --  instance body.

   procedure Check_Internal_Call
     (N           : Node_Id;
      E           : Entity_Id;
      Outer_Scope : Entity_Id;
      Orig_Ent    : Entity_Id);
   --  N is a function call or procedure statement call node and E is
   --  the entity of the called function, which is within the current
   --  compilation unit (where subunits count as part of the parent).
   --  This call checks if this call, or any call within any accessed
   --  body could cause an ABE, and if so, outputs a warning. Orig_Ent
   --  differs from E only in the case of renamings, and points to the
   --  original name of the entity. This is used for error messages.
   --  Outer_Scope is the outer level scope for the original call.

   procedure Check_Internal_Call_Continue
     (N           : Node_Id;
      E           : Entity_Id;
      Outer_Scope : Entity_Id;
      Orig_Ent    : Entity_Id);
   --  The processing for Check_Internal_Call is divided up into two phases,
   --  and this represents the second phase. The second phase is delayed if
   --  Delaying_Elab_Calls is set to True. In this delayed case, the first
   --  phase makes an entry in the Delay_Check table, which is processed
   --  when Check_Elab_Calls is called. N, E and Orig_Ent are as for the call
   --  to Check_Internal_Call. Outer_Scope is the outer level scope for
   --  the original call.

   procedure Set_Elaboration_Constraint
    (Call : Node_Id;
     Subp : Entity_Id;
     Scop : Entity_Id);
   --  The current unit U may depend semantically on some unit P which is not
   --  in the current context. If there is an elaboration call that reaches P,
   --  we need to indicate that P requires an Elaborate_All, but this is not
   --  effective in U's ali file, if there is no with_clause for P. In this
   --  case we add the Elaborate_All on the unit Q that directly or indirectly
   --  makes P available. This can happen in two cases:
   --
   --    a) Q declares a subtype of a type declared in P, and the call is an
   --    initialization call for an object of that subtype.
   --
   --    b) Q declares an object of some tagged type whose root type is
   --    declared in P, and the initialization call uses object notation on
   --    that object to reach a primitive operation or a classwide operation
   --    declared in P.
   --
   --  If P appears in the context of U, the current processing is correct.
   --  Otherwise we must identify these two cases to retrieve Q and place the
   --  Elaborate_All_Desirable on it.

   function Has_Generic_Body (N : Node_Id) return Boolean;
   --  N is a generic package instantiation node, and this routine determines
   --  if this package spec does in fact have a generic body. If so, then
   --  True is returned, otherwise False. Note that this is not at all the
   --  same as checking if the unit requires a body, since it deals with
   --  the case of optional bodies accurately (i.e. if a body is optional,
   --  then it looks to see if a body is actually present). Note: this
   --  function can only do a fully correct job if in generating code mode
   --  where all bodies have to be present. If we are operating in semantics
   --  check only mode, then in some cases of optional bodies, a result of
   --  False may incorrectly be given. In practice this simply means that
   --  some cases of warnings for incorrect order of elaboration will only
   --  be given when generating code, which is not a big problem (and is
   --  inevitable, given the optional body semantics of Ada).

   procedure Insert_Elab_Check (N : Node_Id; C : Node_Id := Empty);
   --  Given code for an elaboration check (or unconditional raise if
   --  the check is not needed), inserts the code in the appropriate
   --  place. N is the call or instantiation node for which the check
   --  code is required. C is the test whose failure triggers the raise.

   procedure Output_Calls (N : Node_Id);
   --  Outputs chain of calls stored in the Elab_Call table. The caller
   --  has already generated the main warning message, so the warnings
   --  generated are all continuation messages. The argument is the
   --  call node at which the messages are to be placed.

   function Same_Elaboration_Scope (Scop1, Scop2 : Entity_Id) return Boolean;
   --  Given two scopes, determine whether they are the same scope from an
   --  elaboration point of view, i.e. packages and blocks are ignored.

   procedure Set_C_Scope;
   --  On entry C_Scope is set to some scope. On return, C_Scope is reset
   --  to be the enclosing compilation unit of this scope.

   function Spec_Entity (E : Entity_Id) return Entity_Id;
   --  Given a compilation unit entity, if it is a spec entity, it is
   --  returned unchanged. If it is a body entity, then the spec for
   --  the corresponding spec is returned

   procedure Supply_Bodies (N : Node_Id);
   --  Given a node, N, that is either a subprogram declaration or a package
   --  declaration, this procedure supplies dummy bodies for the subprogram
   --  or for all subprograms in the package. If the given node is not one
   --  of these two possibilities, then Supply_Bodies does nothing. The
   --  dummy body is supplied by setting the subprogram to be Imported with
   --  convention Stubbed.

   procedure Supply_Bodies (L : List_Id);
   --  Calls Supply_Bodies for all elements of the given list L

   function Within (E1, E2 : Entity_Id) return Boolean;
   --  Given two scopes E1 and E2, returns True if E1 is equal to E2, or is one
   --  of its contained scopes, False otherwise.

   function Within_Elaborate_All (E : Entity_Id) return Boolean;
   --  Before emitting a warning on a scope E for a missing elaborate_all,
   --  check whether E may be in the context of a directly visible unit U to
   --  which the pragma applies. This prevents spurious warnings when the
   --  called entity is renamed within U.

   --------------------------------------
   -- Activate_Elaborate_All_Desirable --
   --------------------------------------

   procedure Activate_Elaborate_All_Desirable (N : Node_Id; U : Entity_Id) is
      UN  : constant Unit_Number_Type := Get_Code_Unit (N);
      CU  : constant Node_Id          := Cunit (UN);
      UE  : constant Entity_Id        := Cunit_Entity (UN);
      Unm : constant Unit_Name_Type   := Unit_Name (UN);
      CI  : constant List_Id          := Context_Items (CU);
      Itm : Node_Id;
      Ent : Entity_Id;

      procedure Add_To_Context_And_Mark (Itm : Node_Id);
      --  This procedure is called when the elaborate indication must be
      --  applied to a unit not in the context of the referencing unit. The
      --  unit gets added to the context as an implicit with.

      function In_Withs_Of (UEs : Entity_Id) return Boolean;
      --  UEs is the spec entity of a unit. If the unit to be marked is
      --  in the context item list of this unit spec, then the call returns
      --  True and Itm is left set to point to the relevant N_With_Clause node.

      procedure Set_Elab_Flag (Itm : Node_Id);
      --  Sets Elaborate_[All_]Desirable as appropriate on Itm

      -----------------------------
      -- Add_To_Context_And_Mark --
      -----------------------------

      procedure Add_To_Context_And_Mark (Itm : Node_Id) is
         CW : constant Node_Id :=
                Make_With_Clause (Sloc (Itm),
                  Name => Name (Itm));

      begin
         Set_Library_Unit  (CW, Library_Unit (Itm));
         Set_Implicit_With (CW, True);

         --  Set elaborate all desirable on copy and then append the copy to
         --  the list of body with's and we are done.

         Set_Elab_Flag (CW);
         Append_To (CI, CW);
      end Add_To_Context_And_Mark;

      -----------------
      -- In_Withs_Of --
      -----------------

      function In_Withs_Of (UEs : Entity_Id) return Boolean is
         UNs : constant Unit_Number_Type := Get_Source_Unit (UEs);
         CUs : constant Node_Id          := Cunit (UNs);
         CIs : constant List_Id          := Context_Items (CUs);

      begin
         Itm := First (CIs);
         while Present (Itm) loop
            if Nkind (Itm) = N_With_Clause then
               Ent :=
                 Cunit_Entity (Get_Cunit_Unit_Number (Library_Unit (Itm)));

               if U = Ent then
                  return True;
               end if;
            end if;

            Next (Itm);
         end loop;

         return False;
      end In_Withs_Of;

      -------------------
      -- Set_Elab_Flag --
      -------------------

      procedure Set_Elab_Flag (Itm : Node_Id) is
      begin
         if Nkind (N) in N_Subprogram_Instantiation then
            Set_Elaborate_Desirable (Itm);
         else
            Set_Elaborate_All_Desirable (Itm);
         end if;
      end Set_Elab_Flag;

   --  Start of processing for Activate_Elaborate_All_Desirable

   begin
      --  Do not set binder indication if expansion is disabled, as when
      --  compiling a generic unit.

      if not Expander_Active then
         return;
      end if;

      Itm := First (CI);
      while Present (Itm) loop
         if Nkind (Itm) = N_With_Clause then
            Ent := Cunit_Entity (Get_Cunit_Unit_Number (Library_Unit (Itm)));

            --  If we find it, then mark elaborate all desirable and return

            if U = Ent then
               Set_Elab_Flag (Itm);
               return;
            end if;
         end if;

         Next (Itm);
      end loop;

      --  If we fall through then the with clause is not present in the
      --  current unit. One legitimate possibility is that the with clause
      --  is present in the spec when we are a body.

      if Is_Body_Name (Unm)
        and then In_Withs_Of (Spec_Entity (UE))
      then
         Add_To_Context_And_Mark (Itm);
         return;
      end if;

      --  Similarly, we may be in the spec or body of a child unit, where
      --  the unit in question is with'ed by some ancestor of the child unit.

      if Is_Child_Name (Unm) then
         declare
            Pkg : Entity_Id;

         begin
            Pkg := UE;
            loop
               Pkg := Scope (Pkg);
               exit when Pkg = Standard_Standard;

               if In_Withs_Of (Pkg) then
                  Add_To_Context_And_Mark (Itm);
                  return;
               end if;
            end loop;
         end;
      end if;

      --  Here if we do not find with clause on spec or body. We just ignore
      --  this case, it means that the elaboration involves some other unit
      --  than the unit being compiled, and will be caught elsewhere.

      null;
   end Activate_Elaborate_All_Desirable;

   ------------------
   -- Check_A_Call --
   ------------------

   procedure Check_A_Call
     (N                 : Node_Id;
      E                 : Entity_Id;
      Outer_Scope       : Entity_Id;
      Inter_Unit_Only   : Boolean;
      Generate_Warnings : Boolean := True)
   is
      Loc  : constant Source_Ptr := Sloc (N);
      Ent  : Entity_Id;
      Decl : Node_Id;

      E_Scope : Entity_Id;
      --  Top level scope of entity for called subprogram. This
      --  value includes following renamings and derivations, so
      --  this scope can be in a non-visible unit. This is the
      --  scope that is to be investigated to see whether an
      --  elaboration check is required.

      W_Scope : Entity_Id;
      --  Top level scope of directly called entity for subprogram. This
      --  differs from E_Scope in the case where renamings or derivations
      --  are involved, since it does not follow these links. W_Scope is
      --  generally in a visible unit, and it is this scope that may require
      --  an Elaborate_All. However, there are some cases (initialization
      --  calls and calls involving object notation) where W_Scope might not
      --  be in the context of the current unit, and there is an intermediate
      --  package that is, in which case the Elaborate_All has to be placed
      --  on this intedermediate package. These special cases are handled in
      --  Set_Elaboration_Constraint.

      Body_Acts_As_Spec : Boolean;
      --  Set to true if call is to body acting as spec (no separate spec)

      Inst_Case : constant Boolean := Nkind (N) in N_Generic_Instantiation;
      --  Indicates if we have instantiation case

      Caller_Unit_Internal : Boolean;
      Callee_Unit_Internal : Boolean;

      Inst_Caller : Source_Ptr;
      Inst_Callee : Source_Ptr;

      Unit_Caller : Unit_Number_Type;
      Unit_Callee : Unit_Number_Type;

      Cunit_SC : Boolean := False;
      --  Set to suppress dynamic elaboration checks where one of the
      --  enclosing scopes has Elaboration_Checks_Suppressed set, or else
      --  if a pragma Elaborate (_All) applies to that scope, in which case
      --  warnings on the scope are also suppressed. For the internal case,
      --  we ignore this flag.

   begin
      --  If the call is known to be within a local Suppress Elaboration
      --  pragma, nothing to check. This can happen in task bodies.

      if (Nkind (N) = N_Function_Call
           or else Nkind (N) = N_Procedure_Call_Statement)
        and then No_Elaboration_Check (N)
      then
         return;
      end if;

      --  Go to parent for derived subprogram, or to original subprogram
      --  in the case of a renaming (Alias covers both these cases)

      Ent := E;
      loop
         if (Suppress_Elaboration_Warnings (Ent)
              or else Elaboration_Checks_Suppressed (Ent))
           and then (Inst_Case or else No (Alias (Ent)))
         then
            return;
         end if;

         --  Nothing to do for imported entities

         if Is_Imported (Ent) then
            return;
         end if;

         exit when Inst_Case or else No (Alias (Ent));
         Ent := Alias (Ent);
      end loop;

      Decl := Unit_Declaration_Node (Ent);

      if Nkind (Decl) = N_Subprogram_Body then
         Body_Acts_As_Spec := True;

      elsif Nkind (Decl) = N_Subprogram_Declaration
        or else Nkind (Decl) = N_Subprogram_Body_Stub
        or else Inst_Case
      then
         Body_Acts_As_Spec := False;

      --  If we have none of an instantiation, subprogram body or
      --  subprogram declaration, then it is not a case that we want
      --  to check. (One case is a call to a generic formal subprogram,
      --  where we do not want the check in the template).

      else
         return;
      end if;

      E_Scope := Ent;
      loop
         if Elaboration_Checks_Suppressed (E_Scope)
           or else Suppress_Elaboration_Warnings (E_Scope)
         then
            Cunit_SC := True;
         end if;

         --  Exit when we get to compilation unit, not counting subunits

         exit when Is_Compilation_Unit (E_Scope)
           and then (Is_Child_Unit (E_Scope)
                       or else Scope (E_Scope) = Standard_Standard);

         --  If we did not find a compilation unit, other than standard,
         --  then nothing to check (happens in some instantiation cases)

         if E_Scope = Standard_Standard then
            return;

         --  Otherwise move up a scope looking for compilation unit

         else
            E_Scope := Scope (E_Scope);
         end if;
      end loop;

      --  No checks needed for pure or preelaborated compilation units

      if Is_Pure (E_Scope)
        or else Is_Preelaborated (E_Scope)
      then
         return;
      end if;

      --  If the generic entity is within a deeper instance than we are, then
      --  either the instantiation to which we refer itself caused an ABE, in
      --  which case that will be handled separately, or else we know that the
      --  body we need appears as needed at the point of the instantiation.
      --  However, this assumption is only valid if we are in static mode.

      if not Dynamic_Elaboration_Checks
        and then Instantiation_Depth (Sloc (Ent)) >
                 Instantiation_Depth (Sloc (N))
      then
         return;
      end if;

      --  Do not give a warning for a package with no body

      if Ekind (Ent) = E_Generic_Package
        and then not Has_Generic_Body (N)
      then
         return;
      end if;

      --  Case of entity is not in current unit (i.e. with'ed unit case)

      if E_Scope /= C_Scope then

         --  We are only interested in such calls if the outer call was from
         --  elaboration code, or if we are in Dynamic_Elaboration_Checks mode.

         if not From_Elab_Code and then not Dynamic_Elaboration_Checks then
            return;
         end if;

         --  Nothing to do if some scope said that no checks were required

         if Cunit_SC then
            return;
         end if;

         --  Nothing to do for a generic instance, because in this case
         --  the checking was at the point of instantiation of the generic
         --  However, this shortcut is only applicable in static mode.

         if Is_Generic_Instance (Ent) and not Dynamic_Elaboration_Checks then
            return;
         end if;

         --  Nothing to do if subprogram with no separate spec. However,
         --  a call to Deep_Initialize may result in a call to a user-defined
         --  Initialize procedure, which imposes a body dependency. This
         --  happens only if the type is controlled and the Initialize
         --  procedure is not inherited.

         if Body_Acts_As_Spec then
            if Is_TSS (Ent, TSS_Deep_Initialize) then
               declare
                  Typ  : Entity_Id;
                  Init : Entity_Id;
               begin
                  Typ  := Etype (Next_Formal (First_Formal (Ent)));

                  if not Is_Controlled (Typ) then
                     return;
                  else
                     Init := Find_Prim_Op (Typ, Name_Initialize);

                     if Comes_From_Source (Init) then
                        Ent := Init;
                     else
                        return;
                     end if;
                  end if;
               end;

            else
               return;
            end if;
         end if;

         --  Check cases of internal units

         Callee_Unit_Internal :=
           Is_Internal_File_Name
             (Unit_File_Name (Get_Source_Unit (E_Scope)));

         --  Do not give a warning if the with'ed unit is internal
         --  and this is the generic instantiation case (this saves a
         --  lot of hassle dealing with the Text_IO special child units)

         if Callee_Unit_Internal and Inst_Case then
            return;
         end if;

         if C_Scope = Standard_Standard then
            Caller_Unit_Internal := False;
         else
            Caller_Unit_Internal :=
              Is_Internal_File_Name
                (Unit_File_Name (Get_Source_Unit (C_Scope)));
         end if;

         --  Do not give a warning if the with'ed unit is internal
         --  and the caller is not internal (since the binder always
         --  elaborates internal units first).

         if Callee_Unit_Internal and (not Caller_Unit_Internal) then
            return;
         end if;

         --  For now, if debug flag -gnatdE is not set, do no checking for
         --  one internal unit withing another. This fixes the problem with
         --  the sgi build and storage errors. To be resolved later ???

         if (Callee_Unit_Internal and Caller_Unit_Internal)
            and then not Debug_Flag_EE
         then
            return;
         end if;

         if Is_TSS (E, TSS_Deep_Initialize) then
            Ent := E;
         end if;

         --  If the call is in an instance, and the called entity is not
         --  defined in the same instance, then the elaboration issue
         --  focuses around the unit containing the template, it is
         --  this unit which requires an Elaborate_All.

         --  However, if we are doing dynamic elaboration, we need to
         --  chase the call in the usual manner.

         --  We do not handle the case of calling a generic formal correctly
         --  in the static case. See test 4703-004 to explore this gap ???

         Inst_Caller := Instantiation (Get_Source_File_Index (Sloc (N)));
         Inst_Callee := Instantiation (Get_Source_File_Index (Sloc (Ent)));

         if Inst_Caller = No_Location then
            Unit_Caller := No_Unit;
         else
            Unit_Caller := Get_Source_Unit (N);
         end if;

         if Inst_Callee = No_Location then
            Unit_Callee := No_Unit;
         else
            Unit_Callee := Get_Source_Unit (Ent);
         end if;

         if Unit_Caller /= No_Unit
           and then Unit_Callee /= Unit_Caller
           and then not Dynamic_Elaboration_Checks
         then
            E_Scope := Spec_Entity (Cunit_Entity (Unit_Caller));

            --  If we don't get a spec entity, just ignore call. Not
            --  quite clear why this check is necessary.

            if No (E_Scope) then
               return;
            end if;

            --  Otherwise step to enclosing compilation unit

            while not Is_Compilation_Unit (E_Scope) loop
               E_Scope := Scope (E_Scope);
            end loop;

         --  For the case N is not an instance, or a call within instance
         --  We recompute E_Scope for the error message, since we
         --  do NOT want to go to the unit which has the ultimate
         --  declaration in the case of renaming and derivation and
         --  we also want to go to the generic unit in the case of
         --  an instance, and no further.

         else
            --  Loop to carefully follow renamings and derivations
            --  one step outside the current unit, but not further.

            if not Inst_Case
              and then Present (Alias (Ent))
            then
               E_Scope := Alias (Ent);
            else
               E_Scope := Ent;
            end if;

            loop
               while not Is_Compilation_Unit (E_Scope) loop
                  E_Scope := Scope (E_Scope);
               end loop;

               --  If E_Scope is the same as C_Scope, it means that there
               --  definitely was a local renaming or derivation, and we
               --  are not yet out of the current unit.

               exit when E_Scope /= C_Scope;
               Ent := Alias (Ent);
               E_Scope := Ent;

               --  If no alias, there is a previous error

               if No (Ent) then
                  return;
               end if;
            end loop;
         end if;

         if Within_Elaborate_All (E_Scope) then
            return;
         end if;

         --  Find top level scope for called entity (not following renamings
         --  or derivations). This is where the Elaborate_All will go if it
         --  is needed. We start with the called entity, except in the case
         --  of an initialization procedure outside the current package, where
         --  the init proc is in the root package, and we start from the entity
         --  of the name in the call.

         if Is_Entity_Name (Name (N))
           and then Is_Init_Proc (Entity (Name (N)))
           and then not In_Same_Extended_Unit (N, Entity (Name (N)))
         then
            W_Scope := Scope (Entity (Name (N)));
         else
            W_Scope := E;
         end if;

         while not Is_Compilation_Unit (W_Scope) loop
            W_Scope := Scope (W_Scope);
         end loop;

         --  Now check if an elaborate_all (or dynamic check) is needed

         if not Suppress_Elaboration_Warnings (Ent)
           and then not Elaboration_Checks_Suppressed (Ent)
           and then not Suppress_Elaboration_Warnings (E_Scope)
           and then not Elaboration_Checks_Suppressed (E_Scope)
           and then Elab_Warnings
           and then Generate_Warnings
         then
<<<<<<< HEAD
            if Inst_Case then
               Error_Msg_NE
                 ("instantiation of& may raise Program_Error?", N, Ent);

            else
               if Is_Init_Proc (Entity (Name (N)))
                 and then Comes_From_Source (Ent)
               then
                  Error_Msg_NE
                    ("implicit call to & may raise Program_Error?", N, Ent);

               else
                  Error_Msg_NE
                    ("call to & may raise Program_Error?", N, Ent);
=======
            Generate_Elab_Warnings : declare
               procedure Elab_Warning
                 (Msg_D : String;
                  Msg_S : String;
                  Ent   : Node_Or_Entity_Id);
               --  Generate a call to Error_Msg_NE with parameters Msg_D or
               --  Msg_S (for dynamic or static elaboration model), N and Ent.

               ------------------
               -- Elab_Warning --
               ------------------

               procedure Elab_Warning
                 (Msg_D : String;
                  Msg_S : String;
                  Ent   : Node_Or_Entity_Id)
               is
               begin
                  if Dynamic_Elaboration_Checks then
                     Error_Msg_NE (Msg_D, N, Ent);
                  else
                     Error_Msg_NE (Msg_S, N, Ent);
                  end if;
               end Elab_Warning;

            --  Start of processing for Generate_Elab_Warnings

            begin
               if Inst_Case then
                  Elab_Warning
                    ("instantiation of& may raise Program_Error?",
                     "instantiation of& during elaboration?", Ent);

               else
                  if Nkind (Name (N)) in N_Has_Entity
                    and then Is_Init_Proc (Entity (Name (N)))
                    and then Comes_From_Source (Ent)
                  then
                     Elab_Warning
                       ("implicit call to & may raise Program_Error?",
                        "implicit call to & during elaboration?",
                        Ent);

                  else
                     Elab_Warning
                       ("call to & may raise Program_Error?",
                        "call to & during elaboration?",
                        Ent);
                  end if;
               end if;

               Error_Msg_Qual_Level := Nat'Last;

               if Nkind (N) in N_Subprogram_Instantiation then
                  Elab_Warning
                    ("\missing pragma Elaborate for&?",
                     "\implicit pragma Elaborate for& generated?",
                     W_Scope);
               else
                  Elab_Warning
                    ("\missing pragma Elaborate_All for&?",
                     "\implicit pragma Elaborate_All for & generated?",
                     W_Scope);
>>>>>>> 751ff693
               end if;
            end Generate_Elab_Warnings;

<<<<<<< HEAD
            Error_Msg_Qual_Level := Nat'Last;

            if Nkind (N) in N_Subprogram_Instantiation then
               Error_Msg_NE
                 ("\missing pragma Elaborate for&?", N, W_Scope);
            else
               Error_Msg_NE
                 ("\missing pragma Elaborate_All for&?", N, W_Scope);
            end if;

=======
>>>>>>> 751ff693
            Error_Msg_Qual_Level := 0;
            Output_Calls (N);

            --  Set flag to prevent further warnings for same unit unless in
            --  All_Errors_Mode.

            if not All_Errors_Mode and not Dynamic_Elaboration_Checks then
               Set_Suppress_Elaboration_Warnings (W_Scope, True);
            end if;
         end if;

         --  Check for runtime elaboration check required

         if Dynamic_Elaboration_Checks then
            if not Elaboration_Checks_Suppressed (Ent)
              and then not Elaboration_Checks_Suppressed (W_Scope)
              and then not Elaboration_Checks_Suppressed (E_Scope)
              and then not Cunit_SC
            then
               --  Runtime elaboration check required. Generate check of the
               --  elaboration Boolean for the unit containing the entity.

               --  Note that for this case, we do check the real unit (the
               --  one from following renamings, since that is the issue!)

               --  Could this possibly miss a useless but required PE???

               Insert_Elab_Check (N,
                 Make_Attribute_Reference (Loc,
                   Attribute_Name => Name_Elaborated,
                   Prefix =>
                     New_Occurrence_Of
                       (Spec_Entity (E_Scope), Loc)));
            end if;

         --  Case of static elaboration model

         else
            --  Do not do anything if elaboration checks suppressed. Note
            --  that we check Ent here, not E, since we want the real entity
            --  for the body to see if checks are suppressed for it, not the
            --  dummy entry for renamings or derivations.

            if Elaboration_Checks_Suppressed (Ent)
              or else Elaboration_Checks_Suppressed (E_Scope)
              or else Elaboration_Checks_Suppressed (W_Scope)
            then
               null;
<<<<<<< HEAD

            --  Here we need to generate an implicit elaborate all

            else
               --  Generate elaborate_all warning unless suppressed

=======

            --  Here we need to generate an implicit elaborate all

            else
               --  Generate elaborate_all warning unless suppressed

>>>>>>> 751ff693
               if (Elab_Warnings and Generate_Warnings and not Inst_Case)
                 and then not Suppress_Elaboration_Warnings (Ent)
                 and then not Suppress_Elaboration_Warnings (E_Scope)
                 and then not Suppress_Elaboration_Warnings (W_Scope)
               then
                  Error_Msg_Node_2 := W_Scope;
                  Error_Msg_NE
                    ("call to& in elaboration code " &
                     "requires pragma Elaborate_All on&?", N, E);
               end if;

               --  Set indication for binder to generate Elaborate_All

               Set_Elaboration_Constraint (N, E, W_Scope);
            end if;
         end if;

      --  Case of entity is in same unit as call or instantiation

      elsif not Inter_Unit_Only then
         Check_Internal_Call (N, Ent, Outer_Scope, E);
      end if;
   end Check_A_Call;

   -----------------------------
   -- Check_Bad_Instantiation --
   -----------------------------

   procedure Check_Bad_Instantiation (N : Node_Id) is
      Ent : Entity_Id;

   begin
      --  Nothing to do if we do not have an instantiation (happens in some
      --  error cases, and also in the formal package declaration case)

      if Nkind (N) not in N_Generic_Instantiation then
         return;

      --  Nothing to do if serious errors detected (avoid cascaded errors)

      elsif Serious_Errors_Detected /= 0 then
         return;

      --  Nothing to do if not in full analysis mode

      elsif not Full_Analysis then
         return;

      --  Nothing to do if inside a generic template

      elsif Inside_A_Generic then
         return;

      --  Nothing to do if a library level instantiation

      elsif Nkind (Parent (N)) = N_Compilation_Unit then
         return;

      --  Nothing to do if we are compiling a proper body for semantic
      --  purposes only. The generic body may be in another proper body.

      elsif
        Nkind (Parent (Unit_Declaration_Node (Main_Unit_Entity))) = N_Subunit
      then
         return;
      end if;

      Ent := Get_Generic_Entity (N);

      --  The case we are interested in is when the generic spec is in the
      --  current declarative part

      if not Same_Elaboration_Scope (Current_Scope, Scope (Ent))
        or else not In_Same_Extended_Unit (N, Ent)
      then
         return;
      end if;

      --  If the generic entity is within a deeper instance than we are, then
      --  either the instantiation to which we refer itself caused an ABE, in
      --  which case that will be handled separately. Otherwise, we know that
      --  the body we need appears as needed at the point of the instantiation.
      --  If they are both at the same level but not within the same instance
      --  then the body of the generic will be in the earlier instance.

      declare
         D1 : constant Int := Instantiation_Depth (Sloc (Ent));
         D2 : constant Int := Instantiation_Depth (Sloc (N));

      begin
         if D1 > D2 then
            return;

         elsif D1 = D2
           and then Is_Generic_Instance (Scope (Ent))
           and then not In_Open_Scopes (Scope (Ent))
         then
            return;
         end if;
      end;

      --  Now we can proceed, if the entity being called has a completion,
      --  then we are definitely OK, since we have already seen the body.

      if Has_Completion (Ent) then
         return;
      end if;

      --  If there is no body, then nothing to do

      if not Has_Generic_Body (N) then
         return;
      end if;

      --  Here we definitely have a bad instantiation

      Error_Msg_NE
        ("?cannot instantiate& before body seen", N, Ent);

      if Present (Instance_Spec (N)) then
         Supply_Bodies (Instance_Spec (N));
      end if;

      Error_Msg_N
        ("\?Program_Error will be raised at run time", N);
      Insert_Elab_Check (N);
      Set_ABE_Is_Certain (N);
   end Check_Bad_Instantiation;

   ---------------------
   -- Check_Elab_Call --
   ---------------------

   procedure Check_Elab_Call
     (N           : Node_Id;
      Outer_Scope : Entity_Id := Empty)
   is
      Ent : Entity_Id;
      P   : Node_Id;

      function Get_Called_Ent return Entity_Id;
      --  Retrieve called entity. If this is a call to a protected subprogram,
      --  entity is a selected component. The callable entity may be absent,
      --  in which case there is no check to perform.  This happens with
      --  non-analyzed calls in nested generics.

      --------------------
      -- Get_Called_Ent --
      --------------------

      function Get_Called_Ent return Entity_Id is
         Nam : Node_Id;

      begin
         Nam := Name (N);

         if No (Nam) then
            return Empty;

         elsif Nkind (Nam) = N_Selected_Component then
            return Entity (Selector_Name (Nam));

         elsif not Is_Entity_Name (Nam) then
            return Empty;

         else
            return Entity (Nam);
         end if;
      end Get_Called_Ent;

   --  Start of processing for Check_Elab_Call

   begin
      --  If the call does not come from the main unit, there is nothing to
      --  check. Elaboration call from units in the context of the main unit
      --  will lead to semantic dependencies when those units are compiled.

      if not In_Extended_Main_Code_Unit (N) then
         return;
      end if;

      --  For an entry call, check relevant restriction

      if Nkind (N) = N_Entry_Call_Statement
         and then not In_Subprogram_Or_Concurrent_Unit
      then
         Check_Restriction (No_Entry_Calls_In_Elaboration_Code, N);

      --  Nothing to do if this is not a call (happens in some error
      --  conditions, and in some cases where rewriting occurs).

      elsif Nkind (N) /= N_Function_Call
        and then Nkind (N) /= N_Procedure_Call_Statement
      then
         return;

      --  Nothing to do if this is a call already rewritten for elab checking

      elsif Nkind (Parent (N)) = N_Conditional_Expression then
         return;

      --  Nothing to do if inside a generic template

      elsif Inside_A_Generic
        and then No (Enclosing_Generic_Body (N))
      then
         return;
      end if;

      --  Here we have a call at elaboration time which must be checked

      if Debug_Flag_LL then
         Write_Str ("  Check_Elab_Call: ");

         if No (Name (N))
           or else not Is_Entity_Name (Name (N))
         then
            Write_Str ("<<not entity name>> ");
         else
            Write_Name (Chars (Entity (Name (N))));
         end if;

         Write_Str ("  call at ");
         Write_Location (Sloc (N));
         Write_Eol;
      end if;

      --  Climb up the tree to make sure we are not inside default expression
      --  of a parameter specification or a record component, since in both
      --  these cases, we will be doing the actual call later, not now, and it
      --  is at the time of the actual call (statically speaking) that we must
      --  do our static check, not at the time of its initial analysis).

      --  However, we have to check calls within component definitions (e.g., a
      --  function call that determines an array component bound), so we
      --  terminate the loop in that case.

      P := Parent (N);
      while Present (P) loop
         if Nkind (P) = N_Parameter_Specification
              or else
            Nkind (P) = N_Component_Declaration
         then
            return;

         --  The call occurs within the constraint of a component,
         --  so it must be checked.

         elsif Nkind (P) = N_Component_Definition then
            exit;

         else
            P := Parent (P);
         end if;
      end loop;

      --  Stuff that happens only at the outer level

      if No (Outer_Scope) then
         Elab_Visited.Set_Last (0);

         --  Nothing to do if current scope is Standard (this is a bit
         --  odd, but it happens in the case of generic instantiations).

         C_Scope := Current_Scope;

         if C_Scope = Standard_Standard then
            return;
         end if;

         --  First case, we are in elaboration code

         From_Elab_Code := not In_Subprogram_Or_Concurrent_Unit;
         if From_Elab_Code then

            --  Complain if call that comes from source in preelaborated
            --  unit and we are not inside a subprogram (i.e. we are in
            --  elab code)

            if Comes_From_Source (N)
              and then In_Preelaborated_Unit
              and then not In_Inlined_Body
            then
               --  This is a warning in GNAT mode allowing such calls to be
               --  used in the predefined library with appropriate care.

               Error_Msg_Warn := GNAT_Mode;
               Error_Msg_N
                 ("<non-static call not allowed in preelaborated unit", N);
               return;
            end if;

         --  Second case, we are inside a subprogram or concurrent unit, which
         --  means we are not in elaboration code.

         else
            --  In this case, the issue is whether we are inside the
            --  declarative part of the unit in which we live, or inside its
            --  statements. In the latter case, there is no issue of ABE calls
            --  at this level (a call from outside to the unit in which we live
            --  might cause an ABE, but that will be detected when we analyze
            --  that outer level call, as it recurses into the called unit).

            --  Climb up the tree, doing this test, and also testing for being
            --  inside a default expression, which, as discussed above, is not
            --  checked at this stage.

            declare
               P : Node_Id;
               L : List_Id;

            begin
               P := N;
               loop
                  --  If we find a parentless subtree, it seems safe to assume
                  --  that we are not in a declarative part and that no
                  --  checking is required.

                  if No (P) then
                     return;
                  end if;

                  if Is_List_Member (P) then
                     L := List_Containing (P);
                     P := Parent (L);
                  else
                     L := No_List;
                     P := Parent (P);
                  end if;

                  exit when Nkind (P) = N_Subunit;

                  --  Filter out case of default expressions, where we do not
                  --  do the check at this stage.

                  if Nkind (P) = N_Parameter_Specification
                       or else
                     Nkind (P) = N_Component_Declaration
                  then
                     return;
                  end if;

                  --  A protected body has no elaboration code and contains
                  --  only other bodies.

                  if Nkind (P) = N_Protected_Body then
                     return;

                  elsif Nkind (P) = N_Subprogram_Body
                       or else
                     Nkind (P) = N_Task_Body
                       or else
                     Nkind (P) = N_Block_Statement
                       or else
                     Nkind (P) = N_Entry_Body
                  then
                     if L = Declarations (P) then
                        exit;

                     --  We are not in elaboration code, but we are doing
                     --  dynamic elaboration checks, in this case, we still
                     --  need to do the call, since the subprogram we are in
                     --  could be called from another unit, also in dynamic
                     --  elaboration check mode, at elaboration time.

                     elsif Dynamic_Elaboration_Checks then

                        --  This is a rather new check, going into version
                        --  3.14a1 for the first time (V1.80 of this unit), so
                        --  we provide a debug flag to enable it. That way we
                        --  have an easy work around for regressions that are
                        --  caused by this new check. This debug flag can be
                        --  removed later.

                        if Debug_Flag_DD then
                           return;
                        end if;

                        --  Do the check in this case

                        exit;

                     elsif Nkind (P) = N_Task_Body then

                        --  The check is deferred until Check_Task_Activation
                        --  but we need to capture local suppress pragmas
                        --  that may inhibit checks on this call.

                        Ent := Get_Called_Ent;

                        if No (Ent) then
                           return;

                        elsif Elaboration_Checks_Suppressed (Current_Scope)
                          or else Elaboration_Checks_Suppressed (Ent)
                          or else Elaboration_Checks_Suppressed (Scope (Ent))
                        then
                           Set_No_Elaboration_Check (N);
                        end if;

                        return;

                     --  Static model, call is not in elaboration code, we
                     --  never need to worry, because in the static model the
                     --  top level caller always takes care of things.

                     else
                        return;
                     end if;
                  end if;
               end loop;
            end;
         end if;
      end if;

      Ent := Get_Called_Ent;

      if No (Ent) then
         return;
      end if;

      --  Nothing to do if this is a recursive call (i.e. a call to
      --  an entity that is already in the Elab_Call stack)

      for J in 1 .. Elab_Visited.Last loop
         if Ent = Elab_Visited.Table (J) then
            return;
         end if;
      end loop;

      --  See if we need to analyze this call. We analyze it if either of
      --  the following conditions is met:

      --    It is an inner level call (since in this case it was triggered
      --    by an outer level call from elaboration code), but only if the
      --    call is within the scope of the original outer level call.

      --    It is an outer level call from elaboration code, or the called
      --    entity is in the same elaboration scope.

      --  And in these cases, we will check both inter-unit calls and
      --  intra-unit (within a single unit) calls.

      C_Scope := Current_Scope;

      --  If not outer level call, then we follow it if it is within
      --  the original scope of the outer call.

      if Present (Outer_Scope)
        and then Within (Scope (Ent), Outer_Scope)
      then
         Set_C_Scope;
         Check_A_Call (N, Ent, Outer_Scope, Inter_Unit_Only => False);

      elsif Elaboration_Checks_Suppressed (Current_Scope) then
         null;

      elsif From_Elab_Code then
         Set_C_Scope;
         Check_A_Call (N, Ent, Standard_Standard, Inter_Unit_Only => False);

      elsif Same_Elaboration_Scope (C_Scope, Scope (Ent)) then
         Set_C_Scope;
         Check_A_Call (N, Ent, Scope (Ent), Inter_Unit_Only => False);

      --  If none of those cases holds, but Dynamic_Elaboration_Checks mode
      --  is set, then we will do the check, but only in the inter-unit case
      --  (this is to accommodate unguarded elaboration calls from other units
      --  in which this same mode is set). We don't want warnings in this case,
      --  it would generate warnings having nothing to do with elaboration.

      elsif Dynamic_Elaboration_Checks then
         Set_C_Scope;
         Check_A_Call
           (N,
            Ent,
            Standard_Standard,
            Inter_Unit_Only => True,
            Generate_Warnings => False);

      --  Otherwise nothing to do

      else
         return;
      end if;

      --  A call to an Init_Proc in elaboration code may bring additional
      --  dependencies, if some of the record components thereof have
      --  initializations that are function calls that come from source.
      --  We treat the current node as a call to each of these functions,
      --  to check their elaboration impact.

      if Is_Init_Proc (Ent)
        and then From_Elab_Code
      then
         Process_Init_Proc : declare
            Unit_Decl : constant Node_Id := Unit_Declaration_Node (Ent);

            function Find_Init_Call (Nod : Node_Id) return Traverse_Result;
            --  Find subprogram calls within body of Init_Proc for Traverse
            --  instantiation below.

            procedure Traverse_Body is new Traverse_Proc (Find_Init_Call);
            --  Traversal procedure to find all calls with body of Init_Proc

            --------------------
            -- Find_Init_Call --
            --------------------

            function Find_Init_Call (Nod : Node_Id) return Traverse_Result is
               Func : Entity_Id;

            begin
               if (Nkind (Nod) = N_Function_Call
                    or else Nkind (Nod) = N_Procedure_Call_Statement)
                 and then Is_Entity_Name (Name (Nod))
               then
                  Func := Entity (Name (Nod));

                  if Comes_From_Source (Func) then
                     Check_A_Call
                       (N, Func, Standard_Standard, Inter_Unit_Only => True);
                  end if;

                  return OK;

               else
                  return OK;
               end if;
            end Find_Init_Call;

         --  Start of processing for Process_Init_Proc

         begin
            if Nkind (Unit_Decl) = N_Subprogram_Body then
               Traverse_Body (Handled_Statement_Sequence (Unit_Decl));
            end if;
         end Process_Init_Proc;
      end if;
   end Check_Elab_Call;

   -----------------------
   -- Check_Elab_Assign --
   -----------------------

   procedure Check_Elab_Assign (N : Node_Id) is
      Ent  : Entity_Id;
      Scop : Entity_Id;

      Pkg_Spec : Entity_Id;
      Pkg_Body : Entity_Id;

   begin
      --  For record or array component, check prefix. If it is an access
      --  type, then there is nothing to do (we do not know what is being
      --  assigned), but otherwise this is an assignment to the prefix.

      if Nkind (N) = N_Indexed_Component
           or else
         Nkind (N) = N_Selected_Component
           or else
         Nkind (N) = N_Slice
      then
         if not Is_Access_Type (Etype (Prefix (N))) then
            Check_Elab_Assign (Prefix (N));
         end if;

         return;
      end if;

      --  For type conversion, check expression

      if Nkind (N) = N_Type_Conversion then
         Check_Elab_Assign (Expression (N));
         return;
      end if;

      --  Nothing to do if this is not an entity reference otherwise get entity

      if Is_Entity_Name (N) then
         Ent := Entity (N);
      else
         return;
      end if;

      --  What we are looking for is a reference in the body of a package that
      --  modifies a variable declared in the visible part of the package spec.

      if Present (Ent)
        and then Comes_From_Source (N)
        and then not Suppress_Elaboration_Warnings (Ent)
        and then Ekind (Ent) = E_Variable
        and then not In_Private_Part (Ent)
        and then Is_Library_Level_Entity (Ent)
      then
         Scop := Current_Scope;
         loop
            if No (Scop) or else Scop = Standard_Standard then
               return;
            elsif Ekind (Scop) = E_Package
              and then Is_Compilation_Unit (Scop)
            then
               exit;
            else
               Scop := Scope (Scop);
            end if;
         end loop;

         --  Here Scop points to the containing library package

         Pkg_Spec := Scop;
         Pkg_Body := Body_Entity (Pkg_Spec);

         --  All OK if the package has an Elaborate_Body pragma

         if Has_Pragma_Elaborate_Body (Scop) then
            return;
         end if;

         --  OK if entity being modified is not in containing package spec

         if not In_Same_Source_Unit (Scop, Ent) then
            return;
         end if;

         --  All OK if entity appears in generic package or generic instance.
         --  We just get too messed up trying to give proper warnings in the
         --  presence of generics. Better no message than a junk one.

         Scop := Scope (Ent);
         while Present (Scop) and then Scop /= Pkg_Spec loop
            if Ekind (Scop) = E_Generic_Package then
               return;
            elsif Ekind (Scop) = E_Package
              and then Is_Generic_Instance (Scop)
            then
               return;
            end if;

            Scop := Scope (Scop);
         end loop;

         --  All OK if in task, don't issue warnings there

         if In_Task_Activation then
            return;
         end if;

         --  OK if no package body

         if No (Pkg_Body) then
            return;
         end if;

         --  OK if reference is not in package body

         if not In_Same_Source_Unit (Pkg_Body, N) then
            return;
         end if;

         --  OK if package body has no handled statement sequence

         declare
            HSS : constant Node_Id :=
                    Handled_Statement_Sequence (Declaration_Node (Pkg_Body));
         begin
            if No (HSS) or else not Comes_From_Source (HSS) then
               return;
            end if;
         end;

         --  We definitely have a case of a modification of an entity in
         --  the package spec from the elaboration code of the package body.
         --  We may not give the warning (because there are some additional
         --  checks to avoid too many false positives), but it would be a good
         --  idea for the binder to try to keep the body elaboration close to
         --  the spec elaboration.

         Set_Elaborate_Body_Desirable (Pkg_Spec);

         --  All OK in gnat mode (we know what we are doing)

         if GNAT_Mode then
            return;
         end if;

         --  All OK if warnings suppressed on the entity

         if Warnings_Off (Ent) then
            return;
         end if;

         --  All OK if all warnings suppressed

         if Warning_Mode = Suppress then
            return;
         end if;

         --  All OK if elaboration checks suppressed for entity

         if Checks_May_Be_Suppressed (Ent)
           and then Is_Check_Suppressed (Ent, Elaboration_Check)
         then
            return;
         end if;

         --  OK if the entity is initialized. Note that the No_Initialization
         --  flag usually means that the initialization has been rewritten into
         --  assignments, but that still counts for us.

         declare
            Decl : constant Node_Id := Declaration_Node (Ent);
         begin
            if Nkind (Decl) = N_Object_Declaration
              and then (Present (Expression (Decl))
                          or else No_Initialization (Decl))
            then
               return;
            end if;
         end;

         --  Here is where we give the warning

         Error_Msg_Sloc := Sloc (Ent);

         Error_Msg_NE
           ("?elaboration code may access& before it is initialized",
            N, Ent);
         Error_Msg_NE
           ("\?suggest adding pragma Elaborate_Body to spec of &",
            N, Scop);
         Error_Msg_N
           ("\?or an explicit initialization could be added #", N);

         if not All_Errors_Mode then
            Set_Suppress_Elaboration_Warnings (Ent);
         end if;
      end if;
   end Check_Elab_Assign;

   ----------------------
   -- Check_Elab_Calls --
   ----------------------

   procedure Check_Elab_Calls is
   begin
      --  If expansion is disabled, do not generate any checks. Also
      --  skip checks if any subunits are missing because in either
      --  case we lack the full information that we need, and no object
      --  file will be created in any case.

      if not Expander_Active
        or else Is_Generic_Unit (Cunit_Entity (Main_Unit))
        or else Subunits_Missing
      then
         return;
      end if;

      --  Skip delayed calls if we had any errors

      if Serious_Errors_Detected = 0 then
         Delaying_Elab_Checks := False;
         Expander_Mode_Save_And_Set (True);

         for J in Delay_Check.First .. Delay_Check.Last loop
            Push_Scope (Delay_Check.Table (J).Curscop);
            From_Elab_Code := Delay_Check.Table (J).From_Elab_Code;

            Check_Internal_Call_Continue (
              N           => Delay_Check.Table (J).N,
              E           => Delay_Check.Table (J).E,
              Outer_Scope => Delay_Check.Table (J).Outer_Scope,
              Orig_Ent    => Delay_Check.Table (J).Orig_Ent);

            Pop_Scope;
         end loop;

         --  Set Delaying_Elab_Checks back on for next main compilation

         Expander_Mode_Restore;
         Delaying_Elab_Checks := True;
      end if;
   end Check_Elab_Calls;

   ------------------------------
   -- Check_Elab_Instantiation --
   ------------------------------

   procedure Check_Elab_Instantiation
     (N           : Node_Id;
      Outer_Scope : Entity_Id := Empty)
   is
      Ent : Entity_Id;

   begin
      --  Check for and deal with bad instantiation case. There is some
      --  duplicated code here, but we will worry about this later ???

      Check_Bad_Instantiation (N);

      if ABE_Is_Certain (N) then
         return;
      end if;

      --  Nothing to do if we do not have an instantiation (happens in some
      --  error cases, and also in the formal package declaration case)

      if Nkind (N) not in N_Generic_Instantiation then
         return;
      end if;

      --  Nothing to do if inside a generic template

      if Inside_A_Generic then
         return;
      end if;

      --  Nothing to do if the instantiation is not in the main unit

      if not In_Extended_Main_Code_Unit (N) then
         return;
      end if;

      Ent := Get_Generic_Entity (N);
      From_Elab_Code := not In_Subprogram_Or_Concurrent_Unit;

      --  See if we need to analyze this instantiation. We analyze it if
      --  either of the following conditions is met:

      --    It is an inner level instantiation (since in this case it was
      --    triggered by an outer level call from elaboration code), but
      --    only if the instantiation is within the scope of the original
      --    outer level call.

      --    It is an outer level instantiation from elaboration code, or the
      --    instantiated entity is in the same elaboratoin scope.

      --  And in these cases, we will check both the inter-unit case and
      --  the intra-unit (within a single unit) case.

      C_Scope := Current_Scope;

      if Present (Outer_Scope)
        and then Within (Scope (Ent), Outer_Scope)
      then
         Set_C_Scope;
         Check_A_Call (N, Ent, Outer_Scope, Inter_Unit_Only => False);

      elsif From_Elab_Code then
         Set_C_Scope;
         Check_A_Call (N, Ent, Standard_Standard, Inter_Unit_Only => False);

      elsif Same_Elaboration_Scope (C_Scope, Scope (Ent)) then
         Set_C_Scope;
         Check_A_Call (N, Ent, Scope (Ent), Inter_Unit_Only => False);

      --  If none of those cases holds, but Dynamic_Elaboration_Checks mode
      --  is set, then we will do the check, but only in the inter-unit case
      --  (this is to accommodate unguarded elaboration calls from other units
      --  in which this same mode is set). We inhibit warnings in this case,
      --  since this instantiation is not occurring in elaboration code.

      elsif Dynamic_Elaboration_Checks then
         Set_C_Scope;
         Check_A_Call
           (N,
            Ent,
            Standard_Standard,
            Inter_Unit_Only => True,
            Generate_Warnings => False);

      else
         return;
      end if;
   end Check_Elab_Instantiation;

   -------------------------
   -- Check_Internal_Call --
   -------------------------

   procedure Check_Internal_Call
     (N           : Node_Id;
      E           : Entity_Id;
      Outer_Scope : Entity_Id;
      Orig_Ent    : Entity_Id)
   is
      Inst_Case : constant Boolean := Nkind (N) in N_Generic_Instantiation;

   begin
      --  If not function or procedure call or instantiation, then ignore
      --  call (this happens in some error case and rewriting cases)

      if Nkind (N) /= N_Function_Call
           and then
         Nkind (N) /= N_Procedure_Call_Statement
           and then
         not Inst_Case
      then
         return;

      --  Nothing to do if this is a call or instantiation that has
      --  already been found to be a sure ABE

      elsif ABE_Is_Certain (N) then
         return;

      --  Nothing to do if errors already detected (avoid cascaded errors)

      elsif Serious_Errors_Detected /= 0 then
         return;

      --  Nothing to do if not in full analysis mode

      elsif not Full_Analysis then
         return;

      --  Nothing to do if within a default expression, since the call
      --  is not actualy being made at this time.

      elsif In_Default_Expression then
         return;

      --  Nothing to do for call to intrinsic subprogram

      elsif Is_Intrinsic_Subprogram (E) then
         return;

      --  No need to trace local calls if checking task activation, because
      --  other local bodies are elaborated already.

      elsif In_Task_Activation then
         return;
      end if;

      --  Delay this call if we are still delaying calls

      if Delaying_Elab_Checks then
         Delay_Check.Append (
           (N              => N,
            E              => E,
            Orig_Ent       => Orig_Ent,
            Curscop        => Current_Scope,
            Outer_Scope    => Outer_Scope,
            From_Elab_Code => From_Elab_Code));
         return;

      --  Otherwise, call phase 2 continuation right now

      else
         Check_Internal_Call_Continue (N, E, Outer_Scope, Orig_Ent);
      end if;
   end Check_Internal_Call;

   ----------------------------------
   -- Check_Internal_Call_Continue --
   ----------------------------------

   procedure Check_Internal_Call_Continue
     (N           : Node_Id;
      E           : Entity_Id;
      Outer_Scope : Entity_Id;
      Orig_Ent    : Entity_Id)
   is
      Loc       : constant Source_Ptr := Sloc (N);
      Inst_Case : constant Boolean := Is_Generic_Unit (E);

      Sbody : Node_Id;
      Ebody : Entity_Id;

      function Find_Elab_Reference (N : Node_Id) return Traverse_Result;
      --  Function applied to each node as we traverse the body. Checks for
      --  call or entity reference that needs checking, and if so checks it.
      --  Always returns OK, so entire tree is traversed, except that as
      --  described below subprogram bodies are skipped for now.

      procedure Traverse is new Atree.Traverse_Proc (Find_Elab_Reference);
      --  Traverse procedure using above Find_Elab_Reference function

      -------------------------
      -- Find_Elab_Reference --
      -------------------------

      function Find_Elab_Reference (N : Node_Id) return Traverse_Result is
         Actual : Node_Id;

      begin
         --  If user has specified that there are no entry calls in elaboration
         --  code, do not trace past an accept statement, because the rendez-
         --  vous will happen after elaboration.

         if (Nkind (Original_Node (N)) = N_Accept_Statement
              or else Nkind (Original_Node (N)) = N_Selective_Accept)
           and then Restriction_Active (No_Entry_Calls_In_Elaboration_Code)
         then
            return Abandon;

            --  If we have a function call, check it

         elsif Nkind (N) = N_Function_Call then
            Check_Elab_Call (N, Outer_Scope);
            return OK;

         --  If we have a procedure call, check the call, and also check
         --  arguments that are assignments (OUT or IN OUT mode formals).

         elsif Nkind (N) = N_Procedure_Call_Statement then
            Check_Elab_Call (N, Outer_Scope);

            Actual := First_Actual (N);
            while Present (Actual) loop
               if Known_To_Be_Assigned (Actual) then
                  Check_Elab_Assign (Actual);
               end if;

               Next_Actual (Actual);
            end loop;

            return OK;

         --  If we have a generic instantiation, check it

         elsif Nkind (N) in N_Generic_Instantiation then
            Check_Elab_Instantiation (N, Outer_Scope);
            return OK;

         --  Skip subprogram bodies that come from source (wait for
         --  call to analyze these). The reason for the come from
         --  source test is to avoid catching task bodies.

         --  For task bodies, we should really avoid these too, waiting
         --  for the task activation, but that's too much trouble to
         --  catch for now, so we go in unconditionally. This is not
         --  so terrible, it means the error backtrace is not quite
         --  complete, and we are too eager to scan bodies of tasks
         --  that are unused, but this is hardly very significant!

         elsif Nkind (N) = N_Subprogram_Body
           and then Comes_From_Source (N)
         then
            return Skip;

         elsif Nkind (N) = N_Assignment_Statement
           and then Comes_From_Source (N)
         then
            Check_Elab_Assign (Name (N));
            return OK;

         else
            return OK;
         end if;
      end Find_Elab_Reference;

   --  Start of processing for Check_Internal_Call_Continue

   begin
      --  Save outer level call if at outer level

      if Elab_Call.Last = 0 then
         Outer_Level_Sloc := Loc;
      end if;

      Elab_Visited.Append (E);

      --  If the call is to a function that renames a literal, no check
      --  is needed.

      if Ekind (E) = E_Enumeration_Literal then
         return;
      end if;

      Sbody := Unit_Declaration_Node (E);

      if Nkind (Sbody) /= N_Subprogram_Body
           and then
         Nkind (Sbody) /= N_Package_Body
      then
         Ebody := Corresponding_Body (Sbody);

         if No (Ebody) then
            return;
         else
            Sbody := Unit_Declaration_Node (Ebody);
         end if;
      end if;

      --  If the body appears after the outer level call or
      --  instantiation then we have an error case handled below.

      if Earlier_In_Extended_Unit (Outer_Level_Sloc, Sloc (Sbody))
        and then not In_Task_Activation
      then
         null;

      --  If we have the instantiation case we are done, since we now
      --  know that the body of the generic appeared earlier.

      elsif Inst_Case then
         return;

      --  Otherwise we have a call, so we trace through the called
      --  body to see if it has any problems ..

      else
         pragma Assert (Nkind (Sbody) = N_Subprogram_Body);

         Elab_Call.Append ((Cloc => Loc, Ent => E));

         if Debug_Flag_LL then
            Write_Str ("Elab_Call.Last = ");
            Write_Int (Int (Elab_Call.Last));
            Write_Str ("   Ent = ");
            Write_Name (Chars (E));
            Write_Str ("   at ");
            Write_Location (Sloc (N));
            Write_Eol;
         end if;

         --  Now traverse declarations and statements of subprogram body.
         --  Note that we cannot simply Traverse (Sbody), since traverse
         --  does not normally visit subprogram bodies.

         declare
            Decl : Node_Id;
         begin
            Decl := First (Declarations (Sbody));
            while Present (Decl) loop
               Traverse (Decl);
               Next (Decl);
            end loop;
         end;

         Traverse (Handled_Statement_Sequence (Sbody));

         Elab_Call.Decrement_Last;
         return;
      end if;

      --  Here is the case of calling a subprogram where the body has
      --  not yet been encountered, a warning message is needed.

      --  If we have nothing in the call stack, then this is at the
      --  outer level, and the ABE is bound to occur.

      if Elab_Call.Last = 0 then
         if Inst_Case then
            Error_Msg_NE
              ("?cannot instantiate& before body seen", N, Orig_Ent);
         else
            Error_Msg_NE
              ("?cannot call& before body seen", N, Orig_Ent);
         end if;

         Error_Msg_N
           ("\?Program_Error will be raised at run time", N);
         Insert_Elab_Check (N);

      --  Call is not at outer level

      else
         --  Deal with dynamic elaboration check

         if not Elaboration_Checks_Suppressed (E) then
            Set_Elaboration_Entity_Required (E);

            --  Case of no elaboration entity allocated yet

            if No (Elaboration_Entity (E)) then

               --  Create object declaration for elaboration entity, and put it
               --  just in front of the spec of the subprogram or generic unit,
               --  in the same scope as this unit.

               declare
                  Loce : constant Source_Ptr := Sloc (E);
                  Ent  : constant Entity_Id  :=
                           Make_Defining_Identifier (Loc,
                             Chars => New_External_Name (Chars (E), 'E'));

               begin
                  Set_Elaboration_Entity (E, Ent);
                  Push_Scope (Scope (E));

                  Insert_Action (Declaration_Node (E),
                    Make_Object_Declaration (Loce,
                      Defining_Identifier => Ent,
                      Object_Definition =>
                        New_Occurrence_Of (Standard_Boolean, Loce),
                      Expression => New_Occurrence_Of (Standard_False, Loce)));

                  --  Set elaboration flag at the point of the body

                  Set_Elaboration_Flag (Sbody, E);

                  --  Kill current value indication. This is necessary because
                  --  the tests of this flag are inserted out of sequence and
                  --  must not pick up bogus indications of the wrong constant
                  --  value. Also, this is never a true constant, since one way
                  --  or another, it gets reset.

                  Set_Current_Value    (Ent, Empty);
                  Set_Last_Assignment  (Ent, Empty);
                  Set_Is_True_Constant (Ent, False);
                  Pop_Scope;
               end;
            end if;

            --  Generate check of the elaboration Boolean

            Insert_Elab_Check (N,
              New_Occurrence_Of (Elaboration_Entity (E), Loc));
         end if;

         --  Generate the warning

         if not Suppress_Elaboration_Warnings (E)
           and then not Elaboration_Checks_Suppressed (E)
         then
            if Inst_Case then
               Error_Msg_NE
                 ("instantiation of& may occur before body is seen?",
                  N, Orig_Ent);
            else
               Error_Msg_NE
                 ("call to& may occur before body is seen?", N, Orig_Ent);
            end if;

            Error_Msg_N
              ("\Program_Error may be raised at run time?", N);

            Output_Calls (N);
         end if;
      end if;

      --  Set flag to suppress further warnings on same subprogram
      --  unless in all errors mode

      if not All_Errors_Mode then
         Set_Suppress_Elaboration_Warnings (E);
      end if;
   end Check_Internal_Call_Continue;

   ---------------------------
   -- Check_Task_Activation --
   ---------------------------

   procedure Check_Task_Activation (N : Node_Id) is
      Loc         : constant Source_Ptr := Sloc (N);
      Inter_Procs : constant Elist_Id   := New_Elmt_List;
      Intra_Procs : constant Elist_Id   := New_Elmt_List;
      Ent         : Entity_Id;
      P           : Entity_Id;
      Task_Scope  : Entity_Id;
      Cunit_SC    : Boolean := False;
      Decl        : Node_Id;
      Elmt        : Elmt_Id;
      Enclosing   : Entity_Id;

      procedure Add_Task_Proc (Typ : Entity_Id);
      --  Add to Task_Procs the task body procedure(s) of task types in Typ.
      --  For record types, this procedure recurses over component types.

      procedure Collect_Tasks (Decls : List_Id);
      --  Collect the types of the tasks that are to be activated in the given
      --  list of declarations, in order to perform elaboration checks on the
      --  corresponding task procedures which are called implicitly here.

      function Outer_Unit (E : Entity_Id) return Entity_Id;
      --  find enclosing compilation unit of Entity, ignoring subunits, or
      --  else enclosing subprogram. If E is not a package, there is no need
      --  for inter-unit elaboration checks.

      -------------------
      -- Add_Task_Proc --
      -------------------

      procedure Add_Task_Proc (Typ : Entity_Id) is
         Comp : Entity_Id;
         Proc : Entity_Id := Empty;

      begin
         if Is_Task_Type (Typ) then
            Proc := Get_Task_Body_Procedure (Typ);

         elsif Is_Array_Type (Typ)
           and then Has_Task (Base_Type (Typ))
         then
            Add_Task_Proc (Component_Type (Typ));

         elsif Is_Record_Type (Typ)
           and then Has_Task (Base_Type (Typ))
         then
            Comp := First_Component (Typ);
            while Present (Comp) loop
               Add_Task_Proc (Etype (Comp));
               Comp := Next_Component (Comp);
            end loop;
         end if;

         --  If the task type is another unit, we will perform the usual
         --  elaboration check on its enclosing unit. If the type is in the
         --  same unit, we can trace the task body as for an internal call,
         --  but we only need to examine other external calls, because at
         --  the point the task is activated, internal subprogram bodies
         --  will have been elaborated already. We keep separate lists for
         --  each kind of task.

         --  Skip this test if errors have occurred, since in this case
         --  we can get false indications.

         if Serious_Errors_Detected /= 0 then
            return;
         end if;

         if Present (Proc) then
            if Outer_Unit (Scope (Proc)) = Enclosing then

               if No (Corresponding_Body (Unit_Declaration_Node (Proc)))
                 and then
                   (not Is_Generic_Instance (Scope (Proc))
                      or else
                    Scope (Proc) = Scope (Defining_Identifier (Decl)))
               then
                  Error_Msg_N
                    ("task will be activated before elaboration of its body?",
                      Decl);
                  Error_Msg_N
                    ("\Program_Error will be raised at run-time?", Decl);

               elsif
                 Present (Corresponding_Body (Unit_Declaration_Node (Proc)))
               then
                  Append_Elmt (Proc, Intra_Procs);
               end if;

            else
               --  No need for multiple entries of the same type

               Elmt := First_Elmt (Inter_Procs);
               while Present (Elmt) loop
                  if Node (Elmt) = Proc then
                     return;
                  end if;

                  Next_Elmt (Elmt);
               end loop;

               Append_Elmt (Proc, Inter_Procs);
            end if;
         end if;
      end Add_Task_Proc;

      -------------------
      -- Collect_Tasks --
      -------------------

      procedure Collect_Tasks (Decls : List_Id) is
      begin
         if Present (Decls) then
            Decl := First (Decls);
            while Present (Decl) loop
               if Nkind (Decl) = N_Object_Declaration
                 and then Has_Task (Etype (Defining_Identifier (Decl)))
               then
                  Add_Task_Proc (Etype (Defining_Identifier (Decl)));
               end if;

               Next (Decl);
            end loop;
         end if;
      end Collect_Tasks;

      ----------------
      -- Outer_Unit --
      ----------------

      function Outer_Unit (E : Entity_Id) return Entity_Id is
         Outer : Entity_Id;

      begin
         Outer := E;
         while Present (Outer) loop
            if Elaboration_Checks_Suppressed (Outer) then
               Cunit_SC := True;
            end if;

            exit when Is_Child_Unit (Outer)
              or else Scope (Outer) = Standard_Standard
              or else Ekind (Outer) /= E_Package;
            Outer := Scope (Outer);
         end loop;

         return Outer;
      end Outer_Unit;

   --  Start of processing for Check_Task_Activation

   begin
      Enclosing := Outer_Unit (Current_Scope);

      --  Find all tasks declared in the current unit

      if Nkind (N) = N_Package_Body then
         P := Unit_Declaration_Node (Corresponding_Spec (N));

         Collect_Tasks (Declarations (N));
         Collect_Tasks (Visible_Declarations (Specification (P)));
         Collect_Tasks (Private_Declarations (Specification (P)));

      elsif Nkind (N) = N_Package_Declaration then
         Collect_Tasks (Visible_Declarations (Specification (N)));
         Collect_Tasks (Private_Declarations (Specification (N)));

      else
         Collect_Tasks (Declarations (N));
      end if;

      --  We only perform detailed checks in all tasks are library level
      --  entities. If the master is a subprogram or task, activation will
      --  depend on the activation of the master itself.

      --  Should dynamic checks be added in the more general case???

      if Ekind (Enclosing) /= E_Package then
         return;
      end if;

      --  For task types defined in other units, we want the unit containing
      --  the task body to be elaborated before the current one.

      Elmt := First_Elmt (Inter_Procs);
      while Present (Elmt) loop
         Ent := Node (Elmt);
         Task_Scope := Outer_Unit (Scope (Ent));

         if not Is_Compilation_Unit (Task_Scope) then
            null;

         elsif Suppress_Elaboration_Warnings (Task_Scope)
           or else Elaboration_Checks_Suppressed (Task_Scope)
         then
            null;

         elsif Dynamic_Elaboration_Checks then
            if not Elaboration_Checks_Suppressed (Ent)
              and then not Cunit_SC
              and then
                not Restriction_Active (No_Entry_Calls_In_Elaboration_Code)
            then
               --  Runtime elaboration check required. generate check of the
               --  elaboration Boolean for the unit containing the entity.

               Insert_Elab_Check (N,
                 Make_Attribute_Reference (Loc,
                   Attribute_Name => Name_Elaborated,
                   Prefix =>
                     New_Occurrence_Of
                       (Spec_Entity (Task_Scope), Loc)));
            end if;

         else
            --  Force the binder to elaborate other unit first

            if not Suppress_Elaboration_Warnings (Ent)
              and then not Elaboration_Checks_Suppressed (Ent)
              and then Elab_Warnings
              and then not Suppress_Elaboration_Warnings (Task_Scope)
              and then not Elaboration_Checks_Suppressed (Task_Scope)
            then
               Error_Msg_Node_2 := Task_Scope;
               Error_Msg_NE ("activation of an instance of task type&" &
                  " requires pragma Elaborate_All on &?", N, Ent);
            end if;

            Activate_Elaborate_All_Desirable (N, Task_Scope);
            Set_Suppress_Elaboration_Warnings (Task_Scope);
         end if;

         Next_Elmt (Elmt);
      end loop;

      --  For tasks declared in the current unit, trace other calls within
      --  the task procedure bodies, which are available.

      In_Task_Activation := True;

      Elmt := First_Elmt (Intra_Procs);
      while Present (Elmt) loop
         Ent := Node (Elmt);
         Check_Internal_Call_Continue (N, Ent, Enclosing, Ent);
         Next_Elmt (Elmt);
      end loop;

      In_Task_Activation := False;
   end Check_Task_Activation;

   --------------------------------
   -- Set_Elaboration_Constraint --
   --------------------------------

   procedure Set_Elaboration_Constraint
    (Call : Node_Id;
     Subp : Entity_Id;
     Scop : Entity_Id)
   is
      Elab_Unit  : Entity_Id;
      Init_Call  : constant Boolean :=
                     Chars (Subp) = Name_Initialize
                       and then Comes_From_Source (Subp)
                       and then Present (Parameter_Associations (Call))
<<<<<<< HEAD
                       and then Is_Controlled
                         (Etype (First (Parameter_Associations (Call))));
=======
                       and then Is_Controlled (Etype (First_Actual (Call)));
>>>>>>> 751ff693
   begin
      --  If the unit is mentioned in a with_clause of the current
      --  unit, it is visible, and we can set the elaboration flag.

      if Is_Immediately_Visible (Scop)
<<<<<<< HEAD
        or else
          (Is_Child_Unit (Scop) and then Is_Visible_Child_Unit (Scop))
=======
        or else (Is_Child_Unit (Scop) and then Is_Visible_Child_Unit (Scop))
>>>>>>> 751ff693
      then
         Activate_Elaborate_All_Desirable (Call, Scop);
         Set_Suppress_Elaboration_Warnings (Scop, True);
         return;
      end if;

      --  If this is not an initialization call or a call using object notation
      --  we know that the unit of the called entity is in the context, and
      --  we can set the flag as well. The unit need not be visible if the call
      --  occurs within an instantiation.

      if Is_Init_Proc (Subp)
        or else Init_Call
        or else Nkind (Original_Node (Call)) = N_Selected_Component
      then
         null;  --  detailed processing follows.

      else
         Activate_Elaborate_All_Desirable (Call, Scop);
         Set_Suppress_Elaboration_Warnings (Scop, True);
         return;
      end if;

      --  If the unit is not in the context, there must be an intermediate
      --  unit that is, on which we need to place to elaboration flag. This
      --  happens with init proc calls.

      if Is_Init_Proc (Subp)
        or else Init_Call
      then
<<<<<<< HEAD
         --  The initialization call is on an object whose type is not
         --  declared in the same scope as the subprogram. The type of
         --  the object must be a subtype of the type of operation. This
         --  object is the first actual in the call.
=======
         --  The initialization call is on an object whose type is not declared
         --  in the same scope as the subprogram. The type of the object must
         --  be a subtype of the type of operation. This object is the first
         --  actual in the call.
>>>>>>> 751ff693

         declare
            Typ : constant Entity_Id :=
                    Etype (First (Parameter_Associations (Call)));
         begin
            Elab_Unit := Scope (Typ);
            while (Present (Elab_Unit))
              and then not Is_Compilation_Unit (Elab_Unit)
            loop
               Elab_Unit := Scope (Elab_Unit);
            end loop;
         end;

      --  If original node uses selected component notation, the prefix is
      --  visible and determines the scope that must be elaborated. After
      --  rewriting, the prefix is the first actual in the call.

      elsif Nkind (Original_Node (Call)) = N_Selected_Component then
         Elab_Unit := Scope (Etype (First (Parameter_Associations (Call))));

      --  Not one of special cases above

      else
         --  Using previously computed scope. If the elaboration check is
         --  done after analysis, the scope is not visible any longer, but
         --  must still be in the context.

         Elab_Unit := Scop;
      end if;

      Activate_Elaborate_All_Desirable (Call, Elab_Unit);
      Set_Suppress_Elaboration_Warnings (Elab_Unit, True);
   end Set_Elaboration_Constraint;

   ----------------------
   -- Has_Generic_Body --
   ----------------------

   function Has_Generic_Body (N : Node_Id) return Boolean is
      Ent  : constant Entity_Id := Get_Generic_Entity (N);
      Decl : constant Node_Id   := Unit_Declaration_Node (Ent);
      Scop : Entity_Id;

      function Find_Body_In (E : Entity_Id; N : Node_Id) return Node_Id;
      --  Determine if the list of nodes headed by N and linked by Next
      --  contains a package body for the package spec entity E, and if
      --  so return the package body. If not, then returns Empty.

      function Load_Package_Body (Nam : Unit_Name_Type) return Node_Id;
      --  This procedure is called load the unit whose name is given by Nam.
      --  This unit is being loaded to see whether it contains an optional
      --  generic body. The returned value is the loaded unit, which is
      --  always a package body (only package bodies can contain other
      --  entities in the sense in which Has_Generic_Body is interested).
      --  We only attempt to load bodies if we are generating code. If we
      --  are in semantics check only mode, then it would be wrong to load
      --  bodies that are not required from a semantic point of view, so
      --  in this case we return Empty. The result is that the caller may
      --  incorrectly decide that a generic spec does not have a body when
      --  in fact it does, but the only harm in this is that some warnings
      --  on elaboration problems may be lost in semantic checks only mode,
      --  which is not big loss. We also return Empty if we go for a body
      --  and it is not there.

      function Locate_Corresponding_Body (PE : Entity_Id) return Node_Id;
      --  PE is the entity for a package spec. This function locates the
      --  corresponding package body, returning Empty if none is found.
      --  The package body returned is fully parsed but may not yet be
      --  analyzed, so only syntactic fields should be referenced.

      ------------------
      -- Find_Body_In --
      ------------------

      function Find_Body_In (E : Entity_Id; N : Node_Id) return Node_Id is
         Nod : Node_Id;

      begin
         Nod := N;
         while Present (Nod) loop

            --  If we found the package body we are looking for, return it

            if Nkind (Nod) = N_Package_Body
              and then Chars (Defining_Unit_Name (Nod)) = Chars (E)
            then
               return Nod;

            --  If we found the stub for the body, go after the subunit,
            --  loading it if necessary.

            elsif Nkind (Nod) = N_Package_Body_Stub
              and then Chars (Defining_Identifier (Nod)) = Chars (E)
            then
               if Present (Library_Unit (Nod)) then
                  return Unit (Library_Unit (Nod));

               else
                  return Load_Package_Body (Get_Unit_Name (Nod));
               end if;

            --  If neither package body nor stub, keep looking on chain

            else
               Next (Nod);
            end if;
         end loop;

         return Empty;
      end Find_Body_In;

      -----------------------
      -- Load_Package_Body --
      -----------------------

      function Load_Package_Body (Nam : Unit_Name_Type) return Node_Id is
         U : Unit_Number_Type;

      begin
         if Operating_Mode /= Generate_Code then
            return Empty;
         else
            U :=
              Load_Unit
                (Load_Name  => Nam,
                 Required   => False,
                 Subunit    => False,
                 Error_Node => N);

            if U = No_Unit then
               return Empty;
            else
               return Unit (Cunit (U));
            end if;
         end if;
      end Load_Package_Body;

      -------------------------------
      -- Locate_Corresponding_Body --
      -------------------------------

      function Locate_Corresponding_Body (PE : Entity_Id) return Node_Id is
         Spec  : constant Node_Id   := Declaration_Node (PE);
         Decl  : constant Node_Id   := Parent (Spec);
         Scop  : constant Entity_Id := Scope (PE);
         PBody : Node_Id;

      begin
         if Is_Library_Level_Entity (PE) then

            --  If package is a library unit that requires a body, we have
            --  no choice but to go after that body because it might contain
            --  an optional body for the original generic package.

            if Unit_Requires_Body (PE) then

               --  Load the body. Note that we are a little careful here to
               --  use Spec to get the unit number, rather than PE or Decl,
               --  since in the case where the package is itself a library
               --  level instantiation, Spec will properly reference the
               --  generic template, which is what we really want.

               return
                 Load_Package_Body
                   (Get_Body_Name (Unit_Name (Get_Source_Unit (Spec))));

            --  But if the package is a library unit that does NOT require
            --  a body, then no body is permitted, so we are sure that there
            --  is no body for the original generic package.

            else
               return Empty;
            end if;

         --  Otherwise look and see if we are embedded in a further package

         elsif Is_Package_Or_Generic_Package (Scop) then

            --  If so, get the body of the enclosing package, and look in
            --  its package body for the package body we are looking for.

            PBody := Locate_Corresponding_Body (Scop);

            if No (PBody) then
               return Empty;
            else
               return Find_Body_In (PE, First (Declarations (PBody)));
            end if;

         --  If we are not embedded in a further package, then the body
         --  must be in the same declarative part as we are.

         else
            return Find_Body_In (PE, Next (Decl));
         end if;
      end Locate_Corresponding_Body;

   --  Start of processing for Has_Generic_Body

   begin
      if Present (Corresponding_Body (Decl)) then
         return True;

      elsif Unit_Requires_Body (Ent) then
         return True;

      --  Compilation units cannot have optional bodies

      elsif Is_Compilation_Unit (Ent) then
         return False;

      --  Otherwise look at what scope we are in

      else
         Scop := Scope (Ent);

         --  Case of entity is in other than a package spec, in this case
         --  the body, if present, must be in the same declarative part.

         if not Is_Package_Or_Generic_Package (Scop) then
            declare
               P : Node_Id;

            begin
               --  Declaration node may get us a spec, so if so, go to
               --  the parent declaration.

               P := Declaration_Node (Ent);
               while not Is_List_Member (P) loop
                  P := Parent (P);
               end loop;

               return Present (Find_Body_In (Ent, Next (P)));
            end;

         --  If the entity is in a package spec, then we have to locate
         --  the corresponding package body, and look there.

         else
            declare
               PBody : constant Node_Id := Locate_Corresponding_Body (Scop);

            begin
               if No (PBody) then
                  return False;
               else
                  return
                    Present
                      (Find_Body_In (Ent, (First (Declarations (PBody)))));
               end if;
            end;
         end if;
      end if;
   end Has_Generic_Body;

   -----------------------
   -- Insert_Elab_Check --
   -----------------------

   procedure Insert_Elab_Check (N : Node_Id; C : Node_Id := Empty) is
      Nod : Node_Id;
      Loc : constant Source_Ptr := Sloc (N);

   begin
      --  If expansion is disabled, do not generate any checks. Also
      --  skip checks if any subunits are missing because in either
      --  case we lack the full information that we need, and no object
      --  file will be created in any case.

      if not Expander_Active or else Subunits_Missing then
         return;
      end if;

      --  If we have a generic instantiation, where Instance_Spec is set,
      --  then this field points to a generic instance spec that has
      --  been inserted before the instantiation node itself, so that
      --  is where we want to insert a check.

      if Nkind (N) in N_Generic_Instantiation
        and then Present (Instance_Spec (N))
      then
         Nod := Instance_Spec (N);
      else
         Nod := N;
      end if;

      --  If we are inserting at the top level, insert in Aux_Decls

      if Nkind (Parent (Nod)) = N_Compilation_Unit then
         declare
            ADN : constant Node_Id := Aux_Decls_Node (Parent (Nod));
            R   : Node_Id;

         begin
            if No (C) then
               R :=
                 Make_Raise_Program_Error (Loc,
                   Reason => PE_Access_Before_Elaboration);
            else
               R :=
                 Make_Raise_Program_Error (Loc,
                   Condition => Make_Op_Not (Loc, C),
                   Reason    => PE_Access_Before_Elaboration);
            end if;

            if No (Declarations (ADN)) then
               Set_Declarations (ADN, New_List (R));
            else
               Append_To (Declarations (ADN), R);
            end if;

            Analyze (R);
         end;

      --  Otherwise just insert before the node in question. However, if
      --  the context of the call has already been analyzed, an insertion
      --  will not work if it depends on subsequent expansion (e.g. a call in
      --  a branch of a short-circuit). In that case we replace the call with
      --  a conditional expression, or with a Raise if it is unconditional.
      --  Unfortunately this does not work if the call has a dynamic size,
      --  because gigi regards it as a dynamic-sized temporary. If such a call
      --  appears in a short-circuit expression, the elaboration check will be
      --  missed (rare enough ???). Otherwise, the code below inserts the check
      --  at the appropriate place before the call. Same applies in the even
      --  rarer case the return type has a known size but is unconstrained.

      else
         if Nkind (N) = N_Function_Call
           and then Analyzed (Parent (N))
           and then Size_Known_At_Compile_Time (Etype (N))
           and then
            (not Has_Discriminants (Etype (N))
              or else Is_Constrained (Etype (N)))

         then
            declare
               Typ : constant Entity_Id := Etype (N);
               Chk : constant Boolean   := Do_Range_Check (N);

               R   : constant Node_Id :=
                       Make_Raise_Program_Error (Loc,
                         Reason => PE_Access_Before_Elaboration);

            begin
               Set_Etype (R, Typ);

               if No (C) then
                  Rewrite (N, R);

               else
                  Rewrite (N,
                    Make_Conditional_Expression (Loc,
                      Expressions => New_List (C, Relocate_Node (N), R)));
               end if;

               Analyze_And_Resolve (N, Typ);

               --  If the original call requires a range check, so does the
               --  conditional expression.

               if Chk then
                  Enable_Range_Check (N);
               else
                  Set_Do_Range_Check (N, False);
               end if;
            end;

         else
            if No (C) then
               Insert_Action (Nod,
                  Make_Raise_Program_Error (Loc,
                    Reason => PE_Access_Before_Elaboration));
            else
               Insert_Action (Nod,
                  Make_Raise_Program_Error (Loc,
                    Condition =>
                      Make_Op_Not (Loc,
                        Right_Opnd => C),
                    Reason => PE_Access_Before_Elaboration));
            end if;
         end if;
      end if;
   end Insert_Elab_Check;

   ------------------
   -- Output_Calls --
   ------------------

   procedure Output_Calls (N : Node_Id) is
      Ent : Entity_Id;

      function Is_Printable_Error_Name (Nm : Name_Id) return Boolean;
      --  An internal function, used to determine if a name, Nm, is either
      --  a non-internal name, or is an internal name that is printable
      --  by the error message circuits (i.e. it has a single upper
      --  case letter at the end).

      function Is_Printable_Error_Name (Nm : Name_Id) return Boolean is
      begin
         if not Is_Internal_Name (Nm) then
            return True;

         elsif Name_Len = 1 then
            return False;

         else
            Name_Len := Name_Len - 1;
            return not Is_Internal_Name;
         end if;
      end Is_Printable_Error_Name;

   --  Start of processing for Output_Calls

   begin
      for J in reverse 1 .. Elab_Call.Last loop
         Error_Msg_Sloc := Elab_Call.Table (J).Cloc;

         Ent := Elab_Call.Table (J).Ent;

         if Is_Generic_Unit (Ent) then
            Error_Msg_NE ("\?& instantiated #", N, Ent);

         elsif Is_Init_Proc (Ent) then
            Error_Msg_N ("\?initialization procedure called #", N);

         elsif Is_Printable_Error_Name (Chars (Ent)) then
            Error_Msg_NE ("\?& called #", N, Ent);

         else
            Error_Msg_N ("\? called #", N);
         end if;
      end loop;
   end Output_Calls;

   ----------------------------
   -- Same_Elaboration_Scope --
   ----------------------------

   function Same_Elaboration_Scope (Scop1, Scop2 : Entity_Id) return Boolean is
      S1 : Entity_Id;
      S2 : Entity_Id;

   begin
      --  Find elaboration scope for Scop1
      --  This is either a subprogram or a compilation unit.

      S1 := Scop1;
      while S1 /= Standard_Standard
        and then not Is_Compilation_Unit (S1)
        and then (Ekind (S1) = E_Package
                    or else
                  Ekind (S1) = E_Protected_Type
                    or else
                  Ekind (S1) = E_Block)
      loop
         S1 := Scope (S1);
      end loop;

      --  Find elaboration scope for Scop2

      S2 := Scop2;
      while S2 /= Standard_Standard
        and then not Is_Compilation_Unit (S2)
        and then (Ekind (S2) = E_Package
                    or else
                  Ekind (S2) = E_Protected_Type
                    or else
                  Ekind (S2) = E_Block)
      loop
         S2 := Scope (S2);
      end loop;

      return S1 = S2;
   end Same_Elaboration_Scope;

   -----------------
   -- Set_C_Scope --
   -----------------

   procedure Set_C_Scope is
   begin
      while not Is_Compilation_Unit (C_Scope) loop
         C_Scope := Scope (C_Scope);
      end loop;
   end Set_C_Scope;

   -----------------
   -- Spec_Entity --
   -----------------

   function Spec_Entity (E : Entity_Id) return Entity_Id is
      Decl : Node_Id;

   begin
      --  Check for case of body entity
      --  Why is the check for E_Void needed???

      if Ekind (E) = E_Void
        or else Ekind (E) = E_Subprogram_Body
        or else Ekind (E) = E_Package_Body
      then
         Decl := E;

         loop
            Decl := Parent (Decl);
            exit when Nkind (Decl) in N_Proper_Body;
         end loop;

         return Corresponding_Spec (Decl);

      else
         return E;
      end if;
   end Spec_Entity;

   -------------------
   -- Supply_Bodies --
   -------------------

   procedure Supply_Bodies (N : Node_Id) is
   begin
      if Nkind (N) = N_Subprogram_Declaration then
         declare
            Ent : constant Entity_Id := Defining_Unit_Name (Specification (N));
         begin
            Set_Is_Imported (Ent);
            Set_Convention  (Ent, Convention_Stubbed);
         end;

      elsif Nkind (N) = N_Package_Declaration then
         declare
            Spec : constant Node_Id := Specification (N);
         begin
            Push_Scope (Defining_Unit_Name (Spec));
            Supply_Bodies (Visible_Declarations (Spec));
            Supply_Bodies (Private_Declarations (Spec));
            Pop_Scope;
         end;
      end if;
   end Supply_Bodies;

   procedure Supply_Bodies (L : List_Id) is
      Elmt : Node_Id;
   begin
      if Present (L) then
         Elmt := First (L);
         while Present (Elmt) loop
            Supply_Bodies (Elmt);
            Next (Elmt);
         end loop;
      end if;
   end Supply_Bodies;

   ------------
   -- Within --
   ------------

   function Within (E1, E2 : Entity_Id) return Boolean is
      Scop : Entity_Id;

   begin
      Scop := E1;
      loop
         if Scop = E2 then
            return True;

         elsif Scop = Standard_Standard then
            return False;

         else
            Scop := Scope (Scop);
         end if;
      end loop;

      raise Program_Error;
   end Within;

   --------------------------
   -- Within_Elaborate_All --
   --------------------------

   function Within_Elaborate_All (E : Entity_Id) return Boolean is
      Item    : Node_Id;
      Item2   : Node_Id;
      Elab_Id : Entity_Id;
      Par     : Node_Id;

   begin
      Item := First (Context_Items (Cunit (Current_Sem_Unit)));
      while Present (Item) loop
         if Nkind (Item) = N_Pragma
           and then Get_Pragma_Id (Chars (Item)) = Pragma_Elaborate_All
         then
            --  Return if some previous error on the pragma itself

            if Error_Posted (Item) then
               return False;
            end if;

            Elab_Id :=
              Entity
                (Expression (First (Pragma_Argument_Associations (Item))));

            Par := Parent (Unit_Declaration_Node (Elab_Id));

            Item2 := First (Context_Items (Par));
            while Present (Item2) loop
               if Nkind (Item2) = N_With_Clause
                 and then Entity (Name (Item2)) = E
               then
                  return True;
               end if;

               Next (Item2);
            end loop;
         end if;

         Next (Item);
      end loop;

      return False;
   end Within_Elaborate_All;

end Sem_Elab;<|MERGE_RESOLUTION|>--- conflicted
+++ resolved
@@ -6,11 +6,7 @@
 --                                                                          --
 --                                 B o d y                                  --
 --                                                                          --
-<<<<<<< HEAD
---          Copyright (C) 1997-2006, Free Software Foundation, Inc.         --
-=======
 --          Copyright (C) 1997-2007, Free Software Foundation, Inc.         --
->>>>>>> 751ff693
 --                                                                          --
 -- GNAT is free software;  you can  redistribute it  and/or modify it under --
 -- terms of the  GNU General Public License as published  by the Free Soft- --
@@ -19,14 +15,8 @@
 -- OUT ANY WARRANTY;  without even the  implied warranty of MERCHANTABILITY --
 -- or FITNESS FOR A PARTICULAR PURPOSE.  See the GNU General Public License --
 -- for  more details.  You should have  received  a copy of the GNU General --
-<<<<<<< HEAD
--- Public License  distributed with GNAT;  see file COPYING.  If not, write --
--- to  the  Free Software Foundation,  51  Franklin  Street,  Fifth  Floor, --
--- Boston, MA 02110-1301, USA.                                              --
-=======
 -- Public License  distributed with GNAT; see file COPYING3.  If not, go to --
 -- http://www.gnu.org/licenses for a complete copy of the license.          --
->>>>>>> 751ff693
 --                                                                          --
 -- GNAT was originally developed  by the GNAT team at  New York University. --
 -- Extensive contributions were provided by Ada Core Technologies Inc.      --
@@ -858,22 +848,6 @@
            and then Elab_Warnings
            and then Generate_Warnings
          then
-<<<<<<< HEAD
-            if Inst_Case then
-               Error_Msg_NE
-                 ("instantiation of& may raise Program_Error?", N, Ent);
-
-            else
-               if Is_Init_Proc (Entity (Name (N)))
-                 and then Comes_From_Source (Ent)
-               then
-                  Error_Msg_NE
-                    ("implicit call to & may raise Program_Error?", N, Ent);
-
-               else
-                  Error_Msg_NE
-                    ("call to & may raise Program_Error?", N, Ent);
-=======
             Generate_Elab_Warnings : declare
                procedure Elab_Warning
                  (Msg_D : String;
@@ -937,23 +911,9 @@
                     ("\missing pragma Elaborate_All for&?",
                      "\implicit pragma Elaborate_All for & generated?",
                      W_Scope);
->>>>>>> 751ff693
                end if;
             end Generate_Elab_Warnings;
 
-<<<<<<< HEAD
-            Error_Msg_Qual_Level := Nat'Last;
-
-            if Nkind (N) in N_Subprogram_Instantiation then
-               Error_Msg_NE
-                 ("\missing pragma Elaborate for&?", N, W_Scope);
-            else
-               Error_Msg_NE
-                 ("\missing pragma Elaborate_All for&?", N, W_Scope);
-            end if;
-
-=======
->>>>>>> 751ff693
             Error_Msg_Qual_Level := 0;
             Output_Calls (N);
 
@@ -1002,21 +962,12 @@
               or else Elaboration_Checks_Suppressed (W_Scope)
             then
                null;
-<<<<<<< HEAD
 
             --  Here we need to generate an implicit elaborate all
 
             else
                --  Generate elaborate_all warning unless suppressed
 
-=======
-
-            --  Here we need to generate an implicit elaborate all
-
-            else
-               --  Generate elaborate_all warning unless suppressed
-
->>>>>>> 751ff693
                if (Elab_Warnings and Generate_Warnings and not Inst_Case)
                  and then not Suppress_Elaboration_Warnings (Ent)
                  and then not Suppress_Elaboration_Warnings (E_Scope)
@@ -2526,23 +2477,13 @@
                      Chars (Subp) = Name_Initialize
                        and then Comes_From_Source (Subp)
                        and then Present (Parameter_Associations (Call))
-<<<<<<< HEAD
-                       and then Is_Controlled
-                         (Etype (First (Parameter_Associations (Call))));
-=======
                        and then Is_Controlled (Etype (First_Actual (Call)));
->>>>>>> 751ff693
    begin
       --  If the unit is mentioned in a with_clause of the current
       --  unit, it is visible, and we can set the elaboration flag.
 
       if Is_Immediately_Visible (Scop)
-<<<<<<< HEAD
-        or else
-          (Is_Child_Unit (Scop) and then Is_Visible_Child_Unit (Scop))
-=======
         or else (Is_Child_Unit (Scop) and then Is_Visible_Child_Unit (Scop))
->>>>>>> 751ff693
       then
          Activate_Elaborate_All_Desirable (Call, Scop);
          Set_Suppress_Elaboration_Warnings (Scop, True);
@@ -2573,17 +2514,10 @@
       if Is_Init_Proc (Subp)
         or else Init_Call
       then
-<<<<<<< HEAD
-         --  The initialization call is on an object whose type is not
-         --  declared in the same scope as the subprogram. The type of
-         --  the object must be a subtype of the type of operation. This
-         --  object is the first actual in the call.
-=======
          --  The initialization call is on an object whose type is not declared
          --  in the same scope as the subprogram. The type of the object must
          --  be a subtype of the type of operation. This object is the first
          --  actual in the call.
->>>>>>> 751ff693
 
          declare
             Typ : constant Entity_Id :=

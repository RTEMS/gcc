------------------------------------------------------------------------------
--                                                                          --
--                         GNAT COMPILER COMPONENTS                         --
--                                                                          --
--                             S E M _ E L A B                              --
--                                                                          --
--                                 B o d y                                  --
--                                                                          --
<<<<<<< HEAD
--          Copyright (C) 1997-2005, Free Software Foundation, Inc.         --
=======
--          Copyright (C) 1997-2006, Free Software Foundation, Inc.         --
>>>>>>> c355071f
--                                                                          --
-- GNAT is free software;  you can  redistribute it  and/or modify it under --
-- terms of the  GNU General Public License as published  by the Free Soft- --
-- ware  Foundation;  either version 2,  or (at your option) any later ver- --
-- sion.  GNAT is distributed in the hope that it will be useful, but WITH- --
-- OUT ANY WARRANTY;  without even the  implied warranty of MERCHANTABILITY --
-- or FITNESS FOR A PARTICULAR PURPOSE.  See the GNU General Public License --
-- for  more details.  You should have  received  a copy of the GNU General --
-- Public License  distributed with GNAT;  see file COPYING.  If not, write --
-- to  the  Free Software Foundation,  51  Franklin  Street,  Fifth  Floor, --
-- Boston, MA 02110-1301, USA.                                              --
--                                                                          --
-- GNAT was originally developed  by the GNAT team at  New York University. --
-- Extensive contributions were provided by Ada Core Technologies Inc.      --
--                                                                          --
------------------------------------------------------------------------------

with Atree;    use Atree;
with Checks;   use Checks;
with Debug;    use Debug;
with Einfo;    use Einfo;
with Elists;   use Elists;
with Errout;   use Errout;
with Exp_Tss;  use Exp_Tss;
with Exp_Util; use Exp_Util;
with Expander; use Expander;
with Fname;    use Fname;
with Lib;      use Lib;
with Lib.Load; use Lib.Load;
with Namet;    use Namet;
with Nlists;   use Nlists;
with Nmake;    use Nmake;
with Opt;      use Opt;
with Output;   use Output;
with Restrict; use Restrict;
with Rident;   use Rident;
with Sem;      use Sem;
with Sem_Cat;  use Sem_Cat;
with Sem_Ch7;  use Sem_Ch7;
with Sem_Ch8;  use Sem_Ch8;
with Sem_Res;  use Sem_Res;
with Sem_Util; use Sem_Util;
with Sinfo;    use Sinfo;
with Sinput;   use Sinput;
with Snames;   use Snames;
with Stand;    use Stand;
with Table;
with Tbuild;   use Tbuild;
with Uname;    use Uname;

package body Sem_Elab is

   --  The following table records the recursive call chain for output
   --  in the Output routine. Each entry records the call node and the
   --  entity of the called routine. The number of entries in the table
   --  (i.e. the value of Elab_Call.Last) indicates the current depth
   --  of recursion and is used to identify the outer level.

   type Elab_Call_Entry is record
      Cloc : Source_Ptr;
      Ent  : Entity_Id;
   end record;

   package Elab_Call is new Table.Table (
     Table_Component_Type => Elab_Call_Entry,
     Table_Index_Type     => Int,
     Table_Low_Bound      => 1,
     Table_Initial        => 50,
     Table_Increment      => 100,
     Table_Name           => "Elab_Call");

   --  This table is initialized at the start of each outer level call.
   --  It holds the entities for all subprograms that have been examined
   --  for this particular outer level call, and is used to prevent both
   --  infinite recursion, and useless reanalysis of bodies already seen

   package Elab_Visited is new Table.Table (
     Table_Component_Type => Entity_Id,
     Table_Index_Type     => Int,
     Table_Low_Bound      => 1,
     Table_Initial        => 200,
     Table_Increment      => 100,
     Table_Name           => "Elab_Visited");

   --  This table stores calls to Check_Internal_Call that are delayed
   --  until all generics are instantiated, and in particular that all
   --  generic bodies have been inserted. We need to delay, because we
   --  need to be able to look through the inserted bodies.

   type Delay_Element is record
      N : Node_Id;
      --  The parameter N from the call to Check_Internal_Call. Note that
      --  this node may get rewritten over the delay period by expansion
      --  in the call case (but not in the instantiation case).

      E : Entity_Id;
      --  The parameter E from the call to Check_Internal_Call

      Orig_Ent : Entity_Id;
      --  The parameter Orig_Ent from the call to Check_Internal_Call

      Curscop : Entity_Id;
      --  The current scope of the call. This is restored when we complete
      --  the delayed call, so that we do this in the right scope.

      From_Elab_Code : Boolean;
      --  Save indication of whether this call is from elaboration code

      Outer_Scope : Entity_Id;
      --  Save scope of outer level call
   end record;

   package Delay_Check is new Table.Table (
     Table_Component_Type => Delay_Element,
     Table_Index_Type     => Int,
     Table_Low_Bound      => 1,
     Table_Initial        => 1000,
     Table_Increment      => 100,
     Table_Name           => "Delay_Check");

   C_Scope : Entity_Id;
   --  Top level scope of current scope. We need to compute this only
   --  once at the outer level, i.e. for a call to Check_Elab_Call from
   --  outside this unit.

   Outer_Level_Sloc : Source_Ptr;
   --  Save Sloc value for outer level call node for comparisons of source
   --  locations. A body is too late if it appears after the *outer* level
   --  call, not the particular call that is being analyzed.

   From_Elab_Code : Boolean;
   --  This flag shows whether the outer level call currently being examined
   --  is or is not in elaboration code. We are only interested in calls to
   --  routines in other units if this flag is True.

   In_Task_Activation : Boolean := False;
   --  This flag indicates whether we are performing elaboration checks on
   --  task procedures, at the point of activation. If true, we do not trace
   --  internal calls in these procedures, because all local bodies are known
   --  to be elaborated.

   Delaying_Elab_Checks : Boolean := True;
   --  This is set True till the compilation is complete, including the
   --  insertion of all instance bodies. Then when Check_Elab_Calls is
   --  called, the delay table is used to make the delayed calls and
   --  this flag is reset to False, so that the calls are processed

   -----------------------
   -- Local Subprograms --
   -----------------------

   --  Note: Outer_Scope in all following specs represents the scope of
   --  interest of the outer level call. If it is set to Standard_Standard,
   --  then it means the outer level call was at elaboration level, and that
   --  thus all calls are of interest. If it was set to some other scope,
   --  then the original call was an inner call, and we are not interested
   --  in calls that go outside this scope.

   procedure Activate_Elaborate_All_Desirable (N : Node_Id; U : Entity_Id);
   --  Analysis of construct N shows that we should set Elaborate_All_Desirable
   --  for the WITH clause for unit U (which will always be present). A special
   --  case is when N is a function or procedure instantiation, in which case
   --  it is sufficient to set Elaborate_Desirable, since in this case there is
   --  no possibility of transitive elaboration issues.

   procedure Check_A_Call
     (N                 : Node_Id;
      E                 : Entity_Id;
      Outer_Scope       : Entity_Id;
      Inter_Unit_Only   : Boolean;
      Generate_Warnings : Boolean := True);
   --  This is the internal recursive routine that is called to check for
   --  a possible elaboration error. The argument N is a subprogram call
   --  or generic instantiation to be checked, and E is the entity of
   --  the called subprogram, or instantiated generic unit. The flag
   --  Outer_Scope is the outer level scope for the original call.
   --  Inter_Unit_Only is set if the call is only to be checked in the
   --  case where it is to another unit (and skipped if within a unit).
   --  Generate_Warnings is set to False to suppress warning messages
   --  about missing pragma Elaborate_All's. These messages are not
   --  wanted for inner calls in the dynamic model.

   procedure Check_Bad_Instantiation (N : Node_Id);
   --  N is a node for an instantiation (if called with any other node kind,
   --  Check_Bad_Instantiation ignores the call). This subprogram checks for
   --  the special case of a generic instantiation of a generic spec in the
   --  same declarative part as the instantiation where a body is present and
   --  has not yet been seen. This is an obvious error, but needs to be checked
   --  specially at the time of the instantiation, since it is a case where we
   --  cannot insert the body anywhere. If this case is detected, warnings are
   --  generated, and a raise of Program_Error is inserted. In addition any
   --  subprograms in the generic spec are stubbed, and the Bad_Instantiation
   --  flag is set on the instantiation node. The caller in Sem_Ch12 uses this
   --  flag as an indication that no attempt should be made to insert an
   --  instance body.

   procedure Check_Internal_Call
     (N           : Node_Id;
      E           : Entity_Id;
      Outer_Scope : Entity_Id;
      Orig_Ent    : Entity_Id);
   --  N is a function call or procedure statement call node and E is
   --  the entity of the called function, which is within the current
   --  compilation unit (where subunits count as part of the parent).
   --  This call checks if this call, or any call within any accessed
   --  body could cause an ABE, and if so, outputs a warning. Orig_Ent
   --  differs from E only in the case of renamings, and points to the
   --  original name of the entity. This is used for error messages.
   --  Outer_Scope is the outer level scope for the original call.

   procedure Check_Internal_Call_Continue
     (N           : Node_Id;
      E           : Entity_Id;
      Outer_Scope : Entity_Id;
      Orig_Ent    : Entity_Id);
   --  The processing for Check_Internal_Call is divided up into two phases,
   --  and this represents the second phase. The second phase is delayed if
   --  Delaying_Elab_Calls is set to True. In this delayed case, the first
   --  phase makes an entry in the Delay_Check table, which is processed
   --  when Check_Elab_Calls is called. N, E and Orig_Ent are as for the call
   --  to Check_Internal_Call. Outer_Scope is the outer level scope for
   --  the original call.

   procedure Set_Elaboration_Constraint
    (Call : Node_Id;
     Subp : Entity_Id;
     Scop : Entity_Id);
   --  The current unit U may depend semantically on some unit P which is not
   --  in the current context. If there is an elaboration call that reaches P,
   --  we need to indicate that P requires an Elaborate_All, but this is not
   --  effective in U's ali file, if there is no with_clause for P. In this
   --  case we add the Elaborate_All on the unit Q that directly or indirectly
   --  makes P available. This can happen in two cases:
   --
   --    a) Q declares a subtype of a type declared in P, and the call is an
   --    initialization call for an object of that subtype.
   --
   --    b) Q declares an object of some tagged type whose root type is
   --    declared in P, and the initialization call uses object notation on
   --    that object to reach a primitive operation or a classwide operation
   --    declared in P.
   --
   --  If P appears in the context of U, the current processing is correct.
   --  Otherwise we must identify these two cases to retrieve Q and place the
   --  Elaborate_All_Desirable on it.

   function Has_Generic_Body (N : Node_Id) return Boolean;
   --  N is a generic package instantiation node, and this routine determines
   --  if this package spec does in fact have a generic body. If so, then
   --  True is returned, otherwise False. Note that this is not at all the
   --  same as checking if the unit requires a body, since it deals with
   --  the case of optional bodies accurately (i.e. if a body is optional,
   --  then it looks to see if a body is actually present). Note: this
   --  function can only do a fully correct job if in generating code mode
   --  where all bodies have to be present. If we are operating in semantics
   --  check only mode, then in some cases of optional bodies, a result of
   --  False may incorrectly be given. In practice this simply means that
   --  some cases of warnings for incorrect order of elaboration will only
   --  be given when generating code, which is not a big problem (and is
   --  inevitable, given the optional body semantics of Ada).

   procedure Insert_Elab_Check (N : Node_Id; C : Node_Id := Empty);
   --  Given code for an elaboration check (or unconditional raise if
   --  the check is not needed), inserts the code in the appropriate
   --  place. N is the call or instantiation node for which the check
   --  code is required. C is the test whose failure triggers the raise.

   procedure Output_Calls (N : Node_Id);
   --  Outputs chain of calls stored in the Elab_Call table. The caller
   --  has already generated the main warning message, so the warnings
   --  generated are all continuation messages. The argument is the
   --  call node at which the messages are to be placed.

   function Same_Elaboration_Scope (Scop1, Scop2 : Entity_Id) return Boolean;
   --  Given two scopes, determine whether they are the same scope from an
   --  elaboration point of view, i.e. packages and blocks are ignored.

   procedure Set_C_Scope;
   --  On entry C_Scope is set to some scope. On return, C_Scope is reset
   --  to be the enclosing compilation unit of this scope.

   function Spec_Entity (E : Entity_Id) return Entity_Id;
   --  Given a compilation unit entity, if it is a spec entity, it is
   --  returned unchanged. If it is a body entity, then the spec for
   --  the corresponding spec is returned

   procedure Supply_Bodies (N : Node_Id);
   --  Given a node, N, that is either a subprogram declaration or a package
   --  declaration, this procedure supplies dummy bodies for the subprogram
   --  or for all subprograms in the package. If the given node is not one
   --  of these two possibilities, then Supply_Bodies does nothing. The
   --  dummy body is supplied by setting the subprogram to be Imported with
   --  convention Stubbed.

   procedure Supply_Bodies (L : List_Id);
   --  Calls Supply_Bodies for all elements of the given list L

   function Within (E1, E2 : Entity_Id) return Boolean;
   --  Given two scopes E1 and E2, returns True if E1 is equal to E2, or is one
   --  of its contained scopes, False otherwise.

   function Within_Elaborate_All (E : Entity_Id) return Boolean;
   --  Before emitting a warning on a scope E for a missing elaborate_all,
   --  check whether E may be in the context of a directly visible unit U to
   --  which the pragma applies. This prevents spurious warnings when the
   --  called entity is renamed within U.

   --------------------------------------
   -- Activate_Elaborate_All_Desirable --
   --------------------------------------

   procedure Activate_Elaborate_All_Desirable (N : Node_Id; U : Entity_Id) is
      UN  : constant Unit_Number_Type := Get_Code_Unit (N);
      CU  : constant Node_Id          := Cunit (UN);
      UE  : constant Entity_Id        := Cunit_Entity (UN);
      Unm : constant Unit_Name_Type   := Unit_Name (UN);
      CI  : constant List_Id          := Context_Items (CU);
      Itm : Node_Id;
      Ent : Entity_Id;

<<<<<<< HEAD
      procedure Set_Elab_Flag (Itm : Node_Id);
      --  Sets Elaborate_[All_]Desirable as appropriate on Itm

=======
      procedure Add_To_Context_And_Mark (Itm : Node_Id);
      --  This procedure is called when the elaborate indication must be
      --  applied to a unit not in the context of the referencing unit. The
      --  unit gets added to the context as an implicit with.

      function In_Withs_Of (UEs : Entity_Id) return Boolean;
      --  UEs is the spec entity of a unit. If the unit to be marked is
      --  in the context item list of this unit spec, then the call returns
      --  True and Itm is left set to point to the relevant N_With_Clause node.

      procedure Set_Elab_Flag (Itm : Node_Id);
      --  Sets Elaborate_[All_]Desirable as appropriate on Itm

      -----------------------------
      -- Add_To_Context_And_Mark --
      -----------------------------

      procedure Add_To_Context_And_Mark (Itm : Node_Id) is
         CW : constant Node_Id :=
                Make_With_Clause (Sloc (Itm),
                  Name => Name (Itm));

      begin
         Set_Library_Unit  (CW, Library_Unit (Itm));
         Set_Implicit_With (CW, True);

         --  Set elaborate all desirable on copy and then append the copy to
         --  the list of body with's and we are done.

         Set_Elab_Flag (CW);
         Append_To (CI, CW);
      end Add_To_Context_And_Mark;

      -----------------
      -- In_Withs_Of --
      -----------------

      function In_Withs_Of (UEs : Entity_Id) return Boolean is
         UNs : constant Unit_Number_Type := Get_Source_Unit (UEs);
         CUs : constant Node_Id          := Cunit (UNs);
         CIs : constant List_Id          := Context_Items (CUs);

      begin
         Itm := First (CIs);
         while Present (Itm) loop
            if Nkind (Itm) = N_With_Clause then
               Ent :=
                 Cunit_Entity (Get_Cunit_Unit_Number (Library_Unit (Itm)));

               if U = Ent then
                  return True;
               end if;
            end if;

            Next (Itm);
         end loop;

         return False;
      end In_Withs_Of;

>>>>>>> c355071f
      -------------------
      -- Set_Elab_Flag --
      -------------------

      procedure Set_Elab_Flag (Itm : Node_Id) is
      begin
         if Nkind (N) in N_Subprogram_Instantiation then
            Set_Elaborate_Desirable (Itm);
         else
            Set_Elaborate_All_Desirable (Itm);
         end if;
      end Set_Elab_Flag;

   --  Start of processing for Activate_Elaborate_All_Desirable

   begin
<<<<<<< HEAD
=======
      --  Do not set binder indication if expansion is disabled, as when
      --  compiling a generic unit.

      if not Expander_Active then
         return;
      end if;

>>>>>>> c355071f
      Itm := First (CI);
      while Present (Itm) loop
         if Nkind (Itm) = N_With_Clause then
            Ent := Cunit_Entity (Get_Cunit_Unit_Number (Library_Unit (Itm)));

            --  If we find it, then mark elaborate all desirable and return

            if U = Ent then
               Set_Elab_Flag (Itm);
               return;
            end if;
         end if;

         Next (Itm);
      end loop;

      --  If we fall through then the with clause is not present in the
      --  current unit. One legitimate possibility is that the with clause
      --  is present in the spec when we are a body.

<<<<<<< HEAD
      if Is_Body_Name (Unm) then
         declare
            UEs : constant Entity_Id        := Spec_Entity (UE);
            UNs : constant Unit_Number_Type := Get_Source_Unit (UEs);
            CUs : constant Node_Id          := Cunit (UNs);
            CIs : constant List_Id          := Context_Items (CUs);

         begin
            Itm := First (CIs);
            while Present (Itm) loop
               if Nkind (Itm) = N_With_Clause then
                  Ent :=
                    Cunit_Entity (Get_Cunit_Unit_Number (Library_Unit (Itm)));

                  if U = Ent then

                     --  If we find it, we have to create an implicit copy
                     --  of the with clause for the body, just so that it
                     --  can be marked as elaborate desirable (it would be
                     --  wrong to put it on the spec item, since it is the
                     --  body that has possible elaboration problems, not
                     --  the spec.

                     declare
                        CW : constant Node_Id :=
                               Make_With_Clause (Sloc (Itm),
                                 Name => Name (Itm));

                     begin
                        Set_Library_Unit  (CW, Library_Unit (Itm));
                        Set_Implicit_With (CW, True);

                        --  Set elaborate all desirable on copy and then
                        --  append the copy to the list of body with's
                        --  and we are done.

                        Set_Elab_Flag (CW);
                        Append_To (CI, CW);
                        return;
                     end;
                  end if;
               end if;

               Next (Itm);
=======
      if Is_Body_Name (Unm)
        and then In_Withs_Of (Spec_Entity (UE))
      then
         Add_To_Context_And_Mark (Itm);
         return;
      end if;

      --  Similarly, we may be in the spec or body of a child unit, where
      --  the unit in question is with'ed by some ancestor of the child unit.

      if Is_Child_Name (Unm) then
         declare
            Pkg : Entity_Id;

         begin
            Pkg := UE;
            loop
               Pkg := Scope (Pkg);
               exit when Pkg = Standard_Standard;

               if In_Withs_Of (Pkg) then
                  Add_To_Context_And_Mark (Itm);
                  return;
               end if;
>>>>>>> c355071f
            end loop;
         end;
      end if;

      --  Here if we do not find with clause on spec or body. We just ignore
      --  this case, it means that the elaboration involves some other unit
      --  than the unit being compiled, and will be caught elsewhere.

      null;
   end Activate_Elaborate_All_Desirable;

   ------------------
   -- Check_A_Call --
   ------------------

   procedure Check_A_Call
     (N                 : Node_Id;
      E                 : Entity_Id;
      Outer_Scope       : Entity_Id;
      Inter_Unit_Only   : Boolean;
      Generate_Warnings : Boolean := True)
   is
      Loc  : constant Source_Ptr := Sloc (N);
      Ent  : Entity_Id;
      Decl : Node_Id;

      E_Scope : Entity_Id;
      --  Top level scope of entity for called subprogram. This
      --  value includes following renamings and derivations, so
      --  this scope can be in a non-visible unit. This is the
      --  scope that is to be investigated to see whether an
      --  elaboration check is required.

      W_Scope : Entity_Id;
      --  Top level scope of directly called entity for subprogram. This
      --  differs from E_Scope in the case where renamings or derivations
      --  are involved, since it does not follow these links. W_Scope is
      --  generally in a visible unit, and it is this scope that may require
      --  an Elaborate_All. However, there are some cases (initialization
      --  calls and calls involving object notation) where W_Scope might not
      --  be in the context of the current unit, and there is an intermediate
      --  package that is, in which case the Elaborate_All has to be placed
      --  on this intedermediate package. These special cases are handled in
      --  Set_Elaboration_Constraint.

      Body_Acts_As_Spec : Boolean;
      --  Set to true if call is to body acting as spec (no separate spec)

      Inst_Case : constant Boolean := Nkind (N) in N_Generic_Instantiation;
      --  Indicates if we have instantiation case

      Caller_Unit_Internal : Boolean;
      Callee_Unit_Internal : Boolean;

      Inst_Caller : Source_Ptr;
      Inst_Callee : Source_Ptr;

      Unit_Caller : Unit_Number_Type;
      Unit_Callee : Unit_Number_Type;

      Cunit_SC : Boolean := False;
      --  Set to suppress dynamic elaboration checks where one of the
      --  enclosing scopes has Elaboration_Checks_Suppressed set, or else
      --  if a pragma Elaborate (_All) applies to that scope, in which case
      --  warnings on the scope are also suppressed. For the internal case,
      --  we ignore this flag.

   begin
      --  If the call is known to be within a local Suppress Elaboration
      --  pragma, nothing to check. This can happen in task bodies.

      if (Nkind (N) = N_Function_Call
           or else Nkind (N) = N_Procedure_Call_Statement)
        and then No_Elaboration_Check (N)
      then
         return;
      end if;

      --  Go to parent for derived subprogram, or to original subprogram
      --  in the case of a renaming (Alias covers both these cases)

      Ent := E;
      loop
         if (Suppress_Elaboration_Warnings (Ent)
              or else Elaboration_Checks_Suppressed (Ent))
           and then (Inst_Case or else No (Alias (Ent)))
         then
            return;
         end if;

         --  Nothing to do for imported entities

         if Is_Imported (Ent) then
            return;
         end if;

         exit when Inst_Case or else No (Alias (Ent));
         Ent := Alias (Ent);
      end loop;

      Decl := Unit_Declaration_Node (Ent);

      if Nkind (Decl) = N_Subprogram_Body then
         Body_Acts_As_Spec := True;

      elsif Nkind (Decl) = N_Subprogram_Declaration
        or else Nkind (Decl) = N_Subprogram_Body_Stub
        or else Inst_Case
      then
         Body_Acts_As_Spec := False;

      --  If we have none of an instantiation, subprogram body or
      --  subprogram declaration, then it is not a case that we want
      --  to check. (One case is a call to a generic formal subprogram,
      --  where we do not want the check in the template).

      else
         return;
      end if;

      E_Scope := Ent;
      loop
         if Elaboration_Checks_Suppressed (E_Scope)
           or else Suppress_Elaboration_Warnings (E_Scope)
         then
            Cunit_SC := True;
         end if;

         --  Exit when we get to compilation unit, not counting subunits

         exit when Is_Compilation_Unit (E_Scope)
           and then (Is_Child_Unit (E_Scope)
                       or else Scope (E_Scope) = Standard_Standard);

         --  If we did not find a compilation unit, other than standard,
         --  then nothing to check (happens in some instantiation cases)

         if E_Scope = Standard_Standard then
            return;

         --  Otherwise move up a scope looking for compilation unit

         else
            E_Scope := Scope (E_Scope);
         end if;
      end loop;

      --  No checks needed for pure or preelaborated compilation units

      if Is_Pure (E_Scope)
        or else Is_Preelaborated (E_Scope)
      then
         return;
      end if;

      --  If the generic entity is within a deeper instance than we are, then
      --  either the instantiation to which we refer itself caused an ABE, in
      --  which case that will be handled separately, or else we know that the
      --  body we need appears as needed at the point of the instantiation.
      --  However, this assumption is only valid if we are in static mode.

      if not Dynamic_Elaboration_Checks
        and then Instantiation_Depth (Sloc (Ent)) >
                 Instantiation_Depth (Sloc (N))
      then
         return;
      end if;

      --  Do not give a warning for a package with no body

      if Ekind (Ent) = E_Generic_Package
        and then not Has_Generic_Body (N)
      then
         return;
      end if;

      --  Case of entity is not in current unit (i.e. with'ed unit case)

      if E_Scope /= C_Scope then

         --  We are only interested in such calls if the outer call was from
         --  elaboration code, or if we are in Dynamic_Elaboration_Checks mode.

         if not From_Elab_Code and then not Dynamic_Elaboration_Checks then
            return;
         end if;

         --  Nothing to do if some scope said that no checks were required

         if Cunit_SC then
            return;
         end if;

         --  Nothing to do for a generic instance, because in this case
         --  the checking was at the point of instantiation of the generic
         --  However, this shortcut is only applicable in static mode.

         if Is_Generic_Instance (Ent) and not Dynamic_Elaboration_Checks then
            return;
         end if;

         --  Nothing to do if subprogram with no separate spec. However,
         --  a call to Deep_Initialize may result in a call to a user-defined
         --  Initialize procedure, which imposes a body dependency. This
         --  happens only if the type is controlled and the Initialize
         --  procedure is not inherited.

         if Body_Acts_As_Spec then
            if Is_TSS (Ent, TSS_Deep_Initialize) then
               declare
                  Typ  : Entity_Id;
                  Init : Entity_Id;
               begin
                  Typ  := Etype (Next_Formal (First_Formal (Ent)));

                  if not Is_Controlled (Typ) then
                     return;
                  else
                     Init := Find_Prim_Op (Typ, Name_Initialize);

                     if Comes_From_Source (Init) then
                        Ent := Init;
                     else
                        return;
                     end if;
                  end if;
               end;

            else
               return;
            end if;
         end if;

         --  Check cases of internal units

         Callee_Unit_Internal :=
           Is_Internal_File_Name
             (Unit_File_Name (Get_Source_Unit (E_Scope)));

         --  Do not give a warning if the with'ed unit is internal
         --  and this is the generic instantiation case (this saves a
         --  lot of hassle dealing with the Text_IO special child units)

         if Callee_Unit_Internal and Inst_Case then
            return;
         end if;

         if C_Scope = Standard_Standard then
            Caller_Unit_Internal := False;
         else
            Caller_Unit_Internal :=
              Is_Internal_File_Name
                (Unit_File_Name (Get_Source_Unit (C_Scope)));
         end if;

         --  Do not give a warning if the with'ed unit is internal
         --  and the caller is not internal (since the binder always
         --  elaborates internal units first).

         if Callee_Unit_Internal and (not Caller_Unit_Internal) then
            return;
         end if;

         --  For now, if debug flag -gnatdE is not set, do no checking for
         --  one internal unit withing another. This fixes the problem with
         --  the sgi build and storage errors. To be resolved later ???

         if (Callee_Unit_Internal and Caller_Unit_Internal)
            and then not Debug_Flag_EE
         then
            return;
         end if;

         if Is_TSS (E, TSS_Deep_Initialize) then
            Ent := E;
         end if;

         --  If the call is in an instance, and the called entity is not
         --  defined in the same instance, then the elaboration issue
         --  focuses around the unit containing the template, it is
         --  this unit which requires an Elaborate_All.

         --  However, if we are doing dynamic elaboration, we need to
         --  chase the call in the usual manner.

         --  We do not handle the case of calling a generic formal correctly
         --  in the static case. See test 4703-004 to explore this gap ???

         Inst_Caller := Instantiation (Get_Source_File_Index (Sloc (N)));
         Inst_Callee := Instantiation (Get_Source_File_Index (Sloc (Ent)));

         if Inst_Caller = No_Location then
            Unit_Caller := No_Unit;
         else
            Unit_Caller := Get_Source_Unit (N);
         end if;

         if Inst_Callee = No_Location then
            Unit_Callee := No_Unit;
         else
            Unit_Callee := Get_Source_Unit (Ent);
         end if;

         if Unit_Caller /= No_Unit
           and then Unit_Callee /= Unit_Caller
           and then not Dynamic_Elaboration_Checks
         then
            E_Scope := Spec_Entity (Cunit_Entity (Unit_Caller));

            --  If we don't get a spec entity, just ignore call. Not
            --  quite clear why this check is necessary.

            if No (E_Scope) then
               return;
            end if;

            --  Otherwise step to enclosing compilation unit

            while not Is_Compilation_Unit (E_Scope) loop
               E_Scope := Scope (E_Scope);
            end loop;

         --  For the case N is not an instance, or a call within instance
         --  We recompute E_Scope for the error message, since we
         --  do NOT want to go to the unit which has the ultimate
         --  declaration in the case of renaming and derivation and
         --  we also want to go to the generic unit in the case of
         --  an instance, and no further.

         else
            --  Loop to carefully follow renamings and derivations
            --  one step outside the current unit, but not further.

            if not Inst_Case
              and then Present (Alias (Ent))
            then
               E_Scope := Alias (Ent);
            else
               E_Scope := Ent;
            end if;

            loop
               while not Is_Compilation_Unit (E_Scope) loop
                  E_Scope := Scope (E_Scope);
               end loop;

               --  If E_Scope is the same as C_Scope, it means that there
               --  definitely was a local renaming or derivation, and we
               --  are not yet out of the current unit.

               exit when E_Scope /= C_Scope;
               Ent := Alias (Ent);
               E_Scope := Ent;

               --  If no alias, there is a previous error

               if No (Ent) then
                  return;
               end if;
            end loop;
         end if;

         if Within_Elaborate_All (E_Scope) then
            return;
         end if;

         --  Find top level scope for called entity (not following renamings
         --  or derivations). This is where the Elaborate_All will go if it
         --  is needed. We start with the called entity, except in the case
         --  of an initialization procedure outside the current package, where
         --  the init proc is in the root package, and we start from the entity
         --  of the name in the call.

         if Is_Entity_Name (Name (N))
           and then Is_Init_Proc (Entity (Name (N)))
           and then not In_Same_Extended_Unit (N, Entity (Name (N)))
         then
            W_Scope := Scope (Entity (Name (N)));
         else
            W_Scope := E;
         end if;

         while not Is_Compilation_Unit (W_Scope) loop
            W_Scope := Scope (W_Scope);
         end loop;

         --  Now check if an elaborate_all (or dynamic check) is needed

         if not Suppress_Elaboration_Warnings (Ent)
           and then not Elaboration_Checks_Suppressed (Ent)
           and then not Suppress_Elaboration_Warnings (E_Scope)
           and then not Elaboration_Checks_Suppressed (E_Scope)
           and then Elab_Warnings
           and then Generate_Warnings
         then
            if Inst_Case then
               Error_Msg_NE
                 ("instantiation of& may raise Program_Error?", N, Ent);

            else
               if Is_Init_Proc (Entity (Name (N)))
                 and then Comes_From_Source (Ent)
               then
                  Error_Msg_NE
                    ("implicit call to & may raise Program_Error?", N, Ent);

               else
                  Error_Msg_NE
                    ("call to & may raise Program_Error?", N, Ent);
               end if;
            end if;

            Error_Msg_Qual_Level := Nat'Last;

            if Nkind (N) in N_Subprogram_Instantiation then
               Error_Msg_NE
                 ("\missing pragma Elaborate for&?", N, W_Scope);
            else
               Error_Msg_NE
                 ("\missing pragma Elaborate_All for&?", N, W_Scope);
            end if;

            Error_Msg_Qual_Level := 0;
            Output_Calls (N);

            --  Set flag to prevent further warnings for same unit
            --  unless in All_Errors_Mode.

            if not All_Errors_Mode and not Dynamic_Elaboration_Checks then
               Set_Suppress_Elaboration_Warnings (W_Scope, True);
            end if;
         end if;

         --  Check for runtime elaboration check required

         if Dynamic_Elaboration_Checks then
            if not Elaboration_Checks_Suppressed (Ent)
              and then not Elaboration_Checks_Suppressed (W_Scope)
              and then not Elaboration_Checks_Suppressed (E_Scope)
              and then not Cunit_SC
            then
               --  Runtime elaboration check required. Generate check of the
               --  elaboration Boolean for the unit containing the entity.

               --  Note that for this case, we do check the real unit (the
               --  one from following renamings, since that is the issue!)

               --  Could this possibly miss a useless but required PE???

               Insert_Elab_Check (N,
                 Make_Attribute_Reference (Loc,
                   Attribute_Name => Name_Elaborated,
                   Prefix =>
                     New_Occurrence_Of
                       (Spec_Entity (E_Scope), Loc)));
            end if;

         --  Case of static elaboration model

         else
            --  Do not do anything if elaboration checks suppressed. Note
            --  that we check Ent here, not E, since we want the real entity
            --  for the body to see if checks are suppressed for it, not the
            --  dummy entry for renamings or derivations.

            if Elaboration_Checks_Suppressed (Ent)
              or else Elaboration_Checks_Suppressed (E_Scope)
              or else Elaboration_Checks_Suppressed (W_Scope)
            then
               null;

            --  Here we need to generate an implicit elaborate all

            else
               --  Generate elaborate_all warning unless suppressed

               if (Elab_Warnings and Generate_Warnings and not Inst_Case)
                 and then not Suppress_Elaboration_Warnings (Ent)
                 and then not Suppress_Elaboration_Warnings (E_Scope)
                 and then not Suppress_Elaboration_Warnings (W_Scope)
               then
                  Error_Msg_Node_2 := W_Scope;
                  Error_Msg_NE
                    ("call to& in elaboration code " &
                     "requires pragma Elaborate_All on&?", N, E);
               end if;

               --  Set indication for binder to generate Elaborate_All

               Set_Elaboration_Constraint (N, E, W_Scope);
            end if;
         end if;

      --  Case of entity is in same unit as call or instantiation

      elsif not Inter_Unit_Only then
         Check_Internal_Call (N, Ent, Outer_Scope, E);
      end if;
   end Check_A_Call;

   -----------------------------
   -- Check_Bad_Instantiation --
   -----------------------------

   procedure Check_Bad_Instantiation (N : Node_Id) is
      Ent : Entity_Id;

   begin
      --  Nothing to do if we do not have an instantiation (happens in some
      --  error cases, and also in the formal package declaration case)

      if Nkind (N) not in N_Generic_Instantiation then
         return;

      --  Nothing to do if serious errors detected (avoid cascaded errors)

      elsif Serious_Errors_Detected /= 0 then
         return;

      --  Nothing to do if not in full analysis mode

      elsif not Full_Analysis then
         return;

      --  Nothing to do if inside a generic template

      elsif Inside_A_Generic then
         return;

      --  Nothing to do if a library level instantiation

      elsif Nkind (Parent (N)) = N_Compilation_Unit then
         return;

      --  Nothing to do if we are compiling a proper body for semantic
      --  purposes only. The generic body may be in another proper body.

      elsif
        Nkind (Parent (Unit_Declaration_Node (Main_Unit_Entity))) = N_Subunit
      then
         return;
      end if;

      Ent := Get_Generic_Entity (N);

      --  The case we are interested in is when the generic spec is in the
      --  current declarative part

      if not Same_Elaboration_Scope (Current_Scope, Scope (Ent))
        or else not In_Same_Extended_Unit (N, Ent)
      then
         return;
      end if;

      --  If the generic entity is within a deeper instance than we are, then
      --  either the instantiation to which we refer itself caused an ABE, in
      --  which case that will be handled separately. Otherwise, we know that
      --  the body we need appears as needed at the point of the instantiation.
      --  If they are both at the same level but not within the same instance
      --  then the body of the generic will be in the earlier instance.

      declare
         D1 : constant Int := Instantiation_Depth (Sloc (Ent));
         D2 : constant Int := Instantiation_Depth (Sloc (N));

      begin
         if D1 > D2 then
            return;

         elsif D1 = D2
           and then Is_Generic_Instance (Scope (Ent))
           and then not In_Open_Scopes (Scope (Ent))
         then
            return;
         end if;
      end;

      --  Now we can proceed, if the entity being called has a completion,
      --  then we are definitely OK, since we have already seen the body.

      if Has_Completion (Ent) then
         return;
      end if;

      --  If there is no body, then nothing to do

      if not Has_Generic_Body (N) then
         return;
      end if;

      --  Here we definitely have a bad instantiation

      Error_Msg_NE
        ("?cannot instantiate& before body seen", N, Ent);

      if Present (Instance_Spec (N)) then
         Supply_Bodies (Instance_Spec (N));
      end if;

      Error_Msg_N
        ("\?Program_Error will be raised at run time", N);
      Insert_Elab_Check (N);
      Set_ABE_Is_Certain (N);
   end Check_Bad_Instantiation;

   ---------------------
   -- Check_Elab_Call --
   ---------------------

   procedure Check_Elab_Call
     (N           : Node_Id;
      Outer_Scope : Entity_Id := Empty)
   is
      Ent : Entity_Id;
      P   : Node_Id;

      function Get_Called_Ent return Entity_Id;
      --  Retrieve called entity. If this is a call to a protected subprogram,
      --  entity is a selected component. The callable entity may be absent,
      --  in which case there is no check to perform.  This happens with
      --  non-analyzed calls in nested generics.

      --------------------
      -- Get_Called_Ent --
      --------------------

      function Get_Called_Ent return Entity_Id is
         Nam : Node_Id;

      begin
         Nam := Name (N);

         if No (Nam) then
            return Empty;

         elsif Nkind (Nam) = N_Selected_Component then
            return Entity (Selector_Name (Nam));

         elsif not Is_Entity_Name (Nam) then
            return Empty;

         else
            return Entity (Nam);
         end if;
      end Get_Called_Ent;

   --  Start of processing for Check_Elab_Call

   begin
      --  If the call does not come from the main unit, there is nothing to
      --  check. Elaboration call from units in the context of the main unit
      --  will lead to semantic dependencies when those units are compiled.

      if not In_Extended_Main_Code_Unit (N) then
         return;
      end if;

      --  For an entry call, check relevant restriction

      if Nkind (N) = N_Entry_Call_Statement
         and then not In_Subprogram_Or_Concurrent_Unit
      then
         Check_Restriction (No_Entry_Calls_In_Elaboration_Code, N);

      --  Nothing to do if this is not a call (happens in some error
      --  conditions, and in some cases where rewriting occurs).

      elsif Nkind (N) /= N_Function_Call
        and then Nkind (N) /= N_Procedure_Call_Statement
      then
         return;

      --  Nothing to do if this is a call already rewritten for elab checking

      elsif Nkind (Parent (N)) = N_Conditional_Expression then
         return;

      --  Nothing to do if inside a generic template

      elsif Inside_A_Generic
        and then No (Enclosing_Generic_Body (N))
      then
         return;
      end if;

      --  Here we have a call at elaboration time which must be checked

      if Debug_Flag_LL then
         Write_Str ("  Check_Elab_Call: ");

         if No (Name (N))
           or else not Is_Entity_Name (Name (N))
         then
            Write_Str ("<<not entity name>> ");
         else
            Write_Name (Chars (Entity (Name (N))));
         end if;

         Write_Str ("  call at ");
         Write_Location (Sloc (N));
         Write_Eol;
      end if;

      --  Climb up the tree to make sure we are not inside default expression
      --  of a parameter specification or a record component, since in both
      --  these cases, we will be doing the actual call later, not now, and it
      --  is at the time of the actual call (statically speaking) that we must
      --  do our static check, not at the time of its initial analysis).

      --  However, we have to check calls within component definitions (e.g., a
      --  function call that determines an array component bound), so we
      --  terminate the loop in that case.

      P := Parent (N);
      while Present (P) loop
         if Nkind (P) = N_Parameter_Specification
              or else
            Nkind (P) = N_Component_Declaration
         then
            return;

         --  The call occurs within the constraint of a component,
         --  so it must be checked.

         elsif Nkind (P) = N_Component_Definition then
            exit;

         else
            P := Parent (P);
         end if;
      end loop;

      --  Stuff that happens only at the outer level

      if No (Outer_Scope) then
         Elab_Visited.Set_Last (0);

         --  Nothing to do if current scope is Standard (this is a bit
         --  odd, but it happens in the case of generic instantiations).

         C_Scope := Current_Scope;

         if C_Scope = Standard_Standard then
            return;
         end if;

         --  First case, we are in elaboration code

         From_Elab_Code := not In_Subprogram_Or_Concurrent_Unit;
         if From_Elab_Code then

            --  Complain if call that comes from source in preelaborated
            --  unit and we are not inside a subprogram (i.e. we are in
            --  elab code)

            if Comes_From_Source (N)
              and then In_Preelaborated_Unit
              and then not In_Inlined_Body
            then
               --  This is a warning in GNAT mode allowing such calls to be
               --  used in the predefined library with appropriate care.

               Error_Msg_Warn := GNAT_Mode;
               Error_Msg_N
                 ("<non-static call not allowed in preelaborated unit", N);
               return;
            end if;

         --  Second case, we are inside a subprogram or concurrent unit, which
         --  means we are not in elaboration code.

         else
            --  In this case, the issue is whether we are inside the
            --  declarative part of the unit in which we live, or inside its
            --  statements. In the latter case, there is no issue of ABE calls
            --  at this level (a call from outside to the unit in which we live
            --  might cause an ABE, but that will be detected when we analyze
            --  that outer level call, as it recurses into the called unit).

            --  Climb up the tree, doing this test, and also testing for being
            --  inside a default expression, which, as discussed above, is not
            --  checked at this stage.

            declare
               P : Node_Id;
               L : List_Id;

            begin
               P := N;
               loop
                  --  If we find a parentless subtree, it seems safe to assume
                  --  that we are not in a declarative part and that no
                  --  checking is required.

                  if No (P) then
                     return;
                  end if;

                  if Is_List_Member (P) then
                     L := List_Containing (P);
                     P := Parent (L);
                  else
                     L := No_List;
                     P := Parent (P);
                  end if;

                  exit when Nkind (P) = N_Subunit;

                  --  Filter out case of default expressions, where we do not
                  --  do the check at this stage.

                  if Nkind (P) = N_Parameter_Specification
                       or else
                     Nkind (P) = N_Component_Declaration
                  then
                     return;
                  end if;

                  --  A protected body has no elaboration code and contains
                  --  only other bodies.

                  if Nkind (P) = N_Protected_Body then
                     return;

                  elsif Nkind (P) = N_Subprogram_Body
                       or else
                     Nkind (P) = N_Task_Body
                       or else
                     Nkind (P) = N_Block_Statement
                       or else
                     Nkind (P) = N_Entry_Body
                  then
                     if L = Declarations (P) then
                        exit;

                     --  We are not in elaboration code, but we are doing
                     --  dynamic elaboration checks, in this case, we still
                     --  need to do the call, since the subprogram we are in
                     --  could be called from another unit, also in dynamic
                     --  elaboration check mode, at elaboration time.

                     elsif Dynamic_Elaboration_Checks then

                        --  This is a rather new check, going into version
                        --  3.14a1 for the first time (V1.80 of this unit), so
                        --  we provide a debug flag to enable it. That way we
                        --  have an easy work around for regressions that are
                        --  caused by this new check. This debug flag can be
                        --  removed later.

                        if Debug_Flag_DD then
                           return;
                        end if;

                        --  Do the check in this case

                        exit;

                     elsif Nkind (P) = N_Task_Body then

                        --  The check is deferred until Check_Task_Activation
                        --  but we need to capture local suppress pragmas
                        --  that may inhibit checks on this call.

                        Ent := Get_Called_Ent;

                        if No (Ent) then
                           return;

                        elsif Elaboration_Checks_Suppressed (Current_Scope)
                          or else Elaboration_Checks_Suppressed (Ent)
                          or else Elaboration_Checks_Suppressed (Scope (Ent))
                        then
                           Set_No_Elaboration_Check (N);
                        end if;

                        return;

                     --  Static model, call is not in elaboration code, we
                     --  never need to worry, because in the static model the
                     --  top level caller always takes care of things.

                     else
                        return;
                     end if;
                  end if;
               end loop;
            end;
         end if;
      end if;

      Ent := Get_Called_Ent;

      if No (Ent) then
         return;
      end if;

      --  Nothing to do if this is a recursive call (i.e. a call to
      --  an entity that is already in the Elab_Call stack)

      for J in 1 .. Elab_Visited.Last loop
         if Ent = Elab_Visited.Table (J) then
            return;
         end if;
      end loop;

      --  See if we need to analyze this call. We analyze it if either of
      --  the following conditions is met:

      --    It is an inner level call (since in this case it was triggered
      --    by an outer level call from elaboration code), but only if the
      --    call is within the scope of the original outer level call.

      --    It is an outer level call from elaboration code, or the called
      --    entity is in the same elaboration scope.

      --  And in these cases, we will check both inter-unit calls and
      --  intra-unit (within a single unit) calls.

      C_Scope := Current_Scope;

      --  If not outer level call, then we follow it if it is within
      --  the original scope of the outer call.

      if Present (Outer_Scope)
        and then Within (Scope (Ent), Outer_Scope)
      then
         Set_C_Scope;
         Check_A_Call (N, Ent, Outer_Scope, Inter_Unit_Only => False);

      elsif Elaboration_Checks_Suppressed (Current_Scope) then
         null;

      elsif From_Elab_Code then
         Set_C_Scope;
         Check_A_Call (N, Ent, Standard_Standard, Inter_Unit_Only => False);

      elsif Same_Elaboration_Scope (C_Scope, Scope (Ent)) then
         Set_C_Scope;
         Check_A_Call (N, Ent, Scope (Ent), Inter_Unit_Only => False);

      --  If none of those cases holds, but Dynamic_Elaboration_Checks mode
      --  is set, then we will do the check, but only in the inter-unit case
      --  (this is to accommodate unguarded elaboration calls from other units
      --  in which this same mode is set). We don't want warnings in this case,
      --  it would generate warnings having nothing to do with elaboration.

      elsif Dynamic_Elaboration_Checks then
         Set_C_Scope;
         Check_A_Call
           (N,
            Ent,
            Standard_Standard,
            Inter_Unit_Only => True,
            Generate_Warnings => False);

      --  Otherwise nothing to do

      else
         return;
      end if;

      --  A call to an Init_Proc in elaboration code may bring additional
      --  dependencies, if some of the record components thereof have
      --  initializations that are function calls that come from source.
      --  We treat the current node as a call to each of these functions,
      --  to check their elaboration impact.

      if Is_Init_Proc (Ent)
        and then From_Elab_Code
      then
         Process_Init_Proc : declare
            Unit_Decl : constant Node_Id := Unit_Declaration_Node (Ent);

            function Find_Init_Call (Nod : Node_Id) return Traverse_Result;
            --  Find subprogram calls within body of Init_Proc for Traverse
            --  instantiation below.

            procedure Traverse_Body is new Traverse_Proc (Find_Init_Call);
            --  Traversal procedure to find all calls with body of Init_Proc

            --------------------
            -- Find_Init_Call --
            --------------------

            function Find_Init_Call (Nod : Node_Id) return Traverse_Result is
               Func : Entity_Id;

            begin
               if (Nkind (Nod) = N_Function_Call
                    or else Nkind (Nod) = N_Procedure_Call_Statement)
                 and then Is_Entity_Name (Name (Nod))
               then
                  Func := Entity (Name (Nod));

                  if Comes_From_Source (Func) then
                     Check_A_Call
                       (N, Func, Standard_Standard, Inter_Unit_Only => True);
                  end if;

                  return OK;

               else
                  return OK;
               end if;
            end Find_Init_Call;

         --  Start of processing for Process_Init_Proc

         begin
            if Nkind (Unit_Decl) = N_Subprogram_Body then
               Traverse_Body (Handled_Statement_Sequence (Unit_Decl));
            end if;
         end Process_Init_Proc;
      end if;
   end Check_Elab_Call;

   -----------------------
   -- Check_Elab_Assign --
   -----------------------

   procedure Check_Elab_Assign (N : Node_Id) is
      Ent  : Entity_Id;
      Scop : Entity_Id;

      Pkg_Spec : Entity_Id;
      Pkg_Body : Entity_Id;

   begin
      --  For record or array component, check prefix. If it is an access
      --  type, then there is nothing to do (we do not know what is being
      --  assigned), but otherwise this is an assignment to the prefix.

      if Nkind (N) = N_Indexed_Component
           or else
         Nkind (N) = N_Selected_Component
           or else
         Nkind (N) = N_Slice
      then
         if not Is_Access_Type (Etype (Prefix (N))) then
            Check_Elab_Assign (Prefix (N));
         end if;

         return;
      end if;

      --  For type conversion, check expression

      if Nkind (N) = N_Type_Conversion then
         Check_Elab_Assign (Expression (N));
         return;
      end if;

      --  Nothing to do if this is not an entity reference otherwise get entity

      if Is_Entity_Name (N) then
         Ent := Entity (N);
      else
         return;
      end if;

      --  What we are looking for is a reference in the body of a package that
      --  modifies a variable declared in the visible part of the package spec.

      if Present (Ent)
        and then Comes_From_Source (N)
        and then not Suppress_Elaboration_Warnings (Ent)
        and then Ekind (Ent) = E_Variable
        and then not In_Private_Part (Ent)
        and then Is_Library_Level_Entity (Ent)
      then
         Scop := Current_Scope;
         loop
            if No (Scop) or else Scop = Standard_Standard then
               return;
            elsif Ekind (Scop) = E_Package
              and then Is_Compilation_Unit (Scop)
            then
               exit;
            else
               Scop := Scope (Scop);
            end if;
         end loop;

         --  Here Scop points to the containing library package

         Pkg_Spec := Scop;
         Pkg_Body := Body_Entity (Pkg_Spec);

         --  All OK if the package has an Elaborate_Body pragma

         if Has_Pragma_Elaborate_Body (Scop) then
            return;
         end if;

         --  OK if entity being modified is not in containing package spec

         if not In_Same_Source_Unit (Scop, Ent) then
            return;
         end if;

         --  All OK if entity appears in generic package or generic instance.
         --  We just get too messed up trying to give proper warnings in the
         --  presence of generics. Better no message than a junk one.

         Scop := Scope (Ent);
         while Present (Scop) and then Scop /= Pkg_Spec loop
            if Ekind (Scop) = E_Generic_Package then
               return;
            elsif Ekind (Scop) = E_Package
              and then Is_Generic_Instance (Scop)
            then
               return;
            end if;

            Scop := Scope (Scop);
         end loop;

         --  All OK if in task, don't issue warnings there

         if In_Task_Activation then
            return;
         end if;

         --  OK if no package body

         if No (Pkg_Body) then
            return;
         end if;

         --  OK if reference is not in package body

         if not In_Same_Source_Unit (Pkg_Body, N) then
            return;
         end if;

         --  OK if package body has no handled statement sequence

         declare
            HSS : constant Node_Id :=
                    Handled_Statement_Sequence (Declaration_Node (Pkg_Body));
         begin
            if No (HSS) or else not Comes_From_Source (HSS) then
               return;
            end if;
         end;

         --  We definitely have a case of a modification of an entity in
         --  the package spec from the elaboration code of the package body.
         --  We may not give the warning (because there are some additional
         --  checks to avoid too many false positives), but it would be a good
         --  idea for the binder to try to keep the body elaboration close to
         --  the spec elaboration.

         Set_Elaborate_Body_Desirable (Pkg_Spec);

         --  All OK in gnat mode (we know what we are doing)

         if GNAT_Mode then
            return;
         end if;

         --  All OK if warnings suppressed on the entity

         if Warnings_Off (Ent) then
            return;
         end if;

         --  All OK if all warnings suppressed

         if Warning_Mode = Suppress then
            return;
         end if;

         --  All OK if elaboration checks suppressed for entity

         if Checks_May_Be_Suppressed (Ent)
           and then Is_Check_Suppressed (Ent, Elaboration_Check)
         then
            return;
         end if;

         --  OK if the entity is initialized. Note that the No_Initialization
         --  flag usually means that the initialization has been rewritten into
         --  assignments, but that still counts for us.

         declare
            Decl : constant Node_Id := Declaration_Node (Ent);
         begin
            if Nkind (Decl) = N_Object_Declaration
              and then (Present (Expression (Decl))
                          or else No_Initialization (Decl))
            then
               return;
            end if;
         end;

         --  Here is where we give the warning

         Error_Msg_Sloc := Sloc (Ent);

         Error_Msg_NE
           ("?elaboration code may access& before it is initialized",
            N, Ent);
         Error_Msg_NE
           ("\?suggest adding pragma Elaborate_Body to spec of &",
            N, Scop);
         Error_Msg_N
           ("\?or an explicit initialization could be added #", N);

         if not All_Errors_Mode then
            Set_Suppress_Elaboration_Warnings (Ent);
         end if;
      end if;
   end Check_Elab_Assign;

   ----------------------
   -- Check_Elab_Calls --
   ----------------------

   procedure Check_Elab_Calls is
   begin
      --  If expansion is disabled, do not generate any checks. Also
      --  skip checks if any subunits are missing because in either
      --  case we lack the full information that we need, and no object
      --  file will be created in any case.

      if not Expander_Active
        or else Is_Generic_Unit (Cunit_Entity (Main_Unit))
        or else Subunits_Missing
      then
         return;
      end if;

      --  Skip delayed calls if we had any errors

      if Serious_Errors_Detected = 0 then
         Delaying_Elab_Checks := False;
         Expander_Mode_Save_And_Set (True);

         for J in Delay_Check.First .. Delay_Check.Last loop
            New_Scope (Delay_Check.Table (J).Curscop);
            From_Elab_Code := Delay_Check.Table (J).From_Elab_Code;

            Check_Internal_Call_Continue (
              N           => Delay_Check.Table (J).N,
              E           => Delay_Check.Table (J).E,
              Outer_Scope => Delay_Check.Table (J).Outer_Scope,
              Orig_Ent    => Delay_Check.Table (J).Orig_Ent);

            Pop_Scope;
         end loop;

         --  Set Delaying_Elab_Checks back on for next main compilation

         Expander_Mode_Restore;
         Delaying_Elab_Checks := True;
      end if;
   end Check_Elab_Calls;

   ------------------------------
   -- Check_Elab_Instantiation --
   ------------------------------

   procedure Check_Elab_Instantiation
     (N           : Node_Id;
      Outer_Scope : Entity_Id := Empty)
   is
      Ent : Entity_Id;

   begin
      --  Check for and deal with bad instantiation case. There is some
      --  duplicated code here, but we will worry about this later ???

      Check_Bad_Instantiation (N);

      if ABE_Is_Certain (N) then
         return;
      end if;

      --  Nothing to do if we do not have an instantiation (happens in some
      --  error cases, and also in the formal package declaration case)

      if Nkind (N) not in N_Generic_Instantiation then
         return;
      end if;

      --  Nothing to do if inside a generic template

      if Inside_A_Generic then
         return;
      end if;

      --  Nothing to do if the instantiation is not in the main unit

      if not In_Extended_Main_Code_Unit (N) then
         return;
      end if;

      Ent := Get_Generic_Entity (N);
      From_Elab_Code := not In_Subprogram_Or_Concurrent_Unit;

      --  See if we need to analyze this instantiation. We analyze it if
      --  either of the following conditions is met:

      --    It is an inner level instantiation (since in this case it was
      --    triggered by an outer level call from elaboration code), but
      --    only if the instantiation is within the scope of the original
      --    outer level call.

      --    It is an outer level instantiation from elaboration code, or the
      --    instantiated entity is in the same elaboratoin scope.

      --  And in these cases, we will check both the inter-unit case and
      --  the intra-unit (within a single unit) case.

      C_Scope := Current_Scope;

      if Present (Outer_Scope)
        and then Within (Scope (Ent), Outer_Scope)
      then
         Set_C_Scope;
         Check_A_Call (N, Ent, Outer_Scope, Inter_Unit_Only => False);

      elsif From_Elab_Code then
         Set_C_Scope;
         Check_A_Call (N, Ent, Standard_Standard, Inter_Unit_Only => False);

      elsif Same_Elaboration_Scope (C_Scope, Scope (Ent)) then
         Set_C_Scope;
         Check_A_Call (N, Ent, Scope (Ent), Inter_Unit_Only => False);

      --  If none of those cases holds, but Dynamic_Elaboration_Checks mode
      --  is set, then we will do the check, but only in the inter-unit case
      --  (this is to accommodate unguarded elaboration calls from other units
      --  in which this same mode is set). We inhibit warnings in this case,
      --  since this instantiation is not occurring in elaboration code.

      elsif Dynamic_Elaboration_Checks then
         Set_C_Scope;
         Check_A_Call
           (N,
            Ent,
            Standard_Standard,
            Inter_Unit_Only => True,
            Generate_Warnings => False);

      else
         return;
      end if;
   end Check_Elab_Instantiation;

   -------------------------
   -- Check_Internal_Call --
   -------------------------

   procedure Check_Internal_Call
     (N           : Node_Id;
      E           : Entity_Id;
      Outer_Scope : Entity_Id;
      Orig_Ent    : Entity_Id)
   is
      Inst_Case : constant Boolean := Nkind (N) in N_Generic_Instantiation;

   begin
      --  If not function or procedure call or instantiation, then ignore
      --  call (this happens in some error case and rewriting cases)

      if Nkind (N) /= N_Function_Call
           and then
         Nkind (N) /= N_Procedure_Call_Statement
           and then
         not Inst_Case
      then
         return;

      --  Nothing to do if this is a call or instantiation that has
      --  already been found to be a sure ABE

      elsif ABE_Is_Certain (N) then
         return;

      --  Nothing to do if errors already detected (avoid cascaded errors)

      elsif Serious_Errors_Detected /= 0 then
         return;

      --  Nothing to do if not in full analysis mode

      elsif not Full_Analysis then
         return;

      --  Nothing to do if within a default expression, since the call
      --  is not actualy being made at this time.

      elsif In_Default_Expression then
         return;

      --  Nothing to do for call to intrinsic subprogram

      elsif Is_Intrinsic_Subprogram (E) then
         return;

      --  No need to trace local calls if checking task activation, because
      --  other local bodies are elaborated already.

      elsif In_Task_Activation then
         return;
      end if;

      --  Delay this call if we are still delaying calls

      if Delaying_Elab_Checks then
         Delay_Check.Increment_Last;
         Delay_Check.Table (Delay_Check.Last) :=
           (N              => N,
            E              => E,
            Orig_Ent       => Orig_Ent,
            Curscop        => Current_Scope,
            Outer_Scope    => Outer_Scope,
            From_Elab_Code => From_Elab_Code);
         return;

      --  Otherwise, call phase 2 continuation right now

      else
         Check_Internal_Call_Continue (N, E, Outer_Scope, Orig_Ent);
      end if;
   end Check_Internal_Call;

   ----------------------------------
   -- Check_Internal_Call_Continue --
   ----------------------------------

   procedure Check_Internal_Call_Continue
     (N           : Node_Id;
      E           : Entity_Id;
      Outer_Scope : Entity_Id;
      Orig_Ent    : Entity_Id)
   is
      Loc       : constant Source_Ptr := Sloc (N);
      Inst_Case : constant Boolean := Is_Generic_Unit (E);

      Sbody : Node_Id;
      Ebody : Entity_Id;

      function Find_Elab_Reference (N : Node_Id) return Traverse_Result;
      --  Function applied to each node as we traverse the body. Checks for
      --  call or entity reference that needs checking, and if so checks it.
      --  Always returns OK, so entire tree is traversed, except that as
      --  described below subprogram bodies are skipped for now.

      procedure Traverse is new Atree.Traverse_Proc (Find_Elab_Reference);
      --  Traverse procedure using above Find_Elab_Reference function

      -------------------------
      -- Find_Elab_Reference --
      -------------------------

      function Find_Elab_Reference (N : Node_Id) return Traverse_Result is
         Actual : Node_Id;

      begin
         --  If user has specified that there are no entry calls in elaboration
         --  code, do not trace past an accept statement, because the rendez-
         --  vous will happen after elaboration.

         if (Nkind (Original_Node (N)) = N_Accept_Statement
              or else Nkind (Original_Node (N)) = N_Selective_Accept)
           and then Restriction_Active (No_Entry_Calls_In_Elaboration_Code)
         then
            return Abandon;

            --  If we have a function call, check it

         elsif Nkind (N) = N_Function_Call then
            Check_Elab_Call (N, Outer_Scope);
            return OK;

         --  If we have a procedure call, check the call, and also check
         --  arguments that are assignments (OUT or IN OUT mode formals).

         elsif Nkind (N) = N_Procedure_Call_Statement then
            Check_Elab_Call (N, Outer_Scope);

            Actual := First_Actual (N);
            while Present (Actual) loop
               if Known_To_Be_Assigned (Actual) then
                  Check_Elab_Assign (Actual);
               end if;

               Next_Actual (Actual);
            end loop;

            return OK;

         --  If we have a generic instantiation, check it

         elsif Nkind (N) in N_Generic_Instantiation then
            Check_Elab_Instantiation (N, Outer_Scope);
            return OK;

         --  Skip subprogram bodies that come from source (wait for
         --  call to analyze these). The reason for the come from
         --  source test is to avoid catching task bodies.

         --  For task bodies, we should really avoid these too, waiting
         --  for the task activation, but that's too much trouble to
         --  catch for now, so we go in unconditionally. This is not
         --  so terrible, it means the error backtrace is not quite
         --  complete, and we are too eager to scan bodies of tasks
         --  that are unused, but this is hardly very significant!

         elsif Nkind (N) = N_Subprogram_Body
           and then Comes_From_Source (N)
         then
            return Skip;

         elsif Nkind (N) = N_Assignment_Statement
           and then Comes_From_Source (N)
         then
            Check_Elab_Assign (Name (N));
            return OK;

         else
            return OK;
         end if;
      end Find_Elab_Reference;

   --  Start of processing for Check_Internal_Call_Continue

   begin
      --  Save outer level call if at outer level

      if Elab_Call.Last = 0 then
         Outer_Level_Sloc := Loc;
      end if;

      Elab_Visited.Increment_Last;
      Elab_Visited.Table (Elab_Visited.Last) := E;

      --  If the call is to a function that renames a literal, no check
      --  is needed.

      if Ekind (E) = E_Enumeration_Literal then
         return;
      end if;

      Sbody := Unit_Declaration_Node (E);

      if Nkind (Sbody) /= N_Subprogram_Body
           and then
         Nkind (Sbody) /= N_Package_Body
      then
         Ebody := Corresponding_Body (Sbody);

         if No (Ebody) then
            return;
         else
            Sbody := Unit_Declaration_Node (Ebody);
         end if;
      end if;

      --  If the body appears after the outer level call or
      --  instantiation then we have an error case handled below.

      if Earlier_In_Extended_Unit (Outer_Level_Sloc, Sloc (Sbody))
        and then not In_Task_Activation
      then
         null;

      --  If we have the instantiation case we are done, since we now
      --  know that the body of the generic appeared earlier.

      elsif Inst_Case then
         return;

      --  Otherwise we have a call, so we trace through the called
      --  body to see if it has any problems ..

      else
         pragma Assert (Nkind (Sbody) = N_Subprogram_Body);

         Elab_Call.Increment_Last;
         Elab_Call.Table (Elab_Call.Last).Cloc := Loc;
         Elab_Call.Table (Elab_Call.Last).Ent  := E;

         if Debug_Flag_LL then
            Write_Str ("Elab_Call.Last = ");
            Write_Int (Int (Elab_Call.Last));
            Write_Str ("   Ent = ");
            Write_Name (Chars (E));
            Write_Str ("   at ");
            Write_Location (Sloc (N));
            Write_Eol;
         end if;

         --  Now traverse declarations and statements of subprogram body.
         --  Note that we cannot simply Traverse (Sbody), since traverse
         --  does not normally visit subprogram bodies.

         declare
            Decl : Node_Id;
         begin
            Decl := First (Declarations (Sbody));
            while Present (Decl) loop
               Traverse (Decl);
               Next (Decl);
            end loop;
         end;

         Traverse (Handled_Statement_Sequence (Sbody));

         Elab_Call.Decrement_Last;
         return;
      end if;

      --  Here is the case of calling a subprogram where the body has
      --  not yet been encountered, a warning message is needed.

      --  If we have nothing in the call stack, then this is at the
      --  outer level, and the ABE is bound to occur.

      if Elab_Call.Last = 0 then
         if Inst_Case then
            Error_Msg_NE
              ("?cannot instantiate& before body seen", N, Orig_Ent);
         else
            Error_Msg_NE
              ("?cannot call& before body seen", N, Orig_Ent);
         end if;

         Error_Msg_N
           ("\?Program_Error will be raised at run time", N);
         Insert_Elab_Check (N);

      --  Call is not at outer level

      else
         --  Deal with dynamic elaboration check

         if not Elaboration_Checks_Suppressed (E) then
            Set_Elaboration_Entity_Required (E);

            --  Case of no elaboration entity allocated yet

            if No (Elaboration_Entity (E)) then

               --  Create object declaration for elaboration entity, and put it
               --  just in front of the spec of the subprogram or generic unit,
               --  in the same scope as this unit.

               declare
                  Loce : constant Source_Ptr := Sloc (E);
                  Ent  : constant Entity_Id  :=
                           Make_Defining_Identifier (Loc,
                             Chars => New_External_Name (Chars (E), 'E'));

               begin
                  Set_Elaboration_Entity (E, Ent);
                  New_Scope (Scope (E));

                  Insert_Action (Declaration_Node (E),
                    Make_Object_Declaration (Loce,
                      Defining_Identifier => Ent,
                      Object_Definition =>
                        New_Occurrence_Of (Standard_Boolean, Loce),
                      Expression => New_Occurrence_Of (Standard_False, Loce)));

                  --  Set elaboration flag at the point of the body

                  Set_Elaboration_Flag (Sbody, E);

                  --  Kill current value indication. This is necessary because
                  --  the tests of this flag are inserted out of sequence and
                  --  must not pick up bogus indications of the wrong constant
                  --  value. Also, this is never a true constant, since one way
                  --  or another, it gets reset.

                  Set_Current_Value    (Ent, Empty);
                  Set_Last_Assignment  (Ent, Empty);
                  Set_Is_True_Constant (Ent, False);
                  Pop_Scope;
               end;
            end if;

            --  Generate check of the elaboration Boolean

            Insert_Elab_Check (N,
              New_Occurrence_Of (Elaboration_Entity (E), Loc));
         end if;

         --  Generate the warning

         if not Suppress_Elaboration_Warnings (E)
           and then not Elaboration_Checks_Suppressed (E)
         then
            if Inst_Case then
               Error_Msg_NE
                 ("instantiation of& may occur before body is seen?",
                  N, Orig_Ent);
            else
               Error_Msg_NE
                 ("call to& may occur before body is seen?", N, Orig_Ent);
            end if;

            Error_Msg_N
              ("\Program_Error may be raised at run time?", N);

            Output_Calls (N);
         end if;
      end if;

      --  Set flag to suppress further warnings on same subprogram
      --  unless in all errors mode

      if not All_Errors_Mode then
         Set_Suppress_Elaboration_Warnings (E);
      end if;
   end Check_Internal_Call_Continue;

   ---------------------------
   -- Check_Task_Activation --
   ---------------------------

   procedure Check_Task_Activation (N : Node_Id) is
      Loc         : constant Source_Ptr := Sloc (N);
      Inter_Procs : constant Elist_Id   := New_Elmt_List;
      Intra_Procs : constant Elist_Id   := New_Elmt_List;
      Ent         : Entity_Id;
      P           : Entity_Id;
      Task_Scope  : Entity_Id;
      Cunit_SC    : Boolean := False;
      Decl        : Node_Id;
      Elmt        : Elmt_Id;
      Enclosing   : Entity_Id;

      procedure Add_Task_Proc (Typ : Entity_Id);
      --  Add to Task_Procs the task body procedure(s) of task types in Typ.
      --  For record types, this procedure recurses over component types.

      procedure Collect_Tasks (Decls : List_Id);
      --  Collect the types of the tasks that are to be activated in the given
      --  list of declarations, in order to perform elaboration checks on the
      --  corresponding task procedures which are called implicitly here.

      function Outer_Unit (E : Entity_Id) return Entity_Id;
      --  find enclosing compilation unit of Entity, ignoring subunits, or
      --  else enclosing subprogram. If E is not a package, there is no need
      --  for inter-unit elaboration checks.

      -------------------
      -- Add_Task_Proc --
      -------------------

      procedure Add_Task_Proc (Typ : Entity_Id) is
         Comp : Entity_Id;
         Proc : Entity_Id := Empty;

      begin
         if Is_Task_Type (Typ) then
            Proc := Get_Task_Body_Procedure (Typ);

         elsif Is_Array_Type (Typ)
           and then Has_Task (Base_Type (Typ))
         then
            Add_Task_Proc (Component_Type (Typ));

         elsif Is_Record_Type (Typ)
           and then Has_Task (Base_Type (Typ))
         then
            Comp := First_Component (Typ);
            while Present (Comp) loop
               Add_Task_Proc (Etype (Comp));
               Comp := Next_Component (Comp);
            end loop;
         end if;

         --  If the task type is another unit, we will perform the usual
         --  elaboration check on its enclosing unit. If the type is in the
         --  same unit, we can trace the task body as for an internal call,
         --  but we only need to examine other external calls, because at
         --  the point the task is activated, internal subprogram bodies
         --  will have been elaborated already. We keep separate lists for
         --  each kind of task.

         --  Skip this test if errors have occurred, since in this case
         --  we can get false indications.

         if Serious_Errors_Detected /= 0 then
            return;
         end if;

         if Present (Proc) then
            if Outer_Unit (Scope (Proc)) = Enclosing then

               if No (Corresponding_Body (Unit_Declaration_Node (Proc)))
                 and then
                   (not Is_Generic_Instance (Scope (Proc))
                      or else
                    Scope (Proc) = Scope (Defining_Identifier (Decl)))
               then
                  Error_Msg_N
                    ("task will be activated before elaboration of its body?",
                      Decl);
                  Error_Msg_N
                    ("\Program_Error will be raised at run-time?", Decl);

               elsif
                 Present (Corresponding_Body (Unit_Declaration_Node (Proc)))
               then
                  Append_Elmt (Proc, Intra_Procs);
               end if;

            else
               --  No need for multiple entries of the same type

               Elmt := First_Elmt (Inter_Procs);
               while Present (Elmt) loop
                  if Node (Elmt) = Proc then
                     return;
                  end if;

                  Next_Elmt (Elmt);
               end loop;

               Append_Elmt (Proc, Inter_Procs);
            end if;
         end if;
      end Add_Task_Proc;

      -------------------
      -- Collect_Tasks --
      -------------------

      procedure Collect_Tasks (Decls : List_Id) is
      begin
         if Present (Decls) then
            Decl := First (Decls);
            while Present (Decl) loop
               if Nkind (Decl) = N_Object_Declaration
                 and then Has_Task (Etype (Defining_Identifier (Decl)))
               then
                  Add_Task_Proc (Etype (Defining_Identifier (Decl)));
               end if;

               Next (Decl);
            end loop;
         end if;
      end Collect_Tasks;

      ----------------
      -- Outer_Unit --
      ----------------

      function Outer_Unit (E : Entity_Id) return Entity_Id is
         Outer : Entity_Id;

      begin
         Outer := E;
         while Present (Outer) loop
            if Elaboration_Checks_Suppressed (Outer) then
               Cunit_SC := True;
            end if;

            exit when Is_Child_Unit (Outer)
              or else Scope (Outer) = Standard_Standard
              or else Ekind (Outer) /= E_Package;
            Outer := Scope (Outer);
         end loop;

         return Outer;
      end Outer_Unit;

   --  Start of processing for Check_Task_Activation

   begin
      Enclosing := Outer_Unit (Current_Scope);

      --  Find all tasks declared in the current unit

      if Nkind (N) = N_Package_Body then
         P := Unit_Declaration_Node (Corresponding_Spec (N));

         Collect_Tasks (Declarations (N));
         Collect_Tasks (Visible_Declarations (Specification (P)));
         Collect_Tasks (Private_Declarations (Specification (P)));

      elsif Nkind (N) = N_Package_Declaration then
         Collect_Tasks (Visible_Declarations (Specification (N)));
         Collect_Tasks (Private_Declarations (Specification (N)));

      else
         Collect_Tasks (Declarations (N));
      end if;

      --  We only perform detailed checks in all tasks are library level
      --  entities. If the master is a subprogram or task, activation will
      --  depend on the activation of the master itself.

      --  Should dynamic checks be added in the more general case???

      if Ekind (Enclosing) /= E_Package then
         return;
      end if;

      --  For task types defined in other units, we want the unit containing
      --  the task body to be elaborated before the current one.

      Elmt := First_Elmt (Inter_Procs);
      while Present (Elmt) loop
         Ent := Node (Elmt);
         Task_Scope := Outer_Unit (Scope (Ent));

         if not Is_Compilation_Unit (Task_Scope) then
            null;

         elsif Suppress_Elaboration_Warnings (Task_Scope)
           or else Elaboration_Checks_Suppressed (Task_Scope)
         then
            null;

         elsif Dynamic_Elaboration_Checks then
            if not Elaboration_Checks_Suppressed (Ent)
              and then not Cunit_SC
              and then
                not Restriction_Active (No_Entry_Calls_In_Elaboration_Code)
            then
               --  Runtime elaboration check required. generate check of the
               --  elaboration Boolean for the unit containing the entity.

               Insert_Elab_Check (N,
                 Make_Attribute_Reference (Loc,
                   Attribute_Name => Name_Elaborated,
                   Prefix =>
                     New_Occurrence_Of
                       (Spec_Entity (Task_Scope), Loc)));
            end if;

         else
            --  Force the binder to elaborate other unit first

            if not Suppress_Elaboration_Warnings (Ent)
              and then not Elaboration_Checks_Suppressed (Ent)
              and then Elab_Warnings
              and then not Suppress_Elaboration_Warnings (Task_Scope)
              and then not Elaboration_Checks_Suppressed (Task_Scope)
            then
               Error_Msg_Node_2 := Task_Scope;
               Error_Msg_NE ("activation of an instance of task type&" &
                  " requires pragma Elaborate_All on &?", N, Ent);
            end if;

            Activate_Elaborate_All_Desirable (N, Task_Scope);
            Set_Suppress_Elaboration_Warnings (Task_Scope);
         end if;

         Next_Elmt (Elmt);
      end loop;

      --  For tasks declared in the current unit, trace other calls within
      --  the task procedure bodies, which are available.

      In_Task_Activation := True;

      Elmt := First_Elmt (Intra_Procs);
      while Present (Elmt) loop
         Ent := Node (Elmt);
         Check_Internal_Call_Continue (N, Ent, Enclosing, Ent);
         Next_Elmt (Elmt);
      end loop;

      In_Task_Activation := False;
   end Check_Task_Activation;

   --------------------------------
   -- Set_Elaboration_Constraint --
   --------------------------------

   procedure Set_Elaboration_Constraint
    (Call : Node_Id;
     Subp : Entity_Id;
     Scop : Entity_Id)
   is
      Elab_Unit  : Entity_Id;
      Init_Call  : constant Boolean :=
                     Chars (Subp) = Name_Initialize
                       and then Comes_From_Source (Subp)
                       and then Present (Parameter_Associations (Call))
                       and then Is_Controlled
                         (Etype (First (Parameter_Associations (Call))));
   begin
      --  If the unit is mentioned in a with_clause of the current
      --  unit, it is visible, and we can set the elaboration flag.

      if Is_Immediately_Visible (Scop)
        or else
          (Is_Child_Unit (Scop) and then Is_Visible_Child_Unit (Scop))
      then
         Activate_Elaborate_All_Desirable (Call, Scop);
         Set_Suppress_Elaboration_Warnings (Scop, True);
         return;
      end if;

      --  If this is not an initialization call or a call using object notation
      --  we know that the unit of the called entity is in the context, and
      --  we can set the flag as well. The unit need not be visible if the call
      --  occurs within an instantiation.

      if Is_Init_Proc (Subp)
        or else Init_Call
        or else Nkind (Original_Node (Call)) = N_Selected_Component
      then
         null;  --  detailed processing follows.

      else
         Activate_Elaborate_All_Desirable (Call, Scop);
         Set_Suppress_Elaboration_Warnings (Scop, True);
         return;
      end if;

      --  If the unit is not in the context, there must be an intermediate
      --  unit that is, on which we need to place to elaboration flag. This
      --  happens with init proc calls.

      if Is_Init_Proc (Subp)
        or else Init_Call
      then
         --  The initialization call is on an object whose type is not
         --  declared in the same scope as the subprogram. The type of
         --  the object must be a subtype of the type of operation. This
         --  object is the first actual in the call.

         declare
<<<<<<< HEAD
            Typ  : constant Entity_Id :=
                     Etype (First (Parameter_Associations (Call)));
=======
            Typ : constant Entity_Id :=
                    Etype (First (Parameter_Associations (Call)));
>>>>>>> c355071f
         begin
            Elab_Unit := Scope (Typ);
            while (Present (Elab_Unit))
              and then not Is_Compilation_Unit (Elab_Unit)
            loop
               Elab_Unit := Scope (Elab_Unit);
            end loop;
         end;

      --  If original node uses selected component notation, the prefix is
      --  visible and determines the scope that must be elaborated. After
      --  rewriting, the prefix is the first actual in the call.

      elsif Nkind (Original_Node (Call)) = N_Selected_Component then
         Elab_Unit := Scope (Etype (First (Parameter_Associations (Call))));

      --  Not one of special cases above

      else
         --  Using previously computed scope. If the elaboration check is
         --  done after analysis, the scope is not visible any longer, but
         --  must still be in the context.

         Elab_Unit := Scop;
      end if;

      Activate_Elaborate_All_Desirable (Call, Elab_Unit);
      Set_Suppress_Elaboration_Warnings (Elab_Unit, True);
   end Set_Elaboration_Constraint;

   ----------------------
   -- Has_Generic_Body --
   ----------------------

   function Has_Generic_Body (N : Node_Id) return Boolean is
      Ent  : constant Entity_Id := Get_Generic_Entity (N);
      Decl : constant Node_Id   := Unit_Declaration_Node (Ent);
      Scop : Entity_Id;

      function Find_Body_In (E : Entity_Id; N : Node_Id) return Node_Id;
      --  Determine if the list of nodes headed by N and linked by Next
      --  contains a package body for the package spec entity E, and if
      --  so return the package body. If not, then returns Empty.

      function Load_Package_Body (Nam : Unit_Name_Type) return Node_Id;
      --  This procedure is called load the unit whose name is given by Nam.
      --  This unit is being loaded to see whether it contains an optional
      --  generic body. The returned value is the loaded unit, which is
      --  always a package body (only package bodies can contain other
      --  entities in the sense in which Has_Generic_Body is interested).
      --  We only attempt to load bodies if we are generating code. If we
      --  are in semantics check only mode, then it would be wrong to load
      --  bodies that are not required from a semantic point of view, so
      --  in this case we return Empty. The result is that the caller may
      --  incorrectly decide that a generic spec does not have a body when
      --  in fact it does, but the only harm in this is that some warnings
      --  on elaboration problems may be lost in semantic checks only mode,
      --  which is not big loss. We also return Empty if we go for a body
      --  and it is not there.

      function Locate_Corresponding_Body (PE : Entity_Id) return Node_Id;
      --  PE is the entity for a package spec. This function locates the
      --  corresponding package body, returning Empty if none is found.
      --  The package body returned is fully parsed but may not yet be
      --  analyzed, so only syntactic fields should be referenced.

      ------------------
      -- Find_Body_In --
      ------------------

      function Find_Body_In (E : Entity_Id; N : Node_Id) return Node_Id is
         Nod : Node_Id;

      begin
         Nod := N;
         while Present (Nod) loop

            --  If we found the package body we are looking for, return it

            if Nkind (Nod) = N_Package_Body
              and then Chars (Defining_Unit_Name (Nod)) = Chars (E)
            then
               return Nod;

            --  If we found the stub for the body, go after the subunit,
            --  loading it if necessary.

            elsif Nkind (Nod) = N_Package_Body_Stub
              and then Chars (Defining_Identifier (Nod)) = Chars (E)
            then
               if Present (Library_Unit (Nod)) then
                  return Unit (Library_Unit (Nod));

               else
                  return Load_Package_Body (Get_Unit_Name (Nod));
               end if;

            --  If neither package body nor stub, keep looking on chain

            else
               Next (Nod);
            end if;
         end loop;

         return Empty;
      end Find_Body_In;

      -----------------------
      -- Load_Package_Body --
      -----------------------

      function Load_Package_Body (Nam : Unit_Name_Type) return Node_Id is
         U : Unit_Number_Type;

      begin
         if Operating_Mode /= Generate_Code then
            return Empty;
         else
            U :=
              Load_Unit
                (Load_Name  => Nam,
                 Required   => False,
                 Subunit    => False,
                 Error_Node => N);

            if U = No_Unit then
               return Empty;
            else
               return Unit (Cunit (U));
            end if;
         end if;
      end Load_Package_Body;

      -------------------------------
      -- Locate_Corresponding_Body --
      -------------------------------

      function Locate_Corresponding_Body (PE : Entity_Id) return Node_Id is
         Spec  : constant Node_Id   := Declaration_Node (PE);
         Decl  : constant Node_Id   := Parent (Spec);
         Scop  : constant Entity_Id := Scope (PE);
         PBody : Node_Id;

      begin
         if Is_Library_Level_Entity (PE) then

            --  If package is a library unit that requires a body, we have
            --  no choice but to go after that body because it might contain
            --  an optional body for the original generic package.

            if Unit_Requires_Body (PE) then

               --  Load the body. Note that we are a little careful here to
               --  use Spec to get the unit number, rather than PE or Decl,
               --  since in the case where the package is itself a library
               --  level instantiation, Spec will properly reference the
               --  generic template, which is what we really want.

               return
                 Load_Package_Body
                   (Get_Body_Name (Unit_Name (Get_Source_Unit (Spec))));

            --  But if the package is a library unit that does NOT require
            --  a body, then no body is permitted, so we are sure that there
            --  is no body for the original generic package.

            else
               return Empty;
            end if;

         --  Otherwise look and see if we are embedded in a further package

         elsif Is_Package_Or_Generic_Package (Scop) then

            --  If so, get the body of the enclosing package, and look in
            --  its package body for the package body we are looking for.

            PBody := Locate_Corresponding_Body (Scop);

            if No (PBody) then
               return Empty;
            else
               return Find_Body_In (PE, First (Declarations (PBody)));
            end if;

         --  If we are not embedded in a further package, then the body
         --  must be in the same declarative part as we are.

         else
            return Find_Body_In (PE, Next (Decl));
         end if;
      end Locate_Corresponding_Body;

   --  Start of processing for Has_Generic_Body

   begin
      if Present (Corresponding_Body (Decl)) then
         return True;

      elsif Unit_Requires_Body (Ent) then
         return True;

      --  Compilation units cannot have optional bodies

      elsif Is_Compilation_Unit (Ent) then
         return False;

      --  Otherwise look at what scope we are in

      else
         Scop := Scope (Ent);

         --  Case of entity is in other than a package spec, in this case
         --  the body, if present, must be in the same declarative part.

         if not Is_Package_Or_Generic_Package (Scop) then
            declare
               P : Node_Id;

            begin
               --  Declaration node may get us a spec, so if so, go to
               --  the parent declaration.

               P := Declaration_Node (Ent);
               while not Is_List_Member (P) loop
                  P := Parent (P);
               end loop;

               return Present (Find_Body_In (Ent, Next (P)));
            end;

         --  If the entity is in a package spec, then we have to locate
         --  the corresponding package body, and look there.

         else
            declare
               PBody : constant Node_Id := Locate_Corresponding_Body (Scop);

            begin
               if No (PBody) then
                  return False;
               else
                  return
                    Present
                      (Find_Body_In (Ent, (First (Declarations (PBody)))));
               end if;
            end;
         end if;
      end if;
   end Has_Generic_Body;

   -----------------------
   -- Insert_Elab_Check --
   -----------------------

   procedure Insert_Elab_Check (N : Node_Id; C : Node_Id := Empty) is
      Nod : Node_Id;
      Loc : constant Source_Ptr := Sloc (N);

   begin
      --  If expansion is disabled, do not generate any checks. Also
      --  skip checks if any subunits are missing because in either
      --  case we lack the full information that we need, and no object
      --  file will be created in any case.

      if not Expander_Active or else Subunits_Missing then
         return;
      end if;

      --  If we have a generic instantiation, where Instance_Spec is set,
      --  then this field points to a generic instance spec that has
      --  been inserted before the instantiation node itself, so that
      --  is where we want to insert a check.

      if Nkind (N) in N_Generic_Instantiation
        and then Present (Instance_Spec (N))
      then
         Nod := Instance_Spec (N);
      else
         Nod := N;
      end if;

      --  If we are inserting at the top level, insert in Aux_Decls

      if Nkind (Parent (Nod)) = N_Compilation_Unit then
         declare
            ADN : constant Node_Id := Aux_Decls_Node (Parent (Nod));
            R   : Node_Id;

         begin
            if No (C) then
               R :=
                 Make_Raise_Program_Error (Loc,
                   Reason => PE_Access_Before_Elaboration);
            else
               R :=
                 Make_Raise_Program_Error (Loc,
                   Condition => Make_Op_Not (Loc, C),
                   Reason    => PE_Access_Before_Elaboration);
            end if;

            if No (Declarations (ADN)) then
               Set_Declarations (ADN, New_List (R));
            else
               Append_To (Declarations (ADN), R);
            end if;

            Analyze (R);
         end;

      --  Otherwise just insert before the node in question. However, if
      --  the context of the call has already been analyzed, an insertion
      --  will not work if it depends on subsequent expansion (e.g. a call in
      --  a branch of a short-circuit). In that case we replace the call with
      --  a conditional expression, or with a Raise if it is unconditional.
      --  Unfortunately this does not work if the call has a dynamic size,
      --  because gigi regards it as a dynamic-sized temporary. If such a call
      --  appears in a short-circuit expression, the elaboration check will be
      --  missed (rare enough ???). Otherwise, the code below inserts the check
      --  at the appropriate place before the call. Same applies in the even
      --  rarer case the return type has a known size but is unconstrained.

      else
         if Nkind (N) = N_Function_Call
           and then Analyzed (Parent (N))
           and then Size_Known_At_Compile_Time (Etype (N))
           and then
            (not Has_Discriminants (Etype (N))
              or else Is_Constrained (Etype (N)))

         then
            declare
               Typ : constant Entity_Id := Etype (N);
               Chk : constant Boolean   := Do_Range_Check (N);

               R   : constant Node_Id :=
                       Make_Raise_Program_Error (Loc,
                         Reason => PE_Access_Before_Elaboration);

            begin
               Set_Etype (R, Typ);

               if No (C) then
                  Rewrite (N, R);

               else
                  Rewrite (N,
                    Make_Conditional_Expression (Loc,
                      Expressions => New_List (C, Relocate_Node (N), R)));
               end if;

               Analyze_And_Resolve (N, Typ);

               --  If the original call requires a range check, so does the
               --  conditional expression.

               if Chk then
                  Enable_Range_Check (N);
               else
                  Set_Do_Range_Check (N, False);
               end if;
            end;

         else
            if No (C) then
               Insert_Action (Nod,
                  Make_Raise_Program_Error (Loc,
                    Reason => PE_Access_Before_Elaboration));
            else
               Insert_Action (Nod,
                  Make_Raise_Program_Error (Loc,
                    Condition =>
                      Make_Op_Not (Loc,
                        Right_Opnd => C),
                    Reason => PE_Access_Before_Elaboration));
            end if;
         end if;
      end if;
   end Insert_Elab_Check;

   ------------------
   -- Output_Calls --
   ------------------

   procedure Output_Calls (N : Node_Id) is
      Ent : Entity_Id;

      function Is_Printable_Error_Name (Nm : Name_Id) return Boolean;
      --  An internal function, used to determine if a name, Nm, is either
      --  a non-internal name, or is an internal name that is printable
      --  by the error message circuits (i.e. it has a single upper
      --  case letter at the end).

      function Is_Printable_Error_Name (Nm : Name_Id) return Boolean is
      begin
         if not Is_Internal_Name (Nm) then
            return True;

         elsif Name_Len = 1 then
            return False;

         else
            Name_Len := Name_Len - 1;
            return not Is_Internal_Name;
         end if;
      end Is_Printable_Error_Name;

   --  Start of processing for Output_Calls

   begin
      for J in reverse 1 .. Elab_Call.Last loop
         Error_Msg_Sloc := Elab_Call.Table (J).Cloc;

         Ent := Elab_Call.Table (J).Ent;

         if Is_Generic_Unit (Ent) then
            Error_Msg_NE ("\?& instantiated #", N, Ent);

         elsif Is_Init_Proc (Ent) then
            Error_Msg_N ("\?initialization procedure called #", N);

         elsif Is_Printable_Error_Name (Chars (Ent)) then
            Error_Msg_NE ("\?& called #", N, Ent);

         else
            Error_Msg_N ("\? called #", N);
         end if;
      end loop;
   end Output_Calls;

   ----------------------------
   -- Same_Elaboration_Scope --
   ----------------------------

   function Same_Elaboration_Scope (Scop1, Scop2 : Entity_Id) return Boolean is
      S1 : Entity_Id;
      S2 : Entity_Id;

   begin
      --  Find elaboration scope for Scop1
<<<<<<< HEAD
=======
      --  This is either a subprogram or a compilation unit.
>>>>>>> c355071f

      S1 := Scop1;
      while S1 /= Standard_Standard
        and then not Is_Compilation_Unit (S1)
        and then (Ekind (S1) = E_Package
                    or else
                  Ekind (S1) = E_Protected_Type
                    or else
                  Ekind (S1) = E_Block)
      loop
         S1 := Scope (S1);
      end loop;

      --  Find elaboration scope for Scop2

      S2 := Scop2;
      while S2 /= Standard_Standard
        and then not Is_Compilation_Unit (S2)
        and then (Ekind (S2) = E_Package
                    or else
                  Ekind (S2) = E_Protected_Type
                    or else
                  Ekind (S2) = E_Block)
      loop
         S2 := Scope (S2);
      end loop;

      return S1 = S2;
   end Same_Elaboration_Scope;

   -----------------
   -- Set_C_Scope --
   -----------------

   procedure Set_C_Scope is
   begin
      while not Is_Compilation_Unit (C_Scope) loop
         C_Scope := Scope (C_Scope);
      end loop;
   end Set_C_Scope;

   -----------------
   -- Spec_Entity --
   -----------------

   function Spec_Entity (E : Entity_Id) return Entity_Id is
      Decl : Node_Id;

   begin
      --  Check for case of body entity
      --  Why is the check for E_Void needed???

      if Ekind (E) = E_Void
        or else Ekind (E) = E_Subprogram_Body
        or else Ekind (E) = E_Package_Body
      then
         Decl := E;

         loop
            Decl := Parent (Decl);
            exit when Nkind (Decl) in N_Proper_Body;
         end loop;

         return Corresponding_Spec (Decl);

      else
         return E;
      end if;
   end Spec_Entity;

   -------------------
   -- Supply_Bodies --
   -------------------

   procedure Supply_Bodies (N : Node_Id) is
   begin
      if Nkind (N) = N_Subprogram_Declaration then
         declare
            Ent : constant Entity_Id := Defining_Unit_Name (Specification (N));
         begin
            Set_Is_Imported (Ent);
            Set_Convention  (Ent, Convention_Stubbed);
         end;

      elsif Nkind (N) = N_Package_Declaration then
         declare
            Spec : constant Node_Id := Specification (N);
         begin
            New_Scope (Defining_Unit_Name (Spec));
            Supply_Bodies (Visible_Declarations (Spec));
            Supply_Bodies (Private_Declarations (Spec));
            Pop_Scope;
         end;
      end if;
   end Supply_Bodies;

   procedure Supply_Bodies (L : List_Id) is
      Elmt : Node_Id;
   begin
      if Present (L) then
         Elmt := First (L);
         while Present (Elmt) loop
            Supply_Bodies (Elmt);
            Next (Elmt);
         end loop;
      end if;
   end Supply_Bodies;

   ------------
   -- Within --
   ------------

   function Within (E1, E2 : Entity_Id) return Boolean is
      Scop : Entity_Id;

   begin
      Scop := E1;
      loop
         if Scop = E2 then
            return True;

         elsif Scop = Standard_Standard then
            return False;

         else
            Scop := Scope (Scop);
         end if;
      end loop;

      raise Program_Error;
   end Within;

   --------------------------
   -- Within_Elaborate_All --
   --------------------------

   function Within_Elaborate_All (E : Entity_Id) return Boolean is
      Item    : Node_Id;
      Item2   : Node_Id;
      Elab_Id : Entity_Id;
      Par     : Node_Id;

   begin
      Item := First (Context_Items (Cunit (Current_Sem_Unit)));
      while Present (Item) loop
         if Nkind (Item) = N_Pragma
           and then Get_Pragma_Id (Chars (Item)) = Pragma_Elaborate_All
         then
            --  Return if some previous error on the pragma itself

            if Error_Posted (Item) then
               return False;
            end if;

            Elab_Id :=
              Entity
                (Expression (First (Pragma_Argument_Associations (Item))));

            Par := Parent (Unit_Declaration_Node (Elab_Id));

            Item2 := First (Context_Items (Par));
            while Present (Item2) loop
               if Nkind (Item2) = N_With_Clause
                 and then Entity (Name (Item2)) = E
               then
                  return True;
               end if;

               Next (Item2);
            end loop;
         end if;

         Next (Item);
      end loop;

      return False;
   end Within_Elaborate_All;

end Sem_Elab;<|MERGE_RESOLUTION|>--- conflicted
+++ resolved
@@ -6,11 +6,7 @@
 --                                                                          --
 --                                 B o d y                                  --
 --                                                                          --
-<<<<<<< HEAD
---          Copyright (C) 1997-2005, Free Software Foundation, Inc.         --
-=======
 --          Copyright (C) 1997-2006, Free Software Foundation, Inc.         --
->>>>>>> c355071f
 --                                                                          --
 -- GNAT is free software;  you can  redistribute it  and/or modify it under --
 -- terms of the  GNU General Public License as published  by the Free Soft- --
@@ -331,11 +327,6 @@
       Itm : Node_Id;
       Ent : Entity_Id;
 
-<<<<<<< HEAD
-      procedure Set_Elab_Flag (Itm : Node_Id);
-      --  Sets Elaborate_[All_]Desirable as appropriate on Itm
-
-=======
       procedure Add_To_Context_And_Mark (Itm : Node_Id);
       --  This procedure is called when the elaborate indication must be
       --  applied to a unit not in the context of the referencing unit. The
@@ -396,7 +387,6 @@
          return False;
       end In_Withs_Of;
 
->>>>>>> c355071f
       -------------------
       -- Set_Elab_Flag --
       -------------------
@@ -413,8 +403,6 @@
    --  Start of processing for Activate_Elaborate_All_Desirable
 
    begin
-<<<<<<< HEAD
-=======
       --  Do not set binder indication if expansion is disabled, as when
       --  compiling a generic unit.
 
@@ -422,7 +410,6 @@
          return;
       end if;
 
->>>>>>> c355071f
       Itm := First (CI);
       while Present (Itm) loop
          if Nkind (Itm) = N_With_Clause then
@@ -443,52 +430,6 @@
       --  current unit. One legitimate possibility is that the with clause
       --  is present in the spec when we are a body.
 
-<<<<<<< HEAD
-      if Is_Body_Name (Unm) then
-         declare
-            UEs : constant Entity_Id        := Spec_Entity (UE);
-            UNs : constant Unit_Number_Type := Get_Source_Unit (UEs);
-            CUs : constant Node_Id          := Cunit (UNs);
-            CIs : constant List_Id          := Context_Items (CUs);
-
-         begin
-            Itm := First (CIs);
-            while Present (Itm) loop
-               if Nkind (Itm) = N_With_Clause then
-                  Ent :=
-                    Cunit_Entity (Get_Cunit_Unit_Number (Library_Unit (Itm)));
-
-                  if U = Ent then
-
-                     --  If we find it, we have to create an implicit copy
-                     --  of the with clause for the body, just so that it
-                     --  can be marked as elaborate desirable (it would be
-                     --  wrong to put it on the spec item, since it is the
-                     --  body that has possible elaboration problems, not
-                     --  the spec.
-
-                     declare
-                        CW : constant Node_Id :=
-                               Make_With_Clause (Sloc (Itm),
-                                 Name => Name (Itm));
-
-                     begin
-                        Set_Library_Unit  (CW, Library_Unit (Itm));
-                        Set_Implicit_With (CW, True);
-
-                        --  Set elaborate all desirable on copy and then
-                        --  append the copy to the list of body with's
-                        --  and we are done.
-
-                        Set_Elab_Flag (CW);
-                        Append_To (CI, CW);
-                        return;
-                     end;
-                  end if;
-               end if;
-
-               Next (Itm);
-=======
       if Is_Body_Name (Unm)
         and then In_Withs_Of (Spec_Entity (UE))
       then
@@ -513,7 +454,6 @@
                   Add_To_Context_And_Mark (Itm);
                   return;
                end if;
->>>>>>> c355071f
             end loop;
          end;
       end if;
@@ -2548,13 +2488,8 @@
          --  object is the first actual in the call.
 
          declare
-<<<<<<< HEAD
-            Typ  : constant Entity_Id :=
-                     Etype (First (Parameter_Associations (Call)));
-=======
             Typ : constant Entity_Id :=
                     Etype (First (Parameter_Associations (Call)));
->>>>>>> c355071f
          begin
             Elab_Unit := Scope (Typ);
             while (Present (Elab_Unit))
@@ -2995,10 +2930,7 @@
 
    begin
       --  Find elaboration scope for Scop1
-<<<<<<< HEAD
-=======
       --  This is either a subprogram or a compilation unit.
->>>>>>> c355071f
 
       S1 := Scop1;
       while S1 /= Standard_Standard

--- conflicted
+++ resolved
@@ -6,11 +6,7 @@
 --                                                                          --
 --                                 S p e c                                  --
 --                                                                          --
-<<<<<<< HEAD
---          Copyright (C) 2002-2006, Free Software Foundation, Inc.         --
-=======
 --          Copyright (C) 2002-2007, Free Software Foundation, Inc.         --
->>>>>>> 751ff693
 --                                                                          --
 -- This specification is derived from the Ada Reference Manual for use with --
 -- GNAT. The copyright notice above, and the license provisions that follow --
@@ -43,13 +39,10 @@
 --  extra declarations that can be introduced into System using Extend_System.
 --  It is a good idea to avoid use clauses for this package!
 
-<<<<<<< HEAD
-=======
 pragma Warnings (Off);
 pragma Compiler_Unit;
 pragma Warnings (On);
 
->>>>>>> 751ff693
 package System.Storage_Elements is
    pragma Pure;
    --  Note that we take advantage of the implementation permission to make
@@ -128,8 +121,6 @@
    pragma Convention (Intrinsic, To_Integer);
    pragma Inline_Always (To_Integer);
    pragma Pure_Function (To_Integer);
-<<<<<<< HEAD
-=======
 
    --  The following is a dummy record designed to mimic Communication_Block as
    --  defined in s-tpobop.ads:
@@ -151,6 +142,5 @@
       Comp_2 : Boolean;
       Comp_3 : Boolean;
    end record;
->>>>>>> 751ff693
 
 end System.Storage_Elements;
--- conflicted
+++ resolved
@@ -6,11 +6,7 @@
 --                                                                          --
 --                                  B o d y                                 --
 --                                                                          --
-<<<<<<< HEAD
---         Copyright (C) 1999-2006, Free Software Foundation, Inc.          --
-=======
 --         Copyright (C) 1999-2007, Free Software Foundation, Inc.          --
->>>>>>> 751ff693
 --                                                                          --
 -- GNARL is free software; you can  redistribute it  and/or modify it under --
 -- terms of the  GNU General Public License as published  by the Free Soft- --
@@ -199,10 +195,6 @@
       --
       --  DO NOT delete ID. As noted, it is needed on some targets.
 
-<<<<<<< HEAD
-      use type System.Parameters.Size_Type;
-=======
->>>>>>> 751ff693
       use type SSE.Storage_Offset;
 
       Secondary_Stack : aliased SSE.Storage_Array
@@ -635,16 +627,10 @@
       --  Notify that the tasking run time has been elaborated so that
       --  the tasking version of the soft links can be used.
 
-<<<<<<< HEAD
-      SSL.Lock_Task   := Task_Lock'Access;
-      SSL.Unlock_Task := Task_Unlock'Access;
-      SSL.Adafinal    := Finalize_Global_Tasks'Access;
-=======
       SSL.Lock_Task         := Task_Lock'Access;
       SSL.Unlock_Task       := Task_Unlock'Access;
       SSL.Adafinal          := Finalize_Global_Tasks'Access;
       SSL.Get_Current_Excep := Get_Current_Excep'Access;
->>>>>>> 751ff693
 
       --  Initialize the tasking soft links (if not done yet) that are common
       --  to the full and the restricted run times.

------------------------------------------------------------------------------
--                                                                          --
--                         GNAT COMPILER COMPONENTS                         --
--                                                                          --
--                               T B U I L D                                --
--                                                                          --
--                                 B o d y                                  --
--                                                                          --
<<<<<<< HEAD
--          Copyright (C) 1992-2006, Free Software Foundation, Inc.        --
=======
--          Copyright (C) 1992-2007, Free Software Foundation, Inc.         --
>>>>>>> 60a98cce
--                                                                          --
-- GNAT is free software;  you can  redistribute it  and/or modify it under --
-- terms of the  GNU General Public License as published  by the Free Soft- --
-- ware  Foundation;  either version 2,  or (at your option) any later ver- --
-- sion.  GNAT is distributed in the hope that it will be useful, but WITH- --
-- OUT ANY WARRANTY;  without even the  implied warranty of MERCHANTABILITY --
-- or FITNESS FOR A PARTICULAR PURPOSE.  See the GNU General Public License --
-- for  more details.  You should have  received  a copy of the GNU General --
-- Public License  distributed with GNAT;  see file COPYING.  If not, write --
-- to  the  Free Software Foundation,  51  Franklin  Street,  Fifth  Floor, --
-- Boston, MA 02110-1301, USA.                                              --
--                                                                          --
-- GNAT was originally developed  by the GNAT team at  New York University. --
-- Extensive contributions were provided by Ada Core Technologies Inc.      --
--                                                                          --
------------------------------------------------------------------------------

with Atree;    use Atree;
with Einfo;    use Einfo;
with Elists;   use Elists;
with Lib;      use Lib;
with Nlists;   use Nlists;
with Nmake;    use Nmake;
with Opt;      use Opt;
with Restrict; use Restrict;
with Rident;   use Rident;
with Sinfo;    use Sinfo;
with Snames;   use Snames;
with Stand;    use Stand;
with Stringt;  use Stringt;
with Uintp;    use Uintp;

package body Tbuild is

   -----------------------
   -- Local Subprograms --
   -----------------------

   procedure Add_Unique_Serial_Number;
   --  Add a unique serialization to the string in the Name_Buffer. This
   --  consists of a unit specific serial number, and b/s for body/spec.

   ------------------------------
   -- Add_Unique_Serial_Number --
   ------------------------------

   Config_Serial_Number : Nat := 0;
   --  Counter for use in config pragmas, see comment below

   procedure Add_Unique_Serial_Number is
   begin
      --  If we are analyzing configuration pragmas, Cunit (Main_Unit) will
      --  not be set yet. This happens for example when analyzing static
      --  string expressions in configuration pragmas. For this case, we
      --  just maintain a local counter, defined above and we do not need
      --  to add a b or s indication in this case.

      if No (Cunit (Current_Sem_Unit)) then
         Config_Serial_Number := Config_Serial_Number + 1;
         Add_Nat_To_Name_Buffer (Config_Serial_Number);
         return;

      --  Normal case, within a unit

      else
         declare
            Unit_Node : constant Node_Id := Unit (Cunit (Current_Sem_Unit));

         begin
            Add_Nat_To_Name_Buffer (Increment_Serial_Number);

            --  Add either b or s, depending on whether current unit is a spec
            --  or a body. This is needed because we may generate the same name
            --  in a spec and a body otherwise.

            Name_Len := Name_Len + 1;

            if Nkind (Unit_Node) = N_Package_Declaration
              or else Nkind (Unit_Node) = N_Subprogram_Declaration
              or else Nkind (Unit_Node) in N_Generic_Declaration
            then
               Name_Buffer (Name_Len) := 's';
            else
               Name_Buffer (Name_Len) := 'b';
            end if;
         end;
      end if;
   end Add_Unique_Serial_Number;

   ----------------
   -- Checks_Off --
   ----------------

   function Checks_Off (N : Node_Id) return Node_Id is
   begin
      return
        Make_Unchecked_Expression (Sloc (N),
          Expression => N);
   end Checks_Off;

   ----------------
   -- Convert_To --
   ----------------

   function Convert_To (Typ : Entity_Id; Expr : Node_Id) return Node_Id is
      Result : Node_Id;

   begin
      if Present (Etype (Expr))
        and then (Etype (Expr)) = Typ
      then
         return Relocate_Node (Expr);
      else
         Result :=
           Make_Type_Conversion (Sloc (Expr),
             Subtype_Mark => New_Occurrence_Of (Typ, Sloc (Expr)),
             Expression => Relocate_Node (Expr));

         Set_Etype (Result, Typ);
         return Result;
      end if;
   end Convert_To;

   ------------------
   -- Discard_List --
   ------------------

   procedure Discard_List (L : List_Id) is
      pragma Warnings (Off, L);
   begin
      null;
   end Discard_List;

   ------------------
   -- Discard_Node --
   ------------------

   procedure Discard_Node (N : Node_Or_Entity_Id) is
      pragma Warnings (Off, N);
   begin
      null;
   end Discard_Node;

   -------------------------------------------
   -- Make_Byte_Aligned_Attribute_Reference --
   -------------------------------------------

   function Make_Byte_Aligned_Attribute_Reference
     (Sloc           : Source_Ptr;
      Prefix         : Node_Id;
      Attribute_Name : Name_Id)
      return           Node_Id
   is
      N : constant Node_Id :=
            Make_Attribute_Reference (Sloc,
              Prefix        => Prefix,
              Attribute_Name => Attribute_Name);

   begin
      pragma Assert (Attribute_Name = Name_Address
                       or else
                     Attribute_Name = Name_Unrestricted_Access);
      Set_Must_Be_Byte_Aligned (N, True);
      return N;
   end Make_Byte_Aligned_Attribute_Reference;

   --------------------
   -- Make_DT_Access --
   --------------------

   function Make_DT_Access
     (Loc : Source_Ptr;
      Rec : Node_Id;
      Typ : Entity_Id) return Node_Id
   is
      Full_Type : Entity_Id := Typ;

   begin
      if Is_Private_Type (Typ) then
         Full_Type := Underlying_Type (Typ);
      end if;

      return
        Unchecked_Convert_To (
          New_Occurrence_Of
            (Etype (Node (First_Elmt (Access_Disp_Table (Full_Type)))), Loc),
          Make_Selected_Component (Loc,
            Prefix => New_Copy (Rec),
            Selector_Name =>
              New_Reference_To (First_Tag_Component (Full_Type), Loc)));
   end Make_DT_Access;

   -------------------------------------
   -- Make_Implicit_Exception_Handler --
   -------------------------------------

   function Make_Implicit_Exception_Handler
     (Sloc              : Source_Ptr;
      Choice_Parameter  : Node_Id := Empty;
      Exception_Choices : List_Id;
      Statements        : List_Id) return Node_Id
   is
<<<<<<< HEAD
      Handler : constant Node_Id :=
                  Make_Exception_Handler
                    (Sloc, Choice_Parameter, Exception_Choices, Statements);
   begin
=======
      Handler : Node_Id;
      Loc     : Source_Ptr;

   begin
      --  Set the source location only when debugging the expanded code

      --  When debugging the source code directly, we do not want the compiler
      --  to associate this implicit exception handler with any specific source
      --  line, because it can potentially confuse the debugger. The most
      --  damaging situation would arise when the debugger tries to insert a
      --  breakpoint at a certain line. If the code of the associated implicit
      --  exception handler is generated before the code of that line, then the
      --  debugger will end up inserting the breakpoint inside the exception
      --  handler, rather than the code the user intended to break on. As a
      --  result, it is likely that the program will not hit the breakpoint
      --  as expected.

      if Debug_Generated_Code then
         Loc := Sloc;
      else
         Loc := No_Location;
      end if;

      Handler :=
        Make_Exception_Handler
          (Loc, Choice_Parameter, Exception_Choices, Statements);
>>>>>>> 60a98cce
      Set_Local_Raise_Statements (Handler, No_Elist);
      return Handler;
   end Make_Implicit_Exception_Handler;

   --------------------------------
   -- Make_Implicit_If_Statement --
   --------------------------------

   function Make_Implicit_If_Statement
     (Node            : Node_Id;
      Condition       : Node_Id;
      Then_Statements : List_Id;
      Elsif_Parts     : List_Id := No_List;
      Else_Statements : List_Id := No_List) return Node_Id
   is
   begin
      Check_Restriction (No_Implicit_Conditionals, Node);

      return Make_If_Statement (Sloc (Node),
        Condition,
        Then_Statements,
        Elsif_Parts,
        Else_Statements);
   end Make_Implicit_If_Statement;

   -------------------------------------
   -- Make_Implicit_Label_Declaration --
   -------------------------------------

   function Make_Implicit_Label_Declaration
     (Loc                 : Source_Ptr;
      Defining_Identifier : Node_Id;
      Label_Construct     : Node_Id) return Node_Id
   is
      N : constant Node_Id :=
            Make_Implicit_Label_Declaration (Loc, Defining_Identifier);
   begin
      Set_Label_Construct (N, Label_Construct);
      return N;
   end Make_Implicit_Label_Declaration;

   ----------------------------------
   -- Make_Implicit_Loop_Statement --
   ----------------------------------

   function Make_Implicit_Loop_Statement
     (Node                   : Node_Id;
      Statements             : List_Id;
      Identifier             : Node_Id := Empty;
      Iteration_Scheme       : Node_Id := Empty;
      Has_Created_Identifier : Boolean := False;
      End_Label              : Node_Id := Empty) return Node_Id
   is
   begin
      Check_Restriction (No_Implicit_Loops, Node);

      if Present (Iteration_Scheme)
        and then Present (Condition (Iteration_Scheme))
      then
         Check_Restriction (No_Implicit_Conditionals, Node);
      end if;

      return Make_Loop_Statement (Sloc (Node),
        Identifier             => Identifier,
        Iteration_Scheme       => Iteration_Scheme,
        Statements             => Statements,
        Has_Created_Identifier => Has_Created_Identifier,
        End_Label              => End_Label);
   end Make_Implicit_Loop_Statement;

   --------------------------
   -- Make_Integer_Literal --
   ---------------------------

   function Make_Integer_Literal
     (Loc    : Source_Ptr;
      Intval : Int) return Node_Id
   is
   begin
      return Make_Integer_Literal (Loc, UI_From_Int (Intval));
   end Make_Integer_Literal;

   --------------------------------
   -- Make_Linker_Section_Pragma --
   --------------------------------

   function Make_Linker_Section_Pragma
     (Ent : Entity_Id;
      Loc : Source_Ptr;
      Sec : String) return Node_Id
   is
      LS : Node_Id;

   begin
      LS :=
        Make_Pragma
          (Loc,
           Name_Linker_Section,
           New_List
             (Make_Pragma_Argument_Association
                (Sloc => Loc,
                 Expression => New_Occurrence_Of (Ent, Loc)),
              Make_Pragma_Argument_Association
                (Sloc => Loc,
                 Expression =>
                   Make_String_Literal
                     (Sloc => Loc,
                      Strval => Sec))));

      Set_Has_Gigi_Rep_Item (Ent);
      return LS;
   end Make_Linker_Section_Pragma;

   ---------------------------------
   -- Make_Raise_Constraint_Error --
   ---------------------------------

   function Make_Raise_Constraint_Error
     (Sloc      : Source_Ptr;
      Condition : Node_Id := Empty;
      Reason    : RT_Exception_Code) return Node_Id
   is
   begin
      pragma Assert (Reason in RT_CE_Exceptions);
      return
        Make_Raise_Constraint_Error (Sloc,
          Condition => Condition,
          Reason =>
            UI_From_Int (RT_Exception_Code'Pos (Reason)));
   end Make_Raise_Constraint_Error;

   ------------------------------
   -- Make_Raise_Program_Error --
   ------------------------------

   function Make_Raise_Program_Error
     (Sloc      : Source_Ptr;
      Condition : Node_Id := Empty;
      Reason    : RT_Exception_Code) return Node_Id
   is
   begin
      pragma Assert (Reason in RT_PE_Exceptions);
      return
        Make_Raise_Program_Error (Sloc,
          Condition => Condition,
          Reason =>
            UI_From_Int (RT_Exception_Code'Pos (Reason)));
   end Make_Raise_Program_Error;

   ------------------------------
   -- Make_Raise_Storage_Error --
   ------------------------------

   function Make_Raise_Storage_Error
     (Sloc      : Source_Ptr;
      Condition : Node_Id := Empty;
      Reason    : RT_Exception_Code) return Node_Id
   is
   begin
      pragma Assert (Reason in RT_SE_Exceptions);
      return
        Make_Raise_Storage_Error (Sloc,
          Condition => Condition,
          Reason =>
            UI_From_Int (RT_Exception_Code'Pos (Reason)));
   end Make_Raise_Storage_Error;

   -------------------------
   -- Make_String_Literal --
   -------------------------

   function Make_String_Literal
     (Sloc   : Source_Ptr;
      Strval : String) return Node_Id
   is
   begin
      Start_String;
      Store_String_Chars (Strval);
      return
        Make_String_Literal (Sloc,
          Strval => End_String);
   end Make_String_Literal;

   ---------------------------
   -- Make_Unsuppress_Block --
   ---------------------------

   --  Generates the following expansion:

   --    declare
   --       pragma Suppress (<check>);
   --    begin
   --       <stmts>
   --    end;

   function Make_Unsuppress_Block
     (Loc   : Source_Ptr;
      Check : Name_Id;
      Stmts : List_Id) return Node_Id
   is
   begin
      return
        Make_Block_Statement (Loc,
          Declarations => New_List (
            Make_Pragma (Loc,
              Chars => Name_Suppress,
              Pragma_Argument_Associations => New_List (
                Make_Pragma_Argument_Association (Loc,
                  Expression => Make_Identifier (Loc, Check))))),

          Handled_Statement_Sequence =>
            Make_Handled_Sequence_Of_Statements (Loc,
              Statements => Stmts));
   end Make_Unsuppress_Block;

   --------------------------
   -- New_Constraint_Error --
   --------------------------

   function New_Constraint_Error (Loc : Source_Ptr) return Node_Id is
      Ident_Node : Node_Id;
      Raise_Node : Node_Id;

   begin
      Ident_Node := New_Node (N_Identifier, Loc);
      Set_Chars (Ident_Node, Chars (Standard_Entity (S_Constraint_Error)));
      Set_Entity (Ident_Node, Standard_Entity (S_Constraint_Error));
      Raise_Node := New_Node (N_Raise_Statement, Loc);
      Set_Name (Raise_Node, Ident_Node);
      return Raise_Node;
   end New_Constraint_Error;

   -----------------------
   -- New_External_Name --
   -----------------------

   function New_External_Name
     (Related_Id   : Name_Id;
      Suffix       : Character := ' ';
      Suffix_Index : Int       := 0;
      Prefix       : Character := ' ') return Name_Id
   is
   begin
      Get_Name_String (Related_Id);

      if Prefix /= ' ' then
         pragma Assert (Is_OK_Internal_Letter (Prefix));

         for J in reverse 1 .. Name_Len loop
            Name_Buffer (J + 1) := Name_Buffer (J);
         end loop;

         Name_Len := Name_Len + 1;
         Name_Buffer (1) := Prefix;
      end if;

      if Suffix /= ' ' then
         pragma Assert (Is_OK_Internal_Letter (Suffix));
         Name_Len := Name_Len + 1;
         Name_Buffer (Name_Len) := Suffix;
      end if;

      if Suffix_Index /= 0 then
         if Suffix_Index < 0 then
            Add_Unique_Serial_Number;
         else
            Add_Nat_To_Name_Buffer (Suffix_Index);
         end if;
      end if;

      return Name_Find;
   end New_External_Name;

   function New_External_Name
     (Related_Id   : Name_Id;
      Suffix       : String;
      Suffix_Index : Int       := 0;
      Prefix       : Character := ' ') return Name_Id
   is
   begin
      Get_Name_String (Related_Id);

      if Prefix /= ' ' then
         pragma Assert (Is_OK_Internal_Letter (Prefix));

         for J in reverse 1 .. Name_Len loop
            Name_Buffer (J + 1) := Name_Buffer (J);
         end loop;

         Name_Len := Name_Len + 1;
         Name_Buffer (1) := Prefix;
      end if;

      if Suffix /= "" then
         Name_Buffer (Name_Len + 1 .. Name_Len + Suffix'Length) := Suffix;
         Name_Len := Name_Len + Suffix'Length;
      end if;

      if Suffix_Index /= 0 then
         if Suffix_Index < 0 then
            Add_Unique_Serial_Number;
         else
            Add_Nat_To_Name_Buffer (Suffix_Index);
         end if;
      end if;

      return Name_Find;
   end New_External_Name;

   function New_External_Name
     (Suffix       : Character;
      Suffix_Index : Nat) return Name_Id
   is
   begin
      Name_Buffer (1) := Suffix;
      Name_Len := 1;
      Add_Nat_To_Name_Buffer (Suffix_Index);
      return Name_Find;
   end New_External_Name;

   -----------------------
   -- New_Internal_Name --
   -----------------------

   function New_Internal_Name (Id_Char : Character) return Name_Id is
   begin
      pragma Assert (Is_OK_Internal_Letter (Id_Char));
      Name_Buffer (1) := Id_Char;
      Name_Len := 1;
      Add_Unique_Serial_Number;
      return Name_Enter;
   end New_Internal_Name;

   -----------------------
   -- New_Occurrence_Of --
   -----------------------

   function New_Occurrence_Of
     (Def_Id : Entity_Id;
      Loc    : Source_Ptr) return Node_Id
   is
      Occurrence : Node_Id;

   begin
      Occurrence := New_Node (N_Identifier, Loc);
      Set_Chars (Occurrence, Chars (Def_Id));
      Set_Entity (Occurrence, Def_Id);

      if Is_Type (Def_Id) then
         Set_Etype (Occurrence, Def_Id);
      else
         Set_Etype (Occurrence, Etype (Def_Id));
      end if;

      return Occurrence;
   end New_Occurrence_Of;

   ----------------------
   -- New_Reference_To --
   ----------------------

   function New_Reference_To
     (Def_Id : Entity_Id;
      Loc    : Source_Ptr) return Node_Id
   is
      Occurrence : Node_Id;

   begin
      Occurrence := New_Node (N_Identifier, Loc);
      Set_Chars (Occurrence, Chars (Def_Id));
      Set_Entity (Occurrence, Def_Id);
      return Occurrence;
   end New_Reference_To;

   -----------------------
   -- New_Suffixed_Name --
   -----------------------

   function New_Suffixed_Name
     (Related_Id : Name_Id;
      Suffix     : String) return Name_Id
   is
   begin
      Get_Name_String (Related_Id);
      Name_Len := Name_Len + 1;
      Name_Buffer (Name_Len) := '_';
      Name_Buffer (Name_Len + 1 .. Name_Len + Suffix'Length) := Suffix;
      Name_Len := Name_Len + Suffix'Length;
      return Name_Find;
   end New_Suffixed_Name;

   -------------------
   -- OK_Convert_To --
   -------------------

   function OK_Convert_To (Typ : Entity_Id; Expr : Node_Id) return Node_Id is
      Result : Node_Id;
   begin
      Result :=
        Make_Type_Conversion (Sloc (Expr),
          Subtype_Mark => New_Occurrence_Of (Typ, Sloc (Expr)),
          Expression   => Relocate_Node (Expr));
      Set_Conversion_OK (Result, True);
      Set_Etype (Result, Typ);
      return Result;
   end OK_Convert_To;

   --------------------------
   -- Unchecked_Convert_To --
   --------------------------

   function Unchecked_Convert_To
     (Typ  : Entity_Id;
      Expr : Node_Id) return Node_Id
   is
      Loc    : constant Source_Ptr := Sloc (Expr);
      Result : Node_Id;

   begin
      --  If the expression is already of the correct type, then nothing
      --  to do, except for relocating the node in case this is required.

      if Present (Etype (Expr))
        and then (Base_Type (Etype (Expr)) = Typ
                   or else Etype (Expr) = Typ)
      then
         return Relocate_Node (Expr);

      --  Cases where the inner expression is itself an unchecked conversion
      --  to the same type, and we can thus eliminate the outer conversion.

      elsif Nkind (Expr) = N_Unchecked_Type_Conversion
        and then Entity (Subtype_Mark (Expr)) = Typ
      then
         Result := Relocate_Node (Expr);

      elsif Nkind (Expr) = N_Null
        and then Is_Access_Type (Typ)
      then
         --  No need for a conversion

         Result := Relocate_Node (Expr);

      --  All other cases

      else
         Result :=
           Make_Unchecked_Type_Conversion (Loc,
             Subtype_Mark => New_Occurrence_Of (Typ, Loc),
             Expression   => Relocate_Node (Expr));
      end if;

      Set_Etype (Result, Typ);
      return Result;
   end Unchecked_Convert_To;

end Tbuild;<|MERGE_RESOLUTION|>--- conflicted
+++ resolved
@@ -6,11 +6,7 @@
 --                                                                          --
 --                                 B o d y                                  --
 --                                                                          --
-<<<<<<< HEAD
---          Copyright (C) 1992-2006, Free Software Foundation, Inc.        --
-=======
 --          Copyright (C) 1992-2007, Free Software Foundation, Inc.         --
->>>>>>> 60a98cce
 --                                                                          --
 -- GNAT is free software;  you can  redistribute it  and/or modify it under --
 -- terms of the  GNU General Public License as published  by the Free Soft- --
@@ -213,12 +209,6 @@
       Exception_Choices : List_Id;
       Statements        : List_Id) return Node_Id
    is
-<<<<<<< HEAD
-      Handler : constant Node_Id :=
-                  Make_Exception_Handler
-                    (Sloc, Choice_Parameter, Exception_Choices, Statements);
-   begin
-=======
       Handler : Node_Id;
       Loc     : Source_Ptr;
 
@@ -245,7 +235,6 @@
       Handler :=
         Make_Exception_Handler
           (Loc, Choice_Parameter, Exception_Choices, Statements);
->>>>>>> 60a98cce
       Set_Local_Raise_Statements (Handler, No_Elist);
       return Handler;
    end Make_Implicit_Exception_Handler;

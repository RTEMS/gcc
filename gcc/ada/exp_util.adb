--- conflicted
+++ resolved
@@ -6,11 +6,7 @@
 --                                                                          --
 --                                 B o d y                                  --
 --                                                                          --
-<<<<<<< HEAD
---          Copyright (C) 1992-2006, Free Software Foundation, Inc.         --
-=======
 --          Copyright (C) 1992-2007, Free Software Foundation, Inc.         --
->>>>>>> 751ff693
 --                                                                          --
 -- GNAT is free software;  you can  redistribute it  and/or modify it under --
 -- terms of the  GNU General Public License as published  by the Free Soft- --
@@ -19,14 +15,8 @@
 -- OUT ANY WARRANTY;  without even the  implied warranty of MERCHANTABILITY --
 -- or FITNESS FOR A PARTICULAR PURPOSE.  See the GNU General Public License --
 -- for  more details.  You should have  received  a copy of the GNU General --
-<<<<<<< HEAD
--- Public License  distributed with GNAT;  see file COPYING.  If not, write --
--- to  the  Free Software Foundation,  51  Franklin  Street,  Fifth  Floor, --
--- Boston, MA 02110-1301, USA.                                              --
-=======
 -- Public License  distributed with GNAT; see file COPYING3.  If not, go to --
 -- http://www.gnu.org/licenses for a complete copy of the license.          --
->>>>>>> 751ff693
 --                                                                          --
 -- GNAT was originally developed  by the GNAT team at  New York University. --
 -- Extensive contributions were provided by Ada Core Technologies Inc.      --
@@ -40,13 +30,8 @@
 with Elists;   use Elists;
 with Errout;   use Errout;
 with Exp_Aggr; use Exp_Aggr;
-<<<<<<< HEAD
-with Exp_Ch7;  use Exp_Ch7;
-with Hostparm; use Hostparm;
-=======
 with Exp_Ch6;  use Exp_Ch6;
 with Exp_Ch7;  use Exp_Ch7;
->>>>>>> 751ff693
 with Inline;   use Inline;
 with Itypes;   use Itypes;
 with Lib;      use Lib;
@@ -672,11 +657,7 @@
          Expr := Make_Function_Call (Loc,
            Name => New_Occurrence_Of (Defining_Entity (Fun), Loc));
 
-<<<<<<< HEAD
-         if not In_Init_Proc then
-=======
          if not In_Init_Proc and then VM_Target = No_VM then
->>>>>>> 751ff693
             Set_Uses_Sec_Stack (Defining_Entity (Fun));
          end if;
       end if;
@@ -705,11 +686,7 @@
 
    begin
       Append_To (Stats,
-<<<<<<< HEAD
-        Make_Return_Statement (Loc,
-=======
         Make_Simple_Return_Statement (Loc,
->>>>>>> 751ff693
           Expression => New_Occurrence_Of (Res, Loc)));
 
       Spec := Make_Function_Specification (Loc,
@@ -1091,34 +1068,7 @@
       then
          IR := Make_Itype_Reference (Sloc (N));
          Set_Itype (IR, Typ);
-<<<<<<< HEAD
-
-         if not In_Open_Scopes (Scope (Typ))
-           and then Is_Subprogram (Current_Scope)
-           and then Scope (Current_Scope) /= Standard_Standard
-         then
-            --  Insert node in front of subprogram, to avoid scope anomalies
-            --  in gigi.
-
-            P := Parent (N);
-            while Present (P)
-              and then Nkind (P) /= N_Subprogram_Body
-            loop
-               P := Parent (P);
-            end loop;
-
-            if Present (P) then
-               Insert_Action (P, IR);
-            else
-               Insert_Action (N, IR);
-            end if;
-
-         else
-            Insert_Action (N, IR);
-         end if;
-=======
          Insert_Action (N, IR);
->>>>>>> 751ff693
       end if;
    end Ensure_Defined;
 
@@ -1316,205 +1266,6 @@
 
       --  Nothing to be done for derived types with unknown discriminants if
       --  the parent type also has unknown discriminants.
-<<<<<<< HEAD
-
-      elsif Is_Record_Type (Unc_Type)
-        and then not Is_Class_Wide_Type (Unc_Type)
-        and then Has_Unknown_Discriminants (Unc_Type)
-        and then Has_Unknown_Discriminants (Underlying_Type (Unc_Type))
-      then
-         null;
-
-      --  Nothing to be done if the type of the expression is limited, because
-      --  in this case the expression cannot be copied, and its use can only
-      --  be by reference and there is no need for the actual subtype.
-
-      elsif Is_Limited_Type (Exp_Typ) then
-         null;
-
-      else
-         Remove_Side_Effects (Exp);
-         Rewrite (Subtype_Indic,
-           Make_Subtype_From_Expr (Exp, Unc_Type));
-      end if;
-   end Expand_Subtype_From_Expr;
-
-   --------------------------------
-   -- Find_Implemented_Interface --
-   --------------------------------
-
-   --  Given the following code (XXX denotes irrelevant value):
-
-   --     type Limd_Iface is limited interface;
-   --     type Prot_Iface is protected interface;
-   --     type Sync_Iface is synchronized interface;
-
-   --     type Parent_Subtype is new Limd_Iface and Sync_Iface with ...
-   --     type Child_Subtype is new Parent_Subtype and Prot_Iface with ...
-
-   --  The following calls will return the following values:
-
-   --     Find_Implemented_Interface
-   --       (Child_Subtype, Synchronized_Interface, False)    -> Empty
-
-   --     Find_Implemented_Interface
-   --       (Child_Subtype, Synchronized_Interface, True)     -> Sync_Iface
-
-   --     Find_Implemented_Interface
-   --       (Child_Subtype, Any_Synchronized_Interface, XXX)  -> Prot_Iface
-
-   --     Find_Implemented_Interface
-   --       (Child_Subtype, Any_Limited_Interface, XXX)       -> Prot_Iface
-
-   function Find_Implemented_Interface
-     (Typ          : Entity_Id;
-      Kind         : Interface_Kind;
-      Check_Parent : Boolean := False) return Entity_Id
-   is
-      Iface_Elmt : Elmt_Id;
-
-      function Interface_In_Kind
-        (I    : Entity_Id;
-         Kind : Interface_Kind) return Boolean;
-      --  Determine whether an interface falls into a specified kind
-
-      -----------------------
-      -- Interface_In_Kind --
-      -----------------------
-
-      function Interface_In_Kind
-        (I    : Entity_Id;
-         Kind : Interface_Kind) return Boolean is
-      begin
-         if Is_Limited_Interface (I)
-           and then (Kind = Any_Interface
-             or else Kind = Any_Limited_Interface
-             or else Kind = Limited_Interface)
-         then
-            return True;
-
-         elsif Is_Protected_Interface (I)
-           and then (Kind = Any_Interface
-             or else Kind = Any_Limited_Interface
-             or else Kind = Any_Synchronized_Interface
-             or else Kind = Protected_Interface)
-         then
-            return True;
-
-         elsif Is_Synchronized_Interface (I)
-           and then (Kind = Any_Interface
-             or else Kind = Any_Limited_Interface
-             or else Kind = Synchronized_Interface)
-         then
-            return True;
-
-         elsif Is_Task_Interface (I)
-           and then (Kind = Any_Interface
-             or else Kind = Any_Limited_Interface
-             or else Kind = Any_Synchronized_Interface
-             or else Kind = Task_Interface)
-         then
-            return True;
-
-         --  Regular interface. This should be the last kind to check since
-         --  all of the previous cases have their Is_Interface flags set.
-
-         elsif Is_Interface (I)
-           and then (Kind = Any_Interface
-             or else Kind = Iface)
-         then
-            return True;
-
-         else
-            return False;
-         end if;
-      end Interface_In_Kind;
-
-   --  Start of processing for Find_Implemented_Interface
-
-   begin
-      if not Is_Tagged_Type (Typ) then
-         return Empty;
-      end if;
-
-      --  Implementations of the form:
-      --    Typ is new Interface ...
-
-      if Is_Interface (Etype (Typ))
-        and then Interface_In_Kind (Etype (Typ), Kind)
-      then
-         return Etype (Typ);
-      end if;
-
-      --  Implementations of the form:
-      --     Typ is new Typ_Parent and Interface ...
-
-      if Present (Abstract_Interfaces (Typ)) then
-         Iface_Elmt := First_Elmt (Abstract_Interfaces (Typ));
-         while Present (Iface_Elmt) loop
-            if Interface_In_Kind (Node (Iface_Elmt), Kind) then
-               return Node (Iface_Elmt);
-            end if;
-
-            Iface_Elmt := Next_Elmt (Iface_Elmt);
-         end loop;
-      end if;
-
-      --  Typ is a derived type and may implement a limited interface
-      --  through its parent subtype. Check the parent subtype as well
-      --  as any interfaces explicitly implemented at this level.
-
-      if Check_Parent
-        and then Ekind (Typ) = E_Record_Type
-        and then Present (Parent_Subtype (Typ))
-      then
-         return Find_Implemented_Interface (
-           Parent_Subtype (Typ), Kind, Check_Parent);
-      end if;
-
-      --  Typ does not implement a limited interface either at this level or
-      --  in any of its parent subtypes.
-
-      return Empty;
-   end Find_Implemented_Interface;
-
-   ------------------------
-   -- Find_Interface_ADT --
-   ------------------------
-
-   function Find_Interface_ADT
-     (T     : Entity_Id;
-      Iface : Entity_Id) return Entity_Id
-   is
-      ADT   : Elmt_Id;
-      Found : Boolean   := False;
-      Typ   : Entity_Id := T;
-
-      procedure Find_Secondary_Table (Typ : Entity_Id);
-      --  Internal subprogram used to recursively climb to the ancestors
-
-      --------------------------
-      -- Find_Secondary_Table --
-      --------------------------
-
-      procedure Find_Secondary_Table (Typ : Entity_Id) is
-         AI_Elmt : Elmt_Id;
-         AI      : Node_Id;
-
-      begin
-         --  Climb to the ancestor (if any) handling private types
-
-         if Present (Full_View (Etype (Typ))) then
-            if Full_View (Etype (Typ)) /= Typ then
-               Find_Secondary_Table (Full_View (Etype (Typ)));
-            end if;
-
-         elsif Etype (Typ) /= Typ then
-            Find_Secondary_Table (Etype (Typ));
-         end if;
-
-         --  If we already found it there is nothing else to do
-=======
 
       elsif Is_Record_Type (Unc_Type)
         and then not Is_Class_Wide_Type (Unc_Type)
@@ -2433,799 +2184,6 @@
 
       return Count;
    end Homonym_Number;
-
-   ------------------------------
-   -- In_Unconditional_Context --
-   ------------------------------
-
-   function In_Unconditional_Context (Node : Node_Id) return Boolean is
-      P : Node_Id;
-
-   begin
-      P := Node;
-      while Present (P) loop
-         case Nkind (P) is
-            when N_Subprogram_Body =>
-               return True;
-
-            when N_If_Statement =>
-               return False;
-
-            when N_Loop_Statement =>
-               return False;
-
-            when N_Case_Statement =>
-               return False;
-
-            when others =>
-               P := Parent (P);
-         end case;
-      end loop;
-
-      return False;
-   end In_Unconditional_Context;
-
-   -------------------
-   -- Insert_Action --
-   -------------------
-
-   procedure Insert_Action (Assoc_Node : Node_Id; Ins_Action : Node_Id) is
-   begin
-      if Present (Ins_Action) then
-         Insert_Actions (Assoc_Node, New_List (Ins_Action));
-      end if;
-   end Insert_Action;
-
-   --  Version with check(s) suppressed
-
-   procedure Insert_Action
-     (Assoc_Node : Node_Id; Ins_Action : Node_Id; Suppress : Check_Id)
-   is
-   begin
-      Insert_Actions (Assoc_Node, New_List (Ins_Action), Suppress);
-   end Insert_Action;
-
-   --------------------
-   -- Insert_Actions --
-   --------------------
-
-   procedure Insert_Actions (Assoc_Node : Node_Id; Ins_Actions : List_Id) is
-      N : Node_Id;
-      P : Node_Id;
-
-      Wrapped_Node : Node_Id := Empty;
-
-   begin
-      if No (Ins_Actions) or else Is_Empty_List (Ins_Actions) then
-         return;
-      end if;
-
-      --  Ignore insert of actions from inside default expression in the
-      --  special preliminary analyze mode. Any insertions at this point
-      --  have no relevance, since we are only doing the analyze to freeze
-      --  the types of any static expressions. See section "Handling of
-      --  Default Expressions" in the spec of package Sem for further details.
-
-      if In_Default_Expression then
-         return;
-      end if;
-
-      --  If the action derives from stuff inside a record, then the actions
-      --  are attached to the current scope, to be inserted and analyzed on
-      --  exit from the scope. The reason for this is that we may also
-      --  be generating freeze actions at the same time, and they must
-      --  eventually be elaborated in the correct order.
->>>>>>> 751ff693
-
-         if Found then
-            return;
-         end if;
-
-         if Present (Abstract_Interfaces (Typ))
-           and then not Is_Empty_Elmt_List (Abstract_Interfaces (Typ))
-         then
-            AI_Elmt := First_Elmt (Abstract_Interfaces (Typ));
-            while Present (AI_Elmt) loop
-               AI := Node (AI_Elmt);
-
-               if AI = Iface or else Is_Ancestor (Iface, AI) then
-                  Found := True;
-                  return;
-               end if;
-
-               Next_Elmt (ADT);
-               Next_Elmt (AI_Elmt);
-            end loop;
-         end if;
-      end Find_Secondary_Table;
-
-   --  Start of processing for Find_Interface_Tag
-
-   begin
-      --  Handle private types
-
-      if Has_Private_Declaration (Typ)
-        and then Present (Full_View (Typ))
-      then
-         Typ := Full_View (Typ);
-      end if;
-
-      --  Handle access types
-
-      if Is_Access_Type (Typ) then
-         Typ := Directly_Designated_Type (Typ);
-      end if;
-
-      --  Handle task and protected types implementing interfaces
-
-      if Ekind (Typ) = E_Protected_Type
-        or else Ekind (Typ) = E_Task_Type
-      then
-         Typ := Corresponding_Record_Type (Typ);
-      end if;
-
-      ADT := Next_Elmt (First_Elmt (Access_Disp_Table (Typ)));
-      pragma Assert (Present (Node (ADT)));
-      Find_Secondary_Table (Typ);
-      pragma Assert (Found);
-      return Node (ADT);
-   end Find_Interface_ADT;
-
-   ------------------------
-   -- Find_Interface_Tag --
-   ------------------------
-
-   function Find_Interface_Tag
-     (T      : Entity_Id;
-      Iface  : Entity_Id) return Entity_Id
-   is
-      AI_Tag : Entity_Id;
-      Found  : Boolean := False;
-      Typ    : Entity_Id := T;
-
-      procedure Find_Tag (Typ : Entity_Id);
-      --  Internal subprogram used to recursively climb to the ancestors
-
-      --------------
-      -- Find_Tag --
-      --------------
-
-      procedure Find_Tag (Typ : Entity_Id) is
-         AI_Elmt : Elmt_Id;
-         AI      : Node_Id;
-
-      begin
-         --  Check if the interface is an immediate ancestor of the type and
-         --  therefore shares the main tag.
-
-         if Typ = Iface then
-            pragma Assert (Etype (First_Tag_Component (Typ)) = RTE (RE_Tag));
-            AI_Tag := First_Tag_Component (Typ);
-            Found  := True;
-            return;
-         end if;
-
-         --  Climb to the root type handling private types
-
-         if Present (Full_View (Etype (Typ))) then
-            if Full_View (Etype (Typ)) /= Typ then
-               Find_Tag (Full_View (Etype (Typ)));
-            end if;
-
-         elsif Etype (Typ) /= Typ then
-            Find_Tag (Etype (Typ));
-         end if;
-
-         --  Traverse the list of interfaces implemented by the type
-
-         if not Found
-           and then Present (Abstract_Interfaces (Typ))
-           and then not (Is_Empty_Elmt_List (Abstract_Interfaces (Typ)))
-         then
-            --  Skip the tag associated with the primary table
-
-            pragma Assert (Etype (First_Tag_Component (Typ)) = RTE (RE_Tag));
-            AI_Tag := Next_Tag_Component (First_Tag_Component (Typ));
-            pragma Assert (Present (AI_Tag));
-
-            AI_Elmt := First_Elmt (Abstract_Interfaces (Typ));
-            while Present (AI_Elmt) loop
-               AI := Node (AI_Elmt);
-
-               if AI = Iface or else Is_Ancestor (Iface, AI) then
-                  Found := True;
-                  return;
-               end if;
-
-               AI_Tag := Next_Tag_Component (AI_Tag);
-               Next_Elmt (AI_Elmt);
-            end loop;
-         end if;
-      end Find_Tag;
-
-   --  Start of processing for Find_Interface_Tag
-
-   begin
-      pragma Assert (Is_Interface (Iface));
-
-      --  Handle private types
-
-      if Has_Private_Declaration (Typ)
-        and then Present (Full_View (Typ))
-      then
-         Typ := Full_View (Typ);
-      end if;
-
-      --  Handle access types
-
-      if Is_Access_Type (Typ) then
-         Typ := Directly_Designated_Type (Typ);
-      end if;
-
-      --  Handle task and protected types implementing interfaces
-
-      if Is_Concurrent_Type (Typ) then
-         Typ := Corresponding_Record_Type (Typ);
-      end if;
-
-      if Is_Class_Wide_Type (Typ) then
-         Typ := Etype (Typ);
-      end if;
-
-      --  Handle entities from the limited view
-
-      if Ekind (Typ) = E_Incomplete_Type then
-         pragma Assert (Present (Non_Limited_View (Typ)));
-         Typ := Non_Limited_View (Typ);
-      end if;
-
-      Find_Tag (Typ);
-      pragma Assert (Found);
-      return AI_Tag;
-   end Find_Interface_Tag;
-
-   --------------------
-   -- Find_Interface --
-   --------------------
-
-   function Find_Interface
-     (T      : Entity_Id;
-      Comp   : Entity_Id) return Entity_Id
-   is
-      AI_Tag : Entity_Id;
-      Found  : Boolean := False;
-      Iface  : Entity_Id;
-      Typ    : Entity_Id := T;
-
-      procedure Find_Iface (Typ : Entity_Id);
-      --  Internal subprogram used to recursively climb to the ancestors
-
-      ----------------
-      -- Find_Iface --
-      ----------------
-
-      procedure Find_Iface (Typ : Entity_Id) is
-         AI_Elmt : Elmt_Id;
-
-      begin
-         --  Climb to the root type
-
-         if Etype (Typ) /= Typ then
-            Find_Iface (Etype (Typ));
-         end if;
-
-         --  Traverse the list of interfaces implemented by the type
-
-         if not Found
-           and then Present (Abstract_Interfaces (Typ))
-           and then not (Is_Empty_Elmt_List (Abstract_Interfaces (Typ)))
-         then
-            --  Skip the tag associated with the primary table
-
-            pragma Assert (Etype (First_Tag_Component (Typ)) = RTE (RE_Tag));
-            AI_Tag := Next_Tag_Component (First_Tag_Component (Typ));
-            pragma Assert (Present (AI_Tag));
-
-            AI_Elmt := First_Elmt (Abstract_Interfaces (Typ));
-            while Present (AI_Elmt) loop
-               if AI_Tag = Comp then
-                  Iface := Node (AI_Elmt);
-                  Found := True;
-                  return;
-               end if;
-
-               AI_Tag := Next_Tag_Component (AI_Tag);
-               Next_Elmt (AI_Elmt);
-            end loop;
-         end if;
-      end Find_Iface;
-
-   --  Start of processing for Find_Interface
-
-   begin
-      --  Handle private types
-
-      if Has_Private_Declaration (Typ)
-        and then Present (Full_View (Typ))
-      then
-         Typ := Full_View (Typ);
-      end if;
-
-      --  Handle access types
-
-      if Is_Access_Type (Typ) then
-         Typ := Directly_Designated_Type (Typ);
-      end if;
-
-      --  Handle task and protected types implementing interfaces
-
-      if Is_Concurrent_Type (Typ) then
-         Typ := Corresponding_Record_Type (Typ);
-      end if;
-
-      if Is_Class_Wide_Type (Typ) then
-         Typ := Etype (Typ);
-      end if;
-
-      --  Handle entities from the limited view
-
-      if Ekind (Typ) = E_Incomplete_Type then
-         pragma Assert (Present (Non_Limited_View (Typ)));
-         Typ := Non_Limited_View (Typ);
-      end if;
-
-      Find_Iface (Typ);
-      pragma Assert (Found);
-      return Iface;
-   end Find_Interface;
-
-   ------------------
-   -- Find_Prim_Op --
-   ------------------
-
-   function Find_Prim_Op (T : Entity_Id; Name : Name_Id) return Entity_Id is
-      Prim : Elmt_Id;
-      Typ  : Entity_Id := T;
-      Op   : Entity_Id;
-
-   begin
-      if Is_Class_Wide_Type (Typ) then
-         Typ := Root_Type (Typ);
-      end if;
-
-      Typ := Underlying_Type (Typ);
-
-      --  Loop through primitive operations
-
-      Prim := First_Elmt (Primitive_Operations (Typ));
-      while Present (Prim) loop
-         Op := Node (Prim);
-
-         --  We can retrieve primitive operations by name if it is an internal
-         --  name. For equality we must check that both of its operands have
-         --  the same type, to avoid confusion with user-defined equalities
-         --  than may have a non-symmetric signature.
-
-         exit when Chars (Op) = Name
-           and then
-             (Name /= Name_Op_Eq
-                or else Etype (First_Entity (Op)) = Etype (Last_Entity (Op)));
-
-         Next_Elmt (Prim);
-         pragma Assert (Present (Prim));
-      end loop;
-
-      return Node (Prim);
-   end Find_Prim_Op;
-
-   function Find_Prim_Op
-     (T    : Entity_Id;
-      Name : TSS_Name_Type) return Entity_Id
-   is
-      Prim : Elmt_Id;
-      Typ  : Entity_Id := T;
-
-   begin
-      if Is_Class_Wide_Type (Typ) then
-         Typ := Root_Type (Typ);
-      end if;
-
-      Typ := Underlying_Type (Typ);
-
-      Prim := First_Elmt (Primitive_Operations (Typ));
-      while not Is_TSS (Node (Prim), Name) loop
-         Next_Elmt (Prim);
-         pragma Assert (Present (Prim));
-      end loop;
-
-      return Node (Prim);
-   end Find_Prim_Op;
-
-   ----------------------
-   -- Force_Evaluation --
-   ----------------------
-
-   procedure Force_Evaluation (Exp : Node_Id; Name_Req : Boolean := False) is
-   begin
-      Remove_Side_Effects (Exp, Name_Req, Variable_Ref => True);
-   end Force_Evaluation;
-
-   ------------------------
-   -- Generate_Poll_Call --
-   ------------------------
-
-   procedure Generate_Poll_Call (N : Node_Id) is
-   begin
-      --  No poll call if polling not active
-
-      if not Polling_Required then
-         return;
-
-      --  Otherwise generate require poll call
-
-      else
-         Insert_Before_And_Analyze (N,
-           Make_Procedure_Call_Statement (Sloc (N),
-             Name => New_Occurrence_Of (RTE (RE_Poll), Sloc (N))));
-      end if;
-   end Generate_Poll_Call;
-
-   ---------------------------------
-   -- Get_Current_Value_Condition --
-   ---------------------------------
-
-   --  Note: the implementation of this procedure is very closely tied to the
-   --  implementation of Set_Current_Value_Condition. In the Get procedure, we
-   --  interpret Current_Value fields set by the Set procedure, so the two
-   --  procedures need to be closely coordinated.
-
-   procedure Get_Current_Value_Condition
-     (Var : Node_Id;
-      Op  : out Node_Kind;
-      Val : out Node_Id)
-   is
-      Loc : constant Source_Ptr := Sloc (Var);
-      Ent : constant Entity_Id  := Entity (Var);
-
-      procedure Process_Current_Value_Condition
-        (N : Node_Id;
-         S : Boolean);
-      --  N is an expression which holds either True (S = True) or False (S =
-      --  False) in the condition. This procedure digs out the expression and
-      --  if it refers to Ent, sets Op and Val appropriately.
-
-      -------------------------------------
-      -- Process_Current_Value_Condition --
-      -------------------------------------
-
-      procedure Process_Current_Value_Condition
-        (N : Node_Id;
-         S : Boolean)
-      is
-         Cond : Node_Id;
-         Sens : Boolean;
-
-      begin
-         Cond := N;
-         Sens := S;
-
-         --  Deal with NOT operators, inverting sense
-
-         while Nkind (Cond) = N_Op_Not loop
-            Cond := Right_Opnd (Cond);
-            Sens := not Sens;
-         end loop;
-
-         --  Deal with AND THEN and AND cases
-
-         if Nkind (Cond) = N_And_Then
-           or else Nkind (Cond) = N_Op_And
-         then
-            --  Don't ever try to invert a condition that is of the form
-            --  of an AND or AND THEN (since we are not doing sufficiently
-            --  general processing to allow this).
-
-            if Sens = False then
-               Op  := N_Empty;
-               Val := Empty;
-               return;
-            end if;
-
-            --  Recursively process AND and AND THEN branches
-
-            Process_Current_Value_Condition (Left_Opnd (Cond), True);
-
-            if Op /= N_Empty then
-               return;
-            end if;
-
-            Process_Current_Value_Condition (Right_Opnd (Cond), True);
-            return;
-
-         --  Case of relational operator
-
-         elsif Nkind (Cond) in N_Op_Compare then
-            Op := Nkind (Cond);
-
-            --  Invert sense of test if inverted test
-
-            if Sens = False then
-               case Op is
-                  when N_Op_Eq => Op := N_Op_Ne;
-                  when N_Op_Ne => Op := N_Op_Eq;
-                  when N_Op_Lt => Op := N_Op_Ge;
-                  when N_Op_Gt => Op := N_Op_Le;
-                  when N_Op_Le => Op := N_Op_Gt;
-                  when N_Op_Ge => Op := N_Op_Lt;
-                  when others  => raise Program_Error;
-               end case;
-            end if;
-
-            --  Case of entity op value
-
-            if Is_Entity_Name (Left_Opnd (Cond))
-              and then Ent = Entity (Left_Opnd (Cond))
-              and then Compile_Time_Known_Value (Right_Opnd (Cond))
-            then
-               Val := Right_Opnd (Cond);
-
-            --  Case of value op entity
-
-            elsif Is_Entity_Name (Right_Opnd (Cond))
-              and then Ent = Entity (Right_Opnd (Cond))
-              and then Compile_Time_Known_Value (Left_Opnd (Cond))
-            then
-               Val := Left_Opnd (Cond);
-
-               --  We are effectively swapping operands
-
-               case Op is
-                  when N_Op_Eq => null;
-                  when N_Op_Ne => null;
-                  when N_Op_Lt => Op := N_Op_Gt;
-                  when N_Op_Gt => Op := N_Op_Lt;
-                  when N_Op_Le => Op := N_Op_Ge;
-                  when N_Op_Ge => Op := N_Op_Le;
-                  when others  => raise Program_Error;
-               end case;
-
-            else
-               Op := N_Empty;
-            end if;
-
-            return;
-
-            --  Case of Boolean variable reference, return as though the
-            --  reference had said var = True.
-
-         else
-            if Is_Entity_Name (Cond)
-              and then Ent = Entity (Cond)
-            then
-               Val := New_Occurrence_Of (Standard_True, Sloc (Cond));
-
-               if Sens = False then
-                  Op := N_Op_Ne;
-               else
-                  Op := N_Op_Eq;
-               end if;
-            end if;
-         end if;
-      end Process_Current_Value_Condition;
-
-   --  Start of processing for Get_Current_Value_Condition
-
-   begin
-      Op  := N_Empty;
-      Val := Empty;
-
-      --  Immediate return, nothing doing, if this is not an object
-
-      if Ekind (Ent) not in Object_Kind then
-         return;
-      end if;
-
-      --  Otherwise examine current value
-
-      declare
-         CV   : constant Node_Id := Current_Value (Ent);
-         Sens : Boolean;
-         Stm  : Node_Id;
-
-      begin
-         --  If statement. Condition is known true in THEN section, known False
-         --  in any ELSIF or ELSE part, and unknown outside the IF statement.
-
-         if Nkind (CV) = N_If_Statement then
-
-            --  Before start of IF statement
-
-            if Loc < Sloc (CV) then
-               return;
-
-               --  After end of IF statement
-
-            elsif Loc >= Sloc (CV) + Text_Ptr (UI_To_Int (End_Span (CV))) then
-               return;
-            end if;
-
-            --  At this stage we know that we are within the IF statement, but
-            --  unfortunately, the tree does not record the SLOC of the ELSE so
-            --  we cannot use a simple SLOC comparison to distinguish between
-            --  the then/else statements, so we have to climb the tree.
-
-            declare
-               N : Node_Id;
-
-            begin
-               N := Parent (Var);
-               while Parent (N) /= CV loop
-                  N := Parent (N);
-
-                  --  If we fall off the top of the tree, then that's odd, but
-                  --  perhaps it could occur in some error situation, and the
-                  --  safest response is simply to assume that the outcome of
-                  --  the condition is unknown. No point in bombing during an
-                  --  attempt to optimize things.
-
-                  if No (N) then
-                     return;
-                  end if;
-               end loop;
-
-               --  Now we have N pointing to a node whose parent is the IF
-               --  statement in question, so now we can tell if we are within
-               --  the THEN statements.
-
-               if Is_List_Member (N)
-                 and then List_Containing (N) = Then_Statements (CV)
-               then
-                  Sens := True;
-
-               --  If the variable reference does not come from source, we
-               --  cannot reliably tell whether it appears in the else part.
-               --  In particular, if if appears in generated code for a node
-               --  that requires finalization, it may be attached to a list
-               --  that has not been yet inserted into the code. For now,
-               --  treat it as unknown.
-
-               elsif not Comes_From_Source (N) then
-                  return;
-
-               --  Otherwise we must be in ELSIF or ELSE part
-
-               else
-                  Sens := False;
-               end if;
-            end;
-
-            --  ELSIF part. Condition is known true within the referenced
-            --  ELSIF, known False in any subsequent ELSIF or ELSE part, and
-            --  unknown before the ELSE part or after the IF statement.
-
-         elsif Nkind (CV) = N_Elsif_Part then
-            Stm := Parent (CV);
-
-            --  Before start of ELSIF part
-
-            if Loc < Sloc (CV) then
-               return;
-
-               --  After end of IF statement
-
-            elsif Loc >= Sloc (Stm) +
-              Text_Ptr (UI_To_Int (End_Span (Stm)))
-            then
-               return;
-            end if;
-
-            --  Again we lack the SLOC of the ELSE, so we need to climb the
-            --  tree to see if we are within the ELSIF part in question.
-
-            declare
-               N : Node_Id;
-
-            begin
-               N := Parent (Var);
-               while Parent (N) /= Stm loop
-                  N := Parent (N);
-
-                  --  If we fall off the top of the tree, then that's odd, but
-                  --  perhaps it could occur in some error situation, and the
-                  --  safest response is simply to assume that the outcome of
-                  --  the condition is unknown. No point in bombing during an
-                  --  attempt to optimize things.
-
-                  if No (N) then
-                     return;
-                  end if;
-               end loop;
-
-               --  Now we have N pointing to a node whose parent is the IF
-               --  statement in question, so see if is the ELSIF part we want.
-               --  the THEN statements.
-
-               if N = CV then
-                  Sens := True;
-
-                  --  Otherwise we must be in susbequent ELSIF or ELSE part
-
-               else
-                  Sens := False;
-               end if;
-            end;
-
-         --  Iteration scheme of while loop. The condition is known to be
-         --  true within the body of the loop.
-
-         elsif Nkind (CV) = N_Iteration_Scheme then
-            declare
-               Loop_Stmt : constant Node_Id := Parent (CV);
-
-            begin
-               --  Before start of body of loop
-
-               if Loc < Sloc (Loop_Stmt) then
-                  return;
-
-               --  After end of LOOP statement
-
-               elsif Loc >= Sloc (End_Label (Loop_Stmt)) then
-                  return;
-
-               --  We are within the body of the loop
-
-               else
-                  Sens := True;
-               end if;
-            end;
-
-         --  All other cases of Current_Value settings
-
-         else
-            return;
-         end if;
-
-         --  If we fall through here, then we have a reportable condition, Sens
-         --  is True if the condition is true and False if it needs inverting.
-
-         Process_Current_Value_Condition (Condition (CV), Sens);
-      end;
-   end Get_Current_Value_Condition;
-
-   --------------------
-   -- Homonym_Number --
-   --------------------
-
-   function Homonym_Number (Subp : Entity_Id) return Nat is
-      Count : Nat;
-      Hom   : Entity_Id;
-
-   begin
-      Count := 1;
-      Hom := Homonym (Subp);
-      while Present (Hom) loop
-         if Scope (Hom) = Scope (Subp) then
-            Count := Count + 1;
-         end if;
-
-         Hom := Homonym (Hom);
-      end loop;
-
-      return Count;
-   end Homonym_Number;
-
-   --------------------------
-   -- Implements_Interface --
-   --------------------------
-
-   function Implements_Interface
-     (Typ          : Entity_Id;
-      Kind         : Interface_Kind;
-      Check_Parent : Boolean := False) return Boolean is
-   begin
-      return Find_Implemented_Interface (Typ, Kind, Check_Parent) /= Empty;
-   end Implements_Interface;
 
    ------------------------------
    -- In_Unconditional_Context --
@@ -4207,25 +3165,6 @@
 
    function Is_Possibly_Unaligned_Slice (N : Node_Id) return Boolean is
    begin
-<<<<<<< HEAD
-      if Suppress = All_Checks then
-         declare
-            Svg : constant Suppress_Array := Scope_Suppress;
-         begin
-            Scope_Suppress := (others => True);
-            Insert_Actions (Assoc_Node, Ins_Actions);
-            Scope_Suppress := Svg;
-         end;
-
-      else
-         declare
-            Svg : constant Boolean := Scope_Suppress (Suppress);
-         begin
-            Scope_Suppress (Suppress) := True;
-            Insert_Actions (Assoc_Node, Ins_Actions);
-            Scope_Suppress (Suppress) := Svg;
-         end;
-=======
       --  Go to renamed object
 
       if Is_Entity_Name (N)
@@ -4239,7 +3178,6 @@
 
       if Nkind (N) /= N_Slice then
          return False;
->>>>>>> 751ff693
       end if;
 
       --  Always assume the worst for a nested record component with a
@@ -4295,21 +3233,7 @@
                   return True;
                end if;
 
-<<<<<<< HEAD
-   begin
-      S := Current_Scope;
-      while Present (S)
-        and then S /= Standard_Standard
-      loop
-         if Is_Init_Proc (S) then
-            return True;
-         else
-            S := Scope (S);
-         end if;
-      end loop;
-=======
             --  Case of array is part of a selected component reference
->>>>>>> 751ff693
 
             elsif Nkind (Pref) = N_Selected_Component then
                Ptyp := Etype (Prefix (Pref));
@@ -4368,352 +3292,6 @@
       end;
    end Is_Possibly_Unaligned_Slice;
 
-   ----------------------------
-   -- Is_All_Null_Statements --
-   ----------------------------
-
-   function Is_All_Null_Statements (L : List_Id) return Boolean is
-      Stm : Node_Id;
-
-   begin
-      Stm := First (L);
-      while Present (Stm) loop
-         if Nkind (Stm) /= N_Null_Statement then
-            return False;
-         end if;
-
-         Next (Stm);
-      end loop;
-
-      return True;
-   end Is_All_Null_Statements;
-
-   -----------------------------------------
-   -- Is_Predefined_Dispatching_Operation --
-   -----------------------------------------
-
-   function Is_Predefined_Dispatching_Operation (E : Entity_Id) return Boolean
-   is
-      TSS_Name : TSS_Name_Type;
-
-   begin
-      if not Is_Dispatching_Operation (E) then
-         return False;
-      end if;
-
-      Get_Name_String (Chars (E));
-
-      if Name_Len > TSS_Name_Type'Last then
-         TSS_Name := TSS_Name_Type (Name_Buffer (Name_Len - TSS_Name'Length + 1
-                                     .. Name_Len));
-         if Chars (E)        = Name_uSize
-           or else Chars (E) = Name_uAlignment
-           or else TSS_Name  = TSS_Stream_Read
-           or else TSS_Name  = TSS_Stream_Write
-           or else TSS_Name  = TSS_Stream_Input
-           or else TSS_Name  = TSS_Stream_Output
-           or else
-             (Chars (E) = Name_Op_Eq
-                and then Etype (First_Entity (E)) = Etype (Last_Entity (E)))
-           or else Chars (E) = Name_uAssign
-           or else TSS_Name  = TSS_Deep_Adjust
-           or else TSS_Name  = TSS_Deep_Finalize
-           or else (Ada_Version >= Ada_05
-             and then (Chars (E) = Name_uDisp_Asynchronous_Select
-               or else Chars (E) = Name_uDisp_Conditional_Select
-               or else Chars (E) = Name_uDisp_Get_Prim_Op_Kind
-               or else Chars (E) = Name_uDisp_Get_Task_Id
-               or else Chars (E) = Name_uDisp_Timed_Select))
-         then
-            return True;
-         end if;
-      end if;
-
-      return False;
-   end Is_Predefined_Dispatching_Operation;
-
-   ----------------------------------
-   -- Is_Possibly_Unaligned_Object --
-   ----------------------------------
-
-   function Is_Possibly_Unaligned_Object (N : Node_Id) return Boolean is
-      T  : constant Entity_Id := Etype (N);
-
-   begin
-      --  If renamed object, apply test to underlying object
-
-      if Is_Entity_Name (N)
-        and then Is_Object (Entity (N))
-        and then Present (Renamed_Object (Entity (N)))
-      then
-         return Is_Possibly_Unaligned_Object (Renamed_Object (Entity (N)));
-      end if;
-
-      --  Tagged and controlled types and aliased types are always aligned,
-      --  as are concurrent types.
-
-      if Is_Aliased (T)
-        or else Has_Controlled_Component (T)
-        or else Is_Concurrent_Type (T)
-        or else Is_Tagged_Type (T)
-        or else Is_Controlled (T)
-      then
-         return False;
-      end if;
-
-      --  If this is an element of a packed array, may be unaligned
-
-      if Is_Ref_To_Bit_Packed_Array (N) then
-         return True;
-      end if;
-
-      --  Case of component reference
-
-      if Nkind (N) = N_Selected_Component then
-         declare
-            P : constant Node_Id   := Prefix (N);
-            C : constant Entity_Id := Entity (Selector_Name (N));
-            M : Nat;
-            S : Nat;
-
-         begin
-            --  If component reference is for an array with non-static bounds,
-            --  then it is always aligned: we can only process unaligned
-            --  arrays with static bounds (more accurately bounds known at
-            --  compile time).
-
-            if Is_Array_Type (T)
-              and then not Compile_Time_Known_Bounds (T)
-            then
-               return False;
-            end if;
-
-            --  If component is aliased, it is definitely properly aligned
-
-            if Is_Aliased (C) then
-               return False;
-            end if;
-
-            --  If component is for a type implemented as a scalar, and the
-            --  record is packed, and the component is other than the first
-            --  component of the record, then the component may be unaligned.
-
-            if Is_Packed (Etype (P))
-              and then Represented_As_Scalar (Etype (C))
-              and then First_Entity (Scope (C)) /= C
-            then
-               return True;
-            end if;
-
-            --  Compute maximum possible alignment for T
-
-            --  If alignment is known, then that settles things
-
-            if Known_Alignment (T) then
-               M := UI_To_Int (Alignment (T));
-
-            --  If alignment is not known, tentatively set max alignment
-
-            else
-               M := Ttypes.Maximum_Alignment;
-
-               --  We can reduce this if the Esize is known since the default
-               --  alignment will never be more than the smallest power of 2
-               --  that does not exceed this Esize value.
-
-               if Known_Esize (T) then
-                  S := UI_To_Int (Esize (T));
-
-                  while (M / 2) >= S loop
-                     M := M / 2;
-                  end loop;
-               end if;
-            end if;
-
-            --  If the component reference is for a record that has a specified
-            --  alignment, and we either know it is too small, or cannot tell,
-            --  then the component may be unaligned
-
-            if Known_Alignment (Etype (P))
-              and then Alignment (Etype (P)) < Ttypes.Maximum_Alignment
-              and then M > Alignment (Etype (P))
-            then
-               return True;
-            end if;
-
-            --  Case of component clause present which may specify an
-            --  unaligned position.
-
-            if Present (Component_Clause (C)) then
-
-               --  Otherwise we can do a test to make sure that the actual
-               --  start position in the record, and the length, are both
-               --  consistent with the required alignment. If not, we know
-               --  that we are unaligned.
-
-               declare
-                  Align_In_Bits : constant Nat := M * System_Storage_Unit;
-               begin
-                  if Component_Bit_Offset (C) mod Align_In_Bits /= 0
-                    or else Esize (C) mod Align_In_Bits /= 0
-                  then
-                     return True;
-                  end if;
-               end;
-            end if;
-
-            --  Otherwise, for a component reference, test prefix
-
-            return Is_Possibly_Unaligned_Object (P);
-         end;
-
-      --  If not a component reference, must be aligned
-
-      else
-         return False;
-      end if;
-   end Is_Possibly_Unaligned_Object;
-
-   ---------------------------------
-   -- Is_Possibly_Unaligned_Slice --
-   ---------------------------------
-
-   function Is_Possibly_Unaligned_Slice (N : Node_Id) return Boolean is
-   begin
-      --  ??? GCC3 will eventually handle strings with arbitrary alignments,
-      --  but for now the following check must be disabled.
-
-      --  if get_gcc_version >= 3 then
-      --     return False;
-      --  end if;
-
-      --  For renaming case, go to renamed object
-
-      if Is_Entity_Name (N)
-        and then Is_Object (Entity (N))
-        and then Present (Renamed_Object (Entity (N)))
-      then
-         return Is_Possibly_Unaligned_Slice (Renamed_Object (Entity (N)));
-      end if;
-
-      --  The reference must be a slice
-
-      if Nkind (N) /= N_Slice then
-         return False;
-      end if;
-
-      --  Always assume the worst for a nested record component with a
-      --  component clause, which gigi/gcc does not appear to handle well.
-      --  It is not clear why this special test is needed at all ???
-
-      if Nkind (Prefix (N)) = N_Selected_Component
-        and then Nkind (Prefix (Prefix (N))) = N_Selected_Component
-        and then
-          Present (Component_Clause (Entity (Selector_Name (Prefix (N)))))
-      then
-         return True;
-      end if;
-
-      --  We only need to worry if the target has strict alignment
-
-      if not Target_Strict_Alignment then
-         return False;
-      end if;
-
-      --  If it is a slice, then look at the array type being sliced
-
-      declare
-         Sarr : constant Node_Id := Prefix (N);
-         --  Prefix of the slice, i.e. the array being sliced
-
-         Styp : constant Entity_Id := Etype (Prefix (N));
-         --  Type of the array being sliced
-
-         Pref : Node_Id;
-         Ptyp : Entity_Id;
-
-      begin
-         --  The problems arise if the array object that is being sliced
-         --  is a component of a record or array, and we cannot guarantee
-         --  the alignment of the array within its containing object.
-
-         --  To investigate this, we look at successive prefixes to see
-         --  if we have a worrisome indexed or selected component.
-
-         Pref := Sarr;
-         loop
-            --  Case of array is part of an indexed component reference
-
-            if Nkind (Pref) = N_Indexed_Component then
-               Ptyp := Etype (Prefix (Pref));
-
-               --  The only problematic case is when the array is packed,
-               --  in which case we really know nothing about the alignment
-               --  of individual components.
-
-               if Is_Bit_Packed_Array (Ptyp) then
-                  return True;
-               end if;
-
-            --  Case of array is part of a selected component reference
-
-            elsif Nkind (Pref) = N_Selected_Component then
-               Ptyp := Etype (Prefix (Pref));
-
-               --  We are definitely in trouble if the record in question
-               --  has an alignment, and either we know this alignment is
-               --  inconsistent with the alignment of the slice, or we
-               --  don't know what the alignment of the slice should be.
-
-               if Known_Alignment (Ptyp)
-                 and then (Unknown_Alignment (Styp)
-                             or else Alignment (Styp) > Alignment (Ptyp))
-               then
-                  return True;
-               end if;
-
-               --  We are in potential trouble if the record type is packed.
-               --  We could special case when we know that the array is the
-               --  first component, but that's not such a simple case ???
-
-               if Is_Packed (Ptyp) then
-                  return True;
-               end if;
-
-               --  We are in trouble if there is a component clause, and
-               --  either we do not know the alignment of the slice, or
-               --  the alignment of the slice is inconsistent with the
-               --  bit position specified by the component clause.
-
-               declare
-                  Field : constant Entity_Id := Entity (Selector_Name (Pref));
-               begin
-                  if Present (Component_Clause (Field))
-                    and then
-                      (Unknown_Alignment (Styp)
-                        or else
-                         (Component_Bit_Offset (Field) mod
-                           (System_Storage_Unit * Alignment (Styp))) /= 0)
-                  then
-                     return True;
-                  end if;
-               end;
-
-            --  For cases other than selected or indexed components we
-            --  know we are OK, since no issues arise over alignment.
-
-            else
-               return False;
-            end if;
-
-            --  We processed an indexed component or selected component
-            --  reference that looked safe, so keep checking prefixes.
-
-            Pref := Prefix (Pref);
-         end loop;
-      end;
-   end Is_Possibly_Unaligned_Slice;
-
    --------------------------------
    -- Is_Ref_To_Bit_Packed_Array --
    --------------------------------
@@ -4833,11 +3411,7 @@
 
          if Warn then
             Error_Msg_F
-<<<<<<< HEAD
-              ("?this code can never be executed and has been deleted", N);
-=======
               ("?this code can never be executed and has been deleted!", N);
->>>>>>> 751ff693
          end if;
 
          --  Recurse into block statements and bodies to process declarations
@@ -4847,15 +3421,8 @@
            or else Nkind (N) = N_Subprogram_Body
            or else Nkind (N) = N_Package_Body
          then
-<<<<<<< HEAD
-            Kill_Dead_Code
-              (Declarations (N), False);
-            Kill_Dead_Code
-              (Statements (Handled_Statement_Sequence (N)));
-=======
             Kill_Dead_Code (Declarations (N), False);
             Kill_Dead_Code (Statements (Handled_Statement_Sequence (N)));
->>>>>>> 751ff693
 
             if Nkind (N) = N_Subprogram_Body then
                Set_Is_Eliminated (Defining_Entity (N));
@@ -4865,13 +3432,10 @@
             Kill_Dead_Code (Visible_Declarations (Specification (N)));
             Kill_Dead_Code (Private_Declarations (Specification (N)));
 
-<<<<<<< HEAD
-=======
             --  ??? After this point, Delete_Tree has been called on all
             --  declarations in Specification (N), so references to
             --  entities therein look suspicious.
 
->>>>>>> 751ff693
             declare
                E : Entity_Id := First_Entity (Defining_Entity (N));
             begin
@@ -4925,19 +3489,11 @@
    begin
       W := Warn;
       if Is_Non_Empty_List (L) then
-<<<<<<< HEAD
-         loop
-            N := Remove_Head (L);
-            exit when No (N);
-            Kill_Dead_Code (N, W);
-            W := False;
-=======
          N := First (L);
          while Present (N) loop
             Kill_Dead_Code (N, W);
             W := False;
             Next (N);
->>>>>>> 751ff693
          end loop;
       end if;
    end Kill_Dead_Code;
@@ -4983,7 +3539,7 @@
 
             Get_Current_Value_Condition (N, Op, Val);
 
-            if Nkind (Val) = N_Null then
+            if Known_Null (Val) then
                if Op = N_Op_Eq then
                   return False;
                elsif Op = N_Op_Ne then
@@ -5024,128 +3580,6 @@
       elsif Nkind (N) = N_Type_Conversion then
          return Known_Non_Null (Expression (N));
 
-<<<<<<< HEAD
-      --  Above are all cases where the value could be determined to be
-      --  non-null. In all other cases, we don't know, so return False.
-
-      else
-         return False;
-      end if;
-   end Known_Non_Null;
-
-   ----------------
-   -- Known_Null --
-   ----------------
-
-   function Known_Null (N : Node_Id) return Boolean is
-   begin
-      --  Checks for case where N is an entity reference
-
-      if Is_Entity_Name (N) and then Present (Entity (N)) then
-         declare
-            E   : constant Entity_Id := Entity (N);
-            Op  : Node_Kind;
-            Val : Node_Id;
-
-         begin
-            --  First check if we are in decisive conditional
-
-            Get_Current_Value_Condition (N, Op, Val);
-
-            if Nkind (Val) = N_Null then
-               if Op = N_Op_Eq then
-                  return True;
-               elsif Op = N_Op_Ne then
-                  return False;
-               end if;
-            end if;
-
-            --  If OK to do replacement, test Is_Known_Null flag
-
-            if OK_To_Do_Constant_Replacement (E) then
-               return Is_Known_Null (E);
-
-            --  Otherwise if not safe to do replacement, then say so
-
-            else
-               return False;
-            end if;
-         end;
-
-      --  True if explicit reference to null
-
-      elsif Nkind (N) = N_Null then
-         return True;
-
-      --  For a conversion, true if expression is known null
-
-      elsif Nkind (N) = N_Type_Conversion then
-         return Known_Null (Expression (N));
-
-      --  Above are all cases where the value could be determined to be null.
-      --  In all other cases, we don't know, so return False.
-
-=======
-   --------------------
-   -- Known_Non_Null --
-   --------------------
-
-   function Known_Non_Null (N : Node_Id) return Boolean is
-   begin
-      --  Checks for case where N is an entity reference
-
-      if Is_Entity_Name (N) and then Present (Entity (N)) then
-         declare
-            E   : constant Entity_Id := Entity (N);
-            Op  : Node_Kind;
-            Val : Node_Id;
-
-         begin
-            --  First check if we are in decisive conditional
-
-            Get_Current_Value_Condition (N, Op, Val);
-
-            if Known_Null (Val) then
-               if Op = N_Op_Eq then
-                  return False;
-               elsif Op = N_Op_Ne then
-                  return True;
-               end if;
-            end if;
-
-            --  If OK to do replacement, test Is_Known_Non_Null flag
-
-            if OK_To_Do_Constant_Replacement (E) then
-               return Is_Known_Non_Null (E);
-
-            --  Otherwise if not safe to do replacement, then say so
-
-            else
-               return False;
-            end if;
-         end;
-
-      --  True if access attribute
-
-      elsif Nkind (N) = N_Attribute_Reference
-        and then (Attribute_Name (N) = Name_Access
-                    or else
-                  Attribute_Name (N) = Name_Unchecked_Access
-                    or else
-                  Attribute_Name (N) = Name_Unrestricted_Access)
-      then
-         return True;
-
-      --  True if allocator
-
-      elsif Nkind (N) = N_Allocator then
-         return True;
-
-      --  For a conversion, true if expression is known non-null
-
-      elsif Nkind (N) = N_Type_Conversion then
-         return Known_Non_Null (Expression (N));
-
       --  Above are all cases where the value could be determined to be
       --  non-null. In all other cases, we don't know, so return False.
 
@@ -5214,7 +3648,6 @@
       --  Above are all cases where the value could be determined to be null.
       --  In all other cases, we don't know, so return False.
 
->>>>>>> 751ff693
       else
          return False;
       end if;
@@ -5244,10 +3677,7 @@
       Loc         : constant Source_Ptr := Sloc (E);
       Root_Typ    : constant Entity_Id  := Root_Type (T);
       List_Def    : constant List_Id    := Empty_List;
-<<<<<<< HEAD
-=======
       Comp_List   : constant List_Id    := New_List;
->>>>>>> 751ff693
       Equiv_Type  : Entity_Id;
       Range_Type  : Entity_Id;
       Str_Type    : Entity_Id;
@@ -5274,19 +3704,6 @@
 
       Range_Type := Make_Defining_Identifier (Loc, New_Internal_Name ('G'));
 
-<<<<<<< HEAD
-      Sizexpr :=
-        Make_Op_Subtract (Loc,
-          Left_Opnd =>
-            Make_Attribute_Reference (Loc,
-              Prefix =>
-                OK_Convert_To (T, Duplicate_Subexpr_No_Checks (E)),
-              Attribute_Name => Name_Size),
-          Right_Opnd =>
-            Make_Attribute_Reference (Loc,
-              Prefix => New_Reference_To (Constr_Root, Loc),
-              Attribute_Name => Name_Object_Size));
-=======
       if not Is_Interface (Root_Typ) then
          --  subtype rg__xx is
          --    Storage_Offset range 1 .. (Expr'size - typ'size) / Storage_Unit
@@ -5312,7 +3729,6 @@
                OK_Convert_To (T, Duplicate_Subexpr_No_Checks (E)),
              Attribute_Name => Name_Size);
       end if;
->>>>>>> 751ff693
 
       Set_Paren_Count (Sizexpr, 1);
 
@@ -5394,32 +3810,6 @@
           Defining_Identifier => Equiv_Type,
           Type_Definition =>
             Make_Record_Definition (Loc,
-<<<<<<< HEAD
-              Component_List => Make_Component_List (Loc,
-                Component_Items => New_List (
-                  Make_Component_Declaration (Loc,
-                    Defining_Identifier =>
-                      Make_Defining_Identifier (Loc, Name_uParent),
-                    Component_Definition =>
-                      Make_Component_Definition (Loc,
-                        Aliased_Present    => False,
-                        Subtype_Indication =>
-                          New_Reference_To (Constr_Root, Loc))),
-
-                  Make_Component_Declaration (Loc,
-                    Defining_Identifier =>
-                      Make_Defining_Identifier (Loc,
-                        Chars => New_Internal_Name ('C')),
-                    Component_Definition =>
-                      Make_Component_Definition (Loc,
-                        Aliased_Present    => False,
-                        Subtype_Indication =>
-                          New_Reference_To (Str_Type, Loc)))),
-
-                Variant_Part => Empty))));
-
-      Insert_Actions (E, List_Def);
-=======
               Component_List =>
                 Make_Component_List (Loc,
                   Component_Items => Comp_List,
@@ -5429,7 +3819,6 @@
       --  to avoid the generation of spurious warnings under ZFP run-time.
 
       Insert_Actions (E, List_Def, Suppress => All_Checks);
->>>>>>> 751ff693
       return Equiv_Type;
    end Make_CW_Equivalent_Type;
 
@@ -5441,10 +3830,6 @@
      (Loc         : Source_Ptr;
       Literal_Typ : Entity_Id) return Node_Id
    is
-<<<<<<< HEAD
-      Lo : constant Node_Id :=
-             New_Copy_Tree (String_Literal_Low_Bound (Literal_Typ));
-=======
       Lo          : constant Node_Id :=
                       New_Copy_Tree (String_Literal_Low_Bound (Literal_Typ));
       Index       : constant Entity_Id := Etype (Lo);
@@ -5457,7 +3842,6 @@
                             Intval => String_Literal_Length (Literal_Typ)),
                         Right_Opnd =>
                           Make_Integer_Literal (Loc, 1));
->>>>>>> 751ff693
 
    begin
       Set_Analyzed (Lo, False);
@@ -5696,8 +4080,6 @@
       return (Res);
    end New_Class_Wide_Subtype;
 
-<<<<<<< HEAD
-=======
    --------------------------------
    -- Non_Limited_Designated_Type --
    ---------------------------------
@@ -5714,7 +4096,6 @@
       end if;
    end Non_Limited_Designated_Type;
 
->>>>>>> 751ff693
    -----------------------------------
    -- OK_To_Do_Constant_Replacement --
    -----------------------------------
@@ -5782,8 +4163,6 @@
       end if;
    end OK_To_Do_Constant_Replacement;
 
-<<<<<<< HEAD
-=======
    ------------------------------------
    -- Possible_Bit_Aligned_Component --
    ------------------------------------
@@ -5847,7 +4226,6 @@
       end case;
    end Possible_Bit_Aligned_Component;
 
->>>>>>> 751ff693
    -------------------------
    -- Remove_Side_Effects --
    -------------------------
@@ -5959,15 +4337,9 @@
          --  for performing the insertions. See 4908-002/comment for details.
 
          --  Special handling for entity names
-<<<<<<< HEAD
 
          if Is_Entity_Name (N) then
 
-=======
-
-         if Is_Entity_Name (N) then
-
->>>>>>> 751ff693
             --  If the entity is a constant, it is definitely side effect
             --  free. Note that the test of Is_Variable (N) below might
             --  be expected to catch this case, but it does not, because
@@ -5989,21 +4361,12 @@
             --  is set or if we have a volatile variable and Name_Req is off.
             --  If Name_Req is True then we can't help returning a name which
             --  effectively allows multiple references in any case.
-<<<<<<< HEAD
 
             elsif Is_Variable (N) then
                return not Variable_Ref
                  and then (not Treat_As_Volatile (Entity (N))
                              or else Name_Req);
 
-=======
-
-            elsif Is_Variable (N) then
-               return not Variable_Ref
-                 and then (not Treat_As_Volatile (Entity (N))
-                             or else Name_Req);
-
->>>>>>> 751ff693
             --  Any other entity (e.g. a subtype name) is definitely side
             --  effect free.
 
@@ -6015,13 +4378,7 @@
 
          elsif Compile_Time_Known_Value (N) then
             return True;
-         end if;
-
-<<<<<<< HEAD
-         --  For other than entity names and compile time known values,
-         --  check the node kind for special processing.
-
-=======
+
          --  A variable renaming is not side-effet free, because the
          --  renaming will function like a macro in the front-end in
          --  some cases, and an assignment can modify the the component
@@ -6037,7 +4394,6 @@
          --  For other than entity names and compile time known values,
          --  check the node kind for special processing.
 
->>>>>>> 751ff693
          case Nkind (N) is
 
             --  An attribute reference is side effect free if its expressions
@@ -6055,7 +4411,6 @@
             --  A binary operator is side effect free if and both operands
             --  are side effect free. For this purpose binary operators
             --  include membership tests and short circuit forms
-<<<<<<< HEAD
 
             when N_Binary_Op       |
                  N_Membership_Test |
@@ -6096,78 +4451,10 @@
             --  A type qualification is side effect free if the expression
             --  is side effect free.
 
-=======
-
-            when N_Binary_Op       |
-                 N_Membership_Test |
-                 N_And_Then        |
-                 N_Or_Else         =>
-               return Side_Effect_Free (Left_Opnd  (N))
-                 and then Side_Effect_Free (Right_Opnd (N));
-
-            --  An explicit dereference is side effect free only if it is
-            --  a side effect free prefixed reference.
-
-            when N_Explicit_Dereference =>
-               return Safe_Prefixed_Reference (N);
-
-            --  A call to _rep_to_pos is side effect free, since we generate
-            --  this pure function call ourselves. Moreover it is critically
-            --  important to make this exception, since otherwise we can
-            --  have discriminants in array components which don't look
-            --  side effect free in the case of an array whose index type
-            --  is an enumeration type with an enumeration rep clause.
-
-            --  All other function calls are not side effect free
-
-            when N_Function_Call =>
-               return Nkind (Name (N)) = N_Identifier
-                 and then Is_TSS (Name (N), TSS_Rep_To_Pos)
-                 and then
-                   Side_Effect_Free (First (Parameter_Associations (N)));
-
-            --  An indexed component is side effect free if it is a side
-            --  effect free prefixed reference and all the indexing
-            --  expressions are side effect free.
-
-            when N_Indexed_Component =>
-               return Side_Effect_Free (Expressions (N))
-                 and then Safe_Prefixed_Reference (N);
-
-            --  A type qualification is side effect free if the expression
-            --  is side effect free.
-
->>>>>>> 751ff693
             when N_Qualified_Expression =>
                return Side_Effect_Free (Expression (N));
 
             --  A selected component is side effect free only if it is a
-<<<<<<< HEAD
-            --  side effect free prefixed reference.
-
-            when N_Selected_Component =>
-               return Safe_Prefixed_Reference (N);
-
-            --  A range is side effect free if the bounds are side effect free
-
-            when N_Range =>
-               return Side_Effect_Free (Low_Bound (N))
-                 and then Side_Effect_Free (High_Bound (N));
-
-            --  A slice is side effect free if it is a side effect free
-            --  prefixed reference and the bounds are side effect free.
-
-            when N_Slice =>
-               return Side_Effect_Free (Discrete_Range (N))
-                 and then Safe_Prefixed_Reference (N);
-
-            --  A type conversion is side effect free if the expression
-            --  to be converted is side effect free.
-
-            when N_Type_Conversion =>
-               return Side_Effect_Free (Expression (N));
-
-=======
             --  side effect free prefixed reference. If it designates a
             --  component with a rep. clause it must be treated has having
             --  a potential side effect, because it may be modified through
@@ -6205,7 +4492,6 @@
             when N_Type_Conversion =>
                return Side_Effect_Free (Expression (N));
 
->>>>>>> 751ff693
             --  A unary operator is side effect free if the operand
             --  is side effect free.
 
@@ -6277,12 +4563,7 @@
             return False;
 
          elsif Is_Entity_Name (N) then
-<<<<<<< HEAD
-            return
-              Ekind (Entity (N)) = E_In_Parameter;
-=======
             return Ekind (Entity (N)) = E_In_Parameter;
->>>>>>> 751ff693
 
          elsif Nkind (N) = N_Indexed_Component
            or else Nkind (N) = N_Selected_Component
@@ -6308,33 +4589,19 @@
 
       Scope_Suppress := (others => True);
 
-<<<<<<< HEAD
-      --  If it is a scalar type and we need to capture the value, just
-      --  make a copy.  Likewise for a function call.  And if we have a
-      --  volatile variable and Nam_Req is not set (see comments above
-      --  for Side_Effect_Free).
-=======
       --  If it is a scalar type and we need to capture the value, just make
       --  a copy. Likewise for a function or operator call. And if we have a
       --  volatile variable and Nam_Req is not set (see comments above for
       --  Side_Effect_Free).
->>>>>>> 751ff693
 
       if Is_Elementary_Type (Exp_Type)
         and then (Variable_Ref
                    or else Nkind (Exp) = N_Function_Call
-<<<<<<< HEAD
-=======
                    or else Nkind (Exp) in N_Op
->>>>>>> 751ff693
                    or else (not Name_Req
                              and then Is_Entity_Name (Exp)
                              and then Treat_As_Volatile (Entity (Exp))))
       then
-<<<<<<< HEAD
-
-=======
->>>>>>> 751ff693
          Def_Id := Make_Defining_Identifier (Loc, New_Internal_Name ('R'));
          Set_Etype (Def_Id, Exp_Type);
          Res := New_Reference_To (Def_Id, Loc);
@@ -6407,48 +4674,6 @@
                 Subtype_Mark        => New_Reference_To (Exp_Type, Loc),
                 Name                => Relocate_Node (Exp)));
 
-<<<<<<< HEAD
-      --  Similar processing for an unchecked conversion of an expression
-      --  of the form v.all, where we want the same kind of treatment.
-
-      elsif Nkind (Exp) = N_Unchecked_Type_Conversion
-        and then Nkind (Expression (Exp)) = N_Explicit_Dereference
-      then
-         Remove_Side_Effects (Expression (Exp), Name_Req, Variable_Ref);
-         Scope_Suppress := Svg_Suppress;
-         return;
-
-      --  If this is a type conversion, leave the type conversion and remove
-      --  the side effects in the expression. This is important in several
-      --  circumstances: for change of representations, and also when this
-      --  is a view conversion to a smaller object, where gigi can end up
-      --  creating its own temporary of the wrong size.
-
-      elsif Nkind (Exp) = N_Type_Conversion then
-         Remove_Side_Effects (Expression (Exp), Name_Req, Variable_Ref);
-         Scope_Suppress := Svg_Suppress;
-         return;
-
-      --  If this is an unchecked conversion that Gigi can't handle, make
-      --  a copy or a use a renaming to capture the value.
-
-      elsif Nkind (Exp) = N_Unchecked_Type_Conversion
-        and then not Safe_Unchecked_Type_Conversion (Exp)
-      then
-         if Controlled_Type (Exp_Type) then
-
-            --  Use a renaming to capture the expression, rather than create
-            --  a controlled temporary.
-
-            Def_Id := Make_Defining_Identifier (Loc, New_Internal_Name ('R'));
-            Res := New_Reference_To (Def_Id, Loc);
-
-            Insert_Action (Exp,
-              Make_Object_Renaming_Declaration (Loc,
-                Defining_Identifier => Def_Id,
-                Subtype_Mark        => New_Reference_To (Exp_Type, Loc),
-                Name                => Relocate_Node (Exp)));
-
          else
             Def_Id := Make_Defining_Identifier (Loc, New_Internal_Name ('R'));
             Set_Etype (Def_Id, Exp_Type);
@@ -6461,20 +4686,6 @@
                 Constant_Present    => not Is_Variable (Exp),
                 Expression          => Relocate_Node (Exp));
 
-=======
-         else
-            Def_Id := Make_Defining_Identifier (Loc, New_Internal_Name ('R'));
-            Set_Etype (Def_Id, Exp_Type);
-            Res := New_Reference_To (Def_Id, Loc);
-
-            E :=
-              Make_Object_Declaration (Loc,
-                Defining_Identifier => Def_Id,
-                Object_Definition   => New_Reference_To (Exp_Type, Loc),
-                Constant_Present    => not Is_Variable (Exp),
-                Expression          => Relocate_Node (Exp));
-
->>>>>>> 751ff693
             Set_Assignment_OK (E);
             Insert_Action (Exp, E);
          end if;
@@ -7088,22 +5299,6 @@
             E : Entity_Id;
 
          begin
-<<<<<<< HEAD
-            E := First_Entity (Typ);
-            while Present (E) loop
-               if Ekind (E) = E_Component
-                 or else Ekind (E) = E_Discriminant
-               then
-                  if Component_May_Be_Bit_Aligned (E)
-                    or else
-                      Type_May_Have_Bit_Aligned_Components (Etype (E))
-                  then
-                     return True;
-                  end if;
-               end if;
-
-               Next_Entity (E);
-=======
             E := First_Component_Or_Discriminant (Typ);
             while Present (E) loop
                if Component_May_Be_Bit_Aligned (E)
@@ -7113,7 +5308,6 @@
                end if;
 
                Next_Component_Or_Discriminant (E);
->>>>>>> 751ff693
             end loop;
 
             return False;

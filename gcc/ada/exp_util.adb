------------------------------------------------------------------------------
--                                                                          --
--                         GNAT COMPILER COMPONENTS                         --
--                                                                          --
--                             E X P _ U T I L                              --
--                                                                          --
--                                 B o d y                                  --
--                                                                          --
--          Copyright (C) 1992-2012, Free Software Foundation, Inc.         --
--                                                                          --
-- GNAT is free software;  you can  redistribute it  and/or modify it under --
-- terms of the  GNU General Public License as published  by the Free Soft- --
-- ware  Foundation;  either version 3,  or (at your option) any later ver- --
-- sion.  GNAT is distributed in the hope that it will be useful, but WITH- --
-- OUT ANY WARRANTY;  without even the  implied warranty of MERCHANTABILITY --
-- or FITNESS FOR A PARTICULAR PURPOSE.  See the GNU General Public License --
-- for  more details.  You should have  received  a copy of the GNU General --
-- Public License  distributed with GNAT; see file COPYING3.  If not, go to --
-- http://www.gnu.org/licenses for a complete copy of the license.          --
--                                                                          --
-- GNAT was originally developed  by the GNAT team at  New York University. --
-- Extensive contributions were provided by Ada Core Technologies Inc.      --
--                                                                          --
------------------------------------------------------------------------------

with Aspects;  use Aspects;
with Atree;    use Atree;
with Casing;   use Casing;
with Checks;   use Checks;
with Debug;    use Debug;
with Einfo;    use Einfo;
with Elists;   use Elists;
with Errout;   use Errout;
with Exp_Aggr; use Exp_Aggr;
with Exp_Ch6;  use Exp_Ch6;
with Exp_Ch7;  use Exp_Ch7;
with Inline;   use Inline;
with Itypes;   use Itypes;
with Lib;      use Lib;
with Nlists;   use Nlists;
with Nmake;    use Nmake;
with Opt;      use Opt;
with Restrict; use Restrict;
with Rident;   use Rident;
with Sem;      use Sem;
with Sem_Aux;  use Sem_Aux;
with Sem_Ch8;  use Sem_Ch8;
with Sem_Eval; use Sem_Eval;
with Sem_Prag; use Sem_Prag;
with Sem_Res;  use Sem_Res;
with Sem_Type; use Sem_Type;
with Sem_Util; use Sem_Util;
with Snames;   use Snames;
with Stand;    use Stand;
with Stringt;  use Stringt;
with Targparm; use Targparm;
with Tbuild;   use Tbuild;
with Ttypes;   use Ttypes;
with Urealp;   use Urealp;
with Validsw;  use Validsw;

package body Exp_Util is

   -----------------------
   -- Local Subprograms --
   -----------------------

   function Build_Task_Array_Image
     (Loc    : Source_Ptr;
      Id_Ref : Node_Id;
      A_Type : Entity_Id;
      Dyn    : Boolean := False) return Node_Id;
   --  Build function to generate the image string for a task that is an array
   --  component, concatenating the images of each index. To avoid storage
   --  leaks, the string is built with successive slice assignments. The flag
   --  Dyn indicates whether this is called for the initialization procedure of
   --  an array of tasks, or for the name of a dynamically created task that is
   --  assigned to an indexed component.

   function Build_Task_Image_Function
     (Loc   : Source_Ptr;
      Decls : List_Id;
      Stats : List_Id;
      Res   : Entity_Id) return Node_Id;
   --  Common processing for Task_Array_Image and Task_Record_Image. Build
   --  function body that computes image.

   procedure Build_Task_Image_Prefix
      (Loc    : Source_Ptr;
       Len    : out Entity_Id;
       Res    : out Entity_Id;
       Pos    : out Entity_Id;
       Prefix : Entity_Id;
       Sum    : Node_Id;
       Decls  : List_Id;
       Stats  : List_Id);
   --  Common processing for Task_Array_Image and Task_Record_Image. Create
   --  local variables and assign prefix of name to result string.

   function Build_Task_Record_Image
     (Loc    : Source_Ptr;
      Id_Ref : Node_Id;
      Dyn    : Boolean := False) return Node_Id;
   --  Build function to generate the image string for a task that is a record
   --  component. Concatenate name of variable with that of selector. The flag
   --  Dyn indicates whether this is called for the initialization procedure of
   --  record with task components, or for a dynamically created task that is
   --  assigned to a selected component.

   function Make_CW_Equivalent_Type
     (T : Entity_Id;
      E : Node_Id) return Entity_Id;
   --  T is a class-wide type entity, E is the initial expression node that
   --  constrains T in case such as: " X: T := E" or "new T'(E)". This function
   --  returns the entity of the Equivalent type and inserts on the fly the
   --  necessary declaration such as:
   --
   --    type anon is record
   --       _parent : Root_Type (T); constrained with E discriminants (if any)
   --       Extension : String (1 .. expr to match size of E);
   --    end record;
   --
   --  This record is compatible with any object of the class of T thanks to
   --  the first field and has the same size as E thanks to the second.

   function Make_Literal_Range
     (Loc         : Source_Ptr;
      Literal_Typ : Entity_Id) return Node_Id;
   --  Produce a Range node whose bounds are:
   --    Low_Bound (Literal_Type) ..
   --        Low_Bound (Literal_Type) + (Length (Literal_Typ) - 1)
   --  this is used for expanding declarations like X : String := "sdfgdfg";
   --
   --  If the index type of the target array is not integer, we generate:
   --     Low_Bound (Literal_Type) ..
   --        Literal_Type'Val
   --          (Literal_Type'Pos (Low_Bound (Literal_Type))
   --             + (Length (Literal_Typ) -1))

   function Make_Non_Empty_Check
     (Loc : Source_Ptr;
      N   : Node_Id) return Node_Id;
   --  Produce a boolean expression checking that the unidimensional array
   --  node N is not empty.

   function New_Class_Wide_Subtype
     (CW_Typ : Entity_Id;
      N      : Node_Id) return Entity_Id;
   --  Create an implicit subtype of CW_Typ attached to node N

   function Requires_Cleanup_Actions
     (L                 : List_Id;
      For_Package       : Boolean;
      Nested_Constructs : Boolean) return Boolean;
   --  Given a list L, determine whether it contains one of the following:
   --
   --    1) controlled objects
   --    2) library-level tagged types
   --
   --  Flag For_Package should be set when the list comes from a package spec
   --  or body. Flag Nested_Constructs should be set when any nested packages
   --  declared in L must be processed.

   -------------------------------------
   -- Activate_Atomic_Synchronization --
   -------------------------------------

   procedure Activate_Atomic_Synchronization (N : Node_Id) is
      Msg_Node : Node_Id;

   begin
      case Nkind (Parent (N)) is

         --  Check for cases of appearing in the prefix of a construct where
         --  we don't need atomic synchronization for this kind of usage.

         when
              --  Nothing to do if we are the prefix of an attribute, since we
              --  do not want an atomic sync operation for things like 'Size.

              N_Attribute_Reference |

              --  The N_Reference node is like an attribute

              N_Reference           |

              --  Nothing to do for a reference to a component (or components)
              --  of a composite object. Only reads and updates of the object
              --  as a whole require atomic synchronization (RM C.6 (15)).

              N_Indexed_Component   |
              N_Selected_Component  |
              N_Slice               =>

            --  For all the above cases, nothing to do if we are the prefix

            if Prefix (Parent (N)) = N then
               return;
            end if;

         when others => null;
      end case;

      --  Go ahead and set the flag

      Set_Atomic_Sync_Required (N);

      --  Generate info message if requested

      if Warn_On_Atomic_Synchronization then
         case Nkind (N) is
            when N_Identifier =>
               Msg_Node := N;

            when N_Selected_Component | N_Expanded_Name =>
               Msg_Node := Selector_Name (N);

            when N_Explicit_Dereference | N_Indexed_Component =>
               Msg_Node := Empty;

            when others =>
               pragma Assert (False);
               return;
         end case;

         if Present (Msg_Node) then
            Error_Msg_N ("?info: atomic synchronization set for &", Msg_Node);
         else
            Error_Msg_N ("?info: atomic synchronization set", N);
         end if;
      end if;
   end Activate_Atomic_Synchronization;

   ----------------------
   -- Adjust_Condition --
   ----------------------

   procedure Adjust_Condition (N : Node_Id) is
   begin
      if No (N) then
         return;
      end if;

      declare
         Loc : constant Source_Ptr := Sloc (N);
         T   : constant Entity_Id  := Etype (N);
         Ti  : Entity_Id;

      begin
         --  Defend against a call where the argument has no type, or has a
         --  type that is not Boolean. This can occur because of prior errors.

         if No (T) or else not Is_Boolean_Type (T) then
            return;
         end if;

         --  Apply validity checking if needed

         if Validity_Checks_On and Validity_Check_Tests then
            Ensure_Valid (N);
         end if;

         --  Immediate return if standard boolean, the most common case,
         --  where nothing needs to be done.

         if Base_Type (T) = Standard_Boolean then
            return;
         end if;

         --  Case of zero/non-zero semantics or non-standard enumeration
         --  representation. In each case, we rewrite the node as:

         --      ityp!(N) /= False'Enum_Rep

         --  where ityp is an integer type with large enough size to hold any
         --  value of type T.

         if Nonzero_Is_True (T) or else Has_Non_Standard_Rep (T) then
            if Esize (T) <= Esize (Standard_Integer) then
               Ti := Standard_Integer;
            else
               Ti := Standard_Long_Long_Integer;
            end if;

            Rewrite (N,
              Make_Op_Ne (Loc,
                Left_Opnd  => Unchecked_Convert_To (Ti, N),
                Right_Opnd =>
                  Make_Attribute_Reference (Loc,
                    Attribute_Name => Name_Enum_Rep,
                    Prefix         =>
                      New_Occurrence_Of (First_Literal (T), Loc))));
            Analyze_And_Resolve (N, Standard_Boolean);

         else
            Rewrite (N, Convert_To (Standard_Boolean, N));
            Analyze_And_Resolve (N, Standard_Boolean);
         end if;
      end;
   end Adjust_Condition;

   ------------------------
   -- Adjust_Result_Type --
   ------------------------

   procedure Adjust_Result_Type (N : Node_Id; T : Entity_Id) is
   begin
      --  Ignore call if current type is not Standard.Boolean

      if Etype (N) /= Standard_Boolean then
         return;
      end if;

      --  If result is already of correct type, nothing to do. Note that
      --  this will get the most common case where everything has a type
      --  of Standard.Boolean.

      if Base_Type (T) = Standard_Boolean then
         return;

      else
         declare
            KP : constant Node_Kind := Nkind (Parent (N));

         begin
            --  If result is to be used as a Condition in the syntax, no need
            --  to convert it back, since if it was changed to Standard.Boolean
            --  using Adjust_Condition, that is just fine for this usage.

            if KP in N_Raise_xxx_Error or else KP in N_Has_Condition then
               return;

            --  If result is an operand of another logical operation, no need
            --  to reset its type, since Standard.Boolean is just fine, and
            --  such operations always do Adjust_Condition on their operands.

            elsif     KP in N_Op_Boolean
              or else KP in N_Short_Circuit
              or else KP = N_Op_Not
            then
               return;

            --  Otherwise we perform a conversion from the current type, which
            --  must be Standard.Boolean, to the desired type.

            else
               Set_Analyzed (N);
               Rewrite (N, Convert_To (T, N));
               Analyze_And_Resolve (N, T);
            end if;
         end;
      end if;
   end Adjust_Result_Type;

   --------------------------
   -- Append_Freeze_Action --
   --------------------------

   procedure Append_Freeze_Action (T : Entity_Id; N : Node_Id) is
      Fnode : Node_Id;

   begin
      Ensure_Freeze_Node (T);
      Fnode := Freeze_Node (T);

      if No (Actions (Fnode)) then
         Set_Actions (Fnode, New_List);
      end if;

      Append (N, Actions (Fnode));
   end Append_Freeze_Action;

   ---------------------------
   -- Append_Freeze_Actions --
   ---------------------------

   procedure Append_Freeze_Actions (T : Entity_Id; L : List_Id) is
      Fnode : constant Node_Id := Freeze_Node (T);

   begin
      if No (L) then
         return;

      else
         if No (Actions (Fnode)) then
            Set_Actions (Fnode, L);
         else
            Append_List (L, Actions (Fnode));
         end if;
      end if;
   end Append_Freeze_Actions;

   ------------------------------------
   -- Build_Allocate_Deallocate_Proc --
   ------------------------------------

   procedure Build_Allocate_Deallocate_Proc
     (N           : Node_Id;
      Is_Allocate : Boolean)
   is
      Desig_Typ    : Entity_Id;
      Expr         : Node_Id;
      Pool_Id      : Entity_Id;
      Proc_To_Call : Node_Id := Empty;
      Ptr_Typ      : Entity_Id;

      function Find_Finalize_Address (Typ : Entity_Id) return Entity_Id;
      --  Locate TSS primitive Finalize_Address in type Typ

      function Find_Object (E : Node_Id) return Node_Id;
      --  Given an arbitrary expression of an allocator, try to find an object
      --  reference in it, otherwise return the original expression.

      function Is_Allocate_Deallocate_Proc (Subp : Entity_Id) return Boolean;
      --  Determine whether subprogram Subp denotes a custom allocate or
      --  deallocate.

      ---------------------------
      -- Find_Finalize_Address --
      ---------------------------

      function Find_Finalize_Address (Typ : Entity_Id) return Entity_Id is
         Utyp : Entity_Id := Typ;

      begin
         --  Handle protected class-wide or task class-wide types

         if Is_Class_Wide_Type (Utyp) then
            if Is_Concurrent_Type (Root_Type (Utyp)) then
               Utyp := Root_Type (Utyp);

            elsif Is_Private_Type (Root_Type (Utyp))
              and then Present (Full_View (Root_Type (Utyp)))
              and then Is_Concurrent_Type (Full_View (Root_Type (Utyp)))
            then
               Utyp := Full_View (Root_Type (Utyp));
            end if;
         end if;

         --  Handle private types

         if Is_Private_Type (Utyp)
           and then Present (Full_View (Utyp))
         then
            Utyp := Full_View (Utyp);
         end if;

         --  Handle protected and task types

         if Is_Concurrent_Type (Utyp)
           and then Present (Corresponding_Record_Type (Utyp))
         then
            Utyp := Corresponding_Record_Type (Utyp);
         end if;

         Utyp := Underlying_Type (Base_Type (Utyp));

         --  Deal with non-tagged derivation of private views. If the parent is
         --  now known to be protected, the finalization routine is the one
         --  defined on the corresponding record of the ancestor (corresponding
         --  records do not automatically inherit operations, but maybe they
         --  should???)

         if Is_Untagged_Derivation (Typ) then
            if Is_Protected_Type (Typ) then
               Utyp := Corresponding_Record_Type (Root_Type (Base_Type (Typ)));
            else
               Utyp := Underlying_Type (Root_Type (Base_Type (Typ)));

               if Is_Protected_Type (Utyp) then
                  Utyp := Corresponding_Record_Type (Utyp);
               end if;
            end if;
         end if;

         --  If the underlying_type is a subtype, we are dealing with the
         --  completion of a private type. We need to access the base type and
         --  generate a conversion to it.

         if Utyp /= Base_Type (Utyp) then
            pragma Assert (Is_Private_Type (Typ));

            Utyp := Base_Type (Utyp);
         end if;

         return TSS (Utyp, TSS_Finalize_Address);
      end Find_Finalize_Address;

      -----------------
      -- Find_Object --
      -----------------

      function Find_Object (E : Node_Id) return Node_Id is
         Expr : Node_Id;

      begin
         pragma Assert (Is_Allocate);

         Expr := E;
         loop
            if Nkind_In (Expr, N_Qualified_Expression,
                               N_Unchecked_Type_Conversion)
            then
               Expr := Expression (Expr);

            elsif Nkind (Expr) = N_Explicit_Dereference then
               Expr := Prefix (Expr);

            else
               exit;
            end if;
         end loop;

         return Expr;
      end Find_Object;

      ---------------------------------
      -- Is_Allocate_Deallocate_Proc --
      ---------------------------------

      function Is_Allocate_Deallocate_Proc (Subp : Entity_Id) return Boolean is
      begin
         --  Look for a subprogram body with only one statement which is a
         --  call to Allocate_Any_Controlled / Deallocate_Any_Controlled.

         if Ekind (Subp) = E_Procedure
           and then Nkind (Parent (Parent (Subp))) = N_Subprogram_Body
         then
            declare
               HSS  : constant Node_Id :=
                        Handled_Statement_Sequence (Parent (Parent (Subp)));
               Proc : Entity_Id;

            begin
               if Present (Statements (HSS))
                 and then Nkind (First (Statements (HSS))) =
                            N_Procedure_Call_Statement
               then
                  Proc := Entity (Name (First (Statements (HSS))));

                  return
                    Is_RTE (Proc, RE_Allocate_Any_Controlled)
                      or else Is_RTE (Proc, RE_Deallocate_Any_Controlled);
               end if;
            end;
         end if;

         return False;
      end Is_Allocate_Deallocate_Proc;

   --  Start of processing for Build_Allocate_Deallocate_Proc

   begin
      --  Do not perform this expansion in Alfa mode because it is not
      --  necessary.

      if Alfa_Mode then
         return;
      end if;

      --  Obtain the attributes of the allocation / deallocation

      if Nkind (N) = N_Free_Statement then
         Expr := Expression (N);
         Ptr_Typ := Base_Type (Etype (Expr));
         Proc_To_Call := Procedure_To_Call (N);

      else
         if Nkind (N) = N_Object_Declaration then
            Expr := Expression (N);
         else
            Expr := N;
         end if;

         --  In certain cases an allocator with a qualified expression may
         --  be relocated and used as the initialization expression of a
         --  temporary:

         --    before:
         --       Obj : Ptr_Typ := new Desig_Typ'(...);

         --    after:
         --       Tmp : Ptr_Typ := new Desig_Typ'(...);
         --       Obj : Ptr_Typ := Tmp;

         --  Since the allocator is always marked as analyzed to avoid infinite
         --  expansion, it will never be processed by this routine given that
         --  the designated type needs finalization actions. Detect this case
         --  and complete the expansion of the allocator.

         if Nkind (Expr) = N_Identifier
           and then Nkind (Parent (Entity (Expr))) = N_Object_Declaration
           and then Nkind (Expression (Parent (Entity (Expr)))) = N_Allocator
         then
            Build_Allocate_Deallocate_Proc (Parent (Entity (Expr)), True);
            return;
         end if;

         --  The allocator may have been rewritten into something else in which
         --  case the expansion performed by this routine does not apply.

         if Nkind (Expr) /= N_Allocator then
            return;
         end if;

         Ptr_Typ := Base_Type (Etype (Expr));
         Proc_To_Call := Procedure_To_Call (Expr);
      end if;

      Pool_Id := Associated_Storage_Pool (Ptr_Typ);
      Desig_Typ := Available_View (Designated_Type (Ptr_Typ));

      --  Handle concurrent types

      if Is_Concurrent_Type (Desig_Typ)
        and then Present (Corresponding_Record_Type (Desig_Typ))
      then
         Desig_Typ := Corresponding_Record_Type (Desig_Typ);
      end if;

      --  Do not process allocations / deallocations without a pool

      if No (Pool_Id) then
         return;

      --  Do not process allocations on / deallocations from the secondary
      --  stack.

      elsif Is_RTE (Pool_Id, RE_SS_Pool) then
         return;

      --  Do not replicate the machinery if the allocator / free has already
      --  been expanded and has a custom Allocate / Deallocate.

      elsif Present (Proc_To_Call)
        and then Is_Allocate_Deallocate_Proc (Proc_To_Call)
      then
         return;
      end if;

      if Needs_Finalization (Desig_Typ) then

         --  Certain run-time configurations and targets do not provide support
         --  for controlled types.

         if Restriction_Active (No_Finalization) then
            return;

         --  Do nothing if the access type may never allocate / deallocate
         --  objects.

         elsif No_Pool_Assigned (Ptr_Typ) then
            return;

         --  Access-to-controlled types are not supported on .NET/JVM since
         --  these targets cannot support pools and address arithmetic.

         elsif VM_Target /= No_VM then
            return;
         end if;

         --  The allocation / deallocation of a controlled object must be
         --  chained on / detached from a finalization master.

         pragma Assert (Present (Finalization_Master (Ptr_Typ)));

      --  The only other kind of allocation / deallocation supported by this
      --  routine is on / from a subpool.

      elsif Nkind (Expr) = N_Allocator
        and then No (Subpool_Handle_Name (Expr))
      then
         return;
      end if;

      declare
         Loc     : constant Source_Ptr := Sloc (N);
         Addr_Id : constant Entity_Id := Make_Temporary (Loc, 'A');
         Alig_Id : constant Entity_Id := Make_Temporary (Loc, 'L');
         Proc_Id : constant Entity_Id := Make_Temporary (Loc, 'P');
         Size_Id : constant Entity_Id := Make_Temporary (Loc, 'S');

         Actuals      : List_Id;
         Fin_Addr_Id  : Entity_Id;
         Fin_Mas_Act  : Node_Id;
         Fin_Mas_Id   : Entity_Id;
         Proc_To_Call : Entity_Id;
         Subpool      : Node_Id := Empty;

      begin
         --  Step 1: Construct all the actuals for the call to library routine
         --  Allocate_Any_Controlled / Deallocate_Any_Controlled.

         --  a) Storage pool

         Actuals := New_List (New_Reference_To (Pool_Id, Loc));

         if Is_Allocate then

            --  b) Subpool

            if Nkind (Expr) = N_Allocator then
               Subpool := Subpool_Handle_Name (Expr);
            end if;

            if Present (Subpool) then
               Append_To (Actuals, New_Reference_To (Entity (Subpool), Loc));
            else
               Append_To (Actuals, Make_Null (Loc));
            end if;

            --  c) Finalization master

            if Needs_Finalization (Desig_Typ) then
               Fin_Mas_Id  := Finalization_Master (Ptr_Typ);
               Fin_Mas_Act := New_Reference_To (Fin_Mas_Id, Loc);

               --  Handle the case where the master is actually a pointer to a
               --  master. This case arises in build-in-place functions.

               if Is_Access_Type (Etype (Fin_Mas_Id)) then
                  Append_To (Actuals, Fin_Mas_Act);
               else
                  Append_To (Actuals,
                    Make_Attribute_Reference (Loc,
                      Prefix         => Fin_Mas_Act,
                      Attribute_Name => Name_Unrestricted_Access));
               end if;
            else
               Append_To (Actuals, Make_Null (Loc));
            end if;

            --  d) Finalize_Address

            --  Primitive Finalize_Address is never generated in CodePeer mode
            --  since it contains an Unchecked_Conversion.

            if Needs_Finalization (Desig_Typ)
              and then not CodePeer_Mode
            then
               Fin_Addr_Id := Find_Finalize_Address (Desig_Typ);
               pragma Assert (Present (Fin_Addr_Id));

               Append_To (Actuals,
                 Make_Attribute_Reference (Loc,
                   Prefix         => New_Reference_To (Fin_Addr_Id, Loc),
                   Attribute_Name => Name_Unrestricted_Access));
            else
               Append_To (Actuals, Make_Null (Loc));
            end if;
         end if;

         --  e) Address
         --  f) Storage_Size
         --  g) Alignment

         Append_To (Actuals, New_Reference_To (Addr_Id, Loc));
         Append_To (Actuals, New_Reference_To (Size_Id, Loc));

         if Is_Allocate or else not Is_Class_Wide_Type (Desig_Typ) then
            Append_To (Actuals, New_Reference_To (Alig_Id, Loc));

         --  For deallocation of class wide types we obtain the value of
         --  alignment from the Type Specific Record of the deallocated object.
         --  This is needed because the frontend expansion of class-wide types
         --  into equivalent types confuses the backend.

         else
            --  Generate:
            --     Obj.all'Alignment

            --  ... because 'Alignment applied to class-wide types is expanded
            --  into the code that reads the value of alignment from the TSD
            --  (see Expand_N_Attribute_Reference)

            Append_To (Actuals,
              Unchecked_Convert_To (RTE (RE_Storage_Offset),
                Make_Attribute_Reference (Loc,
                  Prefix         =>
                    Make_Explicit_Dereference (Loc, Relocate_Node (Expr)),
                  Attribute_Name => Name_Alignment)));
         end if;

         --  h) Is_Controlled

         --  Generate a run-time check to determine whether a class-wide object
         --  is truly controlled.

         if Needs_Finalization (Desig_Typ) then
            if Is_Class_Wide_Type (Desig_Typ)
              or else Is_Generic_Actual_Type (Desig_Typ)
            then
               declare
                  Flag_Id   : constant Entity_Id := Make_Temporary (Loc, 'F');
                  Flag_Expr : Node_Id;
                  Param     : Node_Id;
                  Temp      : Node_Id;

               begin
                  if Is_Allocate then
                     Temp := Find_Object (Expression (Expr));
                  else
                     Temp := Expr;
                  end if;

                  --  Processing for generic actuals

                  if Is_Generic_Actual_Type (Desig_Typ) then
                     Flag_Expr :=
                       New_Reference_To (Boolean_Literals
                         (Needs_Finalization (Base_Type (Desig_Typ))), Loc);

                  --  Processing for subtype indications

                  elsif Nkind (Temp) in N_Has_Entity
                    and then Is_Type (Entity (Temp))
                  then
                     Flag_Expr :=
                       New_Reference_To (Boolean_Literals
                         (Needs_Finalization (Entity (Temp))), Loc);

                  --  Generate a runtime check to test the controlled state of
                  --  an object for the purposes of allocation / deallocation.

                  else
                     --  The following case arises when allocating through an
                     --  interface class-wide type, generate:
                     --
                     --    Temp.all

                     if Is_RTE (Etype (Temp), RE_Tag_Ptr) then
                        Param :=
                          Make_Explicit_Dereference (Loc,
                            Prefix =>
                              Relocate_Node (Temp));

                     --  Generate:
                     --    Temp'Tag

                     else
                        Param :=
                          Make_Attribute_Reference (Loc,
                            Prefix =>
                              Relocate_Node (Temp),
                            Attribute_Name => Name_Tag);
                     end if;

                     --  Generate:
                     --    Needs_Finalization (<Param>)

                     Flag_Expr :=
                       Make_Function_Call (Loc,
                         Name =>
                           New_Reference_To (RTE (RE_Needs_Finalization), Loc),
                         Parameter_Associations => New_List (Param));
                  end if;

                  --  Create the temporary which represents the finalization
                  --  state of the expression. Generate:
                  --
                  --    F : constant Boolean := <Flag_Expr>;

                  Insert_Action (N,
                    Make_Object_Declaration (Loc,
                      Defining_Identifier => Flag_Id,
                      Constant_Present => True,
                      Object_Definition =>
                        New_Reference_To (Standard_Boolean, Loc),
                      Expression => Flag_Expr));

                  --  The flag acts as the last actual

                  Append_To (Actuals, New_Reference_To (Flag_Id, Loc));
               end;

            --  The object is statically known to be controlled

            else
               Append_To (Actuals, New_Reference_To (Standard_True, Loc));
            end if;

         else
            Append_To (Actuals, New_Reference_To (Standard_False, Loc));
         end if;

         --  i) On_Subpool

         if Is_Allocate then
            Append_To (Actuals,
              New_Reference_To (Boolean_Literals (Present (Subpool)), Loc));
         end if;

         --  Step 2: Build a wrapper Allocate / Deallocate which internally
         --  calls Allocate_Any_Controlled / Deallocate_Any_Controlled.

         --  Select the proper routine to call

         if Is_Allocate then
            Proc_To_Call := RTE (RE_Allocate_Any_Controlled);
         else
            Proc_To_Call := RTE (RE_Deallocate_Any_Controlled);
         end if;

         --  Create a custom Allocate / Deallocate routine which has identical
         --  profile to that of System.Storage_Pools.

         Insert_Action (N,
           Make_Subprogram_Body (Loc,
             Specification =>

               --  procedure Pnn

               Make_Procedure_Specification (Loc,
                 Defining_Unit_Name => Proc_Id,
                 Parameter_Specifications => New_List (

                  --  P : Root_Storage_Pool

                   Make_Parameter_Specification (Loc,
                     Defining_Identifier => Make_Temporary (Loc, 'P'),
                     Parameter_Type =>
                       New_Reference_To (RTE (RE_Root_Storage_Pool), Loc)),

                  --  A : [out] Address

                   Make_Parameter_Specification (Loc,
                     Defining_Identifier => Addr_Id,
                     Out_Present         => Is_Allocate,
                     Parameter_Type      =>
                       New_Reference_To (RTE (RE_Address), Loc)),

                  --  S : Storage_Count

                   Make_Parameter_Specification (Loc,
                     Defining_Identifier => Size_Id,
                     Parameter_Type      =>
                       New_Reference_To (RTE (RE_Storage_Count), Loc)),

                  --  L : Storage_Count

                   Make_Parameter_Specification (Loc,
                     Defining_Identifier => Alig_Id,
                     Parameter_Type      =>
                       New_Reference_To (RTE (RE_Storage_Count), Loc)))),

             Declarations => No_List,

             Handled_Statement_Sequence =>
               Make_Handled_Sequence_Of_Statements (Loc,
                 Statements => New_List (
                   Make_Procedure_Call_Statement (Loc,
                     Name => New_Reference_To (Proc_To_Call, Loc),
                     Parameter_Associations => Actuals)))));

         --  The newly generated Allocate / Deallocate becomes the default
         --  procedure to call when the back end processes the allocation /
         --  deallocation.

         if Is_Allocate then
            Set_Procedure_To_Call (Expr, Proc_Id);
         else
            Set_Procedure_To_Call (N, Proc_Id);
         end if;
      end;
   end Build_Allocate_Deallocate_Proc;

   ------------------------
   -- Build_Runtime_Call --
   ------------------------

   function Build_Runtime_Call (Loc : Source_Ptr; RE : RE_Id) return Node_Id is
   begin
      --  If entity is not available, we can skip making the call (this avoids
      --  junk duplicated error messages in a number of cases).

      if not RTE_Available (RE) then
         return Make_Null_Statement (Loc);
      else
         return
           Make_Procedure_Call_Statement (Loc,
             Name => New_Reference_To (RTE (RE), Loc));
      end if;
   end Build_Runtime_Call;

   ----------------------------
   -- Build_Task_Array_Image --
   ----------------------------

   --  This function generates the body for a function that constructs the
   --  image string for a task that is an array component. The function is
   --  local to the init proc for the array type, and is called for each one
   --  of the components. The constructed image has the form of an indexed
   --  component, whose prefix is the outer variable of the array type.
   --  The n-dimensional array type has known indexes Index, Index2...

   --  Id_Ref is an indexed component form created by the enclosing init proc.
   --  Its successive indexes are Val1, Val2, ... which are the loop variables
   --  in the loops that call the individual task init proc on each component.

   --  The generated function has the following structure:

   --  function F return String is
   --     Pref : string renames Task_Name;
   --     T1   : String := Index1'Image (Val1);
   --     ...
   --     Tn   : String := indexn'image (Valn);
   --     Len  : Integer := T1'Length + ... + Tn'Length + n + 1;
   --     --  Len includes commas and the end parentheses.
   --     Res  : String (1..Len);
   --     Pos  : Integer := Pref'Length;
   --
   --  begin
   --     Res (1 .. Pos) := Pref;
   --     Pos := Pos + 1;
   --     Res (Pos)    := '(';
   --     Pos := Pos + 1;
   --     Res (Pos .. Pos + T1'Length - 1) := T1;
   --     Pos := Pos + T1'Length;
   --     Res (Pos) := '.';
   --     Pos := Pos + 1;
   --     ...
   --     Res (Pos .. Pos + Tn'Length - 1) := Tn;
   --     Res (Len) := ')';
   --
   --     return Res;
   --  end F;
   --
   --  Needless to say, multidimensional arrays of tasks are rare enough that
   --  the bulkiness of this code is not really a concern.

   function Build_Task_Array_Image
     (Loc    : Source_Ptr;
      Id_Ref : Node_Id;
      A_Type : Entity_Id;
      Dyn    : Boolean := False) return Node_Id
   is
      Dims : constant Nat := Number_Dimensions (A_Type);
      --  Number of dimensions for array of tasks

      Temps : array (1 .. Dims) of Entity_Id;
      --  Array of temporaries to hold string for each index

      Indx : Node_Id;
      --  Index expression

      Len : Entity_Id;
      --  Total length of generated name

      Pos : Entity_Id;
      --  Running index for substring assignments

      Pref : constant Entity_Id := Make_Temporary (Loc, 'P');
      --  Name of enclosing variable, prefix of resulting name

      Res : Entity_Id;
      --  String to hold result

      Val : Node_Id;
      --  Value of successive indexes

      Sum : Node_Id;
      --  Expression to compute total size of string

      T : Entity_Id;
      --  Entity for name at one index position

      Decls : constant List_Id := New_List;
      Stats : constant List_Id := New_List;

   begin
      --  For a dynamic task, the name comes from the target variable. For a
      --  static one it is a formal of the enclosing init proc.

      if Dyn then
         Get_Name_String (Chars (Entity (Prefix (Id_Ref))));
         Append_To (Decls,
           Make_Object_Declaration (Loc,
             Defining_Identifier => Pref,
             Object_Definition => New_Occurrence_Of (Standard_String, Loc),
             Expression =>
               Make_String_Literal (Loc,
                 Strval => String_From_Name_Buffer)));

      else
         Append_To (Decls,
           Make_Object_Renaming_Declaration (Loc,
             Defining_Identifier => Pref,
             Subtype_Mark        => New_Occurrence_Of (Standard_String, Loc),
             Name                => Make_Identifier (Loc, Name_uTask_Name)));
      end if;

      Indx := First_Index (A_Type);
      Val  := First (Expressions (Id_Ref));

      for J in 1 .. Dims loop
         T := Make_Temporary (Loc, 'T');
         Temps (J) := T;

         Append_To (Decls,
            Make_Object_Declaration (Loc,
               Defining_Identifier => T,
               Object_Definition => New_Occurrence_Of (Standard_String, Loc),
               Expression =>
                 Make_Attribute_Reference (Loc,
                   Attribute_Name => Name_Image,
                   Prefix         => New_Occurrence_Of (Etype (Indx), Loc),
                   Expressions    => New_List (New_Copy_Tree (Val)))));

         Next_Index (Indx);
         Next (Val);
      end loop;

      Sum := Make_Integer_Literal (Loc, Dims + 1);

      Sum :=
        Make_Op_Add (Loc,
          Left_Opnd => Sum,
          Right_Opnd =>
           Make_Attribute_Reference (Loc,
             Attribute_Name => Name_Length,
             Prefix =>
               New_Occurrence_Of (Pref, Loc),
             Expressions => New_List (Make_Integer_Literal (Loc, 1))));

      for J in 1 .. Dims loop
         Sum :=
            Make_Op_Add (Loc,
             Left_Opnd => Sum,
             Right_Opnd =>
              Make_Attribute_Reference (Loc,
                Attribute_Name => Name_Length,
                Prefix =>
                  New_Occurrence_Of (Temps (J), Loc),
                Expressions => New_List (Make_Integer_Literal (Loc, 1))));
      end loop;

      Build_Task_Image_Prefix (Loc, Len, Res, Pos, Pref, Sum, Decls, Stats);

      Set_Character_Literal_Name (Char_Code (Character'Pos ('(')));

      Append_To (Stats,
         Make_Assignment_Statement (Loc,
           Name => Make_Indexed_Component (Loc,
              Prefix => New_Occurrence_Of (Res, Loc),
              Expressions => New_List (New_Occurrence_Of (Pos, Loc))),
           Expression =>
             Make_Character_Literal (Loc,
               Chars => Name_Find,
               Char_Literal_Value =>
                 UI_From_Int (Character'Pos ('(')))));

      Append_To (Stats,
         Make_Assignment_Statement (Loc,
            Name => New_Occurrence_Of (Pos, Loc),
            Expression =>
              Make_Op_Add (Loc,
                Left_Opnd => New_Occurrence_Of (Pos, Loc),
                Right_Opnd => Make_Integer_Literal (Loc, 1))));

      for J in 1 .. Dims loop

         Append_To (Stats,
            Make_Assignment_Statement (Loc,
              Name => Make_Slice (Loc,
                 Prefix => New_Occurrence_Of (Res, Loc),
                 Discrete_Range  =>
                   Make_Range (Loc,
                      Low_Bound => New_Occurrence_Of  (Pos, Loc),
                      High_Bound => Make_Op_Subtract (Loc,
                        Left_Opnd =>
                          Make_Op_Add (Loc,
                            Left_Opnd => New_Occurrence_Of (Pos, Loc),
                            Right_Opnd =>
                              Make_Attribute_Reference (Loc,
                                Attribute_Name => Name_Length,
                                Prefix =>
                                  New_Occurrence_Of (Temps (J), Loc),
                                Expressions =>
                                  New_List (Make_Integer_Literal (Loc, 1)))),
                         Right_Opnd => Make_Integer_Literal (Loc, 1)))),

              Expression => New_Occurrence_Of (Temps (J), Loc)));

         if J < Dims then
            Append_To (Stats,
               Make_Assignment_Statement (Loc,
                  Name => New_Occurrence_Of (Pos, Loc),
                  Expression =>
                    Make_Op_Add (Loc,
                      Left_Opnd => New_Occurrence_Of (Pos, Loc),
                      Right_Opnd =>
                        Make_Attribute_Reference (Loc,
                          Attribute_Name => Name_Length,
                            Prefix => New_Occurrence_Of (Temps (J), Loc),
                            Expressions =>
                              New_List (Make_Integer_Literal (Loc, 1))))));

            Set_Character_Literal_Name (Char_Code (Character'Pos (',')));

            Append_To (Stats,
               Make_Assignment_Statement (Loc,
                 Name => Make_Indexed_Component (Loc,
                    Prefix => New_Occurrence_Of (Res, Loc),
                    Expressions => New_List (New_Occurrence_Of (Pos, Loc))),
                 Expression =>
                   Make_Character_Literal (Loc,
                     Chars => Name_Find,
                     Char_Literal_Value =>
                       UI_From_Int (Character'Pos (',')))));

            Append_To (Stats,
              Make_Assignment_Statement (Loc,
                Name => New_Occurrence_Of (Pos, Loc),
                  Expression =>
                    Make_Op_Add (Loc,
                      Left_Opnd => New_Occurrence_Of (Pos, Loc),
                      Right_Opnd => Make_Integer_Literal (Loc, 1))));
         end if;
      end loop;

      Set_Character_Literal_Name (Char_Code (Character'Pos (')')));

      Append_To (Stats,
         Make_Assignment_Statement (Loc,
           Name => Make_Indexed_Component (Loc,
              Prefix => New_Occurrence_Of (Res, Loc),
              Expressions => New_List (New_Occurrence_Of (Len, Loc))),
           Expression =>
             Make_Character_Literal (Loc,
               Chars => Name_Find,
               Char_Literal_Value =>
                 UI_From_Int (Character'Pos (')')))));
      return Build_Task_Image_Function (Loc, Decls, Stats, Res);
   end Build_Task_Array_Image;

   ----------------------------
   -- Build_Task_Image_Decls --
   ----------------------------

   function Build_Task_Image_Decls
     (Loc          : Source_Ptr;
      Id_Ref       : Node_Id;
      A_Type       : Entity_Id;
      In_Init_Proc : Boolean := False) return List_Id
   is
      Decls  : constant List_Id   := New_List;
      T_Id   : Entity_Id := Empty;
      Decl   : Node_Id;
      Expr   : Node_Id   := Empty;
      Fun    : Node_Id   := Empty;
      Is_Dyn : constant Boolean :=
                 Nkind (Parent (Id_Ref)) = N_Assignment_Statement
                   and then
                 Nkind (Expression (Parent (Id_Ref))) = N_Allocator;

   begin
      --  If Discard_Names or No_Implicit_Heap_Allocations are in effect,
      --  generate a dummy declaration only.

      if Restriction_Active (No_Implicit_Heap_Allocations)
        or else Global_Discard_Names
      then
         T_Id := Make_Temporary (Loc, 'J');
         Name_Len := 0;

         return
           New_List (
             Make_Object_Declaration (Loc,
               Defining_Identifier => T_Id,
               Object_Definition => New_Occurrence_Of (Standard_String, Loc),
               Expression =>
                 Make_String_Literal (Loc,
                   Strval => String_From_Name_Buffer)));

      else
         if Nkind (Id_Ref) = N_Identifier
           or else Nkind (Id_Ref) = N_Defining_Identifier
         then
            --  For a simple variable, the image of the task is built from
            --  the name of the variable. To avoid possible conflict with the
            --  anonymous type created for a single protected object, add a
            --  numeric suffix.

            T_Id :=
              Make_Defining_Identifier (Loc,
                New_External_Name (Chars (Id_Ref), 'T', 1));

            Get_Name_String (Chars (Id_Ref));

            Expr :=
              Make_String_Literal (Loc,
                Strval => String_From_Name_Buffer);

         elsif Nkind (Id_Ref) = N_Selected_Component then
            T_Id :=
              Make_Defining_Identifier (Loc,
                New_External_Name (Chars (Selector_Name (Id_Ref)), 'T'));
            Fun := Build_Task_Record_Image (Loc, Id_Ref, Is_Dyn);

         elsif Nkind (Id_Ref) = N_Indexed_Component then
            T_Id :=
              Make_Defining_Identifier (Loc,
                New_External_Name (Chars (A_Type), 'N'));

            Fun := Build_Task_Array_Image (Loc, Id_Ref, A_Type, Is_Dyn);
         end if;
      end if;

      if Present (Fun) then
         Append (Fun, Decls);
         Expr := Make_Function_Call (Loc,
           Name => New_Occurrence_Of (Defining_Entity (Fun), Loc));

         if not In_Init_Proc and then VM_Target = No_VM then
            Set_Uses_Sec_Stack (Defining_Entity (Fun));
         end if;
      end if;

      Decl := Make_Object_Declaration (Loc,
        Defining_Identifier => T_Id,
        Object_Definition   => New_Occurrence_Of (Standard_String, Loc),
        Constant_Present    => True,
        Expression          => Expr);

      Append (Decl, Decls);
      return Decls;
   end Build_Task_Image_Decls;

   -------------------------------
   -- Build_Task_Image_Function --
   -------------------------------

   function Build_Task_Image_Function
     (Loc   : Source_Ptr;
      Decls : List_Id;
      Stats : List_Id;
      Res   : Entity_Id) return Node_Id
   is
      Spec : Node_Id;

   begin
      Append_To (Stats,
        Make_Simple_Return_Statement (Loc,
          Expression => New_Occurrence_Of (Res, Loc)));

      Spec := Make_Function_Specification (Loc,
        Defining_Unit_Name => Make_Temporary (Loc, 'F'),
        Result_Definition  => New_Occurrence_Of (Standard_String, Loc));

      --  Calls to 'Image use the secondary stack, which must be cleaned up
      --  after the task name is built.

      return Make_Subprogram_Body (Loc,
         Specification => Spec,
         Declarations => Decls,
         Handled_Statement_Sequence =>
           Make_Handled_Sequence_Of_Statements (Loc, Statements => Stats));
   end Build_Task_Image_Function;

   -----------------------------
   -- Build_Task_Image_Prefix --
   -----------------------------

   procedure Build_Task_Image_Prefix
      (Loc    : Source_Ptr;
       Len    : out Entity_Id;
       Res    : out Entity_Id;
       Pos    : out Entity_Id;
       Prefix : Entity_Id;
       Sum    : Node_Id;
       Decls  : List_Id;
       Stats  : List_Id)
   is
   begin
      Len := Make_Temporary (Loc, 'L', Sum);

      Append_To (Decls,
        Make_Object_Declaration (Loc,
          Defining_Identifier => Len,
          Object_Definition   => New_Occurrence_Of (Standard_Integer, Loc),
          Expression          => Sum));

      Res := Make_Temporary (Loc, 'R');

      Append_To (Decls,
         Make_Object_Declaration (Loc,
            Defining_Identifier => Res,
            Object_Definition =>
               Make_Subtype_Indication (Loc,
                  Subtype_Mark => New_Occurrence_Of (Standard_String, Loc),
               Constraint =>
                 Make_Index_Or_Discriminant_Constraint (Loc,
                   Constraints =>
                     New_List (
                       Make_Range (Loc,
                         Low_Bound => Make_Integer_Literal (Loc, 1),
                         High_Bound => New_Occurrence_Of (Len, Loc)))))));

      Pos := Make_Temporary (Loc, 'P');

      Append_To (Decls,
         Make_Object_Declaration (Loc,
            Defining_Identifier => Pos,
            Object_Definition   => New_Occurrence_Of (Standard_Integer, Loc)));

      --  Pos := Prefix'Length;

      Append_To (Stats,
         Make_Assignment_Statement (Loc,
            Name => New_Occurrence_Of (Pos, Loc),
            Expression =>
              Make_Attribute_Reference (Loc,
                Attribute_Name => Name_Length,
                Prefix         => New_Occurrence_Of (Prefix, Loc),
                Expressions    => New_List (Make_Integer_Literal (Loc, 1)))));

      --  Res (1 .. Pos) := Prefix;

      Append_To (Stats,
        Make_Assignment_Statement (Loc,
          Name =>
            Make_Slice (Loc,
              Prefix          => New_Occurrence_Of (Res, Loc),
              Discrete_Range  =>
                Make_Range (Loc,
                   Low_Bound  => Make_Integer_Literal (Loc, 1),
                   High_Bound => New_Occurrence_Of (Pos, Loc))),

          Expression => New_Occurrence_Of (Prefix, Loc)));

      Append_To (Stats,
         Make_Assignment_Statement (Loc,
            Name       => New_Occurrence_Of (Pos, Loc),
            Expression =>
              Make_Op_Add (Loc,
                Left_Opnd  => New_Occurrence_Of (Pos, Loc),
                Right_Opnd => Make_Integer_Literal (Loc, 1))));
   end Build_Task_Image_Prefix;

   -----------------------------
   -- Build_Task_Record_Image --
   -----------------------------

   function Build_Task_Record_Image
     (Loc    : Source_Ptr;
      Id_Ref : Node_Id;
      Dyn    : Boolean := False) return Node_Id
   is
      Len : Entity_Id;
      --  Total length of generated name

      Pos : Entity_Id;
      --  Index into result

      Res : Entity_Id;
      --  String to hold result

      Pref : constant Entity_Id := Make_Temporary (Loc, 'P');
      --  Name of enclosing variable, prefix of resulting name

      Sum : Node_Id;
      --  Expression to compute total size of string

      Sel : Entity_Id;
      --  Entity for selector name

      Decls : constant List_Id := New_List;
      Stats : constant List_Id := New_List;

   begin
      --  For a dynamic task, the name comes from the target variable. For a
      --  static one it is a formal of the enclosing init proc.

      if Dyn then
         Get_Name_String (Chars (Entity (Prefix (Id_Ref))));
         Append_To (Decls,
           Make_Object_Declaration (Loc,
             Defining_Identifier => Pref,
             Object_Definition => New_Occurrence_Of (Standard_String, Loc),
             Expression =>
               Make_String_Literal (Loc,
                 Strval => String_From_Name_Buffer)));

      else
         Append_To (Decls,
           Make_Object_Renaming_Declaration (Loc,
             Defining_Identifier => Pref,
             Subtype_Mark        => New_Occurrence_Of (Standard_String, Loc),
             Name                => Make_Identifier (Loc, Name_uTask_Name)));
      end if;

      Sel := Make_Temporary (Loc, 'S');

      Get_Name_String (Chars (Selector_Name (Id_Ref)));

      Append_To (Decls,
         Make_Object_Declaration (Loc,
           Defining_Identifier => Sel,
           Object_Definition   => New_Occurrence_Of (Standard_String, Loc),
           Expression          =>
             Make_String_Literal (Loc,
               Strval => String_From_Name_Buffer)));

      Sum := Make_Integer_Literal (Loc, Nat (Name_Len + 1));

      Sum :=
        Make_Op_Add (Loc,
          Left_Opnd => Sum,
          Right_Opnd =>
           Make_Attribute_Reference (Loc,
             Attribute_Name => Name_Length,
             Prefix =>
               New_Occurrence_Of (Pref, Loc),
             Expressions => New_List (Make_Integer_Literal (Loc, 1))));

      Build_Task_Image_Prefix (Loc, Len, Res, Pos, Pref, Sum, Decls, Stats);

      Set_Character_Literal_Name (Char_Code (Character'Pos ('.')));

      --  Res (Pos) := '.';

      Append_To (Stats,
         Make_Assignment_Statement (Loc,
           Name => Make_Indexed_Component (Loc,
              Prefix => New_Occurrence_Of (Res, Loc),
              Expressions => New_List (New_Occurrence_Of (Pos, Loc))),
           Expression =>
             Make_Character_Literal (Loc,
               Chars => Name_Find,
               Char_Literal_Value =>
                 UI_From_Int (Character'Pos ('.')))));

      Append_To (Stats,
        Make_Assignment_Statement (Loc,
          Name => New_Occurrence_Of (Pos, Loc),
          Expression =>
            Make_Op_Add (Loc,
              Left_Opnd => New_Occurrence_Of (Pos, Loc),
              Right_Opnd => Make_Integer_Literal (Loc, 1))));

      --  Res (Pos .. Len) := Selector;

      Append_To (Stats,
        Make_Assignment_Statement (Loc,
          Name => Make_Slice (Loc,
             Prefix => New_Occurrence_Of (Res, Loc),
             Discrete_Range  =>
               Make_Range (Loc,
                 Low_Bound  => New_Occurrence_Of (Pos, Loc),
                 High_Bound => New_Occurrence_Of (Len, Loc))),
          Expression => New_Occurrence_Of (Sel, Loc)));

      return Build_Task_Image_Function (Loc, Decls, Stats, Res);
   end Build_Task_Record_Image;

   ----------------------------------
   -- Component_May_Be_Bit_Aligned --
   ----------------------------------

   function Component_May_Be_Bit_Aligned (Comp : Entity_Id) return Boolean is
      UT : Entity_Id;

   begin
      --  If no component clause, then everything is fine, since the back end
      --  never bit-misaligns by default, even if there is a pragma Packed for
      --  the record.

      if No (Comp) or else No (Component_Clause (Comp)) then
         return False;
      end if;

      UT := Underlying_Type (Etype (Comp));

      --  It is only array and record types that cause trouble

      if not Is_Record_Type (UT)
        and then not Is_Array_Type (UT)
      then
         return False;

      --  If we know that we have a small (64 bits or less) record or small
      --  bit-packed array, then everything is fine, since the back end can
      --  handle these cases correctly.

      elsif Esize (Comp) <= 64
        and then (Is_Record_Type (UT)
                   or else Is_Bit_Packed_Array (UT))
      then
         return False;

      --  Otherwise if the component is not byte aligned, we know we have the
      --  nasty unaligned case.

      elsif Normalized_First_Bit (Comp) /= Uint_0
        or else Esize (Comp) mod System_Storage_Unit /= Uint_0
      then
         return True;

      --  If we are large and byte aligned, then OK at this level

      else
         return False;
      end if;
   end Component_May_Be_Bit_Aligned;

   -----------------------------------
   -- Corresponding_Runtime_Package --
   -----------------------------------

   function Corresponding_Runtime_Package (Typ : Entity_Id) return RTU_Id is
      Pkg_Id : RTU_Id := RTU_Null;

   begin
      pragma Assert (Is_Concurrent_Type (Typ));

      if Ekind (Typ) in Protected_Kind then
         if Has_Entries (Typ)

            --  A protected type without entries that covers an interface and
            --  overrides the abstract routines with protected procedures is
            --  considered equivalent to a protected type with entries in the
            --  context of dispatching select statements. It is sufficient to
            --  check for the presence of an interface list in the declaration
            --  node to recognize this case.

           or else Present (Interface_List (Parent (Typ)))
           or else
             (((Has_Attach_Handler (Typ) and then not Restricted_Profile)
                 or else Has_Interrupt_Handler (Typ))
               and then not Restriction_Active (No_Dynamic_Attachment))
         then
            if Abort_Allowed
              or else Restriction_Active (No_Entry_Queue) = False
              or else Number_Entries (Typ) > 1
              or else (Has_Attach_Handler (Typ)
                        and then not Restricted_Profile)
            then
               Pkg_Id := System_Tasking_Protected_Objects_Entries;
            else
               Pkg_Id := System_Tasking_Protected_Objects_Single_Entry;
            end if;

         else
            Pkg_Id := System_Tasking_Protected_Objects;
         end if;
      end if;

      return Pkg_Id;
   end Corresponding_Runtime_Package;

   -------------------------------
   -- Convert_To_Actual_Subtype --
   -------------------------------

   procedure Convert_To_Actual_Subtype (Exp : Entity_Id) is
      Act_ST : Entity_Id;

   begin
      Act_ST := Get_Actual_Subtype (Exp);

      if Act_ST = Etype (Exp) then
         return;
      else
         Rewrite (Exp, Convert_To (Act_ST, Relocate_Node (Exp)));
         Analyze_And_Resolve (Exp, Act_ST);
      end if;
   end Convert_To_Actual_Subtype;

   -----------------------------------
   -- Current_Sem_Unit_Declarations --
   -----------------------------------

   function Current_Sem_Unit_Declarations return List_Id is
      U     : Node_Id := Unit (Cunit (Current_Sem_Unit));
      Decls : List_Id;

   begin
      --  If the current unit is a package body, locate the visible
      --  declarations of the package spec.

      if Nkind (U) = N_Package_Body then
         U := Unit (Library_Unit (Cunit (Current_Sem_Unit)));
      end if;

      if Nkind (U) = N_Package_Declaration then
         U := Specification (U);
         Decls := Visible_Declarations (U);

         if No (Decls) then
            Decls := New_List;
            Set_Visible_Declarations (U, Decls);
         end if;

      else
         Decls := Declarations (U);

         if No (Decls) then
            Decls := New_List;
            Set_Declarations (U, Decls);
         end if;
      end if;

      return Decls;
   end Current_Sem_Unit_Declarations;

   -----------------------
   -- Duplicate_Subexpr --
   -----------------------

   function Duplicate_Subexpr
     (Exp      : Node_Id;
      Name_Req : Boolean := False) return Node_Id
   is
   begin
      Remove_Side_Effects (Exp, Name_Req);
      return New_Copy_Tree (Exp);
   end Duplicate_Subexpr;

   ---------------------------------
   -- Duplicate_Subexpr_No_Checks --
   ---------------------------------

   function Duplicate_Subexpr_No_Checks
     (Exp      : Node_Id;
      Name_Req : Boolean := False) return Node_Id
   is
      New_Exp : Node_Id;

   begin
      Remove_Side_Effects (Exp, Name_Req);
      New_Exp := New_Copy_Tree (Exp);
      Remove_Checks (New_Exp);
      return New_Exp;
   end Duplicate_Subexpr_No_Checks;

   -----------------------------------
   -- Duplicate_Subexpr_Move_Checks --
   -----------------------------------

   function Duplicate_Subexpr_Move_Checks
     (Exp      : Node_Id;
      Name_Req : Boolean := False) return Node_Id
   is
      New_Exp : Node_Id;
   begin
      Remove_Side_Effects (Exp, Name_Req);
      New_Exp := New_Copy_Tree (Exp);
      Remove_Checks (Exp);
      return New_Exp;
   end Duplicate_Subexpr_Move_Checks;

   --------------------
   -- Ensure_Defined --
   --------------------

   procedure Ensure_Defined (Typ : Entity_Id; N : Node_Id) is
      IR : Node_Id;

   begin
      --  An itype reference must only be created if this is a local itype, so
      --  that gigi can elaborate it on the proper objstack.

      if Is_Itype (Typ)
        and then Scope (Typ) = Current_Scope
      then
         IR := Make_Itype_Reference (Sloc (N));
         Set_Itype (IR, Typ);
         Insert_Action (N, IR);
      end if;
   end Ensure_Defined;

   --------------------
   -- Entry_Names_OK --
   --------------------

   function Entry_Names_OK return Boolean is
   begin
      return
        not Restricted_Profile
          and then not Global_Discard_Names
          and then not Restriction_Active (No_Implicit_Heap_Allocations)
          and then not Restriction_Active (No_Local_Allocators);
   end Entry_Names_OK;

   -------------------
   -- Evaluate_Name --
   -------------------

   procedure Evaluate_Name (Nam : Node_Id) is
      K : constant Node_Kind := Nkind (Nam);

   begin
      --  For an explicit dereference, we simply force the evaluation of the
      --  name expression. The dereference provides a value that is the address
      --  for the renamed object, and it is precisely this value that we want
      --  to preserve.

      if K = N_Explicit_Dereference then
         Force_Evaluation (Prefix (Nam));

      --  For a selected component, we simply evaluate the prefix

      elsif K = N_Selected_Component then
         Evaluate_Name (Prefix (Nam));

      --  For an indexed component, or an attribute reference, we evaluate the
      --  prefix, which is itself a name, recursively, and then force the
      --  evaluation of all the subscripts (or attribute expressions).

      elsif Nkind_In (K, N_Indexed_Component, N_Attribute_Reference) then
         Evaluate_Name (Prefix (Nam));

         declare
            E : Node_Id;

         begin
            E := First (Expressions (Nam));
            while Present (E) loop
               Force_Evaluation (E);

               if Original_Node (E) /= E then
                  Set_Do_Range_Check (E, Do_Range_Check (Original_Node (E)));
               end if;

               Next (E);
            end loop;
         end;

      --  For a slice, we evaluate the prefix, as for the indexed component
      --  case and then, if there is a range present, either directly or as the
      --  constraint of a discrete subtype indication, we evaluate the two
      --  bounds of this range.

      elsif K = N_Slice then
         Evaluate_Name (Prefix (Nam));

         declare
            DR     : constant Node_Id := Discrete_Range (Nam);
            Constr : Node_Id;
            Rexpr  : Node_Id;

         begin
            if Nkind (DR) = N_Range then
               Force_Evaluation (Low_Bound (DR));
               Force_Evaluation (High_Bound (DR));

            elsif Nkind (DR) = N_Subtype_Indication then
               Constr := Constraint (DR);

               if Nkind (Constr) = N_Range_Constraint then
                  Rexpr := Range_Expression (Constr);

                  Force_Evaluation (Low_Bound (Rexpr));
                  Force_Evaluation (High_Bound (Rexpr));
               end if;
            end if;
         end;

      --  For a type conversion, the expression of the conversion must be the
      --  name of an object, and we simply need to evaluate this name.

      elsif K = N_Type_Conversion then
         Evaluate_Name (Expression (Nam));

      --  For a function call, we evaluate the call

      elsif K = N_Function_Call then
         Force_Evaluation (Nam);

      --  The remaining cases are direct name, operator symbol and character
      --  literal. In all these cases, we do nothing, since we want to
      --  reevaluate each time the renamed object is used.

      else
         return;
      end if;
   end Evaluate_Name;

   ---------------------
   -- Evolve_And_Then --
   ---------------------

   procedure Evolve_And_Then (Cond : in out Node_Id; Cond1 : Node_Id) is
   begin
      if No (Cond) then
         Cond := Cond1;
      else
         Cond :=
           Make_And_Then (Sloc (Cond1),
             Left_Opnd  => Cond,
             Right_Opnd => Cond1);
      end if;
   end Evolve_And_Then;

   --------------------
   -- Evolve_Or_Else --
   --------------------

   procedure Evolve_Or_Else (Cond : in out Node_Id; Cond1 : Node_Id) is
   begin
      if No (Cond) then
         Cond := Cond1;
      else
         Cond :=
           Make_Or_Else (Sloc (Cond1),
             Left_Opnd  => Cond,
             Right_Opnd => Cond1);
      end if;
   end Evolve_Or_Else;

   ------------------------------
   -- Expand_Subtype_From_Expr --
   ------------------------------

   --  This function is applicable for both static and dynamic allocation of
   --  objects which are constrained by an initial expression. Basically it
   --  transforms an unconstrained subtype indication into a constrained one.

   --  The expression may also be transformed in certain cases in order to
   --  avoid multiple evaluation. In the static allocation case, the general
   --  scheme is:

   --     Val : T := Expr;

   --        is transformed into

   --     Val : Constrained_Subtype_of_T := Maybe_Modified_Expr;
   --
   --  Here are the main cases :
   --
   --  <if Expr is a Slice>
   --    Val : T ([Index_Subtype (Expr)]) := Expr;
   --
   --  <elsif Expr is a String Literal>
   --    Val : T (T'First .. T'First + Length (string literal) - 1) := Expr;
   --
   --  <elsif Expr is Constrained>
   --    subtype T is Type_Of_Expr
   --    Val : T := Expr;
   --
   --  <elsif Expr is an entity_name>
   --    Val : T (constraints taken from Expr) := Expr;
   --
   --  <else>
   --    type Axxx is access all T;
   --    Rval : Axxx := Expr'ref;
   --    Val  : T (constraints taken from Rval) := Rval.all;

   --    ??? note: when the Expression is allocated in the secondary stack
   --              we could use it directly instead of copying it by declaring
   --              Val : T (...) renames Rval.all

   procedure Expand_Subtype_From_Expr
     (N             : Node_Id;
      Unc_Type      : Entity_Id;
      Subtype_Indic : Node_Id;
      Exp           : Node_Id)
   is
      Loc     : constant Source_Ptr := Sloc (N);
      Exp_Typ : constant Entity_Id  := Etype (Exp);
      T       : Entity_Id;

   begin
      --  In general we cannot build the subtype if expansion is disabled,
      --  because internal entities may not have been defined. However, to
      --  avoid some cascaded errors, we try to continue when the expression is
      --  an array (or string), because it is safe to compute the bounds. It is
      --  in fact required to do so even in a generic context, because there
      --  may be constants that depend on the bounds of a string literal, both
      --  standard string types and more generally arrays of characters.

      if not Expander_Active
        and then (No (Etype (Exp))
                   or else not Is_String_Type (Etype (Exp)))
      then
         return;
      end if;

      if Nkind (Exp) = N_Slice then
         declare
            Slice_Type : constant Entity_Id := Etype (First_Index (Exp_Typ));

         begin
            Rewrite (Subtype_Indic,
              Make_Subtype_Indication (Loc,
                Subtype_Mark => New_Reference_To (Unc_Type, Loc),
                Constraint =>
                  Make_Index_Or_Discriminant_Constraint (Loc,
                    Constraints => New_List
                      (New_Reference_To (Slice_Type, Loc)))));

            --  This subtype indication may be used later for constraint checks
            --  we better make sure that if a variable was used as a bound of
            --  of the original slice, its value is frozen.

            Force_Evaluation (Low_Bound (Scalar_Range (Slice_Type)));
            Force_Evaluation (High_Bound (Scalar_Range (Slice_Type)));
         end;

      elsif Ekind (Exp_Typ) = E_String_Literal_Subtype then
         Rewrite (Subtype_Indic,
           Make_Subtype_Indication (Loc,
             Subtype_Mark => New_Reference_To (Unc_Type, Loc),
             Constraint =>
               Make_Index_Or_Discriminant_Constraint (Loc,
                 Constraints => New_List (
                   Make_Literal_Range (Loc,
                     Literal_Typ => Exp_Typ)))));

      elsif Is_Constrained (Exp_Typ)
        and then not Is_Class_Wide_Type (Unc_Type)
      then
         if Is_Itype (Exp_Typ) then

            --  Within an initialization procedure, a selected component
            --  denotes a component of the enclosing record, and it appears as
            --  an actual in a call to its own initialization procedure. If
            --  this component depends on the outer discriminant, we must
            --  generate the proper actual subtype for it.

            if Nkind (Exp) = N_Selected_Component
              and then Within_Init_Proc
            then
               declare
                  Decl : constant Node_Id :=
                           Build_Actual_Subtype_Of_Component (Exp_Typ, Exp);
               begin
                  if Present (Decl) then
                     Insert_Action (N, Decl);
                     T := Defining_Identifier (Decl);
                  else
                     T := Exp_Typ;
                  end if;
               end;

            --  No need to generate a new one (new what???)

            else
               T := Exp_Typ;
            end if;

         else
            T := Make_Temporary (Loc, 'T');

            Insert_Action (N,
              Make_Subtype_Declaration (Loc,
                Defining_Identifier => T,
                Subtype_Indication  => New_Reference_To (Exp_Typ, Loc)));

            --  This type is marked as an itype even though it has an explicit
            --  declaration since otherwise Is_Generic_Actual_Type can get
            --  set, resulting in the generation of spurious errors. (See
            --  sem_ch8.Analyze_Package_Renaming and sem_type.covers)

            Set_Is_Itype (T);
            Set_Associated_Node_For_Itype (T, Exp);
         end if;

         Rewrite (Subtype_Indic, New_Reference_To (T, Loc));

      --  Nothing needs to be done for private types with unknown discriminants
      --  if the underlying type is not an unconstrained composite type or it
      --  is an unchecked union.

      elsif Is_Private_Type (Unc_Type)
        and then Has_Unknown_Discriminants (Unc_Type)
        and then (not Is_Composite_Type (Underlying_Type (Unc_Type))
                   or else Is_Constrained (Underlying_Type (Unc_Type))
                   or else Is_Unchecked_Union (Underlying_Type (Unc_Type)))
      then
         null;

      --  Case of derived type with unknown discriminants where the parent type
      --  also has unknown discriminants.

      elsif Is_Record_Type (Unc_Type)
        and then not Is_Class_Wide_Type (Unc_Type)
        and then Has_Unknown_Discriminants (Unc_Type)
        and then Has_Unknown_Discriminants (Underlying_Type (Unc_Type))
      then
         --  Nothing to be done if no underlying record view available

         if No (Underlying_Record_View (Unc_Type)) then
            null;

         --  Otherwise use the Underlying_Record_View to create the proper
         --  constrained subtype for an object of a derived type with unknown
         --  discriminants.

         else
            Remove_Side_Effects (Exp);
            Rewrite (Subtype_Indic,
              Make_Subtype_From_Expr (Exp, Underlying_Record_View (Unc_Type)));
         end if;

      --  Renamings of class-wide interface types require no equivalent
      --  constrained type declarations because we only need to reference
      --  the tag component associated with the interface. The same is
      --  presumably true for class-wide types in general, so this test
      --  is broadened to include all class-wide renamings, which also
      --  avoids cases of unbounded recursion in Remove_Side_Effects.
      --  (Is this really correct, or are there some cases of class-wide
      --  renamings that require action in this procedure???)

      elsif Present (N)
        and then Nkind (N) = N_Object_Renaming_Declaration
        and then Is_Class_Wide_Type (Unc_Type)
      then
         null;

      --  In Ada 95 nothing to be done if the type of the expression is limited
      --  because in this case the expression cannot be copied, and its use can
      --  only be by reference.

      --  In Ada 2005 the context can be an object declaration whose expression
      --  is a function that returns in place. If the nominal subtype has
      --  unknown discriminants, the call still provides constraints on the
      --  object, and we have to create an actual subtype from it.

      --  If the type is class-wide, the expression is dynamically tagged and
      --  we do not create an actual subtype either. Ditto for an interface.
      --  For now this applies only if the type is immutably limited, and the
      --  function being called is build-in-place. This will have to be revised
      --  when build-in-place functions are generalized to other types.

      elsif Is_Immutably_Limited_Type (Exp_Typ)
        and then
         (Is_Class_Wide_Type (Exp_Typ)
           or else Is_Interface (Exp_Typ)
           or else not Has_Unknown_Discriminants (Exp_Typ)
           or else not Is_Composite_Type (Unc_Type))
      then
         null;

      --  For limited objects initialized with build in place function calls,
      --  nothing to be done; otherwise we prematurely introduce an N_Reference
      --  node in the expression initializing the object, which breaks the
      --  circuitry that detects and adds the additional arguments to the
      --  called function.

      elsif Is_Build_In_Place_Function_Call (Exp) then
         null;

      else
         Remove_Side_Effects (Exp);
         Rewrite (Subtype_Indic,
           Make_Subtype_From_Expr (Exp, Unc_Type));
      end if;
   end Expand_Subtype_From_Expr;

   --------------------
   -- Find_Init_Call --
   --------------------

   function Find_Init_Call
     (Var        : Entity_Id;
      Rep_Clause : Node_Id) return Node_Id
   is
      Typ : constant Entity_Id := Etype (Var);

      Init_Proc : Entity_Id;
      --  Initialization procedure for Typ

      function Find_Init_Call_In_List (From : Node_Id) return Node_Id;
      --  Look for init call for Var starting at From and scanning the
      --  enclosing list until Rep_Clause or the end of the list is reached.

      ----------------------------
      -- Find_Init_Call_In_List --
      ----------------------------

      function Find_Init_Call_In_List (From : Node_Id) return Node_Id is
         Init_Call : Node_Id;
      begin
         Init_Call := From;

         while Present (Init_Call) and then Init_Call /= Rep_Clause loop
            if Nkind (Init_Call) = N_Procedure_Call_Statement
              and then Is_Entity_Name (Name (Init_Call))
              and then Entity (Name (Init_Call)) = Init_Proc
            then
               return Init_Call;
            end if;

            Next (Init_Call);
         end loop;

         return Empty;
      end Find_Init_Call_In_List;

      Init_Call : Node_Id;

   --  Start of processing for Find_Init_Call

   begin
      if not Has_Non_Null_Base_Init_Proc (Typ) then
         --  No init proc for the type, so obviously no call to be found

         return Empty;
      end if;

      Init_Proc := Base_Init_Proc (Typ);

      --  First scan the list containing the declaration of Var

      Init_Call := Find_Init_Call_In_List (From => Next (Parent (Var)));

      --  If not found, also look on Var's freeze actions list, if any, since
      --  the init call may have been moved there (case of an address clause
      --  applying to Var).

      if No (Init_Call) and then Present (Freeze_Node (Var)) then
         Init_Call :=
           Find_Init_Call_In_List (First (Actions (Freeze_Node (Var))));
      end if;

      return Init_Call;
   end Find_Init_Call;

   ------------------------
   -- Find_Interface_ADT --
   ------------------------

   function Find_Interface_ADT
     (T     : Entity_Id;
      Iface : Entity_Id) return Elmt_Id
   is
      ADT : Elmt_Id;
      Typ : Entity_Id := T;

   begin
      pragma Assert (Is_Interface (Iface));

      --  Handle private types

      if Has_Private_Declaration (Typ)
        and then Present (Full_View (Typ))
      then
         Typ := Full_View (Typ);
      end if;

      --  Handle access types

      if Is_Access_Type (Typ) then
         Typ := Designated_Type (Typ);
      end if;

      --  Handle task and protected types implementing interfaces

      if Is_Concurrent_Type (Typ) then
         Typ := Corresponding_Record_Type (Typ);
      end if;

      pragma Assert
        (not Is_Class_Wide_Type (Typ)
          and then Ekind (Typ) /= E_Incomplete_Type);

      if Is_Ancestor (Iface, Typ, Use_Full_View => True) then
         return First_Elmt (Access_Disp_Table (Typ));

      else
         ADT :=
           Next_Elmt (Next_Elmt (First_Elmt (Access_Disp_Table (Typ))));
         while Present (ADT)
           and then Present (Related_Type (Node (ADT)))
           and then Related_Type (Node (ADT)) /= Iface
           and then not Is_Ancestor (Iface, Related_Type (Node (ADT)),
                                     Use_Full_View => True)
         loop
            Next_Elmt (ADT);
         end loop;

         pragma Assert (Present (Related_Type (Node (ADT))));
         return ADT;
      end if;
   end Find_Interface_ADT;

   ------------------------
   -- Find_Interface_Tag --
   ------------------------

   function Find_Interface_Tag
     (T     : Entity_Id;
      Iface : Entity_Id) return Entity_Id
   is
      AI_Tag : Entity_Id;
      Found  : Boolean   := False;
      Typ    : Entity_Id := T;

      procedure Find_Tag (Typ : Entity_Id);
      --  Internal subprogram used to recursively climb to the ancestors

      --------------
      -- Find_Tag --
      --------------

      procedure Find_Tag (Typ : Entity_Id) is
         AI_Elmt : Elmt_Id;
         AI      : Node_Id;

      begin
         --  This routine does not handle the case in which the interface is an
         --  ancestor of Typ. That case is handled by the enclosing subprogram.

         pragma Assert (Typ /= Iface);

         --  Climb to the root type handling private types

         if Present (Full_View (Etype (Typ))) then
            if Full_View (Etype (Typ)) /= Typ then
               Find_Tag (Full_View (Etype (Typ)));
            end if;

         elsif Etype (Typ) /= Typ then
            Find_Tag (Etype (Typ));
         end if;

         --  Traverse the list of interfaces implemented by the type

         if not Found
           and then Present (Interfaces (Typ))
           and then not (Is_Empty_Elmt_List (Interfaces (Typ)))
         then
            --  Skip the tag associated with the primary table

            pragma Assert (Etype (First_Tag_Component (Typ)) = RTE (RE_Tag));
            AI_Tag := Next_Tag_Component (First_Tag_Component (Typ));
            pragma Assert (Present (AI_Tag));

            AI_Elmt := First_Elmt (Interfaces (Typ));
            while Present (AI_Elmt) loop
               AI := Node (AI_Elmt);

               if AI = Iface
                 or else Is_Ancestor (Iface, AI, Use_Full_View => True)
               then
                  Found := True;
                  return;
               end if;

               AI_Tag := Next_Tag_Component (AI_Tag);
               Next_Elmt (AI_Elmt);
            end loop;
         end if;
      end Find_Tag;

   --  Start of processing for Find_Interface_Tag

   begin
      pragma Assert (Is_Interface (Iface));

      --  Handle access types

      if Is_Access_Type (Typ) then
         Typ := Designated_Type (Typ);
      end if;

      --  Handle class-wide types

      if Is_Class_Wide_Type (Typ) then
         Typ := Root_Type (Typ);
      end if;

      --  Handle private types

      if Has_Private_Declaration (Typ)
        and then Present (Full_View (Typ))
      then
         Typ := Full_View (Typ);
      end if;

      --  Handle entities from the limited view

      if Ekind (Typ) = E_Incomplete_Type then
         pragma Assert (Present (Non_Limited_View (Typ)));
         Typ := Non_Limited_View (Typ);
      end if;

      --  Handle task and protected types implementing interfaces

      if Is_Concurrent_Type (Typ) then
         Typ := Corresponding_Record_Type (Typ);
      end if;

      --  If the interface is an ancestor of the type, then it shared the
      --  primary dispatch table.

      if Is_Ancestor (Iface, Typ, Use_Full_View => True) then
         pragma Assert (Etype (First_Tag_Component (Typ)) = RTE (RE_Tag));
         return First_Tag_Component (Typ);

      --  Otherwise we need to search for its associated tag component

      else
         Find_Tag (Typ);
         pragma Assert (Found);
         return AI_Tag;
      end if;
   end Find_Interface_Tag;

   ------------------
   -- Find_Prim_Op --
   ------------------

   function Find_Prim_Op (T : Entity_Id; Name : Name_Id) return Entity_Id is
      Prim : Elmt_Id;
      Typ  : Entity_Id := T;
      Op   : Entity_Id;

   begin
      if Is_Class_Wide_Type (Typ) then
         Typ := Root_Type (Typ);
      end if;

      Typ := Underlying_Type (Typ);

      --  Loop through primitive operations

      Prim := First_Elmt (Primitive_Operations (Typ));
      while Present (Prim) loop
         Op := Node (Prim);

         --  We can retrieve primitive operations by name if it is an internal
         --  name. For equality we must check that both of its operands have
         --  the same type, to avoid confusion with user-defined equalities
         --  than may have a non-symmetric signature.

         exit when Chars (Op) = Name
           and then
             (Name /= Name_Op_Eq
                or else Etype (First_Formal (Op)) = Etype (Last_Formal (Op)));

         Next_Elmt (Prim);

         --  Raise Program_Error if no primitive found

         if No (Prim) then
            raise Program_Error;
         end if;
      end loop;

      return Node (Prim);
   end Find_Prim_Op;

   ------------------
   -- Find_Prim_Op --
   ------------------

   function Find_Prim_Op
     (T    : Entity_Id;
      Name : TSS_Name_Type) return Entity_Id
   is
      Inher_Op  : Entity_Id := Empty;
      Own_Op    : Entity_Id := Empty;
      Prim_Elmt : Elmt_Id;
      Prim_Id   : Entity_Id;
      Typ       : Entity_Id := T;

   begin
      if Is_Class_Wide_Type (Typ) then
         Typ := Root_Type (Typ);
      end if;

      Typ := Underlying_Type (Typ);

      --  This search is based on the assertion that the dispatching version
      --  of the TSS routine always precedes the real primitive.

      Prim_Elmt := First_Elmt (Primitive_Operations (Typ));
      while Present (Prim_Elmt) loop
         Prim_Id := Node (Prim_Elmt);

         if Is_TSS (Prim_Id, Name) then
            if Present (Alias (Prim_Id)) then
               Inher_Op := Prim_Id;
            else
               Own_Op := Prim_Id;
            end if;
         end if;

         Next_Elmt (Prim_Elmt);
      end loop;

      if Present (Own_Op) then
         return Own_Op;
      elsif Present (Inher_Op) then
         return Inher_Op;
      else
         raise Program_Error;
      end if;
   end Find_Prim_Op;

   ----------------------------
   -- Find_Protection_Object --
   ----------------------------

   function Find_Protection_Object (Scop : Entity_Id) return Entity_Id is
      S : Entity_Id;

   begin
      S := Scop;
      while Present (S) loop
         if (Ekind (S) = E_Entry
               or else Ekind (S) = E_Entry_Family
               or else Ekind (S) = E_Function
               or else Ekind (S) = E_Procedure)
           and then Present (Protection_Object (S))
         then
            return Protection_Object (S);
         end if;

         S := Scope (S);
      end loop;

      --  If we do not find a Protection object in the scope chain, then
      --  something has gone wrong, most likely the object was never created.

      raise Program_Error;
   end Find_Protection_Object;

   --------------------------
   -- Find_Protection_Type --
   --------------------------

   function Find_Protection_Type (Conc_Typ : Entity_Id) return Entity_Id is
      Comp : Entity_Id;
      Typ  : Entity_Id := Conc_Typ;

   begin
      if Is_Concurrent_Type (Typ) then
         Typ := Corresponding_Record_Type (Typ);
      end if;

      --  Since restriction violations are not considered serious errors, the
      --  expander remains active, but may leave the corresponding record type
      --  malformed. In such cases, component _object is not available so do
      --  not look for it.

      if not Analyzed (Typ) then
         return Empty;
      end if;

      Comp := First_Component (Typ);
      while Present (Comp) loop
         if Chars (Comp) = Name_uObject then
            return Base_Type (Etype (Comp));
         end if;

         Next_Component (Comp);
      end loop;

      --  The corresponding record of a protected type should always have an
      --  _object field.

      raise Program_Error;
   end Find_Protection_Type;

   ----------------------
   -- Force_Evaluation --
   ----------------------

   procedure Force_Evaluation (Exp : Node_Id; Name_Req : Boolean := False) is
   begin
      Remove_Side_Effects (Exp, Name_Req, Variable_Ref => True);
   end Force_Evaluation;

   ---------------------------------
   -- Fully_Qualified_Name_String --
   ---------------------------------

   function Fully_Qualified_Name_String (E : Entity_Id) return String_Id is
      procedure Internal_Full_Qualified_Name (E : Entity_Id);
      --  Compute recursively the qualified name without NUL at the end, adding
      --  it to the currently started string being generated

      ----------------------------------
      -- Internal_Full_Qualified_Name --
      ----------------------------------

      procedure Internal_Full_Qualified_Name (E : Entity_Id) is
         Ent : Entity_Id;

      begin
         --  Deal properly with child units

         if Nkind (E) = N_Defining_Program_Unit_Name then
            Ent := Defining_Identifier (E);
         else
            Ent := E;
         end if;

         --  Compute qualification recursively (only "Standard" has no scope)

         if Present (Scope (Scope (Ent))) then
            Internal_Full_Qualified_Name (Scope (Ent));
            Store_String_Char (Get_Char_Code ('.'));
         end if;

         --  Every entity should have a name except some expanded blocks
         --  don't bother about those.

         if Chars (Ent) = No_Name then
            return;
         end if;

         --  Generates the entity name in upper case

         Get_Decoded_Name_String (Chars (Ent));
         Set_All_Upper_Case;
         Store_String_Chars (Name_Buffer (1 .. Name_Len));
         return;
      end Internal_Full_Qualified_Name;

   --  Start of processing for Full_Qualified_Name

   begin
      Start_String;
      Internal_Full_Qualified_Name (E);
      Store_String_Char (Get_Char_Code (ASCII.NUL));
      return End_String;
   end Fully_Qualified_Name_String;

   ------------------------
   -- Generate_Poll_Call --
   ------------------------

   procedure Generate_Poll_Call (N : Node_Id) is
   begin
      --  No poll call if polling not active

      if not Polling_Required then
         return;

      --  Otherwise generate require poll call

      else
         Insert_Before_And_Analyze (N,
           Make_Procedure_Call_Statement (Sloc (N),
             Name => New_Occurrence_Of (RTE (RE_Poll), Sloc (N))));
      end if;
   end Generate_Poll_Call;

   ---------------------------------
   -- Get_Current_Value_Condition --
   ---------------------------------

   --  Note: the implementation of this procedure is very closely tied to the
   --  implementation of Set_Current_Value_Condition. In the Get procedure, we
   --  interpret Current_Value fields set by the Set procedure, so the two
   --  procedures need to be closely coordinated.

   procedure Get_Current_Value_Condition
     (Var : Node_Id;
      Op  : out Node_Kind;
      Val : out Node_Id)
   is
      Loc : constant Source_Ptr := Sloc (Var);
      Ent : constant Entity_Id  := Entity (Var);

      procedure Process_Current_Value_Condition
        (N : Node_Id;
         S : Boolean);
      --  N is an expression which holds either True (S = True) or False (S =
      --  False) in the condition. This procedure digs out the expression and
      --  if it refers to Ent, sets Op and Val appropriately.

      -------------------------------------
      -- Process_Current_Value_Condition --
      -------------------------------------

      procedure Process_Current_Value_Condition
        (N : Node_Id;
         S : Boolean)
      is
         Cond : Node_Id;
         Sens : Boolean;

      begin
         Cond := N;
         Sens := S;

         --  Deal with NOT operators, inverting sense

         while Nkind (Cond) = N_Op_Not loop
            Cond := Right_Opnd (Cond);
            Sens := not Sens;
         end loop;

         --  Deal with AND THEN and AND cases

         if Nkind (Cond) = N_And_Then
           or else Nkind (Cond) = N_Op_And
         then
            --  Don't ever try to invert a condition that is of the form of an
            --  AND or AND THEN (since we are not doing sufficiently general
            --  processing to allow this).

            if Sens = False then
               Op  := N_Empty;
               Val := Empty;
               return;
            end if;

            --  Recursively process AND and AND THEN branches

            Process_Current_Value_Condition (Left_Opnd (Cond), True);

            if Op /= N_Empty then
               return;
            end if;

            Process_Current_Value_Condition (Right_Opnd (Cond), True);
            return;

         --  Case of relational operator

         elsif Nkind (Cond) in N_Op_Compare then
            Op := Nkind (Cond);

            --  Invert sense of test if inverted test

            if Sens = False then
               case Op is
                  when N_Op_Eq => Op := N_Op_Ne;
                  when N_Op_Ne => Op := N_Op_Eq;
                  when N_Op_Lt => Op := N_Op_Ge;
                  when N_Op_Gt => Op := N_Op_Le;
                  when N_Op_Le => Op := N_Op_Gt;
                  when N_Op_Ge => Op := N_Op_Lt;
                  when others  => raise Program_Error;
               end case;
            end if;

            --  Case of entity op value

            if Is_Entity_Name (Left_Opnd (Cond))
              and then Ent = Entity (Left_Opnd (Cond))
              and then Compile_Time_Known_Value (Right_Opnd (Cond))
            then
               Val := Right_Opnd (Cond);

            --  Case of value op entity

            elsif Is_Entity_Name (Right_Opnd (Cond))
              and then Ent = Entity (Right_Opnd (Cond))
              and then Compile_Time_Known_Value (Left_Opnd (Cond))
            then
               Val := Left_Opnd (Cond);

               --  We are effectively swapping operands

               case Op is
                  when N_Op_Eq => null;
                  when N_Op_Ne => null;
                  when N_Op_Lt => Op := N_Op_Gt;
                  when N_Op_Gt => Op := N_Op_Lt;
                  when N_Op_Le => Op := N_Op_Ge;
                  when N_Op_Ge => Op := N_Op_Le;
                  when others  => raise Program_Error;
               end case;

            else
               Op := N_Empty;
            end if;

            return;

            --  Case of Boolean variable reference, return as though the
            --  reference had said var = True.

         else
            if Is_Entity_Name (Cond)
              and then Ent = Entity (Cond)
            then
               Val := New_Occurrence_Of (Standard_True, Sloc (Cond));

               if Sens = False then
                  Op := N_Op_Ne;
               else
                  Op := N_Op_Eq;
               end if;
            end if;
         end if;
      end Process_Current_Value_Condition;

   --  Start of processing for Get_Current_Value_Condition

   begin
      Op  := N_Empty;
      Val := Empty;

      --  Immediate return, nothing doing, if this is not an object

      if Ekind (Ent) not in Object_Kind then
         return;
      end if;

      --  Otherwise examine current value

      declare
         CV   : constant Node_Id := Current_Value (Ent);
         Sens : Boolean;
         Stm  : Node_Id;

      begin
         --  If statement. Condition is known true in THEN section, known False
         --  in any ELSIF or ELSE part, and unknown outside the IF statement.

         if Nkind (CV) = N_If_Statement then

            --  Before start of IF statement

            if Loc < Sloc (CV) then
               return;

               --  After end of IF statement

            elsif Loc >= Sloc (CV) + Text_Ptr (UI_To_Int (End_Span (CV))) then
               return;
            end if;

            --  At this stage we know that we are within the IF statement, but
            --  unfortunately, the tree does not record the SLOC of the ELSE so
            --  we cannot use a simple SLOC comparison to distinguish between
            --  the then/else statements, so we have to climb the tree.

            declare
               N : Node_Id;

            begin
               N := Parent (Var);
               while Parent (N) /= CV loop
                  N := Parent (N);

                  --  If we fall off the top of the tree, then that's odd, but
                  --  perhaps it could occur in some error situation, and the
                  --  safest response is simply to assume that the outcome of
                  --  the condition is unknown. No point in bombing during an
                  --  attempt to optimize things.

                  if No (N) then
                     return;
                  end if;
               end loop;

               --  Now we have N pointing to a node whose parent is the IF
               --  statement in question, so now we can tell if we are within
               --  the THEN statements.

               if Is_List_Member (N)
                 and then List_Containing (N) = Then_Statements (CV)
               then
                  Sens := True;

               --  If the variable reference does not come from source, we
               --  cannot reliably tell whether it appears in the else part.
               --  In particular, if it appears in generated code for a node
               --  that requires finalization, it may be attached to a list
               --  that has not been yet inserted into the code. For now,
               --  treat it as unknown.

               elsif not Comes_From_Source (N) then
                  return;

               --  Otherwise we must be in ELSIF or ELSE part

               else
                  Sens := False;
               end if;
            end;

            --  ELSIF part. Condition is known true within the referenced
            --  ELSIF, known False in any subsequent ELSIF or ELSE part,
            --  and unknown before the ELSE part or after the IF statement.

         elsif Nkind (CV) = N_Elsif_Part then

            --  if the Elsif_Part had condition_actions, the elsif has been
            --  rewritten as a nested if, and the original elsif_part is
            --  detached from the tree, so there is no way to obtain useful
            --  information on the current value of the variable.
            --  Can this be improved ???

            if No (Parent (CV)) then
               return;
            end if;

            Stm := Parent (CV);

            --  Before start of ELSIF part

            if Loc < Sloc (CV) then
               return;

               --  After end of IF statement

            elsif Loc >= Sloc (Stm) +
              Text_Ptr (UI_To_Int (End_Span (Stm)))
            then
               return;
            end if;

            --  Again we lack the SLOC of the ELSE, so we need to climb the
            --  tree to see if we are within the ELSIF part in question.

            declare
               N : Node_Id;

            begin
               N := Parent (Var);
               while Parent (N) /= Stm loop
                  N := Parent (N);

                  --  If we fall off the top of the tree, then that's odd, but
                  --  perhaps it could occur in some error situation, and the
                  --  safest response is simply to assume that the outcome of
                  --  the condition is unknown. No point in bombing during an
                  --  attempt to optimize things.

                  if No (N) then
                     return;
                  end if;
               end loop;

               --  Now we have N pointing to a node whose parent is the IF
               --  statement in question, so see if is the ELSIF part we want.
               --  the THEN statements.

               if N = CV then
                  Sens := True;

                  --  Otherwise we must be in subsequent ELSIF or ELSE part

               else
                  Sens := False;
               end if;
            end;

         --  Iteration scheme of while loop. The condition is known to be
         --  true within the body of the loop.

         elsif Nkind (CV) = N_Iteration_Scheme then
            declare
               Loop_Stmt : constant Node_Id := Parent (CV);

            begin
               --  Before start of body of loop

               if Loc < Sloc (Loop_Stmt) then
                  return;

               --  After end of LOOP statement

               elsif Loc >= Sloc (End_Label (Loop_Stmt)) then
                  return;

               --  We are within the body of the loop

               else
                  Sens := True;
               end if;
            end;

         --  All other cases of Current_Value settings

         else
            return;
         end if;

         --  If we fall through here, then we have a reportable condition, Sens
         --  is True if the condition is true and False if it needs inverting.

         Process_Current_Value_Condition (Condition (CV), Sens);
      end;
   end Get_Current_Value_Condition;

   ---------------------
   -- Get_Stream_Size --
   ---------------------

   function Get_Stream_Size (E : Entity_Id) return Uint is
   begin
      --  If we have a Stream_Size clause for this type use it

      if Has_Stream_Size_Clause (E) then
         return Static_Integer (Expression (Stream_Size_Clause (E)));

      --  Otherwise the Stream_Size if the size of the type

      else
         return Esize (E);
      end if;
   end Get_Stream_Size;

   ---------------------------
   -- Has_Access_Constraint --
   ---------------------------

   function Has_Access_Constraint (E : Entity_Id) return Boolean is
      Disc : Entity_Id;
      T    : constant Entity_Id := Etype (E);

   begin
      if Has_Per_Object_Constraint (E)
        and then Has_Discriminants (T)
      then
         Disc := First_Discriminant (T);
         while Present (Disc) loop
            if Is_Access_Type (Etype (Disc)) then
               return True;
            end if;

            Next_Discriminant (Disc);
         end loop;

         return False;
      else
         return False;
      end if;
   end Has_Access_Constraint;

   ----------------------------------
   -- Has_Following_Address_Clause --
   ----------------------------------

   --  Should this function check the private part in a package ???

   function Has_Following_Address_Clause (D : Node_Id) return Boolean is
      Id   : constant Entity_Id := Defining_Identifier (D);
      Decl : Node_Id;

   begin
      Decl := Next (D);
      while Present (Decl) loop
         if Nkind (Decl) = N_At_Clause
           and then Chars (Identifier (Decl)) = Chars (Id)
         then
            return True;

         elsif Nkind (Decl) = N_Attribute_Definition_Clause
           and then Chars (Decl) = Name_Address
           and then Chars (Name (Decl)) = Chars (Id)
         then
            return True;
         end if;

         Next (Decl);
      end loop;

      return False;
   end Has_Following_Address_Clause;

   --------------------
   -- Homonym_Number --
   --------------------

   function Homonym_Number (Subp : Entity_Id) return Nat is
      Count : Nat;
      Hom   : Entity_Id;

   begin
      Count := 1;
      Hom := Homonym (Subp);
      while Present (Hom) loop
         if Scope (Hom) = Scope (Subp) then
            Count := Count + 1;
         end if;

         Hom := Homonym (Hom);
      end loop;

      return Count;
   end Homonym_Number;

   -----------------------------------
   -- In_Library_Level_Package_Body --
   -----------------------------------

   function In_Library_Level_Package_Body (Id : Entity_Id) return Boolean is
   begin
      --  First determine whether the entity appears at the library level, then
      --  look at the containing unit.

      if Is_Library_Level_Entity (Id) then
         declare
            Container : constant Node_Id := Cunit (Get_Source_Unit (Id));

         begin
            return Nkind (Unit (Container)) = N_Package_Body;
         end;
      end if;

      return False;
   end In_Library_Level_Package_Body;

   ------------------------------
   -- In_Unconditional_Context --
   ------------------------------

   function In_Unconditional_Context (Node : Node_Id) return Boolean is
      P : Node_Id;

   begin
      P := Node;
      while Present (P) loop
         case Nkind (P) is
            when N_Subprogram_Body =>
               return True;

            when N_If_Statement =>
               return False;

            when N_Loop_Statement =>
               return False;

            when N_Case_Statement =>
               return False;

            when others =>
               P := Parent (P);
         end case;
      end loop;

      return False;
   end In_Unconditional_Context;

   -------------------
   -- Insert_Action --
   -------------------

   procedure Insert_Action (Assoc_Node : Node_Id; Ins_Action : Node_Id) is
   begin
      if Present (Ins_Action) then
         Insert_Actions (Assoc_Node, New_List (Ins_Action));
      end if;
   end Insert_Action;

   --  Version with check(s) suppressed

   procedure Insert_Action
     (Assoc_Node : Node_Id; Ins_Action : Node_Id; Suppress : Check_Id)
   is
   begin
      Insert_Actions (Assoc_Node, New_List (Ins_Action), Suppress);
   end Insert_Action;

   -------------------------
   -- Insert_Action_After --
   -------------------------

   procedure Insert_Action_After
     (Assoc_Node : Node_Id;
      Ins_Action : Node_Id)
   is
   begin
      Insert_Actions_After (Assoc_Node, New_List (Ins_Action));
   end Insert_Action_After;

   --------------------
   -- Insert_Actions --
   --------------------

   procedure Insert_Actions (Assoc_Node : Node_Id; Ins_Actions : List_Id) is
      N : Node_Id;
      P : Node_Id;

      Wrapped_Node : Node_Id := Empty;

   begin
      if No (Ins_Actions) or else Is_Empty_List (Ins_Actions) then
         return;
      end if;

      --  Ignore insert of actions from inside default expression (or other
      --  similar "spec expression") in the special spec-expression analyze
      --  mode. Any insertions at this point have no relevance, since we are
      --  only doing the analyze to freeze the types of any static expressions.
      --  See section "Handling of Default Expressions" in the spec of package
      --  Sem for further details.

      if In_Spec_Expression then
         return;
      end if;

      --  If the action derives from stuff inside a record, then the actions
      --  are attached to the current scope, to be inserted and analyzed on
      --  exit from the scope. The reason for this is that we may also be
      --  generating freeze actions at the same time, and they must eventually
      --  be elaborated in the correct order.

      if Is_Record_Type (Current_Scope)
        and then not Is_Frozen (Current_Scope)
      then
         if No (Scope_Stack.Table
           (Scope_Stack.Last).Pending_Freeze_Actions)
         then
            Scope_Stack.Table (Scope_Stack.Last).Pending_Freeze_Actions :=
              Ins_Actions;
         else
            Append_List
              (Ins_Actions,
               Scope_Stack.Table (Scope_Stack.Last).Pending_Freeze_Actions);
         end if;

         return;
      end if;

      --  We now intend to climb up the tree to find the right point to
      --  insert the actions. We start at Assoc_Node, unless this node is a
      --  subexpression in which case we start with its parent. We do this for
      --  two reasons. First it speeds things up. Second, if Assoc_Node is
      --  itself one of the special nodes like N_And_Then, then we assume that
      --  an initial request to insert actions for such a node does not expect
      --  the actions to get deposited in the node for later handling when the
      --  node is expanded, since clearly the node is being dealt with by the
      --  caller. Note that in the subexpression case, N is always the child we
      --  came from.

      --  N_Raise_xxx_Error is an annoying special case, it is a statement if
      --  it has type Standard_Void_Type, and a subexpression otherwise.
      --  otherwise. Procedure attribute references are also statements.

      if Nkind (Assoc_Node) in N_Subexpr
        and then (Nkind (Assoc_Node) in N_Raise_xxx_Error
                   or else Etype (Assoc_Node) /= Standard_Void_Type)
        and then (Nkind (Assoc_Node) /= N_Attribute_Reference
                   or else
                     not Is_Procedure_Attribute_Name
                           (Attribute_Name (Assoc_Node)))
      then
         P := Assoc_Node;             -- ??? does not agree with above!
         N := Parent (Assoc_Node);

      --  Non-subexpression case. Note that N is initially Empty in this case
      --  (N is only guaranteed Non-Empty in the subexpr case).

      else
         P := Assoc_Node;
         N := Empty;
      end if;

      --  Capture root of the transient scope

      if Scope_Is_Transient then
         Wrapped_Node := Node_To_Be_Wrapped;
      end if;

      loop
         pragma Assert (Present (P));

         case Nkind (P) is

            --  Case of right operand of AND THEN or OR ELSE. Put the actions
            --  in the Actions field of the right operand. They will be moved
            --  out further when the AND THEN or OR ELSE operator is expanded.
            --  Nothing special needs to be done for the left operand since
            --  in that case the actions are executed unconditionally.

            when N_Short_Circuit =>
               if N = Right_Opnd (P) then

                  --  We are now going to either append the actions to the
                  --  actions field of the short-circuit operation. We will
                  --  also analyze the actions now.

                  --  This analysis is really too early, the proper thing would
                  --  be to just park them there now, and only analyze them if
                  --  we find we really need them, and to it at the proper
                  --  final insertion point. However attempting to this proved
                  --  tricky, so for now we just kill current values before and
                  --  after the analyze call to make sure we avoid peculiar
                  --  optimizations from this out of order insertion.

                  Kill_Current_Values;

                  if Present (Actions (P)) then
                     Insert_List_After_And_Analyze
                       (Last (Actions (P)), Ins_Actions);
                  else
                     Set_Actions (P, Ins_Actions);
                     Analyze_List (Actions (P));
                  end if;

                  Kill_Current_Values;

                  return;
               end if;

            --  Then or Else operand of conditional expression. Add actions to
            --  Then_Actions or Else_Actions field as appropriate. The actions
            --  will be moved further out when the conditional is expanded.

            when N_Conditional_Expression =>
               declare
                  ThenX : constant Node_Id := Next (First (Expressions (P)));
                  ElseX : constant Node_Id := Next (ThenX);

               begin
                  --  If the enclosing expression is already analyzed, as
                  --  is the case for nested elaboration checks, insert the
                  --  conditional further out.

                  if Analyzed (P) then
                     null;

                  --  Actions belong to the then expression, temporarily place
                  --  them as Then_Actions of the conditional expr. They will
                  --  be moved to the proper place later when the conditional
                  --  expression is expanded.

                  elsif N = ThenX then
                     if Present (Then_Actions (P)) then
                        Insert_List_After_And_Analyze
                          (Last (Then_Actions (P)), Ins_Actions);
                     else
                        Set_Then_Actions (P, Ins_Actions);
                        Analyze_List (Then_Actions (P));
                     end if;

                     return;

                  --  Actions belong to the else expression, temporarily
                  --  place them as Else_Actions of the conditional expr.
                  --  They will be moved to the proper place later when
                  --  the conditional expression is expanded.

                  elsif N = ElseX then
                     if Present (Else_Actions (P)) then
                        Insert_List_After_And_Analyze
                          (Last (Else_Actions (P)), Ins_Actions);
                     else
                        Set_Else_Actions (P, Ins_Actions);
                        Analyze_List (Else_Actions (P));
                     end if;

                     return;

                  --  Actions belong to the condition. In this case they are
                  --  unconditionally executed, and so we can continue the
                  --  search for the proper insert point.

                  else
                     null;
                  end if;
               end;

            --  Alternative of case expression, we place the action in the
            --  Actions field of the case expression alternative, this will
            --  be handled when the case expression is expanded.

            when N_Case_Expression_Alternative =>
               if Present (Actions (P)) then
                  Insert_List_After_And_Analyze
                    (Last (Actions (P)), Ins_Actions);
               else
                  Set_Actions (P, Ins_Actions);
                  Analyze_List (Actions (P));
               end if;

               return;

            --  Case of appearing within an Expressions_With_Actions node. We
            --  prepend the actions to the list of actions already there, if
            --  the node has not been analyzed yet. Otherwise find insertion
            --  location further up the tree.

            when N_Expression_With_Actions =>
               if not Analyzed (P) then
                  Prepend_List (Ins_Actions, Actions (P));
                  return;
               end if;

            --  Case of appearing in the condition of a while expression or
            --  elsif. We insert the actions into the Condition_Actions field.
            --  They will be moved further out when the while loop or elsif
            --  is analyzed.

            when N_Iteration_Scheme |
                 N_Elsif_Part
            =>
               if N = Condition (P) then
                  if Present (Condition_Actions (P)) then
                     Insert_List_After_And_Analyze
                       (Last (Condition_Actions (P)), Ins_Actions);
                  else
                     Set_Condition_Actions (P, Ins_Actions);

                     --  Set the parent of the insert actions explicitly. This
                     --  is not a syntactic field, but we need the parent field
                     --  set, in particular so that freeze can understand that
                     --  it is dealing with condition actions, and properly
                     --  insert the freezing actions.

                     Set_Parent (Ins_Actions, P);
                     Analyze_List (Condition_Actions (P));
                  end if;

                  return;
               end if;

            --  Statements, declarations, pragmas, representation clauses

            when
               --  Statements

               N_Procedure_Call_Statement               |
               N_Statement_Other_Than_Procedure_Call    |

               --  Pragmas

               N_Pragma                                 |

               --  Representation_Clause

               N_At_Clause                              |
               N_Attribute_Definition_Clause            |
               N_Enumeration_Representation_Clause      |
               N_Record_Representation_Clause           |

               --  Declarations

               N_Abstract_Subprogram_Declaration        |
               N_Entry_Body                             |
               N_Exception_Declaration                  |
               N_Exception_Renaming_Declaration         |
               N_Expression_Function                    |
               N_Formal_Abstract_Subprogram_Declaration |
               N_Formal_Concrete_Subprogram_Declaration |
               N_Formal_Object_Declaration              |
               N_Formal_Type_Declaration                |
               N_Full_Type_Declaration                  |
               N_Function_Instantiation                 |
               N_Generic_Function_Renaming_Declaration  |
               N_Generic_Package_Declaration            |
               N_Generic_Package_Renaming_Declaration   |
               N_Generic_Procedure_Renaming_Declaration |
               N_Generic_Subprogram_Declaration         |
               N_Implicit_Label_Declaration             |
               N_Incomplete_Type_Declaration            |
               N_Number_Declaration                     |
               N_Object_Declaration                     |
               N_Object_Renaming_Declaration            |
               N_Package_Body                           |
               N_Package_Body_Stub                      |
               N_Package_Declaration                    |
               N_Package_Instantiation                  |
               N_Package_Renaming_Declaration           |
               N_Private_Extension_Declaration          |
               N_Private_Type_Declaration               |
               N_Procedure_Instantiation                |
               N_Protected_Body                         |
               N_Protected_Body_Stub                    |
               N_Protected_Type_Declaration             |
               N_Single_Task_Declaration                |
               N_Subprogram_Body                        |
               N_Subprogram_Body_Stub                   |
               N_Subprogram_Declaration                 |
               N_Subprogram_Renaming_Declaration        |
               N_Subtype_Declaration                    |
               N_Task_Body                              |
               N_Task_Body_Stub                         |
               N_Task_Type_Declaration                  |

               --  Use clauses can appear in lists of declarations

               N_Use_Package_Clause                     |
               N_Use_Type_Clause                        |

               --  Freeze entity behaves like a declaration or statement

               N_Freeze_Entity
            =>
               --  Do not insert here if the item is not a list member (this
               --  happens for example with a triggering statement, and the
               --  proper approach is to insert before the entire select).

               if not Is_List_Member (P) then
                  null;

               --  Do not insert if parent of P is an N_Component_Association
               --  node (i.e. we are in the context of an N_Aggregate or
               --  N_Extension_Aggregate node. In this case we want to insert
               --  before the entire aggregate.

               elsif Nkind (Parent (P)) = N_Component_Association then
                  null;

               --  Do not insert if the parent of P is either an N_Variant node
               --  or an N_Record_Definition node, meaning in either case that
               --  P is a member of a component list, and that therefore the
               --  actions should be inserted outside the complete record
               --  declaration.

               elsif Nkind (Parent (P)) = N_Variant
                 or else Nkind (Parent (P)) = N_Record_Definition
               then
                  null;

               --  Do not insert freeze nodes within the loop generated for
               --  an aggregate, because they may be elaborated too late for
               --  subsequent use in the back end: within a package spec the
               --  loop is part of the elaboration procedure and is only
               --  elaborated during the second pass.

               --  If the loop comes from source, or the entity is local to the
               --  loop itself it must remain within.

               elsif Nkind (Parent (P)) = N_Loop_Statement
                 and then not Comes_From_Source (Parent (P))
                 and then Nkind (First (Ins_Actions)) = N_Freeze_Entity
                 and then
                   Scope (Entity (First (Ins_Actions))) /= Current_Scope
               then
                  null;

               --  Otherwise we can go ahead and do the insertion

               elsif P = Wrapped_Node then
                  Store_Before_Actions_In_Scope (Ins_Actions);
                  return;

               else
                  Insert_List_Before_And_Analyze (P, Ins_Actions);
                  return;
               end if;

            --  A special case, N_Raise_xxx_Error can act either as a statement
            --  or a subexpression. We tell the difference by looking at the
            --  Etype. It is set to Standard_Void_Type in the statement case.

            when
               N_Raise_xxx_Error =>
                  if Etype (P) = Standard_Void_Type then
                     if  P = Wrapped_Node then
                        Store_Before_Actions_In_Scope (Ins_Actions);
                     else
                        Insert_List_Before_And_Analyze (P, Ins_Actions);
                     end if;

                     return;

                  --  In the subexpression case, keep climbing

                  else
                     null;
                  end if;

            --  If a component association appears within a loop created for
            --  an array aggregate, attach the actions to the association so
            --  they can be subsequently inserted within the loop. For other
            --  component associations insert outside of the aggregate. For
            --  an association that will generate a loop, its Loop_Actions
            --  attribute is already initialized (see exp_aggr.adb).

            --  The list of loop_actions can in turn generate additional ones,
            --  that are inserted before the associated node. If the associated
            --  node is outside the aggregate, the new actions are collected
            --  at the end of the loop actions, to respect the order in which
            --  they are to be elaborated.

            when
               N_Component_Association =>
                  if Nkind (Parent (P)) = N_Aggregate
                    and then Present (Loop_Actions (P))
                  then
                     if Is_Empty_List (Loop_Actions (P)) then
                        Set_Loop_Actions (P, Ins_Actions);
                        Analyze_List (Ins_Actions);

                     else
                        declare
                           Decl : Node_Id;

                        begin
                           --  Check whether these actions were generated by a
                           --  declaration that is part of the loop_ actions
                           --  for the component_association.

                           Decl := Assoc_Node;
                           while Present (Decl) loop
                              exit when Parent (Decl) = P
                                and then Is_List_Member (Decl)
                                and then
                                  List_Containing (Decl) = Loop_Actions (P);
                              Decl := Parent (Decl);
                           end loop;

                           if Present (Decl) then
                              Insert_List_Before_And_Analyze
                                (Decl, Ins_Actions);
                           else
                              Insert_List_After_And_Analyze
                                (Last (Loop_Actions (P)), Ins_Actions);
                           end if;
                        end;
                     end if;

                     return;

                  else
                     null;
                  end if;

            --  Another special case, an attribute denoting a procedure call

            when
               N_Attribute_Reference =>
                  if Is_Procedure_Attribute_Name (Attribute_Name (P)) then
                     if P = Wrapped_Node then
                        Store_Before_Actions_In_Scope (Ins_Actions);
                     else
                        Insert_List_Before_And_Analyze (P, Ins_Actions);
                     end if;

                     return;

                  --  In the subexpression case, keep climbing

                  else
                     null;
                  end if;

            --  A contract node should not belong to the tree

            when N_Contract =>
               raise Program_Error;

            --  For all other node types, keep climbing tree

            when
               N_Abortable_Part                         |
               N_Accept_Alternative                     |
               N_Access_Definition                      |
               N_Access_Function_Definition             |
               N_Access_Procedure_Definition            |
               N_Access_To_Object_Definition            |
               N_Aggregate                              |
               N_Allocator                              |
               N_Aspect_Specification                   |
               N_Case_Expression                        |
               N_Case_Statement_Alternative             |
               N_Character_Literal                      |
               N_Compilation_Unit                       |
               N_Compilation_Unit_Aux                   |
               N_Component_Clause                       |
               N_Component_Declaration                  |
               N_Component_Definition                   |
               N_Component_List                         |
               N_Constrained_Array_Definition           |
               N_Decimal_Fixed_Point_Definition         |
               N_Defining_Character_Literal             |
               N_Defining_Identifier                    |
               N_Defining_Operator_Symbol               |
               N_Defining_Program_Unit_Name             |
               N_Delay_Alternative                      |
               N_Delta_Constraint                       |
               N_Derived_Type_Definition                |
               N_Designator                             |
               N_Digits_Constraint                      |
               N_Discriminant_Association               |
               N_Discriminant_Specification             |
               N_Empty                                  |
               N_Entry_Body_Formal_Part                 |
               N_Entry_Call_Alternative                 |
               N_Entry_Declaration                      |
               N_Entry_Index_Specification              |
               N_Enumeration_Type_Definition            |
               N_Error                                  |
               N_Exception_Handler                      |
               N_Expanded_Name                          |
               N_Explicit_Dereference                   |
               N_Extension_Aggregate                    |
               N_Floating_Point_Definition              |
               N_Formal_Decimal_Fixed_Point_Definition  |
               N_Formal_Derived_Type_Definition         |
               N_Formal_Discrete_Type_Definition        |
               N_Formal_Floating_Point_Definition       |
               N_Formal_Modular_Type_Definition         |
               N_Formal_Ordinary_Fixed_Point_Definition |
               N_Formal_Package_Declaration             |
               N_Formal_Private_Type_Definition         |
               N_Formal_Incomplete_Type_Definition      |
               N_Formal_Signed_Integer_Type_Definition  |
               N_Function_Call                          |
               N_Function_Specification                 |
               N_Generic_Association                    |
               N_Handled_Sequence_Of_Statements         |
               N_Identifier                             |
               N_In                                     |
               N_Index_Or_Discriminant_Constraint       |
               N_Indexed_Component                      |
               N_Integer_Literal                        |
               N_Iterator_Specification                 |
               N_Itype_Reference                        |
               N_Label                                  |
               N_Loop_Parameter_Specification           |
               N_Mod_Clause                             |
               N_Modular_Type_Definition                |
               N_Not_In                                 |
               N_Null                                   |
               N_Op_Abs                                 |
               N_Op_Add                                 |
               N_Op_And                                 |
               N_Op_Concat                              |
               N_Op_Divide                              |
               N_Op_Eq                                  |
               N_Op_Expon                               |
               N_Op_Ge                                  |
               N_Op_Gt                                  |
               N_Op_Le                                  |
               N_Op_Lt                                  |
               N_Op_Minus                               |
               N_Op_Mod                                 |
               N_Op_Multiply                            |
               N_Op_Ne                                  |
               N_Op_Not                                 |
               N_Op_Or                                  |
               N_Op_Plus                                |
               N_Op_Rem                                 |
               N_Op_Rotate_Left                         |
               N_Op_Rotate_Right                        |
               N_Op_Shift_Left                          |
               N_Op_Shift_Right                         |
               N_Op_Shift_Right_Arithmetic              |
               N_Op_Subtract                            |
               N_Op_Xor                                 |
               N_Operator_Symbol                        |
               N_Ordinary_Fixed_Point_Definition        |
               N_Others_Choice                          |
               N_Package_Specification                  |
               N_Parameter_Association                  |
               N_Parameter_Specification                |
               N_Pop_Constraint_Error_Label             |
               N_Pop_Program_Error_Label                |
               N_Pop_Storage_Error_Label                |
               N_Pragma_Argument_Association            |
               N_Procedure_Specification                |
               N_Protected_Definition                   |
               N_Push_Constraint_Error_Label            |
               N_Push_Program_Error_Label               |
               N_Push_Storage_Error_Label               |
               N_Qualified_Expression                   |
               N_Quantified_Expression                  |
               N_Range                                  |
               N_Range_Constraint                       |
               N_Real_Literal                           |
               N_Real_Range_Specification               |
               N_Record_Definition                      |
               N_Reference                              |
               N_SCIL_Dispatch_Table_Tag_Init           |
               N_SCIL_Dispatching_Call                  |
               N_SCIL_Membership_Test                   |
               N_Selected_Component                     |
               N_Signed_Integer_Type_Definition         |
               N_Single_Protected_Declaration           |
               N_Slice                                  |
               N_String_Literal                         |
               N_Subprogram_Info                        |
               N_Subtype_Indication                     |
               N_Subunit                                |
               N_Task_Definition                        |
               N_Terminate_Alternative                  |
               N_Triggering_Alternative                 |
               N_Type_Conversion                        |
               N_Unchecked_Expression                   |
               N_Unchecked_Type_Conversion              |
               N_Unconstrained_Array_Definition         |
               N_Unused_At_End                          |
               N_Unused_At_Start                        |
               N_Variant                                |
               N_Variant_Part                           |
               N_Validate_Unchecked_Conversion          |
               N_With_Clause
            =>
               null;

         end case;

         --  Make sure that inserted actions stay in the transient scope

         if P = Wrapped_Node then
            Store_Before_Actions_In_Scope (Ins_Actions);
            return;
         end if;

         --  If we fall through above tests, keep climbing tree

         N := P;

         if Nkind (Parent (N)) = N_Subunit then

            --  This is the proper body corresponding to a stub. Insertion must
            --  be done at the point of the stub, which is in the declarative
            --  part of the parent unit.

            P := Corresponding_Stub (Parent (N));

         else
            P := Parent (N);
         end if;
      end loop;
   end Insert_Actions;

   --  Version with check(s) suppressed

   procedure Insert_Actions
     (Assoc_Node  : Node_Id;
      Ins_Actions : List_Id;
      Suppress    : Check_Id)
   is
   begin
      if Suppress = All_Checks then
         declare
            Svg : constant Suppress_Array := Scope_Suppress;
         begin
            Scope_Suppress := (others => True);
            Insert_Actions (Assoc_Node, Ins_Actions);
            Scope_Suppress := Svg;
         end;

      else
         declare
            Svg : constant Boolean := Scope_Suppress (Suppress);
         begin
            Scope_Suppress (Suppress) := True;
            Insert_Actions (Assoc_Node, Ins_Actions);
            Scope_Suppress (Suppress) := Svg;
         end;
      end if;
   end Insert_Actions;

   --------------------------
   -- Insert_Actions_After --
   --------------------------

   procedure Insert_Actions_After
     (Assoc_Node  : Node_Id;
      Ins_Actions : List_Id)
   is
   begin
      if Scope_Is_Transient
        and then Assoc_Node = Node_To_Be_Wrapped
      then
         Store_After_Actions_In_Scope (Ins_Actions);
      else
         Insert_List_After_And_Analyze (Assoc_Node, Ins_Actions);
      end if;
   end Insert_Actions_After;

   ---------------------------------
   -- Insert_Library_Level_Action --
   ---------------------------------

   procedure Insert_Library_Level_Action (N : Node_Id) is
      Aux : constant Node_Id := Aux_Decls_Node (Cunit (Main_Unit));

   begin
      Push_Scope (Cunit_Entity (Main_Unit));
      --  ??? should this be Current_Sem_Unit instead of Main_Unit?

      if No (Actions (Aux)) then
         Set_Actions (Aux, New_List (N));
      else
         Append (N, Actions (Aux));
      end if;

      Analyze (N);
      Pop_Scope;
   end Insert_Library_Level_Action;

   ----------------------------------
   -- Insert_Library_Level_Actions --
   ----------------------------------

   procedure Insert_Library_Level_Actions (L : List_Id) is
      Aux : constant Node_Id := Aux_Decls_Node (Cunit (Main_Unit));

   begin
      if Is_Non_Empty_List (L) then
         Push_Scope (Cunit_Entity (Main_Unit));
         --  ??? should this be Current_Sem_Unit instead of Main_Unit?

         if No (Actions (Aux)) then
            Set_Actions (Aux, L);
            Analyze_List (L);
         else
            Insert_List_After_And_Analyze (Last (Actions (Aux)), L);
         end if;

         Pop_Scope;
      end if;
   end Insert_Library_Level_Actions;

   ----------------------
   -- Inside_Init_Proc --
   ----------------------

   function Inside_Init_Proc return Boolean is
      S : Entity_Id;

   begin
      S := Current_Scope;
      while Present (S)
        and then S /= Standard_Standard
      loop
         if Is_Init_Proc (S) then
            return True;
         else
            S := Scope (S);
         end if;
      end loop;

      return False;
   end Inside_Init_Proc;

   ----------------------------
   -- Is_All_Null_Statements --
   ----------------------------

   function Is_All_Null_Statements (L : List_Id) return Boolean is
      Stm : Node_Id;

   begin
      Stm := First (L);
      while Present (Stm) loop
         if Nkind (Stm) /= N_Null_Statement then
            return False;
         end if;

         Next (Stm);
      end loop;

      return True;
   end Is_All_Null_Statements;

   ------------------------------
   -- Is_Finalizable_Transient --
   ------------------------------

   function Is_Finalizable_Transient
     (Decl     : Node_Id;
      Rel_Node : Node_Id) return Boolean
   is
      Obj_Id  : constant Entity_Id := Defining_Identifier (Decl);
      Obj_Typ : constant Entity_Id := Base_Type (Etype (Obj_Id));
      Desig   : Entity_Id := Obj_Typ;

      function Initialized_By_Access (Trans_Id : Entity_Id) return Boolean;
      --  Determine whether transient object Trans_Id is initialized either
      --  by a function call which returns an access type or simply renames
      --  another pointer.

      function Initialized_By_Aliased_BIP_Func_Call
        (Trans_Id : Entity_Id) return Boolean;
      --  Determine whether transient object Trans_Id is initialized by a
      --  build-in-place function call where the BIPalloc parameter is of
      --  value 1 and BIPaccess is not null. This case creates an aliasing
      --  between the returned value and the value denoted by BIPaccess.

      function Is_Aliased
        (Trans_Id   : Entity_Id;
         First_Stmt : Node_Id) return Boolean;
      --  Determine whether transient object Trans_Id has been renamed or
      --  aliased through 'reference in the statement list starting from
      --  First_Stmt.

      function Is_Allocated (Trans_Id : Entity_Id) return Boolean;
      --  Determine whether transient object Trans_Id is allocated on the heap

      function Is_Iterated_Container
        (Trans_Id   : Entity_Id;
         First_Stmt : Node_Id) return Boolean;
      --  Determine whether transient object Trans_Id denotes a container which
      --  is in the process of being iterated in the statement list starting
      --  from First_Stmt.

      ---------------------------
      -- Initialized_By_Access --
      ---------------------------

      function Initialized_By_Access (Trans_Id : Entity_Id) return Boolean is
         Expr : constant Node_Id := Expression (Parent (Trans_Id));

      begin
         return
           Present (Expr)
             and then Nkind (Expr) /= N_Reference
             and then Is_Access_Type (Etype (Expr));
      end Initialized_By_Access;

      ------------------------------------------
      -- Initialized_By_Aliased_BIP_Func_Call --
      ------------------------------------------

      function Initialized_By_Aliased_BIP_Func_Call
        (Trans_Id : Entity_Id) return Boolean
      is
         Call : Node_Id := Expression (Parent (Trans_Id));

      begin
         --  Build-in-place calls usually appear in 'reference format

         if Nkind (Call) = N_Reference then
            Call := Prefix (Call);
         end if;

         if Is_Build_In_Place_Function_Call (Call) then
            declare
               Access_Nam : Name_Id := No_Name;
               Access_OK  : Boolean := False;
               Actual     : Node_Id;
               Alloc_Nam  : Name_Id := No_Name;
               Alloc_OK   : Boolean := False;
               Formal     : Node_Id;
               Func_Id    : Entity_Id;
               Param      : Node_Id;

            begin
               --  Examine all parameter associations of the function call

               Param := First (Parameter_Associations (Call));
               while Present (Param) loop
                  if Nkind (Param) = N_Parameter_Association
                    and then Nkind (Selector_Name (Param)) = N_Identifier
                  then
                     Actual := Explicit_Actual_Parameter (Param);
                     Formal := Selector_Name (Param);

                     --  Construct the names of formals BIPaccess and BIPalloc
                     --  using the function name retrieved from an arbitrary
                     --  formal.

                     if Access_Nam = No_Name
                       and then Alloc_Nam = No_Name
                       and then Present (Entity (Formal))
                     then
                        Func_Id := Scope (Entity (Formal));

                        Access_Nam :=
                          New_External_Name (Chars (Func_Id),
                            BIP_Formal_Suffix (BIP_Object_Access));

                        Alloc_Nam :=
                          New_External_Name (Chars (Func_Id),
                            BIP_Formal_Suffix (BIP_Alloc_Form));
                     end if;

                     --  A match for BIPaccess => Temp has been found

                     if Chars (Formal) = Access_Nam
                       and then Nkind (Actual) /= N_Null
                     then
                        Access_OK := True;
                     end if;

                     --  A match for BIPalloc => 1 has been found

                     if Chars (Formal) = Alloc_Nam
                       and then Nkind (Actual) = N_Integer_Literal
                       and then Intval (Actual) = Uint_1
                     then
                        Alloc_OK := True;
                     end if;
                  end if;

                  Next (Param);
               end loop;

               return Access_OK and then Alloc_OK;
            end;
         end if;

         return False;
      end Initialized_By_Aliased_BIP_Func_Call;

      ----------------
      -- Is_Aliased --
      ----------------

      function Is_Aliased
        (Trans_Id   : Entity_Id;
         First_Stmt : Node_Id) return Boolean
      is
         function Find_Renamed_Object (Ren_Decl : Node_Id) return Entity_Id;
         --  Given an object renaming declaration, retrieve the entity of the
         --  renamed name. Return Empty if the renamed name is anything other
         --  than a variable or a constant.

         -------------------------
         -- Find_Renamed_Object --
         -------------------------

         function Find_Renamed_Object (Ren_Decl : Node_Id) return Entity_Id is
            Ren_Obj : Node_Id := Empty;

            function Find_Object (N : Node_Id) return Traverse_Result;
            --  Try to detect an object which is either a constant or a
            --  variable.

            -----------------
            -- Find_Object --
            -----------------

            function Find_Object (N : Node_Id) return Traverse_Result is
            begin
               --  Stop the search once a constant or a variable has been
               --  detected.

               if Nkind (N) = N_Identifier
                 and then Present (Entity (N))
                 and then Ekind_In (Entity (N), E_Constant, E_Variable)
               then
                  Ren_Obj := Entity (N);
                  return Abandon;
               end if;

               return OK;
            end Find_Object;

            procedure Search is new Traverse_Proc (Find_Object);

            --  Local variables

            Typ : constant Entity_Id := Etype (Defining_Identifier (Ren_Decl));

         --  Start of processing for Find_Renamed_Object

         begin
            --  Actions related to dispatching calls may appear as renamings of
            --  tags. Do not process this type of renaming because it does not
            --  use the actual value of the object.

            if not Is_RTE (Typ, RE_Tag_Ptr) then
               Search (Name (Ren_Decl));
            end if;

            return Ren_Obj;
         end Find_Renamed_Object;

         --  Local variables

         Expr    : Node_Id;
         Ren_Obj : Entity_Id;
         Stmt    : Node_Id;

      --  Start of processing for Is_Aliased

      begin
         Stmt := First_Stmt;
         while Present (Stmt) loop
            if Nkind (Stmt) = N_Object_Declaration then
               Expr := Expression (Stmt);

               if Present (Expr)
                 and then Nkind (Expr) = N_Reference
                 and then Nkind (Prefix (Expr)) = N_Identifier
                 and then Entity (Prefix (Expr)) = Trans_Id
               then
                  return True;
               end if;

            elsif Nkind (Stmt) = N_Object_Renaming_Declaration then
               Ren_Obj := Find_Renamed_Object (Stmt);

               if Present (Ren_Obj)
                 and then Ren_Obj = Trans_Id
               then
                  return True;
               end if;
            end if;

            Next (Stmt);
         end loop;

         return False;
      end Is_Aliased;

      ------------------
      -- Is_Allocated --
      ------------------

      function Is_Allocated (Trans_Id : Entity_Id) return Boolean is
         Expr : constant Node_Id := Expression (Parent (Trans_Id));
      begin
         return
           Is_Access_Type (Etype (Trans_Id))
             and then Present (Expr)
             and then Nkind (Expr) = N_Allocator;
      end Is_Allocated;

      ---------------------------
      -- Is_Iterated_Container --
      ---------------------------

      function Is_Iterated_Container
        (Trans_Id   : Entity_Id;
         First_Stmt : Node_Id) return Boolean
      is
         Aspect : Node_Id;
         Call   : Node_Id;
         Iter   : Entity_Id;
         Param  : Node_Id;
         Stmt   : Node_Id;
         Typ    : Entity_Id;

      begin
         --  It is not possible to iterate over containers in non-Ada 2012 code

         if Ada_Version < Ada_2012 then
            return False;
         end if;

         Typ := Etype (Trans_Id);

         --  Handle access type created for secondary stack use

         if Is_Access_Type (Typ) then
            Typ := Designated_Type (Typ);
         end if;

         --  Look for aspect Default_Iterator

         if Has_Aspects (Parent (Typ)) then
            Aspect := Find_Aspect (Typ, Aspect_Default_Iterator);

            if Present (Aspect) then
               Iter := Entity (Aspect);

               --  Examine the statements following the container object and
               --  look for a call to the default iterate routine where the
               --  first parameter is the transient. Such a call appears as:

               --     It : Access_To_CW_Iterator :=
               --            Iterate (Tran_Id.all, ...)'reference;

               Stmt := First_Stmt;
               while Present (Stmt) loop

                  --  Detect an object declaration which is initialized by a
                  --  secondary stack function call.

                  if Nkind (Stmt) = N_Object_Declaration
                    and then Present (Expression (Stmt))
                    and then Nkind (Expression (Stmt)) = N_Reference
                    and then Nkind (Prefix (Expression (Stmt))) =
                               N_Function_Call
                  then
                     Call := Prefix (Expression (Stmt));

                     --  The call must invoke the default iterate routine of
                     --  the container and the transient object must appear as
                     --  the first actual parameter. Skip any calls whose names
                     --  are not entities.

                     if Is_Entity_Name (Name (Call))
                       and then Entity (Name (Call)) = Iter
                       and then Present (Parameter_Associations (Call))
                     then
                        Param := First (Parameter_Associations (Call));

                        if Nkind (Param) = N_Explicit_Dereference
                          and then Entity (Prefix (Param)) = Trans_Id
                        then
                           return True;
                        end if;
                     end if;
                  end if;

                  Next (Stmt);
               end loop;
            end if;
         end if;

         return False;
      end Is_Iterated_Container;

   --  Start of processing for Is_Finalizable_Transient

   begin
      --  Handle access types

      if Is_Access_Type (Desig) then
         Desig := Available_View (Designated_Type (Desig));
      end if;

      return
        Ekind_In (Obj_Id, E_Constant, E_Variable)
          and then Needs_Finalization (Desig)
          and then Requires_Transient_Scope (Desig)
          and then Nkind (Rel_Node) /= N_Simple_Return_Statement

          --  Do not consider renamed or 'reference-d transient objects because
          --  the act of renaming extends the object's lifetime.

          and then not Is_Aliased (Obj_Id, Decl)

          --  Do not consider transient objects allocated on the heap since
          --  they are attached to a finalization master.

          and then not Is_Allocated (Obj_Id)

          --  If the transient object is a pointer, check that it is not
          --  initialized by a function which returns a pointer or acts as a
          --  renaming of another pointer.

          and then
            (not Is_Access_Type (Obj_Typ)
               or else not Initialized_By_Access (Obj_Id))

          --  Do not consider transient objects which act as indirect aliases
          --  of build-in-place function results.

          and then not Initialized_By_Aliased_BIP_Func_Call (Obj_Id)

          --  Do not consider conversions of tags to class-wide types

          and then not Is_Tag_To_CW_Conversion (Obj_Id)

          --  Do not consider containers in the context of iterator loops. Such
          --  transient objects must exist for as long as the loop is around,
          --  otherwise any operation carried out by the iterator will fail.

          and then not Is_Iterated_Container (Obj_Id, Decl);
   end Is_Finalizable_Transient;

   ---------------------------------
   -- Is_Fully_Repped_Tagged_Type --
   ---------------------------------

   function Is_Fully_Repped_Tagged_Type (T : Entity_Id) return Boolean is
      U    : constant Entity_Id := Underlying_Type (T);
      Comp : Entity_Id;

   begin
      if No (U) or else not Is_Tagged_Type (U) then
         return False;
      elsif Has_Discriminants (U) then
         return False;
      elsif not Has_Specified_Layout (U) then
         return False;
      end if;

      --  Here we have a tagged type, see if it has any unlayed out fields
      --  other than a possible tag and parent fields. If so, we return False.

      Comp := First_Component (U);
      while Present (Comp) loop
         if not Is_Tag (Comp)
           and then Chars (Comp) /= Name_uParent
           and then No (Component_Clause (Comp))
         then
            return False;
         else
            Next_Component (Comp);
         end if;
      end loop;

      --  All components are layed out

      return True;
   end Is_Fully_Repped_Tagged_Type;

   ----------------------------------
   -- Is_Library_Level_Tagged_Type --
   ----------------------------------

   function Is_Library_Level_Tagged_Type (Typ : Entity_Id) return Boolean is
   begin
      return Is_Tagged_Type (Typ)
        and then Is_Library_Level_Entity (Typ);
   end Is_Library_Level_Tagged_Type;

   ----------------------------------
   -- Is_Null_Access_BIP_Func_Call --
   ----------------------------------

   function Is_Null_Access_BIP_Func_Call (Expr : Node_Id) return Boolean is
      Call : Node_Id := Expr;

   begin
      --  Build-in-place calls usually appear in 'reference format

      if Nkind (Call) = N_Reference then
         Call := Prefix (Call);
      end if;

      if Nkind_In (Call, N_Qualified_Expression,
                         N_Unchecked_Type_Conversion)
      then
         Call := Expression (Call);
      end if;

      if Is_Build_In_Place_Function_Call (Call) then
         declare
            Access_Nam : Name_Id := No_Name;
            Actual     : Node_Id;
            Param      : Node_Id;
            Formal     : Node_Id;

         begin
            --  Examine all parameter associations of the function call

            Param := First (Parameter_Associations (Call));
            while Present (Param) loop
               if Nkind (Param) = N_Parameter_Association
                 and then Nkind (Selector_Name (Param)) = N_Identifier
               then
                  Formal := Selector_Name (Param);
                  Actual := Explicit_Actual_Parameter (Param);

                  --  Construct the name of formal BIPaccess. It is much easier
                  --  to extract the name of the function using an arbitrary
                  --  formal's scope rather than the Name field of Call.

                  if Access_Nam = No_Name
                    and then Present (Entity (Formal))
                  then
                     Access_Nam :=
                       New_External_Name
                         (Chars (Scope (Entity (Formal))),
                          BIP_Formal_Suffix (BIP_Object_Access));
                  end if;

                  --  A match for BIPaccess => null has been found

                  if Chars (Formal) = Access_Nam
                    and then Nkind (Actual) = N_Null
                  then
                     return True;
                  end if;
               end if;

               Next (Param);
            end loop;
         end;
      end if;

      return False;
   end Is_Null_Access_BIP_Func_Call;

   --------------------------
   -- Is_Non_BIP_Func_Call --
   --------------------------

   function Is_Non_BIP_Func_Call (Expr : Node_Id) return Boolean is
   begin
      --  The expected call is of the format
      --
      --    Func_Call'reference

      return
        Nkind (Expr) = N_Reference
          and then Nkind (Prefix (Expr)) = N_Function_Call
          and then not Is_Build_In_Place_Function_Call (Prefix (Expr));
   end Is_Non_BIP_Func_Call;

   ----------------------------------
   -- Is_Possibly_Unaligned_Object --
   ----------------------------------

   function Is_Possibly_Unaligned_Object (N : Node_Id) return Boolean is
      T  : constant Entity_Id := Etype (N);

   begin
      --  If renamed object, apply test to underlying object

      if Is_Entity_Name (N)
        and then Is_Object (Entity (N))
        and then Present (Renamed_Object (Entity (N)))
      then
         return Is_Possibly_Unaligned_Object (Renamed_Object (Entity (N)));
      end if;

      --  Tagged and controlled types and aliased types are always aligned, as
      --  are concurrent types.

      if Is_Aliased (T)
        or else Has_Controlled_Component (T)
        or else Is_Concurrent_Type (T)
        or else Is_Tagged_Type (T)
        or else Is_Controlled (T)
      then
         return False;
      end if;

      --  If this is an element of a packed array, may be unaligned

      if Is_Ref_To_Bit_Packed_Array (N) then
         return True;
      end if;

      --  Case of indexed component reference: test whether prefix is unaligned

      if Nkind (N) = N_Indexed_Component then
         return Is_Possibly_Unaligned_Object (Prefix (N));

      --  Case of selected component reference

      elsif Nkind (N) = N_Selected_Component then
         declare
            P : constant Node_Id   := Prefix (N);
            C : constant Entity_Id := Entity (Selector_Name (N));
            M : Nat;
            S : Nat;

         begin
            --  If component reference is for an array with non-static bounds,
            --  then it is always aligned: we can only process unaligned arrays
            --  with static bounds (more precisely compile time known bounds).

            if Is_Array_Type (T)
              and then not Compile_Time_Known_Bounds (T)
            then
               return False;
            end if;

            --  If component is aliased, it is definitely properly aligned

            if Is_Aliased (C) then
               return False;
            end if;

            --  If component is for a type implemented as a scalar, and the
            --  record is packed, and the component is other than the first
            --  component of the record, then the component may be unaligned.

            if Is_Packed (Etype (P))
              and then Represented_As_Scalar (Etype (C))
              and then First_Entity (Scope (C)) /= C
            then
               return True;
            end if;

            --  Compute maximum possible alignment for T

            --  If alignment is known, then that settles things

            if Known_Alignment (T) then
               M := UI_To_Int (Alignment (T));

            --  If alignment is not known, tentatively set max alignment

            else
               M := Ttypes.Maximum_Alignment;

               --  We can reduce this if the Esize is known since the default
               --  alignment will never be more than the smallest power of 2
               --  that does not exceed this Esize value.

               if Known_Esize (T) then
                  S := UI_To_Int (Esize (T));

                  while (M / 2) >= S loop
                     M := M / 2;
                  end loop;
               end if;
            end if;

            --  The following code is historical, it used to be present but it
            --  is too cautious, because the front-end does not know the proper
            --  default alignments for the target. Also, if the alignment is
            --  not known, the front end can't know in any case! If a copy is
            --  needed, the back-end will take care of it. This whole section
            --  including this comment can be removed later ???

            --  If the component reference is for a record that has a specified
            --  alignment, and we either know it is too small, or cannot tell,
            --  then the component may be unaligned.

            --  What is the following commented out code ???

            --  if Known_Alignment (Etype (P))
            --    and then Alignment (Etype (P)) < Ttypes.Maximum_Alignment
            --    and then M > Alignment (Etype (P))
            --  then
            --     return True;
            --  end if;

            --  Case of component clause present which may specify an
            --  unaligned position.

            if Present (Component_Clause (C)) then

               --  Otherwise we can do a test to make sure that the actual
               --  start position in the record, and the length, are both
               --  consistent with the required alignment. If not, we know
               --  that we are unaligned.

               declare
                  Align_In_Bits : constant Nat := M * System_Storage_Unit;
               begin
                  if Component_Bit_Offset (C) mod Align_In_Bits /= 0
                    or else Esize (C) mod Align_In_Bits /= 0
                  then
                     return True;
                  end if;
               end;
            end if;

            --  Otherwise, for a component reference, test prefix

            return Is_Possibly_Unaligned_Object (P);
         end;

      --  If not a component reference, must be aligned

      else
         return False;
      end if;
   end Is_Possibly_Unaligned_Object;

   ---------------------------------
   -- Is_Possibly_Unaligned_Slice --
   ---------------------------------

   function Is_Possibly_Unaligned_Slice (N : Node_Id) return Boolean is
   begin
      --  Go to renamed object

      if Is_Entity_Name (N)
        and then Is_Object (Entity (N))
        and then Present (Renamed_Object (Entity (N)))
      then
         return Is_Possibly_Unaligned_Slice (Renamed_Object (Entity (N)));
      end if;

      --  The reference must be a slice

      if Nkind (N) /= N_Slice then
         return False;
      end if;

      --  Always assume the worst for a nested record component with a
      --  component clause, which gigi/gcc does not appear to handle well.
      --  It is not clear why this special test is needed at all ???

      if Nkind (Prefix (N)) = N_Selected_Component
        and then Nkind (Prefix (Prefix (N))) = N_Selected_Component
        and then
          Present (Component_Clause (Entity (Selector_Name (Prefix (N)))))
      then
         return True;
      end if;

      --  We only need to worry if the target has strict alignment

      if not Target_Strict_Alignment then
         return False;
      end if;

      --  If it is a slice, then look at the array type being sliced

      declare
         Sarr : constant Node_Id := Prefix (N);
         --  Prefix of the slice, i.e. the array being sliced

         Styp : constant Entity_Id := Etype (Prefix (N));
         --  Type of the array being sliced

         Pref : Node_Id;
         Ptyp : Entity_Id;

      begin
         --  The problems arise if the array object that is being sliced
         --  is a component of a record or array, and we cannot guarantee
         --  the alignment of the array within its containing object.

         --  To investigate this, we look at successive prefixes to see
         --  if we have a worrisome indexed or selected component.

         Pref := Sarr;
         loop
            --  Case of array is part of an indexed component reference

            if Nkind (Pref) = N_Indexed_Component then
               Ptyp := Etype (Prefix (Pref));

               --  The only problematic case is when the array is packed, in
               --  which case we really know nothing about the alignment of
               --  individual components.

               if Is_Bit_Packed_Array (Ptyp) then
                  return True;
               end if;

            --  Case of array is part of a selected component reference

            elsif Nkind (Pref) = N_Selected_Component then
               Ptyp := Etype (Prefix (Pref));

               --  We are definitely in trouble if the record in question
               --  has an alignment, and either we know this alignment is
               --  inconsistent with the alignment of the slice, or we don't
               --  know what the alignment of the slice should be.

               if Known_Alignment (Ptyp)
                 and then (Unknown_Alignment (Styp)
                             or else Alignment (Styp) > Alignment (Ptyp))
               then
                  return True;
               end if;

               --  We are in potential trouble if the record type is packed.
               --  We could special case when we know that the array is the
               --  first component, but that's not such a simple case ???

               if Is_Packed (Ptyp) then
                  return True;
               end if;

               --  We are in trouble if there is a component clause, and
               --  either we do not know the alignment of the slice, or
               --  the alignment of the slice is inconsistent with the
               --  bit position specified by the component clause.

               declare
                  Field : constant Entity_Id := Entity (Selector_Name (Pref));
               begin
                  if Present (Component_Clause (Field))
                    and then
                      (Unknown_Alignment (Styp)
                        or else
                         (Component_Bit_Offset (Field) mod
                           (System_Storage_Unit * Alignment (Styp))) /= 0)
                  then
                     return True;
                  end if;
               end;

            --  For cases other than selected or indexed components we know we
            --  are OK, since no issues arise over alignment.

            else
               return False;
            end if;

            --  We processed an indexed component or selected component
            --  reference that looked safe, so keep checking prefixes.

            Pref := Prefix (Pref);
         end loop;
      end;
   end Is_Possibly_Unaligned_Slice;

   -------------------------------
   -- Is_Related_To_Func_Return --
   -------------------------------

   function Is_Related_To_Func_Return (Id : Entity_Id) return Boolean is
      Expr : constant Node_Id := Related_Expression (Id);
   begin
      return
        Present (Expr)
          and then Nkind (Expr) = N_Explicit_Dereference
          and then Nkind (Parent (Expr)) = N_Simple_Return_Statement;
   end Is_Related_To_Func_Return;

   --------------------------------
   -- Is_Ref_To_Bit_Packed_Array --
   --------------------------------

   function Is_Ref_To_Bit_Packed_Array (N : Node_Id) return Boolean is
      Result : Boolean;
      Expr   : Node_Id;

   begin
      if Is_Entity_Name (N)
        and then Is_Object (Entity (N))
        and then Present (Renamed_Object (Entity (N)))
      then
         return Is_Ref_To_Bit_Packed_Array (Renamed_Object (Entity (N)));
      end if;

      if Nkind (N) = N_Indexed_Component
           or else
         Nkind (N) = N_Selected_Component
      then
         if Is_Bit_Packed_Array (Etype (Prefix (N))) then
            Result := True;
         else
            Result := Is_Ref_To_Bit_Packed_Array (Prefix (N));
         end if;

         if Result and then Nkind (N) = N_Indexed_Component then
            Expr := First (Expressions (N));
            while Present (Expr) loop
               Force_Evaluation (Expr);
               Next (Expr);
            end loop;
         end if;

         return Result;

      else
         return False;
      end if;
   end Is_Ref_To_Bit_Packed_Array;

   --------------------------------
   -- Is_Ref_To_Bit_Packed_Slice --
   --------------------------------

   function Is_Ref_To_Bit_Packed_Slice (N : Node_Id) return Boolean is
   begin
      if Nkind (N) = N_Type_Conversion then
         return Is_Ref_To_Bit_Packed_Slice (Expression (N));

      elsif Is_Entity_Name (N)
        and then Is_Object (Entity (N))
        and then Present (Renamed_Object (Entity (N)))
      then
         return Is_Ref_To_Bit_Packed_Slice (Renamed_Object (Entity (N)));

      elsif Nkind (N) = N_Slice
        and then Is_Bit_Packed_Array (Etype (Prefix (N)))
      then
         return True;

      elsif Nkind (N) = N_Indexed_Component
           or else
         Nkind (N) = N_Selected_Component
      then
         return Is_Ref_To_Bit_Packed_Slice (Prefix (N));

      else
         return False;
      end if;
   end Is_Ref_To_Bit_Packed_Slice;

   -----------------------
   -- Is_Renamed_Object --
   -----------------------

   function Is_Renamed_Object (N : Node_Id) return Boolean is
      Pnod : constant Node_Id   := Parent (N);
      Kind : constant Node_Kind := Nkind (Pnod);
   begin
      if Kind = N_Object_Renaming_Declaration then
         return True;
      elsif Nkind_In (Kind, N_Indexed_Component, N_Selected_Component) then
         return Is_Renamed_Object (Pnod);
      else
         return False;
      end if;
   end Is_Renamed_Object;

   -----------------------------
   -- Is_Tag_To_CW_Conversion --
   -----------------------------

   function Is_Tag_To_CW_Conversion (Obj_Id : Entity_Id) return Boolean is
      Expr : constant Node_Id := Expression (Parent (Obj_Id));

   begin
      return
        Is_Class_Wide_Type (Etype (Obj_Id))
          and then Present (Expr)
          and then Nkind (Expr) = N_Unchecked_Type_Conversion
          and then Etype (Expression (Expr)) = RTE (RE_Tag);
   end Is_Tag_To_CW_Conversion;

   ----------------------------
   -- Is_Untagged_Derivation --
   ----------------------------

   function Is_Untagged_Derivation (T : Entity_Id) return Boolean is
   begin
      return (not Is_Tagged_Type (T) and then Is_Derived_Type (T))
               or else
             (Is_Private_Type (T) and then Present (Full_View (T))
               and then not Is_Tagged_Type (Full_View (T))
               and then Is_Derived_Type (Full_View (T))
               and then Etype (Full_View (T)) /= T);
   end Is_Untagged_Derivation;

   ---------------------------
   -- Is_Volatile_Reference --
   ---------------------------

   function Is_Volatile_Reference (N : Node_Id) return Boolean is
   begin
      if Nkind (N) in N_Has_Etype
        and then Present (Etype (N))
        and then Treat_As_Volatile (Etype (N))
      then
         return True;

      elsif Is_Entity_Name (N) then
         return Treat_As_Volatile (Entity (N));

      elsif Nkind (N) = N_Slice then
         return Is_Volatile_Reference (Prefix (N));

      elsif Nkind_In (N, N_Indexed_Component, N_Selected_Component) then
         if (Is_Entity_Name (Prefix (N))
               and then Has_Volatile_Components (Entity (Prefix (N))))
           or else (Present (Etype (Prefix (N)))
                      and then Has_Volatile_Components (Etype (Prefix (N))))
         then
            return True;
         else
            return Is_Volatile_Reference (Prefix (N));
         end if;

      else
         return False;
      end if;
   end Is_Volatile_Reference;

   --------------------------
   -- Is_VM_By_Copy_Actual --
   --------------------------

   function Is_VM_By_Copy_Actual (N : Node_Id) return Boolean is
   begin
      return VM_Target /= No_VM
        and then (Nkind (N) = N_Slice
                    or else
                      (Nkind (N) = N_Identifier
                         and then Present (Renamed_Object (Entity (N)))
                         and then Nkind (Renamed_Object (Entity (N)))
                                    = N_Slice));
   end Is_VM_By_Copy_Actual;

   --------------------
   -- Kill_Dead_Code --
   --------------------

   procedure Kill_Dead_Code (N : Node_Id; Warn : Boolean := False) is
      W : Boolean := Warn;
      --  Set False if warnings suppressed

   begin
      if Present (N) then
         Remove_Warning_Messages (N);

         --  Generate warning if appropriate

         if W then

            --  We suppress the warning if this code is under control of an
            --  if statement, whose condition is a simple identifier, and
            --  either we are in an instance, or warnings off is set for this
            --  identifier. The reason for killing it in the instance case is
            --  that it is common and reasonable for code to be deleted in
            --  instances for various reasons.

            if Nkind (Parent (N)) = N_If_Statement then
               declare
                  C : constant Node_Id := Condition (Parent (N));
               begin
                  if Nkind (C) = N_Identifier
                    and then
                      (In_Instance
                        or else (Present (Entity (C))
                                   and then Has_Warnings_Off (Entity (C))))
                  then
                     W := False;
                  end if;
               end;
            end if;

            --  Generate warning if not suppressed

            if W then
               Error_Msg_F
                 ("?this code can never be executed and has been deleted!", N);
            end if;
         end if;

         --  Recurse into block statements and bodies to process declarations
         --  and statements.

         if Nkind (N) = N_Block_Statement
           or else Nkind (N) = N_Subprogram_Body
           or else Nkind (N) = N_Package_Body
         then
            Kill_Dead_Code (Declarations (N), False);
            Kill_Dead_Code (Statements (Handled_Statement_Sequence (N)));

            if Nkind (N) = N_Subprogram_Body then
               Set_Is_Eliminated (Defining_Entity (N));
            end if;

         elsif Nkind (N) = N_Package_Declaration then
            Kill_Dead_Code (Visible_Declarations (Specification (N)));
            Kill_Dead_Code (Private_Declarations (Specification (N)));

            --  ??? After this point, Delete_Tree has been called on all
            --  declarations in Specification (N), so references to entities
            --  therein look suspicious.

            declare
               E : Entity_Id := First_Entity (Defining_Entity (N));
            begin
               while Present (E) loop
                  if Ekind (E) = E_Operator then
                     Set_Is_Eliminated (E);
                  end if;

                  Next_Entity (E);
               end loop;
            end;

         --  Recurse into composite statement to kill individual statements in
         --  particular instantiations.

         elsif Nkind (N) = N_If_Statement then
            Kill_Dead_Code (Then_Statements (N));
            Kill_Dead_Code (Elsif_Parts (N));
            Kill_Dead_Code (Else_Statements (N));

         elsif Nkind (N) = N_Loop_Statement then
            Kill_Dead_Code (Statements (N));

         elsif Nkind (N) = N_Case_Statement then
            declare
               Alt : Node_Id;
            begin
               Alt := First (Alternatives (N));
               while Present (Alt) loop
                  Kill_Dead_Code (Statements (Alt));
                  Next (Alt);
               end loop;
            end;

         elsif Nkind (N) = N_Case_Statement_Alternative then
            Kill_Dead_Code (Statements (N));

         --  Deal with dead instances caused by deleting instantiations

         elsif Nkind (N) in N_Generic_Instantiation then
            Remove_Dead_Instance (N);
         end if;
      end if;
   end Kill_Dead_Code;

   --  Case where argument is a list of nodes to be killed

   procedure Kill_Dead_Code (L : List_Id; Warn : Boolean := False) is
      N : Node_Id;
      W : Boolean;
   begin
      W := Warn;
      if Is_Non_Empty_List (L) then
         N := First (L);
         while Present (N) loop
            Kill_Dead_Code (N, W);
            W := False;
            Next (N);
         end loop;
      end if;
   end Kill_Dead_Code;

   ------------------------
   -- Known_Non_Negative --
   ------------------------

   function Known_Non_Negative (Opnd : Node_Id) return Boolean is
   begin
      if Is_OK_Static_Expression (Opnd)
        and then Expr_Value (Opnd) >= 0
      then
         return True;

      else
         declare
            Lo : constant Node_Id := Type_Low_Bound (Etype (Opnd));

         begin
            return
              Is_OK_Static_Expression (Lo) and then Expr_Value (Lo) >= 0;
         end;
      end if;
   end Known_Non_Negative;

   --------------------
   -- Known_Non_Null --
   --------------------

   function Known_Non_Null (N : Node_Id) return Boolean is
   begin
      --  Checks for case where N is an entity reference

      if Is_Entity_Name (N) and then Present (Entity (N)) then
         declare
            E   : constant Entity_Id := Entity (N);
            Op  : Node_Kind;
            Val : Node_Id;

         begin
            --  First check if we are in decisive conditional

            Get_Current_Value_Condition (N, Op, Val);

            if Known_Null (Val) then
               if Op = N_Op_Eq then
                  return False;
               elsif Op = N_Op_Ne then
                  return True;
               end if;
            end if;

            --  If OK to do replacement, test Is_Known_Non_Null flag

            if OK_To_Do_Constant_Replacement (E) then
               return Is_Known_Non_Null (E);

            --  Otherwise if not safe to do replacement, then say so

            else
               return False;
            end if;
         end;

      --  True if access attribute

      elsif Nkind (N) = N_Attribute_Reference
        and then (Attribute_Name (N) = Name_Access
                    or else
                  Attribute_Name (N) = Name_Unchecked_Access
                    or else
                  Attribute_Name (N) = Name_Unrestricted_Access)
      then
         return True;

      --  True if allocator

      elsif Nkind (N) = N_Allocator then
         return True;

      --  For a conversion, true if expression is known non-null

      elsif Nkind (N) = N_Type_Conversion then
         return Known_Non_Null (Expression (N));

      --  Above are all cases where the value could be determined to be
      --  non-null. In all other cases, we don't know, so return False.

      else
         return False;
      end if;
   end Known_Non_Null;

   ----------------
   -- Known_Null --
   ----------------

   function Known_Null (N : Node_Id) return Boolean is
   begin
      --  Checks for case where N is an entity reference

      if Is_Entity_Name (N) and then Present (Entity (N)) then
         declare
            E   : constant Entity_Id := Entity (N);
            Op  : Node_Kind;
            Val : Node_Id;

         begin
            --  Constant null value is for sure null

            if Ekind (E) = E_Constant
              and then Known_Null (Constant_Value (E))
            then
               return True;
            end if;

            --  First check if we are in decisive conditional

            Get_Current_Value_Condition (N, Op, Val);

            if Known_Null (Val) then
               if Op = N_Op_Eq then
                  return True;
               elsif Op = N_Op_Ne then
                  return False;
               end if;
            end if;

            --  If OK to do replacement, test Is_Known_Null flag

            if OK_To_Do_Constant_Replacement (E) then
               return Is_Known_Null (E);

            --  Otherwise if not safe to do replacement, then say so

            else
               return False;
            end if;
         end;

      --  True if explicit reference to null

      elsif Nkind (N) = N_Null then
         return True;

      --  For a conversion, true if expression is known null

      elsif Nkind (N) = N_Type_Conversion then
         return Known_Null (Expression (N));

      --  Above are all cases where the value could be determined to be null.
      --  In all other cases, we don't know, so return False.

      else
         return False;
      end if;
   end Known_Null;

   -----------------------------
   -- Make_CW_Equivalent_Type --
   -----------------------------

   --  Create a record type used as an equivalent of any member of the class
   --  which takes its size from exp.

   --  Generate the following code:

   --   type Equiv_T is record
   --     _parent :  T (List of discriminant constraints taken from Exp);
   --     Ext__50 : Storage_Array (1 .. (Exp'size - Typ'object_size)/8);
   --   end Equiv_T;
   --
   --   ??? Note that this type does not guarantee same alignment as all
   --   derived types

   function Make_CW_Equivalent_Type
     (T : Entity_Id;
      E : Node_Id) return Entity_Id
   is
      Loc         : constant Source_Ptr := Sloc (E);
      Root_Typ    : constant Entity_Id  := Root_Type (T);
      List_Def    : constant List_Id    := Empty_List;
      Comp_List   : constant List_Id    := New_List;
      Equiv_Type  : Entity_Id;
      Range_Type  : Entity_Id;
      Str_Type    : Entity_Id;
      Constr_Root : Entity_Id;
      Sizexpr     : Node_Id;

   begin
      --  If the root type is already constrained, there are no discriminants
      --  in the expression.

      if not Has_Discriminants (Root_Typ)
        or else Is_Constrained (Root_Typ)
      then
         Constr_Root := Root_Typ;
      else
         Constr_Root := Make_Temporary (Loc, 'R');

         --  subtype cstr__n is T (List of discr constraints taken from Exp)

         Append_To (List_Def,
           Make_Subtype_Declaration (Loc,
             Defining_Identifier => Constr_Root,
             Subtype_Indication  => Make_Subtype_From_Expr (E, Root_Typ)));
      end if;

      --  Generate the range subtype declaration

      Range_Type := Make_Temporary (Loc, 'G');

      if not Is_Interface (Root_Typ) then

         --  subtype rg__xx is
         --    Storage_Offset range 1 .. (Expr'size - typ'size) / Storage_Unit

         Sizexpr :=
           Make_Op_Subtract (Loc,
             Left_Opnd =>
               Make_Attribute_Reference (Loc,
                 Prefix =>
                   OK_Convert_To (T, Duplicate_Subexpr_No_Checks (E)),
                 Attribute_Name => Name_Size),
             Right_Opnd =>
               Make_Attribute_Reference (Loc,
                 Prefix => New_Reference_To (Constr_Root, Loc),
                 Attribute_Name => Name_Object_Size));
      else
         --  subtype rg__xx is
         --    Storage_Offset range 1 .. Expr'size / Storage_Unit

         Sizexpr :=
           Make_Attribute_Reference (Loc,
             Prefix =>
               OK_Convert_To (T, Duplicate_Subexpr_No_Checks (E)),
             Attribute_Name => Name_Size);
      end if;

      Set_Paren_Count (Sizexpr, 1);

      Append_To (List_Def,
        Make_Subtype_Declaration (Loc,
          Defining_Identifier => Range_Type,
          Subtype_Indication =>
            Make_Subtype_Indication (Loc,
              Subtype_Mark => New_Reference_To (RTE (RE_Storage_Offset), Loc),
              Constraint => Make_Range_Constraint (Loc,
                Range_Expression =>
                  Make_Range (Loc,
                    Low_Bound => Make_Integer_Literal (Loc, 1),
                    High_Bound =>
                      Make_Op_Divide (Loc,
                        Left_Opnd => Sizexpr,
                        Right_Opnd => Make_Integer_Literal (Loc,
                            Intval => System_Storage_Unit)))))));

      --  subtype str__nn is Storage_Array (rg__x);

      Str_Type := Make_Temporary (Loc, 'S');
      Append_To (List_Def,
        Make_Subtype_Declaration (Loc,
          Defining_Identifier => Str_Type,
          Subtype_Indication =>
            Make_Subtype_Indication (Loc,
              Subtype_Mark => New_Reference_To (RTE (RE_Storage_Array), Loc),
              Constraint =>
                Make_Index_Or_Discriminant_Constraint (Loc,
                  Constraints =>
                    New_List (New_Reference_To (Range_Type, Loc))))));

      --  type Equiv_T is record
      --    [ _parent : Tnn; ]
      --    E : Str_Type;
      --  end Equiv_T;

      Equiv_Type := Make_Temporary (Loc, 'T');
      Set_Ekind (Equiv_Type, E_Record_Type);
      Set_Parent_Subtype (Equiv_Type, Constr_Root);

      --  Set Is_Class_Wide_Equivalent_Type very early to trigger the special
      --  treatment for this type. In particular, even though _parent's type
      --  is a controlled type or contains controlled components, we do not
      --  want to set Has_Controlled_Component on it to avoid making it gain
      --  an unwanted _controller component.

      Set_Is_Class_Wide_Equivalent_Type (Equiv_Type);

      if not Is_Interface (Root_Typ) then
         Append_To (Comp_List,
           Make_Component_Declaration (Loc,
             Defining_Identifier =>
               Make_Defining_Identifier (Loc, Name_uParent),
             Component_Definition =>
               Make_Component_Definition (Loc,
                 Aliased_Present    => False,
                 Subtype_Indication => New_Reference_To (Constr_Root, Loc))));
      end if;

      Append_To (Comp_List,
        Make_Component_Declaration (Loc,
          Defining_Identifier  => Make_Temporary (Loc, 'C'),
          Component_Definition =>
            Make_Component_Definition (Loc,
              Aliased_Present    => False,
              Subtype_Indication => New_Reference_To (Str_Type, Loc))));

      Append_To (List_Def,
        Make_Full_Type_Declaration (Loc,
          Defining_Identifier => Equiv_Type,
          Type_Definition =>
            Make_Record_Definition (Loc,
              Component_List =>
                Make_Component_List (Loc,
                  Component_Items => Comp_List,
                  Variant_Part    => Empty))));

      --  Suppress all checks during the analysis of the expanded code to avoid
      --  the generation of spurious warnings under ZFP run-time.

      Insert_Actions (E, List_Def, Suppress => All_Checks);
      return Equiv_Type;
   end Make_CW_Equivalent_Type;

   -------------------------
   -- Make_Invariant_Call --
   -------------------------

   function Make_Invariant_Call (Expr : Node_Id) return Node_Id is
      Loc : constant Source_Ptr := Sloc (Expr);
      Typ : constant Entity_Id  := Etype (Expr);

   begin
      pragma Assert
        (Has_Invariants (Typ) and then Present (Invariant_Procedure (Typ)));

      if Check_Enabled (Name_Invariant)
           or else
         Check_Enabled (Name_Assertion)
      then
         return
           Make_Procedure_Call_Statement (Loc,
             Name                   =>
               New_Occurrence_Of (Invariant_Procedure (Typ), Loc),
             Parameter_Associations => New_List (Relocate_Node (Expr)));

      else
         return
           Make_Null_Statement (Loc);
      end if;
   end Make_Invariant_Call;

   ------------------------
   -- Make_Literal_Range --
   ------------------------

   function Make_Literal_Range
     (Loc         : Source_Ptr;
      Literal_Typ : Entity_Id) return Node_Id
   is
      Lo          : constant Node_Id :=
                      New_Copy_Tree (String_Literal_Low_Bound (Literal_Typ));
      Index       : constant Entity_Id := Etype (Lo);

      Hi          : Node_Id;
      Length_Expr : constant Node_Id :=
                      Make_Op_Subtract (Loc,
                        Left_Opnd =>
                          Make_Integer_Literal (Loc,
                            Intval => String_Literal_Length (Literal_Typ)),
                        Right_Opnd =>
                          Make_Integer_Literal (Loc, 1));

   begin
      Set_Analyzed (Lo, False);

         if Is_Integer_Type (Index) then
            Hi :=
              Make_Op_Add (Loc,
                Left_Opnd  => New_Copy_Tree (Lo),
                Right_Opnd => Length_Expr);
         else
            Hi :=
              Make_Attribute_Reference (Loc,
                Attribute_Name => Name_Val,
                Prefix => New_Occurrence_Of (Index, Loc),
                Expressions => New_List (
                 Make_Op_Add (Loc,
                   Left_Opnd =>
                     Make_Attribute_Reference (Loc,
                       Attribute_Name => Name_Pos,
                       Prefix => New_Occurrence_Of (Index, Loc),
                       Expressions => New_List (New_Copy_Tree (Lo))),
                  Right_Opnd => Length_Expr)));
         end if;

         return
           Make_Range (Loc,
             Low_Bound  => Lo,
             High_Bound => Hi);
   end Make_Literal_Range;

   --------------------------
   -- Make_Non_Empty_Check --
   --------------------------

   function Make_Non_Empty_Check
     (Loc : Source_Ptr;
      N   : Node_Id) return Node_Id
   is
   begin
      return
        Make_Op_Ne (Loc,
          Left_Opnd =>
            Make_Attribute_Reference (Loc,
              Attribute_Name => Name_Length,
              Prefix => Duplicate_Subexpr_No_Checks (N, Name_Req => True)),
          Right_Opnd =>
            Make_Integer_Literal (Loc, 0));
   end Make_Non_Empty_Check;

   -------------------------
   -- Make_Predicate_Call --
   -------------------------

   function Make_Predicate_Call
     (Typ  : Entity_Id;
      Expr : Node_Id) return Node_Id
   is
      Loc : constant Source_Ptr := Sloc (Expr);

   begin
      pragma Assert (Present (Predicate_Function (Typ)));

      return
        Make_Function_Call (Loc,
          Name                   =>
            New_Occurrence_Of (Predicate_Function (Typ), Loc),
          Parameter_Associations => New_List (Relocate_Node (Expr)));
   end Make_Predicate_Call;

   --------------------------
   -- Make_Predicate_Check --
   --------------------------

   function Make_Predicate_Check
     (Typ  : Entity_Id;
      Expr : Node_Id) return Node_Id
   is
      Loc : constant Source_Ptr := Sloc (Expr);

   begin
      return
        Make_Pragma (Loc,
          Pragma_Identifier            => Make_Identifier (Loc, Name_Check),
          Pragma_Argument_Associations => New_List (
            Make_Pragma_Argument_Association (Loc,
              Expression => Make_Identifier (Loc, Name_Predicate)),
            Make_Pragma_Argument_Association (Loc,
              Expression => Make_Predicate_Call (Typ, Expr))));
   end Make_Predicate_Check;

   ----------------------------
   -- Make_Subtype_From_Expr --
   ----------------------------

   --  1. If Expr is an unconstrained array expression, creates
   --    Unc_Type(Expr'first(1)..Expr'last(1),..., Expr'first(n)..Expr'last(n))

   --  2. If Expr is a unconstrained discriminated type expression, creates
   --    Unc_Type(Expr.Discr1, ... , Expr.Discr_n)

   --  3. If Expr is class-wide, creates an implicit class wide subtype

   function Make_Subtype_From_Expr
     (E       : Node_Id;
      Unc_Typ : Entity_Id) return Node_Id
   is
      Loc         : constant Source_Ptr := Sloc (E);
      List_Constr : constant List_Id    := New_List;
      D           : Entity_Id;

      Full_Subtyp  : Entity_Id;
      Priv_Subtyp  : Entity_Id;
      Utyp         : Entity_Id;
      Full_Exp     : Node_Id;

   begin
      if Is_Private_Type (Unc_Typ)
        and then Has_Unknown_Discriminants (Unc_Typ)
      then
         --  Prepare the subtype completion, Go to base type to
         --  find underlying type, because the type may be a generic
         --  actual or an explicit subtype.

         Utyp        := Underlying_Type (Base_Type (Unc_Typ));
         Full_Subtyp := Make_Temporary (Loc, 'C');
         Full_Exp    :=
           Unchecked_Convert_To (Utyp, Duplicate_Subexpr_No_Checks (E));
         Set_Parent (Full_Exp, Parent (E));

         Priv_Subtyp := Make_Temporary (Loc, 'P');

         Insert_Action (E,
           Make_Subtype_Declaration (Loc,
             Defining_Identifier => Full_Subtyp,
             Subtype_Indication  => Make_Subtype_From_Expr (Full_Exp, Utyp)));

         --  Define the dummy private subtype

         Set_Ekind          (Priv_Subtyp, Subtype_Kind (Ekind (Unc_Typ)));
         Set_Etype          (Priv_Subtyp, Base_Type (Unc_Typ));
         Set_Scope          (Priv_Subtyp, Full_Subtyp);
         Set_Is_Constrained (Priv_Subtyp);
         Set_Is_Tagged_Type (Priv_Subtyp, Is_Tagged_Type (Unc_Typ));
         Set_Is_Itype       (Priv_Subtyp);
         Set_Associated_Node_For_Itype (Priv_Subtyp, E);

         if Is_Tagged_Type  (Priv_Subtyp) then
            Set_Class_Wide_Type
              (Base_Type (Priv_Subtyp), Class_Wide_Type (Unc_Typ));
            Set_Direct_Primitive_Operations (Priv_Subtyp,
              Direct_Primitive_Operations (Unc_Typ));
         end if;

         Set_Full_View (Priv_Subtyp, Full_Subtyp);

         return New_Reference_To (Priv_Subtyp, Loc);

      elsif Is_Array_Type (Unc_Typ) then
         for J in 1 .. Number_Dimensions (Unc_Typ) loop
            Append_To (List_Constr,
              Make_Range (Loc,
                Low_Bound =>
                  Make_Attribute_Reference (Loc,
                    Prefix => Duplicate_Subexpr_No_Checks (E),
                    Attribute_Name => Name_First,
                    Expressions => New_List (
                      Make_Integer_Literal (Loc, J))),

                High_Bound =>
                  Make_Attribute_Reference (Loc,
                    Prefix         => Duplicate_Subexpr_No_Checks (E),
                    Attribute_Name => Name_Last,
                    Expressions    => New_List (
                      Make_Integer_Literal (Loc, J)))));
         end loop;

      elsif Is_Class_Wide_Type (Unc_Typ) then
         declare
            CW_Subtype : Entity_Id;
            EQ_Typ     : Entity_Id := Empty;

         begin
            --  A class-wide equivalent type is not needed when VM_Target
            --  because the VM back-ends handle the class-wide object
            --  initialization itself (and doesn't need or want the
            --  additional intermediate type to handle the assignment).

            if Expander_Active and then Tagged_Type_Expansion then

               --  If this is the class_wide type of a completion that is a
               --  record subtype, set the type of the class_wide type to be
               --  the full base type, for use in the expanded code for the
               --  equivalent type. Should this be done earlier when the
               --  completion is analyzed ???

               if Is_Private_Type (Etype (Unc_Typ))
                 and then
                   Ekind (Full_View (Etype (Unc_Typ))) = E_Record_Subtype
               then
                  Set_Etype (Unc_Typ, Base_Type (Full_View (Etype (Unc_Typ))));
               end if;

               EQ_Typ := Make_CW_Equivalent_Type (Unc_Typ, E);
            end if;

            CW_Subtype := New_Class_Wide_Subtype (Unc_Typ, E);
            Set_Equivalent_Type (CW_Subtype, EQ_Typ);
            Set_Cloned_Subtype (CW_Subtype, Base_Type (Unc_Typ));

            return New_Occurrence_Of (CW_Subtype, Loc);
         end;

      --  Indefinite record type with discriminants

      else
         D := First_Discriminant (Unc_Typ);
         while Present (D) loop
            Append_To (List_Constr,
              Make_Selected_Component (Loc,
                Prefix        => Duplicate_Subexpr_No_Checks (E),
                Selector_Name => New_Reference_To (D, Loc)));

            Next_Discriminant (D);
         end loop;
      end if;

      return
        Make_Subtype_Indication (Loc,
          Subtype_Mark => New_Reference_To (Unc_Typ, Loc),
          Constraint   =>
            Make_Index_Or_Discriminant_Constraint (Loc,
              Constraints => List_Constr));
   end Make_Subtype_From_Expr;

   -----------------------------
   -- May_Generate_Large_Temp --
   -----------------------------

   --  At the current time, the only types that we return False for (i.e. where
   --  we decide we know they cannot generate large temps) are ones where we
   --  know the size is 256 bits or less at compile time, and we are still not
   --  doing a thorough job on arrays and records ???

   function May_Generate_Large_Temp (Typ : Entity_Id) return Boolean is
   begin
      if not Size_Known_At_Compile_Time (Typ) then
         return False;

      elsif Esize (Typ) /= 0 and then Esize (Typ) <= 256 then
         return False;

      elsif Is_Array_Type (Typ)
        and then Present (Packed_Array_Type (Typ))
      then
         return May_Generate_Large_Temp (Packed_Array_Type (Typ));

      --  We could do more here to find other small types ???

      else
         return True;
      end if;
   end May_Generate_Large_Temp;

   ------------------------
   -- Needs_Finalization --
   ------------------------

   function Needs_Finalization (T : Entity_Id) return Boolean is
      function Has_Some_Controlled_Component (Rec : Entity_Id) return Boolean;
      --  If type is not frozen yet, check explicitly among its components,
      --  because the Has_Controlled_Component flag is not necessarily set.

      -----------------------------------
      -- Has_Some_Controlled_Component --
      -----------------------------------

      function Has_Some_Controlled_Component
        (Rec : Entity_Id) return Boolean
      is
         Comp : Entity_Id;

      begin
         if Has_Controlled_Component (Rec) then
            return True;

         elsif not Is_Frozen (Rec) then
            if Is_Record_Type (Rec) then
               Comp := First_Entity (Rec);

               while Present (Comp) loop
                  if not Is_Type (Comp)
                    and then Needs_Finalization (Etype (Comp))
                  then
                     return True;
                  end if;

                  Next_Entity (Comp);
               end loop;

               return False;

            elsif Is_Array_Type (Rec) then
               return Needs_Finalization (Component_Type (Rec));

            else
               return Has_Controlled_Component (Rec);
            end if;
         else
            return False;
         end if;
      end Has_Some_Controlled_Component;

   --  Start of processing for Needs_Finalization

   begin
      --  Certain run-time configurations and targets do not provide support
      --  for controlled types.

      if Restriction_Active (No_Finalization) then
         return False;

      --  C, C++, CIL and Java types are not considered controlled. It is
      --  assumed that the non-Ada side will handle their clean up.

      elsif Convention (T) = Convention_C
        or else Convention (T) = Convention_CIL
        or else Convention (T) = Convention_CPP
        or else Convention (T) = Convention_Java
      then
         return False;

      else
         --  Class-wide types are treated as controlled because derivations
         --  from the root type can introduce controlled components.

         return
           Is_Class_Wide_Type (T)
             or else Is_Controlled (T)
             or else Has_Controlled_Component (T)
             or else Has_Some_Controlled_Component (T)
             or else
               (Is_Concurrent_Type (T)
                  and then Present (Corresponding_Record_Type (T))
                  and then Needs_Finalization (Corresponding_Record_Type (T)));
      end if;
   end Needs_Finalization;

   ----------------------------
   -- Needs_Constant_Address --
   ----------------------------

   function Needs_Constant_Address
     (Decl : Node_Id;
      Typ  : Entity_Id) return Boolean
   is
   begin

      --  If we have no initialization of any kind, then we don't need to place
      --  any restrictions on the address clause, because the object will be
      --  elaborated after the address clause is evaluated. This happens if the
      --  declaration has no initial expression, or the type has no implicit
      --  initialization, or the object is imported.

      --  The same holds for all initialized scalar types and all access types.
      --  Packed bit arrays of size up to 64 are represented using a modular
      --  type with an initialization (to zero) and can be processed like other
      --  initialized scalar types.

      --  If the type is controlled, code to attach the object to a
      --  finalization chain is generated at the point of declaration, and
      --  therefore the elaboration of the object cannot be delayed: the
      --  address expression must be a constant.

      if No (Expression (Decl))
        and then not Needs_Finalization (Typ)
        and then
          (not Has_Non_Null_Base_Init_Proc (Typ)
            or else Is_Imported (Defining_Identifier (Decl)))
      then
         return False;

      elsif (Present (Expression (Decl)) and then Is_Scalar_Type (Typ))
        or else Is_Access_Type (Typ)
        or else
          (Is_Bit_Packed_Array (Typ)
             and then Is_Modular_Integer_Type (Packed_Array_Type (Typ)))
      then
         return False;

      else

         --  Otherwise, we require the address clause to be constant because
         --  the call to the initialization procedure (or the attach code) has
         --  to happen at the point of the declaration.

         --  Actually the IP call has been moved to the freeze actions anyway,
         --  so maybe we can relax this restriction???

         return True;
      end if;
   end Needs_Constant_Address;

   ----------------------------
   -- New_Class_Wide_Subtype --
   ----------------------------

   function New_Class_Wide_Subtype
     (CW_Typ : Entity_Id;
      N      : Node_Id) return Entity_Id
   is
      Res       : constant Entity_Id := Create_Itype (E_Void, N);
      Res_Name  : constant Name_Id   := Chars (Res);
      Res_Scope : constant Entity_Id := Scope (Res);

   begin
      Copy_Node (CW_Typ, Res);
      Set_Comes_From_Source (Res, False);
      Set_Sloc (Res, Sloc (N));
      Set_Is_Itype (Res);
      Set_Associated_Node_For_Itype (Res, N);
      Set_Is_Public (Res, False);   --  By default, may be changed below.
      Set_Public_Status (Res);
      Set_Chars (Res, Res_Name);
      Set_Scope (Res, Res_Scope);
      Set_Ekind (Res, E_Class_Wide_Subtype);
      Set_Next_Entity (Res, Empty);
      Set_Etype (Res, Base_Type (CW_Typ));
      Set_Is_Frozen (Res, False);
      Set_Freeze_Node (Res, Empty);
      return (Res);
   end New_Class_Wide_Subtype;

   --------------------------------
   -- Non_Limited_Designated_Type --
   ---------------------------------

   function Non_Limited_Designated_Type (T : Entity_Id) return Entity_Id is
      Desig : constant Entity_Id := Designated_Type (T);
   begin
      if Ekind (Desig) = E_Incomplete_Type
        and then Present (Non_Limited_View (Desig))
      then
         return Non_Limited_View (Desig);
      else
         return Desig;
      end if;
   end Non_Limited_Designated_Type;

   -----------------------------------
   -- OK_To_Do_Constant_Replacement --
   -----------------------------------

   function OK_To_Do_Constant_Replacement (E : Entity_Id) return Boolean is
      ES : constant Entity_Id := Scope (E);
      CS : Entity_Id;

   begin
      --  Do not replace statically allocated objects, because they may be
      --  modified outside the current scope.

      if Is_Statically_Allocated (E) then
         return False;

      --  Do not replace aliased or volatile objects, since we don't know what
      --  else might change the value.

      elsif Is_Aliased (E) or else Treat_As_Volatile (E) then
         return False;

      --  Debug flag -gnatdM disconnects this optimization

      elsif Debug_Flag_MM then
         return False;

      --  Otherwise check scopes

      else
         CS := Current_Scope;

         loop
            --  If we are in right scope, replacement is safe

            if CS = ES then
               return True;

            --  Packages do not affect the determination of safety

            elsif Ekind (CS) = E_Package then
               exit when CS = Standard_Standard;
               CS := Scope (CS);

            --  Blocks do not affect the determination of safety

            elsif Ekind (CS) = E_Block then
               CS := Scope (CS);

            --  Loops do not affect the determination of safety. Note that we
            --  kill all current values on entry to a loop, so we are just
            --  talking about processing within a loop here.

            elsif Ekind (CS) = E_Loop then
               CS := Scope (CS);

            --  Otherwise, the reference is dubious, and we cannot be sure that
            --  it is safe to do the replacement.

            else
               exit;
            end if;
         end loop;

         return False;
      end if;
   end OK_To_Do_Constant_Replacement;

   ------------------------------------
   -- Possible_Bit_Aligned_Component --
   ------------------------------------

   function Possible_Bit_Aligned_Component (N : Node_Id) return Boolean is
   begin
      case Nkind (N) is

         --  Case of indexed component

         when N_Indexed_Component =>
            declare
               P    : constant Node_Id   := Prefix (N);
               Ptyp : constant Entity_Id := Etype (P);

            begin
               --  If we know the component size and it is less than 64, then
               --  we are definitely OK. The back end always does assignment of
               --  misaligned small objects correctly.

               if Known_Static_Component_Size (Ptyp)
                 and then Component_Size (Ptyp) <= 64
               then
                  return False;

               --  Otherwise, we need to test the prefix, to see if we are
               --  indexing from a possibly unaligned component.

               else
                  return Possible_Bit_Aligned_Component (P);
               end if;
            end;

         --  Case of selected component

         when N_Selected_Component =>
            declare
               P    : constant Node_Id   := Prefix (N);
               Comp : constant Entity_Id := Entity (Selector_Name (N));

            begin
               --  If there is no component clause, then we are in the clear
               --  since the back end will never misalign a large component
               --  unless it is forced to do so. In the clear means we need
               --  only the recursive test on the prefix.

               if Component_May_Be_Bit_Aligned (Comp) then
                  return True;
               else
                  return Possible_Bit_Aligned_Component (P);
               end if;
            end;

         --  For a slice, test the prefix, if that is possibly misaligned,
         --  then for sure the slice is!

         when N_Slice =>
            return Possible_Bit_Aligned_Component (Prefix (N));

         --  For an unchecked conversion, check whether the expression may
         --  be bit-aligned.

         when N_Unchecked_Type_Conversion =>
            return Possible_Bit_Aligned_Component (Expression (N));

         --  If we have none of the above, it means that we have fallen off the
         --  top testing prefixes recursively, and we now have a stand alone
         --  object, where we don't have a problem.

         when others =>
            return False;

      end case;
   end Possible_Bit_Aligned_Component;

   -----------------------------------------------
   -- Process_Statements_For_Controlled_Objects --
   -----------------------------------------------

   procedure Process_Statements_For_Controlled_Objects (N : Node_Id) is
      Loc : constant Source_Ptr := Sloc (N);

      function Are_Wrapped (L : List_Id) return Boolean;
      --  Determine whether list L contains only one statement which is a block

      function Wrap_Statements_In_Block (L : List_Id) return Node_Id;
      --  Given a list of statements L, wrap it in a block statement and return
      --  the generated node.

      -----------------
      -- Are_Wrapped --
      -----------------

      function Are_Wrapped (L : List_Id) return Boolean is
         Stmt : constant Node_Id := First (L);
      begin
         return
           Present (Stmt)
             and then No (Next (Stmt))
             and then Nkind (Stmt) = N_Block_Statement;
      end Are_Wrapped;

      ------------------------------
      -- Wrap_Statements_In_Block --
      ------------------------------

      function Wrap_Statements_In_Block (L : List_Id) return Node_Id is
      begin
         return
           Make_Block_Statement (Loc,
             Declarations => No_List,
             Handled_Statement_Sequence =>
               Make_Handled_Sequence_Of_Statements (Loc,
                 Statements => L));
      end Wrap_Statements_In_Block;

      --  Local variables

      Block : Node_Id;

   --  Start of processing for Process_Statements_For_Controlled_Objects

   begin
      --  Whenever a non-handled statement list is wrapped in a block, the
      --  block must be explicitly analyzed to redecorate all entities in the
      --  list and ensure that a finalizer is properly built.

      case Nkind (N) is
         when N_Elsif_Part             |
              N_If_Statement           |
              N_Conditional_Entry_Call |
              N_Selective_Accept       =>

            --  Check the "then statements" for elsif parts and if statements

            if Nkind_In (N, N_Elsif_Part, N_If_Statement)
              and then not Is_Empty_List (Then_Statements (N))
              and then not Are_Wrapped (Then_Statements (N))
              and then Requires_Cleanup_Actions
                         (Then_Statements (N), False, False)
            then
               Block := Wrap_Statements_In_Block (Then_Statements (N));
               Set_Then_Statements (N, New_List (Block));

               Analyze (Block);
            end if;

            --  Check the "else statements" for conditional entry calls, if
            --  statements and selective accepts.

            if Nkind_In (N, N_Conditional_Entry_Call,
                            N_If_Statement,
                            N_Selective_Accept)
              and then not Is_Empty_List (Else_Statements (N))
              and then not Are_Wrapped (Else_Statements (N))
              and then Requires_Cleanup_Actions
                         (Else_Statements (N), False, False)
            then
               Block := Wrap_Statements_In_Block (Else_Statements (N));
               Set_Else_Statements (N, New_List (Block));

               Analyze (Block);
            end if;

         when N_Abortable_Part             |
              N_Accept_Alternative         |
              N_Case_Statement_Alternative |
              N_Delay_Alternative          |
              N_Entry_Call_Alternative     |
              N_Exception_Handler          |
              N_Loop_Statement             |
              N_Triggering_Alternative     =>

            if not Is_Empty_List (Statements (N))
              and then not Are_Wrapped (Statements (N))
              and then Requires_Cleanup_Actions (Statements (N), False, False)
            then
               Block := Wrap_Statements_In_Block (Statements (N));
               Set_Statements (N, New_List (Block));

               Analyze (Block);
            end if;

         when others                       =>
            null;
      end case;
   end Process_Statements_For_Controlled_Objects;

   -------------------------
   -- Remove_Side_Effects --
   -------------------------

   procedure Remove_Side_Effects
     (Exp          : Node_Id;
      Name_Req     : Boolean := False;
      Variable_Ref : Boolean := False)
   is
      Loc          : constant Source_Ptr     := Sloc (Exp);
      Exp_Type     : constant Entity_Id      := Etype (Exp);
      Svg_Suppress : constant Suppress_Array := Scope_Suppress;
      Def_Id       : Entity_Id;
      E            : Node_Id;
      New_Exp      : Node_Id;
      Ptr_Typ_Decl : Node_Id;
      Ref_Type     : Entity_Id;
      Res          : Node_Id;

      function Side_Effect_Free (N : Node_Id) return Boolean;
      --  Determines if the tree N represents an expression that is known not
      --  to have side effects, and for which no processing is required.

      function Side_Effect_Free (L : List_Id) return Boolean;
      --  Determines if all elements of the list L are side effect free

      function Safe_Prefixed_Reference (N : Node_Id) return Boolean;
      --  The argument N is a construct where the Prefix is dereferenced if it
      --  is an access type and the result is a variable. The call returns True
      --  if the construct is side effect free (not considering side effects in
      --  other than the prefix which are to be tested by the caller).

      function Within_In_Parameter (N : Node_Id) return Boolean;
      --  Determines if N is a subcomponent of a composite in-parameter. If so,
      --  N is not side-effect free when the actual is global and modifiable
      --  indirectly from within a subprogram, because it may be passed by
      --  reference. The front-end must be conservative here and assume that
      --  this may happen with any array or record type. On the other hand, we
      --  cannot create temporaries for all expressions for which this
      --  condition is true, for various reasons that might require clearing up
      --  ??? For example, discriminant references that appear out of place, or
      --  spurious type errors with class-wide expressions. As a result, we
      --  limit the transformation to loop bounds, which is so far the only
      --  case that requires it.

      -----------------------------
      -- Safe_Prefixed_Reference --
      -----------------------------

      function Safe_Prefixed_Reference (N : Node_Id) return Boolean is
      begin
         --  If prefix is not side effect free, definitely not safe

         if not Side_Effect_Free (Prefix (N)) then
            return False;

         --  If the prefix is of an access type that is not access-to-constant,
         --  then this construct is a variable reference, which means it is to
         --  be considered to have side effects if Variable_Ref is set True.

         elsif Is_Access_Type (Etype (Prefix (N)))
           and then not Is_Access_Constant (Etype (Prefix (N)))
           and then Variable_Ref
         then
            --  Exception is a prefix that is the result of a previous removal
            --  of side-effects.

            return Is_Entity_Name (Prefix (N))
              and then not Comes_From_Source (Prefix (N))
              and then Ekind (Entity (Prefix (N))) = E_Constant
              and then Is_Internal_Name (Chars (Entity (Prefix (N))));

         --  If the prefix is an explicit dereference then this construct is a
         --  variable reference, which means it is to be considered to have
         --  side effects if Variable_Ref is True.

         --  We do NOT exclude dereferences of access-to-constant types because
         --  we handle them as constant view of variables.

         elsif Nkind (Prefix (N)) = N_Explicit_Dereference
           and then Variable_Ref
         then
            return False;

         --  Note: The following test is the simplest way of solving a complex
         --  problem uncovered by the following test (Side effect on loop bound
         --  that is a subcomponent of a global variable:

         --    with Text_Io; use Text_Io;
         --    procedure Tloop is
         --      type X is
         --        record
         --          V : Natural := 4;
         --          S : String (1..5) := (others => 'a');
         --        end record;
         --      X1 : X;

         --      procedure Modi;

         --      generic
         --        with procedure Action;
         --      procedure Loop_G (Arg : X; Msg : String)

         --      procedure Loop_G (Arg : X; Msg : String) is
         --      begin
         --        Put_Line ("begin loop_g " & Msg & " will loop till: "
         --                  & Natural'Image (Arg.V));
         --        for Index in 1 .. Arg.V loop
         --          Text_Io.Put_Line
         --            (Natural'Image (Index) & " " & Arg.S (Index));
         --          if Index > 2 then
         --            Modi;
         --          end if;
         --        end loop;
         --        Put_Line ("end loop_g " & Msg);
         --      end;

         --      procedure Loop1 is new Loop_G (Modi);
         --      procedure Modi is
         --      begin
         --        X1.V := 1;
         --        Loop1 (X1, "from modi");
         --      end;
         --
         --    begin
         --      Loop1 (X1, "initial");
         --    end;

         --  The output of the above program should be:

         --    begin loop_g initial will loop till:  4
         --     1 a
         --     2 a
         --     3 a
         --    begin loop_g from modi will loop till:  1
         --     1 a
         --    end loop_g from modi
         --     4 a
         --    begin loop_g from modi will loop till:  1
         --     1 a
         --    end loop_g from modi
         --    end loop_g initial

         --  If a loop bound is a subcomponent of a global variable, a
         --  modification of that variable within the loop may incorrectly
         --  affect the execution of the loop.

         elsif Nkind (Parent (Parent (N))) = N_Loop_Parameter_Specification
           and then Within_In_Parameter (Prefix (N))
           and then Variable_Ref
         then
            return False;

         --  All other cases are side effect free

         else
            return True;
         end if;
      end Safe_Prefixed_Reference;

      ----------------------
      -- Side_Effect_Free --
      ----------------------

      function Side_Effect_Free (N : Node_Id) return Boolean is
      begin
         --  Note on checks that could raise Constraint_Error. Strictly, if we
         --  take advantage of 11.6, these checks do not count as side effects.
         --  However, we would prefer to consider that they are side effects,
         --  since the backend CSE does not work very well on expressions which
         --  can raise Constraint_Error. On the other hand if we don't consider
         --  them to be side effect free, then we get some awkward expansions
         --  in -gnato mode, resulting in code insertions at a point where we
         --  do not have a clear model for performing the insertions.

         --  Special handling for entity names

         if Is_Entity_Name (N) then

            --  Variables are considered to be a side effect if Variable_Ref
            --  is set or if we have a volatile reference and Name_Req is off.
            --  If Name_Req is True then we can't help returning a name which
            --  effectively allows multiple references in any case.

            if Is_Variable (N, Use_Original_Node => False) then
               return not Variable_Ref
                 and then (not Is_Volatile_Reference (N) or else Name_Req);

            --  Any other entity (e.g. a subtype name) is definitely side
            --  effect free.

            else
               return True;
            end if;

         --  A value known at compile time is always side effect free

         elsif Compile_Time_Known_Value (N) then
            return True;

         --  A variable renaming is not side-effect free, because the renaming
         --  will function like a macro in the front-end in some cases, and an
         --  assignment can modify the component designated by N, so we need to
         --  create a temporary for it.

         --  The guard testing for Entity being present is needed at least in
         --  the case of rewritten predicate expressions, and may well also be
         --  appropriate elsewhere. Obviously we can't go testing the entity
         --  field if it does not exist, so it's reasonable to say that this is
         --  not the renaming case if it does not exist.

         elsif Is_Entity_Name (Original_Node (N))
           and then Present (Entity (Original_Node (N)))
           and then Is_Renaming_Of_Object (Entity (Original_Node (N)))
           and then Ekind (Entity (Original_Node (N))) /= E_Constant
         then
            return False;

         --  Remove_Side_Effects generates an object renaming declaration to
         --  capture the expression of a class-wide expression. In VM targets
         --  the frontend performs no expansion for dispatching calls to
         --  class- wide types since they are handled by the VM. Hence, we must
         --  locate here if this node corresponds to a previous invocation of
         --  Remove_Side_Effects to avoid a never ending loop in the frontend.

         elsif VM_Target /= No_VM
            and then not Comes_From_Source (N)
            and then Nkind (Parent (N)) = N_Object_Renaming_Declaration
            and then Is_Class_Wide_Type (Etype (N))
         then
            return True;
         end if;

         --  For other than entity names and compile time known values,
         --  check the node kind for special processing.

         case Nkind (N) is

            --  An attribute reference is side effect free if its expressions
            --  are side effect free and its prefix is side effect free or
            --  is an entity reference.

            --  Is this right? what about x'first where x is a variable???

            when N_Attribute_Reference =>
               return Side_Effect_Free (Expressions (N))
                 and then Attribute_Name (N) /= Name_Input
                 and then (Is_Entity_Name (Prefix (N))
                            or else Side_Effect_Free (Prefix (N)));

            --  A binary operator is side effect free if and both operands are
            --  side effect free. For this purpose binary operators include
            --  membership tests and short circuit forms.

            when N_Binary_Op | N_Membership_Test | N_Short_Circuit =>
               return Side_Effect_Free (Left_Opnd  (N))
                        and then
                      Side_Effect_Free (Right_Opnd (N));

            --  An explicit dereference is side effect free only if it is
            --  a side effect free prefixed reference.

            when N_Explicit_Dereference =>
               return Safe_Prefixed_Reference (N);

            --  A call to _rep_to_pos is side effect free, since we generate
            --  this pure function call ourselves. Moreover it is critically
            --  important to make this exception, since otherwise we can have
            --  discriminants in array components which don't look side effect
            --  free in the case of an array whose index type is an enumeration
            --  type with an enumeration rep clause.

            --  All other function calls are not side effect free

            when N_Function_Call =>
               return Nkind (Name (N)) = N_Identifier
                 and then Is_TSS (Name (N), TSS_Rep_To_Pos)
                 and then
                   Side_Effect_Free (First (Parameter_Associations (N)));

            --  An indexed component is side effect free if it is a side
            --  effect free prefixed reference and all the indexing
            --  expressions are side effect free.

            when N_Indexed_Component =>
               return Side_Effect_Free (Expressions (N))
                 and then Safe_Prefixed_Reference (N);

            --  A type qualification is side effect free if the expression
            --  is side effect free.

            when N_Qualified_Expression =>
               return Side_Effect_Free (Expression (N));

            --  A selected component is side effect free only if it is a side
            --  effect free prefixed reference. If it designates a component
            --  with a rep. clause it must be treated has having a potential
            --  side effect, because it may be modified through a renaming, and
            --  a subsequent use of the renaming as a macro will yield the
            --  wrong value. This complex interaction between renaming and
            --  removing side effects is a reminder that the latter has become
            --  a headache to maintain, and that it should be removed in favor
            --  of the gcc mechanism to capture values ???

            when N_Selected_Component =>
               if Nkind (Parent (N)) = N_Explicit_Dereference
                 and then Has_Non_Standard_Rep (Designated_Type (Etype (N)))
               then
                  return False;
               else
                  return Safe_Prefixed_Reference (N);
               end if;

            --  A range is side effect free if the bounds are side effect free

            when N_Range =>
               return Side_Effect_Free (Low_Bound (N))
                 and then Side_Effect_Free (High_Bound (N));

            --  A slice is side effect free if it is a side effect free
            --  prefixed reference and the bounds are side effect free.

            when N_Slice =>
               return Side_Effect_Free (Discrete_Range (N))
                 and then Safe_Prefixed_Reference (N);

            --  A type conversion is side effect free if the expression to be
            --  converted is side effect free.

            when N_Type_Conversion =>
               return Side_Effect_Free (Expression (N));

            --  A unary operator is side effect free if the operand
            --  is side effect free.

            when N_Unary_Op =>
               return Side_Effect_Free (Right_Opnd (N));

            --  An unchecked type conversion is side effect free only if it
            --  is safe and its argument is side effect free.

            when N_Unchecked_Type_Conversion =>
               return Safe_Unchecked_Type_Conversion (N)
                 and then Side_Effect_Free (Expression (N));

            --  An unchecked expression is side effect free if its expression
            --  is side effect free.

            when N_Unchecked_Expression =>
               return Side_Effect_Free (Expression (N));

            --  A literal is side effect free

            when N_Character_Literal    |
                 N_Integer_Literal      |
                 N_Real_Literal         |
                 N_String_Literal       =>
               return True;

            --  We consider that anything else has side effects. This is a bit
            --  crude, but we are pretty close for most common cases, and we
            --  are certainly correct (i.e. we never return True when the
            --  answer should be False).

            when others =>
               return False;
         end case;
      end Side_Effect_Free;

      --  A list is side effect free if all elements of the list are side
      --  effect free.

      function Side_Effect_Free (L : List_Id) return Boolean is
         N : Node_Id;

      begin
         if L = No_List or else L = Error_List then
            return True;

         else
            N := First (L);
            while Present (N) loop
               if not Side_Effect_Free (N) then
                  return False;
               else
                  Next (N);
               end if;
            end loop;

            return True;
         end if;
      end Side_Effect_Free;

      -------------------------
      -- Within_In_Parameter --
      -------------------------

      function Within_In_Parameter (N : Node_Id) return Boolean is
      begin
         if not Comes_From_Source (N) then
            return False;

         elsif Is_Entity_Name (N) then
            return Ekind (Entity (N)) = E_In_Parameter;

         elsif Nkind (N) = N_Indexed_Component
           or else Nkind (N) = N_Selected_Component
         then
            return Within_In_Parameter (Prefix (N));
         else

            return False;
         end if;
      end Within_In_Parameter;

   --  Start of processing for Remove_Side_Effects

   begin
      --  Handle cases in which there is nothing to do

      if not Expander_Active then
         return;
      end if;

      --  Cannot generate temporaries if the invocation to remove side effects
      --  was issued too early and the type of the expression is not resolved
      --  (this happens because routines Duplicate_Subexpr_XX implicitly invoke
      --  Remove_Side_Effects).

      if No (Exp_Type)
        or else Ekind (Exp_Type) = E_Access_Attribute_Type
      then
         return;

      --  No action needed for side-effect free expressions

      elsif Side_Effect_Free (Exp) then
         return;
      end if;

      --  All this must not have any checks

      Scope_Suppress := (others => True);

      --  If it is a scalar type and we need to capture the value, just make
      --  a copy. Likewise for a function call, an attribute reference, an
      --  allocator, or an operator. And if we have a volatile reference and
      --  Name_Req is not set (see comments above for Side_Effect_Free).

      if Is_Elementary_Type (Exp_Type)
        and then (Variable_Ref
                   or else Nkind (Exp) = N_Function_Call
                   or else Nkind (Exp) = N_Attribute_Reference
                   or else Nkind (Exp) = N_Allocator
                   or else Nkind (Exp) in N_Op
                   or else (not Name_Req and then Is_Volatile_Reference (Exp)))
      then
         Def_Id := Make_Temporary (Loc, 'R', Exp);
         Set_Etype (Def_Id, Exp_Type);
         Res := New_Reference_To (Def_Id, Loc);

         --  If the expression is a packed reference, it must be reanalyzed and
         --  expanded, depending on context. This is the case for actuals where
         --  a constraint check may capture the actual before expansion of the
         --  call is complete.

         if Nkind (Exp) = N_Indexed_Component
           and then Is_Packed (Etype (Prefix (Exp)))
         then
            Set_Analyzed (Exp, False);
            Set_Analyzed (Prefix (Exp), False);
         end if;

         E :=
           Make_Object_Declaration (Loc,
             Defining_Identifier => Def_Id,
             Object_Definition   => New_Reference_To (Exp_Type, Loc),
             Constant_Present    => True,
             Expression          => Relocate_Node (Exp));

         Set_Assignment_OK (E);
         Insert_Action (Exp, E);

      --  If the expression has the form v.all then we can just capture the
      --  pointer, and then do an explicit dereference on the result.

      elsif Nkind (Exp) = N_Explicit_Dereference then
         Def_Id := Make_Temporary (Loc, 'R', Exp);
         Res :=
           Make_Explicit_Dereference (Loc, New_Reference_To (Def_Id, Loc));

         Insert_Action (Exp,
           Make_Object_Declaration (Loc,
             Defining_Identifier => Def_Id,
             Object_Definition   =>
               New_Reference_To (Etype (Prefix (Exp)), Loc),
             Constant_Present    => True,
             Expression          => Relocate_Node (Prefix (Exp))));

      --  Similar processing for an unchecked conversion of an expression of
      --  the form v.all, where we want the same kind of treatment.

      elsif Nkind (Exp) = N_Unchecked_Type_Conversion
        and then Nkind (Expression (Exp)) = N_Explicit_Dereference
      then
         Remove_Side_Effects (Expression (Exp), Name_Req, Variable_Ref);
         Scope_Suppress := Svg_Suppress;
         return;

      --  If this is a type conversion, leave the type conversion and remove
      --  the side effects in the expression. This is important in several
      --  circumstances: for change of representations, and also when this is a
      --  view conversion to a smaller object, where gigi can end up creating
      --  its own temporary of the wrong size.

      elsif Nkind (Exp) = N_Type_Conversion then
         Remove_Side_Effects (Expression (Exp), Name_Req, Variable_Ref);
         Scope_Suppress := Svg_Suppress;
         return;

      --  If this is an unchecked conversion that Gigi can't handle, make
      --  a copy or a use a renaming to capture the value.

      elsif Nkind (Exp) = N_Unchecked_Type_Conversion
        and then not Safe_Unchecked_Type_Conversion (Exp)
      then
         if CW_Or_Has_Controlled_Part (Exp_Type) then

            --  Use a renaming to capture the expression, rather than create
            --  a controlled temporary.

            Def_Id := Make_Temporary (Loc, 'R', Exp);
            Res := New_Reference_To (Def_Id, Loc);

            Insert_Action (Exp,
              Make_Object_Renaming_Declaration (Loc,
                Defining_Identifier => Def_Id,
                Subtype_Mark        => New_Reference_To (Exp_Type, Loc),
                Name                => Relocate_Node (Exp)));

         else
            Def_Id := Make_Temporary (Loc, 'R', Exp);
            Set_Etype (Def_Id, Exp_Type);
            Res := New_Reference_To (Def_Id, Loc);

            E :=
              Make_Object_Declaration (Loc,
                Defining_Identifier => Def_Id,
                Object_Definition   => New_Reference_To (Exp_Type, Loc),
                Constant_Present    => not Is_Variable (Exp),
                Expression          => Relocate_Node (Exp));

            Set_Assignment_OK (E);
            Insert_Action (Exp, E);
         end if;

      --  For expressions that denote objects, we can use a renaming scheme.
      --  This is needed for correctness in the case of a volatile object of a
      --  non-volatile type because the Make_Reference call of the "default"
      --  approach would generate an illegal access value (an access value
      --  cannot designate such an object - see Analyze_Reference). We skip
      --  using this scheme if we have an object of a volatile type and we do
      --  not have Name_Req set true (see comments above for Side_Effect_Free).

      elsif Is_Object_Reference (Exp)
        and then Nkind (Exp) /= N_Function_Call
        and then (Name_Req or else not Treat_As_Volatile (Exp_Type))
      then
         Def_Id := Make_Temporary (Loc, 'R', Exp);

         if Nkind (Exp) = N_Selected_Component
           and then Nkind (Prefix (Exp)) = N_Function_Call
           and then Is_Array_Type (Exp_Type)
         then
            --  Avoid generating a variable-sized temporary, by generating
            --  the renaming declaration just for the function call. The
            --  transformation could be refined to apply only when the array
            --  component is constrained by a discriminant???

            Res :=
              Make_Selected_Component (Loc,
                Prefix => New_Occurrence_Of (Def_Id, Loc),
                Selector_Name => Selector_Name (Exp));

            Insert_Action (Exp,
              Make_Object_Renaming_Declaration (Loc,
                Defining_Identifier => Def_Id,
                Subtype_Mark        =>
                  New_Reference_To (Base_Type (Etype (Prefix (Exp))), Loc),
                Name                => Relocate_Node (Prefix (Exp))));

         else
            Res := New_Reference_To (Def_Id, Loc);

            Insert_Action (Exp,
              Make_Object_Renaming_Declaration (Loc,
                Defining_Identifier => Def_Id,
                Subtype_Mark        => New_Reference_To (Exp_Type, Loc),
                Name                => Relocate_Node (Exp)));
         end if;

         --  If this is a packed reference, or a selected component with
         --  a non-standard representation, a reference to the temporary
         --  will be replaced by a copy of the original expression (see
         --  Exp_Ch2.Expand_Renaming). Otherwise the temporary must be
         --  elaborated by gigi, and is of course not to be replaced in-line
         --  by the expression it renames, which would defeat the purpose of
         --  removing the side-effect.

         if (Nkind (Exp) = N_Selected_Component
              or else Nkind (Exp) = N_Indexed_Component)
           and then Has_Non_Standard_Rep (Etype (Prefix (Exp)))
         then
            null;
         else
            Set_Is_Renaming_Of_Object (Def_Id, False);
         end if;

      --  Otherwise we generate a reference to the value

      else
         --  An expression which is in Alfa mode is considered side effect free
         --  if the resulting value is captured by a variable or a constant.

         if Alfa_Mode
           and then Nkind (Parent (Exp)) = N_Object_Declaration
         then
            return;
         end if;

         --  Special processing for function calls that return a limited type.
         --  We need to build a declaration that will enable build-in-place
         --  expansion of the call. This is not done if the context is already
         --  an object declaration, to prevent infinite recursion.

         --  This is relevant only in Ada 2005 mode. In Ada 95 programs we have
         --  to accommodate functions returning limited objects by reference.

         if Ada_Version >= Ada_2005
           and then Nkind (Exp) = N_Function_Call
           and then Is_Immutably_Limited_Type (Etype (Exp))
           and then Nkind (Parent (Exp)) /= N_Object_Declaration
         then
            declare
               Obj  : constant Entity_Id := Make_Temporary (Loc, 'F', Exp);
               Decl : Node_Id;

            begin
               Decl :=
                 Make_Object_Declaration (Loc,
                   Defining_Identifier => Obj,
                   Object_Definition   => New_Occurrence_Of (Exp_Type, Loc),
                   Expression          => Relocate_Node (Exp));

               Insert_Action (Exp, Decl);
               Set_Etype (Obj, Exp_Type);
               Rewrite (Exp, New_Occurrence_Of (Obj, Loc));
               return;
            end;
         end if;

         Def_Id := Make_Temporary (Loc, 'R', Exp);
         Set_Etype (Def_Id, Exp_Type);
<<<<<<< HEAD

         --  The regular expansion of functions with side effects involves the
         --  generation of an access type to capture the return value found on
         --  the secondary stack. Since Alfa (and why) cannot process access
         --  types, use a different approach which ignores the secondary stack
         --  and "copies" the returned object.

         if Alfa_Mode then
            Res := New_Reference_To (Def_Id, Loc);
            Ref_Type := Exp_Type;

         --  Regular expansion utilizing an access type and 'reference

         else
            Res :=
              Make_Explicit_Dereference (Loc,
                Prefix => New_Reference_To (Def_Id, Loc));

            --  Generate:
            --    type Ann is access all <Exp_Type>;

            Ref_Type := Make_Temporary (Loc, 'A');

            Ptr_Typ_Decl :=
              Make_Full_Type_Declaration (Loc,
                Defining_Identifier => Ref_Type,
                Type_Definition     =>
                  Make_Access_To_Object_Definition (Loc,
                    All_Present        => True,
                    Subtype_Indication =>
                      New_Reference_To (Exp_Type, Loc)));

            Insert_Action (Exp, Ptr_Typ_Decl);
         end if;

=======

         --  The regular expansion of functions with side effects involves the
         --  generation of an access type to capture the return value found on
         --  the secondary stack. Since Alfa (and why) cannot process access
         --  types, use a different approach which ignores the secondary stack
         --  and "copies" the returned object.

         if Alfa_Mode then
            Res := New_Reference_To (Def_Id, Loc);
            Ref_Type := Exp_Type;

         --  Regular expansion utilizing an access type and 'reference

         else
            Res :=
              Make_Explicit_Dereference (Loc,
                Prefix => New_Reference_To (Def_Id, Loc));

            --  Generate:
            --    type Ann is access all <Exp_Type>;

            Ref_Type := Make_Temporary (Loc, 'A');

            Ptr_Typ_Decl :=
              Make_Full_Type_Declaration (Loc,
                Defining_Identifier => Ref_Type,
                Type_Definition     =>
                  Make_Access_To_Object_Definition (Loc,
                    All_Present        => True,
                    Subtype_Indication =>
                      New_Reference_To (Exp_Type, Loc)));

            Insert_Action (Exp, Ptr_Typ_Decl);
         end if;

>>>>>>> 6c4f0f01
         E := Exp;
         if Nkind (E) = N_Explicit_Dereference then
            New_Exp := Relocate_Node (Prefix (E));
         else
            E := Relocate_Node (E);

            --  Do not generate a 'reference in Alfa mode since the access type
            --  is not created in the first place.

            if Alfa_Mode then
               New_Exp := E;
<<<<<<< HEAD
            else
               New_Exp := Make_Reference (Loc, E);
=======

            --  Otherwise generate reference, marking the value as non-null
            --  since we know it cannot be null and we don't want a check.

            else
               New_Exp := Make_Reference (Loc, E);
               Set_Is_Known_Non_Null (Def_Id);
>>>>>>> 6c4f0f01
            end if;
         end if;

         if Is_Delayed_Aggregate (E) then

            --  The expansion of nested aggregates is delayed until the
            --  enclosing aggregate is expanded. As aggregates are often
            --  qualified, the predicate applies to qualified expressions as
            --  well, indicating that the enclosing aggregate has not been
            --  expanded yet. At this point the aggregate is part of a
            --  stand-alone declaration, and must be fully expanded.

            if Nkind (E) = N_Qualified_Expression then
               Set_Expansion_Delayed (Expression (E), False);
               Set_Analyzed (Expression (E), False);
            else
               Set_Expansion_Delayed (E, False);
            end if;

            Set_Analyzed (E, False);
         end if;

         Insert_Action (Exp,
           Make_Object_Declaration (Loc,
             Defining_Identifier => Def_Id,
             Object_Definition   => New_Reference_To (Ref_Type, Loc),
             Constant_Present    => True,
             Expression          => New_Exp));
      end if;

      --  Preserve the Assignment_OK flag in all copies, since at least one
      --  copy may be used in a context where this flag must be set (otherwise
      --  why would the flag be set in the first place).

      Set_Assignment_OK (Res, Assignment_OK (Exp));

      --  Finally rewrite the original expression and we are done

      Rewrite (Exp, Res);
      Analyze_And_Resolve (Exp, Exp_Type);
      Scope_Suppress := Svg_Suppress;
   end Remove_Side_Effects;

   ---------------------------
   -- Represented_As_Scalar --
   ---------------------------

   function Represented_As_Scalar (T : Entity_Id) return Boolean is
      UT : constant Entity_Id := Underlying_Type (T);
   begin
      return Is_Scalar_Type (UT)
        or else (Is_Bit_Packed_Array (UT)
                   and then Is_Scalar_Type (Packed_Array_Type (UT)));
   end Represented_As_Scalar;

   ------------------------------
   -- Requires_Cleanup_Actions --
   ------------------------------

   function Requires_Cleanup_Actions (N : Node_Id) return Boolean is
      For_Pkg : constant Boolean :=
                  Nkind_In (N, N_Package_Body, N_Package_Specification);

   begin
      case Nkind (N) is
         when N_Accept_Statement      |
              N_Block_Statement       |
              N_Entry_Body            |
              N_Package_Body          |
              N_Protected_Body        |
              N_Subprogram_Body       |
              N_Task_Body             =>
            return
              Requires_Cleanup_Actions (Declarations (N), For_Pkg, True)
                or else
              (Present (Handled_Statement_Sequence (N))
                and then
              Requires_Cleanup_Actions (Statements
                (Handled_Statement_Sequence (N)), For_Pkg, True));

         when N_Package_Specification =>
            return
              Requires_Cleanup_Actions
                (Visible_Declarations (N), For_Pkg, True)
                  or else
              Requires_Cleanup_Actions
                (Private_Declarations (N), For_Pkg, True);

         when others                  =>
            return False;
      end case;
   end Requires_Cleanup_Actions;

   ------------------------------
   -- Requires_Cleanup_Actions --
   ------------------------------

   function Requires_Cleanup_Actions
     (L                 : List_Id;
      For_Package       : Boolean;
      Nested_Constructs : Boolean) return Boolean
   is
      Decl    : Node_Id;
      Expr    : Node_Id;
      Obj_Id  : Entity_Id;
      Obj_Typ : Entity_Id;
      Pack_Id : Entity_Id;
      Typ     : Entity_Id;

   begin
      if No (L)
        or else Is_Empty_List (L)
      then
         return False;
      end if;

      Decl := First (L);
      while Present (Decl) loop

         --  Library-level tagged types

         if Nkind (Decl) = N_Full_Type_Declaration then
            Typ := Defining_Identifier (Decl);

            if Is_Tagged_Type (Typ)
              and then Is_Library_Level_Entity (Typ)
              and then Convention (Typ) = Convention_Ada
              and then Present (Access_Disp_Table (Typ))
              and then RTE_Available (RE_Unregister_Tag)
              and then not No_Run_Time_Mode
              and then not Is_Abstract_Type (Typ)
            then
               return True;
            end if;

         --  Regular object declarations

         elsif Nkind (Decl) = N_Object_Declaration then
            Obj_Id  := Defining_Identifier (Decl);
            Obj_Typ := Base_Type (Etype (Obj_Id));
            Expr    := Expression (Decl);

            --  Bypass any form of processing for objects which have their
            --  finalization disabled. This applies only to objects at the
            --  library level.

            if For_Package
              and then Finalize_Storage_Only (Obj_Typ)
            then
               null;

            --  Transient variables are treated separately in order to minimize
            --  the size of the generated code. See Exp_Ch7.Process_Transient_
            --  Objects.

            elsif Is_Processed_Transient (Obj_Id) then
               null;

            --  The object is of the form:
            --    Obj : Typ [:= Expr];
            --
            --  Do not process the incomplete view of a deferred constant. Do
            --  not consider tag-to-class-wide conversions.

            elsif not Is_Imported (Obj_Id)
              and then Needs_Finalization (Obj_Typ)
              and then not (Ekind (Obj_Id) = E_Constant
                              and then not Has_Completion (Obj_Id))
              and then not Is_Tag_To_CW_Conversion (Obj_Id)
            then
               return True;

            --  The object is of the form:
            --    Obj : Access_Typ := Non_BIP_Function_Call'reference;
            --
            --    Obj : Access_Typ :=
            --            BIP_Function_Call
            --              (..., BIPaccess => null, ...)'reference;

            elsif Is_Access_Type (Obj_Typ)
              and then Needs_Finalization
                         (Available_View (Designated_Type (Obj_Typ)))
              and then Present (Expr)
              and then
                (Is_Null_Access_BIP_Func_Call (Expr)
                   or else
                (Is_Non_BIP_Func_Call (Expr)
                   and then not Is_Related_To_Func_Return (Obj_Id)))
            then
               return True;

            --  Processing for "hook" objects generated for controlled
            --  transients declared inside an Expression_With_Actions.

            elsif Is_Access_Type (Obj_Typ)
              and then Present (Return_Flag_Or_Transient_Decl (Obj_Id))
              and then Nkind (Return_Flag_Or_Transient_Decl (Obj_Id)) =
                         N_Object_Declaration
              and then Is_Finalizable_Transient
                         (Return_Flag_Or_Transient_Decl (Obj_Id), Decl)
            then
               return True;

            --  Simple protected objects which use type System.Tasking.
            --  Protected_Objects.Protection to manage their locks should be
            --  treated as controlled since they require manual cleanup.

            elsif Ekind (Obj_Id) = E_Variable
              and then
                (Is_Simple_Protected_Type (Obj_Typ)
                  or else Has_Simple_Protected_Object (Obj_Typ))
            then
               return True;
            end if;

         --  Specific cases of object renamings

         elsif Nkind (Decl) = N_Object_Renaming_Declaration
           and then Nkind (Name (Decl)) = N_Explicit_Dereference
           and then Nkind (Prefix (Name (Decl))) = N_Identifier
         then
            Obj_Id  := Defining_Identifier (Decl);
            Obj_Typ := Base_Type (Etype (Obj_Id));

            --  Bypass any form of processing for objects which have their
            --  finalization disabled. This applies only to objects at the
            --  library level.

            if For_Package
              and then Finalize_Storage_Only (Obj_Typ)
            then
               null;

            --  Return object of a build-in-place function. This case is
            --  recognized and marked by the expansion of an extended return
            --  statement (see Expand_N_Extended_Return_Statement).

            elsif Needs_Finalization (Obj_Typ)
              and then Is_Return_Object (Obj_Id)
              and then Present (Return_Flag_Or_Transient_Decl (Obj_Id))
            then
               return True;
            end if;

         --  Inspect the freeze node of an access-to-controlled type and look
         --  for a delayed finalization master. This case arises when the
         --  freeze actions are inserted at a later time than the expansion of
         --  the context. Since Build_Finalizer is never called on a single
         --  construct twice, the master will be ultimately left out and never
         --  finalized. This is also needed for freeze actions of designated
         --  types themselves, since in some cases the finalization master is
         --  associated with a designated type's freeze node rather than that
         --  of the access type (see handling for freeze actions in
         --  Build_Finalization_Master).

         elsif Nkind (Decl) = N_Freeze_Entity
           and then Present (Actions (Decl))
         then
            Typ := Entity (Decl);

            if ((Is_Access_Type (Typ)
                  and then not Is_Access_Subprogram_Type (Typ)
                  and then Needs_Finalization
                             (Available_View (Designated_Type (Typ))))
               or else
                (Is_Type (Typ)
                   and then Needs_Finalization (Typ)))
              and then Requires_Cleanup_Actions
                         (Actions (Decl), For_Package, Nested_Constructs)
            then
               return True;
            end if;

         --  Nested package declarations

         elsif Nested_Constructs
           and then Nkind (Decl) = N_Package_Declaration
         then
            Pack_Id := Defining_Unit_Name (Specification (Decl));

            if Nkind (Pack_Id) = N_Defining_Program_Unit_Name then
               Pack_Id := Defining_Identifier (Pack_Id);
            end if;

            if Ekind (Pack_Id) /= E_Generic_Package
              and then Requires_Cleanup_Actions (Specification (Decl))
            then
               return True;
            end if;

         --  Nested package bodies

         elsif Nested_Constructs
           and then Nkind (Decl) = N_Package_Body
         then
            Pack_Id := Corresponding_Spec (Decl);

            if Ekind (Pack_Id) /= E_Generic_Package
              and then Requires_Cleanup_Actions (Decl)
            then
               return True;
            end if;
         end if;

         Next (Decl);
      end loop;

      return False;
   end Requires_Cleanup_Actions;

   ------------------------------------
   -- Safe_Unchecked_Type_Conversion --
   ------------------------------------

   --  Note: this function knows quite a bit about the exact requirements of
   --  Gigi with respect to unchecked type conversions, and its code must be
   --  coordinated with any changes in Gigi in this area.

   --  The above requirements should be documented in Sinfo ???

   function Safe_Unchecked_Type_Conversion (Exp : Node_Id) return Boolean is
      Otyp   : Entity_Id;
      Ityp   : Entity_Id;
      Oalign : Uint;
      Ialign : Uint;
      Pexp   : constant Node_Id := Parent (Exp);

   begin
      --  If the expression is the RHS of an assignment or object declaration
      --   we are always OK because there will always be a target.

      --  Object renaming declarations, (generated for view conversions of
      --  actuals in inlined calls), like object declarations, provide an
      --  explicit type, and are safe as well.

      if (Nkind (Pexp) = N_Assignment_Statement
           and then Expression (Pexp) = Exp)
        or else Nkind (Pexp) = N_Object_Declaration
        or else Nkind (Pexp) = N_Object_Renaming_Declaration
      then
         return True;

      --  If the expression is the prefix of an N_Selected_Component we should
      --  also be OK because GCC knows to look inside the conversion except if
      --  the type is discriminated. We assume that we are OK anyway if the
      --  type is not set yet or if it is controlled since we can't afford to
      --  introduce a temporary in this case.

      elsif Nkind (Pexp) = N_Selected_Component
         and then Prefix (Pexp) = Exp
      then
         if No (Etype (Pexp)) then
            return True;
         else
            return
              not Has_Discriminants (Etype (Pexp))
                or else Is_Constrained (Etype (Pexp));
         end if;
      end if;

      --  Set the output type, this comes from Etype if it is set, otherwise we
      --  take it from the subtype mark, which we assume was already fully
      --  analyzed.

      if Present (Etype (Exp)) then
         Otyp := Etype (Exp);
      else
         Otyp := Entity (Subtype_Mark (Exp));
      end if;

      --  The input type always comes from the expression, and we assume
      --  this is indeed always analyzed, so we can simply get the Etype.

      Ityp := Etype (Expression (Exp));

      --  Initialize alignments to unknown so far

      Oalign := No_Uint;
      Ialign := No_Uint;

      --  Replace a concurrent type by its corresponding record type and each
      --  type by its underlying type and do the tests on those. The original
      --  type may be a private type whose completion is a concurrent type, so
      --  find the underlying type first.

      if Present (Underlying_Type (Otyp)) then
         Otyp := Underlying_Type (Otyp);
      end if;

      if Present (Underlying_Type (Ityp)) then
         Ityp := Underlying_Type (Ityp);
      end if;

      if Is_Concurrent_Type (Otyp) then
         Otyp := Corresponding_Record_Type (Otyp);
      end if;

      if Is_Concurrent_Type (Ityp) then
         Ityp := Corresponding_Record_Type (Ityp);
      end if;

      --  If the base types are the same, we know there is no problem since
      --  this conversion will be a noop.

      if Implementation_Base_Type (Otyp) = Implementation_Base_Type (Ityp) then
         return True;

      --  Same if this is an upwards conversion of an untagged type, and there
      --  are no constraints involved (could be more general???)

      elsif Etype (Ityp) = Otyp
        and then not Is_Tagged_Type (Ityp)
        and then not Has_Discriminants (Ityp)
        and then No (First_Rep_Item (Base_Type (Ityp)))
      then
         return True;

      --  If the expression has an access type (object or subprogram) we assume
      --  that the conversion is safe, because the size of the target is safe,
      --  even if it is a record (which might be treated as having unknown size
      --  at this point).

      elsif Is_Access_Type (Ityp) then
         return True;

      --  If the size of output type is known at compile time, there is never
      --  a problem. Note that unconstrained records are considered to be of
      --  known size, but we can't consider them that way here, because we are
      --  talking about the actual size of the object.

      --  We also make sure that in addition to the size being known, we do not
      --  have a case which might generate an embarrassingly large temp in
      --  stack checking mode.

      elsif Size_Known_At_Compile_Time (Otyp)
        and then
          (not Stack_Checking_Enabled
             or else not May_Generate_Large_Temp (Otyp))
        and then not (Is_Record_Type (Otyp) and then not Is_Constrained (Otyp))
      then
         return True;

      --  If either type is tagged, then we know the alignment is OK so
      --  Gigi will be able to use pointer punning.

      elsif Is_Tagged_Type (Otyp) or else Is_Tagged_Type (Ityp) then
         return True;

      --  If either type is a limited record type, we cannot do a copy, so say
      --  safe since there's nothing else we can do.

      elsif Is_Limited_Record (Otyp) or else Is_Limited_Record (Ityp) then
         return True;

      --  Conversions to and from packed array types are always ignored and
      --  hence are safe.

      elsif Is_Packed_Array_Type (Otyp)
        or else Is_Packed_Array_Type (Ityp)
      then
         return True;
      end if;

      --  The only other cases known to be safe is if the input type's
      --  alignment is known to be at least the maximum alignment for the
      --  target or if both alignments are known and the output type's
      --  alignment is no stricter than the input's. We can use the component
      --  type alignement for an array if a type is an unpacked array type.

      if Present (Alignment_Clause (Otyp)) then
         Oalign := Expr_Value (Expression (Alignment_Clause (Otyp)));

      elsif Is_Array_Type (Otyp)
        and then Present (Alignment_Clause (Component_Type (Otyp)))
      then
         Oalign := Expr_Value (Expression (Alignment_Clause
                                           (Component_Type (Otyp))));
      end if;

      if Present (Alignment_Clause (Ityp)) then
         Ialign := Expr_Value (Expression (Alignment_Clause (Ityp)));

      elsif Is_Array_Type (Ityp)
        and then Present (Alignment_Clause (Component_Type (Ityp)))
      then
         Ialign := Expr_Value (Expression (Alignment_Clause
                                           (Component_Type (Ityp))));
      end if;

      if Ialign /= No_Uint and then Ialign > Maximum_Alignment then
         return True;

      elsif Ialign /= No_Uint and then Oalign /= No_Uint
        and then Ialign <= Oalign
      then
         return True;

      --   Otherwise, Gigi cannot handle this and we must make a temporary

      else
         return False;
      end if;
   end Safe_Unchecked_Type_Conversion;

   ---------------------------------
   -- Set_Current_Value_Condition --
   ---------------------------------

   --  Note: the implementation of this procedure is very closely tied to the
   --  implementation of Get_Current_Value_Condition. Here we set required
   --  Current_Value fields, and in Get_Current_Value_Condition, we interpret
   --  them, so they must have a consistent view.

   procedure Set_Current_Value_Condition (Cnode : Node_Id) is

      procedure Set_Entity_Current_Value (N : Node_Id);
      --  If N is an entity reference, where the entity is of an appropriate
      --  kind, then set the current value of this entity to Cnode, unless
      --  there is already a definite value set there.

      procedure Set_Expression_Current_Value (N : Node_Id);
      --  If N is of an appropriate form, sets an appropriate entry in current
      --  value fields of relevant entities. Multiple entities can be affected
      --  in the case of an AND or AND THEN.

      ------------------------------
      -- Set_Entity_Current_Value --
      ------------------------------

      procedure Set_Entity_Current_Value (N : Node_Id) is
      begin
         if Is_Entity_Name (N) then
            declare
               Ent : constant Entity_Id := Entity (N);

            begin
               --  Don't capture if not safe to do so

               if not Safe_To_Capture_Value (N, Ent, Cond => True) then
                  return;
               end if;

               --  Here we have a case where the Current_Value field may need
               --  to be set. We set it if it is not already set to a compile
               --  time expression value.

               --  Note that this represents a decision that one condition
               --  blots out another previous one. That's certainly right if
               --  they occur at the same level. If the second one is nested,
               --  then the decision is neither right nor wrong (it would be
               --  equally OK to leave the outer one in place, or take the new
               --  inner one. Really we should record both, but our data
               --  structures are not that elaborate.

               if Nkind (Current_Value (Ent)) not in N_Subexpr then
                  Set_Current_Value (Ent, Cnode);
               end if;
            end;
         end if;
      end Set_Entity_Current_Value;

      ----------------------------------
      -- Set_Expression_Current_Value --
      ----------------------------------

      procedure Set_Expression_Current_Value (N : Node_Id) is
         Cond : Node_Id;

      begin
         Cond := N;

         --  Loop to deal with (ignore for now) any NOT operators present. The
         --  presence of NOT operators will be handled properly when we call
         --  Get_Current_Value_Condition.

         while Nkind (Cond) = N_Op_Not loop
            Cond := Right_Opnd (Cond);
         end loop;

         --  For an AND or AND THEN, recursively process operands

         if Nkind (Cond) = N_Op_And or else Nkind (Cond) = N_And_Then then
            Set_Expression_Current_Value (Left_Opnd (Cond));
            Set_Expression_Current_Value (Right_Opnd (Cond));
            return;
         end if;

         --  Check possible relational operator

         if Nkind (Cond) in N_Op_Compare then
            if Compile_Time_Known_Value (Right_Opnd (Cond)) then
               Set_Entity_Current_Value (Left_Opnd (Cond));
            elsif Compile_Time_Known_Value (Left_Opnd (Cond)) then
               Set_Entity_Current_Value (Right_Opnd (Cond));
            end if;

            --  Check possible boolean variable reference

         else
            Set_Entity_Current_Value (Cond);
         end if;
      end Set_Expression_Current_Value;

   --  Start of processing for Set_Current_Value_Condition

   begin
      Set_Expression_Current_Value (Condition (Cnode));
   end Set_Current_Value_Condition;

   --------------------------
   -- Set_Elaboration_Flag --
   --------------------------

   procedure Set_Elaboration_Flag (N : Node_Id; Spec_Id : Entity_Id) is
      Loc : constant Source_Ptr := Sloc (N);
      Ent : constant Entity_Id  := Elaboration_Entity (Spec_Id);
      Asn : Node_Id;

   begin
      if Present (Ent) then

         --  Nothing to do if at the compilation unit level, because in this
         --  case the flag is set by the binder generated elaboration routine.

         if Nkind (Parent (N)) = N_Compilation_Unit then
            null;

         --  Here we do need to generate an assignment statement

         else
            Check_Restriction (No_Elaboration_Code, N);
            Asn :=
              Make_Assignment_Statement (Loc,
                Name       => New_Occurrence_Of (Ent, Loc),
                Expression => Make_Integer_Literal (Loc, Uint_1));

            if Nkind (Parent (N)) = N_Subunit then
               Insert_After (Corresponding_Stub (Parent (N)), Asn);
            else
               Insert_After (N, Asn);
            end if;

            Analyze (Asn);

            --  Kill current value indication. This is necessary because the
            --  tests of this flag are inserted out of sequence and must not
            --  pick up bogus indications of the wrong constant value.

            Set_Current_Value (Ent, Empty);
         end if;
      end if;
   end Set_Elaboration_Flag;

   ----------------------------
   -- Set_Renamed_Subprogram --
   ----------------------------

   procedure Set_Renamed_Subprogram (N : Node_Id; E : Entity_Id) is
   begin
      --  If input node is an identifier, we can just reset it

      if Nkind (N) = N_Identifier then
         Set_Chars  (N, Chars (E));
         Set_Entity (N, E);

         --  Otherwise we have to do a rewrite, preserving Comes_From_Source

      else
         declare
            CS : constant Boolean := Comes_From_Source (N);
         begin
            Rewrite (N, Make_Identifier (Sloc (N), Chars (E)));
            Set_Entity (N, E);
            Set_Comes_From_Source (N, CS);
            Set_Analyzed (N, True);
         end;
      end if;
   end Set_Renamed_Subprogram;

   ----------------------------------
   -- Silly_Boolean_Array_Not_Test --
   ----------------------------------

   --  This procedure implements an odd and silly test. We explicitly check
   --  for the case where the 'First of the component type is equal to the
   --  'Last of this component type, and if this is the case, we make sure
   --  that constraint error is raised. The reason is that the NOT is bound
   --  to cause CE in this case, and we will not otherwise catch it.

   --  No such check is required for AND and OR, since for both these cases
   --  False op False = False, and True op True = True. For the XOR case,
   --  see Silly_Boolean_Array_Xor_Test.

   --  Believe it or not, this was reported as a bug. Note that nearly always,
   --  the test will evaluate statically to False, so the code will be
   --  statically removed, and no extra overhead caused.

   procedure Silly_Boolean_Array_Not_Test (N : Node_Id; T : Entity_Id) is
      Loc : constant Source_Ptr := Sloc (N);
      CT  : constant Entity_Id  := Component_Type (T);

   begin
      --  The check we install is

      --    constraint_error when
      --      component_type'first = component_type'last
      --        and then array_type'Length /= 0)

      --  We need the last guard because we don't want to raise CE for empty
      --  arrays since no out of range values result. (Empty arrays with a
      --  component type of True .. True -- very useful -- even the ACATS
      --  does not test that marginal case!)

      Insert_Action (N,
        Make_Raise_Constraint_Error (Loc,
          Condition =>
            Make_And_Then (Loc,
              Left_Opnd =>
                Make_Op_Eq (Loc,
                  Left_Opnd =>
                    Make_Attribute_Reference (Loc,
                      Prefix         => New_Occurrence_Of (CT, Loc),
                      Attribute_Name => Name_First),

                  Right_Opnd =>
                    Make_Attribute_Reference (Loc,
                      Prefix         => New_Occurrence_Of (CT, Loc),
                      Attribute_Name => Name_Last)),

              Right_Opnd => Make_Non_Empty_Check (Loc, Right_Opnd (N))),
          Reason => CE_Range_Check_Failed));
   end Silly_Boolean_Array_Not_Test;

   ----------------------------------
   -- Silly_Boolean_Array_Xor_Test --
   ----------------------------------

   --  This procedure implements an odd and silly test. We explicitly check
   --  for the XOR case where the component type is True .. True, since this
   --  will raise constraint error. A special check is required since CE
   --  will not be generated otherwise (cf Expand_Packed_Not).

   --  No such check is required for AND and OR, since for both these cases
   --  False op False = False, and True op True = True, and no check is
   --  required for the case of False .. False, since False xor False = False.
   --  See also Silly_Boolean_Array_Not_Test

   procedure Silly_Boolean_Array_Xor_Test (N : Node_Id; T : Entity_Id) is
      Loc : constant Source_Ptr := Sloc (N);
      CT  : constant Entity_Id  := Component_Type (T);

   begin
      --  The check we install is

      --    constraint_error when
      --      Boolean (component_type'First)
      --        and then Boolean (component_type'Last)
      --        and then array_type'Length /= 0)

      --  We need the last guard because we don't want to raise CE for empty
      --  arrays since no out of range values result (Empty arrays with a
      --  component type of True .. True -- very useful -- even the ACATS
      --  does not test that marginal case!).

      Insert_Action (N,
        Make_Raise_Constraint_Error (Loc,
          Condition =>
            Make_And_Then (Loc,
              Left_Opnd =>
                Make_And_Then (Loc,
                  Left_Opnd =>
                    Convert_To (Standard_Boolean,
                      Make_Attribute_Reference (Loc,
                        Prefix         => New_Occurrence_Of (CT, Loc),
                        Attribute_Name => Name_First)),

                  Right_Opnd =>
                    Convert_To (Standard_Boolean,
                      Make_Attribute_Reference (Loc,
                        Prefix         => New_Occurrence_Of (CT, Loc),
                        Attribute_Name => Name_Last))),

              Right_Opnd => Make_Non_Empty_Check (Loc, Right_Opnd (N))),
          Reason => CE_Range_Check_Failed));
   end Silly_Boolean_Array_Xor_Test;

   --------------------------
   -- Target_Has_Fixed_Ops --
   --------------------------

   Integer_Sized_Small : Ureal;
   --  Set to 2.0 ** -(Integer'Size - 1) the first time that this function is
   --  called (we don't want to compute it more than once!)

   Long_Integer_Sized_Small : Ureal;
   --  Set to 2.0 ** -(Long_Integer'Size - 1) the first time that this function
   --  is called (we don't want to compute it more than once)

   First_Time_For_THFO : Boolean := True;
   --  Set to False after first call (if Fractional_Fixed_Ops_On_Target)

   function Target_Has_Fixed_Ops
     (Left_Typ   : Entity_Id;
      Right_Typ  : Entity_Id;
      Result_Typ : Entity_Id) return Boolean
   is
      function Is_Fractional_Type (Typ : Entity_Id) return Boolean;
      --  Return True if the given type is a fixed-point type with a small
      --  value equal to 2 ** (-(T'Object_Size - 1)) and whose values have
      --  an absolute value less than 1.0. This is currently limited to
      --  fixed-point types that map to Integer or Long_Integer.

      ------------------------
      -- Is_Fractional_Type --
      ------------------------

      function Is_Fractional_Type (Typ : Entity_Id) return Boolean is
      begin
         if Esize (Typ) = Standard_Integer_Size then
            return Small_Value (Typ) = Integer_Sized_Small;

         elsif Esize (Typ) = Standard_Long_Integer_Size then
            return Small_Value (Typ) = Long_Integer_Sized_Small;

         else
            return False;
         end if;
      end Is_Fractional_Type;

   --  Start of processing for Target_Has_Fixed_Ops

   begin
      --  Return False if Fractional_Fixed_Ops_On_Target is false

      if not Fractional_Fixed_Ops_On_Target then
         return False;
      end if;

      --  Here the target has Fractional_Fixed_Ops, if first time, compute
      --  standard constants used by Is_Fractional_Type.

      if First_Time_For_THFO then
         First_Time_For_THFO := False;

         Integer_Sized_Small :=
           UR_From_Components
             (Num   => Uint_1,
              Den   => UI_From_Int (Standard_Integer_Size - 1),
              Rbase => 2);

         Long_Integer_Sized_Small :=
           UR_From_Components
             (Num   => Uint_1,
              Den   => UI_From_Int (Standard_Long_Integer_Size - 1),
              Rbase => 2);
      end if;

      --  Return True if target supports fixed-by-fixed multiply/divide for
      --  fractional fixed-point types (see Is_Fractional_Type) and the operand
      --  and result types are equivalent fractional types.

      return Is_Fractional_Type (Base_Type (Left_Typ))
        and then Is_Fractional_Type (Base_Type (Right_Typ))
        and then Is_Fractional_Type (Base_Type (Result_Typ))
        and then Esize (Left_Typ) = Esize (Right_Typ)
        and then Esize (Left_Typ) = Esize (Result_Typ);
   end Target_Has_Fixed_Ops;

   ------------------------------------------
   -- Type_May_Have_Bit_Aligned_Components --
   ------------------------------------------

   function Type_May_Have_Bit_Aligned_Components
     (Typ : Entity_Id) return Boolean
   is
   begin
      --  Array type, check component type

      if Is_Array_Type (Typ) then
         return
           Type_May_Have_Bit_Aligned_Components (Component_Type (Typ));

      --  Record type, check components

      elsif Is_Record_Type (Typ) then
         declare
            E : Entity_Id;

         begin
            E := First_Component_Or_Discriminant (Typ);
            while Present (E) loop
               if Component_May_Be_Bit_Aligned (E)
                 or else Type_May_Have_Bit_Aligned_Components (Etype (E))
               then
                  return True;
               end if;

               Next_Component_Or_Discriminant (E);
            end loop;

            return False;
         end;

      --  Type other than array or record is always OK

      else
         return False;
      end if;
   end Type_May_Have_Bit_Aligned_Components;

   ----------------------------
   -- Wrap_Cleanup_Procedure --
   ----------------------------

   procedure Wrap_Cleanup_Procedure (N : Node_Id) is
      Loc   : constant Source_Ptr := Sloc (N);
      Stseq : constant Node_Id    := Handled_Statement_Sequence (N);
      Stmts : constant List_Id    := Statements (Stseq);

   begin
      if Abort_Allowed then
         Prepend_To (Stmts, Build_Runtime_Call (Loc, RE_Abort_Defer));
         Append_To  (Stmts, Build_Runtime_Call (Loc, RE_Abort_Undefer));
      end if;
   end Wrap_Cleanup_Procedure;

end Exp_Util;<|MERGE_RESOLUTION|>--- conflicted
+++ resolved
@@ -6787,7 +6787,6 @@
 
          Def_Id := Make_Temporary (Loc, 'R', Exp);
          Set_Etype (Def_Id, Exp_Type);
-<<<<<<< HEAD
 
          --  The regular expansion of functions with side effects involves the
          --  generation of an access type to capture the return value found on
@@ -6823,43 +6822,6 @@
             Insert_Action (Exp, Ptr_Typ_Decl);
          end if;
 
-=======
-
-         --  The regular expansion of functions with side effects involves the
-         --  generation of an access type to capture the return value found on
-         --  the secondary stack. Since Alfa (and why) cannot process access
-         --  types, use a different approach which ignores the secondary stack
-         --  and "copies" the returned object.
-
-         if Alfa_Mode then
-            Res := New_Reference_To (Def_Id, Loc);
-            Ref_Type := Exp_Type;
-
-         --  Regular expansion utilizing an access type and 'reference
-
-         else
-            Res :=
-              Make_Explicit_Dereference (Loc,
-                Prefix => New_Reference_To (Def_Id, Loc));
-
-            --  Generate:
-            --    type Ann is access all <Exp_Type>;
-
-            Ref_Type := Make_Temporary (Loc, 'A');
-
-            Ptr_Typ_Decl :=
-              Make_Full_Type_Declaration (Loc,
-                Defining_Identifier => Ref_Type,
-                Type_Definition     =>
-                  Make_Access_To_Object_Definition (Loc,
-                    All_Present        => True,
-                    Subtype_Indication =>
-                      New_Reference_To (Exp_Type, Loc)));
-
-            Insert_Action (Exp, Ptr_Typ_Decl);
-         end if;
-
->>>>>>> 6c4f0f01
          E := Exp;
          if Nkind (E) = N_Explicit_Dereference then
             New_Exp := Relocate_Node (Prefix (E));
@@ -6871,10 +6833,6 @@
 
             if Alfa_Mode then
                New_Exp := E;
-<<<<<<< HEAD
-            else
-               New_Exp := Make_Reference (Loc, E);
-=======
 
             --  Otherwise generate reference, marking the value as non-null
             --  since we know it cannot be null and we don't want a check.
@@ -6882,7 +6840,6 @@
             else
                New_Exp := Make_Reference (Loc, E);
                Set_Is_Known_Non_Null (Def_Id);
->>>>>>> 6c4f0f01
             end if;
          end if;
 

------------------------------------------------------------------------------
--                                                                          --
--                         GNAT COMPILER COMPONENTS                         --
--                                                                          --
--                             E X P _ U T I L                              --
--                                                                          --
--                                 B o d y                                  --
--                                                                          --
--          Copyright (C) 1992-2009, Free Software Foundation, Inc.         --
--                                                                          --
-- GNAT is free software;  you can  redistribute it  and/or modify it under --
-- terms of the  GNU General Public License as published  by the Free Soft- --
-- ware  Foundation;  either version 3,  or (at your option) any later ver- --
-- sion.  GNAT is distributed in the hope that it will be useful, but WITH- --
-- OUT ANY WARRANTY;  without even the  implied warranty of MERCHANTABILITY --
-- or FITNESS FOR A PARTICULAR PURPOSE.  See the GNU General Public License --
-- for  more details.  You should have  received  a copy of the GNU General --
-- Public License  distributed with GNAT; see file COPYING3.  If not, go to --
-- http://www.gnu.org/licenses for a complete copy of the license.          --
--                                                                          --
-- GNAT was originally developed  by the GNAT team at  New York University. --
-- Extensive contributions were provided by Ada Core Technologies Inc.      --
--                                                                          --
------------------------------------------------------------------------------

with Atree;    use Atree;
with Checks;   use Checks;
with Debug;    use Debug;
with Einfo;    use Einfo;
with Elists;   use Elists;
with Errout;   use Errout;
with Exp_Aggr; use Exp_Aggr;
with Exp_Ch6;  use Exp_Ch6;
with Exp_Ch7;  use Exp_Ch7;
with Inline;   use Inline;
with Itypes;   use Itypes;
with Lib;      use Lib;
with Nlists;   use Nlists;
with Nmake;    use Nmake;
with Opt;      use Opt;
with Restrict; use Restrict;
with Rident;   use Rident;
with Sem;      use Sem;
with Sem_Aux;  use Sem_Aux;
with Sem_Ch8;  use Sem_Ch8;
with Sem_SCIL; use Sem_SCIL;
with Sem_Eval; use Sem_Eval;
with Sem_Res;  use Sem_Res;
with Sem_Type; use Sem_Type;
with Sem_Util; use Sem_Util;
with Snames;   use Snames;
with Stand;    use Stand;
with Stringt;  use Stringt;
with Targparm; use Targparm;
with Tbuild;   use Tbuild;
with Ttypes;   use Ttypes;
with Uintp;    use Uintp;
with Urealp;   use Urealp;
with Validsw;  use Validsw;

package body Exp_Util is

   -----------------------
   -- Local Subprograms --
   -----------------------

   function Build_Task_Array_Image
     (Loc    : Source_Ptr;
      Id_Ref : Node_Id;
      A_Type : Entity_Id;
      Dyn    : Boolean := False) return Node_Id;
   --  Build function to generate the image string for a task that is an
   --  array component, concatenating the images of each index. To avoid
   --  storage leaks, the string is built with successive slice assignments.
   --  The flag Dyn indicates whether this is called for the initialization
   --  procedure of an array of tasks, or for the name of a dynamically
   --  created task that is assigned to an indexed component.

   function Build_Task_Image_Function
     (Loc   : Source_Ptr;
      Decls : List_Id;
      Stats : List_Id;
      Res   : Entity_Id) return Node_Id;
   --  Common processing for Task_Array_Image and Task_Record_Image.
   --  Build function body that computes image.

   procedure Build_Task_Image_Prefix
      (Loc    : Source_Ptr;
       Len    : out Entity_Id;
       Res    : out Entity_Id;
       Pos    : out Entity_Id;
       Prefix : Entity_Id;
       Sum    : Node_Id;
       Decls  : List_Id;
       Stats  : List_Id);
   --  Common processing for Task_Array_Image and Task_Record_Image.
   --  Create local variables and assign prefix of name to result string.

   function Build_Task_Record_Image
     (Loc    : Source_Ptr;
      Id_Ref : Node_Id;
      Dyn    : Boolean := False) return Node_Id;
   --  Build function to generate the image string for a task that is a
   --  record component. Concatenate name of variable with that of selector.
   --  The flag Dyn indicates whether this is called for the initialization
   --  procedure of record with task components, or for a dynamically
   --  created task that is assigned to a selected component.

   function Make_CW_Equivalent_Type
     (T : Entity_Id;
      E : Node_Id) return Entity_Id;
   --  T is a class-wide type entity, E is the initial expression node that
   --  constrains T in case such as: " X: T := E" or "new T'(E)"
   --  This function returns the entity of the Equivalent type and inserts
   --  on the fly the necessary declaration such as:
   --
   --    type anon is record
   --       _parent : Root_Type (T); constrained with E discriminants (if any)
   --       Extension : String (1 .. expr to match size of E);
   --    end record;
   --
   --  This record is compatible with any object of the class of T thanks
   --  to the first field and has the same size as E thanks to the second.

   function Make_Literal_Range
     (Loc         : Source_Ptr;
      Literal_Typ : Entity_Id) return Node_Id;
   --  Produce a Range node whose bounds are:
   --    Low_Bound (Literal_Type) ..
   --        Low_Bound (Literal_Type) + (Length (Literal_Typ) - 1)
   --  this is used for expanding declarations like X : String := "sdfgdfg";
   --
   --  If the index type of the target array is not integer, we generate:
   --     Low_Bound (Literal_Type) ..
   --        Literal_Type'Val
   --          (Literal_Type'Pos (Low_Bound (Literal_Type))
   --             + (Length (Literal_Typ) -1))

   function Make_Non_Empty_Check
     (Loc : Source_Ptr;
      N   : Node_Id) return Node_Id;
   --  Produce a boolean expression checking that the unidimensional array
   --  node N is not empty.

   function New_Class_Wide_Subtype
     (CW_Typ : Entity_Id;
      N      : Node_Id) return Entity_Id;
   --  Create an implicit subtype of CW_Typ attached to node N

   ----------------------
   -- Adjust_Condition --
   ----------------------

   procedure Adjust_Condition (N : Node_Id) is
   begin
      if No (N) then
         return;
      end if;

      declare
         Loc : constant Source_Ptr := Sloc (N);
         T   : constant Entity_Id  := Etype (N);
         Ti  : Entity_Id;

      begin
         --  For now, we simply ignore a call where the argument has no
         --  type (probably case of unanalyzed condition), or has a type
         --  that is not Boolean. This is because this is a pretty marginal
         --  piece of functionality, and violations of these rules are
         --  likely to be truly marginal (how much code uses Fortran Logical
         --  as the barrier to a protected entry?) and we do not want to
         --  blow up existing programs. We can change this to an assertion
         --  after 3.12a is released ???

         if No (T) or else not Is_Boolean_Type (T) then
            return;
         end if;

         --  Apply validity checking if needed

         if Validity_Checks_On and Validity_Check_Tests then
            Ensure_Valid (N);
         end if;

         --  Immediate return if standard boolean, the most common case,
         --  where nothing needs to be done.

         if Base_Type (T) = Standard_Boolean then
            return;
         end if;

         --  Case of zero/non-zero semantics or non-standard enumeration
         --  representation. In each case, we rewrite the node as:

         --      ityp!(N) /= False'Enum_Rep

         --  where ityp is an integer type with large enough size to hold
         --  any value of type T.

         if Nonzero_Is_True (T) or else Has_Non_Standard_Rep (T) then
            if Esize (T) <= Esize (Standard_Integer) then
               Ti := Standard_Integer;
            else
               Ti := Standard_Long_Long_Integer;
            end if;

            Rewrite (N,
              Make_Op_Ne (Loc,
                Left_Opnd  => Unchecked_Convert_To (Ti, N),
                Right_Opnd =>
                  Make_Attribute_Reference (Loc,
                    Attribute_Name => Name_Enum_Rep,
                    Prefix         =>
                      New_Occurrence_Of (First_Literal (T), Loc))));
            Analyze_And_Resolve (N, Standard_Boolean);

         else
            Rewrite (N, Convert_To (Standard_Boolean, N));
            Analyze_And_Resolve (N, Standard_Boolean);
         end if;
      end;
   end Adjust_Condition;

   ------------------------
   -- Adjust_Result_Type --
   ------------------------

   procedure Adjust_Result_Type (N : Node_Id; T : Entity_Id) is
   begin
      --  Ignore call if current type is not Standard.Boolean

      if Etype (N) /= Standard_Boolean then
         return;
      end if;

      --  If result is already of correct type, nothing to do. Note that
      --  this will get the most common case where everything has a type
      --  of Standard.Boolean.

      if Base_Type (T) = Standard_Boolean then
         return;

      else
         declare
            KP : constant Node_Kind := Nkind (Parent (N));

         begin
            --  If result is to be used as a Condition in the syntax, no need
            --  to convert it back, since if it was changed to Standard.Boolean
            --  using Adjust_Condition, that is just fine for this usage.

            if KP in N_Raise_xxx_Error or else KP in N_Has_Condition then
               return;

            --  If result is an operand of another logical operation, no need
            --  to reset its type, since Standard.Boolean is just fine, and
            --  such operations always do Adjust_Condition on their operands.

            elsif     KP in N_Op_Boolean
              or else KP in N_Short_Circuit
              or else KP = N_Op_Not
            then
               return;

            --  Otherwise we perform a conversion from the current type,
            --  which must be Standard.Boolean, to the desired type.

            else
               Set_Analyzed (N);
               Rewrite (N, Convert_To (T, N));
               Analyze_And_Resolve (N, T);
            end if;
         end;
      end if;
   end Adjust_Result_Type;

   --------------------------
   -- Append_Freeze_Action --
   --------------------------

   procedure Append_Freeze_Action (T : Entity_Id; N : Node_Id) is
      Fnode : Node_Id;

   begin
      Ensure_Freeze_Node (T);
      Fnode := Freeze_Node (T);

      if No (Actions (Fnode)) then
         Set_Actions (Fnode, New_List);
      end if;

      Append (N, Actions (Fnode));
   end Append_Freeze_Action;

   ---------------------------
   -- Append_Freeze_Actions --
   ---------------------------

   procedure Append_Freeze_Actions (T : Entity_Id; L : List_Id) is
      Fnode : constant Node_Id := Freeze_Node (T);

   begin
      if No (L) then
         return;

      else
         if No (Actions (Fnode)) then
            Set_Actions (Fnode, L);

         else
            Append_List (L, Actions (Fnode));
         end if;

      end if;
   end Append_Freeze_Actions;

   ------------------------
   -- Build_Runtime_Call --
   ------------------------

   function Build_Runtime_Call (Loc : Source_Ptr; RE : RE_Id) return Node_Id is
   begin
      --  If entity is not available, we can skip making the call (this avoids
      --  junk duplicated error messages in a number of cases).

      if not RTE_Available (RE) then
         return Make_Null_Statement (Loc);
      else
         return
           Make_Procedure_Call_Statement (Loc,
             Name => New_Reference_To (RTE (RE), Loc));
      end if;
   end Build_Runtime_Call;

   ----------------------------
   -- Build_Task_Array_Image --
   ----------------------------

   --  This function generates the body for a function that constructs the
   --  image string for a task that is an array component. The function is
   --  local to the init proc for the array type, and is called for each one
   --  of the components. The constructed image has the form of an indexed
   --  component, whose prefix is the outer variable of the array type.
   --  The n-dimensional array type has known indices Index, Index2...
   --  Id_Ref is an indexed component form created by the enclosing init proc.
   --  Its successive indices are Val1, Val2, ... which are the loop variables
   --  in the loops that call the individual task init proc on each component.

   --  The generated function has the following structure:

   --  function F return String is
   --     Pref : string renames Task_Name;
   --     T1   : String := Index1'Image (Val1);
   --     ...
   --     Tn   : String := indexn'image (Valn);
   --     Len  : Integer := T1'Length + ... + Tn'Length + n + 1;
   --     --  Len includes commas and the end parentheses.
   --     Res  : String (1..Len);
   --     Pos  : Integer := Pref'Length;
   --
   --  begin
   --     Res (1 .. Pos) := Pref;
   --     Pos := Pos + 1;
   --     Res (Pos)    := '(';
   --     Pos := Pos + 1;
   --     Res (Pos .. Pos + T1'Length - 1) := T1;
   --     Pos := Pos + T1'Length;
   --     Res (Pos) := '.';
   --     Pos := Pos + 1;
   --     ...
   --     Res (Pos .. Pos + Tn'Length - 1) := Tn;
   --     Res (Len) := ')';
   --
   --     return Res;
   --  end F;
   --
   --  Needless to say, multidimensional arrays of tasks are rare enough
   --  that the bulkiness of this code is not really a concern.

   function Build_Task_Array_Image
     (Loc    : Source_Ptr;
      Id_Ref : Node_Id;
      A_Type : Entity_Id;
      Dyn    : Boolean := False) return Node_Id
   is
      Dims : constant Nat := Number_Dimensions (A_Type);
      --  Number of dimensions for array of tasks

      Temps : array (1 .. Dims) of Entity_Id;
      --  Array of temporaries to hold string for each index

      Indx : Node_Id;
      --  Index expression

      Len : Entity_Id;
      --  Total length of generated name

      Pos : Entity_Id;
      --  Running index for substring assignments

      Pref : Entity_Id;
      --  Name of enclosing variable, prefix of resulting name

      Res : Entity_Id;
      --  String to hold result

      Val : Node_Id;
      --  Value of successive indices

      Sum : Node_Id;
      --  Expression to compute total size of string

      T : Entity_Id;
      --  Entity for name at one index position

      Decls : constant List_Id := New_List;
      Stats : constant List_Id := New_List;

   begin
      Pref := Make_Defining_Identifier (Loc, New_Internal_Name ('P'));

      --  For a dynamic task, the name comes from the target variable.
      --  For a static one it is a formal of the enclosing init proc.

      if Dyn then
         Get_Name_String (Chars (Entity (Prefix (Id_Ref))));
         Append_To (Decls,
           Make_Object_Declaration (Loc,
             Defining_Identifier => Pref,
             Object_Definition => New_Occurrence_Of (Standard_String, Loc),
             Expression =>
               Make_String_Literal (Loc,
                 Strval => String_From_Name_Buffer)));

      else
         Append_To (Decls,
           Make_Object_Renaming_Declaration (Loc,
             Defining_Identifier => Pref,
             Subtype_Mark        => New_Occurrence_Of (Standard_String, Loc),
             Name                => Make_Identifier (Loc, Name_uTask_Name)));
      end if;

      Indx := First_Index (A_Type);
      Val  := First (Expressions (Id_Ref));

      for J in 1 .. Dims loop
         T := Make_Defining_Identifier (Loc, New_Internal_Name ('T'));
         Temps (J) := T;

         Append_To (Decls,
            Make_Object_Declaration (Loc,
               Defining_Identifier => T,
               Object_Definition => New_Occurrence_Of (Standard_String, Loc),
               Expression =>
                 Make_Attribute_Reference (Loc,
                   Attribute_Name => Name_Image,
                   Prefix =>
                     New_Occurrence_Of (Etype (Indx), Loc),
                   Expressions => New_List (
                     New_Copy_Tree (Val)))));

         Next_Index (Indx);
         Next (Val);
      end loop;

      Sum := Make_Integer_Literal (Loc, Dims + 1);

      Sum :=
        Make_Op_Add (Loc,
          Left_Opnd => Sum,
          Right_Opnd =>
           Make_Attribute_Reference (Loc,
             Attribute_Name => Name_Length,
             Prefix =>
               New_Occurrence_Of (Pref, Loc),
             Expressions => New_List (Make_Integer_Literal (Loc, 1))));

      for J in 1 .. Dims loop
         Sum :=
            Make_Op_Add (Loc,
             Left_Opnd => Sum,
             Right_Opnd =>
              Make_Attribute_Reference (Loc,
                Attribute_Name => Name_Length,
                Prefix =>
                  New_Occurrence_Of (Temps (J), Loc),
                Expressions => New_List (Make_Integer_Literal (Loc, 1))));
      end loop;

      Build_Task_Image_Prefix (Loc, Len, Res, Pos, Pref, Sum, Decls, Stats);

      Set_Character_Literal_Name (Char_Code (Character'Pos ('(')));

      Append_To (Stats,
         Make_Assignment_Statement (Loc,
           Name => Make_Indexed_Component (Loc,
              Prefix => New_Occurrence_Of (Res, Loc),
              Expressions => New_List (New_Occurrence_Of (Pos, Loc))),
           Expression =>
             Make_Character_Literal (Loc,
               Chars => Name_Find,
               Char_Literal_Value =>
                 UI_From_Int (Character'Pos ('(')))));

      Append_To (Stats,
         Make_Assignment_Statement (Loc,
            Name => New_Occurrence_Of (Pos, Loc),
            Expression =>
              Make_Op_Add (Loc,
                Left_Opnd => New_Occurrence_Of (Pos, Loc),
                Right_Opnd => Make_Integer_Literal (Loc, 1))));

      for J in 1 .. Dims loop

         Append_To (Stats,
            Make_Assignment_Statement (Loc,
              Name => Make_Slice (Loc,
                 Prefix => New_Occurrence_Of (Res, Loc),
                 Discrete_Range  =>
                   Make_Range (Loc,
                      Low_Bound => New_Occurrence_Of  (Pos, Loc),
                      High_Bound => Make_Op_Subtract (Loc,
                        Left_Opnd =>
                          Make_Op_Add (Loc,
                            Left_Opnd => New_Occurrence_Of (Pos, Loc),
                            Right_Opnd =>
                              Make_Attribute_Reference (Loc,
                                Attribute_Name => Name_Length,
                                Prefix =>
                                  New_Occurrence_Of (Temps (J), Loc),
                                Expressions =>
                                  New_List (Make_Integer_Literal (Loc, 1)))),
                         Right_Opnd => Make_Integer_Literal (Loc, 1)))),

              Expression => New_Occurrence_Of (Temps (J), Loc)));

         if J < Dims then
            Append_To (Stats,
               Make_Assignment_Statement (Loc,
                  Name => New_Occurrence_Of (Pos, Loc),
                  Expression =>
                    Make_Op_Add (Loc,
                      Left_Opnd => New_Occurrence_Of (Pos, Loc),
                      Right_Opnd =>
                        Make_Attribute_Reference (Loc,
                          Attribute_Name => Name_Length,
                            Prefix => New_Occurrence_Of (Temps (J), Loc),
                            Expressions =>
                              New_List (Make_Integer_Literal (Loc, 1))))));

            Set_Character_Literal_Name (Char_Code (Character'Pos (',')));

            Append_To (Stats,
               Make_Assignment_Statement (Loc,
                 Name => Make_Indexed_Component (Loc,
                    Prefix => New_Occurrence_Of (Res, Loc),
                    Expressions => New_List (New_Occurrence_Of (Pos, Loc))),
                 Expression =>
                   Make_Character_Literal (Loc,
                     Chars => Name_Find,
                     Char_Literal_Value =>
                       UI_From_Int (Character'Pos (',')))));

            Append_To (Stats,
              Make_Assignment_Statement (Loc,
                Name => New_Occurrence_Of (Pos, Loc),
                  Expression =>
                    Make_Op_Add (Loc,
                      Left_Opnd => New_Occurrence_Of (Pos, Loc),
                      Right_Opnd => Make_Integer_Literal (Loc, 1))));
         end if;
      end loop;

      Set_Character_Literal_Name (Char_Code (Character'Pos (')')));

      Append_To (Stats,
         Make_Assignment_Statement (Loc,
           Name => Make_Indexed_Component (Loc,
              Prefix => New_Occurrence_Of (Res, Loc),
              Expressions => New_List (New_Occurrence_Of (Len, Loc))),
           Expression =>
             Make_Character_Literal (Loc,
               Chars => Name_Find,
               Char_Literal_Value =>
                 UI_From_Int (Character'Pos (')')))));
      return Build_Task_Image_Function (Loc, Decls, Stats, Res);
   end Build_Task_Array_Image;

   ----------------------------
   -- Build_Task_Image_Decls --
   ----------------------------

   function Build_Task_Image_Decls
     (Loc          : Source_Ptr;
      Id_Ref       : Node_Id;
      A_Type       : Entity_Id;
      In_Init_Proc : Boolean := False) return List_Id
   is
      Decls  : constant List_Id   := New_List;
      T_Id   : Entity_Id := Empty;
      Decl   : Node_Id;
      Expr   : Node_Id   := Empty;
      Fun    : Node_Id   := Empty;
      Is_Dyn : constant Boolean :=
                 Nkind (Parent (Id_Ref)) = N_Assignment_Statement
                   and then
                 Nkind (Expression (Parent (Id_Ref))) = N_Allocator;

   begin
      --  If Discard_Names or No_Implicit_Heap_Allocations are in effect,
      --  generate a dummy declaration only.

      if Restriction_Active (No_Implicit_Heap_Allocations)
        or else Global_Discard_Names
      then
         T_Id := Make_Defining_Identifier (Loc, New_Internal_Name ('J'));
         Name_Len := 0;

         return
           New_List (
             Make_Object_Declaration (Loc,
               Defining_Identifier => T_Id,
               Object_Definition => New_Occurrence_Of (Standard_String, Loc),
               Expression =>
                 Make_String_Literal (Loc,
                   Strval => String_From_Name_Buffer)));

      else
         if Nkind (Id_Ref) = N_Identifier
           or else Nkind (Id_Ref) = N_Defining_Identifier
         then
            --  For a simple variable, the image of the task is built from
            --  the name of the variable. To avoid possible conflict with
            --  the anonymous type created for a single protected object,
            --  add a numeric suffix.

            T_Id :=
              Make_Defining_Identifier (Loc,
                New_External_Name (Chars (Id_Ref), 'T', 1));

            Get_Name_String (Chars (Id_Ref));

            Expr :=
              Make_String_Literal (Loc,
                Strval => String_From_Name_Buffer);

         elsif Nkind (Id_Ref) = N_Selected_Component then
            T_Id :=
              Make_Defining_Identifier (Loc,
                New_External_Name (Chars (Selector_Name (Id_Ref)), 'T'));
            Fun := Build_Task_Record_Image (Loc, Id_Ref, Is_Dyn);

         elsif Nkind (Id_Ref) = N_Indexed_Component then
            T_Id :=
              Make_Defining_Identifier (Loc,
                New_External_Name (Chars (A_Type), 'N'));

            Fun := Build_Task_Array_Image (Loc, Id_Ref, A_Type, Is_Dyn);
         end if;
      end if;

      if Present (Fun) then
         Append (Fun, Decls);
         Expr := Make_Function_Call (Loc,
           Name => New_Occurrence_Of (Defining_Entity (Fun), Loc));

         if not In_Init_Proc and then VM_Target = No_VM then
            Set_Uses_Sec_Stack (Defining_Entity (Fun));
         end if;
      end if;

      Decl := Make_Object_Declaration (Loc,
        Defining_Identifier => T_Id,
        Object_Definition   => New_Occurrence_Of (Standard_String, Loc),
        Constant_Present    => True,
        Expression          => Expr);

      Append (Decl, Decls);
      return Decls;
   end Build_Task_Image_Decls;

   -------------------------------
   -- Build_Task_Image_Function --
   -------------------------------

   function Build_Task_Image_Function
     (Loc   : Source_Ptr;
      Decls : List_Id;
      Stats : List_Id;
      Res   : Entity_Id) return Node_Id
   is
      Spec : Node_Id;

   begin
      Append_To (Stats,
        Make_Simple_Return_Statement (Loc,
          Expression => New_Occurrence_Of (Res, Loc)));

      Spec := Make_Function_Specification (Loc,
        Defining_Unit_Name =>
          Make_Defining_Identifier (Loc, New_Internal_Name ('F')),
        Result_Definition => New_Occurrence_Of (Standard_String, Loc));

      --  Calls to 'Image use the secondary stack, which must be cleaned
      --  up after the task name is built.

      return Make_Subprogram_Body (Loc,
         Specification => Spec,
         Declarations => Decls,
         Handled_Statement_Sequence =>
           Make_Handled_Sequence_Of_Statements (Loc, Statements => Stats));
   end Build_Task_Image_Function;

   -----------------------------
   -- Build_Task_Image_Prefix --
   -----------------------------

   procedure Build_Task_Image_Prefix
      (Loc    : Source_Ptr;
       Len    : out Entity_Id;
       Res    : out Entity_Id;
       Pos    : out Entity_Id;
       Prefix : Entity_Id;
       Sum    : Node_Id;
       Decls  : List_Id;
       Stats  : List_Id)
   is
   begin
      Len := Make_Defining_Identifier (Loc, New_Internal_Name ('L'));

      Append_To (Decls,
        Make_Object_Declaration (Loc,
          Defining_Identifier => Len,
          Object_Definition => New_Occurrence_Of (Standard_Integer, Loc),
          Expression        => Sum));

      Res := Make_Defining_Identifier (Loc, New_Internal_Name ('R'));

      Append_To (Decls,
         Make_Object_Declaration (Loc,
            Defining_Identifier => Res,
            Object_Definition =>
               Make_Subtype_Indication (Loc,
                  Subtype_Mark => New_Occurrence_Of (Standard_String, Loc),
               Constraint =>
                 Make_Index_Or_Discriminant_Constraint (Loc,
                   Constraints =>
                     New_List (
                       Make_Range (Loc,
                         Low_Bound => Make_Integer_Literal (Loc, 1),
                         High_Bound => New_Occurrence_Of (Len, Loc)))))));

      Pos := Make_Defining_Identifier (Loc, New_Internal_Name ('P'));

      Append_To (Decls,
         Make_Object_Declaration (Loc,
            Defining_Identifier => Pos,
            Object_Definition => New_Occurrence_Of (Standard_Integer, Loc)));

      --  Pos := Prefix'Length;

      Append_To (Stats,
         Make_Assignment_Statement (Loc,
            Name => New_Occurrence_Of (Pos, Loc),
            Expression =>
              Make_Attribute_Reference (Loc,
                Attribute_Name => Name_Length,
                Prefix => New_Occurrence_Of (Prefix, Loc),
                Expressions =>
                    New_List (Make_Integer_Literal (Loc, 1)))));

      --  Res (1 .. Pos) := Prefix;

      Append_To (Stats,
         Make_Assignment_Statement (Loc,
           Name => Make_Slice (Loc,
              Prefix => New_Occurrence_Of (Res, Loc),
              Discrete_Range  =>
                Make_Range (Loc,
                   Low_Bound => Make_Integer_Literal (Loc, 1),
                   High_Bound => New_Occurrence_Of (Pos, Loc))),

           Expression => New_Occurrence_Of (Prefix, Loc)));

      Append_To (Stats,
         Make_Assignment_Statement (Loc,
            Name => New_Occurrence_Of (Pos, Loc),
            Expression =>
              Make_Op_Add (Loc,
                Left_Opnd => New_Occurrence_Of (Pos, Loc),
                Right_Opnd => Make_Integer_Literal (Loc, 1))));
   end Build_Task_Image_Prefix;

   -----------------------------
   -- Build_Task_Record_Image --
   -----------------------------

   function Build_Task_Record_Image
     (Loc    : Source_Ptr;
      Id_Ref : Node_Id;
      Dyn    : Boolean := False) return Node_Id
   is
      Len : Entity_Id;
      --  Total length of generated name

      Pos : Entity_Id;
      --  Index into result

      Res : Entity_Id;
      --  String to hold result

      Pref : Entity_Id;
      --  Name of enclosing variable, prefix of resulting name

      Sum : Node_Id;
      --  Expression to compute total size of string

      Sel : Entity_Id;
      --  Entity for selector name

      Decls : constant List_Id := New_List;
      Stats : constant List_Id := New_List;

   begin
      Pref := Make_Defining_Identifier (Loc, New_Internal_Name ('P'));

      --  For a dynamic task, the name comes from the target variable.
      --  For a static one it is a formal of the enclosing init proc.

      if Dyn then
         Get_Name_String (Chars (Entity (Prefix (Id_Ref))));
         Append_To (Decls,
           Make_Object_Declaration (Loc,
             Defining_Identifier => Pref,
             Object_Definition => New_Occurrence_Of (Standard_String, Loc),
             Expression =>
               Make_String_Literal (Loc,
                 Strval => String_From_Name_Buffer)));

      else
         Append_To (Decls,
           Make_Object_Renaming_Declaration (Loc,
             Defining_Identifier => Pref,
             Subtype_Mark        => New_Occurrence_Of (Standard_String, Loc),
             Name                => Make_Identifier (Loc, Name_uTask_Name)));
      end if;

      Sel := Make_Defining_Identifier (Loc, New_Internal_Name ('S'));

      Get_Name_String (Chars (Selector_Name (Id_Ref)));

      Append_To (Decls,
         Make_Object_Declaration (Loc,
           Defining_Identifier => Sel,
           Object_Definition => New_Occurrence_Of (Standard_String, Loc),
           Expression =>
             Make_String_Literal (Loc,
               Strval => String_From_Name_Buffer)));

      Sum := Make_Integer_Literal (Loc, Nat (Name_Len + 1));

      Sum :=
        Make_Op_Add (Loc,
          Left_Opnd => Sum,
          Right_Opnd =>
           Make_Attribute_Reference (Loc,
             Attribute_Name => Name_Length,
             Prefix =>
               New_Occurrence_Of (Pref, Loc),
             Expressions => New_List (Make_Integer_Literal (Loc, 1))));

      Build_Task_Image_Prefix (Loc, Len, Res, Pos, Pref, Sum, Decls, Stats);

      Set_Character_Literal_Name (Char_Code (Character'Pos ('.')));

      --  Res (Pos) := '.';

      Append_To (Stats,
         Make_Assignment_Statement (Loc,
           Name => Make_Indexed_Component (Loc,
              Prefix => New_Occurrence_Of (Res, Loc),
              Expressions => New_List (New_Occurrence_Of (Pos, Loc))),
           Expression =>
             Make_Character_Literal (Loc,
               Chars => Name_Find,
               Char_Literal_Value =>
                 UI_From_Int (Character'Pos ('.')))));

      Append_To (Stats,
        Make_Assignment_Statement (Loc,
          Name => New_Occurrence_Of (Pos, Loc),
          Expression =>
            Make_Op_Add (Loc,
              Left_Opnd => New_Occurrence_Of (Pos, Loc),
              Right_Opnd => Make_Integer_Literal (Loc, 1))));

      --  Res (Pos .. Len) := Selector;

      Append_To (Stats,
        Make_Assignment_Statement (Loc,
          Name => Make_Slice (Loc,
             Prefix => New_Occurrence_Of (Res, Loc),
             Discrete_Range  =>
               Make_Range (Loc,
                 Low_Bound  => New_Occurrence_Of (Pos, Loc),
                 High_Bound => New_Occurrence_Of (Len, Loc))),
          Expression => New_Occurrence_Of (Sel, Loc)));

      return Build_Task_Image_Function (Loc, Decls, Stats, Res);
   end Build_Task_Record_Image;

   ----------------------------------
   -- Component_May_Be_Bit_Aligned --
   ----------------------------------

   function Component_May_Be_Bit_Aligned (Comp : Entity_Id) return Boolean is
      UT : constant Entity_Id := Underlying_Type (Etype (Comp));

   begin
      --  If no component clause, then everything is fine, since the back end
      --  never bit-misaligns by default, even if there is a pragma Packed for
      --  the record.

      if No (Component_Clause (Comp)) then
         return False;
      end if;

      --  It is only array and record types that cause trouble

      if not Is_Record_Type (UT)
        and then not Is_Array_Type (UT)
      then
         return False;

      --  If we know that we have a small (64 bits or less) record or small
      --  bit-packed array, then everything is fine, since the back end can
      --  handle these cases correctly.

      elsif Esize (Comp) <= 64
        and then (Is_Record_Type (UT)
                   or else Is_Bit_Packed_Array (UT))
      then
         return False;

      --  Otherwise if the component is not byte aligned, we know we have the
      --  nasty unaligned case.

      elsif Normalized_First_Bit (Comp) /= Uint_0
        or else Esize (Comp) mod System_Storage_Unit /= Uint_0
      then
         return True;

      --  If we are large and byte aligned, then OK at this level

      else
         return False;
      end if;
   end Component_May_Be_Bit_Aligned;

   -----------------------------------
   -- Corresponding_Runtime_Package --
   -----------------------------------

   function Corresponding_Runtime_Package (Typ : Entity_Id) return RTU_Id is
      Pkg_Id : RTU_Id := RTU_Null;

   begin
      pragma Assert (Is_Concurrent_Type (Typ));

      if Ekind (Typ) in Protected_Kind then
         if Has_Entries (Typ)
           or else Has_Interrupt_Handler (Typ)
           or else (Has_Attach_Handler (Typ)
                      and then not Restricted_Profile)

            --  A protected type without entries that covers an interface and
            --  overrides the abstract routines with protected procedures is
            --  considered equivalent to a protected type with entries in the
            --  context of dispatching select statements. It is sufficient to
            --  check for the presence of an interface list in the declaration
            --  node to recognize this case.

           or else Present (Interface_List (Parent (Typ)))
         then
            if Abort_Allowed
              or else Restriction_Active (No_Entry_Queue) = False
              or else Number_Entries (Typ) > 1
              or else (Has_Attach_Handler (Typ)
                         and then not Restricted_Profile)
            then
               Pkg_Id := System_Tasking_Protected_Objects_Entries;
            else
               Pkg_Id := System_Tasking_Protected_Objects_Single_Entry;
            end if;

         else
            Pkg_Id := System_Tasking_Protected_Objects;
         end if;
      end if;

      return Pkg_Id;
   end Corresponding_Runtime_Package;

   -------------------------------
   -- Convert_To_Actual_Subtype --
   -------------------------------

   procedure Convert_To_Actual_Subtype (Exp : Entity_Id) is
      Act_ST : Entity_Id;

   begin
      Act_ST := Get_Actual_Subtype (Exp);

      if Act_ST = Etype (Exp) then
         return;

      else
         Rewrite (Exp,
           Convert_To (Act_ST, Relocate_Node (Exp)));
         Analyze_And_Resolve (Exp, Act_ST);
      end if;
   end Convert_To_Actual_Subtype;

   -----------------------------------
   -- Current_Sem_Unit_Declarations --
   -----------------------------------

   function Current_Sem_Unit_Declarations return List_Id is
      U     : Node_Id := Unit (Cunit (Current_Sem_Unit));
      Decls : List_Id;

   begin
      --  If the current unit is a package body, locate the visible
      --  declarations of the package spec.

      if Nkind (U) = N_Package_Body then
         U := Unit (Library_Unit (Cunit (Current_Sem_Unit)));
      end if;

      if Nkind (U) = N_Package_Declaration then
         U := Specification (U);
         Decls := Visible_Declarations (U);

         if No (Decls) then
            Decls := New_List;
            Set_Visible_Declarations (U, Decls);
         end if;

      else
         Decls := Declarations (U);

         if No (Decls) then
            Decls := New_List;
            Set_Declarations (U, Decls);
         end if;
      end if;

      return Decls;
   end Current_Sem_Unit_Declarations;

   -----------------------
   -- Duplicate_Subexpr --
   -----------------------

   function Duplicate_Subexpr
     (Exp      : Node_Id;
      Name_Req : Boolean := False) return Node_Id
   is
   begin
      Remove_Side_Effects (Exp, Name_Req);
      return New_Copy_Tree (Exp);
   end Duplicate_Subexpr;

   ---------------------------------
   -- Duplicate_Subexpr_No_Checks --
   ---------------------------------

   function Duplicate_Subexpr_No_Checks
     (Exp      : Node_Id;
      Name_Req : Boolean := False) return Node_Id
   is
      New_Exp : Node_Id;

   begin
      Remove_Side_Effects (Exp, Name_Req);
      New_Exp := New_Copy_Tree (Exp);
      Remove_Checks (New_Exp);
      return New_Exp;
   end Duplicate_Subexpr_No_Checks;

   -----------------------------------
   -- Duplicate_Subexpr_Move_Checks --
   -----------------------------------

   function Duplicate_Subexpr_Move_Checks
     (Exp      : Node_Id;
      Name_Req : Boolean := False) return Node_Id
   is
      New_Exp : Node_Id;

   begin
      Remove_Side_Effects (Exp, Name_Req);
      New_Exp := New_Copy_Tree (Exp);
      Remove_Checks (Exp);
      return New_Exp;
   end Duplicate_Subexpr_Move_Checks;

   --------------------
   -- Ensure_Defined --
   --------------------

   procedure Ensure_Defined (Typ : Entity_Id; N : Node_Id) is
      IR : Node_Id;

   begin
      --  An itype reference must only be created if this is a local
      --  itype, so that gigi can elaborate it on the proper objstack.

      if Is_Itype (Typ)
        and then Scope (Typ) = Current_Scope
      then
         IR := Make_Itype_Reference (Sloc (N));
         Set_Itype (IR, Typ);
         Insert_Action (N, IR);
      end if;
   end Ensure_Defined;

   --------------------
   -- Entry_Names_OK --
   --------------------

   function Entry_Names_OK return Boolean is
   begin
      return
        not Restricted_Profile
          and then not Global_Discard_Names
          and then not Restriction_Active (No_Implicit_Heap_Allocations)
          and then not Restriction_Active (No_Local_Allocators);
   end Entry_Names_OK;

   ---------------------
   -- Evolve_And_Then --
   ---------------------

   procedure Evolve_And_Then (Cond : in out Node_Id; Cond1 : Node_Id) is
   begin
      if No (Cond) then
         Cond := Cond1;
      else
         Cond :=
           Make_And_Then (Sloc (Cond1),
             Left_Opnd  => Cond,
             Right_Opnd => Cond1);
      end if;
   end Evolve_And_Then;

   --------------------
   -- Evolve_Or_Else --
   --------------------

   procedure Evolve_Or_Else (Cond : in out Node_Id; Cond1 : Node_Id) is
   begin
      if No (Cond) then
         Cond := Cond1;
      else
         Cond :=
           Make_Or_Else (Sloc (Cond1),
             Left_Opnd  => Cond,
             Right_Opnd => Cond1);
      end if;
   end Evolve_Or_Else;

   ------------------------------
   -- Expand_Subtype_From_Expr --
   ------------------------------

   --  This function is applicable for both static and dynamic allocation of
   --  objects which are constrained by an initial expression. Basically it
   --  transforms an unconstrained subtype indication into a constrained one.
   --  The expression may also be transformed in certain cases in order to
   --  avoid multiple evaluation. In the static allocation case, the general
   --  scheme is:

   --     Val : T := Expr;

   --        is transformed into

   --     Val : Constrained_Subtype_of_T := Maybe_Modified_Expr;
   --
   --  Here are the main cases :
   --
   --  <if Expr is a Slice>
   --    Val : T ([Index_Subtype (Expr)]) := Expr;
   --
   --  <elsif Expr is a String Literal>
   --    Val : T (T'First .. T'First + Length (string literal) - 1) := Expr;
   --
   --  <elsif Expr is Constrained>
   --    subtype T is Type_Of_Expr
   --    Val : T := Expr;
   --
   --  <elsif Expr is an entity_name>
   --    Val : T (constraints taken from Expr) := Expr;
   --
   --  <else>
   --    type Axxx is access all T;
   --    Rval : Axxx := Expr'ref;
   --    Val  : T (constraints taken from Rval) := Rval.all;

   --    ??? note: when the Expression is allocated in the secondary stack
   --              we could use it directly instead of copying it by declaring
   --              Val : T (...) renames Rval.all

   procedure Expand_Subtype_From_Expr
     (N             : Node_Id;
      Unc_Type      : Entity_Id;
      Subtype_Indic : Node_Id;
      Exp           : Node_Id)
   is
      Loc     : constant Source_Ptr := Sloc (N);
      Exp_Typ : constant Entity_Id  := Etype (Exp);
      T       : Entity_Id;

   begin
      --  In general we cannot build the subtype if expansion is disabled,
      --  because internal entities may not have been defined. However, to
      --  avoid some cascaded errors, we try to continue when the expression
      --  is an array (or string), because it is safe to compute the bounds.
      --  It is in fact required to do so even in a generic context, because
      --  there may be constants that depend on bounds of string literal.

      if not Expander_Active
        and then (No (Etype (Exp))
                   or else Base_Type (Etype (Exp)) /= Standard_String)
      then
         return;
      end if;

      if Nkind (Exp) = N_Slice then
         declare
            Slice_Type : constant Entity_Id := Etype (First_Index (Exp_Typ));

         begin
            Rewrite (Subtype_Indic,
              Make_Subtype_Indication (Loc,
                Subtype_Mark => New_Reference_To (Unc_Type, Loc),
                Constraint =>
                  Make_Index_Or_Discriminant_Constraint (Loc,
                    Constraints => New_List
                      (New_Reference_To (Slice_Type, Loc)))));

            --  This subtype indication may be used later for constraint checks
            --  we better make sure that if a variable was used as a bound of
            --  of the original slice, its value is frozen.

            Force_Evaluation (Low_Bound (Scalar_Range (Slice_Type)));
            Force_Evaluation (High_Bound (Scalar_Range (Slice_Type)));
         end;

      elsif Ekind (Exp_Typ) = E_String_Literal_Subtype then
         Rewrite (Subtype_Indic,
           Make_Subtype_Indication (Loc,
             Subtype_Mark => New_Reference_To (Unc_Type, Loc),
             Constraint =>
               Make_Index_Or_Discriminant_Constraint (Loc,
                 Constraints => New_List (
                   Make_Literal_Range (Loc,
                     Literal_Typ => Exp_Typ)))));

      elsif Is_Constrained (Exp_Typ)
        and then not Is_Class_Wide_Type (Unc_Type)
      then
         if Is_Itype (Exp_Typ) then

            --  Within an initialization procedure, a selected component
            --  denotes a component of the enclosing record, and it appears
            --  as an actual in a call to its own initialization procedure.
            --  If this component depends on the outer discriminant, we must
            --  generate the proper actual subtype for it.

            if Nkind (Exp) = N_Selected_Component
              and then Within_Init_Proc
            then
               declare
                  Decl : constant Node_Id :=
                           Build_Actual_Subtype_Of_Component (Exp_Typ, Exp);
               begin
                  if Present (Decl) then
                     Insert_Action (N, Decl);
                     T := Defining_Identifier (Decl);
                  else
                     T := Exp_Typ;
                  end if;
               end;

            --  No need to generate a new one (new what???)

            else
               T := Exp_Typ;
            end if;

         else
            T :=
              Make_Defining_Identifier (Loc,
                Chars => New_Internal_Name ('T'));

            Insert_Action (N,
              Make_Subtype_Declaration (Loc,
                Defining_Identifier => T,
                Subtype_Indication  => New_Reference_To (Exp_Typ, Loc)));

            --  This type is marked as an itype even though it has an
            --  explicit declaration because otherwise it can be marked
            --  with Is_Generic_Actual_Type and generate spurious errors.
            --  (see sem_ch8.Analyze_Package_Renaming and sem_type.covers)

            Set_Is_Itype (T);
            Set_Associated_Node_For_Itype (T, Exp);
         end if;

         Rewrite (Subtype_Indic, New_Reference_To (T, Loc));

      --  nothing needs to be done for private types with unknown discriminants
      --  if the underlying type is not an unconstrained composite type or it
      --  is an unchecked union.

      elsif Is_Private_Type (Unc_Type)
        and then Has_Unknown_Discriminants (Unc_Type)
        and then (not Is_Composite_Type (Underlying_Type (Unc_Type))
                  or else Is_Constrained (Underlying_Type (Unc_Type))
                  or else Is_Unchecked_Union (Underlying_Type (Unc_Type)))
      then
         null;

      --  Case of derived type with unknown discriminants where the parent type
      --  also has unknown discriminants.

      elsif Is_Record_Type (Unc_Type)
        and then not Is_Class_Wide_Type (Unc_Type)
        and then Has_Unknown_Discriminants (Unc_Type)
        and then Has_Unknown_Discriminants (Underlying_Type (Unc_Type))
      then
         --  Nothing to be done if no underlying record view available

         if No (Underlying_Record_View (Unc_Type)) then
            null;

         --  Otherwise use the Underlying_Record_View to create the proper
         --  constrained subtype for an object of a derived type with unknown
         --  discriminants.

         else
            Remove_Side_Effects (Exp);
            Rewrite (Subtype_Indic,
              Make_Subtype_From_Expr (Exp, Underlying_Record_View (Unc_Type)));
         end if;
<<<<<<< HEAD
=======

      --  Renamings of class-wide interface types require no equivalent
      --  constrained type declarations because we only need to reference
      --  the tag component associated with the interface.

      elsif Present (N)
        and then Nkind (N) = N_Object_Renaming_Declaration
        and then Is_Interface (Unc_Type)
      then
         pragma Assert (Is_Class_Wide_Type (Unc_Type));
         null;
>>>>>>> 42a9ba1d

      --  In Ada95, nothing to be done if the type of the expression is
      --  limited, because in this case the expression cannot be copied,
      --  and its use can only be by reference.

      --  In Ada2005, the context can be an object declaration whose expression
      --  is a function that returns in place. If the nominal subtype has
      --  unknown discriminants, the call still provides constraints on the
      --  object, and we have to create an actual subtype from it.

      --  If the type is class-wide, the expression is dynamically tagged and
      --  we do not create an actual subtype either. Ditto for an interface.

      elsif Is_Limited_Type (Exp_Typ)
        and then
         (Is_Class_Wide_Type (Exp_Typ)
           or else Is_Interface (Exp_Typ)
           or else not Has_Unknown_Discriminants (Exp_Typ)
           or else not Is_Composite_Type (Unc_Type))
      then
         null;

      --  For limited objects initialized with build in place function calls,
      --  nothing to be done; otherwise we prematurely introduce an N_Reference
      --  node in the expression initializing the object, which breaks the
      --  circuitry that detects and adds the additional arguments to the
      --  called function.

      elsif Is_Build_In_Place_Function_Call (Exp) then
         null;

      else
         Remove_Side_Effects (Exp);
         Rewrite (Subtype_Indic,
           Make_Subtype_From_Expr (Exp, Unc_Type));
      end if;
   end Expand_Subtype_From_Expr;

   --------------------
   -- Find_Init_Call --
   --------------------

   function Find_Init_Call
     (Var        : Entity_Id;
      Rep_Clause : Node_Id) return Node_Id
   is
      Typ : constant Entity_Id := Etype (Var);

      Init_Proc : Entity_Id;
      --  Initialization procedure for Typ

      function Find_Init_Call_In_List (From : Node_Id) return Node_Id;
      --  Look for init call for Var starting at From and scanning the
      --  enclosing list until Rep_Clause or the end of the list is reached.

      ----------------------------
      -- Find_Init_Call_In_List --
      ----------------------------

      function Find_Init_Call_In_List (From : Node_Id) return Node_Id is
         Init_Call : Node_Id;
      begin
         Init_Call := From;

         while Present (Init_Call) and then Init_Call /= Rep_Clause loop
            if Nkind (Init_Call) = N_Procedure_Call_Statement
                 and then Is_Entity_Name (Name (Init_Call))
                 and then Entity (Name (Init_Call)) = Init_Proc
            then
               return Init_Call;
            end if;
            Next (Init_Call);
         end loop;

         return Empty;
      end Find_Init_Call_In_List;

      Init_Call : Node_Id;

   --  Start of processing for Find_Init_Call

   begin
      if not Has_Non_Null_Base_Init_Proc (Typ) then
         --  No init proc for the type, so obviously no call to be found

         return Empty;
      end if;

      Init_Proc := Base_Init_Proc (Typ);

      --  First scan the list containing the declaration of Var

      Init_Call := Find_Init_Call_In_List (From => Next (Parent (Var)));

      --  If not found, also look on Var's freeze actions list, if any, since
      --  the init call may have been moved there (case of an address clause
      --  applying to Var).

      if No (Init_Call) and then Present (Freeze_Node (Var)) then
         Init_Call := Find_Init_Call_In_List
                        (First (Actions (Freeze_Node (Var))));
      end if;

      return Init_Call;
   end Find_Init_Call;

   ------------------------
   -- Find_Interface_ADT --
   ------------------------

   function Find_Interface_ADT
     (T     : Entity_Id;
      Iface : Entity_Id) return Elmt_Id
   is
      ADT : Elmt_Id;
      Typ : Entity_Id := T;

   begin
      pragma Assert (Is_Interface (Iface));

      --  Handle private types

      if Has_Private_Declaration (Typ)
        and then Present (Full_View (Typ))
      then
         Typ := Full_View (Typ);
      end if;

      --  Handle access types

      if Is_Access_Type (Typ) then
         Typ := Directly_Designated_Type (Typ);
      end if;

      --  Handle task and protected types implementing interfaces

      if Is_Concurrent_Type (Typ) then
         Typ := Corresponding_Record_Type (Typ);
      end if;

      pragma Assert
        (not Is_Class_Wide_Type (Typ)
          and then Ekind (Typ) /= E_Incomplete_Type);

      if Is_Ancestor (Iface, Typ) then
         return First_Elmt (Access_Disp_Table (Typ));

      else
         ADT :=
           Next_Elmt (Next_Elmt (First_Elmt (Access_Disp_Table (Typ))));
         while Present (ADT)
           and then Present (Related_Type (Node (ADT)))
           and then Related_Type (Node (ADT)) /= Iface
           and then not Is_Ancestor (Iface, Related_Type (Node (ADT)))
         loop
            Next_Elmt (ADT);
         end loop;

         pragma Assert (Present (Related_Type (Node (ADT))));
         return ADT;
      end if;
   end Find_Interface_ADT;

   ------------------------
   -- Find_Interface_Tag --
   ------------------------

   function Find_Interface_Tag
     (T     : Entity_Id;
      Iface : Entity_Id) return Entity_Id
   is
      AI_Tag : Entity_Id;
      Found  : Boolean   := False;
      Typ    : Entity_Id := T;

      procedure Find_Tag (Typ : Entity_Id);
      --  Internal subprogram used to recursively climb to the ancestors

      --------------
      -- Find_Tag --
      --------------

      procedure Find_Tag (Typ : Entity_Id) is
         AI_Elmt : Elmt_Id;
         AI      : Node_Id;

      begin
         --  This routine does not handle the case in which the interface is an
         --  ancestor of Typ. That case is handled by the enclosing subprogram.

         pragma Assert (Typ /= Iface);

         --  Climb to the root type handling private types

         if Present (Full_View (Etype (Typ))) then
            if Full_View (Etype (Typ)) /= Typ then
               Find_Tag (Full_View (Etype (Typ)));
            end if;

         elsif Etype (Typ) /= Typ then
            Find_Tag (Etype (Typ));
         end if;

         --  Traverse the list of interfaces implemented by the type

         if not Found
           and then Present (Interfaces (Typ))
           and then not (Is_Empty_Elmt_List (Interfaces (Typ)))
         then
            --  Skip the tag associated with the primary table

            pragma Assert (Etype (First_Tag_Component (Typ)) = RTE (RE_Tag));
            AI_Tag := Next_Tag_Component (First_Tag_Component (Typ));
            pragma Assert (Present (AI_Tag));

            AI_Elmt := First_Elmt (Interfaces (Typ));
            while Present (AI_Elmt) loop
               AI := Node (AI_Elmt);

               if AI = Iface or else Is_Ancestor (Iface, AI) then
                  Found := True;
                  return;
               end if;

               AI_Tag := Next_Tag_Component (AI_Tag);
               Next_Elmt (AI_Elmt);
            end loop;
         end if;
      end Find_Tag;

   --  Start of processing for Find_Interface_Tag

   begin
      pragma Assert (Is_Interface (Iface));

      --  Handle access types

      if Is_Access_Type (Typ) then
         Typ := Directly_Designated_Type (Typ);
      end if;

      --  Handle class-wide types

      if Is_Class_Wide_Type (Typ) then
         Typ := Root_Type (Typ);
      end if;

      --  Handle private types

      if Has_Private_Declaration (Typ)
        and then Present (Full_View (Typ))
      then
         Typ := Full_View (Typ);
      end if;

      --  Handle entities from the limited view

      if Ekind (Typ) = E_Incomplete_Type then
         pragma Assert (Present (Non_Limited_View (Typ)));
         Typ := Non_Limited_View (Typ);
      end if;

      --  Handle task and protected types implementing interfaces

      if Is_Concurrent_Type (Typ) then
         Typ := Corresponding_Record_Type (Typ);
      end if;

      --  If the interface is an ancestor of the type, then it shared the
      --  primary dispatch table.

      if Is_Ancestor (Iface, Typ) then
         pragma Assert (Etype (First_Tag_Component (Typ)) = RTE (RE_Tag));
         return First_Tag_Component (Typ);

      --  Otherwise we need to search for its associated tag component

      else
         Find_Tag (Typ);
         pragma Assert (Found);
         return AI_Tag;
      end if;
   end Find_Interface_Tag;

   ------------------
   -- Find_Prim_Op --
   ------------------

   function Find_Prim_Op (T : Entity_Id; Name : Name_Id) return Entity_Id is
      Prim : Elmt_Id;
      Typ  : Entity_Id := T;
      Op   : Entity_Id;

   begin
      if Is_Class_Wide_Type (Typ) then
         Typ := Root_Type (Typ);
      end if;

      Typ := Underlying_Type (Typ);

      --  Loop through primitive operations

      Prim := First_Elmt (Primitive_Operations (Typ));
      while Present (Prim) loop
         Op := Node (Prim);

         --  We can retrieve primitive operations by name if it is an internal
         --  name. For equality we must check that both of its operands have
         --  the same type, to avoid confusion with user-defined equalities
         --  than may have a non-symmetric signature.

         exit when Chars (Op) = Name
           and then
             (Name /= Name_Op_Eq
                or else Etype (First_Entity (Op)) = Etype (Last_Entity (Op)));

         Next_Elmt (Prim);

         --  Raise Program_Error if no primitive found

         if No (Prim) then
            raise Program_Error;
         end if;
      end loop;

      return Node (Prim);
   end Find_Prim_Op;

   ------------------
   -- Find_Prim_Op --
   ------------------

   function Find_Prim_Op
     (T    : Entity_Id;
      Name : TSS_Name_Type) return Entity_Id
   is
      Prim : Elmt_Id;
      Typ  : Entity_Id := T;

   begin
      if Is_Class_Wide_Type (Typ) then
         Typ := Root_Type (Typ);
      end if;

      Typ := Underlying_Type (Typ);

      Prim := First_Elmt (Primitive_Operations (Typ));
      while not Is_TSS (Node (Prim), Name) loop
         Next_Elmt (Prim);

         --  Raise program error if no primitive found

         if No (Prim) then
            raise Program_Error;
         end if;
      end loop;

      return Node (Prim);
   end Find_Prim_Op;

   ----------------------------
   -- Find_Protection_Object --
   ----------------------------

   function Find_Protection_Object (Scop : Entity_Id) return Entity_Id is
      S : Entity_Id;

   begin
      S := Scop;
      while Present (S) loop
         if (Ekind (S) = E_Entry
               or else Ekind (S) = E_Entry_Family
               or else Ekind (S) = E_Function
               or else Ekind (S) = E_Procedure)
           and then Present (Protection_Object (S))
         then
            return Protection_Object (S);
         end if;

         S := Scope (S);
      end loop;

      --  If we do not find a Protection object in the scope chain, then
      --  something has gone wrong, most likely the object was never created.

      raise Program_Error;
   end Find_Protection_Object;

   ----------------------
   -- Force_Evaluation --
   ----------------------

   procedure Force_Evaluation (Exp : Node_Id; Name_Req : Boolean := False) is
   begin
      Remove_Side_Effects (Exp, Name_Req, Variable_Ref => True);
   end Force_Evaluation;

   ------------------------
   -- Generate_Poll_Call --
   ------------------------

   procedure Generate_Poll_Call (N : Node_Id) is
   begin
      --  No poll call if polling not active

      if not Polling_Required then
         return;

      --  Otherwise generate require poll call

      else
         Insert_Before_And_Analyze (N,
           Make_Procedure_Call_Statement (Sloc (N),
             Name => New_Occurrence_Of (RTE (RE_Poll), Sloc (N))));
      end if;
   end Generate_Poll_Call;

   ---------------------------------
   -- Get_Current_Value_Condition --
   ---------------------------------

   --  Note: the implementation of this procedure is very closely tied to the
   --  implementation of Set_Current_Value_Condition. In the Get procedure, we
   --  interpret Current_Value fields set by the Set procedure, so the two
   --  procedures need to be closely coordinated.

   procedure Get_Current_Value_Condition
     (Var : Node_Id;
      Op  : out Node_Kind;
      Val : out Node_Id)
   is
      Loc : constant Source_Ptr := Sloc (Var);
      Ent : constant Entity_Id  := Entity (Var);

      procedure Process_Current_Value_Condition
        (N : Node_Id;
         S : Boolean);
      --  N is an expression which holds either True (S = True) or False (S =
      --  False) in the condition. This procedure digs out the expression and
      --  if it refers to Ent, sets Op and Val appropriately.

      -------------------------------------
      -- Process_Current_Value_Condition --
      -------------------------------------

      procedure Process_Current_Value_Condition
        (N : Node_Id;
         S : Boolean)
      is
         Cond : Node_Id;
         Sens : Boolean;

      begin
         Cond := N;
         Sens := S;

         --  Deal with NOT operators, inverting sense

         while Nkind (Cond) = N_Op_Not loop
            Cond := Right_Opnd (Cond);
            Sens := not Sens;
         end loop;

         --  Deal with AND THEN and AND cases

         if Nkind (Cond) = N_And_Then
           or else Nkind (Cond) = N_Op_And
         then
            --  Don't ever try to invert a condition that is of the form
            --  of an AND or AND THEN (since we are not doing sufficiently
            --  general processing to allow this).

            if Sens = False then
               Op  := N_Empty;
               Val := Empty;
               return;
            end if;

            --  Recursively process AND and AND THEN branches

            Process_Current_Value_Condition (Left_Opnd (Cond), True);

            if Op /= N_Empty then
               return;
            end if;

            Process_Current_Value_Condition (Right_Opnd (Cond), True);
            return;

         --  Case of relational operator

         elsif Nkind (Cond) in N_Op_Compare then
            Op := Nkind (Cond);

            --  Invert sense of test if inverted test

            if Sens = False then
               case Op is
                  when N_Op_Eq => Op := N_Op_Ne;
                  when N_Op_Ne => Op := N_Op_Eq;
                  when N_Op_Lt => Op := N_Op_Ge;
                  when N_Op_Gt => Op := N_Op_Le;
                  when N_Op_Le => Op := N_Op_Gt;
                  when N_Op_Ge => Op := N_Op_Lt;
                  when others  => raise Program_Error;
               end case;
            end if;

            --  Case of entity op value

            if Is_Entity_Name (Left_Opnd (Cond))
              and then Ent = Entity (Left_Opnd (Cond))
              and then Compile_Time_Known_Value (Right_Opnd (Cond))
            then
               Val := Right_Opnd (Cond);

            --  Case of value op entity

            elsif Is_Entity_Name (Right_Opnd (Cond))
              and then Ent = Entity (Right_Opnd (Cond))
              and then Compile_Time_Known_Value (Left_Opnd (Cond))
            then
               Val := Left_Opnd (Cond);

               --  We are effectively swapping operands

               case Op is
                  when N_Op_Eq => null;
                  when N_Op_Ne => null;
                  when N_Op_Lt => Op := N_Op_Gt;
                  when N_Op_Gt => Op := N_Op_Lt;
                  when N_Op_Le => Op := N_Op_Ge;
                  when N_Op_Ge => Op := N_Op_Le;
                  when others  => raise Program_Error;
               end case;

            else
               Op := N_Empty;
            end if;

            return;

            --  Case of Boolean variable reference, return as though the
            --  reference had said var = True.

         else
            if Is_Entity_Name (Cond)
              and then Ent = Entity (Cond)
            then
               Val := New_Occurrence_Of (Standard_True, Sloc (Cond));

               if Sens = False then
                  Op := N_Op_Ne;
               else
                  Op := N_Op_Eq;
               end if;
            end if;
         end if;
      end Process_Current_Value_Condition;

   --  Start of processing for Get_Current_Value_Condition

   begin
      Op  := N_Empty;
      Val := Empty;

      --  Immediate return, nothing doing, if this is not an object

      if Ekind (Ent) not in Object_Kind then
         return;
      end if;

      --  Otherwise examine current value

      declare
         CV   : constant Node_Id := Current_Value (Ent);
         Sens : Boolean;
         Stm  : Node_Id;

      begin
         --  If statement. Condition is known true in THEN section, known False
         --  in any ELSIF or ELSE part, and unknown outside the IF statement.

         if Nkind (CV) = N_If_Statement then

            --  Before start of IF statement

            if Loc < Sloc (CV) then
               return;

               --  After end of IF statement

            elsif Loc >= Sloc (CV) + Text_Ptr (UI_To_Int (End_Span (CV))) then
               return;
            end if;

            --  At this stage we know that we are within the IF statement, but
            --  unfortunately, the tree does not record the SLOC of the ELSE so
            --  we cannot use a simple SLOC comparison to distinguish between
            --  the then/else statements, so we have to climb the tree.

            declare
               N : Node_Id;

            begin
               N := Parent (Var);
               while Parent (N) /= CV loop
                  N := Parent (N);

                  --  If we fall off the top of the tree, then that's odd, but
                  --  perhaps it could occur in some error situation, and the
                  --  safest response is simply to assume that the outcome of
                  --  the condition is unknown. No point in bombing during an
                  --  attempt to optimize things.

                  if No (N) then
                     return;
                  end if;
               end loop;

               --  Now we have N pointing to a node whose parent is the IF
               --  statement in question, so now we can tell if we are within
               --  the THEN statements.

               if Is_List_Member (N)
                 and then List_Containing (N) = Then_Statements (CV)
               then
                  Sens := True;

               --  If the variable reference does not come from source, we
               --  cannot reliably tell whether it appears in the else part.
               --  In particular, if it appears in generated code for a node
               --  that requires finalization, it may be attached to a list
               --  that has not been yet inserted into the code. For now,
               --  treat it as unknown.

               elsif not Comes_From_Source (N) then
                  return;

               --  Otherwise we must be in ELSIF or ELSE part

               else
                  Sens := False;
               end if;
            end;

            --  ELSIF part. Condition is known true within the referenced
            --  ELSIF, known False in any subsequent ELSIF or ELSE part, and
            --  unknown before the ELSE part or after the IF statement.

         elsif Nkind (CV) = N_Elsif_Part then
            Stm := Parent (CV);

            --  Before start of ELSIF part

            if Loc < Sloc (CV) then
               return;

               --  After end of IF statement

            elsif Loc >= Sloc (Stm) +
              Text_Ptr (UI_To_Int (End_Span (Stm)))
            then
               return;
            end if;

            --  Again we lack the SLOC of the ELSE, so we need to climb the
            --  tree to see if we are within the ELSIF part in question.

            declare
               N : Node_Id;

            begin
               N := Parent (Var);
               while Parent (N) /= Stm loop
                  N := Parent (N);

                  --  If we fall off the top of the tree, then that's odd, but
                  --  perhaps it could occur in some error situation, and the
                  --  safest response is simply to assume that the outcome of
                  --  the condition is unknown. No point in bombing during an
                  --  attempt to optimize things.

                  if No (N) then
                     return;
                  end if;
               end loop;

               --  Now we have N pointing to a node whose parent is the IF
               --  statement in question, so see if is the ELSIF part we want.
               --  the THEN statements.

               if N = CV then
                  Sens := True;

                  --  Otherwise we must be in subsequent ELSIF or ELSE part

               else
                  Sens := False;
               end if;
            end;

         --  Iteration scheme of while loop. The condition is known to be
         --  true within the body of the loop.

         elsif Nkind (CV) = N_Iteration_Scheme then
            declare
               Loop_Stmt : constant Node_Id := Parent (CV);

            begin
               --  Before start of body of loop

               if Loc < Sloc (Loop_Stmt) then
                  return;

               --  After end of LOOP statement

               elsif Loc >= Sloc (End_Label (Loop_Stmt)) then
                  return;

               --  We are within the body of the loop

               else
                  Sens := True;
               end if;
            end;

         --  All other cases of Current_Value settings

         else
            return;
         end if;

         --  If we fall through here, then we have a reportable condition, Sens
         --  is True if the condition is true and False if it needs inverting.

         Process_Current_Value_Condition (Condition (CV), Sens);
      end;
   end Get_Current_Value_Condition;

   ---------------------------------
   -- Has_Controlled_Coextensions --
   ---------------------------------

   function Has_Controlled_Coextensions (Typ : Entity_Id) return Boolean is
      D_Typ : Entity_Id;
      Discr : Entity_Id;

   begin
      --  Only consider record types

      if Ekind (Typ) /= E_Record_Type
        and then Ekind (Typ) /= E_Record_Subtype
      then
         return False;
      end if;

      if Has_Discriminants (Typ) then
         Discr := First_Discriminant (Typ);
         while Present (Discr) loop
            D_Typ := Etype (Discr);

            if Ekind (D_Typ) = E_Anonymous_Access_Type
              and then
                (Is_Controlled (Directly_Designated_Type (D_Typ))
                   or else
                 Is_Concurrent_Type (Directly_Designated_Type (D_Typ)))
            then
               return True;
            end if;

            Next_Discriminant (Discr);
         end loop;
      end if;

      return False;
   end Has_Controlled_Coextensions;

   --------------------
   -- Homonym_Number --
   --------------------

   function Homonym_Number (Subp : Entity_Id) return Nat is
      Count : Nat;
      Hom   : Entity_Id;

   begin
      Count := 1;
      Hom := Homonym (Subp);
      while Present (Hom) loop
         if Scope (Hom) = Scope (Subp) then
            Count := Count + 1;
         end if;

         Hom := Homonym (Hom);
      end loop;

      return Count;
   end Homonym_Number;

   ------------------------------
   -- In_Unconditional_Context --
   ------------------------------

   function In_Unconditional_Context (Node : Node_Id) return Boolean is
      P : Node_Id;

   begin
      P := Node;
      while Present (P) loop
         case Nkind (P) is
            when N_Subprogram_Body =>
               return True;

            when N_If_Statement =>
               return False;

            when N_Loop_Statement =>
               return False;

            when N_Case_Statement =>
               return False;

            when others =>
               P := Parent (P);
         end case;
      end loop;

      return False;
   end In_Unconditional_Context;

   -------------------
   -- Insert_Action --
   -------------------

   procedure Insert_Action (Assoc_Node : Node_Id; Ins_Action : Node_Id) is
   begin
      if Present (Ins_Action) then
         Insert_Actions (Assoc_Node, New_List (Ins_Action));
      end if;
   end Insert_Action;

   --  Version with check(s) suppressed

   procedure Insert_Action
     (Assoc_Node : Node_Id; Ins_Action : Node_Id; Suppress : Check_Id)
   is
   begin
      Insert_Actions (Assoc_Node, New_List (Ins_Action), Suppress);
   end Insert_Action;

   --------------------
   -- Insert_Actions --
   --------------------

   procedure Insert_Actions (Assoc_Node : Node_Id; Ins_Actions : List_Id) is
      N : Node_Id;
      P : Node_Id;

      Wrapped_Node : Node_Id := Empty;

   begin
      if No (Ins_Actions) or else Is_Empty_List (Ins_Actions) then
         return;
      end if;

      --  Ignore insert of actions from inside default expression (or other
      --  similar "spec expression") in the special spec-expression analyze
      --  mode. Any insertions at this point have no relevance, since we are
      --  only doing the analyze to freeze the types of any static expressions.
      --  See section "Handling of Default Expressions" in the spec of package
      --  Sem for further details.

      if In_Spec_Expression then
         return;
      end if;

      --  If the action derives from stuff inside a record, then the actions
      --  are attached to the current scope, to be inserted and analyzed on
      --  exit from the scope. The reason for this is that we may also
      --  be generating freeze actions at the same time, and they must
      --  eventually be elaborated in the correct order.

      if Is_Record_Type (Current_Scope)
        and then not Is_Frozen (Current_Scope)
      then
         if No (Scope_Stack.Table
           (Scope_Stack.Last).Pending_Freeze_Actions)
         then
            Scope_Stack.Table (Scope_Stack.Last).Pending_Freeze_Actions :=
              Ins_Actions;
         else
            Append_List
              (Ins_Actions,
               Scope_Stack.Table (Scope_Stack.Last).Pending_Freeze_Actions);
         end if;

         return;
      end if;

      --  We now intend to climb up the tree to find the right point to
      --  insert the actions. We start at Assoc_Node, unless this node is
      --  a subexpression in which case we start with its parent. We do this
      --  for two reasons. First it speeds things up. Second, if Assoc_Node
      --  is itself one of the special nodes like N_And_Then, then we assume
      --  that an initial request to insert actions for such a node does not
      --  expect the actions to get deposited in the node for later handling
      --  when the node is expanded, since clearly the node is being dealt
      --  with by the caller. Note that in the subexpression case, N is
      --  always the child we came from.

      --  N_Raise_xxx_Error is an annoying special case, it is a statement
      --  if it has type Standard_Void_Type, and a subexpression otherwise.
      --  otherwise. Procedure attribute references are also statements.

      if Nkind (Assoc_Node) in N_Subexpr
        and then (Nkind (Assoc_Node) in N_Raise_xxx_Error
                   or else Etype (Assoc_Node) /= Standard_Void_Type)
        and then (Nkind (Assoc_Node) /= N_Attribute_Reference
                   or else
                     not Is_Procedure_Attribute_Name
                           (Attribute_Name (Assoc_Node)))
      then
         P := Assoc_Node;             -- ??? does not agree with above!
         N := Parent (Assoc_Node);

      --  Non-subexpression case. Note that N is initially Empty in this
      --  case (N is only guaranteed Non-Empty in the subexpr case).

      else
         P := Assoc_Node;
         N := Empty;
      end if;

      --  Capture root of the transient scope

      if Scope_Is_Transient then
         Wrapped_Node := Node_To_Be_Wrapped;
      end if;

      loop
         pragma Assert (Present (P));

         case Nkind (P) is

            --  Case of right operand of AND THEN or OR ELSE. Put the actions
            --  in the Actions field of the right operand. They will be moved
            --  out further when the AND THEN or OR ELSE operator is expanded.
            --  Nothing special needs to be done for the left operand since
            --  in that case the actions are executed unconditionally.

            when N_Short_Circuit =>
               if N = Right_Opnd (P) then

                  --  We are now going to either append the actions to the
                  --  actions field of the short-circuit operation. We will
                  --  also analyze the actions now.

                  --  This analysis is really too early, the proper thing would
                  --  be to just park them there now, and only analyze them if
                  --  we find we really need them, and to it at the proper
                  --  final insertion point. However attempting to this proved
                  --  tricky, so for now we just kill current values before and
                  --  after the analyze call to make sure we avoid peculiar
                  --  optimizations from this out of order insertion.

                  Kill_Current_Values;

                  if Present (Actions (P)) then
                     Insert_List_After_And_Analyze
                       (Last (Actions (P)), Ins_Actions);
                  else
                     Set_Actions (P, Ins_Actions);
                     Analyze_List (Actions (P));
                  end if;

                  Kill_Current_Values;

                  return;
               end if;

            --  Then or Else operand of conditional expression. Add actions to
            --  Then_Actions or Else_Actions field as appropriate. The actions
            --  will be moved further out when the conditional is expanded.

            when N_Conditional_Expression =>
               declare
                  ThenX : constant Node_Id := Next (First (Expressions (P)));
                  ElseX : constant Node_Id := Next (ThenX);

               begin
                  --  Actions belong to the then expression, temporarily
                  --  place them as Then_Actions of the conditional expr.
                  --  They will be moved to the proper place later when
                  --  the conditional expression is expanded.

                  if N = ThenX then
                     if Present (Then_Actions (P)) then
                        Insert_List_After_And_Analyze
                          (Last (Then_Actions (P)), Ins_Actions);
                     else
                        Set_Then_Actions (P, Ins_Actions);
                        Analyze_List (Then_Actions (P));
                     end if;

                     return;

                  --  Actions belong to the else expression, temporarily
                  --  place them as Else_Actions of the conditional expr.
                  --  They will be moved to the proper place later when
                  --  the conditional expression is expanded.

                  elsif N = ElseX then
                     if Present (Else_Actions (P)) then
                        Insert_List_After_And_Analyze
                          (Last (Else_Actions (P)), Ins_Actions);
                     else
                        Set_Else_Actions (P, Ins_Actions);
                        Analyze_List (Else_Actions (P));
                     end if;

                     return;

                  --  Actions belong to the condition. In this case they are
                  --  unconditionally executed, and so we can continue the
                  --  search for the proper insert point.

                  else
                     null;
                  end if;
               end;

            --  Case of appearing in the condition of a while expression or
            --  elsif. We insert the actions into the Condition_Actions field.
            --  They will be moved further out when the while loop or elsif
            --  is analyzed.

            when N_Iteration_Scheme |
                 N_Elsif_Part
            =>
               if N = Condition (P) then
                  if Present (Condition_Actions (P)) then
                     Insert_List_After_And_Analyze
                       (Last (Condition_Actions (P)), Ins_Actions);
                  else
                     Set_Condition_Actions (P, Ins_Actions);

                     --  Set the parent of the insert actions explicitly.
                     --  This is not a syntactic field, but we need the
                     --  parent field set, in particular so that freeze
                     --  can understand that it is dealing with condition
                     --  actions, and properly insert the freezing actions.

                     Set_Parent (Ins_Actions, P);
                     Analyze_List (Condition_Actions (P));
                  end if;

                  return;
               end if;

            --  Statements, declarations, pragmas, representation clauses

            when
               --  Statements

               N_Procedure_Call_Statement               |
               N_Statement_Other_Than_Procedure_Call    |

               --  Pragmas

               N_Pragma                                 |

               --  Representation_Clause

               N_At_Clause                              |
               N_Attribute_Definition_Clause            |
               N_Enumeration_Representation_Clause      |
               N_Record_Representation_Clause           |

               --  Declarations

               N_Abstract_Subprogram_Declaration        |
               N_Entry_Body                             |
               N_Exception_Declaration                  |
               N_Exception_Renaming_Declaration         |
               N_Formal_Abstract_Subprogram_Declaration |
               N_Formal_Concrete_Subprogram_Declaration |
               N_Formal_Object_Declaration              |
               N_Formal_Type_Declaration                |
               N_Full_Type_Declaration                  |
               N_Function_Instantiation                 |
               N_Generic_Function_Renaming_Declaration  |
               N_Generic_Package_Declaration            |
               N_Generic_Package_Renaming_Declaration   |
               N_Generic_Procedure_Renaming_Declaration |
               N_Generic_Subprogram_Declaration         |
               N_Implicit_Label_Declaration             |
               N_Incomplete_Type_Declaration            |
               N_Number_Declaration                     |
               N_Object_Declaration                     |
               N_Object_Renaming_Declaration            |
               N_Package_Body                           |
               N_Package_Body_Stub                      |
               N_Package_Declaration                    |
               N_Package_Instantiation                  |
               N_Package_Renaming_Declaration           |
               N_Private_Extension_Declaration          |
               N_Private_Type_Declaration               |
               N_Procedure_Instantiation                |
               N_Protected_Body                         |
               N_Protected_Body_Stub                    |
               N_Protected_Type_Declaration             |
               N_Single_Task_Declaration                |
               N_Subprogram_Body                        |
               N_Subprogram_Body_Stub                   |
               N_Subprogram_Declaration                 |
               N_Subprogram_Renaming_Declaration        |
               N_Subtype_Declaration                    |
               N_Task_Body                              |
               N_Task_Body_Stub                         |
               N_Task_Type_Declaration                  |

               --  Freeze entity behaves like a declaration or statement

               N_Freeze_Entity
            =>
               --  Do not insert here if the item is not a list member (this
               --  happens for example with a triggering statement, and the
               --  proper approach is to insert before the entire select).

               if not Is_List_Member (P) then
                  null;

               --  Do not insert if parent of P is an N_Component_Association
               --  node (i.e. we are in the context of an N_Aggregate or
               --  N_Extension_Aggregate node. In this case we want to insert
               --  before the entire aggregate.

               elsif Nkind (Parent (P)) = N_Component_Association then
                  null;

               --  Do not insert if the parent of P is either an N_Variant
               --  node or an N_Record_Definition node, meaning in either
               --  case that P is a member of a component list, and that
               --  therefore the actions should be inserted outside the
               --  complete record declaration.

               elsif Nkind (Parent (P)) = N_Variant
                 or else Nkind (Parent (P)) = N_Record_Definition
               then
                  null;

               --  Do not insert freeze nodes within the loop generated for
               --  an aggregate, because they may be elaborated too late for
               --  subsequent use in the back end: within a package spec the
               --  loop is part of the elaboration procedure and is only
               --  elaborated during the second pass.
               --  If the loop comes from source, or the entity is local to
               --  the loop itself it must remain within.

               elsif Nkind (Parent (P)) = N_Loop_Statement
                 and then not Comes_From_Source (Parent (P))
                 and then Nkind (First (Ins_Actions)) = N_Freeze_Entity
                 and then
                   Scope (Entity (First (Ins_Actions))) /= Current_Scope
               then
                  null;

               --  Otherwise we can go ahead and do the insertion

               elsif P = Wrapped_Node then
                  Store_Before_Actions_In_Scope (Ins_Actions);
                  return;

               else
                  Insert_List_Before_And_Analyze (P, Ins_Actions);
                  return;
               end if;

            --  A special case, N_Raise_xxx_Error can act either as a
            --  statement or a subexpression. We tell the difference
            --  by looking at the Etype. It is set to Standard_Void_Type
            --  in the statement case.

            when
               N_Raise_xxx_Error =>
                  if Etype (P) = Standard_Void_Type then
                     if  P = Wrapped_Node then
                        Store_Before_Actions_In_Scope (Ins_Actions);
                     else
                        Insert_List_Before_And_Analyze (P, Ins_Actions);
                     end if;

                     return;

                  --  In the subexpression case, keep climbing

                  else
                     null;
                  end if;

            --  If a component association appears within a loop created for
            --  an array aggregate, attach the actions to the association so
            --  they can be subsequently inserted within the loop. For other
            --  component associations insert outside of the aggregate. For
            --  an association that will generate a loop, its Loop_Actions
            --  attribute is already initialized (see exp_aggr.adb).

            --  The list of loop_actions can in turn generate additional ones,
            --  that are inserted before the associated node. If the associated
            --  node is outside the aggregate, the new actions are collected
            --  at the end of the loop actions, to respect the order in which
            --  they are to be elaborated.

            when
               N_Component_Association =>
                  if Nkind (Parent (P)) = N_Aggregate
                    and then Present (Loop_Actions (P))
                  then
                     if Is_Empty_List (Loop_Actions (P)) then
                        Set_Loop_Actions (P, Ins_Actions);
                        Analyze_List (Ins_Actions);

                     else
                        declare
                           Decl : Node_Id;

                        begin
                           --  Check whether these actions were generated
                           --  by a declaration that is part of the loop_
                           --  actions for the component_association.

                           Decl := Assoc_Node;
                           while Present (Decl) loop
                              exit when Parent (Decl) = P
                                and then Is_List_Member (Decl)
                                and then
                                  List_Containing (Decl) = Loop_Actions (P);
                              Decl := Parent (Decl);
                           end loop;

                           if Present (Decl) then
                              Insert_List_Before_And_Analyze
                                (Decl, Ins_Actions);
                           else
                              Insert_List_After_And_Analyze
                                (Last (Loop_Actions (P)), Ins_Actions);
                           end if;
                        end;
                     end if;

                     return;

                  else
                     null;
                  end if;

            --  Another special case, an attribute denoting a procedure call

            when
               N_Attribute_Reference =>
                  if Is_Procedure_Attribute_Name (Attribute_Name (P)) then
                     if P = Wrapped_Node then
                        Store_Before_Actions_In_Scope (Ins_Actions);
                     else
                        Insert_List_Before_And_Analyze (P, Ins_Actions);
                     end if;

                     return;

                  --  In the subexpression case, keep climbing

                  else
                     null;
                  end if;

            --  For all other node types, keep climbing tree

            when
               N_Abortable_Part                         |
               N_Accept_Alternative                     |
               N_Access_Definition                      |
               N_Access_Function_Definition             |
               N_Access_Procedure_Definition            |
               N_Access_To_Object_Definition            |
               N_Aggregate                              |
               N_Allocator                              |
               N_Case_Statement_Alternative             |
               N_Character_Literal                      |
               N_Compilation_Unit                       |
               N_Compilation_Unit_Aux                   |
               N_Component_Clause                       |
               N_Component_Declaration                  |
               N_Component_Definition                   |
               N_Component_List                         |
               N_Constrained_Array_Definition           |
               N_Decimal_Fixed_Point_Definition         |
               N_Defining_Character_Literal             |
               N_Defining_Identifier                    |
               N_Defining_Operator_Symbol               |
               N_Defining_Program_Unit_Name             |
               N_Delay_Alternative                      |
               N_Delta_Constraint                       |
               N_Derived_Type_Definition                |
               N_Designator                             |
               N_Digits_Constraint                      |
               N_Discriminant_Association               |
               N_Discriminant_Specification             |
               N_Empty                                  |
               N_Entry_Body_Formal_Part                 |
               N_Entry_Call_Alternative                 |
               N_Entry_Declaration                      |
               N_Entry_Index_Specification              |
               N_Enumeration_Type_Definition            |
               N_Error                                  |
               N_Exception_Handler                      |
               N_Expanded_Name                          |
               N_Explicit_Dereference                   |
               N_Extension_Aggregate                    |
               N_Floating_Point_Definition              |
               N_Formal_Decimal_Fixed_Point_Definition  |
               N_Formal_Derived_Type_Definition         |
               N_Formal_Discrete_Type_Definition        |
               N_Formal_Floating_Point_Definition       |
               N_Formal_Modular_Type_Definition         |
               N_Formal_Ordinary_Fixed_Point_Definition |
               N_Formal_Package_Declaration             |
               N_Formal_Private_Type_Definition         |
               N_Formal_Signed_Integer_Type_Definition  |
               N_Function_Call                          |
               N_Function_Specification                 |
               N_Generic_Association                    |
               N_Handled_Sequence_Of_Statements         |
               N_Identifier                             |
               N_In                                     |
               N_Index_Or_Discriminant_Constraint       |
               N_Indexed_Component                      |
               N_Integer_Literal                        |
               N_Itype_Reference                        |
               N_Label                                  |
               N_Loop_Parameter_Specification           |
               N_Mod_Clause                             |
               N_Modular_Type_Definition                |
               N_Not_In                                 |
               N_Null                                   |
               N_Op_Abs                                 |
               N_Op_Add                                 |
               N_Op_And                                 |
               N_Op_Concat                              |
               N_Op_Divide                              |
               N_Op_Eq                                  |
               N_Op_Expon                               |
               N_Op_Ge                                  |
               N_Op_Gt                                  |
               N_Op_Le                                  |
               N_Op_Lt                                  |
               N_Op_Minus                               |
               N_Op_Mod                                 |
               N_Op_Multiply                            |
               N_Op_Ne                                  |
               N_Op_Not                                 |
               N_Op_Or                                  |
               N_Op_Plus                                |
               N_Op_Rem                                 |
               N_Op_Rotate_Left                         |
               N_Op_Rotate_Right                        |
               N_Op_Shift_Left                          |
               N_Op_Shift_Right                         |
               N_Op_Shift_Right_Arithmetic              |
               N_Op_Subtract                            |
               N_Op_Xor                                 |
               N_Operator_Symbol                        |
               N_Ordinary_Fixed_Point_Definition        |
               N_Others_Choice                          |
               N_Package_Specification                  |
               N_Parameter_Association                  |
               N_Parameter_Specification                |
               N_Pop_Constraint_Error_Label             |
               N_Pop_Program_Error_Label                |
               N_Pop_Storage_Error_Label                |
               N_Pragma_Argument_Association            |
               N_Procedure_Specification                |
               N_Protected_Definition                   |
               N_Push_Constraint_Error_Label            |
               N_Push_Program_Error_Label               |
               N_Push_Storage_Error_Label               |
               N_Qualified_Expression                   |
               N_Range                                  |
               N_Range_Constraint                       |
               N_Real_Literal                           |
               N_Real_Range_Specification               |
               N_Record_Definition                      |
               N_Reference                              |
               N_SCIL_Dispatch_Table_Object_Init        |
               N_SCIL_Dispatch_Table_Tag_Init           |
               N_SCIL_Dispatching_Call                  |
               N_SCIL_Tag_Init                          |
               N_Selected_Component                     |
               N_Signed_Integer_Type_Definition         |
               N_Single_Protected_Declaration           |
               N_Slice                                  |
               N_String_Literal                         |
               N_Subprogram_Info                        |
               N_Subtype_Indication                     |
               N_Subunit                                |
               N_Task_Definition                        |
               N_Terminate_Alternative                  |
               N_Triggering_Alternative                 |
               N_Type_Conversion                        |
               N_Unchecked_Expression                   |
               N_Unchecked_Type_Conversion              |
               N_Unconstrained_Array_Definition         |
               N_Unused_At_End                          |
               N_Unused_At_Start                        |
               N_Use_Package_Clause                     |
               N_Use_Type_Clause                        |
               N_Variant                                |
               N_Variant_Part                           |
               N_Validate_Unchecked_Conversion          |
               N_With_Clause
            =>
               null;

         end case;

         --  Make sure that inserted actions stay in the transient scope

         if P = Wrapped_Node then
            Store_Before_Actions_In_Scope (Ins_Actions);
            return;
         end if;

         --  If we fall through above tests, keep climbing tree

         N := P;

         if Nkind (Parent (N)) = N_Subunit then

            --  This is the proper body corresponding to a stub. Insertion
            --  must be done at the point of the stub, which is in the decla-
            --  rative part of the parent unit.

            P := Corresponding_Stub (Parent (N));

         else
            P := Parent (N);
         end if;
      end loop;
   end Insert_Actions;

   --  Version with check(s) suppressed

   procedure Insert_Actions
     (Assoc_Node  : Node_Id;
      Ins_Actions : List_Id;
      Suppress    : Check_Id)
   is
   begin
      if Suppress = All_Checks then
         declare
            Svg : constant Suppress_Array := Scope_Suppress;
         begin
            Scope_Suppress := (others => True);
            Insert_Actions (Assoc_Node, Ins_Actions);
            Scope_Suppress := Svg;
         end;

      else
         declare
            Svg : constant Boolean := Scope_Suppress (Suppress);
         begin
            Scope_Suppress (Suppress) := True;
            Insert_Actions (Assoc_Node, Ins_Actions);
            Scope_Suppress (Suppress) := Svg;
         end;
      end if;
   end Insert_Actions;

   --------------------------
   -- Insert_Actions_After --
   --------------------------

   procedure Insert_Actions_After
     (Assoc_Node  : Node_Id;
      Ins_Actions : List_Id)
   is
   begin
      if Scope_Is_Transient
        and then Assoc_Node = Node_To_Be_Wrapped
      then
         Store_After_Actions_In_Scope (Ins_Actions);
      else
         Insert_List_After_And_Analyze (Assoc_Node, Ins_Actions);
      end if;
   end Insert_Actions_After;

   ---------------------------------
   -- Insert_Library_Level_Action --
   ---------------------------------

   procedure Insert_Library_Level_Action (N : Node_Id) is
      Aux : constant Node_Id := Aux_Decls_Node (Cunit (Main_Unit));

   begin
      Push_Scope (Cunit_Entity (Main_Unit));
      --  ??? should this be Current_Sem_Unit instead of Main_Unit?

      if No (Actions (Aux)) then
         Set_Actions (Aux, New_List (N));
      else
         Append (N, Actions (Aux));
      end if;

      Analyze (N);
      Pop_Scope;
   end Insert_Library_Level_Action;

   ----------------------------------
   -- Insert_Library_Level_Actions --
   ----------------------------------

   procedure Insert_Library_Level_Actions (L : List_Id) is
      Aux : constant Node_Id := Aux_Decls_Node (Cunit (Main_Unit));

   begin
      if Is_Non_Empty_List (L) then
         Push_Scope (Cunit_Entity (Main_Unit));
         --  ??? should this be Current_Sem_Unit instead of Main_Unit?

         if No (Actions (Aux)) then
            Set_Actions (Aux, L);
            Analyze_List (L);
         else
            Insert_List_After_And_Analyze (Last (Actions (Aux)), L);
         end if;

         Pop_Scope;
      end if;
   end Insert_Library_Level_Actions;

   ----------------------
   -- Inside_Init_Proc --
   ----------------------

   function Inside_Init_Proc return Boolean is
      S : Entity_Id;

   begin
      S := Current_Scope;
      while Present (S)
        and then S /= Standard_Standard
      loop
         if Is_Init_Proc (S) then
            return True;
         else
            S := Scope (S);
         end if;
      end loop;

      return False;
   end Inside_Init_Proc;

   ----------------------------
   -- Is_All_Null_Statements --
   ----------------------------

   function Is_All_Null_Statements (L : List_Id) return Boolean is
      Stm : Node_Id;

   begin
      Stm := First (L);
      while Present (Stm) loop
         if Nkind (Stm) /= N_Null_Statement then
            return False;
         end if;

         Next (Stm);
      end loop;

      return True;
   end Is_All_Null_Statements;

   ---------------------------------
   -- Is_Fully_Repped_Tagged_Type --
   ---------------------------------

   function Is_Fully_Repped_Tagged_Type (T : Entity_Id) return Boolean is
      U    : constant Entity_Id := Underlying_Type (T);
      Comp : Entity_Id;

   begin
      if No (U) or else not Is_Tagged_Type (U) then
         return False;
      elsif Has_Discriminants (U) then
         return False;
      elsif not Has_Specified_Layout (U) then
         return False;
      end if;

      --  Here we have a tagged type, see if it has any unlayed out fields
      --  other than a possible tag and parent fields. If so, we return False.

      Comp := First_Component (U);
      while Present (Comp) loop
         if not Is_Tag (Comp)
           and then Chars (Comp) /= Name_uParent
           and then No (Component_Clause (Comp))
         then
            return False;
         else
            Next_Component (Comp);
         end if;
      end loop;

      --  All components are layed out

      return True;
   end Is_Fully_Repped_Tagged_Type;

   ----------------------------------
   -- Is_Library_Level_Tagged_Type --
   ----------------------------------

   function Is_Library_Level_Tagged_Type (Typ : Entity_Id) return Boolean is
   begin
      return Is_Tagged_Type (Typ)
        and then Is_Library_Level_Entity (Typ);
   end Is_Library_Level_Tagged_Type;

   ----------------------------------
   -- Is_Possibly_Unaligned_Object --
   ----------------------------------

   function Is_Possibly_Unaligned_Object (N : Node_Id) return Boolean is
      T  : constant Entity_Id := Etype (N);

   begin
      --  If renamed object, apply test to underlying object

      if Is_Entity_Name (N)
        and then Is_Object (Entity (N))
        and then Present (Renamed_Object (Entity (N)))
      then
         return Is_Possibly_Unaligned_Object (Renamed_Object (Entity (N)));
      end if;

      --  Tagged and controlled types and aliased types are always aligned,
      --  as are concurrent types.

      if Is_Aliased (T)
        or else Has_Controlled_Component (T)
        or else Is_Concurrent_Type (T)
        or else Is_Tagged_Type (T)
        or else Is_Controlled (T)
      then
         return False;
      end if;

      --  If this is an element of a packed array, may be unaligned

      if Is_Ref_To_Bit_Packed_Array (N) then
         return True;
      end if;

      --  Case of component reference

      if Nkind (N) = N_Selected_Component then
         declare
            P : constant Node_Id   := Prefix (N);
            C : constant Entity_Id := Entity (Selector_Name (N));
            M : Nat;
            S : Nat;

         begin
            --  If component reference is for an array with non-static bounds,
            --  then it is always aligned: we can only process unaligned
            --  arrays with static bounds (more accurately bounds known at
            --  compile time).

            if Is_Array_Type (T)
              and then not Compile_Time_Known_Bounds (T)
            then
               return False;
            end if;

            --  If component is aliased, it is definitely properly aligned

            if Is_Aliased (C) then
               return False;
            end if;

            --  If component is for a type implemented as a scalar, and the
            --  record is packed, and the component is other than the first
            --  component of the record, then the component may be unaligned.

            if Is_Packed (Etype (P))
              and then Represented_As_Scalar (Etype (C))
              and then First_Entity (Scope (C)) /= C
            then
               return True;
            end if;

            --  Compute maximum possible alignment for T

            --  If alignment is known, then that settles things

            if Known_Alignment (T) then
               M := UI_To_Int (Alignment (T));

            --  If alignment is not known, tentatively set max alignment

            else
               M := Ttypes.Maximum_Alignment;

               --  We can reduce this if the Esize is known since the default
               --  alignment will never be more than the smallest power of 2
               --  that does not exceed this Esize value.

               if Known_Esize (T) then
                  S := UI_To_Int (Esize (T));

                  while (M / 2) >= S loop
                     M := M / 2;
                  end loop;
               end if;
            end if;

            --  If the component reference is for a record that has a specified
            --  alignment, and we either know it is too small, or cannot tell,
            --  then the component may be unaligned

            if Known_Alignment (Etype (P))
              and then Alignment (Etype (P)) < Ttypes.Maximum_Alignment
              and then M > Alignment (Etype (P))
            then
               return True;
            end if;

            --  Case of component clause present which may specify an
            --  unaligned position.

            if Present (Component_Clause (C)) then

               --  Otherwise we can do a test to make sure that the actual
               --  start position in the record, and the length, are both
               --  consistent with the required alignment. If not, we know
               --  that we are unaligned.

               declare
                  Align_In_Bits : constant Nat := M * System_Storage_Unit;
               begin
                  if Component_Bit_Offset (C) mod Align_In_Bits /= 0
                    or else Esize (C) mod Align_In_Bits /= 0
                  then
                     return True;
                  end if;
               end;
            end if;

            --  Otherwise, for a component reference, test prefix

            return Is_Possibly_Unaligned_Object (P);
         end;

      --  If not a component reference, must be aligned

      else
         return False;
      end if;
   end Is_Possibly_Unaligned_Object;

   ---------------------------------
   -- Is_Possibly_Unaligned_Slice --
   ---------------------------------

   function Is_Possibly_Unaligned_Slice (N : Node_Id) return Boolean is
   begin
      --  Go to renamed object

      if Is_Entity_Name (N)
        and then Is_Object (Entity (N))
        and then Present (Renamed_Object (Entity (N)))
      then
         return Is_Possibly_Unaligned_Slice (Renamed_Object (Entity (N)));
      end if;

      --  The reference must be a slice

      if Nkind (N) /= N_Slice then
         return False;
      end if;

      --  Always assume the worst for a nested record component with a
      --  component clause, which gigi/gcc does not appear to handle well.
      --  It is not clear why this special test is needed at all ???

      if Nkind (Prefix (N)) = N_Selected_Component
        and then Nkind (Prefix (Prefix (N))) = N_Selected_Component
        and then
          Present (Component_Clause (Entity (Selector_Name (Prefix (N)))))
      then
         return True;
      end if;

      --  We only need to worry if the target has strict alignment

      if not Target_Strict_Alignment then
         return False;
      end if;

      --  If it is a slice, then look at the array type being sliced

      declare
         Sarr : constant Node_Id := Prefix (N);
         --  Prefix of the slice, i.e. the array being sliced

         Styp : constant Entity_Id := Etype (Prefix (N));
         --  Type of the array being sliced

         Pref : Node_Id;
         Ptyp : Entity_Id;

      begin
         --  The problems arise if the array object that is being sliced
         --  is a component of a record or array, and we cannot guarantee
         --  the alignment of the array within its containing object.

         --  To investigate this, we look at successive prefixes to see
         --  if we have a worrisome indexed or selected component.

         Pref := Sarr;
         loop
            --  Case of array is part of an indexed component reference

            if Nkind (Pref) = N_Indexed_Component then
               Ptyp := Etype (Prefix (Pref));

               --  The only problematic case is when the array is packed,
               --  in which case we really know nothing about the alignment
               --  of individual components.

               if Is_Bit_Packed_Array (Ptyp) then
                  return True;
               end if;

            --  Case of array is part of a selected component reference

            elsif Nkind (Pref) = N_Selected_Component then
               Ptyp := Etype (Prefix (Pref));

               --  We are definitely in trouble if the record in question
               --  has an alignment, and either we know this alignment is
               --  inconsistent with the alignment of the slice, or we
               --  don't know what the alignment of the slice should be.

               if Known_Alignment (Ptyp)
                 and then (Unknown_Alignment (Styp)
                             or else Alignment (Styp) > Alignment (Ptyp))
               then
                  return True;
               end if;

               --  We are in potential trouble if the record type is packed.
               --  We could special case when we know that the array is the
               --  first component, but that's not such a simple case ???

               if Is_Packed (Ptyp) then
                  return True;
               end if;

               --  We are in trouble if there is a component clause, and
               --  either we do not know the alignment of the slice, or
               --  the alignment of the slice is inconsistent with the
               --  bit position specified by the component clause.

               declare
                  Field : constant Entity_Id := Entity (Selector_Name (Pref));
               begin
                  if Present (Component_Clause (Field))
                    and then
                      (Unknown_Alignment (Styp)
                        or else
                         (Component_Bit_Offset (Field) mod
                           (System_Storage_Unit * Alignment (Styp))) /= 0)
                  then
                     return True;
                  end if;
               end;

            --  For cases other than selected or indexed components we
            --  know we are OK, since no issues arise over alignment.

            else
               return False;
            end if;

            --  We processed an indexed component or selected component
            --  reference that looked safe, so keep checking prefixes.

            Pref := Prefix (Pref);
         end loop;
      end;
   end Is_Possibly_Unaligned_Slice;

   --------------------------------
   -- Is_Ref_To_Bit_Packed_Array --
   --------------------------------

   function Is_Ref_To_Bit_Packed_Array (N : Node_Id) return Boolean is
      Result : Boolean;
      Expr   : Node_Id;

   begin
      if Is_Entity_Name (N)
        and then Is_Object (Entity (N))
        and then Present (Renamed_Object (Entity (N)))
      then
         return Is_Ref_To_Bit_Packed_Array (Renamed_Object (Entity (N)));
      end if;

      if Nkind (N) = N_Indexed_Component
           or else
         Nkind (N) = N_Selected_Component
      then
         if Is_Bit_Packed_Array (Etype (Prefix (N))) then
            Result := True;
         else
            Result := Is_Ref_To_Bit_Packed_Array (Prefix (N));
         end if;

         if Result and then Nkind (N) = N_Indexed_Component then
            Expr := First (Expressions (N));
            while Present (Expr) loop
               Force_Evaluation (Expr);
               Next (Expr);
            end loop;
         end if;

         return Result;

      else
         return False;
      end if;
   end Is_Ref_To_Bit_Packed_Array;

   --------------------------------
   -- Is_Ref_To_Bit_Packed_Slice --
   --------------------------------

   function Is_Ref_To_Bit_Packed_Slice (N : Node_Id) return Boolean is
   begin
      if Nkind (N) = N_Type_Conversion then
         return Is_Ref_To_Bit_Packed_Slice (Expression (N));

      elsif Is_Entity_Name (N)
        and then Is_Object (Entity (N))
        and then Present (Renamed_Object (Entity (N)))
      then
         return Is_Ref_To_Bit_Packed_Slice (Renamed_Object (Entity (N)));

      elsif Nkind (N) = N_Slice
        and then Is_Bit_Packed_Array (Etype (Prefix (N)))
      then
         return True;

      elsif Nkind (N) = N_Indexed_Component
           or else
         Nkind (N) = N_Selected_Component
      then
         return Is_Ref_To_Bit_Packed_Slice (Prefix (N));

      else
         return False;
      end if;
   end Is_Ref_To_Bit_Packed_Slice;

   -----------------------
   -- Is_Renamed_Object --
   -----------------------

   function Is_Renamed_Object (N : Node_Id) return Boolean is
      Pnod : constant Node_Id   := Parent (N);
      Kind : constant Node_Kind := Nkind (Pnod);
   begin
      if Kind = N_Object_Renaming_Declaration then
         return True;
      elsif Nkind_In (Kind, N_Indexed_Component, N_Selected_Component) then
         return Is_Renamed_Object (Pnod);
      else
         return False;
      end if;
   end Is_Renamed_Object;

   ----------------------------
   -- Is_Untagged_Derivation --
   ----------------------------

   function Is_Untagged_Derivation (T : Entity_Id) return Boolean is
   begin
      return (not Is_Tagged_Type (T) and then Is_Derived_Type (T))
               or else
             (Is_Private_Type (T) and then Present (Full_View (T))
               and then not Is_Tagged_Type (Full_View (T))
               and then Is_Derived_Type (Full_View (T))
               and then Etype (Full_View (T)) /= T);
   end Is_Untagged_Derivation;

   ---------------------------
   -- Is_Volatile_Reference --
   ---------------------------

   function Is_Volatile_Reference (N : Node_Id) return Boolean is
   begin
      if Nkind (N) in N_Has_Etype
        and then Present (Etype (N))
        and then Treat_As_Volatile (Etype (N))
      then
         return True;

      elsif Is_Entity_Name (N) then
         return Treat_As_Volatile (Entity (N));

      elsif Nkind (N) = N_Slice then
         return Is_Volatile_Reference (Prefix (N));

      elsif Nkind_In (N, N_Indexed_Component, N_Selected_Component) then
         if (Is_Entity_Name (Prefix (N))
               and then Has_Volatile_Components (Entity (Prefix (N))))
           or else (Present (Etype (Prefix (N)))
                      and then Has_Volatile_Components (Etype (Prefix (N))))
         then
            return True;
         else
            return Is_Volatile_Reference (Prefix (N));
         end if;

      else
         return False;
      end if;
   end Is_Volatile_Reference;

   --------------------
   -- Kill_Dead_Code --
   --------------------

   procedure Kill_Dead_Code (N : Node_Id; Warn : Boolean := False) is
   begin
      if Present (N) then
         Remove_Warning_Messages (N);

         if Warn then
            Error_Msg_F
              ("?this code can never be executed and has been deleted!", N);
         end if;

         --  Recurse into block statements and bodies to process declarations
         --  and statements

         if Nkind (N) = N_Block_Statement
           or else Nkind (N) = N_Subprogram_Body
           or else Nkind (N) = N_Package_Body
         then
            Kill_Dead_Code (Declarations (N), False);
            Kill_Dead_Code (Statements (Handled_Statement_Sequence (N)));

            if Nkind (N) = N_Subprogram_Body then
               Set_Is_Eliminated (Defining_Entity (N));
            end if;

         elsif Nkind (N) = N_Package_Declaration then
            Kill_Dead_Code (Visible_Declarations (Specification (N)));
            Kill_Dead_Code (Private_Declarations (Specification (N)));

            --  ??? After this point, Delete_Tree has been called on all
            --  declarations in Specification (N), so references to
            --  entities therein look suspicious.

            declare
               E : Entity_Id := First_Entity (Defining_Entity (N));
            begin
               while Present (E) loop
                  if Ekind (E) = E_Operator then
                     Set_Is_Eliminated (E);
                  end if;

                  Next_Entity (E);
               end loop;
            end;

         --  Recurse into composite statement to kill individual statements,
         --  in particular instantiations.

         elsif Nkind (N) = N_If_Statement then
            Kill_Dead_Code (Then_Statements (N));
            Kill_Dead_Code (Elsif_Parts (N));
            Kill_Dead_Code (Else_Statements (N));

         elsif Nkind (N) = N_Loop_Statement then
            Kill_Dead_Code (Statements (N));

         elsif Nkind (N) = N_Case_Statement then
            declare
               Alt : Node_Id;
            begin
               Alt := First (Alternatives (N));
               while Present (Alt) loop
                  Kill_Dead_Code (Statements (Alt));
                  Next (Alt);
               end loop;
            end;

         elsif Nkind (N) = N_Case_Statement_Alternative then
            Kill_Dead_Code (Statements (N));

         --  Deal with dead instances caused by deleting instantiations

         elsif Nkind (N) in N_Generic_Instantiation then
            Remove_Dead_Instance (N);
         end if;
      end if;
   end Kill_Dead_Code;

   --  Case where argument is a list of nodes to be killed

   procedure Kill_Dead_Code (L : List_Id; Warn : Boolean := False) is
      N : Node_Id;
      W : Boolean;
   begin
      W := Warn;
      if Is_Non_Empty_List (L) then
         N := First (L);
         while Present (N) loop
            Kill_Dead_Code (N, W);
            W := False;
            Next (N);
         end loop;
      end if;
   end Kill_Dead_Code;

   ------------------------
   -- Known_Non_Negative --
   ------------------------

   function Known_Non_Negative (Opnd : Node_Id) return Boolean is
   begin
      if Is_OK_Static_Expression (Opnd)
        and then Expr_Value (Opnd) >= 0
      then
         return True;

      else
         declare
            Lo : constant Node_Id := Type_Low_Bound (Etype (Opnd));

         begin
            return
              Is_OK_Static_Expression (Lo) and then Expr_Value (Lo) >= 0;
         end;
      end if;
   end Known_Non_Negative;

   --------------------
   -- Known_Non_Null --
   --------------------

   function Known_Non_Null (N : Node_Id) return Boolean is
   begin
      --  Checks for case where N is an entity reference

      if Is_Entity_Name (N) and then Present (Entity (N)) then
         declare
            E   : constant Entity_Id := Entity (N);
            Op  : Node_Kind;
            Val : Node_Id;

         begin
            --  First check if we are in decisive conditional

            Get_Current_Value_Condition (N, Op, Val);

            if Known_Null (Val) then
               if Op = N_Op_Eq then
                  return False;
               elsif Op = N_Op_Ne then
                  return True;
               end if;
            end if;

            --  If OK to do replacement, test Is_Known_Non_Null flag

            if OK_To_Do_Constant_Replacement (E) then
               return Is_Known_Non_Null (E);

            --  Otherwise if not safe to do replacement, then say so

            else
               return False;
            end if;
         end;

      --  True if access attribute

      elsif Nkind (N) = N_Attribute_Reference
        and then (Attribute_Name (N) = Name_Access
                    or else
                  Attribute_Name (N) = Name_Unchecked_Access
                    or else
                  Attribute_Name (N) = Name_Unrestricted_Access)
      then
         return True;

      --  True if allocator

      elsif Nkind (N) = N_Allocator then
         return True;

      --  For a conversion, true if expression is known non-null

      elsif Nkind (N) = N_Type_Conversion then
         return Known_Non_Null (Expression (N));

      --  Above are all cases where the value could be determined to be
      --  non-null. In all other cases, we don't know, so return False.

      else
         return False;
      end if;
   end Known_Non_Null;

   ----------------
   -- Known_Null --
   ----------------

   function Known_Null (N : Node_Id) return Boolean is
   begin
      --  Checks for case where N is an entity reference

      if Is_Entity_Name (N) and then Present (Entity (N)) then
         declare
            E   : constant Entity_Id := Entity (N);
            Op  : Node_Kind;
            Val : Node_Id;

         begin
            --  Constant null value is for sure null

            if Ekind (E) = E_Constant
              and then Known_Null (Constant_Value (E))
            then
               return True;
            end if;

            --  First check if we are in decisive conditional

            Get_Current_Value_Condition (N, Op, Val);

            if Known_Null (Val) then
               if Op = N_Op_Eq then
                  return True;
               elsif Op = N_Op_Ne then
                  return False;
               end if;
            end if;

            --  If OK to do replacement, test Is_Known_Null flag

            if OK_To_Do_Constant_Replacement (E) then
               return Is_Known_Null (E);

            --  Otherwise if not safe to do replacement, then say so

            else
               return False;
            end if;
         end;

      --  True if explicit reference to null

      elsif Nkind (N) = N_Null then
         return True;

      --  For a conversion, true if expression is known null

      elsif Nkind (N) = N_Type_Conversion then
         return Known_Null (Expression (N));

      --  Above are all cases where the value could be determined to be null.
      --  In all other cases, we don't know, so return False.

      else
         return False;
      end if;
   end Known_Null;

   -----------------------------
   -- Make_CW_Equivalent_Type --
   -----------------------------

   --  Create a record type used as an equivalent of any member of the class
   --  which takes its size from exp.

   --  Generate the following code:

   --   type Equiv_T is record
   --     _parent :  T (List of discriminant constraints taken from Exp);
   --     Ext__50 : Storage_Array (1 .. (Exp'size - Typ'object_size)/8);
   --   end Equiv_T;
   --
   --   ??? Note that this type does not guarantee same alignment as all
   --   derived types

   function Make_CW_Equivalent_Type
     (T : Entity_Id;
      E : Node_Id) return Entity_Id
   is
      Loc         : constant Source_Ptr := Sloc (E);
      Root_Typ    : constant Entity_Id  := Root_Type (T);
      List_Def    : constant List_Id    := Empty_List;
      Comp_List   : constant List_Id    := New_List;
      Equiv_Type  : Entity_Id;
      Range_Type  : Entity_Id;
      Str_Type    : Entity_Id;
      Constr_Root : Entity_Id;
      Sizexpr     : Node_Id;

   begin
      if not Has_Discriminants (Root_Typ) then
         Constr_Root := Root_Typ;
      else
         Constr_Root :=
           Make_Defining_Identifier (Loc, New_Internal_Name ('R'));

         --  subtype cstr__n is T (List of discr constraints taken from Exp)

         Append_To (List_Def,
           Make_Subtype_Declaration (Loc,
             Defining_Identifier => Constr_Root,
               Subtype_Indication =>
                 Make_Subtype_From_Expr (E, Root_Typ)));
      end if;

      --  Generate the range subtype declaration

      Range_Type := Make_Defining_Identifier (Loc, New_Internal_Name ('G'));

      if not Is_Interface (Root_Typ) then

         --  subtype rg__xx is
         --    Storage_Offset range 1 .. (Expr'size - typ'size) / Storage_Unit

         Sizexpr :=
           Make_Op_Subtract (Loc,
             Left_Opnd =>
               Make_Attribute_Reference (Loc,
                 Prefix =>
                   OK_Convert_To (T, Duplicate_Subexpr_No_Checks (E)),
                 Attribute_Name => Name_Size),
             Right_Opnd =>
               Make_Attribute_Reference (Loc,
                 Prefix => New_Reference_To (Constr_Root, Loc),
                 Attribute_Name => Name_Object_Size));
      else
         --  subtype rg__xx is
         --    Storage_Offset range 1 .. Expr'size / Storage_Unit

         Sizexpr :=
           Make_Attribute_Reference (Loc,
             Prefix =>
               OK_Convert_To (T, Duplicate_Subexpr_No_Checks (E)),
             Attribute_Name => Name_Size);
      end if;

      Set_Paren_Count (Sizexpr, 1);

      Append_To (List_Def,
        Make_Subtype_Declaration (Loc,
          Defining_Identifier => Range_Type,
          Subtype_Indication =>
            Make_Subtype_Indication (Loc,
              Subtype_Mark => New_Reference_To (RTE (RE_Storage_Offset), Loc),
              Constraint => Make_Range_Constraint (Loc,
                Range_Expression =>
                  Make_Range (Loc,
                    Low_Bound => Make_Integer_Literal (Loc, 1),
                    High_Bound =>
                      Make_Op_Divide (Loc,
                        Left_Opnd => Sizexpr,
                        Right_Opnd => Make_Integer_Literal (Loc,
                            Intval => System_Storage_Unit)))))));

      --  subtype str__nn is Storage_Array (rg__x);

      Str_Type := Make_Defining_Identifier (Loc, New_Internal_Name ('S'));
      Append_To (List_Def,
        Make_Subtype_Declaration (Loc,
          Defining_Identifier => Str_Type,
          Subtype_Indication =>
            Make_Subtype_Indication (Loc,
              Subtype_Mark => New_Reference_To (RTE (RE_Storage_Array), Loc),
              Constraint =>
                Make_Index_Or_Discriminant_Constraint (Loc,
                  Constraints =>
                    New_List (New_Reference_To (Range_Type, Loc))))));

      --  type Equiv_T is record
      --    [ _parent : Tnn; ]
      --    E : Str_Type;
      --  end Equiv_T;

      Equiv_Type := Make_Defining_Identifier (Loc, New_Internal_Name ('T'));

      --  When the target requires front-end layout, it's necessary to allow
      --  the equivalent type to be frozen so that layout can occur (when the
      --  associated class-wide subtype is frozen, the equivalent type will
      --  be frozen, see freeze.adb). For other targets, Gigi wants to have
      --  the equivalent type marked as frozen and deals with this type itself.
      --  In the Gigi case this will also avoid the generation of an init
      --  procedure for the type.

      if not Frontend_Layout_On_Target then
         Set_Is_Frozen (Equiv_Type);
      end if;

      Set_Ekind (Equiv_Type, E_Record_Type);
      Set_Parent_Subtype (Equiv_Type, Constr_Root);

      if not Is_Interface (Root_Typ) then
         Append_To (Comp_List,
           Make_Component_Declaration (Loc,
             Defining_Identifier =>
               Make_Defining_Identifier (Loc, Name_uParent),
             Component_Definition =>
               Make_Component_Definition (Loc,
                 Aliased_Present    => False,
                 Subtype_Indication => New_Reference_To (Constr_Root, Loc))));
      end if;

      Append_To (Comp_List,
        Make_Component_Declaration (Loc,
          Defining_Identifier =>
            Make_Defining_Identifier (Loc,
              Chars => New_Internal_Name ('C')),
          Component_Definition =>
            Make_Component_Definition (Loc,
              Aliased_Present    => False,
              Subtype_Indication => New_Reference_To (Str_Type, Loc))));

      Append_To (List_Def,
        Make_Full_Type_Declaration (Loc,
          Defining_Identifier => Equiv_Type,
          Type_Definition =>
            Make_Record_Definition (Loc,
              Component_List =>
                Make_Component_List (Loc,
                  Component_Items => Comp_List,
                  Variant_Part    => Empty))));

      --  Suppress all checks during the analysis of the expanded code
      --  to avoid the generation of spurious warnings under ZFP run-time.

      Insert_Actions (E, List_Def, Suppress => All_Checks);
      return Equiv_Type;
   end Make_CW_Equivalent_Type;

   ------------------------
   -- Make_Literal_Range --
   ------------------------

   function Make_Literal_Range
     (Loc         : Source_Ptr;
      Literal_Typ : Entity_Id) return Node_Id
   is
      Lo          : constant Node_Id :=
                      New_Copy_Tree (String_Literal_Low_Bound (Literal_Typ));
      Index       : constant Entity_Id := Etype (Lo);

      Hi          : Node_Id;
      Length_Expr : constant Node_Id :=
                      Make_Op_Subtract (Loc,
                        Left_Opnd =>
                          Make_Integer_Literal (Loc,
                            Intval => String_Literal_Length (Literal_Typ)),
                        Right_Opnd =>
                          Make_Integer_Literal (Loc, 1));

   begin
      Set_Analyzed (Lo, False);

         if Is_Integer_Type (Index) then
            Hi :=
              Make_Op_Add (Loc,
                Left_Opnd  => New_Copy_Tree (Lo),
                Right_Opnd => Length_Expr);
         else
            Hi :=
              Make_Attribute_Reference (Loc,
                Attribute_Name => Name_Val,
                Prefix => New_Occurrence_Of (Index, Loc),
                Expressions => New_List (
                 Make_Op_Add (Loc,
                   Left_Opnd =>
                     Make_Attribute_Reference (Loc,
                       Attribute_Name => Name_Pos,
                       Prefix => New_Occurrence_Of (Index, Loc),
                       Expressions => New_List (New_Copy_Tree (Lo))),
                  Right_Opnd => Length_Expr)));
         end if;

         return
           Make_Range (Loc,
             Low_Bound  => Lo,
             High_Bound => Hi);
   end Make_Literal_Range;

   --------------------------
   -- Make_Non_Empty_Check --
   --------------------------

   function Make_Non_Empty_Check
     (Loc : Source_Ptr;
      N   : Node_Id) return Node_Id
   is
   begin
      return
        Make_Op_Ne (Loc,
          Left_Opnd =>
            Make_Attribute_Reference (Loc,
              Attribute_Name => Name_Length,
              Prefix => Duplicate_Subexpr_No_Checks (N, Name_Req => True)),
          Right_Opnd =>
            Make_Integer_Literal (Loc, 0));
   end Make_Non_Empty_Check;

   ----------------------------
   -- Make_Subtype_From_Expr --
   ----------------------------

   --  1. If Expr is an unconstrained array expression, creates
   --    Unc_Type(Expr'first(1)..Expr'last(1),..., Expr'first(n)..Expr'last(n))

   --  2. If Expr is a unconstrained discriminated type expression, creates
   --    Unc_Type(Expr.Discr1, ... , Expr.Discr_n)

   --  3. If Expr is class-wide, creates an implicit class wide subtype

   function Make_Subtype_From_Expr
     (E       : Node_Id;
      Unc_Typ : Entity_Id) return Node_Id
   is
      Loc         : constant Source_Ptr := Sloc (E);
      List_Constr : constant List_Id    := New_List;
      D           : Entity_Id;

      Full_Subtyp  : Entity_Id;
      Priv_Subtyp  : Entity_Id;
      Utyp         : Entity_Id;
      Full_Exp     : Node_Id;

   begin
      if Is_Private_Type (Unc_Typ)
        and then Has_Unknown_Discriminants (Unc_Typ)
      then
         --  Prepare the subtype completion, Go to base type to
         --  find underlying type, because the type may be a generic
         --  actual or an explicit subtype.

         Utyp        := Underlying_Type (Base_Type (Unc_Typ));
         Full_Subtyp := Make_Defining_Identifier (Loc,
                          New_Internal_Name ('C'));
         Full_Exp    :=
           Unchecked_Convert_To
             (Utyp, Duplicate_Subexpr_No_Checks (E));
         Set_Parent (Full_Exp, Parent (E));

         Priv_Subtyp :=
           Make_Defining_Identifier (Loc, New_Internal_Name ('P'));

         Insert_Action (E,
           Make_Subtype_Declaration (Loc,
             Defining_Identifier => Full_Subtyp,
             Subtype_Indication  => Make_Subtype_From_Expr (Full_Exp, Utyp)));

         --  Define the dummy private subtype

         Set_Ekind          (Priv_Subtyp, Subtype_Kind (Ekind (Unc_Typ)));
         Set_Etype          (Priv_Subtyp, Base_Type (Unc_Typ));
         Set_Scope          (Priv_Subtyp, Full_Subtyp);
         Set_Is_Constrained (Priv_Subtyp);
         Set_Is_Tagged_Type (Priv_Subtyp, Is_Tagged_Type (Unc_Typ));
         Set_Is_Itype       (Priv_Subtyp);
         Set_Associated_Node_For_Itype (Priv_Subtyp, E);

         if Is_Tagged_Type  (Priv_Subtyp) then
            Set_Class_Wide_Type
              (Base_Type (Priv_Subtyp), Class_Wide_Type (Unc_Typ));
            Set_Primitive_Operations (Priv_Subtyp,
              Primitive_Operations (Unc_Typ));
         end if;

         Set_Full_View (Priv_Subtyp, Full_Subtyp);

         return New_Reference_To (Priv_Subtyp, Loc);

      elsif Is_Array_Type (Unc_Typ) then
         for J in 1 .. Number_Dimensions (Unc_Typ) loop
            Append_To (List_Constr,
              Make_Range (Loc,
                Low_Bound =>
                  Make_Attribute_Reference (Loc,
                    Prefix => Duplicate_Subexpr_No_Checks (E),
                    Attribute_Name => Name_First,
                    Expressions => New_List (
                      Make_Integer_Literal (Loc, J))),

                High_Bound =>
                  Make_Attribute_Reference (Loc,
                    Prefix         => Duplicate_Subexpr_No_Checks (E),
                    Attribute_Name => Name_Last,
                    Expressions    => New_List (
                      Make_Integer_Literal (Loc, J)))));
         end loop;

      elsif Is_Class_Wide_Type (Unc_Typ) then
         declare
            CW_Subtype : Entity_Id;
            EQ_Typ     : Entity_Id := Empty;

         begin
            --  A class-wide equivalent type is not needed when VM_Target
            --  because the VM back-ends handle the class-wide object
            --  initialization itself (and doesn't need or want the
            --  additional intermediate type to handle the assignment).

            if Expander_Active and then Tagged_Type_Expansion then
               EQ_Typ := Make_CW_Equivalent_Type (Unc_Typ, E);
            end if;

            CW_Subtype := New_Class_Wide_Subtype (Unc_Typ, E);
            Set_Equivalent_Type (CW_Subtype, EQ_Typ);

            if Present (EQ_Typ) then
               Set_Is_Class_Wide_Equivalent_Type (EQ_Typ);
            end if;

            Set_Cloned_Subtype (CW_Subtype, Base_Type (Unc_Typ));

            return New_Occurrence_Of (CW_Subtype, Loc);
         end;

      --  Indefinite record type with discriminants

      else
         D := First_Discriminant (Unc_Typ);
         while Present (D) loop
            Append_To (List_Constr,
              Make_Selected_Component (Loc,
                Prefix        => Duplicate_Subexpr_No_Checks (E),
                Selector_Name => New_Reference_To (D, Loc)));

            Next_Discriminant (D);
         end loop;
      end if;

      return
        Make_Subtype_Indication (Loc,
          Subtype_Mark => New_Reference_To (Unc_Typ, Loc),
          Constraint   =>
            Make_Index_Or_Discriminant_Constraint (Loc,
              Constraints => List_Constr));
   end Make_Subtype_From_Expr;

   -----------------------------
   -- May_Generate_Large_Temp --
   -----------------------------

   --  At the current time, the only types that we return False for (i.e.
   --  where we decide we know they cannot generate large temps) are ones
   --  where we know the size is 256 bits or less at compile time, and we
   --  are still not doing a thorough job on arrays and records ???

   function May_Generate_Large_Temp (Typ : Entity_Id) return Boolean is
   begin
      if not Size_Known_At_Compile_Time (Typ) then
         return False;

      elsif Esize (Typ) /= 0 and then Esize (Typ) <= 256 then
         return False;

      elsif Is_Array_Type (Typ)
        and then Present (Packed_Array_Type (Typ))
      then
         return May_Generate_Large_Temp (Packed_Array_Type (Typ));

      --  We could do more here to find other small types ???

      else
         return True;
      end if;
   end May_Generate_Large_Temp;

   ----------------------------
   -- New_Class_Wide_Subtype --
   ----------------------------

   function New_Class_Wide_Subtype
     (CW_Typ : Entity_Id;
      N      : Node_Id) return Entity_Id
   is
      Res       : constant Entity_Id := Create_Itype (E_Void, N);
      Res_Name  : constant Name_Id   := Chars (Res);
      Res_Scope : constant Entity_Id := Scope (Res);

   begin
      Copy_Node (CW_Typ, Res);
      Set_Comes_From_Source (Res, False);
      Set_Sloc (Res, Sloc (N));
      Set_Is_Itype (Res);
      Set_Associated_Node_For_Itype (Res, N);
      Set_Is_Public (Res, False);   --  By default, may be changed below.
      Set_Public_Status (Res);
      Set_Chars (Res, Res_Name);
      Set_Scope (Res, Res_Scope);
      Set_Ekind (Res, E_Class_Wide_Subtype);
      Set_Next_Entity (Res, Empty);
      Set_Etype (Res, Base_Type (CW_Typ));

      --  For targets where front-end layout is required, reset the Is_Frozen
      --  status of the subtype to False (it can be implicitly set to true
      --  from the copy of the class-wide type). For other targets, Gigi
      --  doesn't want the class-wide subtype to go through the freezing
      --  process (though it's unclear why that causes problems and it would
      --  be nice to allow freezing to occur normally for all targets ???).

      if Frontend_Layout_On_Target then
         Set_Is_Frozen (Res, False);
      end if;

      Set_Freeze_Node (Res, Empty);
      return (Res);
   end New_Class_Wide_Subtype;

   --------------------------------
   -- Non_Limited_Designated_Type --
   ---------------------------------

   function Non_Limited_Designated_Type (T : Entity_Id) return Entity_Id is
      Desig : constant Entity_Id := Designated_Type (T);
   begin
      if Ekind (Desig) = E_Incomplete_Type
        and then Present (Non_Limited_View (Desig))
      then
         return Non_Limited_View (Desig);
      else
         return Desig;
      end if;
   end Non_Limited_Designated_Type;

   -----------------------------------
   -- OK_To_Do_Constant_Replacement --
   -----------------------------------

   function OK_To_Do_Constant_Replacement (E : Entity_Id) return Boolean is
      ES : constant Entity_Id := Scope (E);
      CS : Entity_Id;

   begin
      --  Do not replace statically allocated objects, because they may be
      --  modified outside the current scope.

      if Is_Statically_Allocated (E) then
         return False;

      --  Do not replace aliased or volatile objects, since we don't know what
      --  else might change the value.

      elsif Is_Aliased (E) or else Treat_As_Volatile (E) then
         return False;

      --  Debug flag -gnatdM disconnects this optimization

      elsif Debug_Flag_MM then
         return False;

      --  Otherwise check scopes

      else
         CS := Current_Scope;

         loop
            --  If we are in right scope, replacement is safe

            if CS = ES then
               return True;

            --  Packages do not affect the determination of safety

            elsif Ekind (CS) = E_Package then
               exit when CS = Standard_Standard;
               CS := Scope (CS);

            --  Blocks do not affect the determination of safety

            elsif Ekind (CS) = E_Block then
               CS := Scope (CS);

            --  Loops do not affect the determination of safety. Note that we
            --  kill all current values on entry to a loop, so we are just
            --  talking about processing within a loop here.

            elsif Ekind (CS) = E_Loop then
               CS := Scope (CS);

            --  Otherwise, the reference is dubious, and we cannot be sure that
            --  it is safe to do the replacement.

            else
               exit;
            end if;
         end loop;

         return False;
      end if;
   end OK_To_Do_Constant_Replacement;

   ------------------------------------
   -- Possible_Bit_Aligned_Component --
   ------------------------------------

   function Possible_Bit_Aligned_Component (N : Node_Id) return Boolean is
   begin
      case Nkind (N) is

         --  Case of indexed component

         when N_Indexed_Component =>
            declare
               P    : constant Node_Id   := Prefix (N);
               Ptyp : constant Entity_Id := Etype (P);

            begin
               --  If we know the component size and it is less than 64, then
               --  we are definitely OK. The back end always does assignment of
               --  misaligned small objects correctly.

               if Known_Static_Component_Size (Ptyp)
                 and then Component_Size (Ptyp) <= 64
               then
                  return False;

               --  Otherwise, we need to test the prefix, to see if we are
               --  indexing from a possibly unaligned component.

               else
                  return Possible_Bit_Aligned_Component (P);
               end if;
            end;

         --  Case of selected component

         when N_Selected_Component =>
            declare
               P    : constant Node_Id   := Prefix (N);
               Comp : constant Entity_Id := Entity (Selector_Name (N));

            begin
               --  If there is no component clause, then we are in the clear
               --  since the back end will never misalign a large component
               --  unless it is forced to do so. In the clear means we need
               --  only the recursive test on the prefix.

               if Component_May_Be_Bit_Aligned (Comp) then
                  return True;
               else
                  return Possible_Bit_Aligned_Component (P);
               end if;
            end;

         --  For a slice, test the prefix, if that is possibly misaligned,
         --  then for sure the slice is!

         when N_Slice =>
            return Possible_Bit_Aligned_Component (Prefix (N));

         --  If we have none of the above, it means that we have fallen off the
         --  top testing prefixes recursively, and we now have a stand alone
         --  object, where we don't have a problem.

         when others =>
            return False;

      end case;
   end Possible_Bit_Aligned_Component;

   -------------------------
   -- Remove_Side_Effects --
   -------------------------

   procedure Remove_Side_Effects
     (Exp          : Node_Id;
      Name_Req     : Boolean := False;
      Variable_Ref : Boolean := False)
   is
      Loc          : constant Source_Ptr     := Sloc (Exp);
      Exp_Type     : constant Entity_Id      := Etype (Exp);
      Svg_Suppress : constant Suppress_Array := Scope_Suppress;
      Def_Id       : Entity_Id;
      Ref_Type     : Entity_Id;
      Res          : Node_Id;
      Ptr_Typ_Decl : Node_Id;
      New_Exp      : Node_Id;
      E            : Node_Id;

      function Side_Effect_Free (N : Node_Id) return Boolean;
      --  Determines if the tree N represents an expression that is known not
      --  to have side effects, and for which no processing is required.

      function Side_Effect_Free (L : List_Id) return Boolean;
      --  Determines if all elements of the list L are side effect free

      function Safe_Prefixed_Reference (N : Node_Id) return Boolean;
      --  The argument N is a construct where the Prefix is dereferenced if it
      --  is an access type and the result is a variable. The call returns True
      --  if the construct is side effect free (not considering side effects in
      --  other than the prefix which are to be tested by the caller).

      function Within_In_Parameter (N : Node_Id) return Boolean;
      --  Determines if N is a subcomponent of a composite in-parameter. If so,
      --  N is not side-effect free when the actual is global and modifiable
      --  indirectly from within a subprogram, because it may be passed by
      --  reference. The front-end must be conservative here and assume that
      --  this may happen with any array or record type. On the other hand, we
      --  cannot create temporaries for all expressions for which this
      --  condition is true, for various reasons that might require clearing up
      --  ??? For example, discriminant references that appear out of place, or
      --  spurious type errors with class-wide expressions. As a result, we
      --  limit the transformation to loop bounds, which is so far the only
      --  case that requires it.

      -----------------------------
      -- Safe_Prefixed_Reference --
      -----------------------------

      function Safe_Prefixed_Reference (N : Node_Id) return Boolean is
      begin
         --  If prefix is not side effect free, definitely not safe

         if not Side_Effect_Free (Prefix (N)) then
            return False;

         --  If the prefix is of an access type that is not access-to-constant,
         --  then this construct is a variable reference, which means it is to
         --  be considered to have side effects if Variable_Ref is set True
         --  Exception is an access to an entity that is a constant or an
         --  in-parameter which does not come from source, and is the result
         --  of a previous removal of side-effects.

         elsif Is_Access_Type (Etype (Prefix (N)))
           and then not Is_Access_Constant (Etype (Prefix (N)))
           and then Variable_Ref
         then
            if not Is_Entity_Name (Prefix (N)) then
               return False;
            else
               return Ekind (Entity (Prefix (N))) = E_Constant
                 or else Ekind (Entity (Prefix (N))) = E_In_Parameter;
            end if;

         --  The following test is the simplest way of solving a complex
         --  problem uncovered by BB08-010: Side effect on loop bound that
         --  is a subcomponent of a global variable:
         --    If a loop bound is a subcomponent of a global variable, a
         --    modification of that variable within the loop may incorrectly
         --    affect the execution of the loop.

         elsif not
           (Nkind (Parent (Parent (N))) /= N_Loop_Parameter_Specification
              or else not Within_In_Parameter (Prefix (N)))
         then
            return False;

         --  All other cases are side effect free

         else
            return True;
         end if;
      end Safe_Prefixed_Reference;

      ----------------------
      -- Side_Effect_Free --
      ----------------------

      function Side_Effect_Free (N : Node_Id) return Boolean is
      begin
         --  Note on checks that could raise Constraint_Error. Strictly, if
         --  we take advantage of 11.6, these checks do not count as side
         --  effects. However, we would just as soon consider that they are
         --  side effects, since the backend CSE does not work very well on
         --  expressions which can raise Constraint_Error. On the other
         --  hand, if we do not consider them to be side effect free, then
         --  we get some awkward expansions in -gnato mode, resulting in
         --  code insertions at a point where we do not have a clear model
         --  for performing the insertions.

         --  Special handling for entity names

         if Is_Entity_Name (N) then

            --  If the entity is a constant, it is definitely side effect
            --  free. Note that the test of Is_Variable (N) below might
            --  be expected to catch this case, but it does not, because
            --  this test goes to the original tree, and we may have
            --  already rewritten a variable node with a constant as
            --  a result of an earlier Force_Evaluation call.

            if Ekind (Entity (N)) = E_Constant
              or else Ekind (Entity (N)) = E_In_Parameter
            then
               return True;

            --  Functions are not side effect free

            elsif Ekind (Entity (N)) = E_Function then
               return False;

            --  Variables are considered to be a side effect if Variable_Ref
            --  is set or if we have a volatile reference and Name_Req is off.
            --  If Name_Req is True then we can't help returning a name which
            --  effectively allows multiple references in any case.

            elsif Is_Variable (N) then
               return not Variable_Ref
                 and then (not Is_Volatile_Reference (N) or else Name_Req);

            --  Any other entity (e.g. a subtype name) is definitely side
            --  effect free.

            else
               return True;
            end if;

         --  A value known at compile time is always side effect free

         elsif Compile_Time_Known_Value (N) then
            return True;

         --  A variable renaming is not side-effect free, because the
         --  renaming will function like a macro in the front-end in
         --  some cases, and an assignment can modify the component
         --  designated by N, so we need to create a temporary for it.

         elsif Is_Entity_Name (Original_Node (N))
           and then Is_Renaming_Of_Object (Entity (Original_Node (N)))
           and then Ekind (Entity (Original_Node (N))) /= E_Constant
         then
            return False;
         end if;

         --  For other than entity names and compile time known values,
         --  check the node kind for special processing.

         case Nkind (N) is

            --  An attribute reference is side effect free if its expressions
            --  are side effect free and its prefix is side effect free or
            --  is an entity reference.

            --  Is this right? what about x'first where x is a variable???

            when N_Attribute_Reference =>
               return Side_Effect_Free (Expressions (N))
                 and then Attribute_Name (N) /= Name_Input
                 and then (Is_Entity_Name (Prefix (N))
                            or else Side_Effect_Free (Prefix (N)));

            --  A binary operator is side effect free if and both operands
            --  are side effect free. For this purpose binary operators
            --  include membership tests and short circuit forms

            when N_Binary_Op | N_Membership_Test | N_Short_Circuit =>
               return Side_Effect_Free (Left_Opnd  (N))
                        and then
                      Side_Effect_Free (Right_Opnd (N));

            --  An explicit dereference is side effect free only if it is
            --  a side effect free prefixed reference.

            when N_Explicit_Dereference =>
               return Safe_Prefixed_Reference (N);

            --  A call to _rep_to_pos is side effect free, since we generate
            --  this pure function call ourselves. Moreover it is critically
            --  important to make this exception, since otherwise we can
            --  have discriminants in array components which don't look
            --  side effect free in the case of an array whose index type
            --  is an enumeration type with an enumeration rep clause.

            --  All other function calls are not side effect free

            when N_Function_Call =>
               return Nkind (Name (N)) = N_Identifier
                 and then Is_TSS (Name (N), TSS_Rep_To_Pos)
                 and then
                   Side_Effect_Free (First (Parameter_Associations (N)));

            --  An indexed component is side effect free if it is a side
            --  effect free prefixed reference and all the indexing
            --  expressions are side effect free.

            when N_Indexed_Component =>
               return Side_Effect_Free (Expressions (N))
                 and then Safe_Prefixed_Reference (N);

            --  A type qualification is side effect free if the expression
            --  is side effect free.

            when N_Qualified_Expression =>
               return Side_Effect_Free (Expression (N));

            --  A selected component is side effect free only if it is a
            --  side effect free prefixed reference. If it designates a
            --  component with a rep. clause it must be treated has having
            --  a potential side effect, because it may be modified through
            --  a renaming, and a subsequent use of the renaming as a macro
            --  will yield the wrong value. This complex interaction between
            --  renaming and removing side effects is a reminder that the
            --  latter has become a headache to maintain, and that it should
            --  be removed in favor of the gcc mechanism to capture values ???

            when N_Selected_Component =>
               if Nkind (Parent (N)) = N_Explicit_Dereference
                 and then Has_Non_Standard_Rep (Designated_Type (Etype (N)))
               then
                  return False;
               else
                  return Safe_Prefixed_Reference (N);
               end if;

            --  A range is side effect free if the bounds are side effect free

            when N_Range =>
               return Side_Effect_Free (Low_Bound (N))
                 and then Side_Effect_Free (High_Bound (N));

            --  A slice is side effect free if it is a side effect free
            --  prefixed reference and the bounds are side effect free.

            when N_Slice =>
               return Side_Effect_Free (Discrete_Range (N))
                 and then Safe_Prefixed_Reference (N);

            --  A type conversion is side effect free if the expression to be
            --  converted is side effect free.

            when N_Type_Conversion =>
               return Side_Effect_Free (Expression (N));

            --  A unary operator is side effect free if the operand
            --  is side effect free.

            when N_Unary_Op =>
               return Side_Effect_Free (Right_Opnd (N));

            --  An unchecked type conversion is side effect free only if it
            --  is safe and its argument is side effect free.

            when N_Unchecked_Type_Conversion =>
               return Safe_Unchecked_Type_Conversion (N)
                 and then Side_Effect_Free (Expression (N));

            --  An unchecked expression is side effect free if its expression
            --  is side effect free.

            when N_Unchecked_Expression =>
               return Side_Effect_Free (Expression (N));

            --  A literal is side effect free

            when N_Character_Literal    |
                 N_Integer_Literal      |
                 N_Real_Literal         |
                 N_String_Literal       =>
               return True;

            --  We consider that anything else has side effects. This is a bit
            --  crude, but we are pretty close for most common cases, and we
            --  are certainly correct (i.e. we never return True when the
            --  answer should be False).

            when others =>
               return False;
         end case;
      end Side_Effect_Free;

      --  A list is side effect free if all elements of the list are
      --  side effect free.

      function Side_Effect_Free (L : List_Id) return Boolean is
         N : Node_Id;

      begin
         if L = No_List or else L = Error_List then
            return True;

         else
            N := First (L);
            while Present (N) loop
               if not Side_Effect_Free (N) then
                  return False;
               else
                  Next (N);
               end if;
            end loop;

            return True;
         end if;
      end Side_Effect_Free;

      -------------------------
      -- Within_In_Parameter --
      -------------------------

      function Within_In_Parameter (N : Node_Id) return Boolean is
      begin
         if not Comes_From_Source (N) then
            return False;

         elsif Is_Entity_Name (N) then
            return Ekind (Entity (N)) = E_In_Parameter;

         elsif Nkind (N) = N_Indexed_Component
           or else Nkind (N) = N_Selected_Component
         then
            return Within_In_Parameter (Prefix (N));
         else

            return False;
         end if;
      end Within_In_Parameter;

   --  Start of processing for Remove_Side_Effects

   begin
      --  If we are side effect free already or expansion is disabled,
      --  there is nothing to do.

      if Side_Effect_Free (Exp) or else not Expander_Active then
         return;
      end if;

      --  All this must not have any checks

      Scope_Suppress := (others => True);

      --  If it is a scalar type and we need to capture the value, just make
      --  a copy. Likewise for a function call, an attribute reference or an
      --  operator. And if we have a volatile reference and Name_Req is not
      --  set (see comments above for Side_Effect_Free).

      if Is_Elementary_Type (Exp_Type)
        and then (Variable_Ref
                   or else Nkind (Exp) = N_Function_Call
                   or else Nkind (Exp) = N_Attribute_Reference
                   or else Nkind (Exp) in N_Op
                   or else (not Name_Req and then Is_Volatile_Reference (Exp)))
      then
         Def_Id := Make_Temporary (Loc, 'R', Exp);
         Set_Etype (Def_Id, Exp_Type);
         Res := New_Reference_To (Def_Id, Loc);

         E :=
           Make_Object_Declaration (Loc,
             Defining_Identifier => Def_Id,
             Object_Definition   => New_Reference_To (Exp_Type, Loc),
             Constant_Present    => True,
             Expression          => Relocate_Node (Exp));

         --  Check if the previous node relocation requires readjustment of
         --  some SCIL Dispatching node.

         if Generate_SCIL
           and then Nkind (Exp) = N_Function_Call
         then
            Adjust_SCIL_Node (Exp, Expression (E));
         end if;

         Set_Assignment_OK (E);
         Insert_Action (Exp, E);

      --  If the expression has the form v.all then we can just capture
      --  the pointer, and then do an explicit dereference on the result.

      elsif Nkind (Exp) = N_Explicit_Dereference then
         Def_Id := Make_Temporary (Loc, 'R', Exp);
         Res :=
           Make_Explicit_Dereference (Loc, New_Reference_To (Def_Id, Loc));

         Insert_Action (Exp,
           Make_Object_Declaration (Loc,
             Defining_Identifier => Def_Id,
             Object_Definition   =>
               New_Reference_To (Etype (Prefix (Exp)), Loc),
             Constant_Present    => True,
             Expression          => Relocate_Node (Prefix (Exp))));

      --  Similar processing for an unchecked conversion of an expression
      --  of the form v.all, where we want the same kind of treatment.

      elsif Nkind (Exp) = N_Unchecked_Type_Conversion
        and then Nkind (Expression (Exp)) = N_Explicit_Dereference
      then
         Remove_Side_Effects (Expression (Exp), Name_Req, Variable_Ref);
         Scope_Suppress := Svg_Suppress;
         return;

      --  If this is a type conversion, leave the type conversion and remove
      --  the side effects in the expression. This is important in several
      --  circumstances: for change of representations, and also when this is
      --  a view conversion to a smaller object, where gigi can end up creating
      --  its own temporary of the wrong size.

      elsif Nkind (Exp) = N_Type_Conversion then
         Remove_Side_Effects (Expression (Exp), Name_Req, Variable_Ref);
         Scope_Suppress := Svg_Suppress;
         return;

      --  If this is an unchecked conversion that Gigi can't handle, make
      --  a copy or a use a renaming to capture the value.

      elsif Nkind (Exp) = N_Unchecked_Type_Conversion
        and then not Safe_Unchecked_Type_Conversion (Exp)
      then
         if CW_Or_Has_Controlled_Part (Exp_Type) then

            --  Use a renaming to capture the expression, rather than create
            --  a controlled temporary.

            Def_Id := Make_Temporary (Loc, 'R', Exp);
            Res := New_Reference_To (Def_Id, Loc);

            Insert_Action (Exp,
              Make_Object_Renaming_Declaration (Loc,
                Defining_Identifier => Def_Id,
                Subtype_Mark        => New_Reference_To (Exp_Type, Loc),
                Name                => Relocate_Node (Exp)));

         else
            Def_Id := Make_Temporary (Loc, 'R', Exp);
            Set_Etype (Def_Id, Exp_Type);
            Res := New_Reference_To (Def_Id, Loc);

            E :=
              Make_Object_Declaration (Loc,
                Defining_Identifier => Def_Id,
                Object_Definition   => New_Reference_To (Exp_Type, Loc),
                Constant_Present    => not Is_Variable (Exp),
                Expression          => Relocate_Node (Exp));

            Set_Assignment_OK (E);
            Insert_Action (Exp, E);
         end if;

      --  For expressions that denote objects, we can use a renaming scheme.
      --  We skip using this if we have a volatile reference and we do not
      --  have Name_Req set true (see comments above for Side_Effect_Free).

      elsif Is_Object_Reference (Exp)
        and then Nkind (Exp) /= N_Function_Call
        and then (Name_Req or else not Is_Volatile_Reference (Exp))
      then
         Def_Id := Make_Temporary (Loc, 'R', Exp);

         if Nkind (Exp) = N_Selected_Component
           and then Nkind (Prefix (Exp)) = N_Function_Call
           and then Is_Array_Type (Exp_Type)
         then
            --  Avoid generating a variable-sized temporary, by generating
            --  the renaming declaration just for the function call. The
            --  transformation could be refined to apply only when the array
            --  component is constrained by a discriminant???

            Res :=
              Make_Selected_Component (Loc,
                Prefix => New_Occurrence_Of (Def_Id, Loc),
                Selector_Name => Selector_Name (Exp));

            Insert_Action (Exp,
              Make_Object_Renaming_Declaration (Loc,
                Defining_Identifier => Def_Id,
                Subtype_Mark        =>
                  New_Reference_To (Base_Type (Etype (Prefix (Exp))), Loc),
                Name                => Relocate_Node (Prefix (Exp))));

         else
            Res := New_Reference_To (Def_Id, Loc);

            Insert_Action (Exp,
              Make_Object_Renaming_Declaration (Loc,
                Defining_Identifier => Def_Id,
                Subtype_Mark        => New_Reference_To (Exp_Type, Loc),
                Name                => Relocate_Node (Exp)));
         end if;

         --  If this is a packed reference, or a selected component with a
         --  non-standard representation, a reference to the temporary will
         --  be replaced by a copy of the original expression (see
         --  Exp_Ch2.Expand_Renaming). Otherwise the temporary must be
         --  elaborated by gigi, and is of course not to be replaced in-line
         --  by the expression it renames, which would defeat the purpose of
         --  removing the side-effect.

         if (Nkind (Exp) = N_Selected_Component
              or else Nkind (Exp) = N_Indexed_Component)
           and then Has_Non_Standard_Rep (Etype (Prefix (Exp)))
         then
            null;
         else
            Set_Is_Renaming_Of_Object (Def_Id, False);
         end if;

      --  Otherwise we generate a reference to the value

      else
         --  Special processing for function calls that return a limited type.
         --  We need to build a declaration that will enable build-in-place
         --  expansion of the call. This is not done if the context is already
         --  an object declaration, to prevent infinite recursion.

         --  This is relevant only in Ada 2005 mode. In Ada 95 programs we have
         --  to accommodate functions returning limited objects by reference.

         if Nkind (Exp) = N_Function_Call
           and then Is_Inherently_Limited_Type (Etype (Exp))
           and then Nkind (Parent (Exp)) /= N_Object_Declaration
           and then Ada_Version >= Ada_05
         then
            declare
               Obj  : constant Entity_Id := Make_Temporary (Loc, 'F', Exp);
               Decl : Node_Id;

            begin
               Decl :=
                 Make_Object_Declaration (Loc,
                   Defining_Identifier => Obj,
                   Object_Definition   => New_Occurrence_Of (Exp_Type, Loc),
                   Expression          => Relocate_Node (Exp));

               --  Check if the previous node relocation requires readjustment
               --  of some SCIL Dispatching node.

               if Generate_SCIL
                 and then Nkind (Exp) = N_Function_Call
               then
                  Adjust_SCIL_Node (Exp, Expression (Decl));
               end if;

               Insert_Action (Exp, Decl);
               Set_Etype (Obj, Exp_Type);
               Rewrite (Exp, New_Occurrence_Of (Obj, Loc));
               return;
            end;
         end if;

         Ref_Type := Make_Defining_Identifier (Loc, New_Internal_Name ('A'));

         Ptr_Typ_Decl :=
           Make_Full_Type_Declaration (Loc,
             Defining_Identifier => Ref_Type,
             Type_Definition =>
               Make_Access_To_Object_Definition (Loc,
                 All_Present => True,
                 Subtype_Indication =>
                   New_Reference_To (Exp_Type, Loc)));

         E := Exp;
         Insert_Action (Exp, Ptr_Typ_Decl);

         Def_Id := Make_Temporary (Loc, 'R', Exp);
         Set_Etype (Def_Id, Exp_Type);

         Res :=
           Make_Explicit_Dereference (Loc,
             Prefix => New_Reference_To (Def_Id, Loc));

         if Nkind (E) = N_Explicit_Dereference then
            New_Exp := Relocate_Node (Prefix (E));
         else
            E := Relocate_Node (E);
            New_Exp := Make_Reference (Loc, E);
         end if;

         if Is_Delayed_Aggregate (E) then

            --  The expansion of nested aggregates is delayed until the
            --  enclosing aggregate is expanded. As aggregates are often
            --  qualified, the predicate applies to qualified expressions
            --  as well, indicating that the enclosing aggregate has not
            --  been expanded yet. At this point the aggregate is part of
            --  a stand-alone declaration, and must be fully expanded.

            if Nkind (E) = N_Qualified_Expression then
               Set_Expansion_Delayed (Expression (E), False);
               Set_Analyzed (Expression (E), False);
            else
               Set_Expansion_Delayed (E, False);
            end if;

            Set_Analyzed (E, False);
         end if;

         Insert_Action (Exp,
           Make_Object_Declaration (Loc,
             Defining_Identifier => Def_Id,
             Object_Definition   => New_Reference_To (Ref_Type, Loc),
             Expression          => New_Exp));

         --  Check if the previous node relocation requires readjustment
         --  of some SCIL Dispatching node.

         if Generate_SCIL
           and then Nkind (Exp) = N_Function_Call
         then
            Adjust_SCIL_Node (Exp, Prefix (New_Exp));
         end if;
      end if;

      --  Preserve the Assignment_OK flag in all copies, since at least
      --  one copy may be used in a context where this flag must be set
      --  (otherwise why would the flag be set in the first place).

      Set_Assignment_OK (Res, Assignment_OK (Exp));

      --  Finally rewrite the original expression and we are done

      Rewrite (Exp, Res);
      Analyze_And_Resolve (Exp, Exp_Type);
      Scope_Suppress := Svg_Suppress;
   end Remove_Side_Effects;

   ---------------------------
   -- Represented_As_Scalar --
   ---------------------------

   function Represented_As_Scalar (T : Entity_Id) return Boolean is
      UT : constant Entity_Id := Underlying_Type (T);
   begin
      return Is_Scalar_Type (UT)
        or else (Is_Bit_Packed_Array (UT)
                   and then Is_Scalar_Type (Packed_Array_Type (UT)));
   end Represented_As_Scalar;

   ------------------------------------
   -- Safe_Unchecked_Type_Conversion --
   ------------------------------------

   --  Note: this function knows quite a bit about the exact requirements
   --  of Gigi with respect to unchecked type conversions, and its code
   --  must be coordinated with any changes in Gigi in this area.

   --  The above requirements should be documented in Sinfo ???

   function Safe_Unchecked_Type_Conversion (Exp : Node_Id) return Boolean is
      Otyp   : Entity_Id;
      Ityp   : Entity_Id;
      Oalign : Uint;
      Ialign : Uint;
      Pexp   : constant Node_Id := Parent (Exp);

   begin
      --  If the expression is the RHS of an assignment or object declaration
      --   we are always OK because there will always be a target.

      --  Object renaming declarations, (generated for view conversions of
      --  actuals in inlined calls), like object declarations, provide an
      --  explicit type, and are safe as well.

      if (Nkind (Pexp) = N_Assignment_Statement
           and then Expression (Pexp) = Exp)
        or else Nkind (Pexp) = N_Object_Declaration
        or else Nkind (Pexp) = N_Object_Renaming_Declaration
      then
         return True;

      --  If the expression is the prefix of an N_Selected_Component
      --  we should also be OK because GCC knows to look inside the
      --  conversion except if the type is discriminated. We assume
      --  that we are OK anyway if the type is not set yet or if it is
      --  controlled since we can't afford to introduce a temporary in
      --  this case.

      elsif Nkind (Pexp) = N_Selected_Component
         and then Prefix (Pexp) = Exp
      then
         if No (Etype (Pexp)) then
            return True;
         else
            return
              not Has_Discriminants (Etype (Pexp))
                or else Is_Constrained (Etype (Pexp));
         end if;
      end if;

      --  Set the output type, this comes from Etype if it is set, otherwise
      --  we take it from the subtype mark, which we assume was already
      --  fully analyzed.

      if Present (Etype (Exp)) then
         Otyp := Etype (Exp);
      else
         Otyp := Entity (Subtype_Mark (Exp));
      end if;

      --  The input type always comes from the expression, and we assume
      --  this is indeed always analyzed, so we can simply get the Etype.

      Ityp := Etype (Expression (Exp));

      --  Initialize alignments to unknown so far

      Oalign := No_Uint;
      Ialign := No_Uint;

      --  Replace a concurrent type by its corresponding record type
      --  and each type by its underlying type and do the tests on those.
      --  The original type may be a private type whose completion is a
      --  concurrent type, so find the underlying type first.

      if Present (Underlying_Type (Otyp)) then
         Otyp := Underlying_Type (Otyp);
      end if;

      if Present (Underlying_Type (Ityp)) then
         Ityp := Underlying_Type (Ityp);
      end if;

      if Is_Concurrent_Type (Otyp) then
         Otyp := Corresponding_Record_Type (Otyp);
      end if;

      if Is_Concurrent_Type (Ityp) then
         Ityp := Corresponding_Record_Type (Ityp);
      end if;

      --  If the base types are the same, we know there is no problem since
      --  this conversion will be a noop.

      if Implementation_Base_Type (Otyp) = Implementation_Base_Type (Ityp) then
         return True;

      --  Same if this is an upwards conversion of an untagged type, and there
      --  are no constraints involved (could be more general???)

      elsif Etype (Ityp) = Otyp
        and then not Is_Tagged_Type (Ityp)
        and then not Has_Discriminants (Ityp)
        and then No (First_Rep_Item (Base_Type (Ityp)))
      then
         return True;

      --  If the expression has an access type (object or subprogram) we
      --  assume that the conversion is safe, because the size of the target
      --  is safe, even if it is a record (which might be treated as having
      --  unknown size at this point).

      elsif Is_Access_Type (Ityp) then
         return True;

      --  If the size of output type is known at compile time, there is
      --  never a problem.  Note that unconstrained records are considered
      --  to be of known size, but we can't consider them that way here,
      --  because we are talking about the actual size of the object.

      --  We also make sure that in addition to the size being known, we do
      --  not have a case which might generate an embarrassingly large temp
      --  in stack checking mode.

      elsif Size_Known_At_Compile_Time (Otyp)
        and then
          (not Stack_Checking_Enabled
             or else not May_Generate_Large_Temp (Otyp))
        and then not (Is_Record_Type (Otyp) and then not Is_Constrained (Otyp))
      then
         return True;

      --  If either type is tagged, then we know the alignment is OK so
      --  Gigi will be able to use pointer punning.

      elsif Is_Tagged_Type (Otyp) or else Is_Tagged_Type (Ityp) then
         return True;

      --  If either type is a limited record type, we cannot do a copy, so
      --  say safe since there's nothing else we can do.

      elsif Is_Limited_Record (Otyp) or else Is_Limited_Record (Ityp) then
         return True;

      --  Conversions to and from packed array types are always ignored and
      --  hence are safe.

      elsif Is_Packed_Array_Type (Otyp)
        or else Is_Packed_Array_Type (Ityp)
      then
         return True;
      end if;

      --  The only other cases known to be safe is if the input type's
      --  alignment is known to be at least the maximum alignment for the
      --  target or if both alignments are known and the output type's
      --  alignment is no stricter than the input's.  We can use the alignment
      --  of the component type of an array if a type is an unpacked
      --  array type.

      if Present (Alignment_Clause (Otyp)) then
         Oalign := Expr_Value (Expression (Alignment_Clause (Otyp)));

      elsif Is_Array_Type (Otyp)
        and then Present (Alignment_Clause (Component_Type (Otyp)))
      then
         Oalign := Expr_Value (Expression (Alignment_Clause
                                           (Component_Type (Otyp))));
      end if;

      if Present (Alignment_Clause (Ityp)) then
         Ialign := Expr_Value (Expression (Alignment_Clause (Ityp)));

      elsif Is_Array_Type (Ityp)
        and then Present (Alignment_Clause (Component_Type (Ityp)))
      then
         Ialign := Expr_Value (Expression (Alignment_Clause
                                           (Component_Type (Ityp))));
      end if;

      if Ialign /= No_Uint and then Ialign > Maximum_Alignment then
         return True;

      elsif Ialign /= No_Uint and then Oalign /= No_Uint
        and then Ialign <= Oalign
      then
         return True;

      --   Otherwise, Gigi cannot handle this and we must make a temporary

      else
         return False;
      end if;
   end Safe_Unchecked_Type_Conversion;

   ---------------------------------
   -- Set_Current_Value_Condition --
   ---------------------------------

   --  Note: the implementation of this procedure is very closely tied to the
   --  implementation of Get_Current_Value_Condition. Here we set required
   --  Current_Value fields, and in Get_Current_Value_Condition, we interpret
   --  them, so they must have a consistent view.

   procedure Set_Current_Value_Condition (Cnode : Node_Id) is

      procedure Set_Entity_Current_Value (N : Node_Id);
      --  If N is an entity reference, where the entity is of an appropriate
      --  kind, then set the current value of this entity to Cnode, unless
      --  there is already a definite value set there.

      procedure Set_Expression_Current_Value (N : Node_Id);
      --  If N is of an appropriate form, sets an appropriate entry in current
      --  value fields of relevant entities. Multiple entities can be affected
      --  in the case of an AND or AND THEN.

      ------------------------------
      -- Set_Entity_Current_Value --
      ------------------------------

      procedure Set_Entity_Current_Value (N : Node_Id) is
      begin
         if Is_Entity_Name (N) then
            declare
               Ent : constant Entity_Id := Entity (N);

            begin
               --  Don't capture if not safe to do so

               if not Safe_To_Capture_Value (N, Ent, Cond => True) then
                  return;
               end if;

               --  Here we have a case where the Current_Value field may
               --  need to be set. We set it if it is not already set to a
               --  compile time expression value.

               --  Note that this represents a decision that one condition
               --  blots out another previous one. That's certainly right
               --  if they occur at the same level. If the second one is
               --  nested, then the decision is neither right nor wrong (it
               --  would be equally OK to leave the outer one in place, or
               --  take the new inner one. Really we should record both, but
               --  our data structures are not that elaborate.

               if Nkind (Current_Value (Ent)) not in N_Subexpr then
                  Set_Current_Value (Ent, Cnode);
               end if;
            end;
         end if;
      end Set_Entity_Current_Value;

      ----------------------------------
      -- Set_Expression_Current_Value --
      ----------------------------------

      procedure Set_Expression_Current_Value (N : Node_Id) is
         Cond : Node_Id;

      begin
         Cond := N;

         --  Loop to deal with (ignore for now) any NOT operators present. The
         --  presence of NOT operators will be handled properly when we call
         --  Get_Current_Value_Condition.

         while Nkind (Cond) = N_Op_Not loop
            Cond := Right_Opnd (Cond);
         end loop;

         --  For an AND or AND THEN, recursively process operands

         if Nkind (Cond) = N_Op_And or else Nkind (Cond) = N_And_Then then
            Set_Expression_Current_Value (Left_Opnd (Cond));
            Set_Expression_Current_Value (Right_Opnd (Cond));
            return;
         end if;

         --  Check possible relational operator

         if Nkind (Cond) in N_Op_Compare then
            if Compile_Time_Known_Value (Right_Opnd (Cond)) then
               Set_Entity_Current_Value (Left_Opnd (Cond));
            elsif Compile_Time_Known_Value (Left_Opnd (Cond)) then
               Set_Entity_Current_Value (Right_Opnd (Cond));
            end if;

            --  Check possible boolean variable reference

         else
            Set_Entity_Current_Value (Cond);
         end if;
      end Set_Expression_Current_Value;

   --  Start of processing for Set_Current_Value_Condition

   begin
      Set_Expression_Current_Value (Condition (Cnode));
   end Set_Current_Value_Condition;

   --------------------------
   -- Set_Elaboration_Flag --
   --------------------------

   procedure Set_Elaboration_Flag (N : Node_Id; Spec_Id : Entity_Id) is
      Loc : constant Source_Ptr := Sloc (N);
      Ent : constant Entity_Id  := Elaboration_Entity (Spec_Id);
      Asn : Node_Id;

   begin
      if Present (Ent) then

         --  Nothing to do if at the compilation unit level, because in this
         --  case the flag is set by the binder generated elaboration routine.

         if Nkind (Parent (N)) = N_Compilation_Unit then
            null;

         --  Here we do need to generate an assignment statement

         else
            Check_Restriction (No_Elaboration_Code, N);
            Asn :=
              Make_Assignment_Statement (Loc,
                Name       => New_Occurrence_Of (Ent, Loc),
                Expression => New_Occurrence_Of (Standard_True, Loc));

            if Nkind (Parent (N)) = N_Subunit then
               Insert_After (Corresponding_Stub (Parent (N)), Asn);
            else
               Insert_After (N, Asn);
            end if;

            Analyze (Asn);

            --  Kill current value indication. This is necessary because the
            --  tests of this flag are inserted out of sequence and must not
            --  pick up bogus indications of the wrong constant value.

            Set_Current_Value (Ent, Empty);
         end if;
      end if;
   end Set_Elaboration_Flag;

   ----------------------------
   -- Set_Renamed_Subprogram --
   ----------------------------

   procedure Set_Renamed_Subprogram (N : Node_Id; E : Entity_Id) is
   begin
      --  If input node is an identifier, we can just reset it

      if Nkind (N) = N_Identifier then
         Set_Chars  (N, Chars (E));
         Set_Entity (N, E);

         --  Otherwise we have to do a rewrite, preserving Comes_From_Source

      else
         declare
            CS : constant Boolean := Comes_From_Source (N);
         begin
            Rewrite (N, Make_Identifier (Sloc (N), Chars => Chars (E)));
            Set_Entity (N, E);
            Set_Comes_From_Source (N, CS);
            Set_Analyzed (N, True);
         end;
      end if;
   end Set_Renamed_Subprogram;

   ----------------------------------
   -- Silly_Boolean_Array_Not_Test --
   ----------------------------------

   --  This procedure implements an odd and silly test. We explicitly check
   --  for the case where the 'First of the component type is equal to the
   --  'Last of this component type, and if this is the case, we make sure
   --  that constraint error is raised. The reason is that the NOT is bound
   --  to cause CE in this case, and we will not otherwise catch it.

   --  No such check is required for AND and OR, since for both these cases
   --  False op False = False, and True op True = True. For the XOR case,
   --  see Silly_Boolean_Array_Xor_Test.

   --  Believe it or not, this was reported as a bug. Note that nearly
   --  always, the test will evaluate statically to False, so the code will
   --  be statically removed, and no extra overhead caused.

   procedure Silly_Boolean_Array_Not_Test (N : Node_Id; T : Entity_Id) is
      Loc : constant Source_Ptr := Sloc (N);
      CT  : constant Entity_Id  := Component_Type (T);

   begin
      --  The check we install is

      --    constraint_error when
      --      component_type'first = component_type'last
      --        and then array_type'Length /= 0)

      --  We need the last guard because we don't want to raise CE for empty
      --  arrays since no out of range values result. (Empty arrays with a
      --  component type of True .. True -- very useful -- even the ACATS
      --  does not test that marginal case!)

      Insert_Action (N,
        Make_Raise_Constraint_Error (Loc,
          Condition =>
            Make_And_Then (Loc,
              Left_Opnd =>
                Make_Op_Eq (Loc,
                  Left_Opnd =>
                    Make_Attribute_Reference (Loc,
                      Prefix         => New_Occurrence_Of (CT, Loc),
                      Attribute_Name => Name_First),

                  Right_Opnd =>
                    Make_Attribute_Reference (Loc,
                      Prefix         => New_Occurrence_Of (CT, Loc),
                      Attribute_Name => Name_Last)),

              Right_Opnd => Make_Non_Empty_Check (Loc, Right_Opnd (N))),
          Reason => CE_Range_Check_Failed));
   end Silly_Boolean_Array_Not_Test;

   ----------------------------------
   -- Silly_Boolean_Array_Xor_Test --
   ----------------------------------

   --  This procedure implements an odd and silly test. We explicitly check
   --  for the XOR case where the component type is True .. True, since this
   --  will raise constraint error. A special check is required since CE
   --  will not be generated otherwise (cf Expand_Packed_Not).

   --  No such check is required for AND and OR, since for both these cases
   --  False op False = False, and True op True = True, and no check is
   --  required for the case of False .. False, since False xor False = False.
   --  See also Silly_Boolean_Array_Not_Test

   procedure Silly_Boolean_Array_Xor_Test (N : Node_Id; T : Entity_Id) is
      Loc : constant Source_Ptr := Sloc (N);
      CT  : constant Entity_Id  := Component_Type (T);

   begin
      --  The check we install is

      --    constraint_error when
      --      Boolean (component_type'First)
      --        and then Boolean (component_type'Last)
      --        and then array_type'Length /= 0)

      --  We need the last guard because we don't want to raise CE for empty
      --  arrays since no out of range values result (Empty arrays with a
      --  component type of True .. True -- very useful -- even the ACATS
      --  does not test that marginal case!).

      Insert_Action (N,
        Make_Raise_Constraint_Error (Loc,
          Condition =>
            Make_And_Then (Loc,
              Left_Opnd =>
                Make_And_Then (Loc,
                  Left_Opnd =>
                    Convert_To (Standard_Boolean,
                      Make_Attribute_Reference (Loc,
                        Prefix         => New_Occurrence_Of (CT, Loc),
                        Attribute_Name => Name_First)),

                  Right_Opnd =>
                    Convert_To (Standard_Boolean,
                      Make_Attribute_Reference (Loc,
                        Prefix         => New_Occurrence_Of (CT, Loc),
                        Attribute_Name => Name_Last))),

              Right_Opnd => Make_Non_Empty_Check (Loc, Right_Opnd (N))),
          Reason => CE_Range_Check_Failed));
   end Silly_Boolean_Array_Xor_Test;

   --------------------------
   -- Target_Has_Fixed_Ops --
   --------------------------

   Integer_Sized_Small : Ureal;
   --  Set to 2.0 ** -(Integer'Size - 1) the first time that this
   --  function is called (we don't want to compute it more than once!)

   Long_Integer_Sized_Small : Ureal;
   --  Set to 2.0 ** -(Long_Integer'Size - 1) the first time that this
   --  function is called (we don't want to compute it more than once)

   First_Time_For_THFO : Boolean := True;
   --  Set to False after first call (if Fractional_Fixed_Ops_On_Target)

   function Target_Has_Fixed_Ops
     (Left_Typ   : Entity_Id;
      Right_Typ  : Entity_Id;
      Result_Typ : Entity_Id) return Boolean
   is
      function Is_Fractional_Type (Typ : Entity_Id) return Boolean;
      --  Return True if the given type is a fixed-point type with a small
      --  value equal to 2 ** (-(T'Object_Size - 1)) and whose values have
      --  an absolute value less than 1.0. This is currently limited
      --  to fixed-point types that map to Integer or Long_Integer.

      ------------------------
      -- Is_Fractional_Type --
      ------------------------

      function Is_Fractional_Type (Typ : Entity_Id) return Boolean is
      begin
         if Esize (Typ) = Standard_Integer_Size then
            return Small_Value (Typ) = Integer_Sized_Small;

         elsif Esize (Typ) = Standard_Long_Integer_Size then
            return Small_Value (Typ) = Long_Integer_Sized_Small;

         else
            return False;
         end if;
      end Is_Fractional_Type;

   --  Start of processing for Target_Has_Fixed_Ops

   begin
      --  Return False if Fractional_Fixed_Ops_On_Target is false

      if not Fractional_Fixed_Ops_On_Target then
         return False;
      end if;

      --  Here the target has Fractional_Fixed_Ops, if first time, compute
      --  standard constants used by Is_Fractional_Type.

      if First_Time_For_THFO then
         First_Time_For_THFO := False;

         Integer_Sized_Small :=
           UR_From_Components
             (Num   => Uint_1,
              Den   => UI_From_Int (Standard_Integer_Size - 1),
              Rbase => 2);

         Long_Integer_Sized_Small :=
           UR_From_Components
             (Num   => Uint_1,
              Den   => UI_From_Int (Standard_Long_Integer_Size - 1),
              Rbase => 2);
      end if;

      --  Return True if target supports fixed-by-fixed multiply/divide
      --  for fractional fixed-point types (see Is_Fractional_Type) and
      --  the operand and result types are equivalent fractional types.

      return Is_Fractional_Type (Base_Type (Left_Typ))
        and then Is_Fractional_Type (Base_Type (Right_Typ))
        and then Is_Fractional_Type (Base_Type (Result_Typ))
        and then Esize (Left_Typ) = Esize (Right_Typ)
        and then Esize (Left_Typ) = Esize (Result_Typ);
   end Target_Has_Fixed_Ops;

   ------------------------------------------
   -- Type_May_Have_Bit_Aligned_Components --
   ------------------------------------------

   function Type_May_Have_Bit_Aligned_Components
     (Typ : Entity_Id) return Boolean
   is
   begin
      --  Array type, check component type

      if Is_Array_Type (Typ) then
         return
           Type_May_Have_Bit_Aligned_Components (Component_Type (Typ));

      --  Record type, check components

      elsif Is_Record_Type (Typ) then
         declare
            E : Entity_Id;

         begin
            E := First_Component_Or_Discriminant (Typ);
            while Present (E) loop
               if Component_May_Be_Bit_Aligned (E)
                 or else Type_May_Have_Bit_Aligned_Components (Etype (E))
               then
                  return True;
               end if;

               Next_Component_Or_Discriminant (E);
            end loop;

            return False;
         end;

      --  Type other than array or record is always OK

      else
         return False;
      end if;
   end Type_May_Have_Bit_Aligned_Components;

   ----------------------------
   -- Wrap_Cleanup_Procedure --
   ----------------------------

   procedure Wrap_Cleanup_Procedure (N : Node_Id) is
      Loc   : constant Source_Ptr := Sloc (N);
      Stseq : constant Node_Id    := Handled_Statement_Sequence (N);
      Stmts : constant List_Id    := Statements (Stseq);

   begin
      if Abort_Allowed then
         Prepend_To (Stmts, Build_Runtime_Call (Loc, RE_Abort_Defer));
         Append_To  (Stmts, Build_Runtime_Call (Loc, RE_Abort_Undefer));
      end if;
   end Wrap_Cleanup_Procedure;

end Exp_Util;<|MERGE_RESOLUTION|>--- conflicted
+++ resolved
@@ -1354,8 +1354,6 @@
             Rewrite (Subtype_Indic,
               Make_Subtype_From_Expr (Exp, Underlying_Record_View (Unc_Type)));
          end if;
-<<<<<<< HEAD
-=======
 
       --  Renamings of class-wide interface types require no equivalent
       --  constrained type declarations because we only need to reference
@@ -1367,7 +1365,6 @@
       then
          pragma Assert (Is_Class_Wide_Type (Unc_Type));
          null;
->>>>>>> 42a9ba1d
 
       --  In Ada95, nothing to be done if the type of the expression is
       --  limited, because in this case the expression cannot be copied,

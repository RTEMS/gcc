------------------------------------------------------------------------------
--                                                                          --
--                         GNAT COMPILER COMPONENTS                         --
--                                                                          --
--                             E X P _ U T I L                              --
--                                                                          --
--                                 B o d y                                  --
--                                                                          --
<<<<<<< HEAD
--          Copyright (C) 1992-2006, Free Software Foundation, Inc.         --
=======
--          Copyright (C) 1992-2007, Free Software Foundation, Inc.         --
>>>>>>> 60a98cce
--                                                                          --
-- GNAT is free software;  you can  redistribute it  and/or modify it under --
-- terms of the  GNU General Public License as published  by the Free Soft- --
-- ware  Foundation;  either version 2,  or (at your option) any later ver- --
-- sion.  GNAT is distributed in the hope that it will be useful, but WITH- --
-- OUT ANY WARRANTY;  without even the  implied warranty of MERCHANTABILITY --
-- or FITNESS FOR A PARTICULAR PURPOSE.  See the GNU General Public License --
-- for  more details.  You should have  received  a copy of the GNU General --
-- Public License  distributed with GNAT;  see file COPYING.  If not, write --
-- to  the  Free Software Foundation,  51  Franklin  Street,  Fifth  Floor, --
-- Boston, MA 02110-1301, USA.                                              --
--                                                                          --
-- GNAT was originally developed  by the GNAT team at  New York University. --
-- Extensive contributions were provided by Ada Core Technologies Inc.      --
--                                                                          --
------------------------------------------------------------------------------

with Atree;    use Atree;
with Checks;   use Checks;
with Debug;    use Debug;
with Einfo;    use Einfo;
with Elists;   use Elists;
with Errout;   use Errout;
with Exp_Aggr; use Exp_Aggr;
with Exp_Ch6;  use Exp_Ch6;
with Exp_Ch7;  use Exp_Ch7;
with Inline;   use Inline;
with Itypes;   use Itypes;
with Lib;      use Lib;
with Nlists;   use Nlists;
with Nmake;    use Nmake;
with Opt;      use Opt;
with Restrict; use Restrict;
with Rident;   use Rident;
with Sem;      use Sem;
with Sem_Ch8;  use Sem_Ch8;
with Sem_Eval; use Sem_Eval;
with Sem_Res;  use Sem_Res;
with Sem_Type; use Sem_Type;
with Sem_Util; use Sem_Util;
with Snames;   use Snames;
with Stand;    use Stand;
with Stringt;  use Stringt;
with Targparm; use Targparm;
with Tbuild;   use Tbuild;
with Ttypes;   use Ttypes;
with Uintp;    use Uintp;
with Urealp;   use Urealp;
with Validsw;  use Validsw;

package body Exp_Util is

   -----------------------
   -- Local Subprograms --
   -----------------------

   function Build_Task_Array_Image
     (Loc    : Source_Ptr;
      Id_Ref : Node_Id;
      A_Type : Entity_Id;
      Dyn    : Boolean := False) return Node_Id;
   --  Build function to generate the image string for a task that is an
   --  array component, concatenating the images of each index. To avoid
   --  storage leaks, the string is built with successive slice assignments.
   --  The flag Dyn indicates whether this is called for the initialization
   --  procedure of an array of tasks, or for the name of a dynamically
   --  created task that is assigned to an indexed component.

   function Build_Task_Image_Function
     (Loc   : Source_Ptr;
      Decls : List_Id;
      Stats : List_Id;
      Res   : Entity_Id) return Node_Id;
   --  Common processing for Task_Array_Image and Task_Record_Image.
   --  Build function body that computes image.

   procedure Build_Task_Image_Prefix
      (Loc    : Source_Ptr;
       Len    : out Entity_Id;
       Res    : out Entity_Id;
       Pos    : out Entity_Id;
       Prefix : Entity_Id;
       Sum    : Node_Id;
       Decls  : List_Id;
       Stats  : List_Id);
   --  Common processing for Task_Array_Image and Task_Record_Image.
   --  Create local variables and assign prefix of name to result string.

   function Build_Task_Record_Image
     (Loc    : Source_Ptr;
      Id_Ref : Node_Id;
      Dyn    : Boolean := False) return Node_Id;
   --  Build function to generate the image string for a task that is a
   --  record component. Concatenate name of variable with that of selector.
   --  The flag Dyn indicates whether this is called for the initialization
   --  procedure of record with task components, or for a dynamically
   --  created task that is assigned to a selected component.

   function Make_CW_Equivalent_Type
     (T : Entity_Id;
      E : Node_Id) return Entity_Id;
   --  T is a class-wide type entity, E is the initial expression node that
   --  constrains T in case such as: " X: T := E" or "new T'(E)"
   --  This function returns the entity of the Equivalent type and inserts
   --  on the fly the necessary declaration such as:
   --
   --    type anon is record
   --       _parent : Root_Type (T); constrained with E discriminants (if any)
   --       Extension : String (1 .. expr to match size of E);
   --    end record;
   --
   --  This record is compatible with any object of the class of T thanks
   --  to the first field and has the same size as E thanks to the second.

   function Make_Literal_Range
     (Loc         : Source_Ptr;
      Literal_Typ : Entity_Id) return Node_Id;
   --  Produce a Range node whose bounds are:
   --    Low_Bound (Literal_Type) ..
   --        Low_Bound (Literal_Type) + (Length (Literal_Typ) - 1)
   --  this is used for expanding declarations like X : String := "sdfgdfg";
   --
   --  If the index type of the target array is not integer, we generate:
   --     Low_Bound (Literal_Type) ..
   --        Literal_Type'Val
   --          (Literal_Type'Pos (Low_Bound (Literal_Type))
   --             + (Length (Literal_Typ) -1))

   function New_Class_Wide_Subtype
     (CW_Typ : Entity_Id;
      N      : Node_Id) return Entity_Id;
   --  Create an implicit subtype of CW_Typ attached to node N

   ----------------------
   -- Adjust_Condition --
   ----------------------

   procedure Adjust_Condition (N : Node_Id) is
   begin
      if No (N) then
         return;
      end if;

      declare
         Loc : constant Source_Ptr := Sloc (N);
         T   : constant Entity_Id  := Etype (N);
         Ti  : Entity_Id;

      begin
         --  For now, we simply ignore a call where the argument has no
         --  type (probably case of unanalyzed condition), or has a type
         --  that is not Boolean. This is because this is a pretty marginal
         --  piece of functionality, and violations of these rules are
         --  likely to be truly marginal (how much code uses Fortran Logical
         --  as the barrier to a protected entry?) and we do not want to
         --  blow up existing programs. We can change this to an assertion
         --  after 3.12a is released ???

         if No (T) or else not Is_Boolean_Type (T) then
            return;
         end if;

         --  Apply validity checking if needed

         if Validity_Checks_On and Validity_Check_Tests then
            Ensure_Valid (N);
         end if;

         --  Immediate return if standard boolean, the most common case,
         --  where nothing needs to be done.

         if Base_Type (T) = Standard_Boolean then
            return;
         end if;

         --  Case of zero/non-zero semantics or non-standard enumeration
         --  representation. In each case, we rewrite the node as:

         --      ityp!(N) /= False'Enum_Rep

         --  where ityp is an integer type with large enough size to hold
         --  any value of type T.

         if Nonzero_Is_True (T) or else Has_Non_Standard_Rep (T) then
            if Esize (T) <= Esize (Standard_Integer) then
               Ti := Standard_Integer;
            else
               Ti := Standard_Long_Long_Integer;
            end if;

            Rewrite (N,
              Make_Op_Ne (Loc,
                Left_Opnd  => Unchecked_Convert_To (Ti, N),
                Right_Opnd =>
                  Make_Attribute_Reference (Loc,
                    Attribute_Name => Name_Enum_Rep,
                    Prefix         =>
                      New_Occurrence_Of (First_Literal (T), Loc))));
            Analyze_And_Resolve (N, Standard_Boolean);

         else
            Rewrite (N, Convert_To (Standard_Boolean, N));
            Analyze_And_Resolve (N, Standard_Boolean);
         end if;
      end;
   end Adjust_Condition;

   ------------------------
   -- Adjust_Result_Type --
   ------------------------

   procedure Adjust_Result_Type (N : Node_Id; T : Entity_Id) is
   begin
      --  Ignore call if current type is not Standard.Boolean

      if Etype (N) /= Standard_Boolean then
         return;
      end if;

      --  If result is already of correct type, nothing to do. Note that
      --  this will get the most common case where everything has a type
      --  of Standard.Boolean.

      if Base_Type (T) = Standard_Boolean then
         return;

      else
         declare
            KP : constant Node_Kind := Nkind (Parent (N));

         begin
            --  If result is to be used as a Condition in the syntax, no need
            --  to convert it back, since if it was changed to Standard.Boolean
            --  using Adjust_Condition, that is just fine for this usage.

            if KP in N_Raise_xxx_Error or else KP in N_Has_Condition then
               return;

            --  If result is an operand of another logical operation, no need
            --  to reset its type, since Standard.Boolean is just fine, and
            --  such operations always do Adjust_Condition on their operands.

            elsif KP in N_Op_Boolean
              or else KP = N_And_Then
              or else KP = N_Or_Else
              or else KP = N_Op_Not
            then
               return;

            --  Otherwise we perform a conversion from the current type,
            --  which must be Standard.Boolean, to the desired type.

            else
               Set_Analyzed (N);
               Rewrite (N, Convert_To (T, N));
               Analyze_And_Resolve (N, T);
            end if;
         end;
      end if;
   end Adjust_Result_Type;

   --------------------------
   -- Append_Freeze_Action --
   --------------------------

   procedure Append_Freeze_Action (T : Entity_Id; N : Node_Id) is
      Fnode : Node_Id;

   begin
      Ensure_Freeze_Node (T);
      Fnode := Freeze_Node (T);

      if No (Actions (Fnode)) then
         Set_Actions (Fnode, New_List);
      end if;

      Append (N, Actions (Fnode));
   end Append_Freeze_Action;

   ---------------------------
   -- Append_Freeze_Actions --
   ---------------------------

   procedure Append_Freeze_Actions (T : Entity_Id; L : List_Id) is
      Fnode : constant Node_Id := Freeze_Node (T);

   begin
      if No (L) then
         return;

      else
         if No (Actions (Fnode)) then
            Set_Actions (Fnode, L);

         else
            Append_List (L, Actions (Fnode));
         end if;

      end if;
   end Append_Freeze_Actions;

   ------------------------
   -- Build_Runtime_Call --
   ------------------------

   function Build_Runtime_Call (Loc : Source_Ptr; RE : RE_Id) return Node_Id is
   begin
      --  If entity is not available, we can skip making the call (this avoids
      --  junk duplicated error messages in a number of cases).

      if not RTE_Available (RE) then
         return Make_Null_Statement (Loc);
      else
         return
           Make_Procedure_Call_Statement (Loc,
             Name => New_Reference_To (RTE (RE), Loc));
      end if;
   end Build_Runtime_Call;

   ----------------------------
   -- Build_Task_Array_Image --
   ----------------------------

   --  This function generates the body for a function that constructs the
   --  image string for a task that is an array component. The function is
   --  local to the init proc for the array type, and is called for each one
   --  of the components. The constructed image has the form of an indexed
   --  component, whose prefix is the outer variable of the array type.
   --  The n-dimensional array type has known indices Index, Index2...
   --  Id_Ref is an indexed component form created by the enclosing init proc.
   --  Its successive indices are Val1, Val2,.. which are the loop variables
   --  in the loops that call the individual task init proc on each component.

   --  The generated function has the following structure:

   --  function F return String is
   --     Pref : string renames Task_Name;
   --     T1   : String := Index1'Image (Val1);
   --     ...
   --     Tn   : String := indexn'image (Valn);
   --     Len  : Integer := T1'Length + ... + Tn'Length + n + 1;
   --     --  Len includes commas and the end parentheses.
   --     Res  : String (1..Len);
   --     Pos  : Integer := Pref'Length;
   --
   --  begin
   --     Res (1 .. Pos) := Pref;
   --     Pos := Pos + 1;
   --     Res (Pos)    := '(';
   --     Pos := Pos + 1;
   --     Res (Pos .. Pos + T1'Length - 1) := T1;
   --     Pos := Pos + T1'Length;
   --     Res (Pos) := '.';
   --     Pos := Pos + 1;
   --     ...
   --     Res (Pos .. Pos + Tn'Length - 1) := Tn;
   --     Res (Len) := ')';
   --
   --     return Res;
   --  end F;
   --
   --  Needless to say, multidimensional arrays of tasks are rare enough
   --  that the bulkiness of this code is not really a concern.

   function Build_Task_Array_Image
     (Loc    : Source_Ptr;
      Id_Ref : Node_Id;
      A_Type : Entity_Id;
      Dyn    : Boolean := False) return Node_Id
   is
      Dims : constant Nat := Number_Dimensions (A_Type);
      --  Number of dimensions for array of tasks

      Temps : array (1 .. Dims) of Entity_Id;
      --  Array of temporaries to hold string for each index

      Indx : Node_Id;
      --  Index expression

      Len : Entity_Id;
      --  Total length of generated name

      Pos : Entity_Id;
      --  Running index for substring assignments

      Pref : Entity_Id;
      --  Name of enclosing variable, prefix of resulting name

      Res : Entity_Id;
      --  String to hold result

      Val : Node_Id;
      --  Value of successive indices

      Sum : Node_Id;
      --  Expression to compute total size of string

      T : Entity_Id;
      --  Entity for name at one index position

      Decls : constant List_Id := New_List;
      Stats : constant List_Id := New_List;

   begin
      Pref := Make_Defining_Identifier (Loc, New_Internal_Name ('P'));

      --  For a dynamic task, the name comes from the target variable.
      --  For a static one it is a formal of the enclosing init proc.

      if Dyn then
         Get_Name_String (Chars (Entity (Prefix (Id_Ref))));
         Append_To (Decls,
           Make_Object_Declaration (Loc,
             Defining_Identifier => Pref,
             Object_Definition => New_Occurrence_Of (Standard_String, Loc),
             Expression =>
               Make_String_Literal (Loc,
                 Strval => String_From_Name_Buffer)));

      else
         Append_To (Decls,
           Make_Object_Renaming_Declaration (Loc,
             Defining_Identifier => Pref,
             Subtype_Mark        => New_Occurrence_Of (Standard_String, Loc),
             Name                => Make_Identifier (Loc, Name_uTask_Name)));
      end if;

      Indx := First_Index (A_Type);
      Val  := First (Expressions (Id_Ref));

      for J in 1 .. Dims loop
         T := Make_Defining_Identifier (Loc, New_Internal_Name ('T'));
         Temps (J) := T;

         Append_To (Decls,
            Make_Object_Declaration (Loc,
               Defining_Identifier => T,
               Object_Definition => New_Occurrence_Of (Standard_String, Loc),
               Expression =>
                 Make_Attribute_Reference (Loc,
                   Attribute_Name => Name_Image,
                   Prefix =>
                     New_Occurrence_Of (Etype (Indx), Loc),
                   Expressions => New_List (
                     New_Copy_Tree (Val)))));

         Next_Index (Indx);
         Next (Val);
      end loop;

      Sum := Make_Integer_Literal (Loc, Dims + 1);

      Sum :=
        Make_Op_Add (Loc,
          Left_Opnd => Sum,
          Right_Opnd =>
           Make_Attribute_Reference (Loc,
             Attribute_Name => Name_Length,
             Prefix =>
               New_Occurrence_Of (Pref, Loc),
             Expressions => New_List (Make_Integer_Literal (Loc, 1))));

      for J in 1 .. Dims loop
         Sum :=
            Make_Op_Add (Loc,
             Left_Opnd => Sum,
             Right_Opnd =>
              Make_Attribute_Reference (Loc,
                Attribute_Name => Name_Length,
                Prefix =>
                  New_Occurrence_Of (Temps (J), Loc),
                Expressions => New_List (Make_Integer_Literal (Loc, 1))));
      end loop;

      Build_Task_Image_Prefix (Loc, Len, Res, Pos, Pref, Sum, Decls, Stats);

      Set_Character_Literal_Name (Char_Code (Character'Pos ('(')));

      Append_To (Stats,
         Make_Assignment_Statement (Loc,
           Name => Make_Indexed_Component (Loc,
              Prefix => New_Occurrence_Of (Res, Loc),
              Expressions => New_List (New_Occurrence_Of (Pos, Loc))),
           Expression =>
             Make_Character_Literal (Loc,
               Chars => Name_Find,
               Char_Literal_Value =>
                 UI_From_Int (Character'Pos ('(')))));

      Append_To (Stats,
         Make_Assignment_Statement (Loc,
            Name => New_Occurrence_Of (Pos, Loc),
            Expression =>
              Make_Op_Add (Loc,
                Left_Opnd => New_Occurrence_Of (Pos, Loc),
                Right_Opnd => Make_Integer_Literal (Loc, 1))));

      for J in 1 .. Dims loop

         Append_To (Stats,
            Make_Assignment_Statement (Loc,
              Name => Make_Slice (Loc,
                 Prefix => New_Occurrence_Of (Res, Loc),
                 Discrete_Range  =>
                   Make_Range (Loc,
                      Low_Bound => New_Occurrence_Of  (Pos, Loc),
                      High_Bound => Make_Op_Subtract (Loc,
                        Left_Opnd =>
                          Make_Op_Add (Loc,
                            Left_Opnd => New_Occurrence_Of (Pos, Loc),
                            Right_Opnd =>
                              Make_Attribute_Reference (Loc,
                                Attribute_Name => Name_Length,
                                Prefix =>
                                  New_Occurrence_Of (Temps (J), Loc),
                                Expressions =>
                                  New_List (Make_Integer_Literal (Loc, 1)))),
                         Right_Opnd => Make_Integer_Literal (Loc, 1)))),

              Expression => New_Occurrence_Of (Temps (J), Loc)));

         if J < Dims then
            Append_To (Stats,
               Make_Assignment_Statement (Loc,
                  Name => New_Occurrence_Of (Pos, Loc),
                  Expression =>
                    Make_Op_Add (Loc,
                      Left_Opnd => New_Occurrence_Of (Pos, Loc),
                      Right_Opnd =>
                        Make_Attribute_Reference (Loc,
                          Attribute_Name => Name_Length,
                            Prefix => New_Occurrence_Of (Temps (J), Loc),
                            Expressions =>
                              New_List (Make_Integer_Literal (Loc, 1))))));

            Set_Character_Literal_Name (Char_Code (Character'Pos (',')));

            Append_To (Stats,
               Make_Assignment_Statement (Loc,
                 Name => Make_Indexed_Component (Loc,
                    Prefix => New_Occurrence_Of (Res, Loc),
                    Expressions => New_List (New_Occurrence_Of (Pos, Loc))),
                 Expression =>
                   Make_Character_Literal (Loc,
                     Chars => Name_Find,
                     Char_Literal_Value =>
                       UI_From_Int (Character'Pos (',')))));

            Append_To (Stats,
              Make_Assignment_Statement (Loc,
                Name => New_Occurrence_Of (Pos, Loc),
                  Expression =>
                    Make_Op_Add (Loc,
                      Left_Opnd => New_Occurrence_Of (Pos, Loc),
                      Right_Opnd => Make_Integer_Literal (Loc, 1))));
         end if;
      end loop;

      Set_Character_Literal_Name (Char_Code (Character'Pos (')')));

      Append_To (Stats,
         Make_Assignment_Statement (Loc,
           Name => Make_Indexed_Component (Loc,
              Prefix => New_Occurrence_Of (Res, Loc),
              Expressions => New_List (New_Occurrence_Of (Len, Loc))),
           Expression =>
             Make_Character_Literal (Loc,
               Chars => Name_Find,
               Char_Literal_Value =>
                 UI_From_Int (Character'Pos (')')))));
      return Build_Task_Image_Function (Loc, Decls, Stats, Res);
   end Build_Task_Array_Image;

   ----------------------------
   -- Build_Task_Image_Decls --
   ----------------------------

   function Build_Task_Image_Decls
     (Loc          : Source_Ptr;
      Id_Ref       : Node_Id;
      A_Type       : Entity_Id;
      In_Init_Proc : Boolean := False) return List_Id
   is
      Decls  : constant List_Id   := New_List;
      T_Id   : Entity_Id := Empty;
      Decl   : Node_Id;
      Expr   : Node_Id   := Empty;
      Fun    : Node_Id   := Empty;
      Is_Dyn : constant Boolean :=
                 Nkind (Parent (Id_Ref)) = N_Assignment_Statement
                   and then
                 Nkind (Expression (Parent (Id_Ref))) = N_Allocator;

   begin
      --  If Discard_Names or No_Implicit_Heap_Allocations are in effect,
      --  generate a dummy declaration only.

      if Restriction_Active (No_Implicit_Heap_Allocations)
        or else Global_Discard_Names
      then
         T_Id := Make_Defining_Identifier (Loc, New_Internal_Name ('J'));
         Name_Len := 0;

         return
           New_List (
             Make_Object_Declaration (Loc,
               Defining_Identifier => T_Id,
               Object_Definition => New_Occurrence_Of (Standard_String, Loc),
               Expression =>
                 Make_String_Literal (Loc,
                   Strval => String_From_Name_Buffer)));

      else
         if Nkind (Id_Ref) = N_Identifier
           or else Nkind (Id_Ref) = N_Defining_Identifier
         then
            --  For a simple variable, the image of the task is built from
            --  the name of the variable. To avoid possible conflict with
            --  the anonymous type created for a single protected object,
            --  add a numeric suffix.

            T_Id :=
              Make_Defining_Identifier (Loc,
                New_External_Name (Chars (Id_Ref), 'T', 1));

            Get_Name_String (Chars (Id_Ref));

            Expr :=
              Make_String_Literal (Loc,
                Strval => String_From_Name_Buffer);

         elsif Nkind (Id_Ref) = N_Selected_Component then
            T_Id :=
              Make_Defining_Identifier (Loc,
                New_External_Name (Chars (Selector_Name (Id_Ref)), 'T'));
            Fun := Build_Task_Record_Image (Loc, Id_Ref, Is_Dyn);

         elsif Nkind (Id_Ref) = N_Indexed_Component then
            T_Id :=
              Make_Defining_Identifier (Loc,
                New_External_Name (Chars (A_Type), 'N'));

            Fun := Build_Task_Array_Image (Loc, Id_Ref, A_Type, Is_Dyn);
         end if;
      end if;

      if Present (Fun) then
         Append (Fun, Decls);
         Expr := Make_Function_Call (Loc,
           Name => New_Occurrence_Of (Defining_Entity (Fun), Loc));

<<<<<<< HEAD
         if not In_Init_Proc then
=======
         if not In_Init_Proc and then VM_Target = No_VM then
>>>>>>> 60a98cce
            Set_Uses_Sec_Stack (Defining_Entity (Fun));
         end if;
      end if;

      Decl := Make_Object_Declaration (Loc,
        Defining_Identifier => T_Id,
        Object_Definition   => New_Occurrence_Of (Standard_String, Loc),
        Constant_Present    => True,
        Expression          => Expr);

      Append (Decl, Decls);
      return Decls;
   end Build_Task_Image_Decls;

   -------------------------------
   -- Build_Task_Image_Function --
   -------------------------------

   function Build_Task_Image_Function
     (Loc   : Source_Ptr;
      Decls : List_Id;
      Stats : List_Id;
      Res   : Entity_Id) return Node_Id
   is
      Spec : Node_Id;

   begin
      Append_To (Stats,
        Make_Simple_Return_Statement (Loc,
          Expression => New_Occurrence_Of (Res, Loc)));

      Spec := Make_Function_Specification (Loc,
        Defining_Unit_Name =>
          Make_Defining_Identifier (Loc, New_Internal_Name ('F')),
        Result_Definition => New_Occurrence_Of (Standard_String, Loc));

      --  Calls to 'Image use the secondary stack, which must be cleaned
      --  up after the task name is built.

      return Make_Subprogram_Body (Loc,
         Specification => Spec,
         Declarations => Decls,
         Handled_Statement_Sequence =>
           Make_Handled_Sequence_Of_Statements (Loc, Statements => Stats));
   end Build_Task_Image_Function;

   -----------------------------
   -- Build_Task_Image_Prefix --
   -----------------------------

   procedure Build_Task_Image_Prefix
      (Loc    : Source_Ptr;
       Len    : out Entity_Id;
       Res    : out Entity_Id;
       Pos    : out Entity_Id;
       Prefix : Entity_Id;
       Sum    : Node_Id;
       Decls  : List_Id;
       Stats  : List_Id)
   is
   begin
      Len := Make_Defining_Identifier (Loc, New_Internal_Name ('L'));

      Append_To (Decls,
        Make_Object_Declaration (Loc,
          Defining_Identifier => Len,
          Object_Definition => New_Occurrence_Of (Standard_Integer, Loc),
          Expression        => Sum));

      Res := Make_Defining_Identifier (Loc, New_Internal_Name ('R'));

      Append_To (Decls,
         Make_Object_Declaration (Loc,
            Defining_Identifier => Res,
            Object_Definition =>
               Make_Subtype_Indication (Loc,
                  Subtype_Mark => New_Occurrence_Of (Standard_String, Loc),
               Constraint =>
                 Make_Index_Or_Discriminant_Constraint (Loc,
                   Constraints =>
                     New_List (
                       Make_Range (Loc,
                         Low_Bound => Make_Integer_Literal (Loc, 1),
                         High_Bound => New_Occurrence_Of (Len, Loc)))))));

      Pos := Make_Defining_Identifier (Loc, New_Internal_Name ('P'));

      Append_To (Decls,
         Make_Object_Declaration (Loc,
            Defining_Identifier => Pos,
            Object_Definition => New_Occurrence_Of (Standard_Integer, Loc)));

      --  Pos := Prefix'Length;

      Append_To (Stats,
         Make_Assignment_Statement (Loc,
            Name => New_Occurrence_Of (Pos, Loc),
            Expression =>
              Make_Attribute_Reference (Loc,
                Attribute_Name => Name_Length,
                Prefix => New_Occurrence_Of (Prefix, Loc),
                Expressions =>
                    New_List (Make_Integer_Literal (Loc, 1)))));

      --  Res (1 .. Pos) := Prefix;

      Append_To (Stats,
         Make_Assignment_Statement (Loc,
           Name => Make_Slice (Loc,
              Prefix => New_Occurrence_Of (Res, Loc),
              Discrete_Range  =>
                Make_Range (Loc,
                   Low_Bound => Make_Integer_Literal (Loc, 1),
                   High_Bound => New_Occurrence_Of (Pos, Loc))),

           Expression => New_Occurrence_Of (Prefix, Loc)));

      Append_To (Stats,
         Make_Assignment_Statement (Loc,
            Name => New_Occurrence_Of (Pos, Loc),
            Expression =>
              Make_Op_Add (Loc,
                Left_Opnd => New_Occurrence_Of (Pos, Loc),
                Right_Opnd => Make_Integer_Literal (Loc, 1))));
   end Build_Task_Image_Prefix;

   -----------------------------
   -- Build_Task_Record_Image --
   -----------------------------

   function Build_Task_Record_Image
     (Loc    : Source_Ptr;
      Id_Ref : Node_Id;
      Dyn    : Boolean := False) return Node_Id
   is
      Len : Entity_Id;
      --  Total length of generated name

      Pos : Entity_Id;
      --  Index into result

      Res : Entity_Id;
      --  String to hold result

      Pref : Entity_Id;
      --  Name of enclosing variable, prefix of resulting name

      Sum : Node_Id;
      --  Expression to compute total size of string

      Sel : Entity_Id;
      --  Entity for selector name

      Decls : constant List_Id := New_List;
      Stats : constant List_Id := New_List;

   begin
      Pref := Make_Defining_Identifier (Loc, New_Internal_Name ('P'));

      --  For a dynamic task, the name comes from the target variable.
      --  For a static one it is a formal of the enclosing init proc.

      if Dyn then
         Get_Name_String (Chars (Entity (Prefix (Id_Ref))));
         Append_To (Decls,
           Make_Object_Declaration (Loc,
             Defining_Identifier => Pref,
             Object_Definition => New_Occurrence_Of (Standard_String, Loc),
             Expression =>
               Make_String_Literal (Loc,
                 Strval => String_From_Name_Buffer)));

      else
         Append_To (Decls,
           Make_Object_Renaming_Declaration (Loc,
             Defining_Identifier => Pref,
             Subtype_Mark        => New_Occurrence_Of (Standard_String, Loc),
             Name                => Make_Identifier (Loc, Name_uTask_Name)));
      end if;

      Sel := Make_Defining_Identifier (Loc, New_Internal_Name ('S'));

      Get_Name_String (Chars (Selector_Name (Id_Ref)));

      Append_To (Decls,
         Make_Object_Declaration (Loc,
           Defining_Identifier => Sel,
           Object_Definition => New_Occurrence_Of (Standard_String, Loc),
           Expression =>
             Make_String_Literal (Loc,
               Strval => String_From_Name_Buffer)));

      Sum := Make_Integer_Literal (Loc, Nat (Name_Len + 1));

      Sum :=
        Make_Op_Add (Loc,
          Left_Opnd => Sum,
          Right_Opnd =>
           Make_Attribute_Reference (Loc,
             Attribute_Name => Name_Length,
             Prefix =>
               New_Occurrence_Of (Pref, Loc),
             Expressions => New_List (Make_Integer_Literal (Loc, 1))));

      Build_Task_Image_Prefix (Loc, Len, Res, Pos, Pref, Sum, Decls, Stats);

      Set_Character_Literal_Name (Char_Code (Character'Pos ('.')));

      --  Res (Pos) := '.';

      Append_To (Stats,
         Make_Assignment_Statement (Loc,
           Name => Make_Indexed_Component (Loc,
              Prefix => New_Occurrence_Of (Res, Loc),
              Expressions => New_List (New_Occurrence_Of (Pos, Loc))),
           Expression =>
             Make_Character_Literal (Loc,
               Chars => Name_Find,
               Char_Literal_Value =>
                 UI_From_Int (Character'Pos ('.')))));

      Append_To (Stats,
        Make_Assignment_Statement (Loc,
          Name => New_Occurrence_Of (Pos, Loc),
          Expression =>
            Make_Op_Add (Loc,
              Left_Opnd => New_Occurrence_Of (Pos, Loc),
              Right_Opnd => Make_Integer_Literal (Loc, 1))));

      --  Res (Pos .. Len) := Selector;

      Append_To (Stats,
        Make_Assignment_Statement (Loc,
          Name => Make_Slice (Loc,
             Prefix => New_Occurrence_Of (Res, Loc),
             Discrete_Range  =>
               Make_Range (Loc,
                 Low_Bound  => New_Occurrence_Of (Pos, Loc),
                 High_Bound => New_Occurrence_Of (Len, Loc))),
          Expression => New_Occurrence_Of (Sel, Loc)));

      return Build_Task_Image_Function (Loc, Decls, Stats, Res);
   end Build_Task_Record_Image;

   ----------------------------------
   -- Component_May_Be_Bit_Aligned --
   ----------------------------------

   function Component_May_Be_Bit_Aligned (Comp : Entity_Id) return Boolean is
   begin
      --  If no component clause, then everything is fine, since the
      --  back end never bit-misaligns by default, even if there is
      --  a pragma Packed for the record.

      if No (Component_Clause (Comp)) then
         return False;
      end if;

      --  It is only array and record types that cause trouble

      if not Is_Record_Type (Etype (Comp))
        and then not Is_Array_Type (Etype (Comp))
      then
         return False;

      --  If we know that we have a small (64 bits or less) record
      --  or bit-packed array, then everything is fine, since the
      --  back end can handle these cases correctly.

      elsif Esize (Comp) <= 64
        and then (Is_Record_Type (Etype (Comp))
                   or else Is_Bit_Packed_Array (Etype (Comp)))
      then
         return False;

      --  Otherwise if the component is not byte aligned, we
      --  know we have the nasty unaligned case.

      elsif Normalized_First_Bit (Comp) /= Uint_0
        or else Esize (Comp) mod System_Storage_Unit /= Uint_0
      then
         return True;

      --  If we are large and byte aligned, then OK at this level

      else
         return False;
      end if;
   end Component_May_Be_Bit_Aligned;

   -------------------------------
   -- Convert_To_Actual_Subtype --
   -------------------------------

   procedure Convert_To_Actual_Subtype (Exp : Entity_Id) is
      Act_ST : Entity_Id;

   begin
      Act_ST := Get_Actual_Subtype (Exp);

      if Act_ST = Etype (Exp) then
         return;

      else
         Rewrite (Exp,
           Convert_To (Act_ST, Relocate_Node (Exp)));
         Analyze_And_Resolve (Exp, Act_ST);
      end if;
   end Convert_To_Actual_Subtype;

   -----------------------------------
   -- Current_Sem_Unit_Declarations --
   -----------------------------------

   function Current_Sem_Unit_Declarations return List_Id is
      U     : Node_Id := Unit (Cunit (Current_Sem_Unit));
      Decls : List_Id;

   begin
      --  If the current unit is a package body, locate the visible
      --  declarations of the package spec.

      if Nkind (U) = N_Package_Body then
         U := Unit (Library_Unit (Cunit (Current_Sem_Unit)));
      end if;

      if Nkind (U) = N_Package_Declaration then
         U := Specification (U);
         Decls := Visible_Declarations (U);

         if No (Decls) then
            Decls := New_List;
            Set_Visible_Declarations (U, Decls);
         end if;

      else
         Decls := Declarations (U);

         if No (Decls) then
            Decls := New_List;
            Set_Declarations (U, Decls);
         end if;
      end if;

      return Decls;
   end Current_Sem_Unit_Declarations;

   -----------------------
   -- Duplicate_Subexpr --
   -----------------------

   function Duplicate_Subexpr
     (Exp      : Node_Id;
      Name_Req : Boolean := False) return Node_Id
   is
   begin
      Remove_Side_Effects (Exp, Name_Req);
      return New_Copy_Tree (Exp);
   end Duplicate_Subexpr;

   ---------------------------------
   -- Duplicate_Subexpr_No_Checks --
   ---------------------------------

   function Duplicate_Subexpr_No_Checks
     (Exp      : Node_Id;
      Name_Req : Boolean := False) return Node_Id
   is
      New_Exp : Node_Id;

   begin
      Remove_Side_Effects (Exp, Name_Req);
      New_Exp := New_Copy_Tree (Exp);
      Remove_Checks (New_Exp);
      return New_Exp;
   end Duplicate_Subexpr_No_Checks;

   -----------------------------------
   -- Duplicate_Subexpr_Move_Checks --
   -----------------------------------

   function Duplicate_Subexpr_Move_Checks
     (Exp      : Node_Id;
      Name_Req : Boolean := False) return Node_Id
   is
      New_Exp : Node_Id;

   begin
      Remove_Side_Effects (Exp, Name_Req);
      New_Exp := New_Copy_Tree (Exp);
      Remove_Checks (Exp);
      return New_Exp;
   end Duplicate_Subexpr_Move_Checks;

   --------------------
   -- Ensure_Defined --
   --------------------

   procedure Ensure_Defined (Typ : Entity_Id; N : Node_Id) is
      IR : Node_Id;

   begin
      --  An itype reference must only be created if this is a local
      --  itype, so that gigi can elaborate it on the proper objstack.

      if Is_Itype (Typ)
        and then Scope (Typ) = Current_Scope
      then
         IR := Make_Itype_Reference (Sloc (N));
         Set_Itype (IR, Typ);
         Insert_Action (N, IR);
      end if;
   end Ensure_Defined;

   ---------------------
   -- Evolve_And_Then --
   ---------------------

   procedure Evolve_And_Then (Cond : in out Node_Id; Cond1 : Node_Id) is
   begin
      if No (Cond) then
         Cond := Cond1;
      else
         Cond :=
           Make_And_Then (Sloc (Cond1),
             Left_Opnd  => Cond,
             Right_Opnd => Cond1);
      end if;
   end Evolve_And_Then;

   --------------------
   -- Evolve_Or_Else --
   --------------------

   procedure Evolve_Or_Else (Cond : in out Node_Id; Cond1 : Node_Id) is
   begin
      if No (Cond) then
         Cond := Cond1;
      else
         Cond :=
           Make_Or_Else (Sloc (Cond1),
             Left_Opnd  => Cond,
             Right_Opnd => Cond1);
      end if;
   end Evolve_Or_Else;

   ------------------------------
   -- Expand_Subtype_From_Expr --
   ------------------------------

   --  This function is applicable for both static and dynamic allocation of
   --  objects which are constrained by an initial expression. Basically it
   --  transforms an unconstrained subtype indication into a constrained one.
   --  The expression may also be transformed in certain cases in order to
   --  avoid multiple evaluation. In the static allocation case, the general
   --  scheme is:

   --     Val : T := Expr;

   --        is transformed into

   --     Val : Constrained_Subtype_of_T := Maybe_Modified_Expr;
   --
   --  Here are the main cases :
   --
   --  <if Expr is a Slice>
   --    Val : T ([Index_Subtype (Expr)]) := Expr;
   --
   --  <elsif Expr is a String Literal>
   --    Val : T (T'First .. T'First + Length (string literal) - 1) := Expr;
   --
   --  <elsif Expr is Constrained>
   --    subtype T is Type_Of_Expr
   --    Val : T := Expr;
   --
   --  <elsif Expr is an entity_name>
   --    Val : T (constraints taken from Expr) := Expr;
   --
   --  <else>
   --    type Axxx is access all T;
   --    Rval : Axxx := Expr'ref;
   --    Val  : T (constraints taken from Rval) := Rval.all;

   --    ??? note: when the Expression is allocated in the secondary stack
   --              we could use it directly instead of copying it by declaring
   --              Val : T (...) renames Rval.all

   procedure Expand_Subtype_From_Expr
     (N             : Node_Id;
      Unc_Type      : Entity_Id;
      Subtype_Indic : Node_Id;
      Exp           : Node_Id)
   is
      Loc     : constant Source_Ptr := Sloc (N);
      Exp_Typ : constant Entity_Id  := Etype (Exp);
      T       : Entity_Id;

   begin
      --  In general we cannot build the subtype if expansion is disabled,
      --  because internal entities may not have been defined. However, to
      --  avoid some cascaded errors, we try to continue when the expression
      --  is an array (or string), because it is safe to compute the bounds.
      --  It is in fact required to do so even in a generic context, because
      --  there may be constants that depend on bounds of string literal.

      if not Expander_Active
        and then (No (Etype (Exp))
                   or else Base_Type (Etype (Exp)) /= Standard_String)
      then
         return;
      end if;

      if Nkind (Exp) = N_Slice then
         declare
            Slice_Type : constant Entity_Id := Etype (First_Index (Exp_Typ));

         begin
            Rewrite (Subtype_Indic,
              Make_Subtype_Indication (Loc,
                Subtype_Mark => New_Reference_To (Unc_Type, Loc),
                Constraint =>
                  Make_Index_Or_Discriminant_Constraint (Loc,
                    Constraints => New_List
                      (New_Reference_To (Slice_Type, Loc)))));

            --  This subtype indication may be used later for contraint checks
            --  we better make sure that if a variable was used as a bound of
            --  of the original slice, its value is frozen.

            Force_Evaluation (Low_Bound (Scalar_Range (Slice_Type)));
            Force_Evaluation (High_Bound (Scalar_Range (Slice_Type)));
         end;

      elsif Ekind (Exp_Typ) = E_String_Literal_Subtype then
         Rewrite (Subtype_Indic,
           Make_Subtype_Indication (Loc,
             Subtype_Mark => New_Reference_To (Unc_Type, Loc),
             Constraint =>
               Make_Index_Or_Discriminant_Constraint (Loc,
                 Constraints => New_List (
                   Make_Literal_Range (Loc,
                     Literal_Typ => Exp_Typ)))));

      elsif Is_Constrained (Exp_Typ)
        and then not Is_Class_Wide_Type (Unc_Type)
      then
         if Is_Itype (Exp_Typ) then

            --  Within an initialization procedure, a selected component
            --  denotes a component of the enclosing record, and it appears
            --  as an actual in a call to its own initialization procedure.
            --  If this component depends on the outer discriminant, we must
            --  generate the proper actual subtype for it.

            if Nkind (Exp) = N_Selected_Component
              and then Within_Init_Proc
            then
               declare
                  Decl : constant Node_Id :=
                           Build_Actual_Subtype_Of_Component (Exp_Typ, Exp);
               begin
                  if Present (Decl) then
                     Insert_Action (N, Decl);
                     T := Defining_Identifier (Decl);
                  else
                     T := Exp_Typ;
                  end if;
               end;

            --  No need to generate a new one (new what???)

            else
               T := Exp_Typ;
            end if;

         else
            T :=
              Make_Defining_Identifier (Loc,
                Chars => New_Internal_Name ('T'));

            Insert_Action (N,
              Make_Subtype_Declaration (Loc,
                Defining_Identifier => T,
                Subtype_Indication  => New_Reference_To (Exp_Typ, Loc)));

            --  This type is marked as an itype even though it has an
            --  explicit declaration because otherwise it can be marked
            --  with Is_Generic_Actual_Type and generate spurious errors.
            --  (see sem_ch8.Analyze_Package_Renaming and sem_type.covers)

            Set_Is_Itype (T);
            Set_Associated_Node_For_Itype (T, Exp);
         end if;

         Rewrite (Subtype_Indic, New_Reference_To (T, Loc));

      --  nothing needs to be done for private types with unknown discriminants
      --  if the underlying type is not an unconstrained composite type.

      elsif Is_Private_Type (Unc_Type)
        and then Has_Unknown_Discriminants (Unc_Type)
        and then (not Is_Composite_Type (Underlying_Type (Unc_Type))
                    or else Is_Constrained (Underlying_Type (Unc_Type)))
      then
         null;

      --  Nothing to be done for derived types with unknown discriminants if
      --  the parent type also has unknown discriminants.
<<<<<<< HEAD

      elsif Is_Record_Type (Unc_Type)
        and then not Is_Class_Wide_Type (Unc_Type)
        and then Has_Unknown_Discriminants (Unc_Type)
        and then Has_Unknown_Discriminants (Underlying_Type (Unc_Type))
      then
         null;

      --  Nothing to be done if the type of the expression is limited, because
      --  in this case the expression cannot be copied, and its use can only
      --  be by reference and there is no need for the actual subtype.
=======
>>>>>>> 60a98cce

      elsif Is_Record_Type (Unc_Type)
        and then not Is_Class_Wide_Type (Unc_Type)
        and then Has_Unknown_Discriminants (Unc_Type)
        and then Has_Unknown_Discriminants (Underlying_Type (Unc_Type))
      then
         null;

      --  In Ada95, Nothing to be done if the type of the expression is
      --  limited, because in this case the expression cannot be copied,
      --  and its use can only be by reference.

      --  In Ada2005, the context can be an object declaration whose expression
      --  is a function that returns in place. If the nominal subtype has
      --  unknown discriminants, the call still provides constraints on the
      --  object, and we have to create an actual subtype from it.

      --  If the type is class-wide, the expression is dynamically tagged and
      --  we do not create an actual subtype either. Ditto for an interface.

      elsif Is_Limited_Type (Exp_Typ)
        and then
         (Is_Class_Wide_Type (Exp_Typ)
           or else Is_Interface (Exp_Typ)
           or else not Has_Unknown_Discriminants (Exp_Typ)
           or else not Is_Composite_Type (Unc_Type))
      then
         null;

      --  For limited interfaces, nothing to be done

      --  This branch may be redundant once the limited interface issue is
      --  sorted out???

      elsif Is_Interface (Exp_Typ)
        and then Is_Limited_Interface (Exp_Typ)
      then
         null;

      --  For limited objects initialized with build in place function calls,
      --  nothing to be done; otherwise we prematurely introduce an N_Reference
      --  node in the expression initializing the object, which breaks the
      --  circuitry that detects and adds the additional arguments to the
      --  called function.

      elsif Is_Build_In_Place_Function_Call (Exp) then
         null;

      else
         Remove_Side_Effects (Exp);
         Rewrite (Subtype_Indic,
           Make_Subtype_From_Expr (Exp, Unc_Type));
      end if;
   end Expand_Subtype_From_Expr;

   ------------------------
   -- Find_Interface_ADT --
   ------------------------

   function Find_Interface_ADT
     (T     : Entity_Id;
      Iface : Entity_Id) return Entity_Id
   is
      ADT   : Elmt_Id;
      Found : Boolean   := False;
      Typ   : Entity_Id := T;

      procedure Find_Secondary_Table (Typ : Entity_Id);
      --  Internal subprogram used to recursively climb to the ancestors

      --------------------------
      -- Find_Secondary_Table --
      --------------------------

      procedure Find_Secondary_Table (Typ : Entity_Id) is
         AI_Elmt : Elmt_Id;
         AI      : Node_Id;

      begin
         pragma Assert (Typ /= Iface);

         --  Climb to the ancestor (if any) handling synchronized interface
         --  derivations and private types

         if Is_Concurrent_Record_Type (Typ) then
            declare
               Iface_List : constant List_Id := Abstract_Interface_List (Typ);

            begin
               if Is_Non_Empty_List (Iface_List) then
                  Find_Secondary_Table (Etype (First (Iface_List)));
               end if;
            end;

         elsif Present (Full_View (Etype (Typ))) then
            if Full_View (Etype (Typ)) /= Typ then
               Find_Secondary_Table (Full_View (Etype (Typ)));
            end if;

         elsif Etype (Typ) /= Typ then
            Find_Secondary_Table (Etype (Typ));
         end if;

         --  Traverse the list of interfaces implemented by the type

         if not Found
           and then Present (Abstract_Interfaces (Typ))
           and then not Is_Empty_Elmt_List (Abstract_Interfaces (Typ))
         then
            AI_Elmt := First_Elmt (Abstract_Interfaces (Typ));
            while Present (AI_Elmt) loop
               AI := Node (AI_Elmt);

               if AI = Iface or else Is_Ancestor (Iface, AI) then
                  Found := True;
                  return;
               end if;

               Next_Elmt (ADT);
               Next_Elmt (AI_Elmt);
            end loop;
         end if;
      end Find_Secondary_Table;

   --  Start of processing for Find_Interface_ADT

   begin
      pragma Assert (Is_Interface (Iface));

      --  Handle private types

      if Has_Private_Declaration (Typ)
        and then Present (Full_View (Typ))
      then
         Typ := Full_View (Typ);
      end if;

      --  Handle access types

      if Is_Access_Type (Typ) then
         Typ := Directly_Designated_Type (Typ);
      end if;

      --  Handle task and protected types implementing interfaces

      if Is_Concurrent_Type (Typ) then
         Typ := Corresponding_Record_Type (Typ);
      end if;

      pragma Assert
        (not Is_Class_Wide_Type (Typ)
          and then Ekind (Typ) /= E_Incomplete_Type);

      ADT := Next_Elmt (First_Elmt (Access_Disp_Table (Typ)));
      pragma Assert (Present (Node (ADT)));
      Find_Secondary_Table (Typ);
      pragma Assert (Found);
      return Node (ADT);
   end Find_Interface_ADT;

   ------------------------
   -- Find_Interface_Tag --
   ------------------------

   function Find_Interface_Tag
     (T     : Entity_Id;
      Iface : Entity_Id) return Entity_Id
   is
      AI_Tag : Entity_Id;
      Found  : Boolean   := False;
      Typ    : Entity_Id := T;

      Is_Primary_Tag : Boolean := False;

      Is_Sync_Typ : Boolean := False;
      --  In case of non concurrent-record-types each parent-type has the
      --  tags associated with the interface types that are not implemented
      --  by the ancestors; concurrent-record-types have their whole list of
      --  interface tags (and this case requires some special management).

      procedure Find_Tag (Typ : Entity_Id);
      --  Internal subprogram used to recursively climb to the ancestors

      --------------
      -- Find_Tag --
      --------------

      procedure Find_Tag (Typ : Entity_Id) is
         AI_Elmt : Elmt_Id;
         AI      : Node_Id;

      begin
         --  Check if the interface is an immediate ancestor of the type and
         --  therefore shares the main tag.

         if Typ = Iface then
            if Is_Sync_Typ then
               Is_Primary_Tag := True;
            else
               pragma Assert
                 (Etype (First_Tag_Component (Typ)) = RTE (RE_Tag));
               AI_Tag := First_Tag_Component (Typ);
            end if;

            Found  := True;
            return;
         end if;

         --  Handle synchronized interface derivations

         if Is_Concurrent_Record_Type (Typ) then
            declare
               Iface_List : constant List_Id := Abstract_Interface_List (Typ);
            begin
               if Is_Non_Empty_List (Iface_List) then
                  Find_Tag (Etype (First (Iface_List)));
               end if;
            end;
<<<<<<< HEAD

         --  Climb to the root type handling private types

         elsif Present (Full_View (Etype (Typ))) then
            if Full_View (Etype (Typ)) /= Typ then
               Find_Tag (Full_View (Etype (Typ)));
            end if;

=======

         --  Climb to the root type handling private types

         elsif Present (Full_View (Etype (Typ))) then
            if Full_View (Etype (Typ)) /= Typ then
               Find_Tag (Full_View (Etype (Typ)));
            end if;

>>>>>>> 60a98cce
         elsif Etype (Typ) /= Typ then
            Find_Tag (Etype (Typ));
         end if;

         --  Traverse the list of interfaces implemented by the type

         if not Found
           and then Present (Abstract_Interfaces (Typ))
           and then not (Is_Empty_Elmt_List (Abstract_Interfaces (Typ)))
         then
            --  Skip the tag associated with the primary table

            if not Is_Sync_Typ then
               pragma Assert
                 (Etype (First_Tag_Component (Typ)) = RTE (RE_Tag));
               AI_Tag := Next_Tag_Component (First_Tag_Component (Typ));
               pragma Assert (Present (AI_Tag));
            end if;

            AI_Elmt := First_Elmt (Abstract_Interfaces (Typ));
            while Present (AI_Elmt) loop
               AI := Node (AI_Elmt);

               if AI = Iface or else Is_Ancestor (Iface, AI) then
                  Found := True;
                  return;
               end if;

               AI_Tag := Next_Tag_Component (AI_Tag);
               Next_Elmt (AI_Elmt);
            end loop;
         end if;
      end Find_Tag;

   --  Start of processing for Find_Interface_Tag

   begin
      pragma Assert (Is_Interface (Iface));

      --  Handle private types

      if Has_Private_Declaration (Typ)
        and then Present (Full_View (Typ))
      then
         Typ := Full_View (Typ);
      end if;

      --  Handle access types

      if Is_Access_Type (Typ) then
         Typ := Directly_Designated_Type (Typ);
      end if;

      --  Handle task and protected types implementing interfaces

      if Is_Concurrent_Type (Typ) then
         Typ := Corresponding_Record_Type (Typ);
      end if;

      if Is_Class_Wide_Type (Typ) then
         Typ := Etype (Typ);
      end if;

      --  Handle entities from the limited view

      if Ekind (Typ) = E_Incomplete_Type then
         pragma Assert (Present (Non_Limited_View (Typ)));
         Typ := Non_Limited_View (Typ);
      end if;

      if not Is_Concurrent_Record_Type (Typ) then
         Find_Tag (Typ);
         pragma Assert (Found);
         return AI_Tag;

      --  Concurrent record types

      else
         Is_Sync_Typ := True;
         AI_Tag      := Next_Tag_Component (First_Tag_Component (Typ));
         Find_Tag (Typ);
         pragma Assert (Found);

         if Is_Primary_Tag then
            return First_Tag_Component (Typ);
         else
            return AI_Tag;
         end if;
      end if;
   end Find_Interface_Tag;

   --------------------
   -- Find_Interface --
   --------------------

   function Find_Interface
     (T      : Entity_Id;
      Comp   : Entity_Id) return Entity_Id
   is
      AI_Tag : Entity_Id;
      Found  : Boolean := False;
      Iface  : Entity_Id;
      Typ    : Entity_Id := T;

      Is_Sync_Typ : Boolean := False;
      --  In case of non concurrent-record-types each parent-type has the
      --  tags associated with the interface types that are not implemented
      --  by the ancestors; concurrent-record-types have their whole list of
      --  interface tags (and this case requires some special management).

      procedure Find_Iface (Typ : Entity_Id);
      --  Internal subprogram used to recursively climb to the ancestors

      ----------------
      -- Find_Iface --
      ----------------

      procedure Find_Iface (Typ : Entity_Id) is
         AI_Elmt : Elmt_Id;

      begin
         --  Climb to the root type

         --  Handle sychronized interface derivations

         if Is_Concurrent_Record_Type (Typ) then
            declare
               Iface_List : constant List_Id := Abstract_Interface_List (Typ);
            begin
               if Is_Non_Empty_List (Iface_List) then
                  Find_Iface (Etype (First (Iface_List)));
               end if;
            end;

         --  Handle the common case

         elsif Etype (Typ) /= Typ then
            pragma Assert (not Present (Full_View (Etype (Typ))));
            Find_Iface (Etype (Typ));
         end if;

         --  Traverse the list of interfaces implemented by the type

         if not Found
           and then Present (Abstract_Interfaces (Typ))
           and then not (Is_Empty_Elmt_List (Abstract_Interfaces (Typ)))
         then
            --  Skip the tag associated with the primary table

            if not Is_Sync_Typ then
               pragma Assert
                 (Etype (First_Tag_Component (Typ)) = RTE (RE_Tag));
               AI_Tag := Next_Tag_Component (First_Tag_Component (Typ));
               pragma Assert (Present (AI_Tag));
            end if;

            AI_Elmt := First_Elmt (Abstract_Interfaces (Typ));
            while Present (AI_Elmt) loop
               if AI_Tag = Comp then
                  Iface := Node (AI_Elmt);
                  Found := True;
                  return;
               end if;

               AI_Tag := Next_Tag_Component (AI_Tag);
               Next_Elmt (AI_Elmt);
            end loop;
         end if;
      end Find_Iface;

   --  Start of processing for Find_Interface

   begin
      --  Handle private types

      if Has_Private_Declaration (Typ)
        and then Present (Full_View (Typ))
      then
         Typ := Full_View (Typ);
      end if;

      --  Handle access types

      if Is_Access_Type (Typ) then
         Typ := Directly_Designated_Type (Typ);
      end if;

      --  Handle task and protected types implementing interfaces

      if Is_Concurrent_Type (Typ) then
         Typ := Corresponding_Record_Type (Typ);
      end if;

      if Is_Class_Wide_Type (Typ) then
         Typ := Etype (Typ);
      end if;

      --  Handle entities from the limited view

      if Ekind (Typ) = E_Incomplete_Type then
         pragma Assert (Present (Non_Limited_View (Typ)));
         Typ := Non_Limited_View (Typ);
      end if;

      if Is_Concurrent_Record_Type (Typ) then
         Is_Sync_Typ := True;
         AI_Tag      := Next_Tag_Component (First_Tag_Component (Typ));
      end if;

      Find_Iface (Typ);
      pragma Assert (Found);
      return Iface;
   end Find_Interface;

   ------------------
   -- Find_Prim_Op --
   ------------------

   function Find_Prim_Op (T : Entity_Id; Name : Name_Id) return Entity_Id is
      Prim : Elmt_Id;
      Typ  : Entity_Id := T;
      Op   : Entity_Id;

   begin
      if Is_Class_Wide_Type (Typ) then
         Typ := Root_Type (Typ);
      end if;

      Typ := Underlying_Type (Typ);

      --  Loop through primitive operations

      Prim := First_Elmt (Primitive_Operations (Typ));
      while Present (Prim) loop
         Op := Node (Prim);

         --  We can retrieve primitive operations by name if it is an internal
         --  name. For equality we must check that both of its operands have
         --  the same type, to avoid confusion with user-defined equalities
         --  than may have a non-symmetric signature.

         exit when Chars (Op) = Name
           and then
             (Name /= Name_Op_Eq
                or else Etype (First_Entity (Op)) = Etype (Last_Entity (Op)));

         Next_Elmt (Prim);
         pragma Assert (Present (Prim));
      end loop;

      return Node (Prim);
   end Find_Prim_Op;

   ------------------
   -- Find_Prim_Op --
   ------------------

   function Find_Prim_Op
     (T    : Entity_Id;
      Name : TSS_Name_Type) return Entity_Id
   is
      Prim : Elmt_Id;
      Typ  : Entity_Id := T;

   begin
      if Is_Class_Wide_Type (Typ) then
         Typ := Root_Type (Typ);
      end if;

      Typ := Underlying_Type (Typ);

      Prim := First_Elmt (Primitive_Operations (Typ));
      while not Is_TSS (Node (Prim), Name) loop
         Next_Elmt (Prim);
         pragma Assert (Present (Prim));
      end loop;

      return Node (Prim);
   end Find_Prim_Op;

   ----------------------
   -- Force_Evaluation --
   ----------------------

   procedure Force_Evaluation (Exp : Node_Id; Name_Req : Boolean := False) is
   begin
      Remove_Side_Effects (Exp, Name_Req, Variable_Ref => True);
   end Force_Evaluation;

   ------------------------
   -- Generate_Poll_Call --
   ------------------------

   procedure Generate_Poll_Call (N : Node_Id) is
   begin
      --  No poll call if polling not active

      if not Polling_Required then
         return;

      --  Otherwise generate require poll call

      else
         Insert_Before_And_Analyze (N,
           Make_Procedure_Call_Statement (Sloc (N),
             Name => New_Occurrence_Of (RTE (RE_Poll), Sloc (N))));
      end if;
   end Generate_Poll_Call;

   ---------------------------------
   -- Get_Current_Value_Condition --
   ---------------------------------

   --  Note: the implementation of this procedure is very closely tied to the
   --  implementation of Set_Current_Value_Condition. In the Get procedure, we
   --  interpret Current_Value fields set by the Set procedure, so the two
   --  procedures need to be closely coordinated.

   procedure Get_Current_Value_Condition
     (Var : Node_Id;
      Op  : out Node_Kind;
      Val : out Node_Id)
   is
      Loc : constant Source_Ptr := Sloc (Var);
      Ent : constant Entity_Id  := Entity (Var);

      procedure Process_Current_Value_Condition
        (N : Node_Id;
         S : Boolean);
      --  N is an expression which holds either True (S = True) or False (S =
      --  False) in the condition. This procedure digs out the expression and
      --  if it refers to Ent, sets Op and Val appropriately.

      -------------------------------------
      -- Process_Current_Value_Condition --
      -------------------------------------

      procedure Process_Current_Value_Condition
        (N : Node_Id;
         S : Boolean)
      is
         Cond : Node_Id;
         Sens : Boolean;

      begin
         Cond := N;
         Sens := S;

         --  Deal with NOT operators, inverting sense

         while Nkind (Cond) = N_Op_Not loop
            Cond := Right_Opnd (Cond);
            Sens := not Sens;
         end loop;

         --  Deal with AND THEN and AND cases

         if Nkind (Cond) = N_And_Then
           or else Nkind (Cond) = N_Op_And
         then
            --  Don't ever try to invert a condition that is of the form
            --  of an AND or AND THEN (since we are not doing sufficiently
            --  general processing to allow this).

            if Sens = False then
               Op  := N_Empty;
               Val := Empty;
               return;
            end if;

            --  Recursively process AND and AND THEN branches

            Process_Current_Value_Condition (Left_Opnd (Cond), True);

            if Op /= N_Empty then
               return;
            end if;

            Process_Current_Value_Condition (Right_Opnd (Cond), True);
            return;

         --  Case of relational operator

         elsif Nkind (Cond) in N_Op_Compare then
            Op := Nkind (Cond);

            --  Invert sense of test if inverted test

            if Sens = False then
               case Op is
                  when N_Op_Eq => Op := N_Op_Ne;
                  when N_Op_Ne => Op := N_Op_Eq;
                  when N_Op_Lt => Op := N_Op_Ge;
                  when N_Op_Gt => Op := N_Op_Le;
                  when N_Op_Le => Op := N_Op_Gt;
                  when N_Op_Ge => Op := N_Op_Lt;
                  when others  => raise Program_Error;
               end case;
            end if;

            --  Case of entity op value

            if Is_Entity_Name (Left_Opnd (Cond))
              and then Ent = Entity (Left_Opnd (Cond))
              and then Compile_Time_Known_Value (Right_Opnd (Cond))
            then
               Val := Right_Opnd (Cond);
<<<<<<< HEAD

            --  Case of value op entity

=======

            --  Case of value op entity

>>>>>>> 60a98cce
            elsif Is_Entity_Name (Right_Opnd (Cond))
              and then Ent = Entity (Right_Opnd (Cond))
              and then Compile_Time_Known_Value (Left_Opnd (Cond))
            then
               Val := Left_Opnd (Cond);

               --  We are effectively swapping operands

               case Op is
                  when N_Op_Eq => null;
                  when N_Op_Ne => null;
                  when N_Op_Lt => Op := N_Op_Gt;
                  when N_Op_Gt => Op := N_Op_Lt;
                  when N_Op_Le => Op := N_Op_Ge;
                  when N_Op_Ge => Op := N_Op_Le;
                  when others  => raise Program_Error;
               end case;

            else
               Op := N_Empty;
            end if;

            return;

            --  Case of Boolean variable reference, return as though the
            --  reference had said var = True.

         else
            if Is_Entity_Name (Cond)
              and then Ent = Entity (Cond)
            then
               Val := New_Occurrence_Of (Standard_True, Sloc (Cond));

               if Sens = False then
                  Op := N_Op_Ne;
               else
                  Op := N_Op_Eq;
               end if;
            end if;
         end if;
      end Process_Current_Value_Condition;

   --  Start of processing for Get_Current_Value_Condition

   begin
      Op  := N_Empty;
      Val := Empty;

      --  Immediate return, nothing doing, if this is not an object

      if Ekind (Ent) not in Object_Kind then
         return;
      end if;

      --  Otherwise examine current value
<<<<<<< HEAD

      declare
         CV   : constant Node_Id := Current_Value (Ent);
         Sens : Boolean;
         Stm  : Node_Id;

      begin
         --  If statement. Condition is known true in THEN section, known False
         --  in any ELSIF or ELSE part, and unknown outside the IF statement.

         if Nkind (CV) = N_If_Statement then

            --  Before start of IF statement

            if Loc < Sloc (CV) then
               return;

               --  After end of IF statement

            elsif Loc >= Sloc (CV) + Text_Ptr (UI_To_Int (End_Span (CV))) then
               return;
            end if;

=======

      declare
         CV   : constant Node_Id := Current_Value (Ent);
         Sens : Boolean;
         Stm  : Node_Id;

      begin
         --  If statement. Condition is known true in THEN section, known False
         --  in any ELSIF or ELSE part, and unknown outside the IF statement.

         if Nkind (CV) = N_If_Statement then

            --  Before start of IF statement

            if Loc < Sloc (CV) then
               return;

               --  After end of IF statement

            elsif Loc >= Sloc (CV) + Text_Ptr (UI_To_Int (End_Span (CV))) then
               return;
            end if;

>>>>>>> 60a98cce
            --  At this stage we know that we are within the IF statement, but
            --  unfortunately, the tree does not record the SLOC of the ELSE so
            --  we cannot use a simple SLOC comparison to distinguish between
            --  the then/else statements, so we have to climb the tree.

            declare
               N : Node_Id;

            begin
               N := Parent (Var);
               while Parent (N) /= CV loop
                  N := Parent (N);

                  --  If we fall off the top of the tree, then that's odd, but
                  --  perhaps it could occur in some error situation, and the
                  --  safest response is simply to assume that the outcome of
                  --  the condition is unknown. No point in bombing during an
                  --  attempt to optimize things.

                  if No (N) then
                     return;
                  end if;
               end loop;

               --  Now we have N pointing to a node whose parent is the IF
               --  statement in question, so now we can tell if we are within
               --  the THEN statements.

               if Is_List_Member (N)
                 and then List_Containing (N) = Then_Statements (CV)
               then
                  Sens := True;

               --  If the variable reference does not come from source, we
               --  cannot reliably tell whether it appears in the else part.
               --  In particular, if if appears in generated code for a node
               --  that requires finalization, it may be attached to a list
               --  that has not been yet inserted into the code. For now,
               --  treat it as unknown.

               elsif not Comes_From_Source (N) then
                  return;

               --  Otherwise we must be in ELSIF or ELSE part

               else
                  Sens := False;
               end if;
            end;

            --  ELSIF part. Condition is known true within the referenced
            --  ELSIF, known False in any subsequent ELSIF or ELSE part, and
            --  unknown before the ELSE part or after the IF statement.

         elsif Nkind (CV) = N_Elsif_Part then
            Stm := Parent (CV);

            --  Before start of ELSIF part

            if Loc < Sloc (CV) then
               return;

               --  After end of IF statement

            elsif Loc >= Sloc (Stm) +
              Text_Ptr (UI_To_Int (End_Span (Stm)))
            then
               return;
            end if;

            --  Again we lack the SLOC of the ELSE, so we need to climb the
            --  tree to see if we are within the ELSIF part in question.

            declare
               N : Node_Id;

            begin
               N := Parent (Var);
               while Parent (N) /= Stm loop
                  N := Parent (N);

                  --  If we fall off the top of the tree, then that's odd, but
                  --  perhaps it could occur in some error situation, and the
                  --  safest response is simply to assume that the outcome of
                  --  the condition is unknown. No point in bombing during an
                  --  attempt to optimize things.

                  if No (N) then
                     return;
                  end if;
               end loop;

               --  Now we have N pointing to a node whose parent is the IF
               --  statement in question, so see if is the ELSIF part we want.
               --  the THEN statements.

               if N = CV then
                  Sens := True;

                  --  Otherwise we must be in susbequent ELSIF or ELSE part

               else
                  Sens := False;
               end if;
            end;

         --  Iteration scheme of while loop. The condition is known to be
         --  true within the body of the loop.

         elsif Nkind (CV) = N_Iteration_Scheme then
            declare
               Loop_Stmt : constant Node_Id := Parent (CV);

            begin
               --  Before start of body of loop

               if Loc < Sloc (Loop_Stmt) then
                  return;

               --  After end of LOOP statement

               elsif Loc >= Sloc (End_Label (Loop_Stmt)) then
                  return;

               --  We are within the body of the loop

               else
                  Sens := True;
               end if;
            end;

         --  All other cases of Current_Value settings

         else
            return;
         end if;

         --  If we fall through here, then we have a reportable condition, Sens
         --  is True if the condition is true and False if it needs inverting.

         Process_Current_Value_Condition (Condition (CV), Sens);
      end;
   end Get_Current_Value_Condition;

   ---------------------------------
   -- Has_Controlled_Coextensions --
   ---------------------------------

   function Has_Controlled_Coextensions (Typ : Entity_Id) return Boolean is
      D_Typ : Entity_Id;
      Discr : Entity_Id;

   begin
      --  Only consider record types

      if Ekind (Typ) /= E_Record_Type
        and then Ekind (Typ) /= E_Record_Subtype
      then
         return False;
      end if;

      if Has_Discriminants (Typ) then
         Discr := First_Discriminant (Typ);
         while Present (Discr) loop
            D_Typ := Etype (Discr);

            if Ekind (D_Typ) = E_Anonymous_Access_Type
              and then
                (Is_Controlled (Directly_Designated_Type (D_Typ))
                   or else
                 Is_Concurrent_Type (Directly_Designated_Type (D_Typ)))
            then
               return True;
            end if;

            Next_Discriminant (Discr);
         end loop;
      end if;

      return False;
   end Has_Controlled_Coextensions;

   --------------------
   -- Homonym_Number --
   --------------------

   function Homonym_Number (Subp : Entity_Id) return Nat is
      Count : Nat;
      Hom   : Entity_Id;

   begin
      Count := 1;
      Hom := Homonym (Subp);
      while Present (Hom) loop
         if Scope (Hom) = Scope (Subp) then
            Count := Count + 1;
         end if;

         Hom := Homonym (Hom);
      end loop;

      return Count;
   end Homonym_Number;

   ------------------------------
   -- In_Unconditional_Context --
   ------------------------------

   function In_Unconditional_Context (Node : Node_Id) return Boolean is
      P : Node_Id;

   begin
      P := Node;
      while Present (P) loop
         case Nkind (P) is
            when N_Subprogram_Body =>
               return True;

            when N_If_Statement =>
               return False;

            when N_Loop_Statement =>
               return False;

            when N_Case_Statement =>
               return False;

            when others =>
               P := Parent (P);
         end case;
      end loop;

      return False;
   end In_Unconditional_Context;

   -------------------
   -- Insert_Action --
   -------------------

   procedure Insert_Action (Assoc_Node : Node_Id; Ins_Action : Node_Id) is
   begin
      if Present (Ins_Action) then
         Insert_Actions (Assoc_Node, New_List (Ins_Action));
      end if;
   end Insert_Action;

   --  Version with check(s) suppressed

   procedure Insert_Action
     (Assoc_Node : Node_Id; Ins_Action : Node_Id; Suppress : Check_Id)
   is
   begin
      Insert_Actions (Assoc_Node, New_List (Ins_Action), Suppress);
   end Insert_Action;

   --------------------
   -- Insert_Actions --
   --------------------

   procedure Insert_Actions (Assoc_Node : Node_Id; Ins_Actions : List_Id) is
      N : Node_Id;
      P : Node_Id;

      Wrapped_Node : Node_Id := Empty;

   begin
      if No (Ins_Actions) or else Is_Empty_List (Ins_Actions) then
         return;
      end if;

      --  Ignore insert of actions from inside default expression in the
      --  special preliminary analyze mode. Any insertions at this point
      --  have no relevance, since we are only doing the analyze to freeze
      --  the types of any static expressions. See section "Handling of
      --  Default Expressions" in the spec of package Sem for further details.

      if In_Default_Expression then
         return;
      end if;

      --  If the action derives from stuff inside a record, then the actions
      --  are attached to the current scope, to be inserted and analyzed on
      --  exit from the scope. The reason for this is that we may also
      --  be generating freeze actions at the same time, and they must
      --  eventually be elaborated in the correct order.

      if Is_Record_Type (Current_Scope)
        and then not Is_Frozen (Current_Scope)
      then
         if No (Scope_Stack.Table
           (Scope_Stack.Last).Pending_Freeze_Actions)
         then
            Scope_Stack.Table (Scope_Stack.Last).Pending_Freeze_Actions :=
              Ins_Actions;
         else
            Append_List
              (Ins_Actions,
               Scope_Stack.Table (Scope_Stack.Last).Pending_Freeze_Actions);
         end if;

         return;
      end if;

      --  We now intend to climb up the tree to find the right point to
      --  insert the actions. We start at Assoc_Node, unless this node is
      --  a subexpression in which case we start with its parent. We do this
      --  for two reasons. First it speeds things up. Second, if Assoc_Node
      --  is itself one of the special nodes like N_And_Then, then we assume
      --  that an initial request to insert actions for such a node does not
      --  expect the actions to get deposited in the node for later handling
      --  when the node is expanded, since clearly the node is being dealt
      --  with by the caller. Note that in the subexpression case, N is
      --  always the child we came from.

      --  N_Raise_xxx_Error is an annoying special case, it is a statement
      --  if it has type Standard_Void_Type, and a subexpression otherwise.
      --  otherwise. Procedure attribute references are also statements.

      if Nkind (Assoc_Node) in N_Subexpr
        and then (Nkind (Assoc_Node) in N_Raise_xxx_Error
                   or else Etype (Assoc_Node) /= Standard_Void_Type)
        and then (Nkind (Assoc_Node) /= N_Attribute_Reference
                   or else
                     not Is_Procedure_Attribute_Name
                           (Attribute_Name (Assoc_Node)))
      then
         P := Assoc_Node;             -- ??? does not agree with above!
         N := Parent (Assoc_Node);

      --  Non-subexpression case. Note that N is initially Empty in this
      --  case (N is only guaranteed Non-Empty in the subexpr case).

      else
         P := Assoc_Node;
         N := Empty;
      end if;

      --  Capture root of the transient scope

      if Scope_Is_Transient then
         Wrapped_Node := Node_To_Be_Wrapped;
      end if;

      loop
         pragma Assert (Present (P));

         case Nkind (P) is

            --  Case of right operand of AND THEN or OR ELSE. Put the actions
            --  in the Actions field of the right operand. They will be moved
            --  out further when the AND THEN or OR ELSE operator is expanded.
            --  Nothing special needs to be done for the left operand since
            --  in that case the actions are executed unconditionally.

            when N_And_Then | N_Or_Else =>
               if N = Right_Opnd (P) then
                  if Present (Actions (P)) then
                     Insert_List_After_And_Analyze
                      (Last (Actions (P)), Ins_Actions);
                  else
                     Set_Actions (P, Ins_Actions);
                     Analyze_List (Actions (P));
                  end if;

                  return;
               end if;

            --  Then or Else operand of conditional expression. Add actions to
            --  Then_Actions or Else_Actions field as appropriate. The actions
            --  will be moved further out when the conditional is expanded.

            when N_Conditional_Expression =>
               declare
                  ThenX : constant Node_Id := Next (First (Expressions (P)));
                  ElseX : constant Node_Id := Next (ThenX);

               begin
                  --  Actions belong to the then expression, temporarily
                  --  place them as Then_Actions of the conditional expr.
                  --  They will be moved to the proper place later when
                  --  the conditional expression is expanded.

                  if N = ThenX then
                     if Present (Then_Actions (P)) then
                        Insert_List_After_And_Analyze
                          (Last (Then_Actions (P)), Ins_Actions);
                     else
                        Set_Then_Actions (P, Ins_Actions);
                        Analyze_List (Then_Actions (P));
                     end if;

                     return;

                  --  Actions belong to the else expression, temporarily
                  --  place them as Else_Actions of the conditional expr.
                  --  They will be moved to the proper place later when
                  --  the conditional expression is expanded.

                  elsif N = ElseX then
                     if Present (Else_Actions (P)) then
                        Insert_List_After_And_Analyze
                          (Last (Else_Actions (P)), Ins_Actions);
                     else
                        Set_Else_Actions (P, Ins_Actions);
                        Analyze_List (Else_Actions (P));
                     end if;

                     return;

                  --  Actions belong to the condition. In this case they are
                  --  unconditionally executed, and so we can continue the
                  --  search for the proper insert point.

                  else
                     null;
                  end if;
               end;

            --  Case of appearing in the condition of a while expression or
            --  elsif. We insert the actions into the Condition_Actions field.
            --  They will be moved further out when the while loop or elsif
            --  is analyzed.

            when N_Iteration_Scheme |
                 N_Elsif_Part
            =>
               if N = Condition (P) then
                  if Present (Condition_Actions (P)) then
                     Insert_List_After_And_Analyze
                       (Last (Condition_Actions (P)), Ins_Actions);
                  else
                     Set_Condition_Actions (P, Ins_Actions);

                     --  Set the parent of the insert actions explicitly.
                     --  This is not a syntactic field, but we need the
                     --  parent field set, in particular so that freeze
                     --  can understand that it is dealing with condition
                     --  actions, and properly insert the freezing actions.

                     Set_Parent (Ins_Actions, P);
                     Analyze_List (Condition_Actions (P));
                  end if;

                  return;
               end if;

            --  Statements, declarations, pragmas, representation clauses

            when
               --  Statements

               N_Procedure_Call_Statement               |
               N_Statement_Other_Than_Procedure_Call    |

               --  Pragmas

               N_Pragma                                 |

               --  Representation_Clause

               N_At_Clause                              |
               N_Attribute_Definition_Clause            |
               N_Enumeration_Representation_Clause      |
               N_Record_Representation_Clause           |

               --  Declarations

               N_Abstract_Subprogram_Declaration        |
               N_Entry_Body                             |
               N_Exception_Declaration                  |
               N_Exception_Renaming_Declaration         |
               N_Formal_Abstract_Subprogram_Declaration |
               N_Formal_Concrete_Subprogram_Declaration |
               N_Formal_Object_Declaration              |
               N_Formal_Type_Declaration                |
               N_Full_Type_Declaration                  |
               N_Function_Instantiation                 |
               N_Generic_Function_Renaming_Declaration  |
               N_Generic_Package_Declaration            |
               N_Generic_Package_Renaming_Declaration   |
               N_Generic_Procedure_Renaming_Declaration |
               N_Generic_Subprogram_Declaration         |
               N_Implicit_Label_Declaration             |
               N_Incomplete_Type_Declaration            |
               N_Number_Declaration                     |
               N_Object_Declaration                     |
               N_Object_Renaming_Declaration            |
               N_Package_Body                           |
               N_Package_Body_Stub                      |
               N_Package_Declaration                    |
               N_Package_Instantiation                  |
               N_Package_Renaming_Declaration           |
               N_Private_Extension_Declaration          |
               N_Private_Type_Declaration               |
               N_Procedure_Instantiation                |
               N_Protected_Body                         |
               N_Protected_Body_Stub                    |
               N_Protected_Type_Declaration             |
               N_Single_Task_Declaration                |
               N_Subprogram_Body                        |
               N_Subprogram_Body_Stub                   |
               N_Subprogram_Declaration                 |
               N_Subprogram_Renaming_Declaration        |
               N_Subtype_Declaration                    |
               N_Task_Body                              |
               N_Task_Body_Stub                         |
               N_Task_Type_Declaration                  |

               --  Freeze entity behaves like a declaration or statement

               N_Freeze_Entity
            =>
               --  Do not insert here if the item is not a list member (this
               --  happens for example with a triggering statement, and the
               --  proper approach is to insert before the entire select).

               if not Is_List_Member (P) then
                  null;

               --  Do not insert if parent of P is an N_Component_Association
               --  node (i.e. we are in the context of an N_Aggregate or
               --  N_Extension_Aggregate node. In this case we want to insert
               --  before the entire aggregate.

               elsif Nkind (Parent (P)) = N_Component_Association then
                  null;

               --  Do not insert if the parent of P is either an N_Variant
               --  node or an N_Record_Definition node, meaning in either
               --  case that P is a member of a component list, and that
               --  therefore the actions should be inserted outside the
               --  complete record declaration.

               elsif Nkind (Parent (P)) = N_Variant
                 or else Nkind (Parent (P)) = N_Record_Definition
               then
                  null;

               --  Do not insert freeze nodes within the loop generated for
               --  an aggregate, because they may be elaborated too late for
               --  subsequent use in the back end: within a package spec the
               --  loop is part of the elaboration procedure and is only
               --  elaborated during the second pass.
               --  If the loop comes from source, or the entity is local to
               --  the loop itself it must remain within.

               elsif Nkind (Parent (P)) = N_Loop_Statement
                 and then not Comes_From_Source (Parent (P))
                 and then Nkind (First (Ins_Actions)) = N_Freeze_Entity
                 and then
                   Scope (Entity (First (Ins_Actions))) /= Current_Scope
               then
                  null;

               --  Otherwise we can go ahead and do the insertion

               elsif P = Wrapped_Node then
                  Store_Before_Actions_In_Scope (Ins_Actions);
                  return;

               else
                  Insert_List_Before_And_Analyze (P, Ins_Actions);
                  return;
               end if;

            --  A special case, N_Raise_xxx_Error can act either as a
            --  statement or a subexpression. We tell the difference
            --  by looking at the Etype. It is set to Standard_Void_Type
            --  in the statement case.

            when
               N_Raise_xxx_Error =>
                  if Etype (P) = Standard_Void_Type then
                     if  P = Wrapped_Node then
                        Store_Before_Actions_In_Scope (Ins_Actions);
                     else
                        Insert_List_Before_And_Analyze (P, Ins_Actions);
                     end if;

                     return;

                  --  In the subexpression case, keep climbing

                  else
                     null;
                  end if;

            --  If a component association appears within a loop created for
            --  an array aggregate, attach the actions to the association so
            --  they can be subsequently inserted within the loop. For other
            --  component associations insert outside of the aggregate. For
            --  an association that will generate a loop, its Loop_Actions
            --  attribute is already initialized (see exp_aggr.adb).

            --  The list of loop_actions can in turn generate additional ones,
            --  that are inserted before the associated node. If the associated
            --  node is outside the aggregate, the new actions are collected
            --  at the end of the loop actions, to respect the order in which
            --  they are to be elaborated.

            when
               N_Component_Association =>
                  if Nkind (Parent (P)) = N_Aggregate
                    and then Present (Loop_Actions (P))
                  then
                     if Is_Empty_List (Loop_Actions (P)) then
                        Set_Loop_Actions (P, Ins_Actions);
                        Analyze_List (Ins_Actions);

                     else
                        declare
                           Decl : Node_Id;

                        begin
                           --  Check whether these actions were generated
                           --  by a declaration that is part of the loop_
                           --  actions for the component_association.

                           Decl := Assoc_Node;
                           while Present (Decl) loop
                              exit when Parent (Decl) = P
                                and then Is_List_Member (Decl)
                                and then
                                  List_Containing (Decl) = Loop_Actions (P);
                              Decl := Parent (Decl);
                           end loop;

                           if Present (Decl) then
                              Insert_List_Before_And_Analyze
                                (Decl, Ins_Actions);
                           else
                              Insert_List_After_And_Analyze
                                (Last (Loop_Actions (P)), Ins_Actions);
                           end if;
                        end;
                     end if;

                     return;

                  else
                     null;
                  end if;

            --  Another special case, an attribute denoting a procedure call

            when
               N_Attribute_Reference =>
                  if Is_Procedure_Attribute_Name (Attribute_Name (P)) then
                     if P = Wrapped_Node then
                        Store_Before_Actions_In_Scope (Ins_Actions);
                     else
                        Insert_List_Before_And_Analyze (P, Ins_Actions);
                     end if;

                     return;

                  --  In the subexpression case, keep climbing

                  else
                     null;
                  end if;

            --  For all other node types, keep climbing tree

            when
               N_Abortable_Part                         |
               N_Accept_Alternative                     |
               N_Access_Definition                      |
               N_Access_Function_Definition             |
               N_Access_Procedure_Definition            |
               N_Access_To_Object_Definition            |
               N_Aggregate                              |
               N_Allocator                              |
               N_Case_Statement_Alternative             |
               N_Character_Literal                      |
               N_Compilation_Unit                       |
               N_Compilation_Unit_Aux                   |
               N_Component_Clause                       |
               N_Component_Declaration                  |
               N_Component_Definition                   |
               N_Component_List                         |
               N_Constrained_Array_Definition           |
               N_Decimal_Fixed_Point_Definition         |
               N_Defining_Character_Literal             |
               N_Defining_Identifier                    |
               N_Defining_Operator_Symbol               |
               N_Defining_Program_Unit_Name             |
               N_Delay_Alternative                      |
               N_Delta_Constraint                       |
               N_Derived_Type_Definition                |
               N_Designator                             |
               N_Digits_Constraint                      |
               N_Discriminant_Association               |
               N_Discriminant_Specification             |
               N_Empty                                  |
               N_Entry_Body_Formal_Part                 |
               N_Entry_Call_Alternative                 |
               N_Entry_Declaration                      |
               N_Entry_Index_Specification              |
               N_Enumeration_Type_Definition            |
               N_Error                                  |
               N_Exception_Handler                      |
               N_Expanded_Name                          |
               N_Explicit_Dereference                   |
               N_Extension_Aggregate                    |
               N_Floating_Point_Definition              |
               N_Formal_Decimal_Fixed_Point_Definition  |
               N_Formal_Derived_Type_Definition         |
               N_Formal_Discrete_Type_Definition        |
               N_Formal_Floating_Point_Definition       |
               N_Formal_Modular_Type_Definition         |
               N_Formal_Ordinary_Fixed_Point_Definition |
               N_Formal_Package_Declaration             |
               N_Formal_Private_Type_Definition         |
               N_Formal_Signed_Integer_Type_Definition  |
               N_Function_Call                          |
               N_Function_Specification                 |
               N_Generic_Association                    |
               N_Handled_Sequence_Of_Statements         |
               N_Identifier                             |
               N_In                                     |
               N_Index_Or_Discriminant_Constraint       |
               N_Indexed_Component                      |
               N_Integer_Literal                        |
               N_Itype_Reference                        |
               N_Label                                  |
               N_Loop_Parameter_Specification           |
               N_Mod_Clause                             |
               N_Modular_Type_Definition                |
               N_Not_In                                 |
               N_Null                                   |
               N_Op_Abs                                 |
               N_Op_Add                                 |
               N_Op_And                                 |
               N_Op_Concat                              |
               N_Op_Divide                              |
               N_Op_Eq                                  |
               N_Op_Expon                               |
               N_Op_Ge                                  |
               N_Op_Gt                                  |
               N_Op_Le                                  |
               N_Op_Lt                                  |
               N_Op_Minus                               |
               N_Op_Mod                                 |
               N_Op_Multiply                            |
               N_Op_Ne                                  |
               N_Op_Not                                 |
               N_Op_Or                                  |
               N_Op_Plus                                |
               N_Op_Rem                                 |
               N_Op_Rotate_Left                         |
               N_Op_Rotate_Right                        |
               N_Op_Shift_Left                          |
               N_Op_Shift_Right                         |
               N_Op_Shift_Right_Arithmetic              |
               N_Op_Subtract                            |
               N_Op_Xor                                 |
               N_Operator_Symbol                        |
               N_Ordinary_Fixed_Point_Definition        |
               N_Others_Choice                          |
               N_Package_Specification                  |
               N_Parameter_Association                  |
               N_Parameter_Specification                |
               N_Pop_Constraint_Error_Label             |
               N_Pop_Program_Error_Label                |
               N_Pop_Storage_Error_Label                |
               N_Pragma_Argument_Association            |
               N_Procedure_Specification                |
               N_Protected_Definition                   |
               N_Push_Constraint_Error_Label            |
               N_Push_Program_Error_Label               |
               N_Push_Storage_Error_Label               |
               N_Qualified_Expression                   |
               N_Range                                  |
               N_Range_Constraint                       |
               N_Real_Literal                           |
               N_Real_Range_Specification               |
               N_Record_Definition                      |
               N_Reference                              |
               N_Selected_Component                     |
               N_Signed_Integer_Type_Definition         |
               N_Single_Protected_Declaration           |
               N_Slice                                  |
               N_String_Literal                         |
               N_Subprogram_Info                        |
               N_Subtype_Indication                     |
               N_Subunit                                |
               N_Task_Definition                        |
               N_Terminate_Alternative                  |
               N_Triggering_Alternative                 |
               N_Type_Conversion                        |
               N_Unchecked_Expression                   |
               N_Unchecked_Type_Conversion              |
               N_Unconstrained_Array_Definition         |
               N_Unused_At_End                          |
               N_Unused_At_Start                        |
               N_Use_Package_Clause                     |
               N_Use_Type_Clause                        |
               N_Variant                                |
               N_Variant_Part                           |
               N_Validate_Unchecked_Conversion          |
               N_With_Clause
            =>
               null;

         end case;

         --  Make sure that inserted actions stay in the transient scope

         if P = Wrapped_Node then
            Store_Before_Actions_In_Scope (Ins_Actions);
            return;
         end if;

         --  If we fall through above tests, keep climbing tree

         N := P;

         if Nkind (Parent (N)) = N_Subunit then

            --  This is the proper body corresponding to a stub. Insertion
            --  must be done at the point of the stub, which is in the decla-
            --  tive part of the parent unit.

            P := Corresponding_Stub (Parent (N));

         else
            P := Parent (N);
         end if;
      end loop;
   end Insert_Actions;

   --  Version with check(s) suppressed

   procedure Insert_Actions
     (Assoc_Node  : Node_Id;
      Ins_Actions : List_Id;
      Suppress    : Check_Id)
   is
   begin
      if Suppress = All_Checks then
         declare
            Svg : constant Suppress_Array := Scope_Suppress;
         begin
            Scope_Suppress := (others => True);
            Insert_Actions (Assoc_Node, Ins_Actions);
            Scope_Suppress := Svg;
         end;

      else
         declare
            Svg : constant Boolean := Scope_Suppress (Suppress);
         begin
            Scope_Suppress (Suppress) := True;
            Insert_Actions (Assoc_Node, Ins_Actions);
            Scope_Suppress (Suppress) := Svg;
         end;
      end if;
   end Insert_Actions;

   --------------------------
   -- Insert_Actions_After --
   --------------------------

   procedure Insert_Actions_After
     (Assoc_Node  : Node_Id;
      Ins_Actions : List_Id)
   is
   begin
      if Scope_Is_Transient
        and then Assoc_Node = Node_To_Be_Wrapped
      then
         Store_After_Actions_In_Scope (Ins_Actions);
      else
         Insert_List_After_And_Analyze (Assoc_Node, Ins_Actions);
      end if;
   end Insert_Actions_After;

   ---------------------------------
   -- Insert_Library_Level_Action --
   ---------------------------------

   procedure Insert_Library_Level_Action (N : Node_Id) is
      Aux : constant Node_Id := Aux_Decls_Node (Cunit (Main_Unit));

   begin
      Push_Scope (Cunit_Entity (Main_Unit));
      --  ??? should this be Current_Sem_Unit instead of Main_Unit?

      if No (Actions (Aux)) then
         Set_Actions (Aux, New_List (N));
      else
         Append (N, Actions (Aux));
      end if;

      Analyze (N);
      Pop_Scope;
   end Insert_Library_Level_Action;

   ----------------------------------
   -- Insert_Library_Level_Actions --
   ----------------------------------

   procedure Insert_Library_Level_Actions (L : List_Id) is
      Aux : constant Node_Id := Aux_Decls_Node (Cunit (Main_Unit));

   begin
      if Is_Non_Empty_List (L) then
         Push_Scope (Cunit_Entity (Main_Unit));
         --  ??? should this be Current_Sem_Unit instead of Main_Unit?

         if No (Actions (Aux)) then
            Set_Actions (Aux, L);
            Analyze_List (L);
         else
            Insert_List_After_And_Analyze (Last (Actions (Aux)), L);
         end if;

         Pop_Scope;
      end if;
   end Insert_Library_Level_Actions;

   ----------------------
   -- Inside_Init_Proc --
   ----------------------

   function Inside_Init_Proc return Boolean is
      S : Entity_Id;

   begin
      S := Current_Scope;
      while Present (S)
        and then S /= Standard_Standard
      loop
         if Is_Init_Proc (S) then
            return True;
         else
            S := Scope (S);
         end if;
      end loop;

      return False;
   end Inside_Init_Proc;

   ----------------------------
   -- Is_All_Null_Statements --
   ----------------------------

   function Is_All_Null_Statements (L : List_Id) return Boolean is
      Stm : Node_Id;

   begin
      Stm := First (L);
      while Present (Stm) loop
         if Nkind (Stm) /= N_Null_Statement then
            return False;
         end if;

         Next (Stm);
      end loop;

      return True;
   end Is_All_Null_Statements;

<<<<<<< HEAD
=======
   ----------------------------------
   -- Is_Library_Level_Tagged_Type --
   ----------------------------------

   function Is_Library_Level_Tagged_Type (Typ : Entity_Id) return Boolean is
   begin
      return Is_Tagged_Type (Typ)
        and then Is_Library_Level_Entity (Typ);
   end Is_Library_Level_Tagged_Type;

>>>>>>> 60a98cce
   -----------------------------------------
   -- Is_Predefined_Dispatching_Operation --
   -----------------------------------------

   function Is_Predefined_Dispatching_Operation (E : Entity_Id) return Boolean
   is
      TSS_Name : TSS_Name_Type;

   begin
      if not Is_Dispatching_Operation (E) then
         return False;
      end if;

      Get_Name_String (Chars (E));

      if Name_Len > TSS_Name_Type'Last then
         TSS_Name := TSS_Name_Type (Name_Buffer (Name_Len - TSS_Name'Length + 1
                                     .. Name_Len));
         if Chars (E)        = Name_uSize
           or else Chars (E) = Name_uAlignment
           or else TSS_Name  = TSS_Stream_Read
           or else TSS_Name  = TSS_Stream_Write
           or else TSS_Name  = TSS_Stream_Input
           or else TSS_Name  = TSS_Stream_Output
           or else
             (Chars (E) = Name_Op_Eq
                and then Etype (First_Entity (E)) = Etype (Last_Entity (E)))
           or else Chars (E) = Name_uAssign
           or else TSS_Name  = TSS_Deep_Adjust
           or else TSS_Name  = TSS_Deep_Finalize
           or else (Ada_Version >= Ada_05
             and then (Chars (E) = Name_uDisp_Asynchronous_Select
               or else Chars (E) = Name_uDisp_Conditional_Select
               or else Chars (E) = Name_uDisp_Get_Prim_Op_Kind
               or else Chars (E) = Name_uDisp_Get_Task_Id
               or else Chars (E) = Name_uDisp_Timed_Select))
         then
            return True;
         end if;
      end if;

      return False;
   end Is_Predefined_Dispatching_Operation;

   ----------------------------------
   -- Is_Possibly_Unaligned_Object --
   ----------------------------------

   function Is_Possibly_Unaligned_Object (N : Node_Id) return Boolean is
      T  : constant Entity_Id := Etype (N);

   begin
      --  If renamed object, apply test to underlying object

      if Is_Entity_Name (N)
        and then Is_Object (Entity (N))
        and then Present (Renamed_Object (Entity (N)))
      then
         return Is_Possibly_Unaligned_Object (Renamed_Object (Entity (N)));
      end if;

      --  Tagged and controlled types and aliased types are always aligned,
      --  as are concurrent types.

      if Is_Aliased (T)
        or else Has_Controlled_Component (T)
        or else Is_Concurrent_Type (T)
        or else Is_Tagged_Type (T)
        or else Is_Controlled (T)
      then
         return False;
      end if;

      --  If this is an element of a packed array, may be unaligned

      if Is_Ref_To_Bit_Packed_Array (N) then
         return True;
      end if;

      --  Case of component reference

      if Nkind (N) = N_Selected_Component then
         declare
            P : constant Node_Id   := Prefix (N);
            C : constant Entity_Id := Entity (Selector_Name (N));
            M : Nat;
            S : Nat;

         begin
            --  If component reference is for an array with non-static bounds,
            --  then it is always aligned: we can only process unaligned
            --  arrays with static bounds (more accurately bounds known at
            --  compile time).

            if Is_Array_Type (T)
              and then not Compile_Time_Known_Bounds (T)
            then
               return False;
            end if;

            --  If component is aliased, it is definitely properly aligned

            if Is_Aliased (C) then
               return False;
            end if;

            --  If component is for a type implemented as a scalar, and the
            --  record is packed, and the component is other than the first
            --  component of the record, then the component may be unaligned.

            if Is_Packed (Etype (P))
              and then Represented_As_Scalar (Etype (C))
              and then First_Entity (Scope (C)) /= C
            then
               return True;
            end if;

            --  Compute maximum possible alignment for T

            --  If alignment is known, then that settles things

            if Known_Alignment (T) then
               M := UI_To_Int (Alignment (T));

            --  If alignment is not known, tentatively set max alignment

            else
               M := Ttypes.Maximum_Alignment;

               --  We can reduce this if the Esize is known since the default
               --  alignment will never be more than the smallest power of 2
               --  that does not exceed this Esize value.

               if Known_Esize (T) then
                  S := UI_To_Int (Esize (T));

                  while (M / 2) >= S loop
                     M := M / 2;
                  end loop;
               end if;
            end if;

            --  If the component reference is for a record that has a specified
            --  alignment, and we either know it is too small, or cannot tell,
            --  then the component may be unaligned

            if Known_Alignment (Etype (P))
              and then Alignment (Etype (P)) < Ttypes.Maximum_Alignment
              and then M > Alignment (Etype (P))
            then
               return True;
            end if;

            --  Case of component clause present which may specify an
            --  unaligned position.

            if Present (Component_Clause (C)) then

               --  Otherwise we can do a test to make sure that the actual
               --  start position in the record, and the length, are both
               --  consistent with the required alignment. If not, we know
               --  that we are unaligned.

               declare
                  Align_In_Bits : constant Nat := M * System_Storage_Unit;
               begin
                  if Component_Bit_Offset (C) mod Align_In_Bits /= 0
                    or else Esize (C) mod Align_In_Bits /= 0
                  then
                     return True;
                  end if;
               end;
            end if;

            --  Otherwise, for a component reference, test prefix

            return Is_Possibly_Unaligned_Object (P);
         end;

      --  If not a component reference, must be aligned

      else
         return False;
      end if;
   end Is_Possibly_Unaligned_Object;

   ---------------------------------
   -- Is_Possibly_Unaligned_Slice --
   ---------------------------------

   function Is_Possibly_Unaligned_Slice (N : Node_Id) return Boolean is
   begin
      --  Go to renamed object

      if Is_Entity_Name (N)
        and then Is_Object (Entity (N))
        and then Present (Renamed_Object (Entity (N)))
      then
         return Is_Possibly_Unaligned_Slice (Renamed_Object (Entity (N)));
      end if;

      --  The reference must be a slice

      if Nkind (N) /= N_Slice then
         return False;
      end if;

      --  Always assume the worst for a nested record component with a
      --  component clause, which gigi/gcc does not appear to handle well.
      --  It is not clear why this special test is needed at all ???

      if Nkind (Prefix (N)) = N_Selected_Component
        and then Nkind (Prefix (Prefix (N))) = N_Selected_Component
        and then
          Present (Component_Clause (Entity (Selector_Name (Prefix (N)))))
      then
         return True;
      end if;

      --  We only need to worry if the target has strict alignment

      if not Target_Strict_Alignment then
         return False;
      end if;

      --  If it is a slice, then look at the array type being sliced

      declare
         Sarr : constant Node_Id := Prefix (N);
         --  Prefix of the slice, i.e. the array being sliced

         Styp : constant Entity_Id := Etype (Prefix (N));
         --  Type of the array being sliced

         Pref : Node_Id;
         Ptyp : Entity_Id;

      begin
         --  The problems arise if the array object that is being sliced
         --  is a component of a record or array, and we cannot guarantee
         --  the alignment of the array within its containing object.

         --  To investigate this, we look at successive prefixes to see
         --  if we have a worrisome indexed or selected component.

         Pref := Sarr;
         loop
            --  Case of array is part of an indexed component reference

            if Nkind (Pref) = N_Indexed_Component then
               Ptyp := Etype (Prefix (Pref));

               --  The only problematic case is when the array is packed,
               --  in which case we really know nothing about the alignment
               --  of individual components.

               if Is_Bit_Packed_Array (Ptyp) then
                  return True;
               end if;

            --  Case of array is part of a selected component reference

            elsif Nkind (Pref) = N_Selected_Component then
               Ptyp := Etype (Prefix (Pref));

               --  We are definitely in trouble if the record in question
               --  has an alignment, and either we know this alignment is
               --  inconsistent with the alignment of the slice, or we
               --  don't know what the alignment of the slice should be.

               if Known_Alignment (Ptyp)
                 and then (Unknown_Alignment (Styp)
                             or else Alignment (Styp) > Alignment (Ptyp))
               then
                  return True;
               end if;

               --  We are in potential trouble if the record type is packed.
               --  We could special case when we know that the array is the
               --  first component, but that's not such a simple case ???

               if Is_Packed (Ptyp) then
                  return True;
               end if;

               --  We are in trouble if there is a component clause, and
               --  either we do not know the alignment of the slice, or
               --  the alignment of the slice is inconsistent with the
               --  bit position specified by the component clause.

               declare
                  Field : constant Entity_Id := Entity (Selector_Name (Pref));
               begin
                  if Present (Component_Clause (Field))
                    and then
                      (Unknown_Alignment (Styp)
                        or else
                         (Component_Bit_Offset (Field) mod
                           (System_Storage_Unit * Alignment (Styp))) /= 0)
                  then
                     return True;
                  end if;
               end;

            --  For cases other than selected or indexed components we
            --  know we are OK, since no issues arise over alignment.

            else
               return False;
            end if;

            --  We processed an indexed component or selected component
            --  reference that looked safe, so keep checking prefixes.

            Pref := Prefix (Pref);
         end loop;
      end;
   end Is_Possibly_Unaligned_Slice;

   --------------------------------
   -- Is_Ref_To_Bit_Packed_Array --
   --------------------------------

   function Is_Ref_To_Bit_Packed_Array (N : Node_Id) return Boolean is
      Result : Boolean;
      Expr   : Node_Id;

   begin
      if Is_Entity_Name (N)
        and then Is_Object (Entity (N))
        and then Present (Renamed_Object (Entity (N)))
      then
         return Is_Ref_To_Bit_Packed_Array (Renamed_Object (Entity (N)));
      end if;

      if Nkind (N) = N_Indexed_Component
           or else
         Nkind (N) = N_Selected_Component
      then
         if Is_Bit_Packed_Array (Etype (Prefix (N))) then
            Result := True;
         else
            Result := Is_Ref_To_Bit_Packed_Array (Prefix (N));
         end if;

         if Result and then Nkind (N) = N_Indexed_Component then
            Expr := First (Expressions (N));
            while Present (Expr) loop
               Force_Evaluation (Expr);
               Next (Expr);
            end loop;
         end if;

         return Result;

      else
         return False;
      end if;
   end Is_Ref_To_Bit_Packed_Array;

   --------------------------------
   -- Is_Ref_To_Bit_Packed_Slice --
   --------------------------------

   function Is_Ref_To_Bit_Packed_Slice (N : Node_Id) return Boolean is
   begin
      if Nkind (N) = N_Type_Conversion then
         return Is_Ref_To_Bit_Packed_Slice (Expression (N));

      elsif Is_Entity_Name (N)
        and then Is_Object (Entity (N))
        and then Present (Renamed_Object (Entity (N)))
      then
         return Is_Ref_To_Bit_Packed_Slice (Renamed_Object (Entity (N)));

      elsif Nkind (N) = N_Slice
        and then Is_Bit_Packed_Array (Etype (Prefix (N)))
      then
         return True;

      elsif Nkind (N) = N_Indexed_Component
           or else
         Nkind (N) = N_Selected_Component
      then
         return Is_Ref_To_Bit_Packed_Slice (Prefix (N));

      else
         return False;
      end if;
   end Is_Ref_To_Bit_Packed_Slice;

   -----------------------
   -- Is_Renamed_Object --
   -----------------------

   function Is_Renamed_Object (N : Node_Id) return Boolean is
      Pnod : constant Node_Id   := Parent (N);
      Kind : constant Node_Kind := Nkind (Pnod);

   begin
      if Kind = N_Object_Renaming_Declaration then
         return True;

      elsif Kind = N_Indexed_Component
        or else Kind = N_Selected_Component
      then
         return Is_Renamed_Object (Pnod);

      else
         return False;
      end if;
   end Is_Renamed_Object;

   ----------------------------
   -- Is_Untagged_Derivation --
   ----------------------------

   function Is_Untagged_Derivation (T : Entity_Id) return Boolean is
   begin
      return (not Is_Tagged_Type (T) and then Is_Derived_Type (T))
               or else
             (Is_Private_Type (T) and then Present (Full_View (T))
               and then not Is_Tagged_Type (Full_View (T))
               and then Is_Derived_Type (Full_View (T))
               and then Etype (Full_View (T)) /= T);
   end Is_Untagged_Derivation;

   --------------------
   -- Kill_Dead_Code --
   --------------------

   procedure Kill_Dead_Code (N : Node_Id; Warn : Boolean := False) is
   begin
      if Present (N) then
         Remove_Warning_Messages (N);

         if Warn then
            Error_Msg_F
<<<<<<< HEAD
              ("?this code can never be executed and has been deleted", N);
=======
              ("?this code can never be executed and has been deleted!", N);
>>>>>>> 60a98cce
         end if;

         --  Recurse into block statements and bodies to process declarations
         --  and statements

         if Nkind (N) = N_Block_Statement
           or else Nkind (N) = N_Subprogram_Body
           or else Nkind (N) = N_Package_Body
         then
            Kill_Dead_Code
              (Declarations (N), False);
            Kill_Dead_Code
              (Statements (Handled_Statement_Sequence (N)));

            if Nkind (N) = N_Subprogram_Body then
               Set_Is_Eliminated (Defining_Entity (N));
            end if;

         elsif Nkind (N) = N_Package_Declaration then
            Kill_Dead_Code (Visible_Declarations (Specification (N)));
            Kill_Dead_Code (Private_Declarations (Specification (N)));

            declare
               E : Entity_Id := First_Entity (Defining_Entity (N));
            begin
               while Present (E) loop
                  if Ekind (E) = E_Operator then
                     Set_Is_Eliminated (E);
                  end if;

                  Next_Entity (E);
               end loop;
            end;

         --  Recurse into composite statement to kill individual statements,
         --  in particular instantiations.

         elsif Nkind (N) = N_If_Statement then
            Kill_Dead_Code (Then_Statements (N));
            Kill_Dead_Code (Elsif_Parts (N));
            Kill_Dead_Code (Else_Statements (N));

         elsif Nkind (N) = N_Loop_Statement then
            Kill_Dead_Code (Statements (N));

         elsif Nkind (N) = N_Case_Statement then
            declare
               Alt : Node_Id;
            begin
               Alt := First (Alternatives (N));
               while Present (Alt) loop
                  Kill_Dead_Code (Statements (Alt));
                  Next (Alt);
               end loop;
            end;

         elsif Nkind (N) = N_Case_Statement_Alternative then
            Kill_Dead_Code (Statements (N));

         --  Deal with dead instances caused by deleting instantiations

         elsif Nkind (N) in N_Generic_Instantiation then
            Remove_Dead_Instance (N);
         end if;

         Delete_Tree (N);
      end if;
   end Kill_Dead_Code;

   --  Case where argument is a list of nodes to be killed

   procedure Kill_Dead_Code (L : List_Id; Warn : Boolean := False) is
      N : Node_Id;
      W : Boolean;
   begin
      W := Warn;
      if Is_Non_Empty_List (L) then
         loop
            N := Remove_Head (L);
            exit when No (N);
            Kill_Dead_Code (N, W);
            W := False;
         end loop;
      end if;
   end Kill_Dead_Code;

   ------------------------
   -- Known_Non_Negative --
   ------------------------

   function Known_Non_Negative (Opnd : Node_Id) return Boolean is
   begin
      if Is_OK_Static_Expression (Opnd)
        and then Expr_Value (Opnd) >= 0
      then
         return True;

      else
         declare
            Lo : constant Node_Id := Type_Low_Bound (Etype (Opnd));

         begin
            return
              Is_OK_Static_Expression (Lo) and then Expr_Value (Lo) >= 0;
         end;
      end if;
   end Known_Non_Negative;

   --------------------
   -- Known_Non_Null --
   --------------------

   function Known_Non_Null (N : Node_Id) return Boolean is
   begin
      --  Checks for case where N is an entity reference

      if Is_Entity_Name (N) and then Present (Entity (N)) then
         declare
            E   : constant Entity_Id := Entity (N);
            Op  : Node_Kind;
            Val : Node_Id;

         begin
            --  First check if we are in decisive conditional

            Get_Current_Value_Condition (N, Op, Val);

<<<<<<< HEAD
            if Nkind (Val) = N_Null then
=======
            if Known_Null (Val) then
>>>>>>> 60a98cce
               if Op = N_Op_Eq then
                  return False;
               elsif Op = N_Op_Ne then
                  return True;
               end if;
            end if;

            --  If OK to do replacement, test Is_Known_Non_Null flag

            if OK_To_Do_Constant_Replacement (E) then
               return Is_Known_Non_Null (E);

            --  Otherwise if not safe to do replacement, then say so

            else
               return False;
            end if;
         end;

      --  True if access attribute

      elsif Nkind (N) = N_Attribute_Reference
        and then (Attribute_Name (N) = Name_Access
                    or else
                  Attribute_Name (N) = Name_Unchecked_Access
                    or else
                  Attribute_Name (N) = Name_Unrestricted_Access)
      then
         return True;

      --  True if allocator

      elsif Nkind (N) = N_Allocator then
         return True;

      --  For a conversion, true if expression is known non-null

      elsif Nkind (N) = N_Type_Conversion then
         return Known_Non_Null (Expression (N));

      --  Above are all cases where the value could be determined to be
      --  non-null. In all other cases, we don't know, so return False.
<<<<<<< HEAD

      else
         return False;
      end if;
   end Known_Non_Null;

   ----------------
   -- Known_Null --
   ----------------

=======

      else
         return False;
      end if;
   end Known_Non_Null;

   ----------------
   -- Known_Null --
   ----------------

>>>>>>> 60a98cce
   function Known_Null (N : Node_Id) return Boolean is
   begin
      --  Checks for case where N is an entity reference

      if Is_Entity_Name (N) and then Present (Entity (N)) then
         declare
            E   : constant Entity_Id := Entity (N);
            Op  : Node_Kind;
            Val : Node_Id;

         begin
<<<<<<< HEAD
=======
            --  Constant null value is for sure null

            if Ekind (E) = E_Constant
              and then Known_Null (Constant_Value (E))
            then
               return True;
            end if;

>>>>>>> 60a98cce
            --  First check if we are in decisive conditional

            Get_Current_Value_Condition (N, Op, Val);

<<<<<<< HEAD
            if Nkind (Val) = N_Null then
=======
            if Known_Null (Val) then
>>>>>>> 60a98cce
               if Op = N_Op_Eq then
                  return True;
               elsif Op = N_Op_Ne then
                  return False;
               end if;
            end if;

            --  If OK to do replacement, test Is_Known_Null flag

            if OK_To_Do_Constant_Replacement (E) then
               return Is_Known_Null (E);

            --  Otherwise if not safe to do replacement, then say so

            else
               return False;
            end if;
         end;

      --  True if explicit reference to null

      elsif Nkind (N) = N_Null then
         return True;

      --  For a conversion, true if expression is known null

      elsif Nkind (N) = N_Type_Conversion then
         return Known_Null (Expression (N));

      --  Above are all cases where the value could be determined to be null.
      --  In all other cases, we don't know, so return False.

      else
         return False;
      end if;
   end Known_Null;

   -----------------------------
   -- Make_CW_Equivalent_Type --
   -----------------------------

   --  Create a record type used as an equivalent of any member
   --  of the class which takes its size from exp.

   --  Generate the following code:

   --   type Equiv_T is record
   --     _parent :  T (List of discriminant constaints taken from Exp);
   --     Ext__50 : Storage_Array (1 .. (Exp'size - Typ'object_size)/8);
   --   end Equiv_T;
   --
   --   ??? Note that this type does not guarantee same alignment as all
   --   derived types

   function Make_CW_Equivalent_Type
     (T : Entity_Id;
      E : Node_Id) return Entity_Id
   is
      Loc         : constant Source_Ptr := Sloc (E);
      Root_Typ    : constant Entity_Id  := Root_Type (T);
      List_Def    : constant List_Id    := Empty_List;
      Comp_List   : constant List_Id    := New_List;
      Equiv_Type  : Entity_Id;
      Range_Type  : Entity_Id;
      Str_Type    : Entity_Id;
      Constr_Root : Entity_Id;
      Sizexpr     : Node_Id;

   begin
      if not Has_Discriminants (Root_Typ) then
         Constr_Root := Root_Typ;
      else
         Constr_Root :=
           Make_Defining_Identifier (Loc, New_Internal_Name ('R'));

         --  subtype cstr__n is T (List of discr constraints taken from Exp)

         Append_To (List_Def,
           Make_Subtype_Declaration (Loc,
             Defining_Identifier => Constr_Root,
               Subtype_Indication =>
                 Make_Subtype_From_Expr (E, Root_Typ)));
      end if;

      --  Generate the range subtype declaration

      Range_Type := Make_Defining_Identifier (Loc, New_Internal_Name ('G'));

      if not Is_Interface (Root_Typ) then
         --  subtype rg__xx is
         --    Storage_Offset range 1 .. (Expr'size - typ'size) / Storage_Unit

         Sizexpr :=
           Make_Op_Subtract (Loc,
             Left_Opnd =>
               Make_Attribute_Reference (Loc,
                 Prefix =>
                   OK_Convert_To (T, Duplicate_Subexpr_No_Checks (E)),
                 Attribute_Name => Name_Size),
             Right_Opnd =>
               Make_Attribute_Reference (Loc,
                 Prefix => New_Reference_To (Constr_Root, Loc),
                 Attribute_Name => Name_Object_Size));
      else
         --  subtype rg__xx is
         --    Storage_Offset range 1 .. Expr'size / Storage_Unit

         Sizexpr :=
           Make_Attribute_Reference (Loc,
             Prefix =>
               OK_Convert_To (T, Duplicate_Subexpr_No_Checks (E)),
             Attribute_Name => Name_Size);
      end if;

      Set_Paren_Count (Sizexpr, 1);

      Append_To (List_Def,
        Make_Subtype_Declaration (Loc,
          Defining_Identifier => Range_Type,
          Subtype_Indication =>
            Make_Subtype_Indication (Loc,
              Subtype_Mark => New_Reference_To (RTE (RE_Storage_Offset), Loc),
              Constraint => Make_Range_Constraint (Loc,
                Range_Expression =>
                  Make_Range (Loc,
                    Low_Bound => Make_Integer_Literal (Loc, 1),
                    High_Bound =>
                      Make_Op_Divide (Loc,
                        Left_Opnd => Sizexpr,
                        Right_Opnd => Make_Integer_Literal (Loc,
                            Intval => System_Storage_Unit)))))));

      --  subtype str__nn is Storage_Array (rg__x);

      Str_Type := Make_Defining_Identifier (Loc, New_Internal_Name ('S'));
      Append_To (List_Def,
        Make_Subtype_Declaration (Loc,
          Defining_Identifier => Str_Type,
          Subtype_Indication =>
            Make_Subtype_Indication (Loc,
              Subtype_Mark => New_Reference_To (RTE (RE_Storage_Array), Loc),
              Constraint =>
                Make_Index_Or_Discriminant_Constraint (Loc,
                  Constraints =>
                    New_List (New_Reference_To (Range_Type, Loc))))));

      --  type Equiv_T is record
      --    [ _parent : Tnn; ]
      --    E : Str_Type;
      --  end Equiv_T;

      Equiv_Type := Make_Defining_Identifier (Loc, New_Internal_Name ('T'));

      --  When the target requires front-end layout, it's necessary to allow
      --  the equivalent type to be frozen so that layout can occur (when the
      --  associated class-wide subtype is frozen, the equivalent type will
      --  be frozen, see freeze.adb). For other targets, Gigi wants to have
      --  the equivalent type marked as frozen and deals with this type itself.
      --  In the Gigi case this will also avoid the generation of an init
      --  procedure for the type.

      if not Frontend_Layout_On_Target then
         Set_Is_Frozen (Equiv_Type);
      end if;

      Set_Ekind (Equiv_Type, E_Record_Type);
      Set_Parent_Subtype (Equiv_Type, Constr_Root);

      if not Is_Interface (Root_Typ) then
         Append_To (Comp_List,
           Make_Component_Declaration (Loc,
             Defining_Identifier =>
               Make_Defining_Identifier (Loc, Name_uParent),
             Component_Definition =>
               Make_Component_Definition (Loc,
                 Aliased_Present    => False,
                 Subtype_Indication => New_Reference_To (Constr_Root, Loc))));
      end if;

      Append_To (Comp_List,
        Make_Component_Declaration (Loc,
          Defining_Identifier =>
            Make_Defining_Identifier (Loc,
              Chars => New_Internal_Name ('C')),
          Component_Definition =>
            Make_Component_Definition (Loc,
              Aliased_Present    => False,
              Subtype_Indication => New_Reference_To (Str_Type, Loc))));

      Append_To (List_Def,
        Make_Full_Type_Declaration (Loc,
          Defining_Identifier => Equiv_Type,
          Type_Definition =>
            Make_Record_Definition (Loc,
              Component_List =>
                Make_Component_List (Loc,
                  Component_Items => Comp_List,
                  Variant_Part    => Empty))));

      --  Suppress all checks during the analysis of the expanded code
      --  to avoid the generation of spurious warnings under ZFP run-time.

      Insert_Actions (E, List_Def, Suppress => All_Checks);
      return Equiv_Type;
   end Make_CW_Equivalent_Type;

   ------------------------
   -- Make_Literal_Range --
   ------------------------

   function Make_Literal_Range
     (Loc         : Source_Ptr;
      Literal_Typ : Entity_Id) return Node_Id
   is
      Lo          : constant Node_Id :=
                      New_Copy_Tree (String_Literal_Low_Bound (Literal_Typ));
      Index       : constant Entity_Id := Etype (Lo);

      Hi          : Node_Id;
      Length_Expr : constant Node_Id :=
                      Make_Op_Subtract (Loc,
                        Left_Opnd =>
                          Make_Integer_Literal (Loc,
                            Intval => String_Literal_Length (Literal_Typ)),
                        Right_Opnd =>
                          Make_Integer_Literal (Loc, 1));

   begin
      Set_Analyzed (Lo, False);

         if Is_Integer_Type (Index) then
            Hi :=
              Make_Op_Add (Loc,
                Left_Opnd  => New_Copy_Tree (Lo),
                Right_Opnd => Length_Expr);
         else
            Hi :=
              Make_Attribute_Reference (Loc,
                Attribute_Name => Name_Val,
                Prefix => New_Occurrence_Of (Index, Loc),
                Expressions => New_List (
                 Make_Op_Add (Loc,
                   Left_Opnd =>
                     Make_Attribute_Reference (Loc,
                       Attribute_Name => Name_Pos,
                       Prefix => New_Occurrence_Of (Index, Loc),
                       Expressions => New_List (New_Copy_Tree (Lo))),
                  Right_Opnd => Length_Expr)));
         end if;

         return
           Make_Range (Loc,
             Low_Bound  => Lo,
             High_Bound => Hi);
   end Make_Literal_Range;

   ----------------------------
   -- Make_Subtype_From_Expr --
   ----------------------------

   --  1. If Expr is an uncontrained array expression, creates
   --    Unc_Type(Expr'first(1)..Expr'Last(1),..., Expr'first(n)..Expr'last(n))

   --  2. If Expr is a unconstrained discriminated type expression, creates
   --    Unc_Type(Expr.Discr1, ... , Expr.Discr_n)

   --  3. If Expr is class-wide, creates an implicit class wide subtype

   function Make_Subtype_From_Expr
     (E       : Node_Id;
      Unc_Typ : Entity_Id) return Node_Id
   is
      Loc         : constant Source_Ptr := Sloc (E);
      List_Constr : constant List_Id    := New_List;
      D           : Entity_Id;

      Full_Subtyp  : Entity_Id;
      Priv_Subtyp  : Entity_Id;
      Utyp         : Entity_Id;
      Full_Exp     : Node_Id;

   begin
      if Is_Private_Type (Unc_Typ)
        and then Has_Unknown_Discriminants (Unc_Typ)
      then
         --  Prepare the subtype completion, Go to base type to
         --  find underlying type, because the type may be a generic
         --  actual or an explicit subtype.

         Utyp        := Underlying_Type (Base_Type (Unc_Typ));
         Full_Subtyp := Make_Defining_Identifier (Loc,
                          New_Internal_Name ('C'));
         Full_Exp    :=
           Unchecked_Convert_To
             (Utyp, Duplicate_Subexpr_No_Checks (E));
         Set_Parent (Full_Exp, Parent (E));

         Priv_Subtyp :=
           Make_Defining_Identifier (Loc, New_Internal_Name ('P'));

         Insert_Action (E,
           Make_Subtype_Declaration (Loc,
             Defining_Identifier => Full_Subtyp,
             Subtype_Indication  => Make_Subtype_From_Expr (Full_Exp, Utyp)));

         --  Define the dummy private subtype

         Set_Ekind          (Priv_Subtyp, Subtype_Kind (Ekind (Unc_Typ)));
         Set_Etype          (Priv_Subtyp, Base_Type (Unc_Typ));
         Set_Scope          (Priv_Subtyp, Full_Subtyp);
         Set_Is_Constrained (Priv_Subtyp);
         Set_Is_Tagged_Type (Priv_Subtyp, Is_Tagged_Type (Unc_Typ));
         Set_Is_Itype       (Priv_Subtyp);
         Set_Associated_Node_For_Itype (Priv_Subtyp, E);

         if Is_Tagged_Type  (Priv_Subtyp) then
            Set_Class_Wide_Type
              (Base_Type (Priv_Subtyp), Class_Wide_Type (Unc_Typ));
            Set_Primitive_Operations (Priv_Subtyp,
              Primitive_Operations (Unc_Typ));
         end if;

         Set_Full_View (Priv_Subtyp, Full_Subtyp);

         return New_Reference_To (Priv_Subtyp, Loc);

      elsif Is_Array_Type (Unc_Typ) then
         for J in 1 .. Number_Dimensions (Unc_Typ) loop
            Append_To (List_Constr,
              Make_Range (Loc,
                Low_Bound =>
                  Make_Attribute_Reference (Loc,
                    Prefix => Duplicate_Subexpr_No_Checks (E),
                    Attribute_Name => Name_First,
                    Expressions => New_List (
                      Make_Integer_Literal (Loc, J))),

                High_Bound =>
                  Make_Attribute_Reference (Loc,
                    Prefix         => Duplicate_Subexpr_No_Checks (E),
                    Attribute_Name => Name_Last,
                    Expressions    => New_List (
                      Make_Integer_Literal (Loc, J)))));
         end loop;

      elsif Is_Class_Wide_Type (Unc_Typ) then
         declare
            CW_Subtype : Entity_Id;
            EQ_Typ     : Entity_Id := Empty;

         begin
            --  A class-wide equivalent type is not needed when VM_Target
            --  because the VM back-ends handle the class-wide object
            --  initialization itself (and doesn't need or want the
            --  additional intermediate type to handle the assignment).

            if Expander_Active and then VM_Target = No_VM then
               EQ_Typ := Make_CW_Equivalent_Type (Unc_Typ, E);
            end if;

            CW_Subtype := New_Class_Wide_Subtype (Unc_Typ, E);
            Set_Equivalent_Type (CW_Subtype, EQ_Typ);

            if Present (EQ_Typ) then
               Set_Is_Class_Wide_Equivalent_Type (EQ_Typ);
            end if;

            Set_Cloned_Subtype (CW_Subtype, Base_Type (Unc_Typ));

            return New_Occurrence_Of (CW_Subtype, Loc);
         end;

      --  Indefinite record type with discriminants

      else
         D := First_Discriminant (Unc_Typ);
         while Present (D) loop
            Append_To (List_Constr,
              Make_Selected_Component (Loc,
                Prefix        => Duplicate_Subexpr_No_Checks (E),
                Selector_Name => New_Reference_To (D, Loc)));

            Next_Discriminant (D);
         end loop;
      end if;

      return
        Make_Subtype_Indication (Loc,
          Subtype_Mark => New_Reference_To (Unc_Typ, Loc),
          Constraint   =>
            Make_Index_Or_Discriminant_Constraint (Loc,
              Constraints => List_Constr));
   end Make_Subtype_From_Expr;

   -----------------------------
   -- May_Generate_Large_Temp --
   -----------------------------

   --  At the current time, the only types that we return False for (i.e.
   --  where we decide we know they cannot generate large temps) are ones
   --  where we know the size is 256 bits or less at compile time, and we
   --  are still not doing a thorough job on arrays and records ???

   function May_Generate_Large_Temp (Typ : Entity_Id) return Boolean is
   begin
      if not Size_Known_At_Compile_Time (Typ) then
         return False;

      elsif Esize (Typ) /= 0 and then Esize (Typ) <= 256 then
         return False;

      elsif Is_Array_Type (Typ)
        and then Present (Packed_Array_Type (Typ))
      then
         return May_Generate_Large_Temp (Packed_Array_Type (Typ));

      --  We could do more here to find other small types ???

      else
         return True;
      end if;
   end May_Generate_Large_Temp;

   ----------------------------
   -- New_Class_Wide_Subtype --
   ----------------------------

   function New_Class_Wide_Subtype
     (CW_Typ : Entity_Id;
      N      : Node_Id) return Entity_Id
   is
      Res       : constant Entity_Id := Create_Itype (E_Void, N);
      Res_Name  : constant Name_Id   := Chars (Res);
      Res_Scope : constant Entity_Id := Scope (Res);

   begin
      Copy_Node (CW_Typ, Res);
      Set_Comes_From_Source (Res, False);
      Set_Sloc (Res, Sloc (N));
      Set_Is_Itype (Res);
      Set_Associated_Node_For_Itype (Res, N);
      Set_Is_Public (Res, False);   --  By default, may be changed below.
      Set_Public_Status (Res);
      Set_Chars (Res, Res_Name);
      Set_Scope (Res, Res_Scope);
      Set_Ekind (Res, E_Class_Wide_Subtype);
      Set_Next_Entity (Res, Empty);
      Set_Etype (Res, Base_Type (CW_Typ));

      --  For targets where front-end layout is required, reset the Is_Frozen
      --  status of the subtype to False (it can be implicitly set to true
      --  from the copy of the class-wide type). For other targets, Gigi
      --  doesn't want the class-wide subtype to go through the freezing
      --  process (though it's unclear why that causes problems and it would
      --  be nice to allow freezing to occur normally for all targets ???).

      if Frontend_Layout_On_Target then
         Set_Is_Frozen (Res, False);
      end if;

      Set_Freeze_Node (Res, Empty);
      return (Res);
   end New_Class_Wide_Subtype;

<<<<<<< HEAD
=======
   --------------------------------
   -- Non_Limited_Designated_Type --
   ---------------------------------

   function Non_Limited_Designated_Type (T : Entity_Id) return Entity_Id is
      Desig : constant Entity_Id := Designated_Type (T);
   begin
      if Ekind (Desig) = E_Incomplete_Type
        and then Present (Non_Limited_View (Desig))
      then
         return Non_Limited_View (Desig);
      else
         return Desig;
      end if;
   end Non_Limited_Designated_Type;

>>>>>>> 60a98cce
   -----------------------------------
   -- OK_To_Do_Constant_Replacement --
   -----------------------------------

   function OK_To_Do_Constant_Replacement (E : Entity_Id) return Boolean is
      ES : constant Entity_Id := Scope (E);
      CS : Entity_Id;

   begin
      --  Do not replace statically allocated objects, because they may be
      --  modified outside the current scope.

      if Is_Statically_Allocated (E) then
         return False;

      --  Do not replace aliased or volatile objects, since we don't know what
      --  else might change the value.

      elsif Is_Aliased (E) or else Treat_As_Volatile (E) then
         return False;

      --  Debug flag -gnatdM disconnects this optimization

      elsif Debug_Flag_MM then
         return False;

      --  Otherwise check scopes

      else
         CS := Current_Scope;

         loop
            --  If we are in right scope, replacement is safe

            if CS = ES then
               return True;

            --  Packages do not affect the determination of safety

            elsif Ekind (CS) = E_Package then
               exit when CS = Standard_Standard;
               CS := Scope (CS);

            --  Blocks do not affect the determination of safety

            elsif Ekind (CS) = E_Block then
               CS := Scope (CS);

            --  Loops do not affect the determination of safety. Note that we
            --  kill all current values on entry to a loop, so we are just
            --  talking about processing within a loop here.

            elsif Ekind (CS) = E_Loop then
               CS := Scope (CS);

            --  Otherwise, the reference is dubious, and we cannot be sure that
            --  it is safe to do the replacement.

            else
               exit;
            end if;
         end loop;

         return False;
      end if;
   end OK_To_Do_Constant_Replacement;

<<<<<<< HEAD
=======
   ------------------------------------
   -- Possible_Bit_Aligned_Component --
   ------------------------------------

   function Possible_Bit_Aligned_Component (N : Node_Id) return Boolean is
   begin
      case Nkind (N) is

         --  Case of indexed component

         when N_Indexed_Component =>
            declare
               P    : constant Node_Id   := Prefix (N);
               Ptyp : constant Entity_Id := Etype (P);

            begin
               --  If we know the component size and it is less than 64, then
               --  we are definitely OK. The back end always does assignment
               --  of misaligned small objects correctly.

               if Known_Static_Component_Size (Ptyp)
                 and then Component_Size (Ptyp) <= 64
               then
                  return False;

               --  Otherwise, we need to test the prefix, to see if we are
               --  indexing from a possibly unaligned component.

               else
                  return Possible_Bit_Aligned_Component (P);
               end if;
            end;

         --  Case of selected component

         when N_Selected_Component =>
            declare
               P    : constant Node_Id   := Prefix (N);
               Comp : constant Entity_Id := Entity (Selector_Name (N));

            begin
               --  If there is no component clause, then we are in the clear
               --  since the back end will never misalign a large component
               --  unless it is forced to do so. In the clear means we need
               --  only the recursive test on the prefix.

               if Component_May_Be_Bit_Aligned (Comp) then
                  return True;
               else
                  return Possible_Bit_Aligned_Component (P);
               end if;
            end;

         --  If we have neither a record nor array component, it means that we
         --  have fallen off the top testing prefixes recursively, and we now
         --  have a stand alone object, where we don't have a problem.

         when others =>
            return False;

      end case;
   end Possible_Bit_Aligned_Component;

>>>>>>> 60a98cce
   -------------------------
   -- Remove_Side_Effects --
   -------------------------

   procedure Remove_Side_Effects
     (Exp          : Node_Id;
      Name_Req     : Boolean := False;
      Variable_Ref : Boolean := False)
   is
      Loc          : constant Source_Ptr     := Sloc (Exp);
      Exp_Type     : constant Entity_Id      := Etype (Exp);
      Svg_Suppress : constant Suppress_Array := Scope_Suppress;
      Def_Id       : Entity_Id;
      Ref_Type     : Entity_Id;
      Res          : Node_Id;
      Ptr_Typ_Decl : Node_Id;
      New_Exp      : Node_Id;
      E            : Node_Id;

      function Side_Effect_Free (N : Node_Id) return Boolean;
      --  Determines if the tree N represents an expression that is known not
      --  to have side effects, and for which no processing is required.

      function Side_Effect_Free (L : List_Id) return Boolean;
      --  Determines if all elements of the list L are side effect free

      function Safe_Prefixed_Reference (N : Node_Id) return Boolean;
      --  The argument N is a construct where the Prefix is dereferenced if it
      --  is an access type and the result is a variable. The call returns True
      --  if the construct is side effect free (not considering side effects in
      --  other than the prefix which are to be tested by the caller).

      function Within_In_Parameter (N : Node_Id) return Boolean;
      --  Determines if N is a subcomponent of a composite in-parameter. If so,
      --  N is not side-effect free when the actual is global and modifiable
      --  indirectly from within a subprogram, because it may be passed by
      --  reference. The front-end must be conservative here and assume that
      --  this may happen with any array or record type. On the other hand, we
      --  cannot create temporaries for all expressions for which this
      --  condition is true, for various reasons that might require clearing up
      --  ??? For example, descriminant references that appear out of place, or
      --  spurious type errors with class-wide expressions. As a result, we
      --  limit the transformation to loop bounds, which is so far the only
      --  case that requires it.

      -----------------------------
      -- Safe_Prefixed_Reference --
      -----------------------------

      function Safe_Prefixed_Reference (N : Node_Id) return Boolean is
      begin
         --  If prefix is not side effect free, definitely not safe

         if not Side_Effect_Free (Prefix (N)) then
            return False;

         --  If the prefix is of an access type that is not access-to-constant,
         --  then this construct is a variable reference, which means it is to
         --  be considered to have side effects if Variable_Ref is set True
         --  Exception is an access to an entity that is a constant or an
         --  in-parameter which does not come from source, and is the result
         --  of a previous removal of side-effects.

         elsif Is_Access_Type (Etype (Prefix (N)))
           and then not Is_Access_Constant (Etype (Prefix (N)))
           and then Variable_Ref
         then
            if not Is_Entity_Name (Prefix (N)) then
               return False;
            else
               return Ekind (Entity (Prefix (N))) = E_Constant
                 or else Ekind (Entity (Prefix (N))) = E_In_Parameter;
            end if;

         --  The following test is the simplest way of solving a complex
         --  problem uncovered by BB08-010: Side effect on loop bound that
         --  is a subcomponent of a global variable:
         --    If a loop bound is a subcomponent of a global variable, a
         --    modification of that variable within the loop may incorrectly
         --    affect the execution of the loop.

         elsif not
           (Nkind (Parent (Parent (N))) /= N_Loop_Parameter_Specification
              or else not Within_In_Parameter (Prefix (N)))
         then
            return False;

         --  All other cases are side effect free

         else
            return True;
         end if;
      end Safe_Prefixed_Reference;

      ----------------------
      -- Side_Effect_Free --
      ----------------------

      function Side_Effect_Free (N : Node_Id) return Boolean is
      begin
         --  Note on checks that could raise Constraint_Error. Strictly, if
         --  we take advantage of 11.6, these checks do not count as side
         --  effects. However, we would just as soon consider that they are
         --  side effects, since the backend CSE does not work very well on
         --  expressions which can raise Constraint_Error. On the other
         --  hand, if we do not consider them to be side effect free, then
         --  we get some awkward expansions in -gnato mode, resulting in
         --  code insertions at a point where we do not have a clear model
         --  for performing the insertions. See 4908-002/comment for details.

         --  Special handling for entity names

         if Is_Entity_Name (N) then

            --  If the entity is a constant, it is definitely side effect
            --  free. Note that the test of Is_Variable (N) below might
            --  be expected to catch this case, but it does not, because
            --  this test goes to the original tree, and we may have
            --  already rewritten a variable node with a constant as
            --  a result of an earlier Force_Evaluation call.

            if Ekind (Entity (N)) = E_Constant
              or else Ekind (Entity (N)) = E_In_Parameter
            then
               return True;

            --  Functions are not side effect free

            elsif Ekind (Entity (N)) = E_Function then
               return False;

            --  Variables are considered to be a side effect if Variable_Ref
            --  is set or if we have a volatile variable and Name_Req is off.
            --  If Name_Req is True then we can't help returning a name which
            --  effectively allows multiple references in any case.

            elsif Is_Variable (N) then
               return not Variable_Ref
                 and then (not Treat_As_Volatile (Entity (N))
                             or else Name_Req);

            --  Any other entity (e.g. a subtype name) is definitely side
            --  effect free.

            else
               return True;
            end if;

         --  A value known at compile time is always side effect free

         elsif Compile_Time_Known_Value (N) then
            return True;

         --  A variable renaming is not side-effet free, because the
         --  renaming will function like a macro in the front-end in
         --  some cases, and an assignment can modify the the component
         --  designated by N, so we need to create a temporary for it.

         elsif Is_Entity_Name (Original_Node (N))
           and then Is_Renaming_Of_Object (Entity (Original_Node (N)))
           and then Ekind (Entity (Original_Node (N))) /= E_Constant
         then
            return False;
         end if;

         --  For other than entity names and compile time known values,
         --  check the node kind for special processing.

         case Nkind (N) is

            --  An attribute reference is side effect free if its expressions
            --  are side effect free and its prefix is side effect free or
            --  is an entity reference.

            --  Is this right? what about x'first where x is a variable???

            when N_Attribute_Reference =>
               return Side_Effect_Free (Expressions (N))
                 and then Attribute_Name (N) /= Name_Input
                 and then (Is_Entity_Name (Prefix (N))
                            or else Side_Effect_Free (Prefix (N)));

            --  A binary operator is side effect free if and both operands
            --  are side effect free. For this purpose binary operators
            --  include membership tests and short circuit forms

            when N_Binary_Op       |
                 N_Membership_Test |
                 N_And_Then        |
                 N_Or_Else         =>
               return Side_Effect_Free (Left_Opnd  (N))
                 and then Side_Effect_Free (Right_Opnd (N));

            --  An explicit dereference is side effect free only if it is
            --  a side effect free prefixed reference.

            when N_Explicit_Dereference =>
               return Safe_Prefixed_Reference (N);

            --  A call to _rep_to_pos is side effect free, since we generate
            --  this pure function call ourselves. Moreover it is critically
            --  important to make this exception, since otherwise we can
            --  have discriminants in array components which don't look
            --  side effect free in the case of an array whose index type
            --  is an enumeration type with an enumeration rep clause.

            --  All other function calls are not side effect free

            when N_Function_Call =>
               return Nkind (Name (N)) = N_Identifier
                 and then Is_TSS (Name (N), TSS_Rep_To_Pos)
                 and then
                   Side_Effect_Free (First (Parameter_Associations (N)));

            --  An indexed component is side effect free if it is a side
            --  effect free prefixed reference and all the indexing
            --  expressions are side effect free.

            when N_Indexed_Component =>
               return Side_Effect_Free (Expressions (N))
                 and then Safe_Prefixed_Reference (N);

            --  A type qualification is side effect free if the expression
            --  is side effect free.

            when N_Qualified_Expression =>
               return Side_Effect_Free (Expression (N));

            --  A selected component is side effect free only if it is a
            --  side effect free prefixed reference. If it designates a
            --  component with a rep. clause it must be treated has having
            --  a potential side effect, because it may be modified through
            --  a renaming, and a subsequent use of the renaming as a macro
            --  will yield the wrong value. This complex interaction between
            --  renaming and removing side effects is a reminder that the
            --  latter has become a headache to maintain, and that it should
            --  be removed in favor of the gcc mechanism to capture values ???

            when N_Selected_Component =>
               if Nkind (Parent (N)) = N_Explicit_Dereference
                 and then Has_Non_Standard_Rep (Designated_Type (Etype (N)))
               then
                  return False;
               else
                  return Safe_Prefixed_Reference (N);
               end if;

            --  A range is side effect free if the bounds are side effect free

            when N_Range =>
               return Side_Effect_Free (Low_Bound (N))
                 and then Side_Effect_Free (High_Bound (N));

            --  A slice is side effect free if it is a side effect free
            --  prefixed reference and the bounds are side effect free.

            when N_Slice =>
               return Side_Effect_Free (Discrete_Range (N))
                 and then Safe_Prefixed_Reference (N);

            --  A type conversion is side effect free if the expression to be
            --  converted is side effect free.

            when N_Type_Conversion =>
               return Side_Effect_Free (Expression (N));

            --  A unary operator is side effect free if the operand
            --  is side effect free.

            when N_Unary_Op =>
               return Side_Effect_Free (Right_Opnd (N));

            --  An unchecked type conversion is side effect free only if it
            --  is safe and its argument is side effect free.

            when N_Unchecked_Type_Conversion =>
               return Safe_Unchecked_Type_Conversion (N)
                 and then Side_Effect_Free (Expression (N));

            --  An unchecked expression is side effect free if its expression
            --  is side effect free.

            when N_Unchecked_Expression =>
               return Side_Effect_Free (Expression (N));

            --  A literal is side effect free

            when N_Character_Literal    |
                 N_Integer_Literal      |
                 N_Real_Literal         |
                 N_String_Literal       =>
               return True;

            --  We consider that anything else has side effects. This is a bit
            --  crude, but we are pretty close for most common cases, and we
            --  are certainly correct (i.e. we never return True when the
            --  answer should be False).

            when others =>
               return False;
         end case;
      end Side_Effect_Free;

      --  A list is side effect free if all elements of the list are
      --  side effect free.

      function Side_Effect_Free (L : List_Id) return Boolean is
         N : Node_Id;

      begin
         if L = No_List or else L = Error_List then
            return True;

         else
            N := First (L);
            while Present (N) loop
               if not Side_Effect_Free (N) then
                  return False;
               else
                  Next (N);
               end if;
            end loop;

            return True;
         end if;
      end Side_Effect_Free;

      -------------------------
      -- Within_In_Parameter --
      -------------------------

      function Within_In_Parameter (N : Node_Id) return Boolean is
      begin
         if not Comes_From_Source (N) then
            return False;

         elsif Is_Entity_Name (N) then
            return Ekind (Entity (N)) = E_In_Parameter;

         elsif Nkind (N) = N_Indexed_Component
           or else Nkind (N) = N_Selected_Component
         then
            return Within_In_Parameter (Prefix (N));
         else

            return False;
         end if;
      end Within_In_Parameter;

   --  Start of processing for Remove_Side_Effects

   begin
      --  If we are side effect free already or expansion is disabled,
      --  there is nothing to do.

      if Side_Effect_Free (Exp) or else not Expander_Active then
         return;
      end if;

      --  All this must not have any checks

      Scope_Suppress := (others => True);

      --  If it is a scalar type and we need to capture the value, just make
      --  a copy. Likewise for a function or operator call. And if we have a
      --  volatile variable and Nam_Req is not set (see comments above for
      --  Side_Effect_Free).

      if Is_Elementary_Type (Exp_Type)
        and then (Variable_Ref
                   or else Nkind (Exp) = N_Function_Call
                   or else Nkind (Exp) in N_Op
                   or else (not Name_Req
                             and then Is_Entity_Name (Exp)
                             and then Treat_As_Volatile (Entity (Exp))))
      then
         Def_Id := Make_Defining_Identifier (Loc, New_Internal_Name ('R'));
         Set_Etype (Def_Id, Exp_Type);
         Res := New_Reference_To (Def_Id, Loc);

         E :=
           Make_Object_Declaration (Loc,
             Defining_Identifier => Def_Id,
             Object_Definition   => New_Reference_To (Exp_Type, Loc),
             Constant_Present    => True,
             Expression          => Relocate_Node (Exp));

         Set_Assignment_OK (E);
         Insert_Action (Exp, E);

      --  If the expression has the form v.all then we can just capture
      --  the pointer, and then do an explicit dereference on the result.

      elsif Nkind (Exp) = N_Explicit_Dereference then
         Def_Id :=
           Make_Defining_Identifier (Loc, New_Internal_Name ('R'));
         Res :=
           Make_Explicit_Dereference (Loc, New_Reference_To (Def_Id, Loc));

         Insert_Action (Exp,
           Make_Object_Declaration (Loc,
             Defining_Identifier => Def_Id,
             Object_Definition   =>
               New_Reference_To (Etype (Prefix (Exp)), Loc),
             Constant_Present    => True,
             Expression          => Relocate_Node (Prefix (Exp))));

      --  Similar processing for an unchecked conversion of an expression
      --  of the form v.all, where we want the same kind of treatment.

      elsif Nkind (Exp) = N_Unchecked_Type_Conversion
        and then Nkind (Expression (Exp)) = N_Explicit_Dereference
      then
         Remove_Side_Effects (Expression (Exp), Name_Req, Variable_Ref);
         Scope_Suppress := Svg_Suppress;
         return;

      --  If this is a type conversion, leave the type conversion and remove
      --  the side effects in the expression. This is important in several
      --  circumstances: for change of representations, and also when this
      --  is a view conversion to a smaller object, where gigi can end up
      --  creating its own temporary of the wrong size.

      elsif Nkind (Exp) = N_Type_Conversion then
         Remove_Side_Effects (Expression (Exp), Name_Req, Variable_Ref);
         Scope_Suppress := Svg_Suppress;
         return;

      --  If this is an unchecked conversion that Gigi can't handle, make
      --  a copy or a use a renaming to capture the value.

      elsif Nkind (Exp) = N_Unchecked_Type_Conversion
        and then not Safe_Unchecked_Type_Conversion (Exp)
      then
         if CW_Or_Controlled_Type (Exp_Type) then

            --  Use a renaming to capture the expression, rather than create
            --  a controlled temporary.

            Def_Id := Make_Defining_Identifier (Loc, New_Internal_Name ('R'));
            Res := New_Reference_To (Def_Id, Loc);

            Insert_Action (Exp,
              Make_Object_Renaming_Declaration (Loc,
                Defining_Identifier => Def_Id,
                Subtype_Mark        => New_Reference_To (Exp_Type, Loc),
                Name                => Relocate_Node (Exp)));

         else
            Def_Id := Make_Defining_Identifier (Loc, New_Internal_Name ('R'));
            Set_Etype (Def_Id, Exp_Type);
            Res := New_Reference_To (Def_Id, Loc);

            E :=
              Make_Object_Declaration (Loc,
                Defining_Identifier => Def_Id,
                Object_Definition   => New_Reference_To (Exp_Type, Loc),
                Constant_Present    => not Is_Variable (Exp),
                Expression          => Relocate_Node (Exp));

            Set_Assignment_OK (E);
            Insert_Action (Exp, E);
         end if;

      --  For expressions that denote objects, we can use a renaming scheme.
      --  We skip using this if we have a volatile variable and we do not
      --  have Nam_Req set true (see comments above for Side_Effect_Free).

      elsif Is_Object_Reference (Exp)
        and then Nkind (Exp) /= N_Function_Call
        and then (Name_Req
                   or else not Is_Entity_Name (Exp)
                   or else not Treat_As_Volatile (Entity (Exp)))
      then
         Def_Id := Make_Defining_Identifier (Loc, New_Internal_Name ('R'));

         if Nkind (Exp) = N_Selected_Component
           and then Nkind (Prefix (Exp)) = N_Function_Call
           and then Is_Array_Type (Exp_Type)
         then
            --  Avoid generating a variable-sized temporary, by generating
            --  the renaming declaration just for the function call. The
            --  transformation could be refined to apply only when the array
            --  component is constrained by a discriminant???

            Res :=
              Make_Selected_Component (Loc,
                Prefix => New_Occurrence_Of (Def_Id, Loc),
                Selector_Name => Selector_Name (Exp));

            Insert_Action (Exp,
              Make_Object_Renaming_Declaration (Loc,
                Defining_Identifier => Def_Id,
                Subtype_Mark        =>
                  New_Reference_To (Base_Type (Etype (Prefix (Exp))), Loc),
                Name                => Relocate_Node (Prefix (Exp))));

         else
            Res := New_Reference_To (Def_Id, Loc);

            Insert_Action (Exp,
              Make_Object_Renaming_Declaration (Loc,
                Defining_Identifier => Def_Id,
                Subtype_Mark        => New_Reference_To (Exp_Type, Loc),
                Name                => Relocate_Node (Exp)));

         end if;

         --  If this is a packed reference, or a selected component with a
         --  non-standard representation, a reference to the temporary will
         --  be replaced by a copy of the original expression (see
         --  exp_ch2.Expand_Renaming). Otherwise the temporary must be
         --  elaborated by gigi, and is of course not to be replaced in-line
         --  by the expression it renames, which would defeat the purpose of
         --  removing the side-effect.

         if (Nkind (Exp) = N_Selected_Component
              or else Nkind (Exp) = N_Indexed_Component)
           and then Has_Non_Standard_Rep (Etype (Prefix (Exp)))
         then
            null;
         else
            Set_Is_Renaming_Of_Object (Def_Id, False);
         end if;

      --  Otherwise we generate a reference to the value

      else
         Ref_Type := Make_Defining_Identifier (Loc, New_Internal_Name ('A'));

         Ptr_Typ_Decl :=
           Make_Full_Type_Declaration (Loc,
             Defining_Identifier => Ref_Type,
             Type_Definition =>
               Make_Access_To_Object_Definition (Loc,
                 All_Present => True,
                 Subtype_Indication =>
                   New_Reference_To (Exp_Type, Loc)));

         E := Exp;
         Insert_Action (Exp, Ptr_Typ_Decl);

         Def_Id := Make_Defining_Identifier (Loc, New_Internal_Name ('R'));
         Set_Etype (Def_Id, Exp_Type);

         Res :=
           Make_Explicit_Dereference (Loc,
             Prefix => New_Reference_To (Def_Id, Loc));

         if Nkind (E) = N_Explicit_Dereference then
            New_Exp := Relocate_Node (Prefix (E));
         else
            E := Relocate_Node (E);
            New_Exp := Make_Reference (Loc, E);
         end if;

         if Is_Delayed_Aggregate (E) then

            --  The expansion of nested aggregates is delayed until the
            --  enclosing aggregate is expanded. As aggregates are often
            --  qualified, the predicate applies to qualified expressions
            --  as well, indicating that the enclosing aggregate has not
            --  been expanded yet. At this point the aggregate is part of
            --  a stand-alone declaration, and must be fully expanded.

            if Nkind (E) = N_Qualified_Expression then
               Set_Expansion_Delayed (Expression (E), False);
               Set_Analyzed (Expression (E), False);
            else
               Set_Expansion_Delayed (E, False);
            end if;

            Set_Analyzed (E, False);
         end if;

         Insert_Action (Exp,
           Make_Object_Declaration (Loc,
             Defining_Identifier => Def_Id,
             Object_Definition   => New_Reference_To (Ref_Type, Loc),
             Expression          => New_Exp));
      end if;

      --  Preserve the Assignment_OK flag in all copies, since at least
      --  one copy may be used in a context where this flag must be set
      --  (otherwise why would the flag be set in the first place).

      Set_Assignment_OK (Res, Assignment_OK (Exp));

      --  Finally rewrite the original expression and we are done

      Rewrite (Exp, Res);
      Analyze_And_Resolve (Exp, Exp_Type);
      Scope_Suppress := Svg_Suppress;
   end Remove_Side_Effects;

   ---------------------------
   -- Represented_As_Scalar --
   ---------------------------

   function Represented_As_Scalar (T : Entity_Id) return Boolean is
      UT : constant Entity_Id := Underlying_Type (T);
   begin
      return Is_Scalar_Type (UT)
        or else (Is_Bit_Packed_Array (UT)
                   and then Is_Scalar_Type (Packed_Array_Type (UT)));
   end Represented_As_Scalar;

   ------------------------------------
   -- Safe_Unchecked_Type_Conversion --
   ------------------------------------

   --  Note: this function knows quite a bit about the exact requirements
   --  of Gigi with respect to unchecked type conversions, and its code
   --  must be coordinated with any changes in Gigi in this area.

   --  The above requirements should be documented in Sinfo ???

   function Safe_Unchecked_Type_Conversion (Exp : Node_Id) return Boolean is
      Otyp   : Entity_Id;
      Ityp   : Entity_Id;
      Oalign : Uint;
      Ialign : Uint;
      Pexp   : constant Node_Id := Parent (Exp);

   begin
      --  If the expression is the RHS of an assignment or object declaration
      --   we are always OK because there will always be a target.

      --  Object renaming declarations, (generated for view conversions of
      --  actuals in inlined calls), like object declarations, provide an
      --  explicit type, and are safe as well.

      if (Nkind (Pexp) = N_Assignment_Statement
           and then Expression (Pexp) = Exp)
        or else Nkind (Pexp) = N_Object_Declaration
        or else Nkind (Pexp) = N_Object_Renaming_Declaration
      then
         return True;

      --  If the expression is the prefix of an N_Selected_Component
      --  we should also be OK because GCC knows to look inside the
      --  conversion except if the type is discriminated. We assume
      --  that we are OK anyway if the type is not set yet or if it is
      --  controlled since we can't afford to introduce a temporary in
      --  this case.

      elsif Nkind (Pexp) = N_Selected_Component
         and then Prefix (Pexp) = Exp
      then
         if No (Etype (Pexp)) then
            return True;
         else
            return
              not Has_Discriminants (Etype (Pexp))
                or else Is_Constrained (Etype (Pexp));
         end if;
      end if;

      --  Set the output type, this comes from Etype if it is set, otherwise
      --  we take it from the subtype mark, which we assume was already
      --  fully analyzed.

      if Present (Etype (Exp)) then
         Otyp := Etype (Exp);
      else
         Otyp := Entity (Subtype_Mark (Exp));
      end if;

      --  The input type always comes from the expression, and we assume
      --  this is indeed always analyzed, so we can simply get the Etype.

      Ityp := Etype (Expression (Exp));

      --  Initialize alignments to unknown so far

      Oalign := No_Uint;
      Ialign := No_Uint;

      --  Replace a concurrent type by its corresponding record type
      --  and each type by its underlying type and do the tests on those.
      --  The original type may be a private type whose completion is a
      --  concurrent type, so find the underlying type first.

      if Present (Underlying_Type (Otyp)) then
         Otyp := Underlying_Type (Otyp);
      end if;

      if Present (Underlying_Type (Ityp)) then
         Ityp := Underlying_Type (Ityp);
      end if;

      if Is_Concurrent_Type (Otyp) then
         Otyp := Corresponding_Record_Type (Otyp);
      end if;

      if Is_Concurrent_Type (Ityp) then
         Ityp := Corresponding_Record_Type (Ityp);
      end if;

      --  If the base types are the same, we know there is no problem since
      --  this conversion will be a noop.

      if Implementation_Base_Type (Otyp) = Implementation_Base_Type (Ityp) then
         return True;

      --  Same if this is an upwards conversion of an untagged type, and there
      --  are no constraints involved (could be more general???)

      elsif Etype (Ityp) = Otyp
        and then not Is_Tagged_Type (Ityp)
        and then not Has_Discriminants (Ityp)
        and then No (First_Rep_Item (Base_Type (Ityp)))
      then
         return True;

      --  If the size of output type is known at compile time, there is
      --  never a problem.  Note that unconstrained records are considered
      --  to be of known size, but we can't consider them that way here,
      --  because we are talking about the actual size of the object.

      --  We also make sure that in addition to the size being known, we do
      --  not have a case which might generate an embarrassingly large temp
      --  in stack checking mode.

      elsif Size_Known_At_Compile_Time (Otyp)
        and then
          (not Stack_Checking_Enabled
             or else not May_Generate_Large_Temp (Otyp))
        and then not (Is_Record_Type (Otyp) and then not Is_Constrained (Otyp))
      then
         return True;

      --  If either type is tagged, then we know the alignment is OK so
      --  Gigi will be able to use pointer punning.

      elsif Is_Tagged_Type (Otyp) or else Is_Tagged_Type (Ityp) then
         return True;

      --  If either type is a limited record type, we cannot do a copy, so
      --  say safe since there's nothing else we can do.

      elsif Is_Limited_Record (Otyp) or else Is_Limited_Record (Ityp) then
         return True;

      --  Conversions to and from packed array types are always ignored and
      --  hence are safe.

      elsif Is_Packed_Array_Type (Otyp)
        or else Is_Packed_Array_Type (Ityp)
      then
         return True;
      end if;

      --  The only other cases known to be safe is if the input type's
      --  alignment is known to be at least the maximum alignment for the
      --  target or if both alignments are known and the output type's
      --  alignment is no stricter than the input's.  We can use the alignment
      --  of the component type of an array if a type is an unpacked
      --  array type.

      if Present (Alignment_Clause (Otyp)) then
         Oalign := Expr_Value (Expression (Alignment_Clause (Otyp)));

      elsif Is_Array_Type (Otyp)
        and then Present (Alignment_Clause (Component_Type (Otyp)))
      then
         Oalign := Expr_Value (Expression (Alignment_Clause
                                           (Component_Type (Otyp))));
      end if;

      if Present (Alignment_Clause (Ityp)) then
         Ialign := Expr_Value (Expression (Alignment_Clause (Ityp)));

      elsif Is_Array_Type (Ityp)
        and then Present (Alignment_Clause (Component_Type (Ityp)))
      then
         Ialign := Expr_Value (Expression (Alignment_Clause
                                           (Component_Type (Ityp))));
      end if;

      if Ialign /= No_Uint and then Ialign > Maximum_Alignment then
         return True;

      elsif Ialign /= No_Uint and then Oalign /= No_Uint
        and then Ialign <= Oalign
      then
         return True;

      --   Otherwise, Gigi cannot handle this and we must make a temporary

      else
         return False;
      end if;
   end Safe_Unchecked_Type_Conversion;

   ---------------------------------
   -- Set_Current_Value_Condition --
   ---------------------------------

   --  Note: the implementation of this procedure is very closely tied to the
   --  implementation of Get_Current_Value_Condition. Here we set required
   --  Current_Value fields, and in Get_Current_Value_Condition, we interpret
   --  them, so they must have a consistent view.

   procedure Set_Current_Value_Condition (Cnode : Node_Id) is

      procedure Set_Entity_Current_Value (N : Node_Id);
      --  If N is an entity reference, where the entity is of an appropriate
      --  kind, then set the current value of this entity to Cnode, unless
      --  there is already a definite value set there.

      procedure Set_Expression_Current_Value (N : Node_Id);
      --  If N is of an appropriate form, sets an appropriate entry in current
      --  value fields of relevant entities. Multiple entities can be affected
      --  in the case of an AND or AND THEN.

      ------------------------------
      -- Set_Entity_Current_Value --
      ------------------------------

      procedure Set_Entity_Current_Value (N : Node_Id) is
      begin
         if Is_Entity_Name (N) then
            declare
               Ent : constant Entity_Id := Entity (N);

            begin
               --  Don't capture if not safe to do so

               if not Safe_To_Capture_Value (N, Ent, Cond => True) then
                  return;
               end if;

               --  Here we have a case where the Current_Value field may
               --  need to be set. We set it if it is not already set to a
               --  compile time expression value.

               --  Note that this represents a decision that one condition
               --  blots out another previous one. That's certainly right
               --  if they occur at the same level. If the second one is
               --  nested, then the decision is neither right nor wrong (it
               --  would be equally OK to leave the outer one in place, or
               --  take the new inner one. Really we should record both, but
               --  our data structures are not that elaborate.

               if Nkind (Current_Value (Ent)) not in N_Subexpr then
                  Set_Current_Value (Ent, Cnode);
               end if;
            end;
         end if;
      end Set_Entity_Current_Value;

      ----------------------------------
      -- Set_Expression_Current_Value --
      ----------------------------------

      procedure Set_Expression_Current_Value (N : Node_Id) is
         Cond : Node_Id;

      begin
         Cond := N;

         --  Loop to deal with (ignore for now) any NOT operators present. The
         --  presence of NOT operators will be handled properly when we call
         --  Get_Current_Value_Condition.

         while Nkind (Cond) = N_Op_Not loop
            Cond := Right_Opnd (Cond);
         end loop;

         --  For an AND or AND THEN, recursively process operands

         if Nkind (Cond) = N_Op_And or else Nkind (Cond) = N_And_Then then
            Set_Expression_Current_Value (Left_Opnd (Cond));
            Set_Expression_Current_Value (Right_Opnd (Cond));
            return;
         end if;

         --  Check possible relational operator

         if Nkind (Cond) in N_Op_Compare then
            if Compile_Time_Known_Value (Right_Opnd (Cond)) then
               Set_Entity_Current_Value (Left_Opnd (Cond));
            elsif Compile_Time_Known_Value (Left_Opnd (Cond)) then
               Set_Entity_Current_Value (Right_Opnd (Cond));
            end if;

            --  Check possible boolean variable reference

         else
            Set_Entity_Current_Value (Cond);
         end if;
      end Set_Expression_Current_Value;

   --  Start of processing for Set_Current_Value_Condition

   begin
      Set_Expression_Current_Value (Condition (Cnode));
   end Set_Current_Value_Condition;

   --------------------------
   -- Set_Elaboration_Flag --
   --------------------------

   procedure Set_Elaboration_Flag (N : Node_Id; Spec_Id : Entity_Id) is
      Loc : constant Source_Ptr := Sloc (N);
      Ent : constant Entity_Id  := Elaboration_Entity (Spec_Id);
      Asn : Node_Id;

   begin
      if Present (Ent) then

         --  Nothing to do if at the compilation unit level, because in this
         --  case the flag is set by the binder generated elaboration routine.

         if Nkind (Parent (N)) = N_Compilation_Unit then
            null;

         --  Here we do need to generate an assignment statement

         else
            Check_Restriction (No_Elaboration_Code, N);
            Asn :=
              Make_Assignment_Statement (Loc,
                Name       => New_Occurrence_Of (Ent, Loc),
                Expression => New_Occurrence_Of (Standard_True, Loc));

            if Nkind (Parent (N)) = N_Subunit then
               Insert_After (Corresponding_Stub (Parent (N)), Asn);
            else
               Insert_After (N, Asn);
            end if;

            Analyze (Asn);

            --  Kill current value indication. This is necessary because
            --  the tests of this flag are inserted out of sequence and must
            --  not pick up bogus indications of the wrong constant value.

            Set_Current_Value (Ent, Empty);
         end if;
      end if;
   end Set_Elaboration_Flag;

   ----------------------------
   -- Set_Renamed_Subprogram --
   ----------------------------

   procedure Set_Renamed_Subprogram (N : Node_Id; E : Entity_Id) is
   begin
      --  If input node is an identifier, we can just reset it

      if Nkind (N) = N_Identifier then
         Set_Chars  (N, Chars (E));
         Set_Entity (N, E);

         --  Otherwise we have to do a rewrite, preserving Comes_From_Source

      else
         declare
            CS : constant Boolean := Comes_From_Source (N);
         begin
            Rewrite (N, Make_Identifier (Sloc (N), Chars => Chars (E)));
            Set_Entity (N, E);
            Set_Comes_From_Source (N, CS);
            Set_Analyzed (N, True);
         end;
      end if;
   end Set_Renamed_Subprogram;

   --------------------------
   -- Target_Has_Fixed_Ops --
   --------------------------

   Integer_Sized_Small : Ureal;
   --  Set to 2.0 ** -(Integer'Size - 1) the first time that this
   --  function is called (we don't want to compute it more than once!)

   Long_Integer_Sized_Small : Ureal;
   --  Set to 2.0 ** -(Long_Integer'Size - 1) the first time that this
   --  functoin is called (we don't want to compute it more than once)

   First_Time_For_THFO : Boolean := True;
   --  Set to False after first call (if Fractional_Fixed_Ops_On_Target)

   function Target_Has_Fixed_Ops
     (Left_Typ   : Entity_Id;
      Right_Typ  : Entity_Id;
      Result_Typ : Entity_Id) return Boolean
   is
      function Is_Fractional_Type (Typ : Entity_Id) return Boolean;
      --  Return True if the given type is a fixed-point type with a small
      --  value equal to 2 ** (-(T'Object_Size - 1)) and whose values have
      --  an absolute value less than 1.0. This is currently limited
      --  to fixed-point types that map to Integer or Long_Integer.

      ------------------------
      -- Is_Fractional_Type --
      ------------------------

      function Is_Fractional_Type (Typ : Entity_Id) return Boolean is
      begin
         if Esize (Typ) = Standard_Integer_Size then
            return Small_Value (Typ) = Integer_Sized_Small;

         elsif Esize (Typ) = Standard_Long_Integer_Size then
            return Small_Value (Typ) = Long_Integer_Sized_Small;

         else
            return False;
         end if;
      end Is_Fractional_Type;

   --  Start of processing for Target_Has_Fixed_Ops

   begin
      --  Return False if Fractional_Fixed_Ops_On_Target is false

      if not Fractional_Fixed_Ops_On_Target then
         return False;
      end if;

      --  Here the target has Fractional_Fixed_Ops, if first time, compute
      --  standard constants used by Is_Fractional_Type.

      if First_Time_For_THFO then
         First_Time_For_THFO := False;

         Integer_Sized_Small :=
           UR_From_Components
             (Num   => Uint_1,
              Den   => UI_From_Int (Standard_Integer_Size - 1),
              Rbase => 2);

         Long_Integer_Sized_Small :=
           UR_From_Components
             (Num   => Uint_1,
              Den   => UI_From_Int (Standard_Long_Integer_Size - 1),
              Rbase => 2);
      end if;

      --  Return True if target supports fixed-by-fixed multiply/divide
      --  for fractional fixed-point types (see Is_Fractional_Type) and
      --  the operand and result types are equivalent fractional types.

      return Is_Fractional_Type (Base_Type (Left_Typ))
        and then Is_Fractional_Type (Base_Type (Right_Typ))
        and then Is_Fractional_Type (Base_Type (Result_Typ))
        and then Esize (Left_Typ) = Esize (Right_Typ)
        and then Esize (Left_Typ) = Esize (Result_Typ);
   end Target_Has_Fixed_Ops;

   ------------------------------------------
   -- Type_May_Have_Bit_Aligned_Components --
   ------------------------------------------

   function Type_May_Have_Bit_Aligned_Components
     (Typ : Entity_Id) return Boolean
   is
   begin
      --  Array type, check component type

      if Is_Array_Type (Typ) then
         return
           Type_May_Have_Bit_Aligned_Components (Component_Type (Typ));

      --  Record type, check components

      elsif Is_Record_Type (Typ) then
         declare
            E : Entity_Id;

         begin
            E := First_Component_Or_Discriminant (Typ);
            while Present (E) loop
               if Component_May_Be_Bit_Aligned (E)
                 or else Type_May_Have_Bit_Aligned_Components (Etype (E))
               then
                  return True;
               end if;

               Next_Component_Or_Discriminant (E);
            end loop;

            return False;
         end;

      --  Type other than array or record is always OK

      else
         return False;
      end if;
   end Type_May_Have_Bit_Aligned_Components;

   ----------------------------
   -- Wrap_Cleanup_Procedure --
   ----------------------------

   procedure Wrap_Cleanup_Procedure (N : Node_Id) is
      Loc   : constant Source_Ptr := Sloc (N);
      Stseq : constant Node_Id    := Handled_Statement_Sequence (N);
      Stmts : constant List_Id    := Statements (Stseq);

   begin
      if Abort_Allowed then
         Prepend_To (Stmts, Build_Runtime_Call (Loc, RE_Abort_Defer));
         Append_To  (Stmts, Build_Runtime_Call (Loc, RE_Abort_Undefer));
      end if;
   end Wrap_Cleanup_Procedure;

end Exp_Util;<|MERGE_RESOLUTION|>--- conflicted
+++ resolved
@@ -6,11 +6,7 @@
 --                                                                          --
 --                                 B o d y                                  --
 --                                                                          --
-<<<<<<< HEAD
---          Copyright (C) 1992-2006, Free Software Foundation, Inc.         --
-=======
 --          Copyright (C) 1992-2007, Free Software Foundation, Inc.         --
->>>>>>> 60a98cce
 --                                                                          --
 -- GNAT is free software;  you can  redistribute it  and/or modify it under --
 -- terms of the  GNU General Public License as published  by the Free Soft- --
@@ -662,11 +658,7 @@
          Expr := Make_Function_Call (Loc,
            Name => New_Occurrence_Of (Defining_Entity (Fun), Loc));
 
-<<<<<<< HEAD
-         if not In_Init_Proc then
-=======
          if not In_Init_Proc and then VM_Target = No_VM then
->>>>>>> 60a98cce
             Set_Uses_Sec_Stack (Defining_Entity (Fun));
          end if;
       end if;
@@ -1275,20 +1267,6 @@
 
       --  Nothing to be done for derived types with unknown discriminants if
       --  the parent type also has unknown discriminants.
-<<<<<<< HEAD
-
-      elsif Is_Record_Type (Unc_Type)
-        and then not Is_Class_Wide_Type (Unc_Type)
-        and then Has_Unknown_Discriminants (Unc_Type)
-        and then Has_Unknown_Discriminants (Underlying_Type (Unc_Type))
-      then
-         null;
-
-      --  Nothing to be done if the type of the expression is limited, because
-      --  in this case the expression cannot be copied, and its use can only
-      --  be by reference and there is no need for the actual subtype.
-=======
->>>>>>> 60a98cce
 
       elsif Is_Record_Type (Unc_Type)
         and then not Is_Class_Wide_Type (Unc_Type)
@@ -1507,7 +1485,6 @@
                   Find_Tag (Etype (First (Iface_List)));
                end if;
             end;
-<<<<<<< HEAD
 
          --  Climb to the root type handling private types
 
@@ -1516,16 +1493,6 @@
                Find_Tag (Full_View (Etype (Typ)));
             end if;
 
-=======
-
-         --  Climb to the root type handling private types
-
-         elsif Present (Full_View (Etype (Typ))) then
-            if Full_View (Etype (Typ)) /= Typ then
-               Find_Tag (Full_View (Etype (Typ)));
-            end if;
-
->>>>>>> 60a98cce
          elsif Etype (Typ) /= Typ then
             Find_Tag (Etype (Typ));
          end if;
@@ -1933,15 +1900,9 @@
               and then Compile_Time_Known_Value (Right_Opnd (Cond))
             then
                Val := Right_Opnd (Cond);
-<<<<<<< HEAD
 
             --  Case of value op entity
 
-=======
-
-            --  Case of value op entity
-
->>>>>>> 60a98cce
             elsif Is_Entity_Name (Right_Opnd (Cond))
               and then Ent = Entity (Right_Opnd (Cond))
               and then Compile_Time_Known_Value (Left_Opnd (Cond))
@@ -1997,7 +1958,6 @@
       end if;
 
       --  Otherwise examine current value
-<<<<<<< HEAD
 
       declare
          CV   : constant Node_Id := Current_Value (Ent);
@@ -2021,31 +1981,6 @@
                return;
             end if;
 
-=======
-
-      declare
-         CV   : constant Node_Id := Current_Value (Ent);
-         Sens : Boolean;
-         Stm  : Node_Id;
-
-      begin
-         --  If statement. Condition is known true in THEN section, known False
-         --  in any ELSIF or ELSE part, and unknown outside the IF statement.
-
-         if Nkind (CV) = N_If_Statement then
-
-            --  Before start of IF statement
-
-            if Loc < Sloc (CV) then
-               return;
-
-               --  After end of IF statement
-
-            elsif Loc >= Sloc (CV) + Text_Ptr (UI_To_Int (End_Span (CV))) then
-               return;
-            end if;
-
->>>>>>> 60a98cce
             --  At this stage we know that we are within the IF statement, but
             --  unfortunately, the tree does not record the SLOC of the ELSE so
             --  we cannot use a simple SLOC comparison to distinguish between
@@ -3010,8 +2945,6 @@
       return True;
    end Is_All_Null_Statements;
 
-<<<<<<< HEAD
-=======
    ----------------------------------
    -- Is_Library_Level_Tagged_Type --
    ----------------------------------
@@ -3022,7 +2955,6 @@
         and then Is_Library_Level_Entity (Typ);
    end Is_Library_Level_Tagged_Type;
 
->>>>>>> 60a98cce
    -----------------------------------------
    -- Is_Predefined_Dispatching_Operation --
    -----------------------------------------
@@ -3461,11 +3393,7 @@
 
          if Warn then
             Error_Msg_F
-<<<<<<< HEAD
-              ("?this code can never be executed and has been deleted", N);
-=======
               ("?this code can never be executed and has been deleted!", N);
->>>>>>> 60a98cce
          end if;
 
          --  Recurse into block statements and bodies to process declarations
@@ -3593,11 +3521,7 @@
 
             Get_Current_Value_Condition (N, Op, Val);
 
-<<<<<<< HEAD
-            if Nkind (Val) = N_Null then
-=======
             if Known_Null (Val) then
->>>>>>> 60a98cce
                if Op = N_Op_Eq then
                   return False;
                elsif Op = N_Op_Ne then
@@ -3640,7 +3564,6 @@
 
       --  Above are all cases where the value could be determined to be
       --  non-null. In all other cases, we don't know, so return False.
-<<<<<<< HEAD
 
       else
          return False;
@@ -3651,18 +3574,6 @@
    -- Known_Null --
    ----------------
 
-=======
-
-      else
-         return False;
-      end if;
-   end Known_Non_Null;
-
-   ----------------
-   -- Known_Null --
-   ----------------
-
->>>>>>> 60a98cce
    function Known_Null (N : Node_Id) return Boolean is
    begin
       --  Checks for case where N is an entity reference
@@ -3674,8 +3585,6 @@
             Val : Node_Id;
 
          begin
-<<<<<<< HEAD
-=======
             --  Constant null value is for sure null
 
             if Ekind (E) = E_Constant
@@ -3684,16 +3593,11 @@
                return True;
             end if;
 
->>>>>>> 60a98cce
             --  First check if we are in decisive conditional
 
             Get_Current_Value_Condition (N, Op, Val);
 
-<<<<<<< HEAD
-            if Nkind (Val) = N_Null then
-=======
             if Known_Null (Val) then
->>>>>>> 60a98cce
                if Op = N_Op_Eq then
                   return True;
                elsif Op = N_Op_Ne then
@@ -4158,8 +4062,6 @@
       return (Res);
    end New_Class_Wide_Subtype;
 
-<<<<<<< HEAD
-=======
    --------------------------------
    -- Non_Limited_Designated_Type --
    ---------------------------------
@@ -4176,7 +4078,6 @@
       end if;
    end Non_Limited_Designated_Type;
 
->>>>>>> 60a98cce
    -----------------------------------
    -- OK_To_Do_Constant_Replacement --
    -----------------------------------
@@ -4244,8 +4145,6 @@
       end if;
    end OK_To_Do_Constant_Replacement;
 
-<<<<<<< HEAD
-=======
    ------------------------------------
    -- Possible_Bit_Aligned_Component --
    ------------------------------------
@@ -4309,7 +4208,6 @@
       end case;
    end Possible_Bit_Aligned_Component;
 
->>>>>>> 60a98cce
    -------------------------
    -- Remove_Side_Effects --
    -------------------------

------------------------------------------------------------------------------
--                                                                          --
--                         GNAT COMPILER COMPONENTS                         --
--                                                                          --
--                             E X P _ U T I L                              --
--                                                                          --
--                                 B o d y                                  --
--                                                                          --
--          Copyright (C) 1992-2006, Free Software Foundation, Inc.         --
--                                                                          --
-- GNAT is free software;  you can  redistribute it  and/or modify it under --
-- terms of the  GNU General Public License as published  by the Free Soft- --
-- ware  Foundation;  either version 2,  or (at your option) any later ver- --
-- sion.  GNAT is distributed in the hope that it will be useful, but WITH- --
-- OUT ANY WARRANTY;  without even the  implied warranty of MERCHANTABILITY --
-- or FITNESS FOR A PARTICULAR PURPOSE.  See the GNU General Public License --
-- for  more details.  You should have  received  a copy of the GNU General --
-- Public License  distributed with GNAT;  see file COPYING.  If not, write --
-- to  the  Free Software Foundation,  51  Franklin  Street,  Fifth  Floor, --
-- Boston, MA 02110-1301, USA.                                              --
--                                                                          --
-- GNAT was originally developed  by the GNAT team at  New York University. --
-- Extensive contributions were provided by Ada Core Technologies Inc.      --
--                                                                          --
------------------------------------------------------------------------------

with Atree;    use Atree;
with Checks;   use Checks;
with Debug;    use Debug;
with Einfo;    use Einfo;
with Elists;   use Elists;
with Errout;   use Errout;
with Exp_Aggr; use Exp_Aggr;
with Exp_Ch7;  use Exp_Ch7;
with Hostparm; use Hostparm;
with Inline;   use Inline;
with Itypes;   use Itypes;
with Lib;      use Lib;
with Namet;    use Namet;
with Nlists;   use Nlists;
with Nmake;    use Nmake;
with Opt;      use Opt;
with Restrict; use Restrict;
with Rident;   use Rident;
with Sem;      use Sem;
with Sem_Ch8;  use Sem_Ch8;
with Sem_Eval; use Sem_Eval;
with Sem_Res;  use Sem_Res;
with Sem_Type; use Sem_Type;
with Sem_Util; use Sem_Util;
with Snames;   use Snames;
with Stand;    use Stand;
with Stringt;  use Stringt;
with Targparm; use Targparm;
with Tbuild;   use Tbuild;
with Ttypes;   use Ttypes;
with Uintp;    use Uintp;
with Urealp;   use Urealp;
with Validsw;  use Validsw;

package body Exp_Util is

   -----------------------
   -- Local Subprograms --
   -----------------------

   function Build_Task_Array_Image
     (Loc    : Source_Ptr;
      Id_Ref : Node_Id;
      A_Type : Entity_Id;
      Dyn    : Boolean := False) return Node_Id;
   --  Build function to generate the image string for a task that is an
   --  array component, concatenating the images of each index. To avoid
   --  storage leaks, the string is built with successive slice assignments.
   --  The flag Dyn indicates whether this is called for the initialization
   --  procedure of an array of tasks, or for the name of a dynamically
   --  created task that is assigned to an indexed component.

   function Build_Task_Image_Function
     (Loc   : Source_Ptr;
      Decls : List_Id;
      Stats : List_Id;
      Res   : Entity_Id) return Node_Id;
   --  Common processing for Task_Array_Image and Task_Record_Image.
   --  Build function body that computes image.

   procedure Build_Task_Image_Prefix
      (Loc    : Source_Ptr;
       Len    : out Entity_Id;
       Res    : out Entity_Id;
       Pos    : out Entity_Id;
       Prefix : Entity_Id;
       Sum    : Node_Id;
       Decls  : in out List_Id;
       Stats  : in out List_Id);
   --  Common processing for Task_Array_Image and Task_Record_Image.
   --  Create local variables and assign prefix of name to result string.

   function Build_Task_Record_Image
     (Loc    : Source_Ptr;
      Id_Ref : Node_Id;
      Dyn    : Boolean := False) return Node_Id;
   --  Build function to generate the image string for a task that is a
   --  record component. Concatenate name of variable with that of selector.
   --  The flag Dyn indicates whether this is called for the initialization
   --  procedure of record with task components, or for a dynamically
   --  created task that is assigned to a selected component.

   function Make_CW_Equivalent_Type
     (T : Entity_Id;
      E : Node_Id) return Entity_Id;
   --  T is a class-wide type entity, E is the initial expression node that
   --  constrains T in case such as: " X: T := E" or "new T'(E)"
   --  This function returns the entity of the Equivalent type and inserts
   --  on the fly the necessary declaration such as:
   --
   --    type anon is record
   --       _parent : Root_Type (T); constrained with E discriminants (if any)
   --       Extension : String (1 .. expr to match size of E);
   --    end record;
   --
   --  This record is compatible with any object of the class of T thanks
   --  to the first field and has the same size as E thanks to the second.

   function Make_Literal_Range
     (Loc         : Source_Ptr;
      Literal_Typ : Entity_Id) return Node_Id;
   --  Produce a Range node whose bounds are:
   --    Low_Bound (Literal_Type) ..
   --        Low_Bound (Literal_Type) + Length (Literal_Typ) - 1
   --  this is used for expanding declarations like X : String := "sdfgdfg";

   function New_Class_Wide_Subtype
     (CW_Typ : Entity_Id;
      N      : Node_Id) return Entity_Id;
   --  Create an implicit subtype of CW_Typ attached to node N

   ----------------------
   -- Adjust_Condition --
   ----------------------

   procedure Adjust_Condition (N : Node_Id) is
   begin
      if No (N) then
         return;
      end if;

      declare
         Loc : constant Source_Ptr := Sloc (N);
         T   : constant Entity_Id  := Etype (N);
         Ti  : Entity_Id;

      begin
         --  For now, we simply ignore a call where the argument has no
         --  type (probably case of unanalyzed condition), or has a type
         --  that is not Boolean. This is because this is a pretty marginal
         --  piece of functionality, and violations of these rules are
         --  likely to be truly marginal (how much code uses Fortran Logical
         --  as the barrier to a protected entry?) and we do not want to
         --  blow up existing programs. We can change this to an assertion
         --  after 3.12a is released ???

         if No (T) or else not Is_Boolean_Type (T) then
            return;
         end if;

         --  Apply validity checking if needed

         if Validity_Checks_On and Validity_Check_Tests then
            Ensure_Valid (N);
         end if;

         --  Immediate return if standard boolean, the most common case,
         --  where nothing needs to be done.

         if Base_Type (T) = Standard_Boolean then
            return;
         end if;

         --  Case of zero/non-zero semantics or non-standard enumeration
         --  representation. In each case, we rewrite the node as:

         --      ityp!(N) /= False'Enum_Rep

         --  where ityp is an integer type with large enough size to hold
         --  any value of type T.

         if Nonzero_Is_True (T) or else Has_Non_Standard_Rep (T) then
            if Esize (T) <= Esize (Standard_Integer) then
               Ti := Standard_Integer;
            else
               Ti := Standard_Long_Long_Integer;
            end if;

            Rewrite (N,
              Make_Op_Ne (Loc,
                Left_Opnd  => Unchecked_Convert_To (Ti, N),
                Right_Opnd =>
                  Make_Attribute_Reference (Loc,
                    Attribute_Name => Name_Enum_Rep,
                    Prefix         =>
                      New_Occurrence_Of (First_Literal (T), Loc))));
            Analyze_And_Resolve (N, Standard_Boolean);

         else
            Rewrite (N, Convert_To (Standard_Boolean, N));
            Analyze_And_Resolve (N, Standard_Boolean);
         end if;
      end;
   end Adjust_Condition;

   ------------------------
   -- Adjust_Result_Type --
   ------------------------

   procedure Adjust_Result_Type (N : Node_Id; T : Entity_Id) is
   begin
      --  Ignore call if current type is not Standard.Boolean

      if Etype (N) /= Standard_Boolean then
         return;
      end if;

      --  If result is already of correct type, nothing to do. Note that
      --  this will get the most common case where everything has a type
      --  of Standard.Boolean.

      if Base_Type (T) = Standard_Boolean then
         return;

      else
         declare
            KP : constant Node_Kind := Nkind (Parent (N));

         begin
            --  If result is to be used as a Condition in the syntax, no need
            --  to convert it back, since if it was changed to Standard.Boolean
            --  using Adjust_Condition, that is just fine for this usage.

            if KP in N_Raise_xxx_Error or else KP in N_Has_Condition then
               return;

            --  If result is an operand of another logical operation, no need
            --  to reset its type, since Standard.Boolean is just fine, and
            --  such operations always do Adjust_Condition on their operands.

            elsif KP in N_Op_Boolean
              or else KP = N_And_Then
              or else KP = N_Or_Else
              or else KP = N_Op_Not
            then
               return;

            --  Otherwise we perform a conversion from the current type,
            --  which must be Standard.Boolean, to the desired type.

            else
               Set_Analyzed (N);
               Rewrite (N, Convert_To (T, N));
               Analyze_And_Resolve (N, T);
            end if;
         end;
      end if;
   end Adjust_Result_Type;

   --------------------------
   -- Append_Freeze_Action --
   --------------------------

   procedure Append_Freeze_Action (T : Entity_Id; N : Node_Id) is
      Fnode : Node_Id;

   begin
      Ensure_Freeze_Node (T);
      Fnode := Freeze_Node (T);

      if No (Actions (Fnode)) then
         Set_Actions (Fnode, New_List);
      end if;

      Append (N, Actions (Fnode));
   end Append_Freeze_Action;

   ---------------------------
   -- Append_Freeze_Actions --
   ---------------------------

   procedure Append_Freeze_Actions (T : Entity_Id; L : List_Id) is
      Fnode : constant Node_Id := Freeze_Node (T);

   begin
      if No (L) then
         return;

      else
         if No (Actions (Fnode)) then
            Set_Actions (Fnode, L);

         else
            Append_List (L, Actions (Fnode));
         end if;

      end if;
   end Append_Freeze_Actions;

   ------------------------
   -- Build_Runtime_Call --
   ------------------------

   function Build_Runtime_Call (Loc : Source_Ptr; RE : RE_Id) return Node_Id is
   begin
      --  If entity is not available, we can skip making the call (this avoids
      --  junk duplicated error messages in a number of cases).

      if not RTE_Available (RE) then
         return Make_Null_Statement (Loc);
      else
         return
           Make_Procedure_Call_Statement (Loc,
             Name => New_Reference_To (RTE (RE), Loc));
      end if;
   end Build_Runtime_Call;

   ----------------------------
   -- Build_Task_Array_Image --
   ----------------------------

   --  This function generates the body for a function that constructs the
   --  image string for a task that is an array component. The function is
   --  local to the init proc for the array type, and is called for each one
   --  of the components. The constructed image has the form of an indexed
   --  component, whose prefix is the outer variable of the array type.
   --  The n-dimensional array type has known indices Index, Index2...
   --  Id_Ref is an indexed component form created by the enclosing init proc.
   --  Its successive indices are Val1, Val2,.. which are the loop variables
   --  in the loops that call the individual task init proc on each component.

   --  The generated function has the following structure:

   --  function F return String is
   --     Pref : string renames Task_Name;
   --     T1   : String := Index1'Image (Val1);
   --     ...
   --     Tn   : String := indexn'image (Valn);
   --     Len  : Integer := T1'Length + ... + Tn'Length + n + 1;
   --     --  Len includes commas and the end parentheses.
   --     Res  : String (1..Len);
   --     Pos  : Integer := Pref'Length;
   --
   --  begin
   --     Res (1 .. Pos) := Pref;
   --     Pos := Pos + 1;
   --     Res (Pos)    := '(';
   --     Pos := Pos + 1;
   --     Res (Pos .. Pos + T1'Length - 1) := T1;
   --     Pos := Pos + T1'Length;
   --     Res (Pos) := '.';
   --     Pos := Pos + 1;
   --     ...
   --     Res (Pos .. Pos + Tn'Length - 1) := Tn;
   --     Res (Len) := ')';
   --
   --     return Res;
   --  end F;
   --
   --  Needless to say, multidimensional arrays of tasks are rare enough
   --  that the bulkiness of this code is not really a concern.

   function Build_Task_Array_Image
     (Loc    : Source_Ptr;
      Id_Ref : Node_Id;
      A_Type : Entity_Id;
      Dyn    : Boolean := False) return Node_Id
   is
      Dims : constant Nat := Number_Dimensions (A_Type);
      --  Number of dimensions for array of tasks

      Temps : array (1 .. Dims) of Entity_Id;
      --  Array of temporaries to hold string for each index

      Indx : Node_Id;
      --  Index expression

      Len : Entity_Id;
      --  Total length of generated name

      Pos : Entity_Id;
      --  Running index for substring assignments

      Pref : Entity_Id;
      --  Name of enclosing variable, prefix of resulting name

      Res : Entity_Id;
      --  String to hold result

      Val : Node_Id;
      --  Value of successive indices

      Sum : Node_Id;
      --  Expression to compute total size of string

      T : Entity_Id;
      --  Entity for name at one index position

      Decls : List_Id := New_List;
      Stats : List_Id := New_List;

   begin
      Pref := Make_Defining_Identifier (Loc, New_Internal_Name ('P'));

      --  For a dynamic task, the name comes from the target variable.
      --  For a static one it is a formal of the enclosing init proc.

      if Dyn then
         Get_Name_String (Chars (Entity (Prefix (Id_Ref))));
         Append_To (Decls,
           Make_Object_Declaration (Loc,
             Defining_Identifier => Pref,
             Object_Definition => New_Occurrence_Of (Standard_String, Loc),
             Expression =>
               Make_String_Literal (Loc,
                 Strval => String_From_Name_Buffer)));

      else
         Append_To (Decls,
           Make_Object_Renaming_Declaration (Loc,
             Defining_Identifier => Pref,
             Subtype_Mark        => New_Occurrence_Of (Standard_String, Loc),
             Name                => Make_Identifier (Loc, Name_uTask_Name)));
      end if;

      Indx := First_Index (A_Type);
      Val  := First (Expressions (Id_Ref));

      for J in 1 .. Dims loop
         T := Make_Defining_Identifier (Loc, New_Internal_Name ('T'));
         Temps (J) := T;

         Append_To (Decls,
            Make_Object_Declaration (Loc,
               Defining_Identifier => T,
               Object_Definition => New_Occurrence_Of (Standard_String, Loc),
               Expression =>
                 Make_Attribute_Reference (Loc,
                   Attribute_Name => Name_Image,
                   Prefix =>
                     New_Occurrence_Of (Etype (Indx), Loc),
                   Expressions => New_List (
                     New_Copy_Tree (Val)))));

         Next_Index (Indx);
         Next (Val);
      end loop;

      Sum := Make_Integer_Literal (Loc, Dims + 1);

      Sum :=
        Make_Op_Add (Loc,
          Left_Opnd => Sum,
          Right_Opnd =>
           Make_Attribute_Reference (Loc,
             Attribute_Name => Name_Length,
             Prefix =>
               New_Occurrence_Of (Pref, Loc),
             Expressions => New_List (Make_Integer_Literal (Loc, 1))));

      for J in 1 .. Dims loop
         Sum :=
            Make_Op_Add (Loc,
             Left_Opnd => Sum,
             Right_Opnd =>
              Make_Attribute_Reference (Loc,
                Attribute_Name => Name_Length,
                Prefix =>
                  New_Occurrence_Of (Temps (J), Loc),
                Expressions => New_List (Make_Integer_Literal (Loc, 1))));
      end loop;

      Build_Task_Image_Prefix (Loc, Len, Res, Pos, Pref, Sum, Decls, Stats);

      Set_Character_Literal_Name (Char_Code (Character'Pos ('(')));

      Append_To (Stats,
         Make_Assignment_Statement (Loc,
           Name => Make_Indexed_Component (Loc,
              Prefix => New_Occurrence_Of (Res, Loc),
              Expressions => New_List (New_Occurrence_Of (Pos, Loc))),
           Expression =>
             Make_Character_Literal (Loc,
               Chars => Name_Find,
               Char_Literal_Value =>
                 UI_From_Int (Character'Pos ('(')))));

      Append_To (Stats,
         Make_Assignment_Statement (Loc,
            Name => New_Occurrence_Of (Pos, Loc),
            Expression =>
              Make_Op_Add (Loc,
                Left_Opnd => New_Occurrence_Of (Pos, Loc),
                Right_Opnd => Make_Integer_Literal (Loc, 1))));

      for J in 1 .. Dims loop

         Append_To (Stats,
            Make_Assignment_Statement (Loc,
              Name => Make_Slice (Loc,
                 Prefix => New_Occurrence_Of (Res, Loc),
                 Discrete_Range  =>
                   Make_Range (Loc,
                      Low_Bound => New_Occurrence_Of  (Pos, Loc),
                      High_Bound => Make_Op_Subtract (Loc,
                        Left_Opnd =>
                          Make_Op_Add (Loc,
                            Left_Opnd => New_Occurrence_Of (Pos, Loc),
                            Right_Opnd =>
                              Make_Attribute_Reference (Loc,
                                Attribute_Name => Name_Length,
                                Prefix =>
                                  New_Occurrence_Of (Temps (J), Loc),
                                Expressions =>
                                  New_List (Make_Integer_Literal (Loc, 1)))),
                         Right_Opnd => Make_Integer_Literal (Loc, 1)))),

              Expression => New_Occurrence_Of (Temps (J), Loc)));

         if J < Dims then
            Append_To (Stats,
               Make_Assignment_Statement (Loc,
                  Name => New_Occurrence_Of (Pos, Loc),
                  Expression =>
                    Make_Op_Add (Loc,
                      Left_Opnd => New_Occurrence_Of (Pos, Loc),
                      Right_Opnd =>
                        Make_Attribute_Reference (Loc,
                          Attribute_Name => Name_Length,
                            Prefix => New_Occurrence_Of (Temps (J), Loc),
                            Expressions =>
                              New_List (Make_Integer_Literal (Loc, 1))))));

            Set_Character_Literal_Name (Char_Code (Character'Pos (',')));

            Append_To (Stats,
               Make_Assignment_Statement (Loc,
                 Name => Make_Indexed_Component (Loc,
                    Prefix => New_Occurrence_Of (Res, Loc),
                    Expressions => New_List (New_Occurrence_Of (Pos, Loc))),
                 Expression =>
                   Make_Character_Literal (Loc,
                     Chars => Name_Find,
                     Char_Literal_Value =>
                       UI_From_Int (Character'Pos (',')))));

            Append_To (Stats,
              Make_Assignment_Statement (Loc,
                Name => New_Occurrence_Of (Pos, Loc),
                  Expression =>
                    Make_Op_Add (Loc,
                      Left_Opnd => New_Occurrence_Of (Pos, Loc),
                      Right_Opnd => Make_Integer_Literal (Loc, 1))));
         end if;
      end loop;

      Set_Character_Literal_Name (Char_Code (Character'Pos (')')));

      Append_To (Stats,
         Make_Assignment_Statement (Loc,
           Name => Make_Indexed_Component (Loc,
              Prefix => New_Occurrence_Of (Res, Loc),
              Expressions => New_List (New_Occurrence_Of (Len, Loc))),
           Expression =>
             Make_Character_Literal (Loc,
               Chars => Name_Find,
               Char_Literal_Value =>
                 UI_From_Int (Character'Pos (')')))));
      return Build_Task_Image_Function (Loc, Decls, Stats, Res);
   end Build_Task_Array_Image;

   ----------------------------
   -- Build_Task_Image_Decls --
   ----------------------------

   function Build_Task_Image_Decls
     (Loc          : Source_Ptr;
      Id_Ref       : Node_Id;
      A_Type       : Entity_Id;
      In_Init_Proc : Boolean := False) return List_Id
   is
      Decls  : constant List_Id   := New_List;
      T_Id   : Entity_Id := Empty;
      Decl   : Node_Id;
      Expr   : Node_Id   := Empty;
      Fun    : Node_Id   := Empty;
      Is_Dyn : constant Boolean :=
                 Nkind (Parent (Id_Ref)) = N_Assignment_Statement
                   and then
                 Nkind (Expression (Parent (Id_Ref))) = N_Allocator;

   begin
      --  If Discard_Names or No_Implicit_Heap_Allocations are in effect,
      --  generate a dummy declaration only.

      if Restriction_Active (No_Implicit_Heap_Allocations)
        or else Global_Discard_Names
      then
         T_Id := Make_Defining_Identifier (Loc, New_Internal_Name ('J'));
         Name_Len := 0;

         return
           New_List (
             Make_Object_Declaration (Loc,
               Defining_Identifier => T_Id,
               Object_Definition => New_Occurrence_Of (Standard_String, Loc),
               Expression =>
                 Make_String_Literal (Loc,
                   Strval => String_From_Name_Buffer)));

      else
         if Nkind (Id_Ref) = N_Identifier
           or else Nkind (Id_Ref) = N_Defining_Identifier
         then
            --  For a simple variable, the image of the task is built from
            --  the name of the variable. To avoid possible conflict with
            --  the anonymous type created for a single protected object,
            --  add a numeric suffix.

            T_Id :=
              Make_Defining_Identifier (Loc,
                New_External_Name (Chars (Id_Ref), 'T', 1));

            Get_Name_String (Chars (Id_Ref));

            Expr :=
              Make_String_Literal (Loc,
                Strval => String_From_Name_Buffer);

         elsif Nkind (Id_Ref) = N_Selected_Component then
            T_Id :=
              Make_Defining_Identifier (Loc,
                New_External_Name (Chars (Selector_Name (Id_Ref)), 'T'));
            Fun := Build_Task_Record_Image (Loc, Id_Ref, Is_Dyn);

         elsif Nkind (Id_Ref) = N_Indexed_Component then
            T_Id :=
              Make_Defining_Identifier (Loc,
                New_External_Name (Chars (A_Type), 'N'));

            Fun := Build_Task_Array_Image (Loc, Id_Ref, A_Type, Is_Dyn);
         end if;
      end if;

      if Present (Fun) then
         Append (Fun, Decls);
         Expr := Make_Function_Call (Loc,
           Name => New_Occurrence_Of (Defining_Entity (Fun), Loc));

         if not In_Init_Proc then
            Set_Uses_Sec_Stack (Defining_Entity (Fun));
         end if;
      end if;

      Decl := Make_Object_Declaration (Loc,
        Defining_Identifier => T_Id,
        Object_Definition   => New_Occurrence_Of (Standard_String, Loc),
        Constant_Present    => True,
        Expression          => Expr);

      Append (Decl, Decls);
      return Decls;
   end Build_Task_Image_Decls;

   -------------------------------
   -- Build_Task_Image_Function --
   -------------------------------

   function Build_Task_Image_Function
     (Loc   : Source_Ptr;
      Decls : List_Id;
      Stats : List_Id;
      Res   : Entity_Id) return Node_Id
   is
      Spec : Node_Id;

   begin
      Append_To (Stats,
        Make_Return_Statement (Loc,
          Expression => New_Occurrence_Of (Res, Loc)));

      Spec := Make_Function_Specification (Loc,
        Defining_Unit_Name =>
          Make_Defining_Identifier (Loc, New_Internal_Name ('F')),
        Result_Definition => New_Occurrence_Of (Standard_String, Loc));

      --  Calls to 'Image use the secondary stack, which must be cleaned
      --  up after the task name is built.

      return Make_Subprogram_Body (Loc,
         Specification => Spec,
         Declarations => Decls,
         Handled_Statement_Sequence =>
           Make_Handled_Sequence_Of_Statements (Loc, Statements => Stats));
   end Build_Task_Image_Function;

   -----------------------------
   -- Build_Task_Image_Prefix --
   -----------------------------

   procedure Build_Task_Image_Prefix
      (Loc    : Source_Ptr;
       Len    : out Entity_Id;
       Res    : out Entity_Id;
       Pos    : out Entity_Id;
       Prefix : Entity_Id;
       Sum    : Node_Id;
       Decls  : in out List_Id;
       Stats  : in out List_Id)
   is
   begin
      Len := Make_Defining_Identifier (Loc, New_Internal_Name ('L'));

      Append_To (Decls,
        Make_Object_Declaration (Loc,
          Defining_Identifier => Len,
          Object_Definition => New_Occurrence_Of (Standard_Integer, Loc),
          Expression        => Sum));

      Res := Make_Defining_Identifier (Loc, New_Internal_Name ('R'));

      Append_To (Decls,
         Make_Object_Declaration (Loc,
            Defining_Identifier => Res,
            Object_Definition =>
               Make_Subtype_Indication (Loc,
                  Subtype_Mark => New_Occurrence_Of (Standard_String, Loc),
               Constraint =>
                 Make_Index_Or_Discriminant_Constraint (Loc,
                   Constraints =>
                     New_List (
                       Make_Range (Loc,
                         Low_Bound => Make_Integer_Literal (Loc, 1),
                         High_Bound => New_Occurrence_Of (Len, Loc)))))));

      Pos := Make_Defining_Identifier (Loc, New_Internal_Name ('P'));

      Append_To (Decls,
         Make_Object_Declaration (Loc,
            Defining_Identifier => Pos,
            Object_Definition => New_Occurrence_Of (Standard_Integer, Loc)));

      --  Pos := Prefix'Length;

      Append_To (Stats,
         Make_Assignment_Statement (Loc,
            Name => New_Occurrence_Of (Pos, Loc),
            Expression =>
              Make_Attribute_Reference (Loc,
                Attribute_Name => Name_Length,
                Prefix => New_Occurrence_Of (Prefix, Loc),
                Expressions =>
                    New_List (Make_Integer_Literal (Loc, 1)))));

      --  Res (1 .. Pos) := Prefix;

      Append_To (Stats,
         Make_Assignment_Statement (Loc,
           Name => Make_Slice (Loc,
              Prefix => New_Occurrence_Of (Res, Loc),
              Discrete_Range  =>
                Make_Range (Loc,
                   Low_Bound => Make_Integer_Literal (Loc, 1),
                   High_Bound => New_Occurrence_Of (Pos, Loc))),

           Expression => New_Occurrence_Of (Prefix, Loc)));

      Append_To (Stats,
         Make_Assignment_Statement (Loc,
            Name => New_Occurrence_Of (Pos, Loc),
            Expression =>
              Make_Op_Add (Loc,
                Left_Opnd => New_Occurrence_Of (Pos, Loc),
                Right_Opnd => Make_Integer_Literal (Loc, 1))));
   end Build_Task_Image_Prefix;

   -----------------------------
   -- Build_Task_Record_Image --
   -----------------------------

   function Build_Task_Record_Image
     (Loc    : Source_Ptr;
      Id_Ref : Node_Id;
      Dyn    : Boolean := False) return Node_Id
   is
      Len : Entity_Id;
      --  Total length of generated name

      Pos : Entity_Id;
      --  Index into result

      Res : Entity_Id;
      --  String to hold result

      Pref : Entity_Id;
      --  Name of enclosing variable, prefix of resulting name

      Sum : Node_Id;
      --  Expression to compute total size of string

      Sel : Entity_Id;
      --  Entity for selector name

      Decls : List_Id := New_List;
      Stats : List_Id := New_List;

   begin
      Pref := Make_Defining_Identifier (Loc, New_Internal_Name ('P'));

      --  For a dynamic task, the name comes from the target variable.
      --  For a static one it is a formal of the enclosing init proc.

      if Dyn then
         Get_Name_String (Chars (Entity (Prefix (Id_Ref))));
         Append_To (Decls,
           Make_Object_Declaration (Loc,
             Defining_Identifier => Pref,
             Object_Definition => New_Occurrence_Of (Standard_String, Loc),
             Expression =>
               Make_String_Literal (Loc,
                 Strval => String_From_Name_Buffer)));

      else
         Append_To (Decls,
           Make_Object_Renaming_Declaration (Loc,
             Defining_Identifier => Pref,
             Subtype_Mark        => New_Occurrence_Of (Standard_String, Loc),
             Name                => Make_Identifier (Loc, Name_uTask_Name)));
      end if;

      Sel := Make_Defining_Identifier (Loc, New_Internal_Name ('S'));

      Get_Name_String (Chars (Selector_Name (Id_Ref)));

      Append_To (Decls,
         Make_Object_Declaration (Loc,
           Defining_Identifier => Sel,
           Object_Definition => New_Occurrence_Of (Standard_String, Loc),
           Expression =>
             Make_String_Literal (Loc,
               Strval => String_From_Name_Buffer)));

      Sum := Make_Integer_Literal (Loc, Nat (Name_Len + 1));

      Sum :=
        Make_Op_Add (Loc,
          Left_Opnd => Sum,
          Right_Opnd =>
           Make_Attribute_Reference (Loc,
             Attribute_Name => Name_Length,
             Prefix =>
               New_Occurrence_Of (Pref, Loc),
             Expressions => New_List (Make_Integer_Literal (Loc, 1))));

      Build_Task_Image_Prefix (Loc, Len, Res, Pos, Pref, Sum, Decls, Stats);

      Set_Character_Literal_Name (Char_Code (Character'Pos ('.')));

      --  Res (Pos) := '.';

      Append_To (Stats,
         Make_Assignment_Statement (Loc,
           Name => Make_Indexed_Component (Loc,
              Prefix => New_Occurrence_Of (Res, Loc),
              Expressions => New_List (New_Occurrence_Of (Pos, Loc))),
           Expression =>
             Make_Character_Literal (Loc,
               Chars => Name_Find,
               Char_Literal_Value =>
                 UI_From_Int (Character'Pos ('.')))));

      Append_To (Stats,
        Make_Assignment_Statement (Loc,
          Name => New_Occurrence_Of (Pos, Loc),
          Expression =>
            Make_Op_Add (Loc,
              Left_Opnd => New_Occurrence_Of (Pos, Loc),
              Right_Opnd => Make_Integer_Literal (Loc, 1))));

      --  Res (Pos .. Len) := Selector;

      Append_To (Stats,
        Make_Assignment_Statement (Loc,
          Name => Make_Slice (Loc,
             Prefix => New_Occurrence_Of (Res, Loc),
             Discrete_Range  =>
               Make_Range (Loc,
                 Low_Bound  => New_Occurrence_Of (Pos, Loc),
                 High_Bound => New_Occurrence_Of (Len, Loc))),
          Expression => New_Occurrence_Of (Sel, Loc)));

      return Build_Task_Image_Function (Loc, Decls, Stats, Res);
   end Build_Task_Record_Image;

   ----------------------------------
   -- Component_May_Be_Bit_Aligned --
   ----------------------------------

   function Component_May_Be_Bit_Aligned (Comp : Entity_Id) return Boolean is
   begin
      --  If no component clause, then everything is fine, since the
      --  back end never bit-misaligns by default, even if there is
      --  a pragma Packed for the record.

      if No (Component_Clause (Comp)) then
         return False;
      end if;

      --  It is only array and record types that cause trouble

      if not Is_Record_Type (Etype (Comp))
        and then not Is_Array_Type (Etype (Comp))
      then
         return False;

      --  If we know that we have a small (64 bits or less) record
      --  or bit-packed array, then everything is fine, since the
      --  back end can handle these cases correctly.

      elsif Esize (Comp) <= 64
        and then (Is_Record_Type (Etype (Comp))
                   or else Is_Bit_Packed_Array (Etype (Comp)))
      then
         return False;

      --  Otherwise if the component is not byte aligned, we
      --  know we have the nasty unaligned case.

      elsif Normalized_First_Bit (Comp) /= Uint_0
        or else Esize (Comp) mod System_Storage_Unit /= Uint_0
      then
         return True;

      --  If we are large and byte aligned, then OK at this level

      else
         return False;
      end if;
   end Component_May_Be_Bit_Aligned;

   -------------------------------
   -- Convert_To_Actual_Subtype --
   -------------------------------

   procedure Convert_To_Actual_Subtype (Exp : Entity_Id) is
      Act_ST : Entity_Id;

   begin
      Act_ST := Get_Actual_Subtype (Exp);

      if Act_ST = Etype (Exp) then
         return;

      else
         Rewrite (Exp,
           Convert_To (Act_ST, Relocate_Node (Exp)));
         Analyze_And_Resolve (Exp, Act_ST);
      end if;
   end Convert_To_Actual_Subtype;

   -----------------------------------
   -- Current_Sem_Unit_Declarations --
   -----------------------------------

   function Current_Sem_Unit_Declarations return List_Id is
      U     : Node_Id := Unit (Cunit (Current_Sem_Unit));
      Decls : List_Id;

   begin
      --  If the current unit is a package body, locate the visible
      --  declarations of the package spec.

      if Nkind (U) = N_Package_Body then
         U := Unit (Library_Unit (Cunit (Current_Sem_Unit)));
      end if;

      if Nkind (U) = N_Package_Declaration then
         U := Specification (U);
         Decls := Visible_Declarations (U);

         if No (Decls) then
            Decls := New_List;
            Set_Visible_Declarations (U, Decls);
         end if;

      else
         Decls := Declarations (U);

         if No (Decls) then
            Decls := New_List;
            Set_Declarations (U, Decls);
         end if;
      end if;

      return Decls;
   end Current_Sem_Unit_Declarations;

   -----------------------
   -- Duplicate_Subexpr --
   -----------------------

   function Duplicate_Subexpr
     (Exp      : Node_Id;
      Name_Req : Boolean := False) return Node_Id
   is
   begin
      Remove_Side_Effects (Exp, Name_Req);
      return New_Copy_Tree (Exp);
   end Duplicate_Subexpr;

   ---------------------------------
   -- Duplicate_Subexpr_No_Checks --
   ---------------------------------

   function Duplicate_Subexpr_No_Checks
     (Exp      : Node_Id;
      Name_Req : Boolean := False) return Node_Id
   is
      New_Exp : Node_Id;

   begin
      Remove_Side_Effects (Exp, Name_Req);
      New_Exp := New_Copy_Tree (Exp);
      Remove_Checks (New_Exp);
      return New_Exp;
   end Duplicate_Subexpr_No_Checks;

   -----------------------------------
   -- Duplicate_Subexpr_Move_Checks --
   -----------------------------------

   function Duplicate_Subexpr_Move_Checks
     (Exp      : Node_Id;
      Name_Req : Boolean := False) return Node_Id
   is
      New_Exp : Node_Id;

   begin
      Remove_Side_Effects (Exp, Name_Req);
      New_Exp := New_Copy_Tree (Exp);
      Remove_Checks (Exp);
      return New_Exp;
   end Duplicate_Subexpr_Move_Checks;

   --------------------
   -- Ensure_Defined --
   --------------------

   procedure Ensure_Defined (Typ : Entity_Id; N : Node_Id) is
      IR : Node_Id;
      P  : Node_Id;

   begin
      if Is_Itype (Typ) then
         IR := Make_Itype_Reference (Sloc (N));
         Set_Itype (IR, Typ);

         if not In_Open_Scopes (Scope (Typ))
           and then Is_Subprogram (Current_Scope)
           and then Scope (Current_Scope) /= Standard_Standard
         then
            --  Insert node in front of subprogram, to avoid scope anomalies
            --  in gigi.

            P := Parent (N);
            while Present (P)
              and then Nkind (P) /= N_Subprogram_Body
            loop
               P := Parent (P);
            end loop;

            if Present (P) then
               Insert_Action (P, IR);
            else
               Insert_Action (N, IR);
            end if;

         else
            Insert_Action (N, IR);
         end if;
      end if;
   end Ensure_Defined;

   ---------------------
   -- Evolve_And_Then --
   ---------------------

   procedure Evolve_And_Then (Cond : in out Node_Id; Cond1 : Node_Id) is
   begin
      if No (Cond) then
         Cond := Cond1;
      else
         Cond :=
           Make_And_Then (Sloc (Cond1),
             Left_Opnd  => Cond,
             Right_Opnd => Cond1);
      end if;
   end Evolve_And_Then;

   --------------------
   -- Evolve_Or_Else --
   --------------------

   procedure Evolve_Or_Else (Cond : in out Node_Id; Cond1 : Node_Id) is
   begin
      if No (Cond) then
         Cond := Cond1;
      else
         Cond :=
           Make_Or_Else (Sloc (Cond1),
             Left_Opnd  => Cond,
             Right_Opnd => Cond1);
      end if;
   end Evolve_Or_Else;

   ------------------------------
   -- Expand_Subtype_From_Expr --
   ------------------------------

   --  This function is applicable for both static and dynamic allocation of
   --  objects which are constrained by an initial expression. Basically it
   --  transforms an unconstrained subtype indication into a constrained one.
   --  The expression may also be transformed in certain cases in order to
   --  avoid multiple evaluation. In the static allocation case, the general
   --  scheme is:

   --     Val : T := Expr;

   --        is transformed into

   --     Val : Constrained_Subtype_of_T := Maybe_Modified_Expr;
   --
   --  Here are the main cases :
   --
   --  <if Expr is a Slice>
   --    Val : T ([Index_Subtype (Expr)]) := Expr;
   --
   --  <elsif Expr is a String Literal>
   --    Val : T (T'First .. T'First + Length (string literal) - 1) := Expr;
   --
   --  <elsif Expr is Constrained>
   --    subtype T is Type_Of_Expr
   --    Val : T := Expr;
   --
   --  <elsif Expr is an entity_name>
   --    Val : T (constraints taken from Expr) := Expr;
   --
   --  <else>
   --    type Axxx is access all T;
   --    Rval : Axxx := Expr'ref;
   --    Val  : T (constraints taken from Rval) := Rval.all;

   --    ??? note: when the Expression is allocated in the secondary stack
   --              we could use it directly instead of copying it by declaring
   --              Val : T (...) renames Rval.all

   procedure Expand_Subtype_From_Expr
     (N             : Node_Id;
      Unc_Type      : Entity_Id;
      Subtype_Indic : Node_Id;
      Exp           : Node_Id)
   is
      Loc     : constant Source_Ptr := Sloc (N);
      Exp_Typ : constant Entity_Id  := Etype (Exp);
      T       : Entity_Id;

   begin
      --  In general we cannot build the subtype if expansion is disabled,
      --  because internal entities may not have been defined. However, to
      --  avoid some cascaded errors, we try to continue when the expression
      --  is an array (or string), because it is safe to compute the bounds.
      --  It is in fact required to do so even in a generic context, because
      --  there may be constants that depend on bounds of string literal.

      if not Expander_Active
        and then (No (Etype (Exp))
                   or else Base_Type (Etype (Exp)) /= Standard_String)
      then
         return;
      end if;

      if Nkind (Exp) = N_Slice then
         declare
            Slice_Type : constant Entity_Id := Etype (First_Index (Exp_Typ));

         begin
            Rewrite (Subtype_Indic,
              Make_Subtype_Indication (Loc,
                Subtype_Mark => New_Reference_To (Unc_Type, Loc),
                Constraint =>
                  Make_Index_Or_Discriminant_Constraint (Loc,
                    Constraints => New_List
                      (New_Reference_To (Slice_Type, Loc)))));

            --  This subtype indication may be used later for contraint checks
            --  we better make sure that if a variable was used as a bound of
            --  of the original slice, its value is frozen.

            Force_Evaluation (Low_Bound (Scalar_Range (Slice_Type)));
            Force_Evaluation (High_Bound (Scalar_Range (Slice_Type)));
         end;

      elsif Ekind (Exp_Typ) = E_String_Literal_Subtype then
         Rewrite (Subtype_Indic,
           Make_Subtype_Indication (Loc,
             Subtype_Mark => New_Reference_To (Unc_Type, Loc),
             Constraint =>
               Make_Index_Or_Discriminant_Constraint (Loc,
                 Constraints => New_List (
                   Make_Literal_Range (Loc,
                     Literal_Typ => Exp_Typ)))));

      elsif Is_Constrained (Exp_Typ)
        and then not Is_Class_Wide_Type (Unc_Type)
      then
         if Is_Itype (Exp_Typ) then

            --  Within an initialization procedure, a selected component
            --  denotes a component of the enclosing record, and it appears
            --  as an actual in a call to its own initialization procedure.
            --  If this component depends on the outer discriminant, we must
            --  generate the proper actual subtype for it.

            if Nkind (Exp) = N_Selected_Component
              and then Within_Init_Proc
            then
               declare
                  Decl : constant Node_Id :=
                           Build_Actual_Subtype_Of_Component (Exp_Typ, Exp);
               begin
                  if Present (Decl) then
                     Insert_Action (N, Decl);
                     T := Defining_Identifier (Decl);
                  else
                     T := Exp_Typ;
                  end if;
               end;

            --  No need to generate a new one (new what???)

            else
               T := Exp_Typ;
            end if;

         else
            T :=
              Make_Defining_Identifier (Loc,
                Chars => New_Internal_Name ('T'));

            Insert_Action (N,
              Make_Subtype_Declaration (Loc,
                Defining_Identifier => T,
                Subtype_Indication  => New_Reference_To (Exp_Typ, Loc)));

            --  This type is marked as an itype even though it has an
            --  explicit declaration because otherwise it can be marked
            --  with Is_Generic_Actual_Type and generate spurious errors.
            --  (see sem_ch8.Analyze_Package_Renaming and sem_type.covers)

            Set_Is_Itype (T);
            Set_Associated_Node_For_Itype (T, Exp);
         end if;

         Rewrite (Subtype_Indic, New_Reference_To (T, Loc));

      --  nothing needs to be done for private types with unknown discriminants
      --  if the underlying type is not an unconstrained composite type.

      elsif Is_Private_Type (Unc_Type)
        and then Has_Unknown_Discriminants (Unc_Type)
        and then (not Is_Composite_Type (Underlying_Type (Unc_Type))
                    or else Is_Constrained (Underlying_Type (Unc_Type)))
      then
         null;

      --  Nothing to be done for derived types with unknown discriminants if
      --  the parent type also has unknown discriminants.

      elsif Is_Record_Type (Unc_Type)
        and then not Is_Class_Wide_Type (Unc_Type)
        and then Has_Unknown_Discriminants (Unc_Type)
        and then Has_Unknown_Discriminants (Underlying_Type (Unc_Type))
      then
         null;

      --  Nothing to be done if the type of the expression is limited, because
      --  in this case the expression cannot be copied, and its use can only
      --  be by reference and there is no need for the actual subtype.

      elsif Is_Limited_Type (Exp_Typ) then
         null;

      else
         Remove_Side_Effects (Exp);
         Rewrite (Subtype_Indic,
           Make_Subtype_From_Expr (Exp, Unc_Type));
      end if;
   end Expand_Subtype_From_Expr;

   --------------------------------
   -- Find_Implemented_Interface --
   --------------------------------

   --  Given the following code (XXX denotes irrelevant value):

   --     type Limd_Iface is limited interface;
   --     type Prot_Iface is protected interface;
   --     type Sync_Iface is synchronized interface;

   --     type Parent_Subtype is new Limd_Iface and Sync_Iface with ...
   --     type Child_Subtype is new Parent_Subtype and Prot_Iface with ...

   --  The following calls will return the following values:

   --     Find_Implemented_Interface
   --       (Child_Subtype, Synchronized_Interface, False)    -> Empty

   --     Find_Implemented_Interface
   --       (Child_Subtype, Synchronized_Interface, True)     -> Sync_Iface

   --     Find_Implemented_Interface
   --       (Child_Subtype, Any_Synchronized_Interface, XXX)  -> Prot_Iface

   --     Find_Implemented_Interface
   --       (Child_Subtype, Any_Limited_Interface, XXX)       -> Prot_Iface

   function Find_Implemented_Interface
     (Typ          : Entity_Id;
      Kind         : Interface_Kind;
      Check_Parent : Boolean := False) return Entity_Id
   is
      Iface_Elmt : Elmt_Id;

      function Interface_In_Kind
        (I    : Entity_Id;
         Kind : Interface_Kind) return Boolean;
      --  Determine whether an interface falls into a specified kind

      -----------------------
      -- Interface_In_Kind --
      -----------------------

      function Interface_In_Kind
        (I    : Entity_Id;
         Kind : Interface_Kind) return Boolean is
      begin
         if Is_Limited_Interface (I)
           and then (Kind = Any_Interface
             or else Kind = Any_Limited_Interface
             or else Kind = Limited_Interface)
         then
            return True;

         elsif Is_Protected_Interface (I)
           and then (Kind = Any_Interface
             or else Kind = Any_Limited_Interface
             or else Kind = Any_Synchronized_Interface
             or else Kind = Protected_Interface)
         then
            return True;

         elsif Is_Synchronized_Interface (I)
           and then (Kind = Any_Interface
             or else Kind = Any_Limited_Interface
             or else Kind = Synchronized_Interface)
         then
            return True;

         elsif Is_Task_Interface (I)
           and then (Kind = Any_Interface
             or else Kind = Any_Limited_Interface
             or else Kind = Any_Synchronized_Interface
             or else Kind = Task_Interface)
         then
            return True;

         --  Regular interface. This should be the last kind to check since
         --  all of the previous cases have their Is_Interface flags set.

         elsif Is_Interface (I)
           and then (Kind = Any_Interface
             or else Kind = Iface)
         then
            return True;

         else
            return False;
         end if;
      end Interface_In_Kind;

   --  Start of processing for Find_Implemented_Interface

   begin
      if not Is_Tagged_Type (Typ) then
         return Empty;
      end if;

      --  Implementations of the form:
      --    Typ is new Interface ...

      if Is_Interface (Etype (Typ))
        and then Interface_In_Kind (Etype (Typ), Kind)
      then
         return Etype (Typ);
      end if;

      --  Implementations of the form:
      --     Typ is new Typ_Parent and Interface ...

      if Present (Abstract_Interfaces (Typ)) then
         Iface_Elmt := First_Elmt (Abstract_Interfaces (Typ));
         while Present (Iface_Elmt) loop
            if Interface_In_Kind (Node (Iface_Elmt), Kind) then
               return Node (Iface_Elmt);
            end if;

            Iface_Elmt := Next_Elmt (Iface_Elmt);
         end loop;
      end if;

      --  Typ is a derived type and may implement a limited interface
      --  through its parent subtype. Check the parent subtype as well
      --  as any interfaces explicitly implemented at this level.

      if Check_Parent
        and then Ekind (Typ) = E_Record_Type
        and then Present (Parent_Subtype (Typ))
      then
         return Find_Implemented_Interface (
           Parent_Subtype (Typ), Kind, Check_Parent);
      end if;

      --  Typ does not implement a limited interface either at this level or
      --  in any of its parent subtypes.

      return Empty;
   end Find_Implemented_Interface;

   ------------------------
   -- Find_Interface_ADT --
   ------------------------

   function Find_Interface_ADT
     (T     : Entity_Id;
      Iface : Entity_Id) return Entity_Id
   is
      ADT   : Elmt_Id;
      Found : Boolean   := False;
      Typ   : Entity_Id := T;

      procedure Find_Secondary_Table (Typ : Entity_Id);
      --  Internal subprogram used to recursively climb to the ancestors

      --------------------------
      -- Find_Secondary_Table --
      --------------------------

      procedure Find_Secondary_Table (Typ : Entity_Id) is
         AI_Elmt : Elmt_Id;
         AI      : Node_Id;

      begin
         --  Climb to the ancestor (if any) handling private types

         if Present (Full_View (Etype (Typ))) then
            if Full_View (Etype (Typ)) /= Typ then
               Find_Secondary_Table (Full_View (Etype (Typ)));
            end if;

         elsif Etype (Typ) /= Typ then
            Find_Secondary_Table (Etype (Typ));
         end if;

         --  If we already found it there is nothing else to do

         if Found then
            return;
         end if;

         if Present (Abstract_Interfaces (Typ))
           and then not Is_Empty_Elmt_List (Abstract_Interfaces (Typ))
         then
            AI_Elmt := First_Elmt (Abstract_Interfaces (Typ));
            while Present (AI_Elmt) loop
               AI := Node (AI_Elmt);

               if AI = Iface or else Is_Ancestor (Iface, AI) then
                  Found := True;
                  return;
               end if;

               Next_Elmt (ADT);
               Next_Elmt (AI_Elmt);
            end loop;
         end if;
      end Find_Secondary_Table;

   --  Start of processing for Find_Interface_Tag

   begin
      --  Handle private types

      if Has_Private_Declaration (Typ)
        and then Present (Full_View (Typ))
      then
         Typ := Full_View (Typ);
      end if;

      --  Handle access types

      if Is_Access_Type (Typ) then
         Typ := Directly_Designated_Type (Typ);
      end if;

      --  Handle task and protected types implementing interfaces

      if Ekind (Typ) = E_Protected_Type
        or else Ekind (Typ) = E_Task_Type
      then
         Typ := Corresponding_Record_Type (Typ);
      end if;

      ADT := Next_Elmt (First_Elmt (Access_Disp_Table (Typ)));
      pragma Assert (Present (Node (ADT)));
      Find_Secondary_Table (Typ);
      pragma Assert (Found);
      return Node (ADT);
   end Find_Interface_ADT;

   ------------------------
   -- Find_Interface_Tag --
   ------------------------

   function Find_Interface_Tag
     (T      : Entity_Id;
      Iface  : Entity_Id) return Entity_Id
   is
      AI_Tag : Entity_Id;
      Found  : Boolean := False;
      Typ    : Entity_Id := T;

      procedure Find_Tag (Typ : Entity_Id);
      --  Internal subprogram used to recursively climb to the ancestors

      --------------
      -- Find_Tag --
      --------------

      procedure Find_Tag (Typ : Entity_Id) is
         AI_Elmt : Elmt_Id;
         AI      : Node_Id;

      begin
         --  Check if the interface is an immediate ancestor of the type and
         --  therefore shares the main tag.

         if Typ = Iface then
            pragma Assert (Etype (First_Tag_Component (Typ)) = RTE (RE_Tag));
            AI_Tag := First_Tag_Component (Typ);
            Found  := True;
            return;
         end if;

         --  Climb to the root type handling private types

         if Present (Full_View (Etype (Typ))) then
            if Full_View (Etype (Typ)) /= Typ then
               Find_Tag (Full_View (Etype (Typ)));
            end if;

         elsif Etype (Typ) /= Typ then
            Find_Tag (Etype (Typ));
         end if;

         --  Traverse the list of interfaces implemented by the type

         if not Found
           and then Present (Abstract_Interfaces (Typ))
           and then not (Is_Empty_Elmt_List (Abstract_Interfaces (Typ)))
         then
            --  Skip the tag associated with the primary table

            pragma Assert (Etype (First_Tag_Component (Typ)) = RTE (RE_Tag));
            AI_Tag := Next_Tag_Component (First_Tag_Component (Typ));
            pragma Assert (Present (AI_Tag));

            AI_Elmt := First_Elmt (Abstract_Interfaces (Typ));
            while Present (AI_Elmt) loop
               AI := Node (AI_Elmt);

               if AI = Iface or else Is_Ancestor (Iface, AI) then
                  Found := True;
                  return;
               end if;

               AI_Tag := Next_Tag_Component (AI_Tag);
               Next_Elmt (AI_Elmt);
            end loop;
         end if;
      end Find_Tag;

   --  Start of processing for Find_Interface_Tag

   begin
      pragma Assert (Is_Interface (Iface));

      --  Handle private types

      if Has_Private_Declaration (Typ)
        and then Present (Full_View (Typ))
      then
         Typ := Full_View (Typ);
      end if;

      --  Handle access types

      if Is_Access_Type (Typ) then
         Typ := Directly_Designated_Type (Typ);
      end if;

      --  Handle task and protected types implementing interfaces

      if Is_Concurrent_Type (Typ) then
         Typ := Corresponding_Record_Type (Typ);
      end if;

      if Is_Class_Wide_Type (Typ) then
         Typ := Etype (Typ);
      end if;

      --  Handle entities from the limited view

      if Ekind (Typ) = E_Incomplete_Type then
         pragma Assert (Present (Non_Limited_View (Typ)));
         Typ := Non_Limited_View (Typ);
      end if;

      Find_Tag (Typ);
      pragma Assert (Found);
      return AI_Tag;
   end Find_Interface_Tag;

   --------------------
   -- Find_Interface --
   --------------------

   function Find_Interface
     (T      : Entity_Id;
      Comp   : Entity_Id) return Entity_Id
   is
      AI_Tag : Entity_Id;
      Found  : Boolean := False;
      Iface  : Entity_Id;
      Typ    : Entity_Id := T;

      procedure Find_Iface (Typ : Entity_Id);
      --  Internal subprogram used to recursively climb to the ancestors

      ----------------
      -- Find_Iface --
      ----------------

      procedure Find_Iface (Typ : Entity_Id) is
         AI_Elmt : Elmt_Id;

      begin
         --  Climb to the root type

         if Etype (Typ) /= Typ then
            Find_Iface (Etype (Typ));
         end if;

         --  Traverse the list of interfaces implemented by the type

         if not Found
           and then Present (Abstract_Interfaces (Typ))
           and then not (Is_Empty_Elmt_List (Abstract_Interfaces (Typ)))
         then
            --  Skip the tag associated with the primary table

            pragma Assert (Etype (First_Tag_Component (Typ)) = RTE (RE_Tag));
            AI_Tag := Next_Tag_Component (First_Tag_Component (Typ));
            pragma Assert (Present (AI_Tag));

            AI_Elmt := First_Elmt (Abstract_Interfaces (Typ));
            while Present (AI_Elmt) loop
               if AI_Tag = Comp then
                  Iface := Node (AI_Elmt);
                  Found := True;
                  return;
               end if;

               AI_Tag := Next_Tag_Component (AI_Tag);
               Next_Elmt (AI_Elmt);
            end loop;
         end if;
      end Find_Iface;

   --  Start of processing for Find_Interface

   begin
      --  Handle private types

      if Has_Private_Declaration (Typ)
        and then Present (Full_View (Typ))
      then
         Typ := Full_View (Typ);
      end if;

      --  Handle access types

      if Is_Access_Type (Typ) then
         Typ := Directly_Designated_Type (Typ);
      end if;

      --  Handle task and protected types implementing interfaces

      if Is_Concurrent_Type (Typ) then
         Typ := Corresponding_Record_Type (Typ);
      end if;

      if Is_Class_Wide_Type (Typ) then
         Typ := Etype (Typ);
      end if;

      --  Handle entities from the limited view

      if Ekind (Typ) = E_Incomplete_Type then
         pragma Assert (Present (Non_Limited_View (Typ)));
         Typ := Non_Limited_View (Typ);
      end if;

      Find_Iface (Typ);
      pragma Assert (Found);
      return Iface;
   end Find_Interface;

   ------------------
   -- Find_Prim_Op --
   ------------------

   function Find_Prim_Op (T : Entity_Id; Name : Name_Id) return Entity_Id is
      Prim : Elmt_Id;
      Typ  : Entity_Id := T;
      Op   : Entity_Id;

   begin
      if Is_Class_Wide_Type (Typ) then
         Typ := Root_Type (Typ);
      end if;

      Typ := Underlying_Type (Typ);

      --  Loop through primitive operations

      Prim := First_Elmt (Primitive_Operations (Typ));
      while Present (Prim) loop
         Op := Node (Prim);

         --  We can retrieve primitive operations by name if it is an internal
         --  name. For equality we must check that both of its operands have
         --  the same type, to avoid confusion with user-defined equalities
         --  than may have a non-symmetric signature.

         exit when Chars (Op) = Name
           and then
             (Name /= Name_Op_Eq
                or else Etype (First_Entity (Op)) = Etype (Last_Entity (Op)));

         Next_Elmt (Prim);
         pragma Assert (Present (Prim));
      end loop;

      return Node (Prim);
   end Find_Prim_Op;

   function Find_Prim_Op
     (T    : Entity_Id;
      Name : TSS_Name_Type) return Entity_Id
   is
      Prim : Elmt_Id;
      Typ  : Entity_Id := T;

   begin
      if Is_Class_Wide_Type (Typ) then
         Typ := Root_Type (Typ);
      end if;

      Typ := Underlying_Type (Typ);

      Prim := First_Elmt (Primitive_Operations (Typ));
      while not Is_TSS (Node (Prim), Name) loop
         Next_Elmt (Prim);
         pragma Assert (Present (Prim));
      end loop;

      return Node (Prim);
   end Find_Prim_Op;

   ----------------------
   -- Force_Evaluation --
   ----------------------

   procedure Force_Evaluation (Exp : Node_Id; Name_Req : Boolean := False) is
   begin
      Remove_Side_Effects (Exp, Name_Req, Variable_Ref => True);
   end Force_Evaluation;

   ------------------------
   -- Generate_Poll_Call --
   ------------------------

   procedure Generate_Poll_Call (N : Node_Id) is
   begin
      --  No poll call if polling not active

      if not Polling_Required then
         return;

      --  Otherwise generate require poll call

      else
         Insert_Before_And_Analyze (N,
           Make_Procedure_Call_Statement (Sloc (N),
             Name => New_Occurrence_Of (RTE (RE_Poll), Sloc (N))));
      end if;
   end Generate_Poll_Call;

   ---------------------------------
   -- Get_Current_Value_Condition --
   ---------------------------------

   --  Note: the implementation of this procedure is very closely tied to the
   --  implementation of Set_Current_Value_Condition. In the Get procedure, we
   --  interpret Current_Value fields set by the Set procedure, so the two
   --  procedures need to be closely coordinated.

   procedure Get_Current_Value_Condition
     (Var : Node_Id;
      Op  : out Node_Kind;
      Val : out Node_Id)
   is
      Loc : constant Source_Ptr := Sloc (Var);
      Ent : constant Entity_Id  := Entity (Var);
<<<<<<< HEAD
=======

      procedure Process_Current_Value_Condition
        (N : Node_Id;
         S : Boolean);
      --  N is an expression which holds either True (S = True) or False (S =
      --  False) in the condition. This procedure digs out the expression and
      --  if it refers to Ent, sets Op and Val appropriately.

      -------------------------------------
      -- Process_Current_Value_Condition --
      -------------------------------------

      procedure Process_Current_Value_Condition
        (N : Node_Id;
         S : Boolean)
      is
         Cond : Node_Id;
         Sens : Boolean;
>>>>>>> f8383f28

      begin
         Cond := N;
         Sens := S;

<<<<<<< HEAD
      --  Immediate return, nothing doing, if this is not an object

      if Ekind (Ent) not in Object_Kind then
         return;
      end if;

      --  Otherwise examine current value

      declare
         CV   : constant Node_Id := Current_Value (Ent);
         Sens : Boolean;
         Stm  : Node_Id;
         Cond : Node_Id;

      begin
         --  If statement. Condition is known true in THEN section, known False
         --  in any ELSIF or ELSE part, and unknown outside the IF statement.

         if Nkind (CV) = N_If_Statement then

            --  Before start of IF statement

            if Loc < Sloc (CV) then
               return;

               --  After end of IF statement

            elsif Loc >= Sloc (CV) + Text_Ptr (UI_To_Int (End_Span (CV))) then
               return;
            end if;

            --  At this stage we know that we are within the IF statement, but
            --  unfortunately, the tree does not record the SLOC of the ELSE so
            --  we cannot use a simple SLOC comparison to distinguish between
            --  the then/else statements, so we have to climb the tree.

            declare
               N : Node_Id;

            begin
               N := Parent (Var);
               while Parent (N) /= CV loop
                  N := Parent (N);

                  --  If we fall off the top of the tree, then that's odd, but
                  --  perhaps it could occur in some error situation, and the
                  --  safest response is simply to assume that the outcome of
                  --  the condition is unknown. No point in bombing during an
                  --  attempt to optimize things.

                  if No (N) then
                     return;
                  end if;
               end loop;

               --  Now we have N pointing to a node whose parent is the IF
               --  statement in question, so now we can tell if we are within
               --  the THEN statements.

               if Is_List_Member (N)
                 and then List_Containing (N) = Then_Statements (CV)
               then
                  Sens := True;

                  --  Otherwise we must be in ELSIF or ELSE part

               else
                  Sens := False;
               end if;
            end;

            --  ELSIF part. Condition is known true within the referenced
            --  ELSIF, known False in any subsequent ELSIF or ELSE part, and
            --  unknown before the ELSE part or after the IF statement.

         elsif Nkind (CV) = N_Elsif_Part then
            Stm := Parent (CV);

            --  Before start of ELSIF part

            if Loc < Sloc (CV) then
               return;

               --  After end of IF statement

            elsif Loc >= Sloc (Stm) +
              Text_Ptr (UI_To_Int (End_Span (Stm)))
            then
               return;
            end if;

            --  Again we lack the SLOC of the ELSE, so we need to climb the
            --  tree to see if we are within the ELSIF part in question.

            declare
               N : Node_Id;

            begin
               N := Parent (Var);
               while Parent (N) /= Stm loop
                  N := Parent (N);

                  --  If we fall off the top of the tree, then that's odd, but
                  --  perhaps it could occur in some error situation, and the
                  --  safest response is simply to assume that the outcome of
                  --  the condition is unknown. No point in bombing during an
                  --  attempt to optimize things.

                  if No (N) then
                     return;
                  end if;
               end loop;

               --  Now we have N pointing to a node whose parent is the IF
               --  statement in question, so see if is the ELSIF part we want.
               --  the THEN statements.

               if N = CV then
                  Sens := True;

                  --  Otherwise we must be in susbequent ELSIF or ELSE part

               else
                  Sens := False;
               end if;
            end;

            --  All other cases of Current_Value settings

         else
            return;
         end if;

         --  If we fall through here, then we have a reportable condition, Sens
         --  is True if the condition is true and False if it needs inverting.

         --  Deal with NOT operators, inverting sense

         Cond := Condition (CV);
         while Nkind (Cond) = N_Op_Not loop
            Cond := Right_Opnd (Cond);
            Sens := not Sens;
         end loop;

         --  Now we must have a relational operator

         pragma Assert (Entity (Var) = Entity (Left_Opnd (Cond)));
         Val := Right_Opnd (Cond);
         Op  := Nkind (Cond);

         if Sens = False then
            case Op is
            when N_Op_Eq => Op := N_Op_Ne;
            when N_Op_Ne => Op := N_Op_Eq;
            when N_Op_Lt => Op := N_Op_Ge;
            when N_Op_Gt => Op := N_Op_Le;
            when N_Op_Le => Op := N_Op_Gt;
            when N_Op_Ge => Op := N_Op_Lt;

               --  No other entry should be possible

            when others =>
               raise Program_Error;
            end case;
         end if;
=======
         --  Deal with NOT operators, inverting sense

         while Nkind (Cond) = N_Op_Not loop
            Cond := Right_Opnd (Cond);
            Sens := not Sens;
         end loop;

         --  Deal with AND THEN and AND cases

         if Nkind (Cond) = N_And_Then
           or else Nkind (Cond) = N_Op_And
         then
            --  Don't ever try to invert a condition that is of the form
            --  of an AND or AND THEN (since we are not doing sufficiently
            --  general processing to allow this).

            if Sens = False then
               Op  := N_Empty;
               Val := Empty;
               return;
            end if;

            --  Recursively process AND and AND THEN branches

            Process_Current_Value_Condition (Left_Opnd (Cond), True);

            if Op /= N_Empty then
               return;
            end if;

            Process_Current_Value_Condition (Right_Opnd (Cond), True);
            return;

         --  Case of relational operator

         elsif Nkind (Cond) in N_Op_Compare then
            Op := Nkind (Cond);

            --  Invert sense of test if inverted test

            if Sens = False then
               case Op is
                  when N_Op_Eq => Op := N_Op_Ne;
                  when N_Op_Ne => Op := N_Op_Eq;
                  when N_Op_Lt => Op := N_Op_Ge;
                  when N_Op_Gt => Op := N_Op_Le;
                  when N_Op_Le => Op := N_Op_Gt;
                  when N_Op_Ge => Op := N_Op_Lt;
                  when others  => raise Program_Error;
               end case;
            end if;

            --  Case of entity op value

            if Is_Entity_Name (Left_Opnd (Cond))
              and then Ent = Entity (Left_Opnd (Cond))
              and then Compile_Time_Known_Value (Right_Opnd (Cond))
            then
               Val := Right_Opnd (Cond);

            --  Case of value op entity

            elsif Is_Entity_Name (Right_Opnd (Cond))
              and then Ent = Entity (Right_Opnd (Cond))
              and then Compile_Time_Known_Value (Left_Opnd (Cond))
            then
               Val := Left_Opnd (Cond);

               --  We are effectively swapping operands

               case Op is
                  when N_Op_Eq => null;
                  when N_Op_Ne => null;
                  when N_Op_Lt => Op := N_Op_Gt;
                  when N_Op_Gt => Op := N_Op_Lt;
                  when N_Op_Le => Op := N_Op_Ge;
                  when N_Op_Ge => Op := N_Op_Le;
                  when others  => raise Program_Error;
               end case;

            else
               Op := N_Empty;
            end if;

            return;

            --  Case of Boolean variable reference, return as though the
            --  reference had said var = True.

         else
            if Is_Entity_Name (Cond)
              and then Ent = Entity (Cond)
            then
               Val := New_Occurrence_Of (Standard_True, Sloc (Cond));

               if Sens = False then
                  Op := N_Op_Ne;
               else
                  Op := N_Op_Eq;
               end if;
            end if;
         end if;
      end Process_Current_Value_Condition;

   --  Start of processing for Get_Current_Value_Condition

   begin
      Op  := N_Empty;
      Val := Empty;

      --  Immediate return, nothing doing, if this is not an object

      if Ekind (Ent) not in Object_Kind then
         return;
      end if;

      --  Otherwise examine current value

      declare
         CV   : constant Node_Id := Current_Value (Ent);
         Sens : Boolean;
         Stm  : Node_Id;

      begin
         --  If statement. Condition is known true in THEN section, known False
         --  in any ELSIF or ELSE part, and unknown outside the IF statement.

         if Nkind (CV) = N_If_Statement then

            --  Before start of IF statement

            if Loc < Sloc (CV) then
               return;

               --  After end of IF statement

            elsif Loc >= Sloc (CV) + Text_Ptr (UI_To_Int (End_Span (CV))) then
               return;
            end if;

            --  At this stage we know that we are within the IF statement, but
            --  unfortunately, the tree does not record the SLOC of the ELSE so
            --  we cannot use a simple SLOC comparison to distinguish between
            --  the then/else statements, so we have to climb the tree.

            declare
               N : Node_Id;

            begin
               N := Parent (Var);
               while Parent (N) /= CV loop
                  N := Parent (N);

                  --  If we fall off the top of the tree, then that's odd, but
                  --  perhaps it could occur in some error situation, and the
                  --  safest response is simply to assume that the outcome of
                  --  the condition is unknown. No point in bombing during an
                  --  attempt to optimize things.

                  if No (N) then
                     return;
                  end if;
               end loop;

               --  Now we have N pointing to a node whose parent is the IF
               --  statement in question, so now we can tell if we are within
               --  the THEN statements.

               if Is_List_Member (N)
                 and then List_Containing (N) = Then_Statements (CV)
               then
                  Sens := True;

               --  If the variable reference does not come from source, we
               --  cannot reliably tell whether it appears in the else part.
               --  In particular, if if appears in generated code for a node
               --  that requires finalization, it may be attached to a list
               --  that has not been yet inserted into the code. For now,
               --  treat it as unknown.

               elsif not Comes_From_Source (N) then
                  return;

               --  Otherwise we must be in ELSIF or ELSE part

               else
                  Sens := False;
               end if;
            end;

            --  ELSIF part. Condition is known true within the referenced
            --  ELSIF, known False in any subsequent ELSIF or ELSE part, and
            --  unknown before the ELSE part or after the IF statement.

         elsif Nkind (CV) = N_Elsif_Part then
            Stm := Parent (CV);

            --  Before start of ELSIF part

            if Loc < Sloc (CV) then
               return;

               --  After end of IF statement

            elsif Loc >= Sloc (Stm) +
              Text_Ptr (UI_To_Int (End_Span (Stm)))
            then
               return;
            end if;

            --  Again we lack the SLOC of the ELSE, so we need to climb the
            --  tree to see if we are within the ELSIF part in question.

            declare
               N : Node_Id;

            begin
               N := Parent (Var);
               while Parent (N) /= Stm loop
                  N := Parent (N);

                  --  If we fall off the top of the tree, then that's odd, but
                  --  perhaps it could occur in some error situation, and the
                  --  safest response is simply to assume that the outcome of
                  --  the condition is unknown. No point in bombing during an
                  --  attempt to optimize things.

                  if No (N) then
                     return;
                  end if;
               end loop;

               --  Now we have N pointing to a node whose parent is the IF
               --  statement in question, so see if is the ELSIF part we want.
               --  the THEN statements.

               if N = CV then
                  Sens := True;

                  --  Otherwise we must be in susbequent ELSIF or ELSE part

               else
                  Sens := False;
               end if;
            end;

         --  Iteration scheme of while loop. The condition is known to be
         --  true within the body of the loop.

         elsif Nkind (CV) = N_Iteration_Scheme then
            declare
               Loop_Stmt : constant Node_Id := Parent (CV);

            begin
               --  Before start of body of loop

               if Loc < Sloc (Loop_Stmt) then
                  return;

               --  After end of LOOP statement

               elsif Loc >= Sloc (End_Label (Loop_Stmt)) then
                  return;

               --  We are within the body of the loop

               else
                  Sens := True;
               end if;
            end;

         --  All other cases of Current_Value settings

         else
            return;
         end if;

         --  If we fall through here, then we have a reportable condition, Sens
         --  is True if the condition is true and False if it needs inverting.

         Process_Current_Value_Condition (Condition (CV), Sens);
>>>>>>> f8383f28
      end;
   end Get_Current_Value_Condition;

   --------------------
   -- Homonym_Number --
   --------------------

   function Homonym_Number (Subp : Entity_Id) return Nat is
      Count : Nat;
      Hom   : Entity_Id;

   begin
      Count := 1;
      Hom := Homonym (Subp);
      while Present (Hom) loop
         if Scope (Hom) = Scope (Subp) then
            Count := Count + 1;
         end if;

         Hom := Homonym (Hom);
      end loop;

      return Count;
   end Homonym_Number;

   --------------------------
   -- Implements_Interface --
   --------------------------

   function Implements_Interface
     (Typ          : Entity_Id;
      Kind         : Interface_Kind;
      Check_Parent : Boolean := False) return Boolean is
   begin
      return Find_Implemented_Interface (Typ, Kind, Check_Parent) /= Empty;
   end Implements_Interface;

   ------------------------------
   -- In_Unconditional_Context --
   ------------------------------

   function In_Unconditional_Context (Node : Node_Id) return Boolean is
      P : Node_Id;

   begin
      P := Node;
      while Present (P) loop
         case Nkind (P) is
            when N_Subprogram_Body =>
               return True;

            when N_If_Statement =>
               return False;

            when N_Loop_Statement =>
               return False;

            when N_Case_Statement =>
               return False;

            when others =>
               P := Parent (P);
         end case;
      end loop;

      return False;
   end In_Unconditional_Context;

   -------------------
   -- Insert_Action --
   -------------------

   procedure Insert_Action (Assoc_Node : Node_Id; Ins_Action : Node_Id) is
   begin
      if Present (Ins_Action) then
         Insert_Actions (Assoc_Node, New_List (Ins_Action));
      end if;
   end Insert_Action;

   --  Version with check(s) suppressed

   procedure Insert_Action
     (Assoc_Node : Node_Id; Ins_Action : Node_Id; Suppress : Check_Id)
   is
   begin
      Insert_Actions (Assoc_Node, New_List (Ins_Action), Suppress);
   end Insert_Action;

   --------------------
   -- Insert_Actions --
   --------------------

   procedure Insert_Actions (Assoc_Node : Node_Id; Ins_Actions : List_Id) is
      N : Node_Id;
      P : Node_Id;

      Wrapped_Node : Node_Id := Empty;

   begin
      if No (Ins_Actions) or else Is_Empty_List (Ins_Actions) then
         return;
      end if;

      --  Ignore insert of actions from inside default expression in the
      --  special preliminary analyze mode. Any insertions at this point
      --  have no relevance, since we are only doing the analyze to freeze
      --  the types of any static expressions. See section "Handling of
      --  Default Expressions" in the spec of package Sem for further details.

      if In_Default_Expression then
         return;
      end if;

      --  If the action derives from stuff inside a record, then the actions
      --  are attached to the current scope, to be inserted and analyzed on
      --  exit from the scope. The reason for this is that we may also
      --  be generating freeze actions at the same time, and they must
      --  eventually be elaborated in the correct order.

      if Is_Record_Type (Current_Scope)
        and then not Is_Frozen (Current_Scope)
      then
         if No (Scope_Stack.Table
           (Scope_Stack.Last).Pending_Freeze_Actions)
         then
            Scope_Stack.Table (Scope_Stack.Last).Pending_Freeze_Actions :=
              Ins_Actions;
         else
            Append_List
              (Ins_Actions,
               Scope_Stack.Table (Scope_Stack.Last).Pending_Freeze_Actions);
         end if;

         return;
      end if;

      --  We now intend to climb up the tree to find the right point to
      --  insert the actions. We start at Assoc_Node, unless this node is
      --  a subexpression in which case we start with its parent. We do this
      --  for two reasons. First it speeds things up. Second, if Assoc_Node
      --  is itself one of the special nodes like N_And_Then, then we assume
      --  that an initial request to insert actions for such a node does not
      --  expect the actions to get deposited in the node for later handling
      --  when the node is expanded, since clearly the node is being dealt
      --  with by the caller. Note that in the subexpression case, N is
      --  always the child we came from.

      --  N_Raise_xxx_Error is an annoying special case, it is a statement
      --  if it has type Standard_Void_Type, and a subexpression otherwise.
      --  otherwise. Procedure attribute references are also statements.

      if Nkind (Assoc_Node) in N_Subexpr
        and then (Nkind (Assoc_Node) in N_Raise_xxx_Error
                   or else Etype (Assoc_Node) /= Standard_Void_Type)
        and then (Nkind (Assoc_Node) /= N_Attribute_Reference
                   or else
                     not Is_Procedure_Attribute_Name
                           (Attribute_Name (Assoc_Node)))
      then
         P := Assoc_Node;             -- ??? does not agree with above!
         N := Parent (Assoc_Node);

      --  Non-subexpression case. Note that N is initially Empty in this
      --  case (N is only guaranteed Non-Empty in the subexpr case).

      else
         P := Assoc_Node;
         N := Empty;
      end if;

      --  Capture root of the transient scope

      if Scope_Is_Transient then
         Wrapped_Node := Node_To_Be_Wrapped;
      end if;

      loop
         pragma Assert (Present (P));

         case Nkind (P) is

            --  Case of right operand of AND THEN or OR ELSE. Put the actions
            --  in the Actions field of the right operand. They will be moved
            --  out further when the AND THEN or OR ELSE operator is expanded.
            --  Nothing special needs to be done for the left operand since
            --  in that case the actions are executed unconditionally.

            when N_And_Then | N_Or_Else =>
               if N = Right_Opnd (P) then
                  if Present (Actions (P)) then
                     Insert_List_After_And_Analyze
                      (Last (Actions (P)), Ins_Actions);
                  else
                     Set_Actions (P, Ins_Actions);
                     Analyze_List (Actions (P));
                  end if;

                  return;
               end if;

            --  Then or Else operand of conditional expression. Add actions to
            --  Then_Actions or Else_Actions field as appropriate. The actions
            --  will be moved further out when the conditional is expanded.

            when N_Conditional_Expression =>
               declare
                  ThenX : constant Node_Id := Next (First (Expressions (P)));
                  ElseX : constant Node_Id := Next (ThenX);

               begin
                  --  Actions belong to the then expression, temporarily
                  --  place them as Then_Actions of the conditional expr.
                  --  They will be moved to the proper place later when
                  --  the conditional expression is expanded.

                  if N = ThenX then
                     if Present (Then_Actions (P)) then
                        Insert_List_After_And_Analyze
                          (Last (Then_Actions (P)), Ins_Actions);
                     else
                        Set_Then_Actions (P, Ins_Actions);
                        Analyze_List (Then_Actions (P));
                     end if;

                     return;

                  --  Actions belong to the else expression, temporarily
                  --  place them as Else_Actions of the conditional expr.
                  --  They will be moved to the proper place later when
                  --  the conditional expression is expanded.

                  elsif N = ElseX then
                     if Present (Else_Actions (P)) then
                        Insert_List_After_And_Analyze
                          (Last (Else_Actions (P)), Ins_Actions);
                     else
                        Set_Else_Actions (P, Ins_Actions);
                        Analyze_List (Else_Actions (P));
                     end if;

                     return;

                  --  Actions belong to the condition. In this case they are
                  --  unconditionally executed, and so we can continue the
                  --  search for the proper insert point.

                  else
                     null;
                  end if;
               end;

            --  Case of appearing in the condition of a while expression or
            --  elsif. We insert the actions into the Condition_Actions field.
            --  They will be moved further out when the while loop or elsif
            --  is analyzed.

            when N_Iteration_Scheme |
                 N_Elsif_Part
            =>
               if N = Condition (P) then
                  if Present (Condition_Actions (P)) then
                     Insert_List_After_And_Analyze
                       (Last (Condition_Actions (P)), Ins_Actions);
                  else
                     Set_Condition_Actions (P, Ins_Actions);

                     --  Set the parent of the insert actions explicitly.
                     --  This is not a syntactic field, but we need the
                     --  parent field set, in particular so that freeze
                     --  can understand that it is dealing with condition
                     --  actions, and properly insert the freezing actions.

                     Set_Parent (Ins_Actions, P);
                     Analyze_List (Condition_Actions (P));
                  end if;

                  return;
               end if;

            --  Statements, declarations, pragmas, representation clauses

            when
               --  Statements

               N_Procedure_Call_Statement               |
               N_Statement_Other_Than_Procedure_Call    |

               --  Pragmas

               N_Pragma                                 |

               --  Representation_Clause

               N_At_Clause                              |
               N_Attribute_Definition_Clause            |
               N_Enumeration_Representation_Clause      |
               N_Record_Representation_Clause           |

               --  Declarations

               N_Abstract_Subprogram_Declaration        |
               N_Entry_Body                             |
               N_Exception_Declaration                  |
               N_Exception_Renaming_Declaration         |
               N_Formal_Abstract_Subprogram_Declaration |
               N_Formal_Concrete_Subprogram_Declaration |
               N_Formal_Object_Declaration              |
               N_Formal_Type_Declaration                |
               N_Full_Type_Declaration                  |
               N_Function_Instantiation                 |
               N_Generic_Function_Renaming_Declaration  |
               N_Generic_Package_Declaration            |
               N_Generic_Package_Renaming_Declaration   |
               N_Generic_Procedure_Renaming_Declaration |
               N_Generic_Subprogram_Declaration         |
               N_Implicit_Label_Declaration             |
               N_Incomplete_Type_Declaration            |
               N_Number_Declaration                     |
               N_Object_Declaration                     |
               N_Object_Renaming_Declaration            |
               N_Package_Body                           |
               N_Package_Body_Stub                      |
               N_Package_Declaration                    |
               N_Package_Instantiation                  |
               N_Package_Renaming_Declaration           |
               N_Private_Extension_Declaration          |
               N_Private_Type_Declaration               |
               N_Procedure_Instantiation                |
               N_Protected_Body_Stub                    |
               N_Protected_Type_Declaration             |
               N_Single_Task_Declaration                |
               N_Subprogram_Body                        |
               N_Subprogram_Body_Stub                   |
               N_Subprogram_Declaration                 |
               N_Subprogram_Renaming_Declaration        |
               N_Subtype_Declaration                    |
               N_Task_Body                              |
               N_Task_Body_Stub                         |
               N_Task_Type_Declaration                  |

               --  Freeze entity behaves like a declaration or statement

               N_Freeze_Entity
            =>
               --  Do not insert here if the item is not a list member (this
               --  happens for example with a triggering statement, and the
               --  proper approach is to insert before the entire select).

               if not Is_List_Member (P) then
                  null;

               --  Do not insert if parent of P is an N_Component_Association
               --  node (i.e. we are in the context of an N_Aggregate or
               --  N_Extension_Aggregate node. In this case we want to insert
               --  before the entire aggregate.

               elsif Nkind (Parent (P)) = N_Component_Association then
                  null;

               --  Do not insert if the parent of P is either an N_Variant
               --  node or an N_Record_Definition node, meaning in either
               --  case that P is a member of a component list, and that
               --  therefore the actions should be inserted outside the
               --  complete record declaration.

               elsif Nkind (Parent (P)) = N_Variant
                 or else Nkind (Parent (P)) = N_Record_Definition
               then
                  null;

               --  Do not insert freeze nodes within the loop generated for
               --  an aggregate, because they may be elaborated too late for
               --  subsequent use in the back end: within a package spec the
               --  loop is part of the elaboration procedure and is only
               --  elaborated during the second pass.
               --  If the loop comes from source, or the entity is local to
               --  the loop itself it must remain within.

               elsif Nkind (Parent (P)) = N_Loop_Statement
                 and then not Comes_From_Source (Parent (P))
                 and then Nkind (First (Ins_Actions)) = N_Freeze_Entity
                 and then
                   Scope (Entity (First (Ins_Actions))) /= Current_Scope
               then
                  null;

               --  Otherwise we can go ahead and do the insertion

               elsif P = Wrapped_Node then
                  Store_Before_Actions_In_Scope (Ins_Actions);
                  return;

               else
                  Insert_List_Before_And_Analyze (P, Ins_Actions);
                  return;
               end if;

            --  A special case, N_Raise_xxx_Error can act either as a
            --  statement or a subexpression. We tell the difference
            --  by looking at the Etype. It is set to Standard_Void_Type
            --  in the statement case.

            when
               N_Raise_xxx_Error =>
                  if Etype (P) = Standard_Void_Type then
                     if  P = Wrapped_Node then
                        Store_Before_Actions_In_Scope (Ins_Actions);
                     else
                        Insert_List_Before_And_Analyze (P, Ins_Actions);
                     end if;

                     return;

                  --  In the subexpression case, keep climbing

                  else
                     null;
                  end if;

            --  If a component association appears within a loop created for
            --  an array aggregate, attach the actions to the association so
            --  they can be subsequently inserted within the loop. For other
            --  component associations insert outside of the aggregate. For
            --  an association that will generate a loop, its Loop_Actions
            --  attribute is already initialized (see exp_aggr.adb).

            --  The list of loop_actions can in turn generate additional ones,
            --  that are inserted before the associated node. If the associated
            --  node is outside the aggregate, the new actions are collected
            --  at the end of the loop actions, to respect the order in which
            --  they are to be elaborated.

            when
               N_Component_Association =>
                  if Nkind (Parent (P)) = N_Aggregate
                    and then Present (Loop_Actions (P))
                  then
                     if Is_Empty_List (Loop_Actions (P)) then
                        Set_Loop_Actions (P, Ins_Actions);
                        Analyze_List (Ins_Actions);

                     else
                        declare
                           Decl : Node_Id;

                        begin
                           --  Check whether these actions were generated
                           --  by a declaration that is part of the loop_
                           --  actions for the component_association.

                           Decl := Assoc_Node;
                           while Present (Decl) loop
                              exit when Parent (Decl) = P
                                and then Is_List_Member (Decl)
                                and then
                                  List_Containing (Decl) = Loop_Actions (P);
                              Decl := Parent (Decl);
                           end loop;

                           if Present (Decl) then
                              Insert_List_Before_And_Analyze
                                (Decl, Ins_Actions);
                           else
                              Insert_List_After_And_Analyze
                                (Last (Loop_Actions (P)), Ins_Actions);
                           end if;
                        end;
                     end if;

                     return;

                  else
                     null;
                  end if;

            --  Another special case, an attribute denoting a procedure call

            when
               N_Attribute_Reference =>
                  if Is_Procedure_Attribute_Name (Attribute_Name (P)) then
                     if P = Wrapped_Node then
                        Store_Before_Actions_In_Scope (Ins_Actions);
                     else
                        Insert_List_Before_And_Analyze (P, Ins_Actions);
                     end if;

                     return;

                  --  In the subexpression case, keep climbing

                  else
                     null;
                  end if;

            --  For all other node types, keep climbing tree

            when
               N_Abortable_Part                         |
               N_Accept_Alternative                     |
               N_Access_Definition                      |
               N_Access_Function_Definition             |
               N_Access_Procedure_Definition            |
               N_Access_To_Object_Definition            |
               N_Aggregate                              |
               N_Allocator                              |
               N_Case_Statement_Alternative             |
               N_Character_Literal                      |
               N_Compilation_Unit                       |
               N_Compilation_Unit_Aux                   |
               N_Component_Clause                       |
               N_Component_Declaration                  |
               N_Component_Definition                   |
               N_Component_List                         |
               N_Constrained_Array_Definition           |
               N_Decimal_Fixed_Point_Definition         |
               N_Defining_Character_Literal             |
               N_Defining_Identifier                    |
               N_Defining_Operator_Symbol               |
               N_Defining_Program_Unit_Name             |
               N_Delay_Alternative                      |
               N_Delta_Constraint                       |
               N_Derived_Type_Definition                |
               N_Designator                             |
               N_Digits_Constraint                      |
               N_Discriminant_Association               |
               N_Discriminant_Specification             |
               N_Empty                                  |
               N_Entry_Body_Formal_Part                 |
               N_Entry_Call_Alternative                 |
               N_Entry_Declaration                      |
               N_Entry_Index_Specification              |
               N_Enumeration_Type_Definition            |
               N_Error                                  |
               N_Exception_Handler                      |
               N_Expanded_Name                          |
               N_Explicit_Dereference                   |
               N_Extension_Aggregate                    |
               N_Floating_Point_Definition              |
               N_Formal_Decimal_Fixed_Point_Definition  |
               N_Formal_Derived_Type_Definition         |
               N_Formal_Discrete_Type_Definition        |
               N_Formal_Floating_Point_Definition       |
               N_Formal_Modular_Type_Definition         |
               N_Formal_Ordinary_Fixed_Point_Definition |
               N_Formal_Package_Declaration             |
               N_Formal_Private_Type_Definition         |
               N_Formal_Signed_Integer_Type_Definition  |
               N_Function_Call                          |
               N_Function_Specification                 |
               N_Generic_Association                    |
               N_Handled_Sequence_Of_Statements         |
               N_Identifier                             |
               N_In                                     |
               N_Index_Or_Discriminant_Constraint       |
               N_Indexed_Component                      |
               N_Integer_Literal                        |
               N_Itype_Reference                        |
               N_Label                                  |
               N_Loop_Parameter_Specification           |
               N_Mod_Clause                             |
               N_Modular_Type_Definition                |
               N_Not_In                                 |
               N_Null                                   |
               N_Op_Abs                                 |
               N_Op_Add                                 |
               N_Op_And                                 |
               N_Op_Concat                              |
               N_Op_Divide                              |
               N_Op_Eq                                  |
               N_Op_Expon                               |
               N_Op_Ge                                  |
               N_Op_Gt                                  |
               N_Op_Le                                  |
               N_Op_Lt                                  |
               N_Op_Minus                               |
               N_Op_Mod                                 |
               N_Op_Multiply                            |
               N_Op_Ne                                  |
               N_Op_Not                                 |
               N_Op_Or                                  |
               N_Op_Plus                                |
               N_Op_Rem                                 |
               N_Op_Rotate_Left                         |
               N_Op_Rotate_Right                        |
               N_Op_Shift_Left                          |
               N_Op_Shift_Right                         |
               N_Op_Shift_Right_Arithmetic              |
               N_Op_Subtract                            |
               N_Op_Xor                                 |
               N_Operator_Symbol                        |
               N_Ordinary_Fixed_Point_Definition        |
               N_Others_Choice                          |
               N_Package_Specification                  |
               N_Parameter_Association                  |
               N_Parameter_Specification                |
               N_Pragma_Argument_Association            |
               N_Procedure_Specification                |
               N_Protected_Body                         |
               N_Protected_Definition                   |
               N_Qualified_Expression                   |
               N_Range                                  |
               N_Range_Constraint                       |
               N_Real_Literal                           |
               N_Real_Range_Specification               |
               N_Record_Definition                      |
               N_Reference                              |
               N_Selected_Component                     |
               N_Signed_Integer_Type_Definition         |
               N_Single_Protected_Declaration           |
               N_Slice                                  |
               N_String_Literal                         |
               N_Subprogram_Info                        |
               N_Subtype_Indication                     |
               N_Subunit                                |
               N_Task_Definition                        |
               N_Terminate_Alternative                  |
               N_Triggering_Alternative                 |
               N_Type_Conversion                        |
               N_Unchecked_Expression                   |
               N_Unchecked_Type_Conversion              |
               N_Unconstrained_Array_Definition         |
               N_Unused_At_End                          |
               N_Unused_At_Start                        |
               N_Use_Package_Clause                     |
               N_Use_Type_Clause                        |
               N_Variant                                |
               N_Variant_Part                           |
               N_Validate_Unchecked_Conversion          |
               N_With_Clause                            |
               N_With_Type_Clause
            =>
               null;

         end case;

         --  Make sure that inserted actions stay in the transient scope

         if P = Wrapped_Node then
            Store_Before_Actions_In_Scope (Ins_Actions);
            return;
         end if;

         --  If we fall through above tests, keep climbing tree

         N := P;

         if Nkind (Parent (N)) = N_Subunit then

            --  This is the proper body corresponding to a stub. Insertion
            --  must be done at the point of the stub, which is in the decla-
            --  tive part of the parent unit.

            P := Corresponding_Stub (Parent (N));

         else
            P := Parent (N);
         end if;
      end loop;

   end Insert_Actions;

   --  Version with check(s) suppressed

   procedure Insert_Actions
     (Assoc_Node : Node_Id; Ins_Actions : List_Id; Suppress : Check_Id)
   is
   begin
      if Suppress = All_Checks then
         declare
            Svg : constant Suppress_Array := Scope_Suppress;
         begin
            Scope_Suppress := (others => True);
            Insert_Actions (Assoc_Node, Ins_Actions);
            Scope_Suppress := Svg;
         end;

      else
         declare
            Svg : constant Boolean := Scope_Suppress (Suppress);
         begin
            Scope_Suppress (Suppress) := True;
            Insert_Actions (Assoc_Node, Ins_Actions);
            Scope_Suppress (Suppress) := Svg;
         end;
      end if;
   end Insert_Actions;

   --------------------------
   -- Insert_Actions_After --
   --------------------------

   procedure Insert_Actions_After
     (Assoc_Node  : Node_Id;
      Ins_Actions : List_Id)
   is
   begin
      if Scope_Is_Transient
        and then Assoc_Node = Node_To_Be_Wrapped
      then
         Store_After_Actions_In_Scope (Ins_Actions);
      else
         Insert_List_After_And_Analyze (Assoc_Node, Ins_Actions);
      end if;
   end Insert_Actions_After;

   ---------------------------------
   -- Insert_Library_Level_Action --
   ---------------------------------

   procedure Insert_Library_Level_Action (N : Node_Id) is
      Aux : constant Node_Id := Aux_Decls_Node (Cunit (Main_Unit));

   begin
      New_Scope (Cunit_Entity (Main_Unit));

      if No (Actions (Aux)) then
         Set_Actions (Aux, New_List (N));
      else
         Append (N, Actions (Aux));
      end if;

      Analyze (N);
      Pop_Scope;
   end Insert_Library_Level_Action;

   ----------------------------------
   -- Insert_Library_Level_Actions --
   ----------------------------------

   procedure Insert_Library_Level_Actions (L : List_Id) is
      Aux : constant Node_Id := Aux_Decls_Node (Cunit (Main_Unit));

   begin
      if Is_Non_Empty_List (L) then
         New_Scope (Cunit_Entity (Main_Unit));

         if No (Actions (Aux)) then
            Set_Actions (Aux, L);
            Analyze_List (L);
         else
            Insert_List_After_And_Analyze (Last (Actions (Aux)), L);
         end if;

         Pop_Scope;
      end if;
   end Insert_Library_Level_Actions;

   ----------------------
   -- Inside_Init_Proc --
   ----------------------

   function Inside_Init_Proc return Boolean is
      S : Entity_Id;

   begin
      S := Current_Scope;
      while Present (S)
        and then S /= Standard_Standard
      loop
         if Is_Init_Proc (S) then
            return True;
         else
            S := Scope (S);
         end if;
      end loop;

      return False;
   end Inside_Init_Proc;

   ----------------------------
   -- Is_All_Null_Statements --
   ----------------------------

   function Is_All_Null_Statements (L : List_Id) return Boolean is
      Stm : Node_Id;

   begin
      Stm := First (L);
      while Present (Stm) loop
         if Nkind (Stm) /= N_Null_Statement then
            return False;
         end if;

         Next (Stm);
      end loop;

      return True;
   end Is_All_Null_Statements;

   -----------------------------------------
   -- Is_Predefined_Dispatching_Operation --
   -----------------------------------------

   function Is_Predefined_Dispatching_Operation (E : Entity_Id) return Boolean
   is
      TSS_Name : TSS_Name_Type;

   begin
      if not Is_Dispatching_Operation (E) then
         return False;
      end if;

      Get_Name_String (Chars (E));

      if Name_Len > TSS_Name_Type'Last then
         TSS_Name := TSS_Name_Type (Name_Buffer (Name_Len - TSS_Name'Length + 1
                                     .. Name_Len));
         if Chars (E)        = Name_uSize
           or else Chars (E) = Name_uAlignment
           or else TSS_Name  = TSS_Stream_Read
           or else TSS_Name  = TSS_Stream_Write
           or else TSS_Name  = TSS_Stream_Input
           or else TSS_Name  = TSS_Stream_Output
           or else
             (Chars (E) = Name_Op_Eq
                and then Etype (First_Entity (E)) = Etype (Last_Entity (E)))
           or else Chars (E) = Name_uAssign
           or else TSS_Name  = TSS_Deep_Adjust
           or else TSS_Name  = TSS_Deep_Finalize
           or else (Ada_Version >= Ada_05
             and then (Chars (E) = Name_uDisp_Asynchronous_Select
               or else Chars (E) = Name_uDisp_Conditional_Select
               or else Chars (E) = Name_uDisp_Get_Prim_Op_Kind
               or else Chars (E) = Name_uDisp_Get_Task_Id
               or else Chars (E) = Name_uDisp_Timed_Select))
         then
            return True;
         end if;
      end if;

      return False;
   end Is_Predefined_Dispatching_Operation;

   ----------------------------------
   -- Is_Possibly_Unaligned_Object --
   ----------------------------------

   function Is_Possibly_Unaligned_Object (N : Node_Id) return Boolean is
      T  : constant Entity_Id := Etype (N);

   begin
      --  If renamed object, apply test to underlying object

      if Is_Entity_Name (N)
        and then Is_Object (Entity (N))
        and then Present (Renamed_Object (Entity (N)))
      then
         return Is_Possibly_Unaligned_Object (Renamed_Object (Entity (N)));
      end if;

      --  Tagged and controlled types and aliased types are always aligned,
      --  as are concurrent types.

      if Is_Aliased (T)
        or else Has_Controlled_Component (T)
        or else Is_Concurrent_Type (T)
        or else Is_Tagged_Type (T)
        or else Is_Controlled (T)
      then
         return False;
      end if;

      --  If this is an element of a packed array, may be unaligned

      if Is_Ref_To_Bit_Packed_Array (N) then
         return True;
      end if;

      --  Case of component reference

      if Nkind (N) = N_Selected_Component then
         declare
            P : constant Node_Id   := Prefix (N);
            C : constant Entity_Id := Entity (Selector_Name (N));
            M : Nat;
            S : Nat;

         begin
            --  If component reference is for an array with non-static bounds,
            --  then it is always aligned: we can only process unaligned
            --  arrays with static bounds (more accurately bounds known at
            --  compile time).

            if Is_Array_Type (T)
              and then not Compile_Time_Known_Bounds (T)
            then
               return False;
            end if;

            --  If component is aliased, it is definitely properly aligned

            if Is_Aliased (C) then
               return False;
            end if;

            --  If component is for a type implemented as a scalar, and the
            --  record is packed, and the component is other than the first
            --  component of the record, then the component may be unaligned.

            if Is_Packed (Etype (P))
              and then Represented_As_Scalar (Etype (C))
              and then First_Entity (Scope (C)) /= C
            then
               return True;
            end if;

            --  Compute maximum possible alignment for T

            --  If alignment is known, then that settles things

            if Known_Alignment (T) then
               M := UI_To_Int (Alignment (T));

            --  If alignment is not known, tentatively set max alignment

            else
               M := Ttypes.Maximum_Alignment;

               --  We can reduce this if the Esize is known since the default
               --  alignment will never be more than the smallest power of 2
               --  that does not exceed this Esize value.

               if Known_Esize (T) then
                  S := UI_To_Int (Esize (T));

                  while (M / 2) >= S loop
                     M := M / 2;
                  end loop;
               end if;
            end if;

            --  If the component reference is for a record that has a specified
            --  alignment, and we either know it is too small, or cannot tell,
            --  then the component may be unaligned

            if Known_Alignment (Etype (P))
              and then Alignment (Etype (P)) < Ttypes.Maximum_Alignment
              and then M > Alignment (Etype (P))
            then
               return True;
            end if;

            --  Case of component clause present which may specify an
            --  unaligned position.

            if Present (Component_Clause (C)) then

               --  Otherwise we can do a test to make sure that the actual
               --  start position in the record, and the length, are both
               --  consistent with the required alignment. If not, we know
               --  that we are unaligned.

               declare
                  Align_In_Bits : constant Nat := M * System_Storage_Unit;
               begin
                  if Component_Bit_Offset (C) mod Align_In_Bits /= 0
                    or else Esize (C) mod Align_In_Bits /= 0
                  then
                     return True;
                  end if;
               end;
            end if;

            --  Otherwise, for a component reference, test prefix

            return Is_Possibly_Unaligned_Object (P);
         end;

      --  If not a component reference, must be aligned

      else
         return False;
      end if;
   end Is_Possibly_Unaligned_Object;

   ---------------------------------
   -- Is_Possibly_Unaligned_Slice --
   ---------------------------------

   function Is_Possibly_Unaligned_Slice (N : Node_Id) return Boolean is
   begin
      --  ??? GCC3 will eventually handle strings with arbitrary alignments,
      --  but for now the following check must be disabled.

      --  if get_gcc_version >= 3 then
      --     return False;
      --  end if;

      --  For renaming case, go to renamed object

      if Is_Entity_Name (N)
        and then Is_Object (Entity (N))
        and then Present (Renamed_Object (Entity (N)))
      then
         return Is_Possibly_Unaligned_Slice (Renamed_Object (Entity (N)));
      end if;

      --  The reference must be a slice

      if Nkind (N) /= N_Slice then
         return False;
      end if;

      --  Always assume the worst for a nested record component with a
      --  component clause, which gigi/gcc does not appear to handle well.
      --  It is not clear why this special test is needed at all ???

      if Nkind (Prefix (N)) = N_Selected_Component
        and then Nkind (Prefix (Prefix (N))) = N_Selected_Component
        and then
          Present (Component_Clause (Entity (Selector_Name (Prefix (N)))))
      then
         return True;
      end if;

      --  We only need to worry if the target has strict alignment

      if not Target_Strict_Alignment then
         return False;
      end if;

      --  If it is a slice, then look at the array type being sliced

      declare
         Sarr : constant Node_Id := Prefix (N);
         --  Prefix of the slice, i.e. the array being sliced

         Styp : constant Entity_Id := Etype (Prefix (N));
         --  Type of the array being sliced

         Pref : Node_Id;
         Ptyp : Entity_Id;

      begin
         --  The problems arise if the array object that is being sliced
         --  is a component of a record or array, and we cannot guarantee
         --  the alignment of the array within its containing object.

         --  To investigate this, we look at successive prefixes to see
         --  if we have a worrisome indexed or selected component.

         Pref := Sarr;
         loop
            --  Case of array is part of an indexed component reference

            if Nkind (Pref) = N_Indexed_Component then
               Ptyp := Etype (Prefix (Pref));

               --  The only problematic case is when the array is packed,
               --  in which case we really know nothing about the alignment
               --  of individual components.

               if Is_Bit_Packed_Array (Ptyp) then
                  return True;
               end if;

            --  Case of array is part of a selected component reference

            elsif Nkind (Pref) = N_Selected_Component then
               Ptyp := Etype (Prefix (Pref));

               --  We are definitely in trouble if the record in question
               --  has an alignment, and either we know this alignment is
               --  inconsistent with the alignment of the slice, or we
               --  don't know what the alignment of the slice should be.

               if Known_Alignment (Ptyp)
                 and then (Unknown_Alignment (Styp)
                             or else Alignment (Styp) > Alignment (Ptyp))
               then
                  return True;
               end if;

               --  We are in potential trouble if the record type is packed.
               --  We could special case when we know that the array is the
               --  first component, but that's not such a simple case ???

               if Is_Packed (Ptyp) then
                  return True;
               end if;

               --  We are in trouble if there is a component clause, and
               --  either we do not know the alignment of the slice, or
               --  the alignment of the slice is inconsistent with the
               --  bit position specified by the component clause.

               declare
                  Field : constant Entity_Id := Entity (Selector_Name (Pref));
               begin
                  if Present (Component_Clause (Field))
                    and then
                      (Unknown_Alignment (Styp)
                        or else
                         (Component_Bit_Offset (Field) mod
                           (System_Storage_Unit * Alignment (Styp))) /= 0)
                  then
                     return True;
                  end if;
               end;

            --  For cases other than selected or indexed components we
            --  know we are OK, since no issues arise over alignment.

            else
               return False;
            end if;

            --  We processed an indexed component or selected component
            --  reference that looked safe, so keep checking prefixes.

            Pref := Prefix (Pref);
         end loop;
      end;
   end Is_Possibly_Unaligned_Slice;

   --------------------------------
   -- Is_Ref_To_Bit_Packed_Array --
   --------------------------------

   function Is_Ref_To_Bit_Packed_Array (N : Node_Id) return Boolean is
      Result : Boolean;
      Expr   : Node_Id;

   begin
      if Is_Entity_Name (N)
        and then Is_Object (Entity (N))
        and then Present (Renamed_Object (Entity (N)))
      then
         return Is_Ref_To_Bit_Packed_Array (Renamed_Object (Entity (N)));
      end if;

      if Nkind (N) = N_Indexed_Component
           or else
         Nkind (N) = N_Selected_Component
      then
         if Is_Bit_Packed_Array (Etype (Prefix (N))) then
            Result := True;
         else
            Result := Is_Ref_To_Bit_Packed_Array (Prefix (N));
         end if;

         if Result and then Nkind (N) = N_Indexed_Component then
            Expr := First (Expressions (N));
            while Present (Expr) loop
               Force_Evaluation (Expr);
               Next (Expr);
            end loop;
         end if;

         return Result;

      else
         return False;
      end if;
   end Is_Ref_To_Bit_Packed_Array;

   --------------------------------
   -- Is_Ref_To_Bit_Packed_Slice --
   --------------------------------

   function Is_Ref_To_Bit_Packed_Slice (N : Node_Id) return Boolean is
   begin
      if Nkind (N) = N_Type_Conversion then
         return Is_Ref_To_Bit_Packed_Slice (Expression (N));

      elsif Is_Entity_Name (N)
        and then Is_Object (Entity (N))
        and then Present (Renamed_Object (Entity (N)))
      then
         return Is_Ref_To_Bit_Packed_Slice (Renamed_Object (Entity (N)));

      elsif Nkind (N) = N_Slice
        and then Is_Bit_Packed_Array (Etype (Prefix (N)))
      then
         return True;

      elsif Nkind (N) = N_Indexed_Component
           or else
         Nkind (N) = N_Selected_Component
      then
         return Is_Ref_To_Bit_Packed_Slice (Prefix (N));

      else
         return False;
      end if;
   end Is_Ref_To_Bit_Packed_Slice;

   -----------------------
   -- Is_Renamed_Object --
   -----------------------

   function Is_Renamed_Object (N : Node_Id) return Boolean is
      Pnod : constant Node_Id   := Parent (N);
      Kind : constant Node_Kind := Nkind (Pnod);

   begin
      if Kind = N_Object_Renaming_Declaration then
         return True;

      elsif Kind = N_Indexed_Component
        or else Kind = N_Selected_Component
      then
         return Is_Renamed_Object (Pnod);

      else
         return False;
      end if;
   end Is_Renamed_Object;

   ----------------------------
   -- Is_Untagged_Derivation --
   ----------------------------

   function Is_Untagged_Derivation (T : Entity_Id) return Boolean is
   begin
      return (not Is_Tagged_Type (T) and then Is_Derived_Type (T))
               or else
             (Is_Private_Type (T) and then Present (Full_View (T))
               and then not Is_Tagged_Type (Full_View (T))
               and then Is_Derived_Type (Full_View (T))
               and then Etype (Full_View (T)) /= T);
   end Is_Untagged_Derivation;

   --------------------
   -- Kill_Dead_Code --
   --------------------

   procedure Kill_Dead_Code (N : Node_Id; Warn : Boolean := False) is
   begin
      if Present (N) then
         Remove_Warning_Messages (N);

         if Warn then
            Error_Msg_F
              ("?this code can never be executed and has been deleted", N);
         end if;

         --  Recurse into block statements and bodies to process declarations
         --  and statements

         if Nkind (N) = N_Block_Statement
           or else Nkind (N) = N_Subprogram_Body
           or else Nkind (N) = N_Package_Body
         then
            Kill_Dead_Code
              (Declarations (N), False);
            Kill_Dead_Code
              (Statements (Handled_Statement_Sequence (N)));

            if Nkind (N) = N_Subprogram_Body then
               Set_Is_Eliminated (Defining_Entity (N));
            end if;

         elsif Nkind (N) = N_Package_Declaration then
            Kill_Dead_Code (Visible_Declarations (Specification (N)));
            Kill_Dead_Code (Private_Declarations (Specification (N)));

            declare
               E : Entity_Id := First_Entity (Defining_Entity (N));
            begin
               while Present (E) loop
                  if Ekind (E) = E_Operator then
                     Set_Is_Eliminated (E);
                  end if;

                  Next_Entity (E);
               end loop;
            end;

         --  Recurse into composite statement to kill individual statements,
         --  in particular instantiations.

         elsif Nkind (N) = N_If_Statement then
            Kill_Dead_Code (Then_Statements (N));
            Kill_Dead_Code (Elsif_Parts (N));
            Kill_Dead_Code (Else_Statements (N));

         elsif Nkind (N) = N_Loop_Statement then
            Kill_Dead_Code (Statements (N));

         elsif Nkind (N) = N_Case_Statement then
            declare
               Alt : Node_Id;
            begin
               Alt := First (Alternatives (N));
               while Present (Alt) loop
                  Kill_Dead_Code (Statements (Alt));
                  Next (Alt);
               end loop;
            end;

         elsif Nkind (N) = N_Case_Statement_Alternative then
            Kill_Dead_Code (Statements (N));

         --  Deal with dead instances caused by deleting instantiations

         elsif Nkind (N) in N_Generic_Instantiation then
            Remove_Dead_Instance (N);
         end if;

         Delete_Tree (N);
      end if;
   end Kill_Dead_Code;

   --  Case where argument is a list of nodes to be killed

   procedure Kill_Dead_Code (L : List_Id; Warn : Boolean := False) is
      N : Node_Id;
      W : Boolean;
   begin
      W := Warn;
      if Is_Non_Empty_List (L) then
         loop
            N := Remove_Head (L);
            exit when No (N);
            Kill_Dead_Code (N, W);
            W := False;
         end loop;
      end if;
   end Kill_Dead_Code;

   ------------------------
   -- Known_Non_Negative --
   ------------------------

   function Known_Non_Negative (Opnd : Node_Id) return Boolean is
   begin
      if Is_OK_Static_Expression (Opnd)
        and then Expr_Value (Opnd) >= 0
      then
         return True;

      else
         declare
            Lo : constant Node_Id := Type_Low_Bound (Etype (Opnd));

         begin
            return
              Is_OK_Static_Expression (Lo) and then Expr_Value (Lo) >= 0;
         end;
      end if;
   end Known_Non_Negative;

   --------------------
   -- Known_Non_Null --
   --------------------

   function Known_Non_Null (N : Node_Id) return Boolean is
   begin
      --  Checks for case where N is an entity reference

      if Is_Entity_Name (N) and then Present (Entity (N)) then
         declare
            E   : constant Entity_Id := Entity (N);
            Op  : Node_Kind;
            Val : Node_Id;

         begin
            --  First check if we are in decisive conditional

            Get_Current_Value_Condition (N, Op, Val);

            if Nkind (Val) = N_Null then
               if Op = N_Op_Eq then
                  return False;
               elsif Op = N_Op_Ne then
                  return True;
               end if;
            end if;

            --  If OK to do replacement, test Is_Known_Non_Null flag

            if OK_To_Do_Constant_Replacement (E) then
               return Is_Known_Non_Null (E);

            --  Otherwise if not safe to do replacement, then say so

            else
               return False;
            end if;
         end;

      --  True if access attribute

      elsif Nkind (N) = N_Attribute_Reference
        and then (Attribute_Name (N) = Name_Access
                    or else
                  Attribute_Name (N) = Name_Unchecked_Access
                    or else
                  Attribute_Name (N) = Name_Unrestricted_Access)
      then
         return True;

      --  True if allocator

      elsif Nkind (N) = N_Allocator then
         return True;

      --  For a conversion, true if expression is known non-null

      elsif Nkind (N) = N_Type_Conversion then
         return Known_Non_Null (Expression (N));

      --  Above are all cases where the value could be determined to be
      --  non-null. In all other cases, we don't know, so return False.
<<<<<<< HEAD

      else
         return False;
      end if;
   end Known_Non_Null;

   ----------------
   -- Known_Null --
   ----------------

=======

      else
         return False;
      end if;
   end Known_Non_Null;

   ----------------
   -- Known_Null --
   ----------------

>>>>>>> f8383f28
   function Known_Null (N : Node_Id) return Boolean is
   begin
      --  Checks for case where N is an entity reference

      if Is_Entity_Name (N) and then Present (Entity (N)) then
         declare
            E   : constant Entity_Id := Entity (N);
            Op  : Node_Kind;
            Val : Node_Id;

         begin
            --  First check if we are in decisive conditional

            Get_Current_Value_Condition (N, Op, Val);

            if Nkind (Val) = N_Null then
               if Op = N_Op_Eq then
                  return True;
               elsif Op = N_Op_Ne then
                  return False;
               end if;
            end if;

            --  If OK to do replacement, test Is_Known_Null flag

            if OK_To_Do_Constant_Replacement (E) then
               return Is_Known_Null (E);

            --  Otherwise if not safe to do replacement, then say so

            else
               return False;
            end if;
         end;

      --  True if explicit reference to null

      elsif Nkind (N) = N_Null then
         return True;

      --  For a conversion, true if expression is known null

      elsif Nkind (N) = N_Type_Conversion then
         return Known_Null (Expression (N));

      --  Above are all cases where the value could be determined to be null.
      --  In all other cases, we don't know, so return False.

      else
         return False;
      end if;
   end Known_Null;

   -----------------------------
   -- Make_CW_Equivalent_Type --
   -----------------------------

   --  Create a record type used as an equivalent of any member
   --  of the class which takes its size from exp.

   --  Generate the following code:

   --   type Equiv_T is record
   --     _parent :  T (List of discriminant constaints taken from Exp);
   --     Ext__50 : Storage_Array (1 .. (Exp'size - Typ'object_size)/8);
   --   end Equiv_T;
   --
   --   ??? Note that this type does not guarantee same alignment as all
   --   derived types

   function Make_CW_Equivalent_Type
     (T : Entity_Id;
      E : Node_Id) return Entity_Id
   is
      Loc         : constant Source_Ptr := Sloc (E);
      Root_Typ    : constant Entity_Id  := Root_Type (T);
      List_Def    : constant List_Id    := Empty_List;
      Equiv_Type  : Entity_Id;
      Range_Type  : Entity_Id;
      Str_Type    : Entity_Id;
      Constr_Root : Entity_Id;
      Sizexpr     : Node_Id;

   begin
      if not Has_Discriminants (Root_Typ) then
         Constr_Root := Root_Typ;
      else
         Constr_Root :=
           Make_Defining_Identifier (Loc, New_Internal_Name ('R'));

         --  subtype cstr__n is T (List of discr constraints taken from Exp)

         Append_To (List_Def,
           Make_Subtype_Declaration (Loc,
             Defining_Identifier => Constr_Root,
               Subtype_Indication =>
                 Make_Subtype_From_Expr (E, Root_Typ)));
      end if;

      --  subtype rg__xx is Storage_Offset range
      --                           (Expr'size - typ'size) / Storage_Unit

      Range_Type := Make_Defining_Identifier (Loc, New_Internal_Name ('G'));

      Sizexpr :=
        Make_Op_Subtract (Loc,
          Left_Opnd =>
            Make_Attribute_Reference (Loc,
              Prefix =>
                OK_Convert_To (T, Duplicate_Subexpr_No_Checks (E)),
              Attribute_Name => Name_Size),
          Right_Opnd =>
            Make_Attribute_Reference (Loc,
              Prefix => New_Reference_To (Constr_Root, Loc),
              Attribute_Name => Name_Object_Size));

      Set_Paren_Count (Sizexpr, 1);

      Append_To (List_Def,
        Make_Subtype_Declaration (Loc,
          Defining_Identifier => Range_Type,
          Subtype_Indication =>
            Make_Subtype_Indication (Loc,
              Subtype_Mark => New_Reference_To (RTE (RE_Storage_Offset), Loc),
              Constraint => Make_Range_Constraint (Loc,
                Range_Expression =>
                  Make_Range (Loc,
                    Low_Bound => Make_Integer_Literal (Loc, 1),
                    High_Bound =>
                      Make_Op_Divide (Loc,
                        Left_Opnd => Sizexpr,
                        Right_Opnd => Make_Integer_Literal (Loc,
                            Intval => System_Storage_Unit)))))));

      --  subtype str__nn is Storage_Array (rg__x);

      Str_Type := Make_Defining_Identifier (Loc, New_Internal_Name ('S'));
      Append_To (List_Def,
        Make_Subtype_Declaration (Loc,
          Defining_Identifier => Str_Type,
          Subtype_Indication =>
            Make_Subtype_Indication (Loc,
              Subtype_Mark => New_Reference_To (RTE (RE_Storage_Array), Loc),
              Constraint =>
                Make_Index_Or_Discriminant_Constraint (Loc,
                  Constraints =>
                    New_List (New_Reference_To (Range_Type, Loc))))));

      --  type Equiv_T is record
      --    _parent : Tnn;
      --    E : Str_Type;
      --  end Equiv_T;

      Equiv_Type := Make_Defining_Identifier (Loc, New_Internal_Name ('T'));

      --  When the target requires front-end layout, it's necessary to allow
      --  the equivalent type to be frozen so that layout can occur (when the
      --  associated class-wide subtype is frozen, the equivalent type will
      --  be frozen, see freeze.adb). For other targets, Gigi wants to have
      --  the equivalent type marked as frozen and deals with this type itself.
      --  In the Gigi case this will also avoid the generation of an init
      --  procedure for the type.

      if not Frontend_Layout_On_Target then
         Set_Is_Frozen (Equiv_Type);
      end if;

      Set_Ekind (Equiv_Type, E_Record_Type);
      Set_Parent_Subtype (Equiv_Type, Constr_Root);

      Append_To (List_Def,
        Make_Full_Type_Declaration (Loc,
          Defining_Identifier => Equiv_Type,

          Type_Definition =>
            Make_Record_Definition (Loc,
              Component_List => Make_Component_List (Loc,
                Component_Items => New_List (
                  Make_Component_Declaration (Loc,
                    Defining_Identifier =>
                      Make_Defining_Identifier (Loc, Name_uParent),
                    Component_Definition =>
                      Make_Component_Definition (Loc,
                        Aliased_Present    => False,
                        Subtype_Indication =>
                          New_Reference_To (Constr_Root, Loc))),

                  Make_Component_Declaration (Loc,
                    Defining_Identifier =>
                      Make_Defining_Identifier (Loc,
                        Chars => New_Internal_Name ('C')),
                    Component_Definition =>
                      Make_Component_Definition (Loc,
                        Aliased_Present    => False,
                        Subtype_Indication =>
                          New_Reference_To (Str_Type, Loc)))),

                Variant_Part => Empty))));

      Insert_Actions (E, List_Def);
      return Equiv_Type;
   end Make_CW_Equivalent_Type;

   ------------------------
   -- Make_Literal_Range --
   ------------------------

   function Make_Literal_Range
     (Loc         : Source_Ptr;
      Literal_Typ : Entity_Id) return Node_Id
   is
      Lo : constant Node_Id :=
             New_Copy_Tree (String_Literal_Low_Bound (Literal_Typ));

   begin
      Set_Analyzed (Lo, False);

         return
           Make_Range (Loc,
             Low_Bound => Lo,

             High_Bound =>
               Make_Op_Subtract (Loc,
                  Left_Opnd =>
                    Make_Op_Add (Loc,
                      Left_Opnd  => New_Copy_Tree (Lo),
                      Right_Opnd =>
                        Make_Integer_Literal (Loc,
                          String_Literal_Length (Literal_Typ))),
                  Right_Opnd => Make_Integer_Literal (Loc, 1)));
   end Make_Literal_Range;

   ----------------------------
   -- Make_Subtype_From_Expr --
   ----------------------------

   --  1. If Expr is an uncontrained array expression, creates
   --    Unc_Type(Expr'first(1)..Expr'Last(1),..., Expr'first(n)..Expr'last(n))

   --  2. If Expr is a unconstrained discriminated type expression, creates
   --    Unc_Type(Expr.Discr1, ... , Expr.Discr_n)

   --  3. If Expr is class-wide, creates an implicit class wide subtype

   function Make_Subtype_From_Expr
     (E       : Node_Id;
      Unc_Typ : Entity_Id) return Node_Id
   is
      Loc         : constant Source_Ptr := Sloc (E);
      List_Constr : constant List_Id    := New_List;
      D           : Entity_Id;

      Full_Subtyp  : Entity_Id;
      Priv_Subtyp  : Entity_Id;
      Utyp         : Entity_Id;
      Full_Exp     : Node_Id;

   begin
      if Is_Private_Type (Unc_Typ)
        and then Has_Unknown_Discriminants (Unc_Typ)
      then
         --  Prepare the subtype completion, Go to base type to
         --  find underlying type, because the type may be a generic
         --  actual or an explicit subtype.

         Utyp        := Underlying_Type (Base_Type (Unc_Typ));
         Full_Subtyp := Make_Defining_Identifier (Loc,
                          New_Internal_Name ('C'));
         Full_Exp    :=
           Unchecked_Convert_To
             (Utyp, Duplicate_Subexpr_No_Checks (E));
         Set_Parent (Full_Exp, Parent (E));

         Priv_Subtyp :=
           Make_Defining_Identifier (Loc, New_Internal_Name ('P'));

         Insert_Action (E,
           Make_Subtype_Declaration (Loc,
             Defining_Identifier => Full_Subtyp,
             Subtype_Indication  => Make_Subtype_From_Expr (Full_Exp, Utyp)));

         --  Define the dummy private subtype

         Set_Ekind          (Priv_Subtyp, Subtype_Kind (Ekind (Unc_Typ)));
         Set_Etype          (Priv_Subtyp, Base_Type (Unc_Typ));
         Set_Scope          (Priv_Subtyp, Full_Subtyp);
         Set_Is_Constrained (Priv_Subtyp);
         Set_Is_Tagged_Type (Priv_Subtyp, Is_Tagged_Type (Unc_Typ));
         Set_Is_Itype       (Priv_Subtyp);
         Set_Associated_Node_For_Itype (Priv_Subtyp, E);

         if Is_Tagged_Type  (Priv_Subtyp) then
            Set_Class_Wide_Type
              (Base_Type (Priv_Subtyp), Class_Wide_Type (Unc_Typ));
            Set_Primitive_Operations (Priv_Subtyp,
              Primitive_Operations (Unc_Typ));
         end if;

         Set_Full_View (Priv_Subtyp, Full_Subtyp);

         return New_Reference_To (Priv_Subtyp, Loc);

      elsif Is_Array_Type (Unc_Typ) then
         for J in 1 .. Number_Dimensions (Unc_Typ) loop
            Append_To (List_Constr,
              Make_Range (Loc,
                Low_Bound =>
                  Make_Attribute_Reference (Loc,
                    Prefix => Duplicate_Subexpr_No_Checks (E),
                    Attribute_Name => Name_First,
                    Expressions => New_List (
                      Make_Integer_Literal (Loc, J))),

                High_Bound =>
                  Make_Attribute_Reference (Loc,
                    Prefix         => Duplicate_Subexpr_No_Checks (E),
                    Attribute_Name => Name_Last,
                    Expressions    => New_List (
                      Make_Integer_Literal (Loc, J)))));
         end loop;

      elsif Is_Class_Wide_Type (Unc_Typ) then
         declare
            CW_Subtype : Entity_Id;
            EQ_Typ     : Entity_Id := Empty;

         begin
            --  A class-wide equivalent type is not needed when Java_VM
            --  because the JVM back end handles the class-wide object
            --  initialization itself (and doesn't need or want the
            --  additional intermediate type to handle the assignment).

            if Expander_Active and then not Java_VM then
               EQ_Typ := Make_CW_Equivalent_Type (Unc_Typ, E);
            end if;

            CW_Subtype := New_Class_Wide_Subtype (Unc_Typ, E);
            Set_Equivalent_Type (CW_Subtype, EQ_Typ);

            if Present (EQ_Typ) then
               Set_Is_Class_Wide_Equivalent_Type (EQ_Typ);
            end if;

            Set_Cloned_Subtype (CW_Subtype, Base_Type (Unc_Typ));

            return New_Occurrence_Of (CW_Subtype, Loc);
         end;

      --  Indefinite record type with discriminants

      else
         D := First_Discriminant (Unc_Typ);
         while Present (D) loop
            Append_To (List_Constr,
              Make_Selected_Component (Loc,
                Prefix        => Duplicate_Subexpr_No_Checks (E),
                Selector_Name => New_Reference_To (D, Loc)));

            Next_Discriminant (D);
         end loop;
      end if;

      return
        Make_Subtype_Indication (Loc,
          Subtype_Mark => New_Reference_To (Unc_Typ, Loc),
          Constraint   =>
            Make_Index_Or_Discriminant_Constraint (Loc,
              Constraints => List_Constr));
   end Make_Subtype_From_Expr;

   -----------------------------
   -- May_Generate_Large_Temp --
   -----------------------------

   --  At the current time, the only types that we return False for (i.e.
   --  where we decide we know they cannot generate large temps) are ones
   --  where we know the size is 256 bits or less at compile time, and we
   --  are still not doing a thorough job on arrays and records ???

   function May_Generate_Large_Temp (Typ : Entity_Id) return Boolean is
   begin
      if not Size_Known_At_Compile_Time (Typ) then
         return False;

      elsif Esize (Typ) /= 0 and then Esize (Typ) <= 256 then
         return False;

      elsif Is_Array_Type (Typ)
        and then Present (Packed_Array_Type (Typ))
      then
         return May_Generate_Large_Temp (Packed_Array_Type (Typ));

      --  We could do more here to find other small types ???

      else
         return True;
      end if;
   end May_Generate_Large_Temp;

   ----------------------------
   -- New_Class_Wide_Subtype --
   ----------------------------

   function New_Class_Wide_Subtype
     (CW_Typ : Entity_Id;
      N      : Node_Id) return Entity_Id
   is
      Res       : constant Entity_Id := Create_Itype (E_Void, N);
      Res_Name  : constant Name_Id   := Chars (Res);
      Res_Scope : constant Entity_Id := Scope (Res);

   begin
      Copy_Node (CW_Typ, Res);
      Set_Comes_From_Source (Res, False);
      Set_Sloc (Res, Sloc (N));
      Set_Is_Itype (Res);
      Set_Associated_Node_For_Itype (Res, N);
      Set_Is_Public (Res, False);   --  By default, may be changed below.
      Set_Public_Status (Res);
      Set_Chars (Res, Res_Name);
      Set_Scope (Res, Res_Scope);
      Set_Ekind (Res, E_Class_Wide_Subtype);
      Set_Next_Entity (Res, Empty);
      Set_Etype (Res, Base_Type (CW_Typ));

      --  For targets where front-end layout is required, reset the Is_Frozen
      --  status of the subtype to False (it can be implicitly set to true
      --  from the copy of the class-wide type). For other targets, Gigi
      --  doesn't want the class-wide subtype to go through the freezing
      --  process (though it's unclear why that causes problems and it would
      --  be nice to allow freezing to occur normally for all targets ???).

      if Frontend_Layout_On_Target then
         Set_Is_Frozen (Res, False);
      end if;

      Set_Freeze_Node (Res, Empty);
      return (Res);
   end New_Class_Wide_Subtype;

   -----------------------------------
   -- OK_To_Do_Constant_Replacement --
   -----------------------------------

   function OK_To_Do_Constant_Replacement (E : Entity_Id) return Boolean is
      ES : constant Entity_Id := Scope (E);
      CS : Entity_Id;

   begin
      --  Do not replace statically allocated objects, because they may be
      --  modified outside the current scope.

      if Is_Statically_Allocated (E) then
         return False;

      --  Do not replace aliased or volatile objects, since we don't know what
      --  else might change the value.

      elsif Is_Aliased (E) or else Treat_As_Volatile (E) then
         return False;

      --  Debug flag -gnatdM disconnects this optimization

      elsif Debug_Flag_MM then
         return False;

      --  Otherwise check scopes

      else
<<<<<<< HEAD

=======
>>>>>>> f8383f28
         CS := Current_Scope;

         loop
            --  If we are in right scope, replacement is safe

            if CS = ES then
               return True;

            --  Packages do not affect the determination of safety

            elsif Ekind (CS) = E_Package then
<<<<<<< HEAD
               CS := Scope (CS);
               exit when CS = Standard_Standard;
=======
               exit when CS = Standard_Standard;
               CS := Scope (CS);
>>>>>>> f8383f28

            --  Blocks do not affect the determination of safety

            elsif Ekind (CS) = E_Block then
               CS := Scope (CS);

<<<<<<< HEAD
=======
            --  Loops do not affect the determination of safety. Note that we
            --  kill all current values on entry to a loop, so we are just
            --  talking about processing within a loop here.

            elsif Ekind (CS) = E_Loop then
               CS := Scope (CS);

>>>>>>> f8383f28
            --  Otherwise, the reference is dubious, and we cannot be sure that
            --  it is safe to do the replacement.

            else
               exit;
            end if;
         end loop;

         return False;
      end if;
   end OK_To_Do_Constant_Replacement;

   -------------------------
   -- Remove_Side_Effects --
   -------------------------

   procedure Remove_Side_Effects
     (Exp          : Node_Id;
      Name_Req     : Boolean := False;
      Variable_Ref : Boolean := False)
   is
      Loc          : constant Source_Ptr     := Sloc (Exp);
      Exp_Type     : constant Entity_Id      := Etype (Exp);
      Svg_Suppress : constant Suppress_Array := Scope_Suppress;
      Def_Id       : Entity_Id;
      Ref_Type     : Entity_Id;
      Res          : Node_Id;
      Ptr_Typ_Decl : Node_Id;
      New_Exp      : Node_Id;
      E            : Node_Id;

      function Side_Effect_Free (N : Node_Id) return Boolean;
      --  Determines if the tree N represents an expression that is known not
      --  to have side effects, and for which no processing is required.

      function Side_Effect_Free (L : List_Id) return Boolean;
      --  Determines if all elements of the list L are side effect free

      function Safe_Prefixed_Reference (N : Node_Id) return Boolean;
      --  The argument N is a construct where the Prefix is dereferenced if it
      --  is an access type and the result is a variable. The call returns True
      --  if the construct is side effect free (not considering side effects in
      --  other than the prefix which are to be tested by the caller).

      function Within_In_Parameter (N : Node_Id) return Boolean;
      --  Determines if N is a subcomponent of a composite in-parameter. If so,
      --  N is not side-effect free when the actual is global and modifiable
      --  indirectly from within a subprogram, because it may be passed by
      --  reference. The front-end must be conservative here and assume that
      --  this may happen with any array or record type. On the other hand, we
      --  cannot create temporaries for all expressions for which this
      --  condition is true, for various reasons that might require clearing up
      --  ??? For example, descriminant references that appear out of place, or
      --  spurious type errors with class-wide expressions. As a result, we
      --  limit the transformation to loop bounds, which is so far the only
      --  case that requires it.

      -----------------------------
      -- Safe_Prefixed_Reference --
      -----------------------------

      function Safe_Prefixed_Reference (N : Node_Id) return Boolean is
      begin
         --  If prefix is not side effect free, definitely not safe

         if not Side_Effect_Free (Prefix (N)) then
            return False;

         --  If the prefix is of an access type that is not access-to-constant,
         --  then this construct is a variable reference, which means it is to
         --  be considered to have side effects if Variable_Ref is set True
         --  Exception is an access to an entity that is a constant or an
         --  in-parameter which does not come from source, and is the result
         --  of a previous removal of side-effects.

         elsif Is_Access_Type (Etype (Prefix (N)))
           and then not Is_Access_Constant (Etype (Prefix (N)))
           and then Variable_Ref
         then
            if not Is_Entity_Name (Prefix (N)) then
               return False;
            else
               return Ekind (Entity (Prefix (N))) = E_Constant
                 or else Ekind (Entity (Prefix (N))) = E_In_Parameter;
            end if;

         --  The following test is the simplest way of solving a complex
         --  problem uncovered by BB08-010: Side effect on loop bound that
         --  is a subcomponent of a global variable:
         --    If a loop bound is a subcomponent of a global variable, a
         --    modification of that variable within the loop may incorrectly
         --    affect the execution of the loop.

         elsif not
           (Nkind (Parent (Parent (N))) /= N_Loop_Parameter_Specification
              or else not Within_In_Parameter (Prefix (N)))
         then
            return False;

         --  All other cases are side effect free

         else
            return True;
         end if;
      end Safe_Prefixed_Reference;

      ----------------------
      -- Side_Effect_Free --
      ----------------------

      function Side_Effect_Free (N : Node_Id) return Boolean is
      begin
         --  Note on checks that could raise Constraint_Error. Strictly, if
         --  we take advantage of 11.6, these checks do not count as side
         --  effects. However, we would just as soon consider that they are
         --  side effects, since the backend CSE does not work very well on
         --  expressions which can raise Constraint_Error. On the other
         --  hand, if we do not consider them to be side effect free, then
         --  we get some awkward expansions in -gnato mode, resulting in
         --  code insertions at a point where we do not have a clear model
         --  for performing the insertions. See 4908-002/comment for details.

         --  Special handling for entity names

         if Is_Entity_Name (N) then

            --  If the entity is a constant, it is definitely side effect
            --  free. Note that the test of Is_Variable (N) below might
            --  be expected to catch this case, but it does not, because
            --  this test goes to the original tree, and we may have
            --  already rewritten a variable node with a constant as
            --  a result of an earlier Force_Evaluation call.

            if Ekind (Entity (N)) = E_Constant
              or else Ekind (Entity (N)) = E_In_Parameter
            then
               return True;

            --  Functions are not side effect free

            elsif Ekind (Entity (N)) = E_Function then
               return False;

            --  Variables are considered to be a side effect if Variable_Ref
            --  is set or if we have a volatile variable and Name_Req is off.
            --  If Name_Req is True then we can't help returning a name which
            --  effectively allows multiple references in any case.

            elsif Is_Variable (N) then
               return not Variable_Ref
                 and then (not Treat_As_Volatile (Entity (N))
                             or else Name_Req);

            --  Any other entity (e.g. a subtype name) is definitely side
            --  effect free.

            else
               return True;
            end if;

         --  A value known at compile time is always side effect free

         elsif Compile_Time_Known_Value (N) then
            return True;
         end if;

         --  For other than entity names and compile time known values,
         --  check the node kind for special processing.

         case Nkind (N) is

            --  An attribute reference is side effect free if its expressions
            --  are side effect free and its prefix is side effect free or
            --  is an entity reference.

            --  Is this right? what about x'first where x is a variable???

            when N_Attribute_Reference =>
               return Side_Effect_Free (Expressions (N))
                 and then Attribute_Name (N) /= Name_Input
                 and then (Is_Entity_Name (Prefix (N))
                            or else Side_Effect_Free (Prefix (N)));

            --  A binary operator is side effect free if and both operands
            --  are side effect free. For this purpose binary operators
            --  include membership tests and short circuit forms

            when N_Binary_Op       |
                 N_Membership_Test |
                 N_And_Then        |
                 N_Or_Else         =>
               return Side_Effect_Free (Left_Opnd  (N))
                 and then Side_Effect_Free (Right_Opnd (N));

            --  An explicit dereference is side effect free only if it is
            --  a side effect free prefixed reference.

            when N_Explicit_Dereference =>
               return Safe_Prefixed_Reference (N);

            --  A call to _rep_to_pos is side effect free, since we generate
            --  this pure function call ourselves. Moreover it is critically
            --  important to make this exception, since otherwise we can
            --  have discriminants in array components which don't look
            --  side effect free in the case of an array whose index type
            --  is an enumeration type with an enumeration rep clause.

            --  All other function calls are not side effect free

            when N_Function_Call =>
               return Nkind (Name (N)) = N_Identifier
                 and then Is_TSS (Name (N), TSS_Rep_To_Pos)
                 and then
                   Side_Effect_Free (First (Parameter_Associations (N)));

            --  An indexed component is side effect free if it is a side
            --  effect free prefixed reference and all the indexing
            --  expressions are side effect free.

            when N_Indexed_Component =>
               return Side_Effect_Free (Expressions (N))
                 and then Safe_Prefixed_Reference (N);

            --  A type qualification is side effect free if the expression
            --  is side effect free.

            when N_Qualified_Expression =>
               return Side_Effect_Free (Expression (N));

            --  A selected component is side effect free only if it is a
            --  side effect free prefixed reference.

            when N_Selected_Component =>
               return Safe_Prefixed_Reference (N);

            --  A range is side effect free if the bounds are side effect free

            when N_Range =>
               return Side_Effect_Free (Low_Bound (N))
                 and then Side_Effect_Free (High_Bound (N));

            --  A slice is side effect free if it is a side effect free
            --  prefixed reference and the bounds are side effect free.

            when N_Slice =>
               return Side_Effect_Free (Discrete_Range (N))
                 and then Safe_Prefixed_Reference (N);

            --  A type conversion is side effect free if the expression
            --  to be converted is side effect free.

            when N_Type_Conversion =>
               return Side_Effect_Free (Expression (N));

            --  A unary operator is side effect free if the operand
            --  is side effect free.

            when N_Unary_Op =>
               return Side_Effect_Free (Right_Opnd (N));

            --  An unchecked type conversion is side effect free only if it
            --  is safe and its argument is side effect free.

            when N_Unchecked_Type_Conversion =>
               return Safe_Unchecked_Type_Conversion (N)
                 and then Side_Effect_Free (Expression (N));

            --  An unchecked expression is side effect free if its expression
            --  is side effect free.

            when N_Unchecked_Expression =>
               return Side_Effect_Free (Expression (N));

            --  A literal is side effect free

            when N_Character_Literal    |
                 N_Integer_Literal      |
                 N_Real_Literal         |
                 N_String_Literal       =>
               return True;

            --  We consider that anything else has side effects. This is a bit
            --  crude, but we are pretty close for most common cases, and we
            --  are certainly correct (i.e. we never return True when the
            --  answer should be False).

            when others =>
               return False;
         end case;
      end Side_Effect_Free;

      --  A list is side effect free if all elements of the list are
      --  side effect free.

      function Side_Effect_Free (L : List_Id) return Boolean is
         N : Node_Id;

      begin
         if L = No_List or else L = Error_List then
            return True;

         else
            N := First (L);
            while Present (N) loop
               if not Side_Effect_Free (N) then
                  return False;
               else
                  Next (N);
               end if;
            end loop;

            return True;
         end if;
      end Side_Effect_Free;

      -------------------------
      -- Within_In_Parameter --
      -------------------------

      function Within_In_Parameter (N : Node_Id) return Boolean is
      begin
         if not Comes_From_Source (N) then
            return False;

         elsif Is_Entity_Name (N) then
            return
              Ekind (Entity (N)) = E_In_Parameter;

         elsif Nkind (N) = N_Indexed_Component
           or else Nkind (N) = N_Selected_Component
         then
            return Within_In_Parameter (Prefix (N));
         else

            return False;
         end if;
      end Within_In_Parameter;

   --  Start of processing for Remove_Side_Effects

   begin
      --  If we are side effect free already or expansion is disabled,
      --  there is nothing to do.

      if Side_Effect_Free (Exp) or else not Expander_Active then
         return;
      end if;

      --  All this must not have any checks

      Scope_Suppress := (others => True);

      --  If it is a scalar type and we need to capture the value, just
      --  make a copy.  Likewise for a function call.  And if we have a
      --  volatile variable and Nam_Req is not set (see comments above
      --  for Side_Effect_Free).

      if Is_Elementary_Type (Exp_Type)
        and then (Variable_Ref
                   or else Nkind (Exp) = N_Function_Call
                   or else (not Name_Req
                             and then Is_Entity_Name (Exp)
                             and then Treat_As_Volatile (Entity (Exp))))
      then

         Def_Id := Make_Defining_Identifier (Loc, New_Internal_Name ('R'));
         Set_Etype (Def_Id, Exp_Type);
         Res := New_Reference_To (Def_Id, Loc);

         E :=
           Make_Object_Declaration (Loc,
             Defining_Identifier => Def_Id,
             Object_Definition   => New_Reference_To (Exp_Type, Loc),
             Constant_Present    => True,
             Expression          => Relocate_Node (Exp));

         Set_Assignment_OK (E);
         Insert_Action (Exp, E);

      --  If the expression has the form v.all then we can just capture
      --  the pointer, and then do an explicit dereference on the result.

      elsif Nkind (Exp) = N_Explicit_Dereference then
         Def_Id :=
           Make_Defining_Identifier (Loc, New_Internal_Name ('R'));
         Res :=
           Make_Explicit_Dereference (Loc, New_Reference_To (Def_Id, Loc));

         Insert_Action (Exp,
           Make_Object_Declaration (Loc,
             Defining_Identifier => Def_Id,
             Object_Definition   =>
               New_Reference_To (Etype (Prefix (Exp)), Loc),
             Constant_Present    => True,
             Expression          => Relocate_Node (Prefix (Exp))));

      --  Similar processing for an unchecked conversion of an expression
      --  of the form v.all, where we want the same kind of treatment.

      elsif Nkind (Exp) = N_Unchecked_Type_Conversion
        and then Nkind (Expression (Exp)) = N_Explicit_Dereference
      then
         Remove_Side_Effects (Expression (Exp), Name_Req, Variable_Ref);
         Scope_Suppress := Svg_Suppress;
         return;

      --  If this is a type conversion, leave the type conversion and remove
      --  the side effects in the expression. This is important in several
      --  circumstances: for change of representations, and also when this
      --  is a view conversion to a smaller object, where gigi can end up
      --  creating its own temporary of the wrong size.

      elsif Nkind (Exp) = N_Type_Conversion then
         Remove_Side_Effects (Expression (Exp), Name_Req, Variable_Ref);
         Scope_Suppress := Svg_Suppress;
         return;

      --  If this is an unchecked conversion that Gigi can't handle, make
      --  a copy or a use a renaming to capture the value.

      elsif Nkind (Exp) = N_Unchecked_Type_Conversion
        and then not Safe_Unchecked_Type_Conversion (Exp)
      then
         if Controlled_Type (Exp_Type) then

            --  Use a renaming to capture the expression, rather than create
            --  a controlled temporary.

            Def_Id := Make_Defining_Identifier (Loc, New_Internal_Name ('R'));
            Res := New_Reference_To (Def_Id, Loc);

            Insert_Action (Exp,
              Make_Object_Renaming_Declaration (Loc,
                Defining_Identifier => Def_Id,
                Subtype_Mark        => New_Reference_To (Exp_Type, Loc),
                Name                => Relocate_Node (Exp)));

         else
            Def_Id := Make_Defining_Identifier (Loc, New_Internal_Name ('R'));
            Set_Etype (Def_Id, Exp_Type);
            Res := New_Reference_To (Def_Id, Loc);

            E :=
              Make_Object_Declaration (Loc,
                Defining_Identifier => Def_Id,
                Object_Definition   => New_Reference_To (Exp_Type, Loc),
                Constant_Present    => not Is_Variable (Exp),
                Expression          => Relocate_Node (Exp));

            Set_Assignment_OK (E);
            Insert_Action (Exp, E);
         end if;

      --  For expressions that denote objects, we can use a renaming scheme.
      --  We skip using this if we have a volatile variable and we do not
      --  have Nam_Req set true (see comments above for Side_Effect_Free).

      elsif Is_Object_Reference (Exp)
        and then Nkind (Exp) /= N_Function_Call
        and then (Name_Req
                   or else not Is_Entity_Name (Exp)
                   or else not Treat_As_Volatile (Entity (Exp)))
      then
         Def_Id := Make_Defining_Identifier (Loc, New_Internal_Name ('R'));

         if Nkind (Exp) = N_Selected_Component
           and then Nkind (Prefix (Exp)) = N_Function_Call
           and then Is_Array_Type (Exp_Type)
         then
            --  Avoid generating a variable-sized temporary, by generating
            --  the renaming declaration just for the function call. The
            --  transformation could be refined to apply only when the array
            --  component is constrained by a discriminant???

            Res :=
              Make_Selected_Component (Loc,
                Prefix => New_Occurrence_Of (Def_Id, Loc),
                Selector_Name => Selector_Name (Exp));

            Insert_Action (Exp,
              Make_Object_Renaming_Declaration (Loc,
                Defining_Identifier => Def_Id,
                Subtype_Mark        =>
                  New_Reference_To (Base_Type (Etype (Prefix (Exp))), Loc),
                Name                => Relocate_Node (Prefix (Exp))));

         else
            Res := New_Reference_To (Def_Id, Loc);

            Insert_Action (Exp,
              Make_Object_Renaming_Declaration (Loc,
                Defining_Identifier => Def_Id,
                Subtype_Mark        => New_Reference_To (Exp_Type, Loc),
                Name                => Relocate_Node (Exp)));

         end if;

         --  If this is a packed reference, or a selected component with a
         --  non-standard representation, a reference to the temporary will
         --  be replaced by a copy of the original expression (see
         --  exp_ch2.Expand_Renaming). Otherwise the temporary must be
         --  elaborated by gigi, and is of course not to be replaced in-line
         --  by the expression it renames, which would defeat the purpose of
         --  removing the side-effect.

         if (Nkind (Exp) = N_Selected_Component
              or else Nkind (Exp) = N_Indexed_Component)
           and then Has_Non_Standard_Rep (Etype (Prefix (Exp)))
         then
            null;
         else
            Set_Is_Renaming_Of_Object (Def_Id, False);
         end if;

      --  Otherwise we generate a reference to the value

      else
         Ref_Type := Make_Defining_Identifier (Loc, New_Internal_Name ('A'));

         Ptr_Typ_Decl :=
           Make_Full_Type_Declaration (Loc,
             Defining_Identifier => Ref_Type,
             Type_Definition =>
               Make_Access_To_Object_Definition (Loc,
                 All_Present => True,
                 Subtype_Indication =>
                   New_Reference_To (Exp_Type, Loc)));

         E := Exp;
         Insert_Action (Exp, Ptr_Typ_Decl);

         Def_Id := Make_Defining_Identifier (Loc, New_Internal_Name ('R'));
         Set_Etype (Def_Id, Exp_Type);

         Res :=
           Make_Explicit_Dereference (Loc,
             Prefix => New_Reference_To (Def_Id, Loc));

         if Nkind (E) = N_Explicit_Dereference then
            New_Exp := Relocate_Node (Prefix (E));
         else
            E := Relocate_Node (E);
            New_Exp := Make_Reference (Loc, E);
         end if;

         if Is_Delayed_Aggregate (E) then

            --  The expansion of nested aggregates is delayed until the
            --  enclosing aggregate is expanded. As aggregates are often
            --  qualified, the predicate applies to qualified expressions
            --  as well, indicating that the enclosing aggregate has not
            --  been expanded yet. At this point the aggregate is part of
            --  a stand-alone declaration, and must be fully expanded.

            if Nkind (E) = N_Qualified_Expression then
               Set_Expansion_Delayed (Expression (E), False);
               Set_Analyzed (Expression (E), False);
            else
               Set_Expansion_Delayed (E, False);
            end if;

            Set_Analyzed (E, False);
         end if;

         Insert_Action (Exp,
           Make_Object_Declaration (Loc,
             Defining_Identifier => Def_Id,
             Object_Definition   => New_Reference_To (Ref_Type, Loc),
             Expression          => New_Exp));
      end if;

      --  Preserve the Assignment_OK flag in all copies, since at least
      --  one copy may be used in a context where this flag must be set
      --  (otherwise why would the flag be set in the first place).

      Set_Assignment_OK (Res, Assignment_OK (Exp));

      --  Finally rewrite the original expression and we are done

      Rewrite (Exp, Res);
      Analyze_And_Resolve (Exp, Exp_Type);
      Scope_Suppress := Svg_Suppress;
   end Remove_Side_Effects;

   ---------------------------
   -- Represented_As_Scalar --
   ---------------------------

   function Represented_As_Scalar (T : Entity_Id) return Boolean is
      UT : constant Entity_Id := Underlying_Type (T);
   begin
      return Is_Scalar_Type (UT)
        or else (Is_Bit_Packed_Array (UT)
                   and then Is_Scalar_Type (Packed_Array_Type (UT)));
   end Represented_As_Scalar;

   ------------------------------------
   -- Safe_Unchecked_Type_Conversion --
   ------------------------------------

   --  Note: this function knows quite a bit about the exact requirements
   --  of Gigi with respect to unchecked type conversions, and its code
   --  must be coordinated with any changes in Gigi in this area.

   --  The above requirements should be documented in Sinfo ???

   function Safe_Unchecked_Type_Conversion (Exp : Node_Id) return Boolean is
      Otyp   : Entity_Id;
      Ityp   : Entity_Id;
      Oalign : Uint;
      Ialign : Uint;
      Pexp   : constant Node_Id := Parent (Exp);

   begin
      --  If the expression is the RHS of an assignment or object declaration
      --   we are always OK because there will always be a target.

      --  Object renaming declarations, (generated for view conversions of
      --  actuals in inlined calls), like object declarations, provide an
      --  explicit type, and are safe as well.

      if (Nkind (Pexp) = N_Assignment_Statement
           and then Expression (Pexp) = Exp)
        or else Nkind (Pexp) = N_Object_Declaration
        or else Nkind (Pexp) = N_Object_Renaming_Declaration
      then
         return True;

      --  If the expression is the prefix of an N_Selected_Component
      --  we should also be OK because GCC knows to look inside the
      --  conversion except if the type is discriminated. We assume
      --  that we are OK anyway if the type is not set yet or if it is
      --  controlled since we can't afford to introduce a temporary in
      --  this case.

      elsif Nkind (Pexp) = N_Selected_Component
         and then Prefix (Pexp) = Exp
      then
         if No (Etype (Pexp)) then
            return True;
         else
            return
              not Has_Discriminants (Etype (Pexp))
                or else Is_Constrained (Etype (Pexp));
         end if;
      end if;

      --  Set the output type, this comes from Etype if it is set, otherwise
      --  we take it from the subtype mark, which we assume was already
      --  fully analyzed.

      if Present (Etype (Exp)) then
         Otyp := Etype (Exp);
      else
         Otyp := Entity (Subtype_Mark (Exp));
      end if;

      --  The input type always comes from the expression, and we assume
      --  this is indeed always analyzed, so we can simply get the Etype.

      Ityp := Etype (Expression (Exp));

      --  Initialize alignments to unknown so far

      Oalign := No_Uint;
      Ialign := No_Uint;

      --  Replace a concurrent type by its corresponding record type
      --  and each type by its underlying type and do the tests on those.
      --  The original type may be a private type whose completion is a
      --  concurrent type, so find the underlying type first.

      if Present (Underlying_Type (Otyp)) then
         Otyp := Underlying_Type (Otyp);
      end if;

      if Present (Underlying_Type (Ityp)) then
         Ityp := Underlying_Type (Ityp);
      end if;

      if Is_Concurrent_Type (Otyp) then
         Otyp := Corresponding_Record_Type (Otyp);
      end if;

      if Is_Concurrent_Type (Ityp) then
         Ityp := Corresponding_Record_Type (Ityp);
      end if;

      --  If the base types are the same, we know there is no problem since
      --  this conversion will be a noop.

      if Implementation_Base_Type (Otyp) = Implementation_Base_Type (Ityp) then
         return True;

      --  Same if this is an upwards conversion of an untagged type, and there
      --  are no constraints involved (could be more general???)

      elsif Etype (Ityp) = Otyp
        and then not Is_Tagged_Type (Ityp)
        and then not Has_Discriminants (Ityp)
        and then No (First_Rep_Item (Base_Type (Ityp)))
      then
         return True;

      --  If the size of output type is known at compile time, there is
      --  never a problem.  Note that unconstrained records are considered
      --  to be of known size, but we can't consider them that way here,
      --  because we are talking about the actual size of the object.

      --  We also make sure that in addition to the size being known, we do
      --  not have a case which might generate an embarrassingly large temp
      --  in stack checking mode.

      elsif Size_Known_At_Compile_Time (Otyp)
        and then
          (not Stack_Checking_Enabled
             or else not May_Generate_Large_Temp (Otyp))
        and then not (Is_Record_Type (Otyp) and then not Is_Constrained (Otyp))
      then
         return True;

      --  If either type is tagged, then we know the alignment is OK so
      --  Gigi will be able to use pointer punning.

      elsif Is_Tagged_Type (Otyp) or else Is_Tagged_Type (Ityp) then
         return True;

      --  If either type is a limited record type, we cannot do a copy, so
      --  say safe since there's nothing else we can do.

      elsif Is_Limited_Record (Otyp) or else Is_Limited_Record (Ityp) then
         return True;

      --  Conversions to and from packed array types are always ignored and
      --  hence are safe.

      elsif Is_Packed_Array_Type (Otyp)
        or else Is_Packed_Array_Type (Ityp)
      then
         return True;
      end if;

      --  The only other cases known to be safe is if the input type's
      --  alignment is known to be at least the maximum alignment for the
      --  target or if both alignments are known and the output type's
      --  alignment is no stricter than the input's.  We can use the alignment
      --  of the component type of an array if a type is an unpacked
      --  array type.

      if Present (Alignment_Clause (Otyp)) then
         Oalign := Expr_Value (Expression (Alignment_Clause (Otyp)));

      elsif Is_Array_Type (Otyp)
        and then Present (Alignment_Clause (Component_Type (Otyp)))
      then
         Oalign := Expr_Value (Expression (Alignment_Clause
                                           (Component_Type (Otyp))));
      end if;

      if Present (Alignment_Clause (Ityp)) then
         Ialign := Expr_Value (Expression (Alignment_Clause (Ityp)));

      elsif Is_Array_Type (Ityp)
        and then Present (Alignment_Clause (Component_Type (Ityp)))
      then
         Ialign := Expr_Value (Expression (Alignment_Clause
                                           (Component_Type (Ityp))));
      end if;

      if Ialign /= No_Uint and then Ialign > Maximum_Alignment then
         return True;

      elsif Ialign /= No_Uint and then Oalign /= No_Uint
        and then Ialign <= Oalign
      then
         return True;

      --   Otherwise, Gigi cannot handle this and we must make a temporary

      else
         return False;
      end if;
   end Safe_Unchecked_Type_Conversion;

   ---------------------------------
   -- Set_Current_Value_Condition --
   ---------------------------------

   --  Note: the implementation of this procedure is very closely tied to the
   --  implementation of Get_Current_Value_Condition. Here we set required
   --  Current_Value fields, and in Get_Current_Value_Condition, we interpret
   --  them, so they must have a consistent view.

   procedure Set_Current_Value_Condition (Cnode : Node_Id) is

      procedure Set_Entity_Current_Value (N : Node_Id);
      --  If N is an entity reference, where the entity is of an appropriate
      --  kind, then set the current value of this entity to Cnode, unless
      --  there is already a definite value set there.

      procedure Set_Expression_Current_Value (N : Node_Id);
      --  If N is of an appropriate form, sets an appropriate entry in current
      --  value fields of relevant entities. Multiple entities can be affected
      --  in the case of an AND or AND THEN.

      ------------------------------
      -- Set_Entity_Current_Value --
      ------------------------------

      procedure Set_Entity_Current_Value (N : Node_Id) is
      begin
         if Is_Entity_Name (N) then
            declare
               Ent : constant Entity_Id := Entity (N);

            begin
               --  Don't capture if not safe to do so

               if not Safe_To_Capture_Value (N, Ent, Cond => True) then
                  return;
               end if;

               --  Here we have a case where the Current_Value field may
               --  need to be set. We set it if it is not already set to a
               --  compile time expression value.

               --  Note that this represents a decision that one condition
               --  blots out another previous one. That's certainly right
               --  if they occur at the same level. If the second one is
               --  nested, then the decision is neither right nor wrong (it
               --  would be equally OK to leave the outer one in place, or
               --  take the new inner one. Really we should record both, but
               --  our data structures are not that elaborate.

               if Nkind (Current_Value (Ent)) not in N_Subexpr then
                  Set_Current_Value (Ent, Cnode);
               end if;
            end;
         end if;
      end Set_Entity_Current_Value;

      ----------------------------------
      -- Set_Expression_Current_Value --
      ----------------------------------

      procedure Set_Expression_Current_Value (N : Node_Id) is
         Cond : Node_Id;

      begin
         Cond := N;

         --  Loop to deal with (ignore for now) any NOT operators present. The
         --  presence of NOT operators will be handled properly when we call
         --  Get_Current_Value_Condition.

         while Nkind (Cond) = N_Op_Not loop
            Cond := Right_Opnd (Cond);
         end loop;

         --  For an AND or AND THEN, recursively process operands

         if Nkind (Cond) = N_Op_And or else Nkind (Cond) = N_And_Then then
            Set_Expression_Current_Value (Left_Opnd (Cond));
            Set_Expression_Current_Value (Right_Opnd (Cond));
            return;
         end if;

         --  Check possible relational operator

         if Nkind (Cond) in N_Op_Compare then
            if Compile_Time_Known_Value (Right_Opnd (Cond)) then
               Set_Entity_Current_Value (Left_Opnd (Cond));
            elsif Compile_Time_Known_Value (Left_Opnd (Cond)) then
               Set_Entity_Current_Value (Right_Opnd (Cond));
            end if;

            --  Check possible boolean variable reference

         else
            Set_Entity_Current_Value (Cond);
         end if;
      end Set_Expression_Current_Value;

   --  Start of processing for Set_Current_Value_Condition

   begin
      Set_Expression_Current_Value (Condition (Cnode));
   end Set_Current_Value_Condition;

   --------------------------
   -- Set_Elaboration_Flag --
   --------------------------

   procedure Set_Elaboration_Flag (N : Node_Id; Spec_Id : Entity_Id) is
      Loc : constant Source_Ptr := Sloc (N);
      Ent : constant Entity_Id  := Elaboration_Entity (Spec_Id);
      Asn : Node_Id;

   begin
      if Present (Ent) then

         --  Nothing to do if at the compilation unit level, because in this
         --  case the flag is set by the binder generated elaboration routine.

         if Nkind (Parent (N)) = N_Compilation_Unit then
            null;

         --  Here we do need to generate an assignment statement

         else
            Check_Restriction (No_Elaboration_Code, N);
            Asn :=
              Make_Assignment_Statement (Loc,
                Name       => New_Occurrence_Of (Ent, Loc),
                Expression => New_Occurrence_Of (Standard_True, Loc));

            if Nkind (Parent (N)) = N_Subunit then
               Insert_After (Corresponding_Stub (Parent (N)), Asn);
            else
               Insert_After (N, Asn);
            end if;

            Analyze (Asn);

            --  Kill current value indication. This is necessary because
            --  the tests of this flag are inserted out of sequence and must
            --  not pick up bogus indications of the wrong constant value.

            Set_Current_Value (Ent, Empty);
         end if;
      end if;
   end Set_Elaboration_Flag;

   ----------------------------
   -- Set_Renamed_Subprogram --
   ----------------------------

   procedure Set_Renamed_Subprogram (N : Node_Id; E : Entity_Id) is
   begin
      --  If input node is an identifier, we can just reset it

      if Nkind (N) = N_Identifier then
         Set_Chars  (N, Chars (E));
         Set_Entity (N, E);

         --  Otherwise we have to do a rewrite, preserving Comes_From_Source

      else
         declare
            CS : constant Boolean := Comes_From_Source (N);
         begin
            Rewrite (N, Make_Identifier (Sloc (N), Chars => Chars (E)));
            Set_Entity (N, E);
            Set_Comes_From_Source (N, CS);
            Set_Analyzed (N, True);
         end;
      end if;
   end Set_Renamed_Subprogram;

   --------------------------
   -- Target_Has_Fixed_Ops --
   --------------------------

   Integer_Sized_Small : Ureal;
   --  Set to 2.0 ** -(Integer'Size - 1) the first time that this
   --  function is called (we don't want to compute it more than once!)

   Long_Integer_Sized_Small : Ureal;
   --  Set to 2.0 ** -(Long_Integer'Size - 1) the first time that this
   --  functoin is called (we don't want to compute it more than once)

   First_Time_For_THFO : Boolean := True;
   --  Set to False after first call (if Fractional_Fixed_Ops_On_Target)

   function Target_Has_Fixed_Ops
     (Left_Typ   : Entity_Id;
      Right_Typ  : Entity_Id;
      Result_Typ : Entity_Id) return Boolean
   is
      function Is_Fractional_Type (Typ : Entity_Id) return Boolean;
      --  Return True if the given type is a fixed-point type with a small
      --  value equal to 2 ** (-(T'Object_Size - 1)) and whose values have
      --  an absolute value less than 1.0. This is currently limited
      --  to fixed-point types that map to Integer or Long_Integer.

      ------------------------
      -- Is_Fractional_Type --
      ------------------------

      function Is_Fractional_Type (Typ : Entity_Id) return Boolean is
      begin
         if Esize (Typ) = Standard_Integer_Size then
            return Small_Value (Typ) = Integer_Sized_Small;

         elsif Esize (Typ) = Standard_Long_Integer_Size then
            return Small_Value (Typ) = Long_Integer_Sized_Small;

         else
            return False;
         end if;
      end Is_Fractional_Type;

   --  Start of processing for Target_Has_Fixed_Ops

   begin
      --  Return False if Fractional_Fixed_Ops_On_Target is false

      if not Fractional_Fixed_Ops_On_Target then
         return False;
      end if;

      --  Here the target has Fractional_Fixed_Ops, if first time, compute
      --  standard constants used by Is_Fractional_Type.

      if First_Time_For_THFO then
         First_Time_For_THFO := False;

         Integer_Sized_Small :=
           UR_From_Components
             (Num   => Uint_1,
              Den   => UI_From_Int (Standard_Integer_Size - 1),
              Rbase => 2);

         Long_Integer_Sized_Small :=
           UR_From_Components
             (Num   => Uint_1,
              Den   => UI_From_Int (Standard_Long_Integer_Size - 1),
              Rbase => 2);
      end if;

      --  Return True if target supports fixed-by-fixed multiply/divide
      --  for fractional fixed-point types (see Is_Fractional_Type) and
      --  the operand and result types are equivalent fractional types.

      return Is_Fractional_Type (Base_Type (Left_Typ))
        and then Is_Fractional_Type (Base_Type (Right_Typ))
        and then Is_Fractional_Type (Base_Type (Result_Typ))
        and then Esize (Left_Typ) = Esize (Right_Typ)
        and then Esize (Left_Typ) = Esize (Result_Typ);
   end Target_Has_Fixed_Ops;

   ------------------------------------------
   -- Type_May_Have_Bit_Aligned_Components --
   ------------------------------------------

   function Type_May_Have_Bit_Aligned_Components
     (Typ : Entity_Id) return Boolean
   is
   begin
      --  Array type, check component type

      if Is_Array_Type (Typ) then
         return
           Type_May_Have_Bit_Aligned_Components (Component_Type (Typ));

      --  Record type, check components

      elsif Is_Record_Type (Typ) then
         declare
            E : Entity_Id;

         begin
            E := First_Entity (Typ);
            while Present (E) loop
               if Ekind (E) = E_Component
                 or else Ekind (E) = E_Discriminant
               then
                  if Component_May_Be_Bit_Aligned (E)
                    or else
                      Type_May_Have_Bit_Aligned_Components (Etype (E))
                  then
                     return True;
                  end if;
               end if;

               Next_Entity (E);
            end loop;

            return False;
         end;

      --  Type other than array or record is always OK

      else
         return False;
      end if;
   end Type_May_Have_Bit_Aligned_Components;

   ----------------------------
   -- Wrap_Cleanup_Procedure --
   ----------------------------

   procedure Wrap_Cleanup_Procedure (N : Node_Id) is
      Loc   : constant Source_Ptr := Sloc (N);
      Stseq : constant Node_Id    := Handled_Statement_Sequence (N);
      Stmts : constant List_Id    := Statements (Stseq);

   begin
      if Abort_Allowed then
         Prepend_To (Stmts, Build_Runtime_Call (Loc, RE_Abort_Defer));
         Append_To  (Stmts, Build_Runtime_Call (Loc, RE_Abort_Undefer));
      end if;
   end Wrap_Cleanup_Procedure;

end Exp_Util;<|MERGE_RESOLUTION|>--- conflicted
+++ resolved
@@ -1848,8 +1848,6 @@
    is
       Loc : constant Source_Ptr := Sloc (Var);
       Ent : constant Entity_Id  := Entity (Var);
-<<<<<<< HEAD
-=======
 
       procedure Process_Current_Value_Condition
         (N : Node_Id;
@@ -1868,179 +1866,11 @@
       is
          Cond : Node_Id;
          Sens : Boolean;
->>>>>>> f8383f28
 
       begin
          Cond := N;
          Sens := S;
 
-<<<<<<< HEAD
-      --  Immediate return, nothing doing, if this is not an object
-
-      if Ekind (Ent) not in Object_Kind then
-         return;
-      end if;
-
-      --  Otherwise examine current value
-
-      declare
-         CV   : constant Node_Id := Current_Value (Ent);
-         Sens : Boolean;
-         Stm  : Node_Id;
-         Cond : Node_Id;
-
-      begin
-         --  If statement. Condition is known true in THEN section, known False
-         --  in any ELSIF or ELSE part, and unknown outside the IF statement.
-
-         if Nkind (CV) = N_If_Statement then
-
-            --  Before start of IF statement
-
-            if Loc < Sloc (CV) then
-               return;
-
-               --  After end of IF statement
-
-            elsif Loc >= Sloc (CV) + Text_Ptr (UI_To_Int (End_Span (CV))) then
-               return;
-            end if;
-
-            --  At this stage we know that we are within the IF statement, but
-            --  unfortunately, the tree does not record the SLOC of the ELSE so
-            --  we cannot use a simple SLOC comparison to distinguish between
-            --  the then/else statements, so we have to climb the tree.
-
-            declare
-               N : Node_Id;
-
-            begin
-               N := Parent (Var);
-               while Parent (N) /= CV loop
-                  N := Parent (N);
-
-                  --  If we fall off the top of the tree, then that's odd, but
-                  --  perhaps it could occur in some error situation, and the
-                  --  safest response is simply to assume that the outcome of
-                  --  the condition is unknown. No point in bombing during an
-                  --  attempt to optimize things.
-
-                  if No (N) then
-                     return;
-                  end if;
-               end loop;
-
-               --  Now we have N pointing to a node whose parent is the IF
-               --  statement in question, so now we can tell if we are within
-               --  the THEN statements.
-
-               if Is_List_Member (N)
-                 and then List_Containing (N) = Then_Statements (CV)
-               then
-                  Sens := True;
-
-                  --  Otherwise we must be in ELSIF or ELSE part
-
-               else
-                  Sens := False;
-               end if;
-            end;
-
-            --  ELSIF part. Condition is known true within the referenced
-            --  ELSIF, known False in any subsequent ELSIF or ELSE part, and
-            --  unknown before the ELSE part or after the IF statement.
-
-         elsif Nkind (CV) = N_Elsif_Part then
-            Stm := Parent (CV);
-
-            --  Before start of ELSIF part
-
-            if Loc < Sloc (CV) then
-               return;
-
-               --  After end of IF statement
-
-            elsif Loc >= Sloc (Stm) +
-              Text_Ptr (UI_To_Int (End_Span (Stm)))
-            then
-               return;
-            end if;
-
-            --  Again we lack the SLOC of the ELSE, so we need to climb the
-            --  tree to see if we are within the ELSIF part in question.
-
-            declare
-               N : Node_Id;
-
-            begin
-               N := Parent (Var);
-               while Parent (N) /= Stm loop
-                  N := Parent (N);
-
-                  --  If we fall off the top of the tree, then that's odd, but
-                  --  perhaps it could occur in some error situation, and the
-                  --  safest response is simply to assume that the outcome of
-                  --  the condition is unknown. No point in bombing during an
-                  --  attempt to optimize things.
-
-                  if No (N) then
-                     return;
-                  end if;
-               end loop;
-
-               --  Now we have N pointing to a node whose parent is the IF
-               --  statement in question, so see if is the ELSIF part we want.
-               --  the THEN statements.
-
-               if N = CV then
-                  Sens := True;
-
-                  --  Otherwise we must be in susbequent ELSIF or ELSE part
-
-               else
-                  Sens := False;
-               end if;
-            end;
-
-            --  All other cases of Current_Value settings
-
-         else
-            return;
-         end if;
-
-         --  If we fall through here, then we have a reportable condition, Sens
-         --  is True if the condition is true and False if it needs inverting.
-
-         --  Deal with NOT operators, inverting sense
-
-         Cond := Condition (CV);
-         while Nkind (Cond) = N_Op_Not loop
-            Cond := Right_Opnd (Cond);
-            Sens := not Sens;
-         end loop;
-
-         --  Now we must have a relational operator
-
-         pragma Assert (Entity (Var) = Entity (Left_Opnd (Cond)));
-         Val := Right_Opnd (Cond);
-         Op  := Nkind (Cond);
-
-         if Sens = False then
-            case Op is
-            when N_Op_Eq => Op := N_Op_Ne;
-            when N_Op_Ne => Op := N_Op_Eq;
-            when N_Op_Lt => Op := N_Op_Ge;
-            when N_Op_Gt => Op := N_Op_Le;
-            when N_Op_Le => Op := N_Op_Gt;
-            when N_Op_Ge => Op := N_Op_Lt;
-
-               --  No other entry should be possible
-
-            when others =>
-               raise Program_Error;
-            end case;
-         end if;
-=======
          --  Deal with NOT operators, inverting sense
 
          while Nkind (Cond) = N_Op_Not loop
@@ -2322,7 +2152,6 @@
          --  is True if the condition is true and False if it needs inverting.
 
          Process_Current_Value_Condition (Condition (CV), Sens);
->>>>>>> f8383f28
       end;
    end Get_Current_Value_Condition;
 
@@ -3728,7 +3557,6 @@
 
       --  Above are all cases where the value could be determined to be
       --  non-null. In all other cases, we don't know, so return False.
-<<<<<<< HEAD
 
       else
          return False;
@@ -3739,18 +3567,6 @@
    -- Known_Null --
    ----------------
 
-=======
-
-      else
-         return False;
-      end if;
-   end Known_Non_Null;
-
-   ----------------
-   -- Known_Null --
-   ----------------
-
->>>>>>> f8383f28
    function Known_Null (N : Node_Id) return Boolean is
    begin
       --  Checks for case where N is an entity reference
@@ -4220,10 +4036,6 @@
       --  Otherwise check scopes
 
       else
-<<<<<<< HEAD
-
-=======
->>>>>>> f8383f28
          CS := Current_Scope;
 
          loop
@@ -4235,21 +4047,14 @@
             --  Packages do not affect the determination of safety
 
             elsif Ekind (CS) = E_Package then
-<<<<<<< HEAD
-               CS := Scope (CS);
-               exit when CS = Standard_Standard;
-=======
                exit when CS = Standard_Standard;
                CS := Scope (CS);
->>>>>>> f8383f28
 
             --  Blocks do not affect the determination of safety
 
             elsif Ekind (CS) = E_Block then
                CS := Scope (CS);
 
-<<<<<<< HEAD
-=======
             --  Loops do not affect the determination of safety. Note that we
             --  kill all current values on entry to a loop, so we are just
             --  talking about processing within a loop here.
@@ -4257,7 +4062,6 @@
             elsif Ekind (CS) = E_Loop then
                CS := Scope (CS);
 
->>>>>>> f8383f28
             --  Otherwise, the reference is dubious, and we cannot be sure that
             --  it is safe to do the replacement.
 

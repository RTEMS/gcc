------------------------------------------------------------------------------
--                                                                          --
--                         GNAT COMPILER COMPONENTS                         --
--                                                                          --
--                             E X P _ U T I L                              --
--                                                                          --
--                                 B o d y                                  --
--                                                                          --
<<<<<<< HEAD
--          Copyright (C) 1992-2005, Free Software Foundation, Inc.         --
=======
--          Copyright (C) 1992-2006, Free Software Foundation, Inc.         --
>>>>>>> c355071f
--                                                                          --
-- GNAT is free software;  you can  redistribute it  and/or modify it under --
-- terms of the  GNU General Public License as published  by the Free Soft- --
-- ware  Foundation;  either version 2,  or (at your option) any later ver- --
-- sion.  GNAT is distributed in the hope that it will be useful, but WITH- --
-- OUT ANY WARRANTY;  without even the  implied warranty of MERCHANTABILITY --
-- or FITNESS FOR A PARTICULAR PURPOSE.  See the GNU General Public License --
-- for  more details.  You should have  received  a copy of the GNU General --
-- Public License  distributed with GNAT;  see file COPYING.  If not, write --
-- to  the  Free Software Foundation,  51  Franklin  Street,  Fifth  Floor, --
-- Boston, MA 02110-1301, USA.                                              --
--                                                                          --
-- GNAT was originally developed  by the GNAT team at  New York University. --
-- Extensive contributions were provided by Ada Core Technologies Inc.      --
--                                                                          --
------------------------------------------------------------------------------

with Atree;    use Atree;
with Checks;   use Checks;
with Debug;    use Debug;
with Einfo;    use Einfo;
with Elists;   use Elists;
with Errout;   use Errout;
with Exp_Aggr; use Exp_Aggr;
with Exp_Ch7;  use Exp_Ch7;
with Hostparm; use Hostparm;
with Inline;   use Inline;
with Itypes;   use Itypes;
with Lib;      use Lib;
with Namet;    use Namet;
with Nlists;   use Nlists;
with Nmake;    use Nmake;
with Opt;      use Opt;
with Restrict; use Restrict;
with Rident;   use Rident;
with Sem;      use Sem;
with Sem_Ch8;  use Sem_Ch8;
with Sem_Eval; use Sem_Eval;
with Sem_Res;  use Sem_Res;
with Sem_Type; use Sem_Type;
with Sem_Util; use Sem_Util;
with Snames;   use Snames;
with Stand;    use Stand;
with Stringt;  use Stringt;
with Targparm; use Targparm;
with Tbuild;   use Tbuild;
with Ttypes;   use Ttypes;
with Uintp;    use Uintp;
with Urealp;   use Urealp;
with Validsw;  use Validsw;

package body Exp_Util is

   -----------------------
   -- Local Subprograms --
   -----------------------

   function Build_Task_Array_Image
     (Loc    : Source_Ptr;
      Id_Ref : Node_Id;
      A_Type : Entity_Id;
      Dyn    : Boolean := False) return Node_Id;
   --  Build function to generate the image string for a task that is an
   --  array component, concatenating the images of each index. To avoid
   --  storage leaks, the string is built with successive slice assignments.
   --  The flag Dyn indicates whether this is called for the initialization
   --  procedure of an array of tasks, or for the name of a dynamically
   --  created task that is assigned to an indexed component.

   function Build_Task_Image_Function
     (Loc   : Source_Ptr;
      Decls : List_Id;
      Stats : List_Id;
      Res   : Entity_Id) return Node_Id;
   --  Common processing for Task_Array_Image and Task_Record_Image.
   --  Build function body that computes image.

   procedure Build_Task_Image_Prefix
      (Loc    : Source_Ptr;
       Len    : out Entity_Id;
       Res    : out Entity_Id;
       Pos    : out Entity_Id;
       Prefix : Entity_Id;
       Sum    : Node_Id;
       Decls  : in out List_Id;
       Stats  : in out List_Id);
   --  Common processing for Task_Array_Image and Task_Record_Image.
   --  Create local variables and assign prefix of name to result string.

   function Build_Task_Record_Image
     (Loc    : Source_Ptr;
      Id_Ref : Node_Id;
      Dyn    : Boolean := False) return Node_Id;
   --  Build function to generate the image string for a task that is a
   --  record component. Concatenate name of variable with that of selector.
   --  The flag Dyn indicates whether this is called for the initialization
   --  procedure of record with task components, or for a dynamically
   --  created task that is assigned to a selected component.

   function Make_CW_Equivalent_Type
     (T : Entity_Id;
      E : Node_Id) return Entity_Id;
   --  T is a class-wide type entity, E is the initial expression node that
   --  constrains T in case such as: " X: T := E" or "new T'(E)"
   --  This function returns the entity of the Equivalent type and inserts
   --  on the fly the necessary declaration such as:
   --
   --    type anon is record
   --       _parent : Root_Type (T); constrained with E discriminants (if any)
   --       Extension : String (1 .. expr to match size of E);
   --    end record;
   --
   --  This record is compatible with any object of the class of T thanks
   --  to the first field and has the same size as E thanks to the second.

   function Make_Literal_Range
     (Loc         : Source_Ptr;
      Literal_Typ : Entity_Id) return Node_Id;
   --  Produce a Range node whose bounds are:
   --    Low_Bound (Literal_Type) ..
   --        Low_Bound (Literal_Type) + Length (Literal_Typ) - 1
   --  this is used for expanding declarations like X : String := "sdfgdfg";

   function New_Class_Wide_Subtype
     (CW_Typ : Entity_Id;
      N      : Node_Id) return Entity_Id;
   --  Create an implicit subtype of CW_Typ attached to node N

   ----------------------
   -- Adjust_Condition --
   ----------------------

   procedure Adjust_Condition (N : Node_Id) is
   begin
      if No (N) then
         return;
      end if;

      declare
         Loc : constant Source_Ptr := Sloc (N);
         T   : constant Entity_Id  := Etype (N);
         Ti  : Entity_Id;

      begin
         --  For now, we simply ignore a call where the argument has no
         --  type (probably case of unanalyzed condition), or has a type
         --  that is not Boolean. This is because this is a pretty marginal
         --  piece of functionality, and violations of these rules are
         --  likely to be truly marginal (how much code uses Fortran Logical
         --  as the barrier to a protected entry?) and we do not want to
         --  blow up existing programs. We can change this to an assertion
         --  after 3.12a is released ???

         if No (T) or else not Is_Boolean_Type (T) then
            return;
         end if;

         --  Apply validity checking if needed

         if Validity_Checks_On and Validity_Check_Tests then
            Ensure_Valid (N);
         end if;

         --  Immediate return if standard boolean, the most common case,
         --  where nothing needs to be done.

         if Base_Type (T) = Standard_Boolean then
            return;
         end if;

         --  Case of zero/non-zero semantics or non-standard enumeration
         --  representation. In each case, we rewrite the node as:

         --      ityp!(N) /= False'Enum_Rep

         --  where ityp is an integer type with large enough size to hold
         --  any value of type T.

         if Nonzero_Is_True (T) or else Has_Non_Standard_Rep (T) then
            if Esize (T) <= Esize (Standard_Integer) then
               Ti := Standard_Integer;
            else
               Ti := Standard_Long_Long_Integer;
            end if;

            Rewrite (N,
              Make_Op_Ne (Loc,
                Left_Opnd  => Unchecked_Convert_To (Ti, N),
                Right_Opnd =>
                  Make_Attribute_Reference (Loc,
                    Attribute_Name => Name_Enum_Rep,
                    Prefix         =>
                      New_Occurrence_Of (First_Literal (T), Loc))));
            Analyze_And_Resolve (N, Standard_Boolean);

         else
            Rewrite (N, Convert_To (Standard_Boolean, N));
            Analyze_And_Resolve (N, Standard_Boolean);
         end if;
      end;
   end Adjust_Condition;

   ------------------------
   -- Adjust_Result_Type --
   ------------------------

   procedure Adjust_Result_Type (N : Node_Id; T : Entity_Id) is
   begin
      --  Ignore call if current type is not Standard.Boolean

      if Etype (N) /= Standard_Boolean then
         return;
      end if;

      --  If result is already of correct type, nothing to do. Note that
      --  this will get the most common case where everything has a type
      --  of Standard.Boolean.

      if Base_Type (T) = Standard_Boolean then
         return;

      else
         declare
            KP : constant Node_Kind := Nkind (Parent (N));

         begin
            --  If result is to be used as a Condition in the syntax, no need
            --  to convert it back, since if it was changed to Standard.Boolean
            --  using Adjust_Condition, that is just fine for this usage.

            if KP in N_Raise_xxx_Error or else KP in N_Has_Condition then
               return;

            --  If result is an operand of another logical operation, no need
            --  to reset its type, since Standard.Boolean is just fine, and
            --  such operations always do Adjust_Condition on their operands.

            elsif KP in N_Op_Boolean
              or else KP = N_And_Then
              or else KP = N_Or_Else
              or else KP = N_Op_Not
            then
               return;

            --  Otherwise we perform a conversion from the current type,
            --  which must be Standard.Boolean, to the desired type.

            else
               Set_Analyzed (N);
               Rewrite (N, Convert_To (T, N));
               Analyze_And_Resolve (N, T);
            end if;
         end;
      end if;
   end Adjust_Result_Type;

   --------------------------
   -- Append_Freeze_Action --
   --------------------------

   procedure Append_Freeze_Action (T : Entity_Id; N : Node_Id) is
      Fnode : Node_Id;

   begin
      Ensure_Freeze_Node (T);
      Fnode := Freeze_Node (T);

      if No (Actions (Fnode)) then
         Set_Actions (Fnode, New_List);
      end if;

      Append (N, Actions (Fnode));
   end Append_Freeze_Action;

   ---------------------------
   -- Append_Freeze_Actions --
   ---------------------------

   procedure Append_Freeze_Actions (T : Entity_Id; L : List_Id) is
      Fnode : constant Node_Id := Freeze_Node (T);

   begin
      if No (L) then
         return;

      else
         if No (Actions (Fnode)) then
            Set_Actions (Fnode, L);

         else
            Append_List (L, Actions (Fnode));
         end if;

      end if;
   end Append_Freeze_Actions;

   ------------------------
   -- Build_Runtime_Call --
   ------------------------

   function Build_Runtime_Call (Loc : Source_Ptr; RE : RE_Id) return Node_Id is
   begin
      --  If entity is not available, we can skip making the call (this avoids
      --  junk duplicated error messages in a number of cases).

      if not RTE_Available (RE) then
         return Make_Null_Statement (Loc);
      else
         return
           Make_Procedure_Call_Statement (Loc,
             Name => New_Reference_To (RTE (RE), Loc));
      end if;
   end Build_Runtime_Call;

   ----------------------------
   -- Build_Task_Array_Image --
   ----------------------------

   --  This function generates the body for a function that constructs the
   --  image string for a task that is an array component. The function is
   --  local to the init proc for the array type, and is called for each one
   --  of the components. The constructed image has the form of an indexed
   --  component, whose prefix is the outer variable of the array type.
   --  The n-dimensional array type has known indices Index, Index2...
   --  Id_Ref is an indexed component form created by the enclosing init proc.
   --  Its successive indices are Val1, Val2,.. which are the loop variables
   --  in the loops that call the individual task init proc on each component.

   --  The generated function has the following structure:

   --  function F return String is
   --     Pref : string renames Task_Name;
   --     T1   : String := Index1'Image (Val1);
   --     ...
   --     Tn   : String := indexn'image (Valn);
   --     Len  : Integer := T1'Length + ... + Tn'Length + n + 1;
   --     --  Len includes commas and the end parentheses.
   --     Res  : String (1..Len);
   --     Pos  : Integer := Pref'Length;
   --
   --  begin
   --     Res (1 .. Pos) := Pref;
   --     Pos := Pos + 1;
   --     Res (Pos)    := '(';
   --     Pos := Pos + 1;
   --     Res (Pos .. Pos + T1'Length - 1) := T1;
   --     Pos := Pos + T1'Length;
   --     Res (Pos) := '.';
   --     Pos := Pos + 1;
   --     ...
   --     Res (Pos .. Pos + Tn'Length - 1) := Tn;
   --     Res (Len) := ')';
   --
   --     return Res;
   --  end F;
   --
   --  Needless to say, multidimensional arrays of tasks are rare enough
   --  that the bulkiness of this code is not really a concern.

   function Build_Task_Array_Image
     (Loc    : Source_Ptr;
      Id_Ref : Node_Id;
      A_Type : Entity_Id;
      Dyn    : Boolean := False) return Node_Id
   is
      Dims : constant Nat := Number_Dimensions (A_Type);
      --  Number of dimensions for array of tasks

      Temps : array (1 .. Dims) of Entity_Id;
      --  Array of temporaries to hold string for each index

      Indx : Node_Id;
      --  Index expression

      Len : Entity_Id;
      --  Total length of generated name

      Pos : Entity_Id;
      --  Running index for substring assignments

      Pref : Entity_Id;
      --  Name of enclosing variable, prefix of resulting name

      Res : Entity_Id;
      --  String to hold result

      Val : Node_Id;
      --  Value of successive indices

      Sum : Node_Id;
      --  Expression to compute total size of string

      T : Entity_Id;
      --  Entity for name at one index position

      Decls : List_Id := New_List;
      Stats : List_Id := New_List;

   begin
      Pref := Make_Defining_Identifier (Loc, New_Internal_Name ('P'));

      --  For a dynamic task, the name comes from the target variable.
      --  For a static one it is a formal of the enclosing init proc.

      if Dyn then
         Get_Name_String (Chars (Entity (Prefix (Id_Ref))));
         Append_To (Decls,
           Make_Object_Declaration (Loc,
             Defining_Identifier => Pref,
             Object_Definition => New_Occurrence_Of (Standard_String, Loc),
             Expression =>
               Make_String_Literal (Loc,
                 Strval => String_From_Name_Buffer)));

      else
         Append_To (Decls,
           Make_Object_Renaming_Declaration (Loc,
             Defining_Identifier => Pref,
             Subtype_Mark        => New_Occurrence_Of (Standard_String, Loc),
             Name                => Make_Identifier (Loc, Name_uTask_Name)));
      end if;

      Indx := First_Index (A_Type);
      Val  := First (Expressions (Id_Ref));

      for J in 1 .. Dims loop
         T := Make_Defining_Identifier (Loc, New_Internal_Name ('T'));
         Temps (J) := T;

         Append_To (Decls,
            Make_Object_Declaration (Loc,
               Defining_Identifier => T,
               Object_Definition => New_Occurrence_Of (Standard_String, Loc),
               Expression =>
                 Make_Attribute_Reference (Loc,
                   Attribute_Name => Name_Image,
                   Prefix =>
                     New_Occurrence_Of (Etype (Indx), Loc),
                   Expressions => New_List (
                     New_Copy_Tree (Val)))));

         Next_Index (Indx);
         Next (Val);
      end loop;

      Sum := Make_Integer_Literal (Loc, Dims + 1);

      Sum :=
        Make_Op_Add (Loc,
          Left_Opnd => Sum,
          Right_Opnd =>
           Make_Attribute_Reference (Loc,
             Attribute_Name => Name_Length,
             Prefix =>
               New_Occurrence_Of (Pref, Loc),
             Expressions => New_List (Make_Integer_Literal (Loc, 1))));

      for J in 1 .. Dims loop
         Sum :=
            Make_Op_Add (Loc,
             Left_Opnd => Sum,
             Right_Opnd =>
              Make_Attribute_Reference (Loc,
                Attribute_Name => Name_Length,
                Prefix =>
                  New_Occurrence_Of (Temps (J), Loc),
                Expressions => New_List (Make_Integer_Literal (Loc, 1))));
      end loop;

      Build_Task_Image_Prefix (Loc, Len, Res, Pos, Pref, Sum, Decls, Stats);

      Set_Character_Literal_Name (Char_Code (Character'Pos ('(')));

      Append_To (Stats,
         Make_Assignment_Statement (Loc,
           Name => Make_Indexed_Component (Loc,
              Prefix => New_Occurrence_Of (Res, Loc),
              Expressions => New_List (New_Occurrence_Of (Pos, Loc))),
           Expression =>
             Make_Character_Literal (Loc,
               Chars => Name_Find,
               Char_Literal_Value =>
                 UI_From_Int (Character'Pos ('(')))));

      Append_To (Stats,
         Make_Assignment_Statement (Loc,
            Name => New_Occurrence_Of (Pos, Loc),
            Expression =>
              Make_Op_Add (Loc,
                Left_Opnd => New_Occurrence_Of (Pos, Loc),
                Right_Opnd => Make_Integer_Literal (Loc, 1))));

      for J in 1 .. Dims loop

         Append_To (Stats,
            Make_Assignment_Statement (Loc,
              Name => Make_Slice (Loc,
                 Prefix => New_Occurrence_Of (Res, Loc),
                 Discrete_Range  =>
                   Make_Range (Loc,
                      Low_Bound => New_Occurrence_Of  (Pos, Loc),
                      High_Bound => Make_Op_Subtract (Loc,
                        Left_Opnd =>
                          Make_Op_Add (Loc,
                            Left_Opnd => New_Occurrence_Of (Pos, Loc),
                            Right_Opnd =>
                              Make_Attribute_Reference (Loc,
                                Attribute_Name => Name_Length,
                                Prefix =>
                                  New_Occurrence_Of (Temps (J), Loc),
                                Expressions =>
                                  New_List (Make_Integer_Literal (Loc, 1)))),
                         Right_Opnd => Make_Integer_Literal (Loc, 1)))),

              Expression => New_Occurrence_Of (Temps (J), Loc)));

         if J < Dims then
            Append_To (Stats,
               Make_Assignment_Statement (Loc,
                  Name => New_Occurrence_Of (Pos, Loc),
                  Expression =>
                    Make_Op_Add (Loc,
                      Left_Opnd => New_Occurrence_Of (Pos, Loc),
                      Right_Opnd =>
                        Make_Attribute_Reference (Loc,
                          Attribute_Name => Name_Length,
                            Prefix => New_Occurrence_Of (Temps (J), Loc),
                            Expressions =>
                              New_List (Make_Integer_Literal (Loc, 1))))));

            Set_Character_Literal_Name (Char_Code (Character'Pos (',')));

            Append_To (Stats,
               Make_Assignment_Statement (Loc,
                 Name => Make_Indexed_Component (Loc,
                    Prefix => New_Occurrence_Of (Res, Loc),
                    Expressions => New_List (New_Occurrence_Of (Pos, Loc))),
                 Expression =>
                   Make_Character_Literal (Loc,
                     Chars => Name_Find,
                     Char_Literal_Value =>
                       UI_From_Int (Character'Pos (',')))));

            Append_To (Stats,
              Make_Assignment_Statement (Loc,
                Name => New_Occurrence_Of (Pos, Loc),
                  Expression =>
                    Make_Op_Add (Loc,
                      Left_Opnd => New_Occurrence_Of (Pos, Loc),
                      Right_Opnd => Make_Integer_Literal (Loc, 1))));
         end if;
      end loop;

      Set_Character_Literal_Name (Char_Code (Character'Pos (')')));

      Append_To (Stats,
         Make_Assignment_Statement (Loc,
           Name => Make_Indexed_Component (Loc,
              Prefix => New_Occurrence_Of (Res, Loc),
              Expressions => New_List (New_Occurrence_Of (Len, Loc))),
           Expression =>
             Make_Character_Literal (Loc,
               Chars => Name_Find,
               Char_Literal_Value =>
                 UI_From_Int (Character'Pos (')')))));
      return Build_Task_Image_Function (Loc, Decls, Stats, Res);
   end Build_Task_Array_Image;

   ----------------------------
   -- Build_Task_Image_Decls --
   ----------------------------

   function Build_Task_Image_Decls
<<<<<<< HEAD
     (Loc    : Source_Ptr;
      Id_Ref : Node_Id;
      A_Type : Entity_Id) return List_Id
=======
     (Loc          : Source_Ptr;
      Id_Ref       : Node_Id;
      A_Type       : Entity_Id;
      In_Init_Proc : Boolean := False) return List_Id
>>>>>>> c355071f
   is
      Decls  : constant List_Id   := New_List;
      T_Id   : Entity_Id := Empty;
      Decl   : Node_Id;
      Expr   : Node_Id   := Empty;
      Fun    : Node_Id   := Empty;
      Is_Dyn : constant Boolean :=
                 Nkind (Parent (Id_Ref)) = N_Assignment_Statement
                   and then
                 Nkind (Expression (Parent (Id_Ref))) = N_Allocator;

   begin
      --  If Discard_Names or No_Implicit_Heap_Allocations are in effect,
      --  generate a dummy declaration only.

      if Restriction_Active (No_Implicit_Heap_Allocations)
        or else Global_Discard_Names
      then
         T_Id := Make_Defining_Identifier (Loc, New_Internal_Name ('J'));
         Name_Len := 0;

         return
           New_List (
             Make_Object_Declaration (Loc,
               Defining_Identifier => T_Id,
               Object_Definition => New_Occurrence_Of (Standard_String, Loc),
               Expression =>
                 Make_String_Literal (Loc,
                   Strval => String_From_Name_Buffer)));

      else
         if Nkind (Id_Ref) = N_Identifier
           or else Nkind (Id_Ref) = N_Defining_Identifier
         then
            --  For a simple variable, the image of the task is built from
            --  the name of the variable. To avoid possible conflict with
            --  the anonymous type created for a single protected object,
            --  add a numeric suffix.

            T_Id :=
              Make_Defining_Identifier (Loc,
                New_External_Name (Chars (Id_Ref), 'T', 1));

            Get_Name_String (Chars (Id_Ref));

            Expr :=
              Make_String_Literal (Loc,
                Strval => String_From_Name_Buffer);

         elsif Nkind (Id_Ref) = N_Selected_Component then
            T_Id :=
              Make_Defining_Identifier (Loc,
                New_External_Name (Chars (Selector_Name (Id_Ref)), 'T'));
            Fun := Build_Task_Record_Image (Loc, Id_Ref, Is_Dyn);

         elsif Nkind (Id_Ref) = N_Indexed_Component then
            T_Id :=
              Make_Defining_Identifier (Loc,
                New_External_Name (Chars (A_Type), 'N'));

            Fun := Build_Task_Array_Image (Loc, Id_Ref, A_Type, Is_Dyn);
         end if;
      end if;

      if Present (Fun) then
         Append (Fun, Decls);
         Expr := Make_Function_Call (Loc,
           Name => New_Occurrence_Of (Defining_Entity (Fun), Loc));

         if not In_Init_Proc then
            Set_Uses_Sec_Stack (Defining_Entity (Fun));
         end if;
      end if;

      Decl := Make_Object_Declaration (Loc,
        Defining_Identifier => T_Id,
        Object_Definition   => New_Occurrence_Of (Standard_String, Loc),
        Constant_Present    => True,
        Expression          => Expr);

      Append (Decl, Decls);
      return Decls;
   end Build_Task_Image_Decls;

   -------------------------------
   -- Build_Task_Image_Function --
   -------------------------------

   function Build_Task_Image_Function
     (Loc   : Source_Ptr;
      Decls : List_Id;
      Stats : List_Id;
      Res   : Entity_Id) return Node_Id
   is
      Spec : Node_Id;

   begin
      Append_To (Stats,
        Make_Return_Statement (Loc,
          Expression => New_Occurrence_Of (Res, Loc)));

      Spec := Make_Function_Specification (Loc,
        Defining_Unit_Name =>
          Make_Defining_Identifier (Loc, New_Internal_Name ('F')),
        Result_Definition => New_Occurrence_Of (Standard_String, Loc));

      --  Calls to 'Image use the secondary stack, which must be cleaned
      --  up after the task name is built.

      return Make_Subprogram_Body (Loc,
         Specification => Spec,
         Declarations => Decls,
         Handled_Statement_Sequence =>
           Make_Handled_Sequence_Of_Statements (Loc, Statements => Stats));
   end Build_Task_Image_Function;

   -----------------------------
   -- Build_Task_Image_Prefix --
   -----------------------------

   procedure Build_Task_Image_Prefix
      (Loc    : Source_Ptr;
       Len    : out Entity_Id;
       Res    : out Entity_Id;
       Pos    : out Entity_Id;
       Prefix : Entity_Id;
       Sum    : Node_Id;
       Decls  : in out List_Id;
       Stats  : in out List_Id)
   is
   begin
      Len := Make_Defining_Identifier (Loc, New_Internal_Name ('L'));

      Append_To (Decls,
        Make_Object_Declaration (Loc,
          Defining_Identifier => Len,
          Object_Definition => New_Occurrence_Of (Standard_Integer, Loc),
          Expression        => Sum));

      Res := Make_Defining_Identifier (Loc, New_Internal_Name ('R'));

      Append_To (Decls,
         Make_Object_Declaration (Loc,
            Defining_Identifier => Res,
            Object_Definition =>
               Make_Subtype_Indication (Loc,
                  Subtype_Mark => New_Occurrence_Of (Standard_String, Loc),
               Constraint =>
                 Make_Index_Or_Discriminant_Constraint (Loc,
                   Constraints =>
                     New_List (
                       Make_Range (Loc,
                         Low_Bound => Make_Integer_Literal (Loc, 1),
                         High_Bound => New_Occurrence_Of (Len, Loc)))))));

      Pos := Make_Defining_Identifier (Loc, New_Internal_Name ('P'));

      Append_To (Decls,
         Make_Object_Declaration (Loc,
            Defining_Identifier => Pos,
            Object_Definition => New_Occurrence_Of (Standard_Integer, Loc)));

      --  Pos := Prefix'Length;

      Append_To (Stats,
         Make_Assignment_Statement (Loc,
            Name => New_Occurrence_Of (Pos, Loc),
            Expression =>
              Make_Attribute_Reference (Loc,
                Attribute_Name => Name_Length,
                Prefix => New_Occurrence_Of (Prefix, Loc),
                Expressions =>
                    New_List (Make_Integer_Literal (Loc, 1)))));

      --  Res (1 .. Pos) := Prefix;

      Append_To (Stats,
         Make_Assignment_Statement (Loc,
           Name => Make_Slice (Loc,
              Prefix => New_Occurrence_Of (Res, Loc),
              Discrete_Range  =>
                Make_Range (Loc,
                   Low_Bound => Make_Integer_Literal (Loc, 1),
                   High_Bound => New_Occurrence_Of (Pos, Loc))),

           Expression => New_Occurrence_Of (Prefix, Loc)));

      Append_To (Stats,
         Make_Assignment_Statement (Loc,
            Name => New_Occurrence_Of (Pos, Loc),
            Expression =>
              Make_Op_Add (Loc,
                Left_Opnd => New_Occurrence_Of (Pos, Loc),
                Right_Opnd => Make_Integer_Literal (Loc, 1))));
   end Build_Task_Image_Prefix;

   -----------------------------
   -- Build_Task_Record_Image --
   -----------------------------

   function Build_Task_Record_Image
     (Loc    : Source_Ptr;
      Id_Ref : Node_Id;
      Dyn    : Boolean := False) return Node_Id
   is
      Len : Entity_Id;
      --  Total length of generated name

      Pos : Entity_Id;
      --  Index into result

      Res : Entity_Id;
      --  String to hold result

      Pref : Entity_Id;
      --  Name of enclosing variable, prefix of resulting name

      Sum : Node_Id;
      --  Expression to compute total size of string

      Sel : Entity_Id;
      --  Entity for selector name

      Decls : List_Id := New_List;
      Stats : List_Id := New_List;

   begin
      Pref := Make_Defining_Identifier (Loc, New_Internal_Name ('P'));

      --  For a dynamic task, the name comes from the target variable.
      --  For a static one it is a formal of the enclosing init proc.

      if Dyn then
         Get_Name_String (Chars (Entity (Prefix (Id_Ref))));
         Append_To (Decls,
           Make_Object_Declaration (Loc,
             Defining_Identifier => Pref,
             Object_Definition => New_Occurrence_Of (Standard_String, Loc),
             Expression =>
               Make_String_Literal (Loc,
                 Strval => String_From_Name_Buffer)));

      else
         Append_To (Decls,
           Make_Object_Renaming_Declaration (Loc,
             Defining_Identifier => Pref,
             Subtype_Mark        => New_Occurrence_Of (Standard_String, Loc),
             Name                => Make_Identifier (Loc, Name_uTask_Name)));
      end if;

      Sel := Make_Defining_Identifier (Loc, New_Internal_Name ('S'));

      Get_Name_String (Chars (Selector_Name (Id_Ref)));

      Append_To (Decls,
         Make_Object_Declaration (Loc,
           Defining_Identifier => Sel,
           Object_Definition => New_Occurrence_Of (Standard_String, Loc),
           Expression =>
             Make_String_Literal (Loc,
               Strval => String_From_Name_Buffer)));

      Sum := Make_Integer_Literal (Loc, Nat (Name_Len + 1));

      Sum :=
        Make_Op_Add (Loc,
          Left_Opnd => Sum,
          Right_Opnd =>
           Make_Attribute_Reference (Loc,
             Attribute_Name => Name_Length,
             Prefix =>
               New_Occurrence_Of (Pref, Loc),
             Expressions => New_List (Make_Integer_Literal (Loc, 1))));

      Build_Task_Image_Prefix (Loc, Len, Res, Pos, Pref, Sum, Decls, Stats);

      Set_Character_Literal_Name (Char_Code (Character'Pos ('.')));

      --  Res (Pos) := '.';

      Append_To (Stats,
         Make_Assignment_Statement (Loc,
           Name => Make_Indexed_Component (Loc,
              Prefix => New_Occurrence_Of (Res, Loc),
              Expressions => New_List (New_Occurrence_Of (Pos, Loc))),
           Expression =>
             Make_Character_Literal (Loc,
               Chars => Name_Find,
               Char_Literal_Value =>
                 UI_From_Int (Character'Pos ('.')))));

      Append_To (Stats,
        Make_Assignment_Statement (Loc,
          Name => New_Occurrence_Of (Pos, Loc),
          Expression =>
            Make_Op_Add (Loc,
              Left_Opnd => New_Occurrence_Of (Pos, Loc),
              Right_Opnd => Make_Integer_Literal (Loc, 1))));

      --  Res (Pos .. Len) := Selector;

      Append_To (Stats,
        Make_Assignment_Statement (Loc,
          Name => Make_Slice (Loc,
             Prefix => New_Occurrence_Of (Res, Loc),
             Discrete_Range  =>
               Make_Range (Loc,
                 Low_Bound  => New_Occurrence_Of (Pos, Loc),
                 High_Bound => New_Occurrence_Of (Len, Loc))),
          Expression => New_Occurrence_Of (Sel, Loc)));

      return Build_Task_Image_Function (Loc, Decls, Stats, Res);
   end Build_Task_Record_Image;

   ----------------------------------
   -- Component_May_Be_Bit_Aligned --
   ----------------------------------

   function Component_May_Be_Bit_Aligned (Comp : Entity_Id) return Boolean is
   begin
      --  If no component clause, then everything is fine, since the
      --  back end never bit-misaligns by default, even if there is
      --  a pragma Packed for the record.

      if No (Component_Clause (Comp)) then
         return False;
      end if;

      --  It is only array and record types that cause trouble

      if not Is_Record_Type (Etype (Comp))
        and then not Is_Array_Type (Etype (Comp))
      then
         return False;

      --  If we know that we have a small (64 bits or less) record
      --  or bit-packed array, then everything is fine, since the
      --  back end can handle these cases correctly.

      elsif Esize (Comp) <= 64
        and then (Is_Record_Type (Etype (Comp))
                   or else Is_Bit_Packed_Array (Etype (Comp)))
      then
         return False;

      --  Otherwise if the component is not byte aligned, we
      --  know we have the nasty unaligned case.

      elsif Normalized_First_Bit (Comp) /= Uint_0
        or else Esize (Comp) mod System_Storage_Unit /= Uint_0
      then
         return True;

      --  If we are large and byte aligned, then OK at this level

      else
         return False;
      end if;
   end Component_May_Be_Bit_Aligned;

   -------------------------------
   -- Convert_To_Actual_Subtype --
   -------------------------------

   procedure Convert_To_Actual_Subtype (Exp : Entity_Id) is
      Act_ST : Entity_Id;

   begin
      Act_ST := Get_Actual_Subtype (Exp);

      if Act_ST = Etype (Exp) then
         return;

      else
         Rewrite (Exp,
           Convert_To (Act_ST, Relocate_Node (Exp)));
         Analyze_And_Resolve (Exp, Act_ST);
      end if;
   end Convert_To_Actual_Subtype;

   -----------------------------------
   -- Current_Sem_Unit_Declarations --
   -----------------------------------

   function Current_Sem_Unit_Declarations return List_Id is
      U     : Node_Id := Unit (Cunit (Current_Sem_Unit));
      Decls : List_Id;

   begin
      --  If the current unit is a package body, locate the visible
      --  declarations of the package spec.

      if Nkind (U) = N_Package_Body then
         U := Unit (Library_Unit (Cunit (Current_Sem_Unit)));
      end if;

      if Nkind (U) = N_Package_Declaration then
         U := Specification (U);
         Decls := Visible_Declarations (U);

         if No (Decls) then
            Decls := New_List;
            Set_Visible_Declarations (U, Decls);
         end if;

      else
         Decls := Declarations (U);

         if No (Decls) then
            Decls := New_List;
            Set_Declarations (U, Decls);
         end if;
      end if;

      return Decls;
   end Current_Sem_Unit_Declarations;

   -----------------------
   -- Duplicate_Subexpr --
   -----------------------

   function Duplicate_Subexpr
     (Exp      : Node_Id;
      Name_Req : Boolean := False) return Node_Id
   is
   begin
      Remove_Side_Effects (Exp, Name_Req);
      return New_Copy_Tree (Exp);
   end Duplicate_Subexpr;

   ---------------------------------
   -- Duplicate_Subexpr_No_Checks --
   ---------------------------------

   function Duplicate_Subexpr_No_Checks
     (Exp      : Node_Id;
      Name_Req : Boolean := False) return Node_Id
   is
      New_Exp : Node_Id;

   begin
      Remove_Side_Effects (Exp, Name_Req);
      New_Exp := New_Copy_Tree (Exp);
      Remove_Checks (New_Exp);
      return New_Exp;
   end Duplicate_Subexpr_No_Checks;

   -----------------------------------
   -- Duplicate_Subexpr_Move_Checks --
   -----------------------------------

   function Duplicate_Subexpr_Move_Checks
     (Exp      : Node_Id;
      Name_Req : Boolean := False) return Node_Id
   is
      New_Exp : Node_Id;

   begin
      Remove_Side_Effects (Exp, Name_Req);
      New_Exp := New_Copy_Tree (Exp);
      Remove_Checks (Exp);
      return New_Exp;
   end Duplicate_Subexpr_Move_Checks;

   --------------------
   -- Ensure_Defined --
   --------------------

   procedure Ensure_Defined (Typ : Entity_Id; N : Node_Id) is
      IR : Node_Id;
      P  : Node_Id;

   begin
      if Is_Itype (Typ) then
         IR := Make_Itype_Reference (Sloc (N));
         Set_Itype (IR, Typ);

         if not In_Open_Scopes (Scope (Typ))
           and then Is_Subprogram (Current_Scope)
           and then Scope (Current_Scope) /= Standard_Standard
         then
            --  Insert node in front of subprogram, to avoid scope anomalies
            --  in gigi.

            P := Parent (N);
            while Present (P)
              and then Nkind (P) /= N_Subprogram_Body
            loop
               P := Parent (P);
            end loop;

            if Present (P) then
               Insert_Action (P, IR);
            else
               Insert_Action (N, IR);
            end if;

         else
            Insert_Action (N, IR);
         end if;
      end if;
   end Ensure_Defined;

   ---------------------
   -- Evolve_And_Then --
   ---------------------

   procedure Evolve_And_Then (Cond : in out Node_Id; Cond1 : Node_Id) is
   begin
      if No (Cond) then
         Cond := Cond1;
      else
         Cond :=
           Make_And_Then (Sloc (Cond1),
             Left_Opnd  => Cond,
             Right_Opnd => Cond1);
      end if;
   end Evolve_And_Then;

   --------------------
   -- Evolve_Or_Else --
   --------------------

   procedure Evolve_Or_Else (Cond : in out Node_Id; Cond1 : Node_Id) is
   begin
      if No (Cond) then
         Cond := Cond1;
      else
         Cond :=
           Make_Or_Else (Sloc (Cond1),
             Left_Opnd  => Cond,
             Right_Opnd => Cond1);
      end if;
   end Evolve_Or_Else;

   ------------------------------
   -- Expand_Subtype_From_Expr --
   ------------------------------

   --  This function is applicable for both static and dynamic allocation of
   --  objects which are constrained by an initial expression. Basically it
   --  transforms an unconstrained subtype indication into a constrained one.
   --  The expression may also be transformed in certain cases in order to
   --  avoid multiple evaluation. In the static allocation case, the general
   --  scheme is:

   --     Val : T := Expr;

   --        is transformed into

   --     Val : Constrained_Subtype_of_T := Maybe_Modified_Expr;
   --
   --  Here are the main cases :
   --
   --  <if Expr is a Slice>
   --    Val : T ([Index_Subtype (Expr)]) := Expr;
   --
   --  <elsif Expr is a String Literal>
   --    Val : T (T'First .. T'First + Length (string literal) - 1) := Expr;
   --
   --  <elsif Expr is Constrained>
   --    subtype T is Type_Of_Expr
   --    Val : T := Expr;
   --
   --  <elsif Expr is an entity_name>
   --    Val : T (constraints taken from Expr) := Expr;
   --
   --  <else>
   --    type Axxx is access all T;
   --    Rval : Axxx := Expr'ref;
   --    Val  : T (constraints taken from Rval) := Rval.all;

   --    ??? note: when the Expression is allocated in the secondary stack
   --              we could use it directly instead of copying it by declaring
   --              Val : T (...) renames Rval.all

   procedure Expand_Subtype_From_Expr
     (N             : Node_Id;
      Unc_Type      : Entity_Id;
      Subtype_Indic : Node_Id;
      Exp           : Node_Id)
   is
      Loc     : constant Source_Ptr := Sloc (N);
      Exp_Typ : constant Entity_Id  := Etype (Exp);
      T       : Entity_Id;

   begin
      --  In general we cannot build the subtype if expansion is disabled,
      --  because internal entities may not have been defined. However, to
      --  avoid some cascaded errors, we try to continue when the expression
      --  is an array (or string), because it is safe to compute the bounds.
      --  It is in fact required to do so even in a generic context, because
      --  there may be constants that depend on bounds of string literal.

      if not Expander_Active
        and then (No (Etype (Exp))
                   or else Base_Type (Etype (Exp)) /= Standard_String)
      then
         return;
      end if;

      if Nkind (Exp) = N_Slice then
         declare
            Slice_Type : constant Entity_Id := Etype (First_Index (Exp_Typ));

         begin
            Rewrite (Subtype_Indic,
              Make_Subtype_Indication (Loc,
                Subtype_Mark => New_Reference_To (Unc_Type, Loc),
                Constraint =>
                  Make_Index_Or_Discriminant_Constraint (Loc,
                    Constraints => New_List
                      (New_Reference_To (Slice_Type, Loc)))));

            --  This subtype indication may be used later for contraint checks
            --  we better make sure that if a variable was used as a bound of
            --  of the original slice, its value is frozen.

            Force_Evaluation (Low_Bound (Scalar_Range (Slice_Type)));
            Force_Evaluation (High_Bound (Scalar_Range (Slice_Type)));
         end;

      elsif Ekind (Exp_Typ) = E_String_Literal_Subtype then
         Rewrite (Subtype_Indic,
           Make_Subtype_Indication (Loc,
             Subtype_Mark => New_Reference_To (Unc_Type, Loc),
             Constraint =>
               Make_Index_Or_Discriminant_Constraint (Loc,
                 Constraints => New_List (
                   Make_Literal_Range (Loc,
                     Literal_Typ => Exp_Typ)))));

      elsif Is_Constrained (Exp_Typ)
        and then not Is_Class_Wide_Type (Unc_Type)
      then
         if Is_Itype (Exp_Typ) then

            --  Within an initialization procedure, a selected component
            --  denotes a component of the enclosing record, and it appears
            --  as an actual in a call to its own initialization procedure.
            --  If this component depends on the outer discriminant, we must
            --  generate the proper actual subtype for it.

            if Nkind (Exp) = N_Selected_Component
              and then Within_Init_Proc
            then
               declare
                  Decl : constant Node_Id :=
                           Build_Actual_Subtype_Of_Component (Exp_Typ, Exp);
               begin
                  if Present (Decl) then
                     Insert_Action (N, Decl);
                     T := Defining_Identifier (Decl);
                  else
                     T := Exp_Typ;
                  end if;
               end;

            --  No need to generate a new one (new what???)

            else
               T := Exp_Typ;
            end if;

         else
            T :=
              Make_Defining_Identifier (Loc,
                Chars => New_Internal_Name ('T'));

            Insert_Action (N,
              Make_Subtype_Declaration (Loc,
                Defining_Identifier => T,
                Subtype_Indication  => New_Reference_To (Exp_Typ, Loc)));

            --  This type is marked as an itype even though it has an
            --  explicit declaration because otherwise it can be marked
            --  with Is_Generic_Actual_Type and generate spurious errors.
            --  (see sem_ch8.Analyze_Package_Renaming and sem_type.covers)

            Set_Is_Itype (T);
            Set_Associated_Node_For_Itype (T, Exp);
         end if;

         Rewrite (Subtype_Indic, New_Reference_To (T, Loc));

      --  nothing needs to be done for private types with unknown discriminants
      --  if the underlying type is not an unconstrained composite type.

      elsif Is_Private_Type (Unc_Type)
        and then Has_Unknown_Discriminants (Unc_Type)
        and then (not Is_Composite_Type (Underlying_Type (Unc_Type))
                    or else Is_Constrained (Underlying_Type (Unc_Type)))
      then
         null;

      --  Nothing to be done for derived types with unknown discriminants if
      --  the parent type also has unknown discriminants.

      elsif Is_Record_Type (Unc_Type)
        and then not Is_Class_Wide_Type (Unc_Type)
        and then Has_Unknown_Discriminants (Unc_Type)
        and then Has_Unknown_Discriminants (Underlying_Type (Unc_Type))
      then
         null;

      --  Nothing to be done if the type of the expression is limited, because
      --  in this case the expression cannot be copied, and its use can only
      --  be by reference and there is no need for the actual subtype.

      elsif Is_Limited_Type (Exp_Typ) then
         null;

      else
         Remove_Side_Effects (Exp);
         Rewrite (Subtype_Indic,
           Make_Subtype_From_Expr (Exp, Unc_Type));
      end if;
   end Expand_Subtype_From_Expr;

   --------------------------------
   -- Find_Implemented_Interface --
   --------------------------------

   --  Given the following code (XXX denotes irrelevant value):

   --     type Limd_Iface is limited interface;
   --     type Prot_Iface is protected interface;
   --     type Sync_Iface is synchronized interface;

   --     type Parent_Subtype is new Limd_Iface and Sync_Iface with ...
   --     type Child_Subtype is new Parent_Subtype and Prot_Iface with ...

   --  The following calls will return the following values:

   --     Find_Implemented_Interface
   --       (Child_Subtype, Synchronized_Interface, False)    -> Empty

   --     Find_Implemented_Interface
   --       (Child_Subtype, Synchronized_Interface, True)     -> Sync_Iface

   --     Find_Implemented_Interface
   --       (Child_Subtype, Any_Synchronized_Interface, XXX)  -> Prot_Iface

   --     Find_Implemented_Interface
   --       (Child_Subtype, Any_Limited_Interface, XXX)       -> Prot_Iface

   function Find_Implemented_Interface
     (Typ          : Entity_Id;
      Kind         : Interface_Kind;
      Check_Parent : Boolean := False) return Entity_Id
   is
      Iface_Elmt : Elmt_Id;

      function Interface_In_Kind
        (I    : Entity_Id;
         Kind : Interface_Kind) return Boolean;
      --  Determine whether an interface falls into a specified kind

      -----------------------
      -- Interface_In_Kind --
      -----------------------

      function Interface_In_Kind
        (I    : Entity_Id;
         Kind : Interface_Kind) return Boolean is
      begin
         if Is_Limited_Interface (I)
           and then (Kind = Any_Interface
             or else Kind = Any_Limited_Interface
             or else Kind = Limited_Interface)
         then
            return True;

         elsif Is_Protected_Interface (I)
           and then (Kind = Any_Interface
             or else Kind = Any_Limited_Interface
             or else Kind = Any_Synchronized_Interface
             or else Kind = Protected_Interface)
         then
            return True;

         elsif Is_Synchronized_Interface (I)
           and then (Kind = Any_Interface
             or else Kind = Any_Limited_Interface
             or else Kind = Synchronized_Interface)
         then
            return True;

         elsif Is_Task_Interface (I)
           and then (Kind = Any_Interface
             or else Kind = Any_Limited_Interface
             or else Kind = Any_Synchronized_Interface
             or else Kind = Task_Interface)
         then
            return True;

         --  Regular interface. This should be the last kind to check since
         --  all of the previous cases have their Is_Interface flags set.

         elsif Is_Interface (I)
           and then (Kind = Any_Interface
             or else Kind = Iface)
         then
            return True;

         else
            return False;
         end if;
      end Interface_In_Kind;

   --  Start of processing for Find_Implemented_Interface

   begin
      if not Is_Tagged_Type (Typ) then
         return Empty;
      end if;

      --  Implementations of the form:
      --    Typ is new Interface ...

      if Is_Interface (Etype (Typ))
        and then Interface_In_Kind (Etype (Typ), Kind)
      then
         return Etype (Typ);
      end if;

      --  Implementations of the form:
      --     Typ is new Typ_Parent and Interface ...

      if Present (Abstract_Interfaces (Typ)) then
         Iface_Elmt := First_Elmt (Abstract_Interfaces (Typ));
         while Present (Iface_Elmt) loop
            if Interface_In_Kind (Node (Iface_Elmt), Kind) then
               return Node (Iface_Elmt);
            end if;

            Iface_Elmt := Next_Elmt (Iface_Elmt);
         end loop;
      end if;

      --  Typ is a derived type and may implement a limited interface
      --  through its parent subtype. Check the parent subtype as well
      --  as any interfaces explicitly implemented at this level.

      if Check_Parent
        and then Ekind (Typ) = E_Record_Type
        and then Present (Parent_Subtype (Typ))
      then
         return Find_Implemented_Interface (
           Parent_Subtype (Typ), Kind, Check_Parent);
      end if;

      --  Typ does not implement a limited interface either at this level or
      --  in any of its parent subtypes.

      return Empty;
   end Find_Implemented_Interface;

   ------------------------
   -- Find_Interface_ADT --
   ------------------------

   function Find_Interface_ADT
     (T     : Entity_Id;
      Iface : Entity_Id) return Entity_Id
   is
      ADT   : Elmt_Id;
      Found : Boolean   := False;
      Typ   : Entity_Id := T;

      procedure Find_Secondary_Table (Typ : Entity_Id);
      --  Internal subprogram used to recursively climb to the ancestors

      --------------------------
      -- Find_Secondary_Table --
      --------------------------

      procedure Find_Secondary_Table (Typ : Entity_Id) is
         AI_Elmt : Elmt_Id;
         AI      : Node_Id;

      begin
         --  Climb to the ancestor (if any) handling private types

         if Present (Full_View (Etype (Typ))) then
            if Full_View (Etype (Typ)) /= Typ then
               Find_Secondary_Table (Full_View (Etype (Typ)));
            end if;

         elsif Etype (Typ) /= Typ then
            Find_Secondary_Table (Etype (Typ));
         end if;

         --  If we already found it there is nothing else to do

         if Found then
            return;
         end if;

         if Present (Abstract_Interfaces (Typ))
           and then not Is_Empty_Elmt_List (Abstract_Interfaces (Typ))
         then
            AI_Elmt := First_Elmt (Abstract_Interfaces (Typ));
            while Present (AI_Elmt) loop
               AI := Node (AI_Elmt);

               if AI = Iface or else Is_Ancestor (Iface, AI) then
                  Found := True;
                  return;
               end if;

               Next_Elmt (ADT);
               Next_Elmt (AI_Elmt);
            end loop;
         end if;
      end Find_Secondary_Table;

   --  Start of processing for Find_Interface_Tag

   begin
      --  Handle private types

      if Has_Private_Declaration (Typ)
        and then Present (Full_View (Typ))
      then
         Typ := Full_View (Typ);
      end if;

      --  Handle access types

      if Is_Access_Type (Typ) then
         Typ := Directly_Designated_Type (Typ);
      end if;

      --  Handle task and protected types implementing interfaces

      if Ekind (Typ) = E_Protected_Type
        or else Ekind (Typ) = E_Task_Type
      then
         Typ := Corresponding_Record_Type (Typ);
      end if;

      ADT := Next_Elmt (First_Elmt (Access_Disp_Table (Typ)));
      pragma Assert (Present (Node (ADT)));
      Find_Secondary_Table (Typ);
      pragma Assert (Found);
      return Node (ADT);
   end Find_Interface_ADT;

   ------------------------
   -- Find_Interface_Tag --
   ------------------------

   function Find_Interface_Tag
     (T      : Entity_Id;
      Iface  : Entity_Id) return Entity_Id
   is
      AI_Tag : Entity_Id;
      Found  : Boolean := False;
      Typ    : Entity_Id := T;

<<<<<<< HEAD
      procedure Find_Tag (Typ : in Entity_Id);
=======
      procedure Find_Tag (Typ : Entity_Id);
>>>>>>> c355071f
      --  Internal subprogram used to recursively climb to the ancestors

      --------------
      -- Find_Tag --
      --------------

<<<<<<< HEAD
      procedure Find_Tag (Typ : in Entity_Id) is
=======
      procedure Find_Tag (Typ : Entity_Id) is
>>>>>>> c355071f
         AI_Elmt : Elmt_Id;
         AI      : Node_Id;

      begin
         --  Check if the interface is an immediate ancestor of the type and
         --  therefore shares the main tag.

         if Typ = Iface then
            pragma Assert (Etype (First_Tag_Component (Typ)) = RTE (RE_Tag));
            AI_Tag := First_Tag_Component (Typ);
            Found  := True;
            return;
         end if;

         --  Climb to the root type handling private types

         if Present (Full_View (Etype (Typ))) then
            if Full_View (Etype (Typ)) /= Typ then
               Find_Tag (Full_View (Etype (Typ)));
            end if;

         elsif Etype (Typ) /= Typ then
            Find_Tag (Etype (Typ));
         end if;

         --  Traverse the list of interfaces implemented by the type

         if not Found
           and then Present (Abstract_Interfaces (Typ))
           and then not (Is_Empty_Elmt_List (Abstract_Interfaces (Typ)))
         then
            --  Skip the tag associated with the primary table

            pragma Assert (Etype (First_Tag_Component (Typ)) = RTE (RE_Tag));
            AI_Tag := Next_Tag_Component (First_Tag_Component (Typ));
            pragma Assert (Present (AI_Tag));

            AI_Elmt := First_Elmt (Abstract_Interfaces (Typ));
            while Present (AI_Elmt) loop
               AI := Node (AI_Elmt);

               if AI = Iface or else Is_Ancestor (Iface, AI) then
                  Found := True;
                  return;
               end if;

               AI_Tag := Next_Tag_Component (AI_Tag);
               Next_Elmt (AI_Elmt);
            end loop;
         end if;
      end Find_Tag;

   --  Start of processing for Find_Interface_Tag

   begin
      pragma Assert (Is_Interface (Iface));

      --  Handle private types

      if Has_Private_Declaration (Typ)
        and then Present (Full_View (Typ))
      then
         Typ := Full_View (Typ);
      end if;

      --  Handle access types

      if Is_Access_Type (Typ) then
         Typ := Directly_Designated_Type (Typ);
      end if;

      --  Handle task and protected types implementing interfaces

      if Is_Concurrent_Type (Typ) then
         Typ := Corresponding_Record_Type (Typ);
      end if;

      if Is_Class_Wide_Type (Typ) then
         Typ := Etype (Typ);
      end if;

      --  Handle entities from the limited view

      if Ekind (Typ) = E_Incomplete_Type then
         pragma Assert (Present (Non_Limited_View (Typ)));
         Typ := Non_Limited_View (Typ);
      end if;

      Find_Tag (Typ);
      pragma Assert (Found);
      return AI_Tag;
   end Find_Interface_Tag;

   --------------------
   -- Find_Interface --
   --------------------

   function Find_Interface
     (T      : Entity_Id;
      Comp   : Entity_Id) return Entity_Id
   is
      AI_Tag : Entity_Id;
      Found  : Boolean := False;
      Iface  : Entity_Id;
      Typ    : Entity_Id := T;

<<<<<<< HEAD
      procedure Find_Iface (Typ : in Entity_Id);
=======
      procedure Find_Iface (Typ : Entity_Id);
>>>>>>> c355071f
      --  Internal subprogram used to recursively climb to the ancestors

      ----------------
      -- Find_Iface --
      ----------------

<<<<<<< HEAD
      procedure Find_Iface (Typ : in Entity_Id) is
=======
      procedure Find_Iface (Typ : Entity_Id) is
>>>>>>> c355071f
         AI_Elmt : Elmt_Id;

      begin
         --  Climb to the root type

         if Etype (Typ) /= Typ then
            Find_Iface (Etype (Typ));
         end if;

         --  Traverse the list of interfaces implemented by the type

         if not Found
           and then Present (Abstract_Interfaces (Typ))
           and then not (Is_Empty_Elmt_List (Abstract_Interfaces (Typ)))
         then
            --  Skip the tag associated with the primary table

            pragma Assert (Etype (First_Tag_Component (Typ)) = RTE (RE_Tag));
            AI_Tag := Next_Tag_Component (First_Tag_Component (Typ));
            pragma Assert (Present (AI_Tag));

            AI_Elmt := First_Elmt (Abstract_Interfaces (Typ));
            while Present (AI_Elmt) loop
               if AI_Tag = Comp then
                  Iface := Node (AI_Elmt);
                  Found := True;
                  return;
               end if;

               AI_Tag := Next_Tag_Component (AI_Tag);
               Next_Elmt (AI_Elmt);
            end loop;
         end if;
      end Find_Iface;

   --  Start of processing for Find_Interface

   begin
      --  Handle private types

      if Has_Private_Declaration (Typ)
        and then Present (Full_View (Typ))
      then
         Typ := Full_View (Typ);
      end if;

      --  Handle access types

      if Is_Access_Type (Typ) then
         Typ := Directly_Designated_Type (Typ);
      end if;

      --  Handle task and protected types implementing interfaces

      if Is_Concurrent_Type (Typ) then
         Typ := Corresponding_Record_Type (Typ);
      end if;

      if Is_Class_Wide_Type (Typ) then
         Typ := Etype (Typ);
      end if;

      --  Handle entities from the limited view

      if Ekind (Typ) = E_Incomplete_Type then
         pragma Assert (Present (Non_Limited_View (Typ)));
         Typ := Non_Limited_View (Typ);
      end if;

      Find_Iface (Typ);
      pragma Assert (Found);
      return Iface;
   end Find_Interface;

   ------------------
   -- Find_Prim_Op --
   ------------------

   function Find_Prim_Op (T : Entity_Id; Name : Name_Id) return Entity_Id is
      Prim : Elmt_Id;
      Typ  : Entity_Id := T;
      Op   : Entity_Id;

   begin
      if Is_Class_Wide_Type (Typ) then
         Typ := Root_Type (Typ);
      end if;

      Typ := Underlying_Type (Typ);

      --  Loop through primitive operations

      Prim := First_Elmt (Primitive_Operations (Typ));
      while Present (Prim) loop
         Op := Node (Prim);

         --  We can retrieve primitive operations by name if it is an internal
         --  name. For equality we must check that both of its operands have
         --  the same type, to avoid confusion with user-defined equalities
         --  than may have a non-symmetric signature.

         exit when Chars (Op) = Name
           and then
             (Name /= Name_Op_Eq
                or else Etype (First_Entity (Op)) = Etype (Last_Entity (Op)));

         Next_Elmt (Prim);
         pragma Assert (Present (Prim));
      end loop;

      return Node (Prim);
   end Find_Prim_Op;

   function Find_Prim_Op
     (T    : Entity_Id;
      Name : TSS_Name_Type) return Entity_Id
   is
      Prim : Elmt_Id;
      Typ  : Entity_Id := T;

   begin
      if Is_Class_Wide_Type (Typ) then
         Typ := Root_Type (Typ);
      end if;

      Typ := Underlying_Type (Typ);

      Prim := First_Elmt (Primitive_Operations (Typ));
      while not Is_TSS (Node (Prim), Name) loop
         Next_Elmt (Prim);
         pragma Assert (Present (Prim));
      end loop;

      return Node (Prim);
   end Find_Prim_Op;

   ----------------------
   -- Force_Evaluation --
   ----------------------

   procedure Force_Evaluation (Exp : Node_Id; Name_Req : Boolean := False) is
   begin
      Remove_Side_Effects (Exp, Name_Req, Variable_Ref => True);
   end Force_Evaluation;

   ------------------------
   -- Generate_Poll_Call --
   ------------------------

   procedure Generate_Poll_Call (N : Node_Id) is
   begin
      --  No poll call if polling not active

      if not Polling_Required then
         return;

      --  Otherwise generate require poll call

      else
         Insert_Before_And_Analyze (N,
           Make_Procedure_Call_Statement (Sloc (N),
             Name => New_Occurrence_Of (RTE (RE_Poll), Sloc (N))));
      end if;
   end Generate_Poll_Call;

   ---------------------------------
   -- Get_Current_Value_Condition --
   ---------------------------------

   --  Note: the implementation of this procedure is very closely tied to the
   --  implementation of Set_Current_Value_Condition. In the Get procedure, we
   --  interpret Current_Value fields set by the Set procedure, so the two
   --  procedures need to be closely coordinated.

   procedure Get_Current_Value_Condition
     (Var : Node_Id;
      Op  : out Node_Kind;
      Val : out Node_Id)
   is
      Loc : constant Source_Ptr := Sloc (Var);
      Ent : constant Entity_Id  := Entity (Var);

      procedure Process_Current_Value_Condition
        (N : Node_Id;
         S : Boolean);
      --  N is an expression which holds either True (S = True) or False (S =
      --  False) in the condition. This procedure digs out the expression and
      --  if it refers to Ent, sets Op and Val appropriately.

      -------------------------------------
      -- Process_Current_Value_Condition --
      -------------------------------------

      procedure Process_Current_Value_Condition
        (N : Node_Id;
         S : Boolean)
      is
         Cond : Node_Id;
         Sens : Boolean;

      begin
         Cond := N;
         Sens := S;

         --  Deal with NOT operators, inverting sense

         while Nkind (Cond) = N_Op_Not loop
            Cond := Right_Opnd (Cond);
            Sens := not Sens;
         end loop;

         --  Deal with AND THEN and AND cases

         if Nkind (Cond) = N_And_Then
           or else Nkind (Cond) = N_Op_And
         then
            --  Don't ever try to invert a condition that is of the form
            --  of an AND or AND THEN (since we are not doing sufficiently
            --  general processing to allow this).

            if Sens = False then
               Op  := N_Empty;
               Val := Empty;
               return;
            end if;

            --  Recursively process AND and AND THEN branches

            Process_Current_Value_Condition (Left_Opnd (Cond), True);

            if Op /= N_Empty then
               return;
            end if;

            Process_Current_Value_Condition (Right_Opnd (Cond), True);
            return;

<<<<<<< HEAD
               --  If we fall off the top of the tree, then that's odd, but
               --  perhaps it could occur in some error situation, and the
               --  safest response is simply to assume that the outcome of the
               --  condition is unknown. No point in bombing during an attempt
               --  to optimize things.
=======
         --  Case of relational operator
>>>>>>> c355071f

         elsif Nkind (Cond) in N_Op_Compare then
            Op := Nkind (Cond);

            --  Invert sense of test if inverted test

            if Sens = False then
               case Op is
                  when N_Op_Eq => Op := N_Op_Ne;
                  when N_Op_Ne => Op := N_Op_Eq;
                  when N_Op_Lt => Op := N_Op_Ge;
                  when N_Op_Gt => Op := N_Op_Le;
                  when N_Op_Le => Op := N_Op_Gt;
                  when N_Op_Ge => Op := N_Op_Lt;
                  when others  => raise Program_Error;
               end case;
            end if;

            --  Case of entity op value

            if Is_Entity_Name (Left_Opnd (Cond))
              and then Ent = Entity (Left_Opnd (Cond))
              and then Compile_Time_Known_Value (Right_Opnd (Cond))
            then
               Val := Right_Opnd (Cond);

            --  Case of value op entity

            elsif Is_Entity_Name (Right_Opnd (Cond))
              and then Ent = Entity (Right_Opnd (Cond))
              and then Compile_Time_Known_Value (Left_Opnd (Cond))
            then
               Val := Left_Opnd (Cond);

<<<<<<< HEAD
      --  ELSIF part. Condition is known true within the referenced ELSIF,
      --  known False in any subsequent ELSIF or ELSE part, and unknown before
      --  the ELSE part or after the IF statement.
=======
               --  We are effectively swapping operands
>>>>>>> c355071f

               case Op is
                  when N_Op_Eq => null;
                  when N_Op_Ne => null;
                  when N_Op_Lt => Op := N_Op_Gt;
                  when N_Op_Gt => Op := N_Op_Lt;
                  when N_Op_Le => Op := N_Op_Ge;
                  when N_Op_Ge => Op := N_Op_Le;
                  when others  => raise Program_Error;
               end case;

            else
               Op := N_Empty;
            end if;

            return;

            --  Case of Boolean variable reference, return as though the
            --  reference had said var = True.

         else
            if Is_Entity_Name (Cond)
              and then Ent = Entity (Cond)
            then
               Val := New_Occurrence_Of (Standard_True, Sloc (Cond));

               if Sens = False then
                  Op := N_Op_Ne;
               else
                  Op := N_Op_Eq;
               end if;
            end if;
         end if;
      end Process_Current_Value_Condition;

<<<<<<< HEAD
         --  Again we lack the SLOC of the ELSE, so we need to climb the tree
         --  to see if we are within the ELSIF part in question.
=======
   --  Start of processing for Get_Current_Value_Condition
>>>>>>> c355071f

   begin
      Op  := N_Empty;
      Val := Empty;

      --  Immediate return, nothing doing, if this is not an object

      if Ekind (Ent) not in Object_Kind then
         return;
      end if;

      --  Otherwise examine current value

      declare
         CV   : constant Node_Id := Current_Value (Ent);
         Sens : Boolean;
         Stm  : Node_Id;

      begin
         --  If statement. Condition is known true in THEN section, known False
         --  in any ELSIF or ELSE part, and unknown outside the IF statement.

         if Nkind (CV) = N_If_Statement then

            --  Before start of IF statement

            if Loc < Sloc (CV) then
               return;

               --  After end of IF statement

            elsif Loc >= Sloc (CV) + Text_Ptr (UI_To_Int (End_Span (CV))) then
               return;
            end if;

<<<<<<< HEAD
               --  If we fall off the top of the tree, then that's odd, but
               --  perhaps it could occur in some error situation, and the
               --  safest response is simply to assume that the outcome of the
               --  condition is unknown. No point in bombing during an attempt
               --  to optimize things.
=======
            --  At this stage we know that we are within the IF statement, but
            --  unfortunately, the tree does not record the SLOC of the ELSE so
            --  we cannot use a simple SLOC comparison to distinguish between
            --  the then/else statements, so we have to climb the tree.
>>>>>>> c355071f

            declare
               N : Node_Id;

            begin
               N := Parent (Var);
               while Parent (N) /= CV loop
                  N := Parent (N);

                  --  If we fall off the top of the tree, then that's odd, but
                  --  perhaps it could occur in some error situation, and the
                  --  safest response is simply to assume that the outcome of
                  --  the condition is unknown. No point in bombing during an
                  --  attempt to optimize things.

                  if No (N) then
                     return;
                  end if;
               end loop;

               --  Now we have N pointing to a node whose parent is the IF
               --  statement in question, so now we can tell if we are within
               --  the THEN statements.

               if Is_List_Member (N)
                 and then List_Containing (N) = Then_Statements (CV)
               then
                  Sens := True;

               --  If the variable reference does not come from source, we
               --  cannot reliably tell whether it appears in the else part.
               --  In particular, if if appears in generated code for a node
               --  that requires finalization, it may be attached to a list
               --  that has not been yet inserted into the code. For now,
               --  treat it as unknown.

               elsif not Comes_From_Source (N) then
                  return;

               --  Otherwise we must be in ELSIF or ELSE part

               else
                  Sens := False;
               end if;
            end;

            --  ELSIF part. Condition is known true within the referenced
            --  ELSIF, known False in any subsequent ELSIF or ELSE part, and
            --  unknown before the ELSE part or after the IF statement.

         elsif Nkind (CV) = N_Elsif_Part then
            Stm := Parent (CV);

            --  Before start of ELSIF part

            if Loc < Sloc (CV) then
               return;

               --  After end of IF statement

            elsif Loc >= Sloc (Stm) +
              Text_Ptr (UI_To_Int (End_Span (Stm)))
            then
               return;
            end if;

            --  Again we lack the SLOC of the ELSE, so we need to climb the
            --  tree to see if we are within the ELSIF part in question.

            declare
               N : Node_Id;

<<<<<<< HEAD
      --  If we fall through here, then we have a reportable condition, Sens is
      --  True if the condition is true and False if it needs inverting.
=======
            begin
               N := Parent (Var);
               while Parent (N) /= Stm loop
                  N := Parent (N);

                  --  If we fall off the top of the tree, then that's odd, but
                  --  perhaps it could occur in some error situation, and the
                  --  safest response is simply to assume that the outcome of
                  --  the condition is unknown. No point in bombing during an
                  --  attempt to optimize things.
>>>>>>> c355071f

                  if No (N) then
                     return;
                  end if;
               end loop;

<<<<<<< HEAD
      Cond := Condition (CV);
      while Nkind (Cond) = N_Op_Not loop
         Cond := Right_Opnd (Cond);
         Sens := not Sens;
      end loop;
=======
               --  Now we have N pointing to a node whose parent is the IF
               --  statement in question, so see if is the ELSIF part we want.
               --  the THEN statements.

               if N = CV then
                  Sens := True;
>>>>>>> c355071f

                  --  Otherwise we must be in susbequent ELSIF or ELSE part

               else
                  Sens := False;
               end if;
            end;

         --  Iteration scheme of while loop. The condition is known to be
         --  true within the body of the loop.

         elsif Nkind (CV) = N_Iteration_Scheme then
            declare
               Loop_Stmt : constant Node_Id := Parent (CV);

            begin
               --  Before start of body of loop

               if Loc < Sloc (Loop_Stmt) then
                  return;

               --  After end of LOOP statement

               elsif Loc >= Sloc (End_Label (Loop_Stmt)) then
                  return;

               --  We are within the body of the loop

               else
                  Sens := True;
               end if;
            end;

         --  All other cases of Current_Value settings

         else
            return;
         end if;

         --  If we fall through here, then we have a reportable condition, Sens
         --  is True if the condition is true and False if it needs inverting.

         Process_Current_Value_Condition (Condition (CV), Sens);
      end;
   end Get_Current_Value_Condition;

   --------------------
   -- Homonym_Number --
   --------------------

   function Homonym_Number (Subp : Entity_Id) return Nat is
      Count : Nat;
      Hom   : Entity_Id;

   begin
      Count := 1;
      Hom := Homonym (Subp);
      while Present (Hom) loop
         if Scope (Hom) = Scope (Subp) then
            Count := Count + 1;
         end if;

         Hom := Homonym (Hom);
      end loop;

      return Count;
   end Homonym_Number;

   --------------------------
   -- Implements_Interface --
   --------------------------

   function Implements_Interface
     (Typ          : Entity_Id;
      Kind         : Interface_Kind;
      Check_Parent : Boolean := False) return Boolean is
   begin
      return Find_Implemented_Interface (Typ, Kind, Check_Parent) /= Empty;
   end Implements_Interface;

   ------------------------------
   -- In_Unconditional_Context --
   ------------------------------

   function In_Unconditional_Context (Node : Node_Id) return Boolean is
      P : Node_Id;

   begin
      P := Node;
      while Present (P) loop
         case Nkind (P) is
            when N_Subprogram_Body =>
               return True;

            when N_If_Statement =>
               return False;

            when N_Loop_Statement =>
               return False;

            when N_Case_Statement =>
               return False;

            when others =>
               P := Parent (P);
         end case;
      end loop;

      return False;
   end In_Unconditional_Context;

   -------------------
   -- Insert_Action --
   -------------------

   procedure Insert_Action (Assoc_Node : Node_Id; Ins_Action : Node_Id) is
   begin
      if Present (Ins_Action) then
         Insert_Actions (Assoc_Node, New_List (Ins_Action));
      end if;
   end Insert_Action;

   --  Version with check(s) suppressed

   procedure Insert_Action
     (Assoc_Node : Node_Id; Ins_Action : Node_Id; Suppress : Check_Id)
   is
   begin
      Insert_Actions (Assoc_Node, New_List (Ins_Action), Suppress);
   end Insert_Action;

   --------------------
   -- Insert_Actions --
   --------------------

   procedure Insert_Actions (Assoc_Node : Node_Id; Ins_Actions : List_Id) is
      N : Node_Id;
      P : Node_Id;

      Wrapped_Node : Node_Id := Empty;

   begin
      if No (Ins_Actions) or else Is_Empty_List (Ins_Actions) then
         return;
      end if;

      --  Ignore insert of actions from inside default expression in the
      --  special preliminary analyze mode. Any insertions at this point
      --  have no relevance, since we are only doing the analyze to freeze
      --  the types of any static expressions. See section "Handling of
      --  Default Expressions" in the spec of package Sem for further details.

      if In_Default_Expression then
         return;
      end if;

      --  If the action derives from stuff inside a record, then the actions
      --  are attached to the current scope, to be inserted and analyzed on
      --  exit from the scope. The reason for this is that we may also
      --  be generating freeze actions at the same time, and they must
      --  eventually be elaborated in the correct order.

      if Is_Record_Type (Current_Scope)
        and then not Is_Frozen (Current_Scope)
      then
         if No (Scope_Stack.Table
           (Scope_Stack.Last).Pending_Freeze_Actions)
         then
            Scope_Stack.Table (Scope_Stack.Last).Pending_Freeze_Actions :=
              Ins_Actions;
         else
            Append_List
              (Ins_Actions,
               Scope_Stack.Table (Scope_Stack.Last).Pending_Freeze_Actions);
         end if;

         return;
      end if;

      --  We now intend to climb up the tree to find the right point to
      --  insert the actions. We start at Assoc_Node, unless this node is
      --  a subexpression in which case we start with its parent. We do this
      --  for two reasons. First it speeds things up. Second, if Assoc_Node
      --  is itself one of the special nodes like N_And_Then, then we assume
      --  that an initial request to insert actions for such a node does not
      --  expect the actions to get deposited in the node for later handling
      --  when the node is expanded, since clearly the node is being dealt
      --  with by the caller. Note that in the subexpression case, N is
      --  always the child we came from.

      --  N_Raise_xxx_Error is an annoying special case, it is a statement
      --  if it has type Standard_Void_Type, and a subexpression otherwise.
      --  otherwise. Procedure attribute references are also statements.

      if Nkind (Assoc_Node) in N_Subexpr
        and then (Nkind (Assoc_Node) in N_Raise_xxx_Error
                   or else Etype (Assoc_Node) /= Standard_Void_Type)
        and then (Nkind (Assoc_Node) /= N_Attribute_Reference
                   or else
                     not Is_Procedure_Attribute_Name
                           (Attribute_Name (Assoc_Node)))
      then
         P := Assoc_Node;             -- ??? does not agree with above!
         N := Parent (Assoc_Node);

      --  Non-subexpression case. Note that N is initially Empty in this
      --  case (N is only guaranteed Non-Empty in the subexpr case).

      else
         P := Assoc_Node;
         N := Empty;
      end if;

      --  Capture root of the transient scope

      if Scope_Is_Transient then
         Wrapped_Node := Node_To_Be_Wrapped;
      end if;

      loop
         pragma Assert (Present (P));

         case Nkind (P) is

            --  Case of right operand of AND THEN or OR ELSE. Put the actions
            --  in the Actions field of the right operand. They will be moved
            --  out further when the AND THEN or OR ELSE operator is expanded.
            --  Nothing special needs to be done for the left operand since
            --  in that case the actions are executed unconditionally.

            when N_And_Then | N_Or_Else =>
               if N = Right_Opnd (P) then
                  if Present (Actions (P)) then
                     Insert_List_After_And_Analyze
                      (Last (Actions (P)), Ins_Actions);
                  else
                     Set_Actions (P, Ins_Actions);
                     Analyze_List (Actions (P));
                  end if;

                  return;
               end if;

            --  Then or Else operand of conditional expression. Add actions to
            --  Then_Actions or Else_Actions field as appropriate. The actions
            --  will be moved further out when the conditional is expanded.

            when N_Conditional_Expression =>
               declare
                  ThenX : constant Node_Id := Next (First (Expressions (P)));
                  ElseX : constant Node_Id := Next (ThenX);

               begin
                  --  Actions belong to the then expression, temporarily
                  --  place them as Then_Actions of the conditional expr.
                  --  They will be moved to the proper place later when
                  --  the conditional expression is expanded.

                  if N = ThenX then
                     if Present (Then_Actions (P)) then
                        Insert_List_After_And_Analyze
                          (Last (Then_Actions (P)), Ins_Actions);
                     else
                        Set_Then_Actions (P, Ins_Actions);
                        Analyze_List (Then_Actions (P));
                     end if;

                     return;

                  --  Actions belong to the else expression, temporarily
                  --  place them as Else_Actions of the conditional expr.
                  --  They will be moved to the proper place later when
                  --  the conditional expression is expanded.

                  elsif N = ElseX then
                     if Present (Else_Actions (P)) then
                        Insert_List_After_And_Analyze
                          (Last (Else_Actions (P)), Ins_Actions);
                     else
                        Set_Else_Actions (P, Ins_Actions);
                        Analyze_List (Else_Actions (P));
                     end if;

                     return;

                  --  Actions belong to the condition. In this case they are
                  --  unconditionally executed, and so we can continue the
                  --  search for the proper insert point.

                  else
                     null;
                  end if;
               end;

            --  Case of appearing in the condition of a while expression or
            --  elsif. We insert the actions into the Condition_Actions field.
            --  They will be moved further out when the while loop or elsif
            --  is analyzed.

            when N_Iteration_Scheme |
                 N_Elsif_Part
            =>
               if N = Condition (P) then
                  if Present (Condition_Actions (P)) then
                     Insert_List_After_And_Analyze
                       (Last (Condition_Actions (P)), Ins_Actions);
                  else
                     Set_Condition_Actions (P, Ins_Actions);

                     --  Set the parent of the insert actions explicitly.
                     --  This is not a syntactic field, but we need the
                     --  parent field set, in particular so that freeze
                     --  can understand that it is dealing with condition
                     --  actions, and properly insert the freezing actions.

                     Set_Parent (Ins_Actions, P);
                     Analyze_List (Condition_Actions (P));
                  end if;

                  return;
               end if;

            --  Statements, declarations, pragmas, representation clauses

            when
               --  Statements

               N_Procedure_Call_Statement               |
               N_Statement_Other_Than_Procedure_Call    |

               --  Pragmas

               N_Pragma                                 |

               --  Representation_Clause

               N_At_Clause                              |
               N_Attribute_Definition_Clause            |
               N_Enumeration_Representation_Clause      |
               N_Record_Representation_Clause           |

               --  Declarations

               N_Abstract_Subprogram_Declaration        |
               N_Entry_Body                             |
               N_Exception_Declaration                  |
               N_Exception_Renaming_Declaration         |
               N_Formal_Abstract_Subprogram_Declaration |
               N_Formal_Concrete_Subprogram_Declaration |
               N_Formal_Object_Declaration              |
               N_Formal_Type_Declaration                |
               N_Full_Type_Declaration                  |
               N_Function_Instantiation                 |
               N_Generic_Function_Renaming_Declaration  |
               N_Generic_Package_Declaration            |
               N_Generic_Package_Renaming_Declaration   |
               N_Generic_Procedure_Renaming_Declaration |
               N_Generic_Subprogram_Declaration         |
               N_Implicit_Label_Declaration             |
               N_Incomplete_Type_Declaration            |
               N_Number_Declaration                     |
               N_Object_Declaration                     |
               N_Object_Renaming_Declaration            |
               N_Package_Body                           |
               N_Package_Body_Stub                      |
               N_Package_Declaration                    |
               N_Package_Instantiation                  |
               N_Package_Renaming_Declaration           |
               N_Private_Extension_Declaration          |
               N_Private_Type_Declaration               |
               N_Procedure_Instantiation                |
               N_Protected_Body_Stub                    |
               N_Protected_Type_Declaration             |
               N_Single_Task_Declaration                |
               N_Subprogram_Body                        |
               N_Subprogram_Body_Stub                   |
               N_Subprogram_Declaration                 |
               N_Subprogram_Renaming_Declaration        |
               N_Subtype_Declaration                    |
               N_Task_Body                              |
               N_Task_Body_Stub                         |
               N_Task_Type_Declaration                  |

               --  Freeze entity behaves like a declaration or statement

               N_Freeze_Entity
            =>
               --  Do not insert here if the item is not a list member (this
               --  happens for example with a triggering statement, and the
               --  proper approach is to insert before the entire select).

               if not Is_List_Member (P) then
                  null;

               --  Do not insert if parent of P is an N_Component_Association
               --  node (i.e. we are in the context of an N_Aggregate or
               --  N_Extension_Aggregate node. In this case we want to insert
               --  before the entire aggregate.

               elsif Nkind (Parent (P)) = N_Component_Association then
                  null;

               --  Do not insert if the parent of P is either an N_Variant
               --  node or an N_Record_Definition node, meaning in either
               --  case that P is a member of a component list, and that
               --  therefore the actions should be inserted outside the
               --  complete record declaration.

               elsif Nkind (Parent (P)) = N_Variant
                 or else Nkind (Parent (P)) = N_Record_Definition
               then
                  null;

               --  Do not insert freeze nodes within the loop generated for
               --  an aggregate, because they may be elaborated too late for
               --  subsequent use in the back end: within a package spec the
               --  loop is part of the elaboration procedure and is only
               --  elaborated during the second pass.
               --  If the loop comes from source, or the entity is local to
               --  the loop itself it must remain within.

               elsif Nkind (Parent (P)) = N_Loop_Statement
                 and then not Comes_From_Source (Parent (P))
                 and then Nkind (First (Ins_Actions)) = N_Freeze_Entity
                 and then
                   Scope (Entity (First (Ins_Actions))) /= Current_Scope
               then
                  null;

               --  Otherwise we can go ahead and do the insertion

               elsif P = Wrapped_Node then
                  Store_Before_Actions_In_Scope (Ins_Actions);
                  return;

               else
                  Insert_List_Before_And_Analyze (P, Ins_Actions);
                  return;
               end if;

            --  A special case, N_Raise_xxx_Error can act either as a
            --  statement or a subexpression. We tell the difference
            --  by looking at the Etype. It is set to Standard_Void_Type
            --  in the statement case.

            when
               N_Raise_xxx_Error =>
                  if Etype (P) = Standard_Void_Type then
                     if  P = Wrapped_Node then
                        Store_Before_Actions_In_Scope (Ins_Actions);
                     else
                        Insert_List_Before_And_Analyze (P, Ins_Actions);
                     end if;

                     return;

                  --  In the subexpression case, keep climbing

                  else
                     null;
                  end if;

            --  If a component association appears within a loop created for
            --  an array aggregate, attach the actions to the association so
            --  they can be subsequently inserted within the loop. For other
            --  component associations insert outside of the aggregate. For
            --  an association that will generate a loop, its Loop_Actions
            --  attribute is already initialized (see exp_aggr.adb).

            --  The list of loop_actions can in turn generate additional ones,
            --  that are inserted before the associated node. If the associated
            --  node is outside the aggregate, the new actions are collected
            --  at the end of the loop actions, to respect the order in which
            --  they are to be elaborated.

            when
               N_Component_Association =>
                  if Nkind (Parent (P)) = N_Aggregate
                    and then Present (Loop_Actions (P))
                  then
                     if Is_Empty_List (Loop_Actions (P)) then
                        Set_Loop_Actions (P, Ins_Actions);
                        Analyze_List (Ins_Actions);

                     else
                        declare
                           Decl : Node_Id;

                        begin
                           --  Check whether these actions were generated
                           --  by a declaration that is part of the loop_
                           --  actions for the component_association.

                           Decl := Assoc_Node;
                           while Present (Decl) loop
                              exit when Parent (Decl) = P
                                and then Is_List_Member (Decl)
                                and then
                                  List_Containing (Decl) = Loop_Actions (P);
                              Decl := Parent (Decl);
                           end loop;

                           if Present (Decl) then
                              Insert_List_Before_And_Analyze
                                (Decl, Ins_Actions);
                           else
                              Insert_List_After_And_Analyze
                                (Last (Loop_Actions (P)), Ins_Actions);
                           end if;
                        end;
                     end if;

                     return;

                  else
                     null;
                  end if;

            --  Another special case, an attribute denoting a procedure call

            when
               N_Attribute_Reference =>
                  if Is_Procedure_Attribute_Name (Attribute_Name (P)) then
                     if P = Wrapped_Node then
                        Store_Before_Actions_In_Scope (Ins_Actions);
                     else
                        Insert_List_Before_And_Analyze (P, Ins_Actions);
                     end if;

                     return;

                  --  In the subexpression case, keep climbing

                  else
                     null;
                  end if;

            --  For all other node types, keep climbing tree

            when
               N_Abortable_Part                         |
               N_Accept_Alternative                     |
               N_Access_Definition                      |
               N_Access_Function_Definition             |
               N_Access_Procedure_Definition            |
               N_Access_To_Object_Definition            |
               N_Aggregate                              |
               N_Allocator                              |
               N_Case_Statement_Alternative             |
               N_Character_Literal                      |
               N_Compilation_Unit                       |
               N_Compilation_Unit_Aux                   |
               N_Component_Clause                       |
               N_Component_Declaration                  |
               N_Component_Definition                   |
               N_Component_List                         |
               N_Constrained_Array_Definition           |
               N_Decimal_Fixed_Point_Definition         |
               N_Defining_Character_Literal             |
               N_Defining_Identifier                    |
               N_Defining_Operator_Symbol               |
               N_Defining_Program_Unit_Name             |
               N_Delay_Alternative                      |
               N_Delta_Constraint                       |
               N_Derived_Type_Definition                |
               N_Designator                             |
               N_Digits_Constraint                      |
               N_Discriminant_Association               |
               N_Discriminant_Specification             |
               N_Empty                                  |
               N_Entry_Body_Formal_Part                 |
               N_Entry_Call_Alternative                 |
               N_Entry_Declaration                      |
               N_Entry_Index_Specification              |
               N_Enumeration_Type_Definition            |
               N_Error                                  |
               N_Exception_Handler                      |
               N_Expanded_Name                          |
               N_Explicit_Dereference                   |
               N_Extension_Aggregate                    |
               N_Floating_Point_Definition              |
               N_Formal_Decimal_Fixed_Point_Definition  |
               N_Formal_Derived_Type_Definition         |
               N_Formal_Discrete_Type_Definition        |
               N_Formal_Floating_Point_Definition       |
               N_Formal_Modular_Type_Definition         |
               N_Formal_Ordinary_Fixed_Point_Definition |
               N_Formal_Package_Declaration             |
               N_Formal_Private_Type_Definition         |
               N_Formal_Signed_Integer_Type_Definition  |
               N_Function_Call                          |
               N_Function_Specification                 |
               N_Generic_Association                    |
               N_Handled_Sequence_Of_Statements         |
               N_Identifier                             |
               N_In                                     |
               N_Index_Or_Discriminant_Constraint       |
               N_Indexed_Component                      |
               N_Integer_Literal                        |
               N_Itype_Reference                        |
               N_Label                                  |
               N_Loop_Parameter_Specification           |
               N_Mod_Clause                             |
               N_Modular_Type_Definition                |
               N_Not_In                                 |
               N_Null                                   |
               N_Op_Abs                                 |
               N_Op_Add                                 |
               N_Op_And                                 |
               N_Op_Concat                              |
               N_Op_Divide                              |
               N_Op_Eq                                  |
               N_Op_Expon                               |
               N_Op_Ge                                  |
               N_Op_Gt                                  |
               N_Op_Le                                  |
               N_Op_Lt                                  |
               N_Op_Minus                               |
               N_Op_Mod                                 |
               N_Op_Multiply                            |
               N_Op_Ne                                  |
               N_Op_Not                                 |
               N_Op_Or                                  |
               N_Op_Plus                                |
               N_Op_Rem                                 |
               N_Op_Rotate_Left                         |
               N_Op_Rotate_Right                        |
               N_Op_Shift_Left                          |
               N_Op_Shift_Right                         |
               N_Op_Shift_Right_Arithmetic              |
               N_Op_Subtract                            |
               N_Op_Xor                                 |
               N_Operator_Symbol                        |
               N_Ordinary_Fixed_Point_Definition        |
               N_Others_Choice                          |
               N_Package_Specification                  |
               N_Parameter_Association                  |
               N_Parameter_Specification                |
               N_Pragma_Argument_Association            |
               N_Procedure_Specification                |
               N_Protected_Body                         |
               N_Protected_Definition                   |
               N_Qualified_Expression                   |
               N_Range                                  |
               N_Range_Constraint                       |
               N_Real_Literal                           |
               N_Real_Range_Specification               |
               N_Record_Definition                      |
               N_Reference                              |
               N_Selected_Component                     |
               N_Signed_Integer_Type_Definition         |
               N_Single_Protected_Declaration           |
               N_Slice                                  |
               N_String_Literal                         |
               N_Subprogram_Info                        |
               N_Subtype_Indication                     |
               N_Subunit                                |
               N_Task_Definition                        |
               N_Terminate_Alternative                  |
               N_Triggering_Alternative                 |
               N_Type_Conversion                        |
               N_Unchecked_Expression                   |
               N_Unchecked_Type_Conversion              |
               N_Unconstrained_Array_Definition         |
               N_Unused_At_End                          |
               N_Unused_At_Start                        |
               N_Use_Package_Clause                     |
               N_Use_Type_Clause                        |
               N_Variant                                |
               N_Variant_Part                           |
               N_Validate_Unchecked_Conversion          |
               N_With_Clause                            |
               N_With_Type_Clause
            =>
               null;

         end case;

         --  Make sure that inserted actions stay in the transient scope

         if P = Wrapped_Node then
            Store_Before_Actions_In_Scope (Ins_Actions);
            return;
         end if;

         --  If we fall through above tests, keep climbing tree

         N := P;

         if Nkind (Parent (N)) = N_Subunit then

            --  This is the proper body corresponding to a stub. Insertion
            --  must be done at the point of the stub, which is in the decla-
            --  tive part of the parent unit.

            P := Corresponding_Stub (Parent (N));

         else
            P := Parent (N);
         end if;
      end loop;

   end Insert_Actions;

   --  Version with check(s) suppressed

   procedure Insert_Actions
     (Assoc_Node : Node_Id; Ins_Actions : List_Id; Suppress : Check_Id)
   is
   begin
      if Suppress = All_Checks then
         declare
            Svg : constant Suppress_Array := Scope_Suppress;
         begin
            Scope_Suppress := (others => True);
            Insert_Actions (Assoc_Node, Ins_Actions);
            Scope_Suppress := Svg;
         end;

      else
         declare
            Svg : constant Boolean := Scope_Suppress (Suppress);
         begin
            Scope_Suppress (Suppress) := True;
            Insert_Actions (Assoc_Node, Ins_Actions);
            Scope_Suppress (Suppress) := Svg;
         end;
      end if;
   end Insert_Actions;

   --------------------------
   -- Insert_Actions_After --
   --------------------------

   procedure Insert_Actions_After
     (Assoc_Node  : Node_Id;
      Ins_Actions : List_Id)
   is
   begin
      if Scope_Is_Transient
        and then Assoc_Node = Node_To_Be_Wrapped
      then
         Store_After_Actions_In_Scope (Ins_Actions);
      else
         Insert_List_After_And_Analyze (Assoc_Node, Ins_Actions);
      end if;
   end Insert_Actions_After;

   ---------------------------------
   -- Insert_Library_Level_Action --
   ---------------------------------

   procedure Insert_Library_Level_Action (N : Node_Id) is
      Aux : constant Node_Id := Aux_Decls_Node (Cunit (Main_Unit));

   begin
      New_Scope (Cunit_Entity (Main_Unit));

      if No (Actions (Aux)) then
         Set_Actions (Aux, New_List (N));
      else
         Append (N, Actions (Aux));
      end if;

      Analyze (N);
      Pop_Scope;
   end Insert_Library_Level_Action;

   ----------------------------------
   -- Insert_Library_Level_Actions --
   ----------------------------------

   procedure Insert_Library_Level_Actions (L : List_Id) is
      Aux : constant Node_Id := Aux_Decls_Node (Cunit (Main_Unit));

   begin
      if Is_Non_Empty_List (L) then
         New_Scope (Cunit_Entity (Main_Unit));

         if No (Actions (Aux)) then
            Set_Actions (Aux, L);
            Analyze_List (L);
         else
            Insert_List_After_And_Analyze (Last (Actions (Aux)), L);
         end if;

         Pop_Scope;
      end if;
   end Insert_Library_Level_Actions;

   ----------------------
   -- Inside_Init_Proc --
   ----------------------

   function Inside_Init_Proc return Boolean is
      S : Entity_Id;

   begin
      S := Current_Scope;
      while Present (S)
        and then S /= Standard_Standard
      loop
         if Is_Init_Proc (S) then
            return True;
         else
            S := Scope (S);
         end if;
      end loop;

      return False;
   end Inside_Init_Proc;

   ----------------------------
   -- Is_All_Null_Statements --
   ----------------------------

   function Is_All_Null_Statements (L : List_Id) return Boolean is
      Stm : Node_Id;

   begin
      Stm := First (L);
      while Present (Stm) loop
         if Nkind (Stm) /= N_Null_Statement then
            return False;
         end if;

         Next (Stm);
      end loop;

      return True;
   end Is_All_Null_Statements;

   -----------------------------------------
   -- Is_Predefined_Dispatching_Operation --
   -----------------------------------------

<<<<<<< HEAD
   function Is_Predefined_Dispatching_Operation
     (Subp : Entity_Id) return Boolean
   is
      TSS_Name : TSS_Name_Type;
      E        : Entity_Id := Subp;
   begin
      pragma Assert (Is_Dispatching_Operation (Subp));

      --  Handle overriden subprograms

      while Present (Alias (E)) loop
         E := Alias (E);
      end loop;
=======
   function Is_Predefined_Dispatching_Operation (E : Entity_Id) return Boolean
   is
      TSS_Name : TSS_Name_Type;

   begin
      if not Is_Dispatching_Operation (E) then
         return False;
      end if;
>>>>>>> c355071f

      Get_Name_String (Chars (E));

      if Name_Len > TSS_Name_Type'Last then
         TSS_Name := TSS_Name_Type (Name_Buffer (Name_Len - TSS_Name'Length + 1
                                     .. Name_Len));
         if Chars (E)        = Name_uSize
           or else Chars (E) = Name_uAlignment
           or else TSS_Name  = TSS_Stream_Read
           or else TSS_Name  = TSS_Stream_Write
           or else TSS_Name  = TSS_Stream_Input
           or else TSS_Name  = TSS_Stream_Output
<<<<<<< HEAD
           or else Chars (E) = Name_Op_Eq
=======
           or else
             (Chars (E) = Name_Op_Eq
                and then Etype (First_Entity (E)) = Etype (Last_Entity (E)))
>>>>>>> c355071f
           or else Chars (E) = Name_uAssign
           or else TSS_Name  = TSS_Deep_Adjust
           or else TSS_Name  = TSS_Deep_Finalize
           or else (Ada_Version >= Ada_05
             and then (Chars (E) = Name_uDisp_Asynchronous_Select
               or else Chars (E) = Name_uDisp_Conditional_Select
               or else Chars (E) = Name_uDisp_Get_Prim_Op_Kind
               or else Chars (E) = Name_uDisp_Get_Task_Id
               or else Chars (E) = Name_uDisp_Timed_Select))
         then
            return True;
         end if;
      end if;

      return False;
   end Is_Predefined_Dispatching_Operation;

   ----------------------------------
   -- Is_Possibly_Unaligned_Object --
   ----------------------------------

   function Is_Possibly_Unaligned_Object (N : Node_Id) return Boolean is
      T  : constant Entity_Id := Etype (N);

   begin
      --  If renamed object, apply test to underlying object

      if Is_Entity_Name (N)
        and then Is_Object (Entity (N))
        and then Present (Renamed_Object (Entity (N)))
      then
         return Is_Possibly_Unaligned_Object (Renamed_Object (Entity (N)));
      end if;

      --  Tagged and controlled types and aliased types are always aligned,
      --  as are concurrent types.

      if Is_Aliased (T)
        or else Has_Controlled_Component (T)
        or else Is_Concurrent_Type (T)
        or else Is_Tagged_Type (T)
        or else Is_Controlled (T)
      then
         return False;
      end if;

      --  If this is an element of a packed array, may be unaligned

      if Is_Ref_To_Bit_Packed_Array (N) then
         return True;
      end if;

      --  Case of component reference

      if Nkind (N) = N_Selected_Component then
         declare
            P : constant Node_Id   := Prefix (N);
            C : constant Entity_Id := Entity (Selector_Name (N));
            M : Nat;
            S : Nat;

         begin
            --  If component reference is for an array with non-static bounds,
            --  then it is always aligned: we can only process unaligned
            --  arrays with static bounds (more accurately bounds known at
            --  compile time).

            if Is_Array_Type (T)
              and then not Compile_Time_Known_Bounds (T)
            then
               return False;
            end if;

            --  If component is aliased, it is definitely properly aligned

            if Is_Aliased (C) then
               return False;
            end if;

            --  If component is for a type implemented as a scalar, and the
            --  record is packed, and the component is other than the first
            --  component of the record, then the component may be unaligned.

            if Is_Packed (Etype (P))
              and then Represented_As_Scalar (Etype (C))
              and then First_Entity (Scope (C)) /= C
            then
               return True;
            end if;

            --  Compute maximum possible alignment for T

            --  If alignment is known, then that settles things

            if Known_Alignment (T) then
               M := UI_To_Int (Alignment (T));

            --  If alignment is not known, tentatively set max alignment

            else
               M := Ttypes.Maximum_Alignment;

               --  We can reduce this if the Esize is known since the default
               --  alignment will never be more than the smallest power of 2
               --  that does not exceed this Esize value.

               if Known_Esize (T) then
                  S := UI_To_Int (Esize (T));

                  while (M / 2) >= S loop
                     M := M / 2;
                  end loop;
               end if;
            end if;

            --  If the component reference is for a record that has a specified
            --  alignment, and we either know it is too small, or cannot tell,
            --  then the component may be unaligned

            if Known_Alignment (Etype (P))
              and then Alignment (Etype (P)) < Ttypes.Maximum_Alignment
              and then M > Alignment (Etype (P))
            then
               return True;
            end if;

            --  Case of component clause present which may specify an
            --  unaligned position.

            if Present (Component_Clause (C)) then

               --  Otherwise we can do a test to make sure that the actual
               --  start position in the record, and the length, are both
               --  consistent with the required alignment. If not, we know
               --  that we are unaligned.

               declare
                  Align_In_Bits : constant Nat := M * System_Storage_Unit;
               begin
                  if Component_Bit_Offset (C) mod Align_In_Bits /= 0
                    or else Esize (C) mod Align_In_Bits /= 0
                  then
                     return True;
                  end if;
               end;
            end if;

            --  Otherwise, for a component reference, test prefix

            return Is_Possibly_Unaligned_Object (P);
         end;

      --  If not a component reference, must be aligned

      else
         return False;
      end if;
   end Is_Possibly_Unaligned_Object;

   ---------------------------------
   -- Is_Possibly_Unaligned_Slice --
   ---------------------------------

   function Is_Possibly_Unaligned_Slice (N : Node_Id) return Boolean is
   begin
      --  ??? GCC3 will eventually handle strings with arbitrary alignments,
      --  but for now the following check must be disabled.

      --  if get_gcc_version >= 3 then
      --     return False;
      --  end if;

      --  For renaming case, go to renamed object

      if Is_Entity_Name (N)
        and then Is_Object (Entity (N))
        and then Present (Renamed_Object (Entity (N)))
      then
         return Is_Possibly_Unaligned_Slice (Renamed_Object (Entity (N)));
      end if;

      --  The reference must be a slice

      if Nkind (N) /= N_Slice then
         return False;
      end if;

      --  Always assume the worst for a nested record component with a
      --  component clause, which gigi/gcc does not appear to handle well.
      --  It is not clear why this special test is needed at all ???

      if Nkind (Prefix (N)) = N_Selected_Component
        and then Nkind (Prefix (Prefix (N))) = N_Selected_Component
        and then
          Present (Component_Clause (Entity (Selector_Name (Prefix (N)))))
      then
         return True;
      end if;

      --  We only need to worry if the target has strict alignment

      if not Target_Strict_Alignment then
         return False;
      end if;

      --  If it is a slice, then look at the array type being sliced

      declare
         Sarr : constant Node_Id := Prefix (N);
         --  Prefix of the slice, i.e. the array being sliced

         Styp : constant Entity_Id := Etype (Prefix (N));
         --  Type of the array being sliced

         Pref : Node_Id;
         Ptyp : Entity_Id;

      begin
         --  The problems arise if the array object that is being sliced
         --  is a component of a record or array, and we cannot guarantee
         --  the alignment of the array within its containing object.

         --  To investigate this, we look at successive prefixes to see
         --  if we have a worrisome indexed or selected component.

         Pref := Sarr;
         loop
            --  Case of array is part of an indexed component reference

            if Nkind (Pref) = N_Indexed_Component then
               Ptyp := Etype (Prefix (Pref));

               --  The only problematic case is when the array is packed,
               --  in which case we really know nothing about the alignment
               --  of individual components.

               if Is_Bit_Packed_Array (Ptyp) then
                  return True;
               end if;

            --  Case of array is part of a selected component reference

            elsif Nkind (Pref) = N_Selected_Component then
               Ptyp := Etype (Prefix (Pref));

               --  We are definitely in trouble if the record in question
               --  has an alignment, and either we know this alignment is
               --  inconsistent with the alignment of the slice, or we
               --  don't know what the alignment of the slice should be.

               if Known_Alignment (Ptyp)
                 and then (Unknown_Alignment (Styp)
                             or else Alignment (Styp) > Alignment (Ptyp))
               then
                  return True;
               end if;

               --  We are in potential trouble if the record type is packed.
               --  We could special case when we know that the array is the
               --  first component, but that's not such a simple case ???

               if Is_Packed (Ptyp) then
                  return True;
               end if;

               --  We are in trouble if there is a component clause, and
               --  either we do not know the alignment of the slice, or
               --  the alignment of the slice is inconsistent with the
               --  bit position specified by the component clause.

               declare
                  Field : constant Entity_Id := Entity (Selector_Name (Pref));
               begin
                  if Present (Component_Clause (Field))
                    and then
                      (Unknown_Alignment (Styp)
                        or else
                         (Component_Bit_Offset (Field) mod
                           (System_Storage_Unit * Alignment (Styp))) /= 0)
                  then
                     return True;
                  end if;
               end;

            --  For cases other than selected or indexed components we
            --  know we are OK, since no issues arise over alignment.

            else
               return False;
            end if;

            --  We processed an indexed component or selected component
            --  reference that looked safe, so keep checking prefixes.

            Pref := Prefix (Pref);
         end loop;
      end;
   end Is_Possibly_Unaligned_Slice;

   --------------------------------
   -- Is_Ref_To_Bit_Packed_Array --
   --------------------------------

   function Is_Ref_To_Bit_Packed_Array (N : Node_Id) return Boolean is
      Result : Boolean;
      Expr   : Node_Id;

   begin
      if Is_Entity_Name (N)
        and then Is_Object (Entity (N))
        and then Present (Renamed_Object (Entity (N)))
      then
         return Is_Ref_To_Bit_Packed_Array (Renamed_Object (Entity (N)));
      end if;

      if Nkind (N) = N_Indexed_Component
           or else
         Nkind (N) = N_Selected_Component
      then
         if Is_Bit_Packed_Array (Etype (Prefix (N))) then
            Result := True;
         else
            Result := Is_Ref_To_Bit_Packed_Array (Prefix (N));
         end if;

         if Result and then Nkind (N) = N_Indexed_Component then
            Expr := First (Expressions (N));
            while Present (Expr) loop
               Force_Evaluation (Expr);
               Next (Expr);
            end loop;
         end if;

         return Result;

      else
         return False;
      end if;
   end Is_Ref_To_Bit_Packed_Array;

   --------------------------------
   -- Is_Ref_To_Bit_Packed_Slice --
   --------------------------------

   function Is_Ref_To_Bit_Packed_Slice (N : Node_Id) return Boolean is
   begin
      if Nkind (N) = N_Type_Conversion then
         return Is_Ref_To_Bit_Packed_Slice (Expression (N));

      elsif Is_Entity_Name (N)
        and then Is_Object (Entity (N))
        and then Present (Renamed_Object (Entity (N)))
      then
         return Is_Ref_To_Bit_Packed_Slice (Renamed_Object (Entity (N)));

      elsif Nkind (N) = N_Slice
        and then Is_Bit_Packed_Array (Etype (Prefix (N)))
      then
         return True;

      elsif Nkind (N) = N_Indexed_Component
           or else
         Nkind (N) = N_Selected_Component
      then
         return Is_Ref_To_Bit_Packed_Slice (Prefix (N));

      else
         return False;
      end if;
   end Is_Ref_To_Bit_Packed_Slice;

   -----------------------
   -- Is_Renamed_Object --
   -----------------------

   function Is_Renamed_Object (N : Node_Id) return Boolean is
      Pnod : constant Node_Id   := Parent (N);
      Kind : constant Node_Kind := Nkind (Pnod);

   begin
      if Kind = N_Object_Renaming_Declaration then
         return True;

      elsif Kind = N_Indexed_Component
        or else Kind = N_Selected_Component
      then
         return Is_Renamed_Object (Pnod);

      else
         return False;
      end if;
   end Is_Renamed_Object;

   ----------------------------
   -- Is_Untagged_Derivation --
   ----------------------------

   function Is_Untagged_Derivation (T : Entity_Id) return Boolean is
   begin
      return (not Is_Tagged_Type (T) and then Is_Derived_Type (T))
               or else
             (Is_Private_Type (T) and then Present (Full_View (T))
               and then not Is_Tagged_Type (Full_View (T))
               and then Is_Derived_Type (Full_View (T))
               and then Etype (Full_View (T)) /= T);
   end Is_Untagged_Derivation;

   --------------------
   -- Kill_Dead_Code --
   --------------------

   procedure Kill_Dead_Code (N : Node_Id; Warn : Boolean := False) is
   begin
      if Present (N) then
         Remove_Warning_Messages (N);

         if Warn then
            Error_Msg_F
              ("?this code can never be executed and has been deleted", N);
         end if;

         --  Recurse into block statements and bodies to process declarations
         --  and statements

         if Nkind (N) = N_Block_Statement
           or else Nkind (N) = N_Subprogram_Body
           or else Nkind (N) = N_Package_Body
         then
            Kill_Dead_Code
              (Declarations (N), False);
            Kill_Dead_Code
              (Statements (Handled_Statement_Sequence (N)));

            if Nkind (N) = N_Subprogram_Body then
               Set_Is_Eliminated (Defining_Entity (N));
            end if;

         elsif Nkind (N) = N_Package_Declaration then
            Kill_Dead_Code (Visible_Declarations (Specification (N)));
            Kill_Dead_Code (Private_Declarations (Specification (N)));

            declare
               E : Entity_Id := First_Entity (Defining_Entity (N));
            begin
               while Present (E) loop
                  if Ekind (E) = E_Operator then
                     Set_Is_Eliminated (E);
                  end if;

                  Next_Entity (E);
               end loop;
            end;

         --  Recurse into composite statement to kill individual statements,
         --  in particular instantiations.

         elsif Nkind (N) = N_If_Statement then
            Kill_Dead_Code (Then_Statements (N));
            Kill_Dead_Code (Elsif_Parts (N));
            Kill_Dead_Code (Else_Statements (N));

         elsif Nkind (N) = N_Loop_Statement then
            Kill_Dead_Code (Statements (N));

         elsif Nkind (N) = N_Case_Statement then
            declare
               Alt : Node_Id;
            begin
               Alt := First (Alternatives (N));
               while Present (Alt) loop
                  Kill_Dead_Code (Statements (Alt));
                  Next (Alt);
               end loop;
            end;

         elsif Nkind (N) = N_Case_Statement_Alternative then
            Kill_Dead_Code (Statements (N));

         --  Deal with dead instances caused by deleting instantiations

         elsif Nkind (N) in N_Generic_Instantiation then
            Remove_Dead_Instance (N);
         end if;

         Delete_Tree (N);
      end if;
   end Kill_Dead_Code;

   --  Case where argument is a list of nodes to be killed

   procedure Kill_Dead_Code (L : List_Id; Warn : Boolean := False) is
      N : Node_Id;
      W : Boolean;
   begin
      W := Warn;
      if Is_Non_Empty_List (L) then
         loop
            N := Remove_Head (L);
            exit when No (N);
            Kill_Dead_Code (N, W);
            W := False;
         end loop;
      end if;
   end Kill_Dead_Code;

   ------------------------
   -- Known_Non_Negative --
   ------------------------

   function Known_Non_Negative (Opnd : Node_Id) return Boolean is
   begin
      if Is_OK_Static_Expression (Opnd)
        and then Expr_Value (Opnd) >= 0
      then
         return True;

      else
         declare
            Lo : constant Node_Id := Type_Low_Bound (Etype (Opnd));

         begin
            return
              Is_OK_Static_Expression (Lo) and then Expr_Value (Lo) >= 0;
         end;
      end if;
   end Known_Non_Negative;

   --------------------
   -- Known_Non_Null --
   --------------------

   function Known_Non_Null (N : Node_Id) return Boolean is
   begin
      --  Checks for case where N is an entity reference

      if Is_Entity_Name (N) and then Present (Entity (N)) then
         declare
            E   : constant Entity_Id := Entity (N);
            Op  : Node_Kind;
            Val : Node_Id;

         begin
            --  First check if we are in decisive conditional

            Get_Current_Value_Condition (N, Op, Val);

            if Nkind (Val) = N_Null then
               if Op = N_Op_Eq then
                  return False;
               elsif Op = N_Op_Ne then
                  return True;
               end if;
            end if;

            --  If OK to do replacement, test Is_Known_Non_Null flag

            if OK_To_Do_Constant_Replacement (E) then
               return Is_Known_Non_Null (E);

            --  Otherwise if not safe to do replacement, then say so

            else
               return False;
            end if;
         end;

      --  True if access attribute

      elsif Nkind (N) = N_Attribute_Reference
        and then (Attribute_Name (N) = Name_Access
                    or else
                  Attribute_Name (N) = Name_Unchecked_Access
                    or else
                  Attribute_Name (N) = Name_Unrestricted_Access)
      then
         return True;

      --  True if allocator

      elsif Nkind (N) = N_Allocator then
         return True;

      --  For a conversion, true if expression is known non-null

      elsif Nkind (N) = N_Type_Conversion then
         return Known_Non_Null (Expression (N));

      --  Above are all cases where the value could be determined to be
      --  non-null. In all other cases, we don't know, so return False.

      else
         return False;
      end if;
   end Known_Non_Null;

   ----------------
   -- Known_Null --
   ----------------

   function Known_Null (N : Node_Id) return Boolean is
   begin
      --  Checks for case where N is an entity reference

      if Is_Entity_Name (N) and then Present (Entity (N)) then
         declare
            E   : constant Entity_Id := Entity (N);
            Op  : Node_Kind;
            Val : Node_Id;

         begin
            --  First check if we are in decisive conditional

            Get_Current_Value_Condition (N, Op, Val);

            if Nkind (Val) = N_Null then
               if Op = N_Op_Eq then
                  return True;
               elsif Op = N_Op_Ne then
                  return False;
               end if;
            end if;

            --  If OK to do replacement, test Is_Known_Null flag

            if OK_To_Do_Constant_Replacement (E) then
               return Is_Known_Null (E);

            --  Otherwise if not safe to do replacement, then say so

            else
               return False;
            end if;
         end;

      --  True if explicit reference to null

      elsif Nkind (N) = N_Null then
         return True;

      --  For a conversion, true if expression is known null

      elsif Nkind (N) = N_Type_Conversion then
         return Known_Null (Expression (N));

      --  Above are all cases where the value could be determined to be null.
      --  In all other cases, we don't know, so return False.

      else
         return False;
      end if;
   end Known_Null;

   -----------------------------
   -- Make_CW_Equivalent_Type --
   -----------------------------

   --  Create a record type used as an equivalent of any member
   --  of the class which takes its size from exp.

   --  Generate the following code:

   --   type Equiv_T is record
   --     _parent :  T (List of discriminant constaints taken from Exp);
   --     Ext__50 : Storage_Array (1 .. (Exp'size - Typ'object_size)/8);
   --   end Equiv_T;
   --
   --   ??? Note that this type does not guarantee same alignment as all
   --   derived types

   function Make_CW_Equivalent_Type
     (T : Entity_Id;
      E : Node_Id) return Entity_Id
   is
      Loc         : constant Source_Ptr := Sloc (E);
      Root_Typ    : constant Entity_Id  := Root_Type (T);
      List_Def    : constant List_Id    := Empty_List;
      Equiv_Type  : Entity_Id;
      Range_Type  : Entity_Id;
      Str_Type    : Entity_Id;
      Constr_Root : Entity_Id;
      Sizexpr     : Node_Id;

   begin
      if not Has_Discriminants (Root_Typ) then
         Constr_Root := Root_Typ;
      else
         Constr_Root :=
           Make_Defining_Identifier (Loc, New_Internal_Name ('R'));

         --  subtype cstr__n is T (List of discr constraints taken from Exp)

         Append_To (List_Def,
           Make_Subtype_Declaration (Loc,
             Defining_Identifier => Constr_Root,
               Subtype_Indication =>
                 Make_Subtype_From_Expr (E, Root_Typ)));
      end if;

      --  subtype rg__xx is Storage_Offset range
      --                           (Expr'size - typ'size) / Storage_Unit

      Range_Type := Make_Defining_Identifier (Loc, New_Internal_Name ('G'));

      Sizexpr :=
        Make_Op_Subtract (Loc,
          Left_Opnd =>
            Make_Attribute_Reference (Loc,
              Prefix =>
                OK_Convert_To (T, Duplicate_Subexpr_No_Checks (E)),
              Attribute_Name => Name_Size),
          Right_Opnd =>
            Make_Attribute_Reference (Loc,
              Prefix => New_Reference_To (Constr_Root, Loc),
              Attribute_Name => Name_Object_Size));

      Set_Paren_Count (Sizexpr, 1);

      Append_To (List_Def,
        Make_Subtype_Declaration (Loc,
          Defining_Identifier => Range_Type,
          Subtype_Indication =>
            Make_Subtype_Indication (Loc,
              Subtype_Mark => New_Reference_To (RTE (RE_Storage_Offset), Loc),
              Constraint => Make_Range_Constraint (Loc,
                Range_Expression =>
                  Make_Range (Loc,
                    Low_Bound => Make_Integer_Literal (Loc, 1),
                    High_Bound =>
                      Make_Op_Divide (Loc,
                        Left_Opnd => Sizexpr,
                        Right_Opnd => Make_Integer_Literal (Loc,
                            Intval => System_Storage_Unit)))))));

      --  subtype str__nn is Storage_Array (rg__x);

      Str_Type := Make_Defining_Identifier (Loc, New_Internal_Name ('S'));
      Append_To (List_Def,
        Make_Subtype_Declaration (Loc,
          Defining_Identifier => Str_Type,
          Subtype_Indication =>
            Make_Subtype_Indication (Loc,
              Subtype_Mark => New_Reference_To (RTE (RE_Storage_Array), Loc),
              Constraint =>
                Make_Index_Or_Discriminant_Constraint (Loc,
                  Constraints =>
                    New_List (New_Reference_To (Range_Type, Loc))))));

      --  type Equiv_T is record
      --    _parent : Tnn;
      --    E : Str_Type;
      --  end Equiv_T;

      Equiv_Type := Make_Defining_Identifier (Loc, New_Internal_Name ('T'));

      --  When the target requires front-end layout, it's necessary to allow
      --  the equivalent type to be frozen so that layout can occur (when the
      --  associated class-wide subtype is frozen, the equivalent type will
      --  be frozen, see freeze.adb). For other targets, Gigi wants to have
      --  the equivalent type marked as frozen and deals with this type itself.
      --  In the Gigi case this will also avoid the generation of an init
      --  procedure for the type.

      if not Frontend_Layout_On_Target then
         Set_Is_Frozen (Equiv_Type);
      end if;

      Set_Ekind (Equiv_Type, E_Record_Type);
      Set_Parent_Subtype (Equiv_Type, Constr_Root);

      Append_To (List_Def,
        Make_Full_Type_Declaration (Loc,
          Defining_Identifier => Equiv_Type,

          Type_Definition =>
            Make_Record_Definition (Loc,
              Component_List => Make_Component_List (Loc,
                Component_Items => New_List (
                  Make_Component_Declaration (Loc,
                    Defining_Identifier =>
                      Make_Defining_Identifier (Loc, Name_uParent),
                    Component_Definition =>
                      Make_Component_Definition (Loc,
                        Aliased_Present    => False,
                        Subtype_Indication =>
                          New_Reference_To (Constr_Root, Loc))),

                  Make_Component_Declaration (Loc,
                    Defining_Identifier =>
                      Make_Defining_Identifier (Loc,
                        Chars => New_Internal_Name ('C')),
                    Component_Definition =>
                      Make_Component_Definition (Loc,
                        Aliased_Present    => False,
                        Subtype_Indication =>
                          New_Reference_To (Str_Type, Loc)))),

                Variant_Part => Empty))));

      Insert_Actions (E, List_Def);
      return Equiv_Type;
   end Make_CW_Equivalent_Type;

   ------------------------
   -- Make_Literal_Range --
   ------------------------

   function Make_Literal_Range
     (Loc         : Source_Ptr;
      Literal_Typ : Entity_Id) return Node_Id
   is
      Lo : constant Node_Id :=
             New_Copy_Tree (String_Literal_Low_Bound (Literal_Typ));

   begin
      Set_Analyzed (Lo, False);

         return
           Make_Range (Loc,
             Low_Bound => Lo,

             High_Bound =>
               Make_Op_Subtract (Loc,
                  Left_Opnd =>
                    Make_Op_Add (Loc,
                      Left_Opnd  => New_Copy_Tree (Lo),
                      Right_Opnd =>
                        Make_Integer_Literal (Loc,
                          String_Literal_Length (Literal_Typ))),
                  Right_Opnd => Make_Integer_Literal (Loc, 1)));
   end Make_Literal_Range;

   ----------------------------
   -- Make_Subtype_From_Expr --
   ----------------------------

   --  1. If Expr is an uncontrained array expression, creates
   --    Unc_Type(Expr'first(1)..Expr'Last(1),..., Expr'first(n)..Expr'last(n))

   --  2. If Expr is a unconstrained discriminated type expression, creates
   --    Unc_Type(Expr.Discr1, ... , Expr.Discr_n)

   --  3. If Expr is class-wide, creates an implicit class wide subtype

   function Make_Subtype_From_Expr
     (E       : Node_Id;
      Unc_Typ : Entity_Id) return Node_Id
   is
      Loc         : constant Source_Ptr := Sloc (E);
      List_Constr : constant List_Id    := New_List;
      D           : Entity_Id;

      Full_Subtyp  : Entity_Id;
      Priv_Subtyp  : Entity_Id;
      Utyp         : Entity_Id;
      Full_Exp     : Node_Id;

   begin
      if Is_Private_Type (Unc_Typ)
        and then Has_Unknown_Discriminants (Unc_Typ)
      then
         --  Prepare the subtype completion, Go to base type to
         --  find underlying type, because the type may be a generic
         --  actual or an explicit subtype.

         Utyp        := Underlying_Type (Base_Type (Unc_Typ));
         Full_Subtyp := Make_Defining_Identifier (Loc,
                          New_Internal_Name ('C'));
         Full_Exp    :=
           Unchecked_Convert_To
             (Utyp, Duplicate_Subexpr_No_Checks (E));
         Set_Parent (Full_Exp, Parent (E));

         Priv_Subtyp :=
           Make_Defining_Identifier (Loc, New_Internal_Name ('P'));

         Insert_Action (E,
           Make_Subtype_Declaration (Loc,
             Defining_Identifier => Full_Subtyp,
             Subtype_Indication  => Make_Subtype_From_Expr (Full_Exp, Utyp)));

         --  Define the dummy private subtype

         Set_Ekind          (Priv_Subtyp, Subtype_Kind (Ekind (Unc_Typ)));
         Set_Etype          (Priv_Subtyp, Base_Type (Unc_Typ));
         Set_Scope          (Priv_Subtyp, Full_Subtyp);
         Set_Is_Constrained (Priv_Subtyp);
         Set_Is_Tagged_Type (Priv_Subtyp, Is_Tagged_Type (Unc_Typ));
         Set_Is_Itype       (Priv_Subtyp);
         Set_Associated_Node_For_Itype (Priv_Subtyp, E);

         if Is_Tagged_Type  (Priv_Subtyp) then
            Set_Class_Wide_Type
              (Base_Type (Priv_Subtyp), Class_Wide_Type (Unc_Typ));
            Set_Primitive_Operations (Priv_Subtyp,
              Primitive_Operations (Unc_Typ));
         end if;

         Set_Full_View (Priv_Subtyp, Full_Subtyp);

         return New_Reference_To (Priv_Subtyp, Loc);

      elsif Is_Array_Type (Unc_Typ) then
         for J in 1 .. Number_Dimensions (Unc_Typ) loop
            Append_To (List_Constr,
              Make_Range (Loc,
                Low_Bound =>
                  Make_Attribute_Reference (Loc,
                    Prefix => Duplicate_Subexpr_No_Checks (E),
                    Attribute_Name => Name_First,
                    Expressions => New_List (
                      Make_Integer_Literal (Loc, J))),

                High_Bound =>
                  Make_Attribute_Reference (Loc,
                    Prefix         => Duplicate_Subexpr_No_Checks (E),
                    Attribute_Name => Name_Last,
                    Expressions    => New_List (
                      Make_Integer_Literal (Loc, J)))));
         end loop;

      elsif Is_Class_Wide_Type (Unc_Typ) then
         declare
            CW_Subtype : Entity_Id;
            EQ_Typ     : Entity_Id := Empty;

         begin
            --  A class-wide equivalent type is not needed when Java_VM
            --  because the JVM back end handles the class-wide object
            --  initialization itself (and doesn't need or want the
            --  additional intermediate type to handle the assignment).

            if Expander_Active and then not Java_VM then
               EQ_Typ := Make_CW_Equivalent_Type (Unc_Typ, E);
            end if;

            CW_Subtype := New_Class_Wide_Subtype (Unc_Typ, E);
            Set_Equivalent_Type (CW_Subtype, EQ_Typ);

            if Present (EQ_Typ) then
               Set_Is_Class_Wide_Equivalent_Type (EQ_Typ);
            end if;

            Set_Cloned_Subtype (CW_Subtype, Base_Type (Unc_Typ));

            return New_Occurrence_Of (CW_Subtype, Loc);
         end;

      --  Indefinite record type with discriminants

      else
         D := First_Discriminant (Unc_Typ);
         while Present (D) loop
            Append_To (List_Constr,
              Make_Selected_Component (Loc,
                Prefix        => Duplicate_Subexpr_No_Checks (E),
                Selector_Name => New_Reference_To (D, Loc)));

            Next_Discriminant (D);
         end loop;
      end if;

      return
        Make_Subtype_Indication (Loc,
          Subtype_Mark => New_Reference_To (Unc_Typ, Loc),
          Constraint   =>
            Make_Index_Or_Discriminant_Constraint (Loc,
              Constraints => List_Constr));
   end Make_Subtype_From_Expr;

   -----------------------------
   -- May_Generate_Large_Temp --
   -----------------------------

   --  At the current time, the only types that we return False for (i.e.
   --  where we decide we know they cannot generate large temps) are ones
   --  where we know the size is 256 bits or less at compile time, and we
   --  are still not doing a thorough job on arrays and records ???

   function May_Generate_Large_Temp (Typ : Entity_Id) return Boolean is
   begin
      if not Size_Known_At_Compile_Time (Typ) then
         return False;

      elsif Esize (Typ) /= 0 and then Esize (Typ) <= 256 then
         return False;

      elsif Is_Array_Type (Typ)
        and then Present (Packed_Array_Type (Typ))
      then
         return May_Generate_Large_Temp (Packed_Array_Type (Typ));

      --  We could do more here to find other small types ???

      else
         return True;
      end if;
   end May_Generate_Large_Temp;

   ----------------------------
   -- New_Class_Wide_Subtype --
   ----------------------------

   function New_Class_Wide_Subtype
     (CW_Typ : Entity_Id;
      N      : Node_Id) return Entity_Id
   is
      Res       : constant Entity_Id := Create_Itype (E_Void, N);
      Res_Name  : constant Name_Id   := Chars (Res);
      Res_Scope : constant Entity_Id := Scope (Res);

   begin
      Copy_Node (CW_Typ, Res);
      Set_Comes_From_Source (Res, False);
      Set_Sloc (Res, Sloc (N));
      Set_Is_Itype (Res);
      Set_Associated_Node_For_Itype (Res, N);
      Set_Is_Public (Res, False);   --  By default, may be changed below.
      Set_Public_Status (Res);
      Set_Chars (Res, Res_Name);
      Set_Scope (Res, Res_Scope);
      Set_Ekind (Res, E_Class_Wide_Subtype);
      Set_Next_Entity (Res, Empty);
      Set_Etype (Res, Base_Type (CW_Typ));

      --  For targets where front-end layout is required, reset the Is_Frozen
      --  status of the subtype to False (it can be implicitly set to true
      --  from the copy of the class-wide type). For other targets, Gigi
      --  doesn't want the class-wide subtype to go through the freezing
      --  process (though it's unclear why that causes problems and it would
      --  be nice to allow freezing to occur normally for all targets ???).

      if Frontend_Layout_On_Target then
         Set_Is_Frozen (Res, False);
      end if;

      Set_Freeze_Node (Res, Empty);
      return (Res);
   end New_Class_Wide_Subtype;

   -----------------------------------
   -- OK_To_Do_Constant_Replacement --
   -----------------------------------

   function OK_To_Do_Constant_Replacement (E : Entity_Id) return Boolean is
      ES : constant Entity_Id := Scope (E);
      CS : Entity_Id;

   begin
      --  Do not replace statically allocated objects, because they may be
      --  modified outside the current scope.

      if Is_Statically_Allocated (E) then
         return False;

      --  Do not replace aliased or volatile objects, since we don't know what
      --  else might change the value.

      elsif Is_Aliased (E) or else Treat_As_Volatile (E) then
         return False;

      --  Debug flag -gnatdM disconnects this optimization

      elsif Debug_Flag_MM then
         return False;

      --  Otherwise check scopes

      else
         CS := Current_Scope;

         loop
            --  If we are in right scope, replacement is safe

            if CS = ES then
               return True;

            --  Packages do not affect the determination of safety

            elsif Ekind (CS) = E_Package then
               exit when CS = Standard_Standard;
               CS := Scope (CS);

            --  Blocks do not affect the determination of safety

            elsif Ekind (CS) = E_Block then
               CS := Scope (CS);

            --  Loops do not affect the determination of safety. Note that we
            --  kill all current values on entry to a loop, so we are just
            --  talking about processing within a loop here.

            elsif Ekind (CS) = E_Loop then
               CS := Scope (CS);

            --  Otherwise, the reference is dubious, and we cannot be sure that
            --  it is safe to do the replacement.

            else
               exit;
            end if;
         end loop;

         return False;
      end if;
   end OK_To_Do_Constant_Replacement;

   -------------------------
   -- Remove_Side_Effects --
   -------------------------

   procedure Remove_Side_Effects
     (Exp          : Node_Id;
      Name_Req     : Boolean := False;
      Variable_Ref : Boolean := False)
   is
      Loc          : constant Source_Ptr     := Sloc (Exp);
      Exp_Type     : constant Entity_Id      := Etype (Exp);
      Svg_Suppress : constant Suppress_Array := Scope_Suppress;
      Def_Id       : Entity_Id;
      Ref_Type     : Entity_Id;
      Res          : Node_Id;
      Ptr_Typ_Decl : Node_Id;
      New_Exp      : Node_Id;
      E            : Node_Id;

      function Side_Effect_Free (N : Node_Id) return Boolean;
<<<<<<< HEAD
      --  Determines if the tree N represents an expression that is known
      --  not to have side effects, and for which no processing is required.
=======
      --  Determines if the tree N represents an expression that is known not
      --  to have side effects, and for which no processing is required.
>>>>>>> c355071f

      function Side_Effect_Free (L : List_Id) return Boolean;
      --  Determines if all elements of the list L are side effect free

      function Safe_Prefixed_Reference (N : Node_Id) return Boolean;
      --  The argument N is a construct where the Prefix is dereferenced if it
      --  is an access type and the result is a variable. The call returns True
      --  if the construct is side effect free (not considering side effects in
      --  other than the prefix which are to be tested by the caller).

      function Within_In_Parameter (N : Node_Id) return Boolean;
      --  Determines if N is a subcomponent of a composite in-parameter. If so,
      --  N is not side-effect free when the actual is global and modifiable
      --  indirectly from within a subprogram, because it may be passed by
      --  reference. The front-end must be conservative here and assume that
      --  this may happen with any array or record type. On the other hand, we
      --  cannot create temporaries for all expressions for which this
      --  condition is true, for various reasons that might require clearing up
      --  ??? For example, descriminant references that appear out of place, or
      --  spurious type errors with class-wide expressions. As a result, we
      --  limit the transformation to loop bounds, which is so far the only
      --  case that requires it.

      -----------------------------
      -- Safe_Prefixed_Reference --
      -----------------------------

      function Safe_Prefixed_Reference (N : Node_Id) return Boolean is
      begin
         --  If prefix is not side effect free, definitely not safe

         if not Side_Effect_Free (Prefix (N)) then
            return False;

         --  If the prefix is of an access type that is not access-to-constant,
         --  then this construct is a variable reference, which means it is to
         --  be considered to have side effects if Variable_Ref is set True
         --  Exception is an access to an entity that is a constant or an
         --  in-parameter which does not come from source, and is the result
         --  of a previous removal of side-effects.

         elsif Is_Access_Type (Etype (Prefix (N)))
           and then not Is_Access_Constant (Etype (Prefix (N)))
           and then Variable_Ref
         then
            if not Is_Entity_Name (Prefix (N)) then
               return False;
            else
               return Ekind (Entity (Prefix (N))) = E_Constant
                 or else Ekind (Entity (Prefix (N))) = E_In_Parameter;
            end if;

         --  The following test is the simplest way of solving a complex
         --  problem uncovered by BB08-010: Side effect on loop bound that
         --  is a subcomponent of a global variable:
         --    If a loop bound is a subcomponent of a global variable, a
         --    modification of that variable within the loop may incorrectly
         --    affect the execution of the loop.

         elsif not
           (Nkind (Parent (Parent (N))) /= N_Loop_Parameter_Specification
              or else not Within_In_Parameter (Prefix (N)))
         then
            return False;

         --  All other cases are side effect free

         else
            return True;
         end if;
      end Safe_Prefixed_Reference;

      ----------------------
      -- Side_Effect_Free --
      ----------------------

      function Side_Effect_Free (N : Node_Id) return Boolean is
      begin
         --  Note on checks that could raise Constraint_Error. Strictly, if
         --  we take advantage of 11.6, these checks do not count as side
         --  effects. However, we would just as soon consider that they are
         --  side effects, since the backend CSE does not work very well on
         --  expressions which can raise Constraint_Error. On the other
         --  hand, if we do not consider them to be side effect free, then
         --  we get some awkward expansions in -gnato mode, resulting in
         --  code insertions at a point where we do not have a clear model
         --  for performing the insertions. See 4908-002/comment for details.

         --  Special handling for entity names

         if Is_Entity_Name (N) then

            --  If the entity is a constant, it is definitely side effect
            --  free. Note that the test of Is_Variable (N) below might
            --  be expected to catch this case, but it does not, because
            --  this test goes to the original tree, and we may have
            --  already rewritten a variable node with a constant as
            --  a result of an earlier Force_Evaluation call.

            if Ekind (Entity (N)) = E_Constant
              or else Ekind (Entity (N)) = E_In_Parameter
            then
               return True;

            --  Functions are not side effect free

            elsif Ekind (Entity (N)) = E_Function then
               return False;

            --  Variables are considered to be a side effect if Variable_Ref
            --  is set or if we have a volatile variable and Name_Req is off.
            --  If Name_Req is True then we can't help returning a name which
            --  effectively allows multiple references in any case.

            elsif Is_Variable (N) then
               return not Variable_Ref
                 and then (not Treat_As_Volatile (Entity (N))
                             or else Name_Req);

            --  Any other entity (e.g. a subtype name) is definitely side
            --  effect free.

            else
               return True;
            end if;

         --  A value known at compile time is always side effect free

         elsif Compile_Time_Known_Value (N) then
            return True;
         end if;

         --  For other than entity names and compile time known values,
         --  check the node kind for special processing.

         case Nkind (N) is

            --  An attribute reference is side effect free if its expressions
            --  are side effect free and its prefix is side effect free or
            --  is an entity reference.

            --  Is this right? what about x'first where x is a variable???

            when N_Attribute_Reference =>
               return Side_Effect_Free (Expressions (N))
                 and then Attribute_Name (N) /= Name_Input
                 and then (Is_Entity_Name (Prefix (N))
                            or else Side_Effect_Free (Prefix (N)));

            --  A binary operator is side effect free if and both operands
            --  are side effect free. For this purpose binary operators
            --  include membership tests and short circuit forms

            when N_Binary_Op       |
                 N_Membership_Test |
                 N_And_Then        |
                 N_Or_Else         =>
               return Side_Effect_Free (Left_Opnd  (N))
                 and then Side_Effect_Free (Right_Opnd (N));

            --  An explicit dereference is side effect free only if it is
            --  a side effect free prefixed reference.

            when N_Explicit_Dereference =>
               return Safe_Prefixed_Reference (N);

            --  A call to _rep_to_pos is side effect free, since we generate
            --  this pure function call ourselves. Moreover it is critically
            --  important to make this exception, since otherwise we can
            --  have discriminants in array components which don't look
            --  side effect free in the case of an array whose index type
            --  is an enumeration type with an enumeration rep clause.

            --  All other function calls are not side effect free

            when N_Function_Call =>
               return Nkind (Name (N)) = N_Identifier
                 and then Is_TSS (Name (N), TSS_Rep_To_Pos)
                 and then
                   Side_Effect_Free (First (Parameter_Associations (N)));

            --  An indexed component is side effect free if it is a side
            --  effect free prefixed reference and all the indexing
            --  expressions are side effect free.

            when N_Indexed_Component =>
               return Side_Effect_Free (Expressions (N))
                 and then Safe_Prefixed_Reference (N);

            --  A type qualification is side effect free if the expression
            --  is side effect free.

            when N_Qualified_Expression =>
               return Side_Effect_Free (Expression (N));

            --  A selected component is side effect free only if it is a
            --  side effect free prefixed reference.

            when N_Selected_Component =>
               return Safe_Prefixed_Reference (N);

            --  A range is side effect free if the bounds are side effect free

            when N_Range =>
               return Side_Effect_Free (Low_Bound (N))
                 and then Side_Effect_Free (High_Bound (N));

            --  A slice is side effect free if it is a side effect free
            --  prefixed reference and the bounds are side effect free.

            when N_Slice =>
               return Side_Effect_Free (Discrete_Range (N))
                 and then Safe_Prefixed_Reference (N);

            --  A type conversion is side effect free if the expression
            --  to be converted is side effect free.

            when N_Type_Conversion =>
               return Side_Effect_Free (Expression (N));

            --  A unary operator is side effect free if the operand
            --  is side effect free.

            when N_Unary_Op =>
               return Side_Effect_Free (Right_Opnd (N));

            --  An unchecked type conversion is side effect free only if it
            --  is safe and its argument is side effect free.

            when N_Unchecked_Type_Conversion =>
               return Safe_Unchecked_Type_Conversion (N)
                 and then Side_Effect_Free (Expression (N));

            --  An unchecked expression is side effect free if its expression
            --  is side effect free.

            when N_Unchecked_Expression =>
               return Side_Effect_Free (Expression (N));

            --  A literal is side effect free

            when N_Character_Literal    |
                 N_Integer_Literal      |
                 N_Real_Literal         |
                 N_String_Literal       =>
               return True;

            --  We consider that anything else has side effects. This is a bit
            --  crude, but we are pretty close for most common cases, and we
            --  are certainly correct (i.e. we never return True when the
            --  answer should be False).

            when others =>
               return False;
         end case;
      end Side_Effect_Free;

      --  A list is side effect free if all elements of the list are
      --  side effect free.

      function Side_Effect_Free (L : List_Id) return Boolean is
         N : Node_Id;

      begin
         if L = No_List or else L = Error_List then
            return True;

         else
            N := First (L);
            while Present (N) loop
               if not Side_Effect_Free (N) then
                  return False;
               else
                  Next (N);
               end if;
            end loop;

            return True;
         end if;
      end Side_Effect_Free;

      -------------------------
      -- Within_In_Parameter --
      -------------------------

      function Within_In_Parameter (N : Node_Id) return Boolean is
      begin
         if not Comes_From_Source (N) then
            return False;

         elsif Is_Entity_Name (N) then
            return
              Ekind (Entity (N)) = E_In_Parameter;

         elsif Nkind (N) = N_Indexed_Component
           or else Nkind (N) = N_Selected_Component
         then
            return Within_In_Parameter (Prefix (N));
         else

            return False;
         end if;
      end Within_In_Parameter;

   --  Start of processing for Remove_Side_Effects

   begin
      --  If we are side effect free already or expansion is disabled,
      --  there is nothing to do.

      if Side_Effect_Free (Exp) or else not Expander_Active then
         return;
      end if;

      --  All this must not have any checks

      Scope_Suppress := (others => True);

      --  If it is a scalar type and we need to capture the value, just
      --  make a copy.  Likewise for a function call.  And if we have a
      --  volatile variable and Nam_Req is not set (see comments above
      --  for Side_Effect_Free).

      if Is_Elementary_Type (Exp_Type)
        and then (Variable_Ref
                   or else Nkind (Exp) = N_Function_Call
                   or else (not Name_Req
                             and then Is_Entity_Name (Exp)
                             and then Treat_As_Volatile (Entity (Exp))))
      then

         Def_Id := Make_Defining_Identifier (Loc, New_Internal_Name ('R'));
         Set_Etype (Def_Id, Exp_Type);
         Res := New_Reference_To (Def_Id, Loc);

         E :=
           Make_Object_Declaration (Loc,
             Defining_Identifier => Def_Id,
             Object_Definition   => New_Reference_To (Exp_Type, Loc),
             Constant_Present    => True,
             Expression          => Relocate_Node (Exp));

         Set_Assignment_OK (E);
         Insert_Action (Exp, E);

      --  If the expression has the form v.all then we can just capture
      --  the pointer, and then do an explicit dereference on the result.

      elsif Nkind (Exp) = N_Explicit_Dereference then
         Def_Id :=
           Make_Defining_Identifier (Loc, New_Internal_Name ('R'));
         Res :=
           Make_Explicit_Dereference (Loc, New_Reference_To (Def_Id, Loc));

         Insert_Action (Exp,
           Make_Object_Declaration (Loc,
             Defining_Identifier => Def_Id,
             Object_Definition   =>
               New_Reference_To (Etype (Prefix (Exp)), Loc),
             Constant_Present    => True,
             Expression          => Relocate_Node (Prefix (Exp))));

      --  Similar processing for an unchecked conversion of an expression
      --  of the form v.all, where we want the same kind of treatment.

      elsif Nkind (Exp) = N_Unchecked_Type_Conversion
        and then Nkind (Expression (Exp)) = N_Explicit_Dereference
      then
         Remove_Side_Effects (Expression (Exp), Name_Req, Variable_Ref);
         Scope_Suppress := Svg_Suppress;
         return;

      --  If this is a type conversion, leave the type conversion and remove
      --  the side effects in the expression. This is important in several
      --  circumstances: for change of representations, and also when this
      --  is a view conversion to a smaller object, where gigi can end up
      --  creating its own temporary of the wrong size.
<<<<<<< HEAD

      --  ??? this transformation is inhibited for elementary types that are
      --  not involved in a change of representation because it causes
      --  regressions that are not fully understood yet.

      elsif Nkind (Exp) = N_Type_Conversion
        and then (not Is_Elementary_Type (Underlying_Type (Exp_Type))
                   or else Nkind (Parent (Exp)) = N_Assignment_Statement)
      then
=======

      elsif Nkind (Exp) = N_Type_Conversion then
>>>>>>> c355071f
         Remove_Side_Effects (Expression (Exp), Name_Req, Variable_Ref);
         Scope_Suppress := Svg_Suppress;
         return;

      --  If this is an unchecked conversion that Gigi can't handle, make
      --  a copy or a use a renaming to capture the value.

      elsif Nkind (Exp) = N_Unchecked_Type_Conversion
        and then not Safe_Unchecked_Type_Conversion (Exp)
      then
<<<<<<< HEAD
         if Controlled_Type (Etype (Exp)) then
=======
         if Controlled_Type (Exp_Type) then
>>>>>>> c355071f

            --  Use a renaming to capture the expression, rather than create
            --  a controlled temporary.

            Def_Id := Make_Defining_Identifier (Loc, New_Internal_Name ('R'));
            Res := New_Reference_To (Def_Id, Loc);

            Insert_Action (Exp,
              Make_Object_Renaming_Declaration (Loc,
                Defining_Identifier => Def_Id,
                Subtype_Mark        => New_Reference_To (Exp_Type, Loc),
                Name                => Relocate_Node (Exp)));

         else
            Def_Id := Make_Defining_Identifier (Loc, New_Internal_Name ('R'));
            Set_Etype (Def_Id, Exp_Type);
            Res := New_Reference_To (Def_Id, Loc);

            E :=
              Make_Object_Declaration (Loc,
                Defining_Identifier => Def_Id,
                Object_Definition   => New_Reference_To (Exp_Type, Loc),
                Constant_Present    => not Is_Variable (Exp),
                Expression          => Relocate_Node (Exp));

            Set_Assignment_OK (E);
            Insert_Action (Exp, E);
         end if;

      --  For expressions that denote objects, we can use a renaming scheme.
      --  We skip using this if we have a volatile variable and we do not
      --  have Nam_Req set true (see comments above for Side_Effect_Free).

      elsif Is_Object_Reference (Exp)
        and then Nkind (Exp) /= N_Function_Call
        and then (Name_Req
                   or else not Is_Entity_Name (Exp)
                   or else not Treat_As_Volatile (Entity (Exp)))
      then
         Def_Id := Make_Defining_Identifier (Loc, New_Internal_Name ('R'));

         if Nkind (Exp) = N_Selected_Component
           and then Nkind (Prefix (Exp)) = N_Function_Call
           and then Is_Array_Type (Exp_Type)
         then
            --  Avoid generating a variable-sized temporary, by generating
            --  the renaming declaration just for the function call. The
            --  transformation could be refined to apply only when the array
            --  component is constrained by a discriminant???

            Res :=
              Make_Selected_Component (Loc,
                Prefix => New_Occurrence_Of (Def_Id, Loc),
                Selector_Name => Selector_Name (Exp));

            Insert_Action (Exp,
              Make_Object_Renaming_Declaration (Loc,
                Defining_Identifier => Def_Id,
                Subtype_Mark        =>
                  New_Reference_To (Base_Type (Etype (Prefix (Exp))), Loc),
                Name                => Relocate_Node (Prefix (Exp))));

         else
            Res := New_Reference_To (Def_Id, Loc);

            Insert_Action (Exp,
              Make_Object_Renaming_Declaration (Loc,
                Defining_Identifier => Def_Id,
                Subtype_Mark        => New_Reference_To (Exp_Type, Loc),
                Name                => Relocate_Node (Exp)));

         end if;

<<<<<<< HEAD
         --  The temporary must be elaborated by gigi, and is of course
         --  not to be replaced in-line by the expression it renames,
         --  which would defeat the purpose of removing the side-effect.

         Set_Is_Renaming_Of_Object (Def_Id, False);
=======
         --  If this is a packed reference, or a selected component with a
         --  non-standard representation, a reference to the temporary will
         --  be replaced by a copy of the original expression (see
         --  exp_ch2.Expand_Renaming). Otherwise the temporary must be
         --  elaborated by gigi, and is of course not to be replaced in-line
         --  by the expression it renames, which would defeat the purpose of
         --  removing the side-effect.

         if (Nkind (Exp) = N_Selected_Component
              or else Nkind (Exp) = N_Indexed_Component)
           and then Has_Non_Standard_Rep (Etype (Prefix (Exp)))
         then
            null;
         else
            Set_Is_Renaming_Of_Object (Def_Id, False);
         end if;
>>>>>>> c355071f

      --  Otherwise we generate a reference to the value

      else
         Ref_Type := Make_Defining_Identifier (Loc, New_Internal_Name ('A'));

         Ptr_Typ_Decl :=
           Make_Full_Type_Declaration (Loc,
             Defining_Identifier => Ref_Type,
             Type_Definition =>
               Make_Access_To_Object_Definition (Loc,
                 All_Present => True,
                 Subtype_Indication =>
                   New_Reference_To (Exp_Type, Loc)));

         E := Exp;
         Insert_Action (Exp, Ptr_Typ_Decl);

         Def_Id := Make_Defining_Identifier (Loc, New_Internal_Name ('R'));
         Set_Etype (Def_Id, Exp_Type);

         Res :=
           Make_Explicit_Dereference (Loc,
             Prefix => New_Reference_To (Def_Id, Loc));

         if Nkind (E) = N_Explicit_Dereference then
            New_Exp := Relocate_Node (Prefix (E));
         else
            E := Relocate_Node (E);
            New_Exp := Make_Reference (Loc, E);
         end if;

         if Is_Delayed_Aggregate (E) then

            --  The expansion of nested aggregates is delayed until the
            --  enclosing aggregate is expanded. As aggregates are often
            --  qualified, the predicate applies to qualified expressions
            --  as well, indicating that the enclosing aggregate has not
            --  been expanded yet. At this point the aggregate is part of
            --  a stand-alone declaration, and must be fully expanded.

            if Nkind (E) = N_Qualified_Expression then
               Set_Expansion_Delayed (Expression (E), False);
               Set_Analyzed (Expression (E), False);
            else
               Set_Expansion_Delayed (E, False);
            end if;

            Set_Analyzed (E, False);
         end if;

         Insert_Action (Exp,
           Make_Object_Declaration (Loc,
             Defining_Identifier => Def_Id,
             Object_Definition   => New_Reference_To (Ref_Type, Loc),
             Expression          => New_Exp));
      end if;

      --  Preserve the Assignment_OK flag in all copies, since at least
      --  one copy may be used in a context where this flag must be set
      --  (otherwise why would the flag be set in the first place).

      Set_Assignment_OK (Res, Assignment_OK (Exp));

      --  Finally rewrite the original expression and we are done

      Rewrite (Exp, Res);
      Analyze_And_Resolve (Exp, Exp_Type);
      Scope_Suppress := Svg_Suppress;
   end Remove_Side_Effects;

   ---------------------------
   -- Represented_As_Scalar --
   ---------------------------

   function Represented_As_Scalar (T : Entity_Id) return Boolean is
      UT : constant Entity_Id := Underlying_Type (T);
   begin
      return Is_Scalar_Type (UT)
        or else (Is_Bit_Packed_Array (UT)
                   and then Is_Scalar_Type (Packed_Array_Type (UT)));
   end Represented_As_Scalar;

   ------------------------------------
   -- Safe_Unchecked_Type_Conversion --
   ------------------------------------

   --  Note: this function knows quite a bit about the exact requirements
   --  of Gigi with respect to unchecked type conversions, and its code
   --  must be coordinated with any changes in Gigi in this area.

   --  The above requirements should be documented in Sinfo ???

   function Safe_Unchecked_Type_Conversion (Exp : Node_Id) return Boolean is
      Otyp   : Entity_Id;
      Ityp   : Entity_Id;
      Oalign : Uint;
      Ialign : Uint;
      Pexp   : constant Node_Id := Parent (Exp);

   begin
      --  If the expression is the RHS of an assignment or object declaration
      --   we are always OK because there will always be a target.

      --  Object renaming declarations, (generated for view conversions of
      --  actuals in inlined calls), like object declarations, provide an
      --  explicit type, and are safe as well.

      if (Nkind (Pexp) = N_Assignment_Statement
           and then Expression (Pexp) = Exp)
        or else Nkind (Pexp) = N_Object_Declaration
        or else Nkind (Pexp) = N_Object_Renaming_Declaration
      then
         return True;

      --  If the expression is the prefix of an N_Selected_Component
      --  we should also be OK because GCC knows to look inside the
      --  conversion except if the type is discriminated. We assume
      --  that we are OK anyway if the type is not set yet or if it is
      --  controlled since we can't afford to introduce a temporary in
      --  this case.

      elsif Nkind (Pexp) = N_Selected_Component
         and then Prefix (Pexp) = Exp
      then
         if No (Etype (Pexp)) then
            return True;
         else
            return
              not Has_Discriminants (Etype (Pexp))
                or else Is_Constrained (Etype (Pexp));
         end if;
      end if;

      --  Set the output type, this comes from Etype if it is set, otherwise
      --  we take it from the subtype mark, which we assume was already
      --  fully analyzed.

      if Present (Etype (Exp)) then
         Otyp := Etype (Exp);
      else
         Otyp := Entity (Subtype_Mark (Exp));
      end if;

      --  The input type always comes from the expression, and we assume
      --  this is indeed always analyzed, so we can simply get the Etype.

      Ityp := Etype (Expression (Exp));

      --  Initialize alignments to unknown so far

      Oalign := No_Uint;
      Ialign := No_Uint;

      --  Replace a concurrent type by its corresponding record type
      --  and each type by its underlying type and do the tests on those.
      --  The original type may be a private type whose completion is a
      --  concurrent type, so find the underlying type first.

      if Present (Underlying_Type (Otyp)) then
         Otyp := Underlying_Type (Otyp);
      end if;

      if Present (Underlying_Type (Ityp)) then
         Ityp := Underlying_Type (Ityp);
      end if;

      if Is_Concurrent_Type (Otyp) then
         Otyp := Corresponding_Record_Type (Otyp);
      end if;

      if Is_Concurrent_Type (Ityp) then
         Ityp := Corresponding_Record_Type (Ityp);
      end if;

      --  If the base types are the same, we know there is no problem since
      --  this conversion will be a noop.

      if Implementation_Base_Type (Otyp) = Implementation_Base_Type (Ityp) then
         return True;

      --  Same if this is an upwards conversion of an untagged type, and there
      --  are no constraints involved (could be more general???)

      elsif Etype (Ityp) = Otyp
        and then not Is_Tagged_Type (Ityp)
        and then not Has_Discriminants (Ityp)
        and then No (First_Rep_Item (Base_Type (Ityp)))
      then
         return True;

      --  If the size of output type is known at compile time, there is
      --  never a problem.  Note that unconstrained records are considered
      --  to be of known size, but we can't consider them that way here,
      --  because we are talking about the actual size of the object.

      --  We also make sure that in addition to the size being known, we do
      --  not have a case which might generate an embarrassingly large temp
      --  in stack checking mode.

      elsif Size_Known_At_Compile_Time (Otyp)
        and then
          (not Stack_Checking_Enabled
             or else not May_Generate_Large_Temp (Otyp))
        and then not (Is_Record_Type (Otyp) and then not Is_Constrained (Otyp))
      then
         return True;

      --  If either type is tagged, then we know the alignment is OK so
      --  Gigi will be able to use pointer punning.

      elsif Is_Tagged_Type (Otyp) or else Is_Tagged_Type (Ityp) then
         return True;

      --  If either type is a limited record type, we cannot do a copy, so
      --  say safe since there's nothing else we can do.

      elsif Is_Limited_Record (Otyp) or else Is_Limited_Record (Ityp) then
         return True;

      --  Conversions to and from packed array types are always ignored and
      --  hence are safe.

      elsif Is_Packed_Array_Type (Otyp)
        or else Is_Packed_Array_Type (Ityp)
      then
         return True;
      end if;

      --  The only other cases known to be safe is if the input type's
      --  alignment is known to be at least the maximum alignment for the
      --  target or if both alignments are known and the output type's
      --  alignment is no stricter than the input's.  We can use the alignment
      --  of the component type of an array if a type is an unpacked
      --  array type.

      if Present (Alignment_Clause (Otyp)) then
         Oalign := Expr_Value (Expression (Alignment_Clause (Otyp)));

      elsif Is_Array_Type (Otyp)
        and then Present (Alignment_Clause (Component_Type (Otyp)))
      then
         Oalign := Expr_Value (Expression (Alignment_Clause
                                           (Component_Type (Otyp))));
      end if;

      if Present (Alignment_Clause (Ityp)) then
         Ialign := Expr_Value (Expression (Alignment_Clause (Ityp)));

      elsif Is_Array_Type (Ityp)
        and then Present (Alignment_Clause (Component_Type (Ityp)))
      then
         Ialign := Expr_Value (Expression (Alignment_Clause
                                           (Component_Type (Ityp))));
      end if;

      if Ialign /= No_Uint and then Ialign > Maximum_Alignment then
         return True;

      elsif Ialign /= No_Uint and then Oalign /= No_Uint
        and then Ialign <= Oalign
      then
         return True;

      --   Otherwise, Gigi cannot handle this and we must make a temporary

      else
         return False;
      end if;
   end Safe_Unchecked_Type_Conversion;

   ---------------------------------
   -- Set_Current_Value_Condition --
   ---------------------------------

   --  Note: the implementation of this procedure is very closely tied to the
   --  implementation of Get_Current_Value_Condition. Here we set required
   --  Current_Value fields, and in Get_Current_Value_Condition, we interpret
   --  them, so they must have a consistent view.

   procedure Set_Current_Value_Condition (Cnode : Node_Id) is

      procedure Set_Entity_Current_Value (N : Node_Id);
      --  If N is an entity reference, where the entity is of an appropriate
      --  kind, then set the current value of this entity to Cnode, unless
      --  there is already a definite value set there.

      procedure Set_Expression_Current_Value (N : Node_Id);
      --  If N is of an appropriate form, sets an appropriate entry in current
      --  value fields of relevant entities. Multiple entities can be affected
      --  in the case of an AND or AND THEN.

      ------------------------------
      -- Set_Entity_Current_Value --
      ------------------------------

      procedure Set_Entity_Current_Value (N : Node_Id) is
      begin
         if Is_Entity_Name (N) then
            declare
               Ent : constant Entity_Id := Entity (N);

            begin
               --  Don't capture if not safe to do so

               if not Safe_To_Capture_Value (N, Ent, Cond => True) then
                  return;
               end if;

               --  Here we have a case where the Current_Value field may
               --  need to be set. We set it if it is not already set to a
               --  compile time expression value.

               --  Note that this represents a decision that one condition
               --  blots out another previous one. That's certainly right
               --  if they occur at the same level. If the second one is
               --  nested, then the decision is neither right nor wrong (it
               --  would be equally OK to leave the outer one in place, or
               --  take the new inner one. Really we should record both, but
               --  our data structures are not that elaborate.

               if Nkind (Current_Value (Ent)) not in N_Subexpr then
                  Set_Current_Value (Ent, Cnode);
               end if;
            end;
         end if;
      end Set_Entity_Current_Value;

      ----------------------------------
      -- Set_Expression_Current_Value --
      ----------------------------------

      procedure Set_Expression_Current_Value (N : Node_Id) is
         Cond : Node_Id;

      begin
         Cond := N;

         --  Loop to deal with (ignore for now) any NOT operators present. The
         --  presence of NOT operators will be handled properly when we call
         --  Get_Current_Value_Condition.

         while Nkind (Cond) = N_Op_Not loop
            Cond := Right_Opnd (Cond);
         end loop;

         --  For an AND or AND THEN, recursively process operands

         if Nkind (Cond) = N_Op_And or else Nkind (Cond) = N_And_Then then
            Set_Expression_Current_Value (Left_Opnd (Cond));
            Set_Expression_Current_Value (Right_Opnd (Cond));
            return;
         end if;

         --  Check possible relational operator

         if Nkind (Cond) in N_Op_Compare then
            if Compile_Time_Known_Value (Right_Opnd (Cond)) then
               Set_Entity_Current_Value (Left_Opnd (Cond));
            elsif Compile_Time_Known_Value (Left_Opnd (Cond)) then
               Set_Entity_Current_Value (Right_Opnd (Cond));
            end if;

            --  Check possible boolean variable reference

         else
            Set_Entity_Current_Value (Cond);
         end if;
      end Set_Expression_Current_Value;

   --  Start of processing for Set_Current_Value_Condition

   begin
      Set_Expression_Current_Value (Condition (Cnode));
   end Set_Current_Value_Condition;

   --------------------------
   -- Set_Elaboration_Flag --
   --------------------------

   procedure Set_Elaboration_Flag (N : Node_Id; Spec_Id : Entity_Id) is
      Loc : constant Source_Ptr := Sloc (N);
      Ent : constant Entity_Id  := Elaboration_Entity (Spec_Id);
      Asn : Node_Id;

   begin
      if Present (Ent) then

         --  Nothing to do if at the compilation unit level, because in this
         --  case the flag is set by the binder generated elaboration routine.

         if Nkind (Parent (N)) = N_Compilation_Unit then
            null;

         --  Here we do need to generate an assignment statement

         else
            Check_Restriction (No_Elaboration_Code, N);
            Asn :=
              Make_Assignment_Statement (Loc,
                Name       => New_Occurrence_Of (Ent, Loc),
                Expression => New_Occurrence_Of (Standard_True, Loc));

            if Nkind (Parent (N)) = N_Subunit then
               Insert_After (Corresponding_Stub (Parent (N)), Asn);
            else
               Insert_After (N, Asn);
            end if;

            Analyze (Asn);

            --  Kill current value indication. This is necessary because
            --  the tests of this flag are inserted out of sequence and must
            --  not pick up bogus indications of the wrong constant value.

            Set_Current_Value (Ent, Empty);
         end if;
      end if;
   end Set_Elaboration_Flag;

   ----------------------------
   -- Set_Renamed_Subprogram --
   ----------------------------

   procedure Set_Renamed_Subprogram (N : Node_Id; E : Entity_Id) is
   begin
      --  If input node is an identifier, we can just reset it

      if Nkind (N) = N_Identifier then
         Set_Chars  (N, Chars (E));
         Set_Entity (N, E);

         --  Otherwise we have to do a rewrite, preserving Comes_From_Source

      else
         declare
            CS : constant Boolean := Comes_From_Source (N);
         begin
            Rewrite (N, Make_Identifier (Sloc (N), Chars => Chars (E)));
            Set_Entity (N, E);
            Set_Comes_From_Source (N, CS);
            Set_Analyzed (N, True);
         end;
      end if;
   end Set_Renamed_Subprogram;

   --------------------------
   -- Target_Has_Fixed_Ops --
   --------------------------

   Integer_Sized_Small : Ureal;
   --  Set to 2.0 ** -(Integer'Size - 1) the first time that this
   --  function is called (we don't want to compute it more than once!)

   Long_Integer_Sized_Small : Ureal;
   --  Set to 2.0 ** -(Long_Integer'Size - 1) the first time that this
   --  functoin is called (we don't want to compute it more than once)

   First_Time_For_THFO : Boolean := True;
   --  Set to False after first call (if Fractional_Fixed_Ops_On_Target)

   function Target_Has_Fixed_Ops
     (Left_Typ   : Entity_Id;
      Right_Typ  : Entity_Id;
      Result_Typ : Entity_Id) return Boolean
   is
      function Is_Fractional_Type (Typ : Entity_Id) return Boolean;
      --  Return True if the given type is a fixed-point type with a small
      --  value equal to 2 ** (-(T'Object_Size - 1)) and whose values have
      --  an absolute value less than 1.0. This is currently limited
      --  to fixed-point types that map to Integer or Long_Integer.

      ------------------------
      -- Is_Fractional_Type --
      ------------------------

      function Is_Fractional_Type (Typ : Entity_Id) return Boolean is
      begin
         if Esize (Typ) = Standard_Integer_Size then
            return Small_Value (Typ) = Integer_Sized_Small;

         elsif Esize (Typ) = Standard_Long_Integer_Size then
            return Small_Value (Typ) = Long_Integer_Sized_Small;

         else
            return False;
         end if;
      end Is_Fractional_Type;

   --  Start of processing for Target_Has_Fixed_Ops

   begin
      --  Return False if Fractional_Fixed_Ops_On_Target is false

      if not Fractional_Fixed_Ops_On_Target then
         return False;
      end if;

      --  Here the target has Fractional_Fixed_Ops, if first time, compute
      --  standard constants used by Is_Fractional_Type.

      if First_Time_For_THFO then
         First_Time_For_THFO := False;

         Integer_Sized_Small :=
           UR_From_Components
             (Num   => Uint_1,
              Den   => UI_From_Int (Standard_Integer_Size - 1),
              Rbase => 2);

         Long_Integer_Sized_Small :=
           UR_From_Components
             (Num   => Uint_1,
              Den   => UI_From_Int (Standard_Long_Integer_Size - 1),
              Rbase => 2);
      end if;

      --  Return True if target supports fixed-by-fixed multiply/divide
      --  for fractional fixed-point types (see Is_Fractional_Type) and
      --  the operand and result types are equivalent fractional types.

      return Is_Fractional_Type (Base_Type (Left_Typ))
        and then Is_Fractional_Type (Base_Type (Right_Typ))
        and then Is_Fractional_Type (Base_Type (Result_Typ))
        and then Esize (Left_Typ) = Esize (Right_Typ)
        and then Esize (Left_Typ) = Esize (Result_Typ);
   end Target_Has_Fixed_Ops;

   ------------------------------------------
   -- Type_May_Have_Bit_Aligned_Components --
   ------------------------------------------

   function Type_May_Have_Bit_Aligned_Components
     (Typ : Entity_Id) return Boolean
   is
   begin
      --  Array type, check component type

      if Is_Array_Type (Typ) then
         return
           Type_May_Have_Bit_Aligned_Components (Component_Type (Typ));

      --  Record type, check components

      elsif Is_Record_Type (Typ) then
         declare
            E : Entity_Id;

         begin
            E := First_Entity (Typ);
            while Present (E) loop
               if Ekind (E) = E_Component
                 or else Ekind (E) = E_Discriminant
               then
                  if Component_May_Be_Bit_Aligned (E)
                    or else
                      Type_May_Have_Bit_Aligned_Components (Etype (E))
                  then
                     return True;
                  end if;
               end if;

               Next_Entity (E);
            end loop;

            return False;
         end;

      --  Type other than array or record is always OK

      else
         return False;
      end if;
   end Type_May_Have_Bit_Aligned_Components;

   ----------------------------
   -- Wrap_Cleanup_Procedure --
   ----------------------------

   procedure Wrap_Cleanup_Procedure (N : Node_Id) is
      Loc   : constant Source_Ptr := Sloc (N);
      Stseq : constant Node_Id    := Handled_Statement_Sequence (N);
      Stmts : constant List_Id    := Statements (Stseq);

   begin
      if Abort_Allowed then
         Prepend_To (Stmts, Build_Runtime_Call (Loc, RE_Abort_Defer));
         Append_To  (Stmts, Build_Runtime_Call (Loc, RE_Abort_Undefer));
      end if;
   end Wrap_Cleanup_Procedure;

end Exp_Util;<|MERGE_RESOLUTION|>--- conflicted
+++ resolved
@@ -6,11 +6,7 @@
 --                                                                          --
 --                                 B o d y                                  --
 --                                                                          --
-<<<<<<< HEAD
---          Copyright (C) 1992-2005, Free Software Foundation, Inc.         --
-=======
 --          Copyright (C) 1992-2006, Free Software Foundation, Inc.         --
->>>>>>> c355071f
 --                                                                          --
 -- GNAT is free software;  you can  redistribute it  and/or modify it under --
 -- terms of the  GNU General Public License as published  by the Free Soft- --
@@ -584,16 +580,10 @@
    ----------------------------
 
    function Build_Task_Image_Decls
-<<<<<<< HEAD
-     (Loc    : Source_Ptr;
-      Id_Ref : Node_Id;
-      A_Type : Entity_Id) return List_Id
-=======
      (Loc          : Source_Ptr;
       Id_Ref       : Node_Id;
       A_Type       : Entity_Id;
       In_Init_Proc : Boolean := False) return List_Id
->>>>>>> c355071f
    is
       Decls  : constant List_Id   := New_List;
       T_Id   : Entity_Id := Empty;
@@ -1555,22 +1545,14 @@
       Found  : Boolean := False;
       Typ    : Entity_Id := T;
 
-<<<<<<< HEAD
-      procedure Find_Tag (Typ : in Entity_Id);
-=======
       procedure Find_Tag (Typ : Entity_Id);
->>>>>>> c355071f
       --  Internal subprogram used to recursively climb to the ancestors
 
       --------------
       -- Find_Tag --
       --------------
 
-<<<<<<< HEAD
-      procedure Find_Tag (Typ : in Entity_Id) is
-=======
       procedure Find_Tag (Typ : Entity_Id) is
->>>>>>> c355071f
          AI_Elmt : Elmt_Id;
          AI      : Node_Id;
 
@@ -1677,22 +1659,14 @@
       Iface  : Entity_Id;
       Typ    : Entity_Id := T;
 
-<<<<<<< HEAD
-      procedure Find_Iface (Typ : in Entity_Id);
-=======
       procedure Find_Iface (Typ : Entity_Id);
->>>>>>> c355071f
       --  Internal subprogram used to recursively climb to the ancestors
 
       ----------------
       -- Find_Iface --
       ----------------
 
-<<<<<<< HEAD
-      procedure Find_Iface (Typ : in Entity_Id) is
-=======
       procedure Find_Iface (Typ : Entity_Id) is
->>>>>>> c355071f
          AI_Elmt : Elmt_Id;
 
       begin
@@ -1930,15 +1904,7 @@
             Process_Current_Value_Condition (Right_Opnd (Cond), True);
             return;
 
-<<<<<<< HEAD
-               --  If we fall off the top of the tree, then that's odd, but
-               --  perhaps it could occur in some error situation, and the
-               --  safest response is simply to assume that the outcome of the
-               --  condition is unknown. No point in bombing during an attempt
-               --  to optimize things.
-=======
          --  Case of relational operator
->>>>>>> c355071f
 
          elsif Nkind (Cond) in N_Op_Compare then
             Op := Nkind (Cond);
@@ -1973,13 +1939,7 @@
             then
                Val := Left_Opnd (Cond);
 
-<<<<<<< HEAD
-      --  ELSIF part. Condition is known true within the referenced ELSIF,
-      --  known False in any subsequent ELSIF or ELSE part, and unknown before
-      --  the ELSE part or after the IF statement.
-=======
                --  We are effectively swapping operands
->>>>>>> c355071f
 
                case Op is
                   when N_Op_Eq => null;
@@ -2015,12 +1975,7 @@
          end if;
       end Process_Current_Value_Condition;
 
-<<<<<<< HEAD
-         --  Again we lack the SLOC of the ELSE, so we need to climb the tree
-         --  to see if we are within the ELSIF part in question.
-=======
    --  Start of processing for Get_Current_Value_Condition
->>>>>>> c355071f
 
    begin
       Op  := N_Empty;
@@ -2056,18 +2011,10 @@
                return;
             end if;
 
-<<<<<<< HEAD
-               --  If we fall off the top of the tree, then that's odd, but
-               --  perhaps it could occur in some error situation, and the
-               --  safest response is simply to assume that the outcome of the
-               --  condition is unknown. No point in bombing during an attempt
-               --  to optimize things.
-=======
             --  At this stage we know that we are within the IF statement, but
             --  unfortunately, the tree does not record the SLOC of the ELSE so
             --  we cannot use a simple SLOC comparison to distinguish between
             --  the then/else statements, so we have to climb the tree.
->>>>>>> c355071f
 
             declare
                N : Node_Id;
@@ -2140,10 +2087,6 @@
             declare
                N : Node_Id;
 
-<<<<<<< HEAD
-      --  If we fall through here, then we have a reportable condition, Sens is
-      --  True if the condition is true and False if it needs inverting.
-=======
             begin
                N := Parent (Var);
                while Parent (N) /= Stm loop
@@ -2154,27 +2097,18 @@
                   --  safest response is simply to assume that the outcome of
                   --  the condition is unknown. No point in bombing during an
                   --  attempt to optimize things.
->>>>>>> c355071f
 
                   if No (N) then
                      return;
                   end if;
                end loop;
 
-<<<<<<< HEAD
-      Cond := Condition (CV);
-      while Nkind (Cond) = N_Op_Not loop
-         Cond := Right_Opnd (Cond);
-         Sens := not Sens;
-      end loop;
-=======
                --  Now we have N pointing to a node whose parent is the IF
                --  statement in question, so see if is the ELSIF part we want.
                --  the THEN statements.
 
                if N = CV then
                   Sens := True;
->>>>>>> c355071f
 
                   --  Otherwise we must be in susbequent ELSIF or ELSE part
 
@@ -3011,21 +2945,6 @@
    -- Is_Predefined_Dispatching_Operation --
    -----------------------------------------
 
-<<<<<<< HEAD
-   function Is_Predefined_Dispatching_Operation
-     (Subp : Entity_Id) return Boolean
-   is
-      TSS_Name : TSS_Name_Type;
-      E        : Entity_Id := Subp;
-   begin
-      pragma Assert (Is_Dispatching_Operation (Subp));
-
-      --  Handle overriden subprograms
-
-      while Present (Alias (E)) loop
-         E := Alias (E);
-      end loop;
-=======
    function Is_Predefined_Dispatching_Operation (E : Entity_Id) return Boolean
    is
       TSS_Name : TSS_Name_Type;
@@ -3034,7 +2953,6 @@
       if not Is_Dispatching_Operation (E) then
          return False;
       end if;
->>>>>>> c355071f
 
       Get_Name_String (Chars (E));
 
@@ -3047,13 +2965,9 @@
            or else TSS_Name  = TSS_Stream_Write
            or else TSS_Name  = TSS_Stream_Input
            or else TSS_Name  = TSS_Stream_Output
-<<<<<<< HEAD
-           or else Chars (E) = Name_Op_Eq
-=======
            or else
              (Chars (E) = Name_Op_Eq
                 and then Etype (First_Entity (E)) = Etype (Last_Entity (E)))
->>>>>>> c355071f
            or else Chars (E) = Name_uAssign
            or else TSS_Name  = TSS_Deep_Adjust
            or else TSS_Name  = TSS_Deep_Finalize
@@ -4180,13 +4094,8 @@
       E            : Node_Id;
 
       function Side_Effect_Free (N : Node_Id) return Boolean;
-<<<<<<< HEAD
-      --  Determines if the tree N represents an expression that is known
-      --  not to have side effects, and for which no processing is required.
-=======
       --  Determines if the tree N represents an expression that is known not
       --  to have side effects, and for which no processing is required.
->>>>>>> c355071f
 
       function Side_Effect_Free (L : List_Id) return Boolean;
       --  Determines if all elements of the list L are side effect free
@@ -4564,20 +4473,8 @@
       --  circumstances: for change of representations, and also when this
       --  is a view conversion to a smaller object, where gigi can end up
       --  creating its own temporary of the wrong size.
-<<<<<<< HEAD
-
-      --  ??? this transformation is inhibited for elementary types that are
-      --  not involved in a change of representation because it causes
-      --  regressions that are not fully understood yet.
-
-      elsif Nkind (Exp) = N_Type_Conversion
-        and then (not Is_Elementary_Type (Underlying_Type (Exp_Type))
-                   or else Nkind (Parent (Exp)) = N_Assignment_Statement)
-      then
-=======
 
       elsif Nkind (Exp) = N_Type_Conversion then
->>>>>>> c355071f
          Remove_Side_Effects (Expression (Exp), Name_Req, Variable_Ref);
          Scope_Suppress := Svg_Suppress;
          return;
@@ -4588,11 +4485,7 @@
       elsif Nkind (Exp) = N_Unchecked_Type_Conversion
         and then not Safe_Unchecked_Type_Conversion (Exp)
       then
-<<<<<<< HEAD
-         if Controlled_Type (Etype (Exp)) then
-=======
          if Controlled_Type (Exp_Type) then
->>>>>>> c355071f
 
             --  Use a renaming to capture the expression, rather than create
             --  a controlled temporary.
@@ -4666,13 +4559,6 @@
 
          end if;
 
-<<<<<<< HEAD
-         --  The temporary must be elaborated by gigi, and is of course
-         --  not to be replaced in-line by the expression it renames,
-         --  which would defeat the purpose of removing the side-effect.
-
-         Set_Is_Renaming_Of_Object (Def_Id, False);
-=======
          --  If this is a packed reference, or a selected component with a
          --  non-standard representation, a reference to the temporary will
          --  be replaced by a copy of the original expression (see
@@ -4689,7 +4575,6 @@
          else
             Set_Is_Renaming_Of_Object (Def_Id, False);
          end if;
->>>>>>> c355071f
 
       --  Otherwise we generate a reference to the value
 

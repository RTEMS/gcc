------------------------------------------------------------------------------
--                                                                          --
--                         GNAT COMPILER COMPONENTS                         --
--                                                                          --
--                              S E M _ C H 4                               --
--                                                                          --
--                                 B o d y                                  --
--                                                                          --
--          Copyright (C) 1992-2010, Free Software Foundation, Inc.         --
--                                                                          --
-- GNAT is free software;  you can  redistribute it  and/or modify it under --
-- terms of the  GNU General Public License as published  by the Free Soft- --
-- ware  Foundation;  either version 3,  or (at your option) any later ver- --
-- sion.  GNAT is distributed in the hope that it will be useful, but WITH- --
-- OUT ANY WARRANTY;  without even the  implied warranty of MERCHANTABILITY --
-- or FITNESS FOR A PARTICULAR PURPOSE.  See the GNU General Public License --
-- for  more details.  You should have  received  a copy of the GNU General --
-- Public License  distributed with GNAT; see file COPYING3.  If not, go to --
-- http://www.gnu.org/licenses for a complete copy of the license.          --
--                                                                          --
-- GNAT was originally developed  by the GNAT team at  New York University. --
-- Extensive contributions were provided by Ada Core Technologies Inc.      --
--                                                                          --
------------------------------------------------------------------------------

with Atree;    use Atree;
with Debug;    use Debug;
with Einfo;    use Einfo;
with Elists;   use Elists;
with Errout;   use Errout;
with Exp_Util; use Exp_Util;
with Fname;    use Fname;
with Itypes;   use Itypes;
with Lib;      use Lib;
with Lib.Xref; use Lib.Xref;
with Namet;    use Namet;
with Namet.Sp; use Namet.Sp;
with Nlists;   use Nlists;
with Nmake;    use Nmake;
with Opt;      use Opt;
with Output;   use Output;
with Restrict; use Restrict;
with Rident;   use Rident;
with Sem;      use Sem;
with Sem_Aux;  use Sem_Aux;
with Sem_Case; use Sem_Case;
with Sem_Cat;  use Sem_Cat;
with Sem_Ch3;  use Sem_Ch3;
with Sem_Ch5;  use Sem_Ch5;
with Sem_Ch6;  use Sem_Ch6;
with Sem_Ch8;  use Sem_Ch8;
with Sem_Disp; use Sem_Disp;
with Sem_Dist; use Sem_Dist;
with Sem_Eval; use Sem_Eval;
with Sem_Res;  use Sem_Res;
with Sem_Type; use Sem_Type;
with Sem_Util; use Sem_Util;
with Sem_Warn; use Sem_Warn;
with Stand;    use Stand;
with Sinfo;    use Sinfo;
with Snames;   use Snames;
with Tbuild;   use Tbuild;

package body Sem_Ch4 is

   -----------------------
   -- Local Subprograms --
   -----------------------

   procedure Analyze_Concatenation_Rest (N : Node_Id);
   --  Does the "rest" of the work of Analyze_Concatenation, after the left
   --  operand has been analyzed. See Analyze_Concatenation for details.

   procedure Analyze_Expression (N : Node_Id);
   --  For expressions that are not names, this is just a call to analyze.
   --  If the expression is a name, it may be a call to a parameterless
   --  function, and if so must be converted into an explicit call node
   --  and analyzed as such. This deproceduring must be done during the first
   --  pass of overload resolution, because otherwise a procedure call with
   --  overloaded actuals may fail to resolve.

   procedure Analyze_Operator_Call (N : Node_Id; Op_Id : Entity_Id);
   --  Analyze a call of the form "+"(x, y), etc. The prefix of the call
   --  is an operator name or an expanded name whose selector is an operator
   --  name, and one possible interpretation is as a predefined operator.

   procedure Analyze_Overloaded_Selected_Component (N : Node_Id);
   --  If the prefix of a selected_component is overloaded, the proper
   --  interpretation that yields a record type with the proper selector
   --  name must be selected.

   procedure Analyze_User_Defined_Binary_Op (N : Node_Id; Op_Id : Entity_Id);
   --  Procedure to analyze a user defined binary operator, which is resolved
   --  like a function, but instead of a list of actuals it is presented
   --  with the left and right operands of an operator node.

   procedure Analyze_User_Defined_Unary_Op (N : Node_Id; Op_Id : Entity_Id);
   --  Procedure to analyze a user defined unary operator, which is resolved
   --  like a function, but instead of a list of actuals, it is presented with
   --  the operand of the operator node.

   procedure Ambiguous_Operands (N : Node_Id);
   --  For equality, membership, and comparison operators with overloaded
   --  arguments, list possible interpretations.

   procedure Analyze_One_Call
      (N          : Node_Id;
       Nam        : Entity_Id;
       Report     : Boolean;
       Success    : out Boolean;
       Skip_First : Boolean := False);
   --  Check one interpretation of an overloaded subprogram name for
   --  compatibility with the types of the actuals in a call. If there is a
   --  single interpretation which does not match, post error if Report is
   --  set to True.
   --
   --  Nam is the entity that provides the formals against which the actuals
   --  are checked. Nam is either the name of a subprogram, or the internal
   --  subprogram type constructed for an access_to_subprogram. If the actuals
   --  are compatible with Nam, then Nam is added to the list of candidate
   --  interpretations for N, and Success is set to True.
   --
   --  The flag Skip_First is used when analyzing a call that was rewritten
   --  from object notation. In this case the first actual may have to receive
   --  an explicit dereference, depending on the first formal of the operation
   --  being called. The caller will have verified that the object is legal
   --  for the call. If the remaining parameters match, the first parameter
   --  will rewritten as a dereference if needed, prior to completing analysis.

   procedure Check_Misspelled_Selector
     (Prefix : Entity_Id;
      Sel    : Node_Id);
   --  Give possible misspelling diagnostic if Sel is likely to be a mis-
   --  spelling of one of the selectors of the Prefix. This is called by
   --  Analyze_Selected_Component after producing an invalid selector error
   --  message.

   function Defined_In_Scope (T : Entity_Id; S : Entity_Id) return Boolean;
   --  Verify that type T is declared in scope S. Used to find interpretations
   --  for operators given by expanded names. This is abstracted as a separate
   --  function to handle extensions to System, where S is System, but T is
   --  declared in the extension.

   procedure Find_Arithmetic_Types
     (L, R  : Node_Id;
      Op_Id : Entity_Id;
      N     : Node_Id);
   --  L and R are the operands of an arithmetic operator. Find
   --  consistent pairs of interpretations for L and R that have a
   --  numeric type consistent with the semantics of the operator.

   procedure Find_Comparison_Types
     (L, R  : Node_Id;
      Op_Id : Entity_Id;
      N     : Node_Id);
   --  L and R are operands of a comparison operator. Find consistent
   --  pairs of interpretations for L and R.

   procedure Find_Concatenation_Types
     (L, R  : Node_Id;
      Op_Id : Entity_Id;
      N     : Node_Id);
   --  For the four varieties of concatenation

   procedure Find_Equality_Types
     (L, R  : Node_Id;
      Op_Id : Entity_Id;
      N     : Node_Id);
   --  Ditto for equality operators

   procedure Find_Boolean_Types
     (L, R  : Node_Id;
      Op_Id : Entity_Id;
      N     : Node_Id);
   --  Ditto for binary logical operations

   procedure Find_Negation_Types
     (R     : Node_Id;
      Op_Id : Entity_Id;
      N     : Node_Id);
   --  Find consistent interpretation for operand of negation operator

   procedure Find_Non_Universal_Interpretations
     (N     : Node_Id;
      R     : Node_Id;
      Op_Id : Entity_Id;
      T1    : Entity_Id);
   --  For equality and comparison operators, the result is always boolean,
   --  and the legality of the operation is determined from the visibility
   --  of the operand types. If one of the operands has a universal interpre-
   --  tation,  the legality check uses some compatible non-universal
   --  interpretation of the other operand. N can be an operator node, or
   --  a function call whose name is an operator designator.

   function Find_Primitive_Operation (N : Node_Id) return Boolean;
   --  Find candidate interpretations for the name Obj.Proc when it appears
   --  in a subprogram renaming declaration.

   procedure Find_Unary_Types
     (R     : Node_Id;
      Op_Id : Entity_Id;
      N     : Node_Id);
   --  Unary arithmetic types: plus, minus, abs

   procedure Check_Arithmetic_Pair
     (T1, T2 : Entity_Id;
      Op_Id  : Entity_Id;
      N      : Node_Id);
   --  Subsidiary procedure to Find_Arithmetic_Types. T1 and T2 are valid
   --  types for left and right operand. Determine whether they constitute
   --  a valid pair for the given operator, and record the corresponding
   --  interpretation of the operator node. The node N may be an operator
   --  node (the usual case) or a function call whose prefix is an operator
   --  designator. In both cases Op_Id is the operator name itself.

   procedure Diagnose_Call (N : Node_Id; Nam : Node_Id);
   --  Give detailed information on overloaded call where none of the
   --  interpretations match. N is the call node, Nam the designator for
   --  the overloaded entity being called.

   function Junk_Operand (N : Node_Id) return Boolean;
   --  Test for an operand that is an inappropriate entity (e.g. a package
   --  name or a label). If so, issue an error message and return True. If
   --  the operand is not an inappropriate entity kind, return False.

   procedure Operator_Check (N : Node_Id);
   --  Verify that an operator has received some valid interpretation. If none
   --  was found, determine whether a use clause would make the operation
   --  legal. The variable Candidate_Type (defined in Sem_Type) is set for
   --  every type compatible with the operator, even if the operator for the
   --  type is not directly visible. The routine uses this type to emit a more
   --  informative message.

   function Process_Implicit_Dereference_Prefix
     (E : Entity_Id;
      P : Node_Id) return Entity_Id;
   --  Called when P is the prefix of an implicit dereference, denoting an
   --  object E. The function returns the designated type of the prefix, taking
   --  into account that the designated type of an anonymous access type may be
   --  a limited view, when the non-limited view is visible.
   --  If in semantics only mode (-gnatc or generic), the function also records
   --  that the prefix is a reference to E, if any. Normally, such a reference
   --  is generated only when the implicit dereference is expanded into an
   --  explicit one, but for consistency we must generate the reference when
   --  expansion is disabled as well.

   procedure Remove_Abstract_Operations (N : Node_Id);
   --  Ada 2005: implementation of AI-310. An abstract non-dispatching
   --  operation is not a candidate interpretation.

   function Try_Indexed_Call
     (N          : Node_Id;
      Nam        : Entity_Id;
      Typ        : Entity_Id;
      Skip_First : Boolean) return Boolean;
   --  If a function has defaults for all its actuals, a call to it may in fact
   --  be an indexing on the result of the call. Try_Indexed_Call attempts the
   --  interpretation as an indexing, prior to analysis as a call. If both are
   --  possible, the node is overloaded with both interpretations (same symbol
   --  but two different types). If the call is written in prefix form, the
   --  prefix becomes the first parameter in the call, and only the remaining
   --  actuals must be checked for the presence of defaults.

   function Try_Indirect_Call
     (N   : Node_Id;
      Nam : Entity_Id;
      Typ : Entity_Id) return Boolean;
   --  Similarly, a function F that needs no actuals can return an access to a
   --  subprogram, and the call F (X) interpreted as F.all (X). In this case
   --  the call may be overloaded with both interpretations.

   function Try_Object_Operation (N : Node_Id) return Boolean;
   --  Ada 2005 (AI-252): Support the object.operation notation. If node N
   --  is a call in this notation, it is transformed into a normal subprogram
   --  call where the prefix is a parameter, and True is returned. If node
   --  N is not of this form, it is unchanged, and False is returned.

   procedure wpo (T : Entity_Id);
   pragma Warnings (Off, wpo);
   --  Used for debugging: obtain list of primitive operations even if
   --  type is not frozen and dispatch table is not built yet.

   ------------------------
   -- Ambiguous_Operands --
   ------------------------

   procedure Ambiguous_Operands (N : Node_Id) is
      procedure List_Operand_Interps (Opnd : Node_Id);

      --------------------------
      -- List_Operand_Interps --
      --------------------------

      procedure List_Operand_Interps (Opnd : Node_Id) is
         Nam   : Node_Id;
         Err   : Node_Id := N;

      begin
         if Is_Overloaded (Opnd) then
            if Nkind (Opnd) in N_Op then
               Nam := Opnd;
            elsif Nkind (Opnd) = N_Function_Call then
               Nam := Name (Opnd);
            else
               return;
            end if;

         else
            return;
         end if;

         if Opnd = Left_Opnd (N) then
            Error_Msg_N ("\left operand has the following interpretations", N);
         else
            Error_Msg_N
              ("\right operand has the following interpretations", N);
            Err := Opnd;
         end if;

         List_Interps (Nam, Err);
      end List_Operand_Interps;

   --  Start of processing for Ambiguous_Operands

   begin
      if Nkind (N) in N_Membership_Test then
         Error_Msg_N ("ambiguous operands for membership",  N);

      elsif Nkind_In (N, N_Op_Eq, N_Op_Ne) then
         Error_Msg_N ("ambiguous operands for equality",  N);

      else
         Error_Msg_N ("ambiguous operands for comparison",  N);
      end if;

      if All_Errors_Mode then
         List_Operand_Interps (Left_Opnd  (N));
         List_Operand_Interps (Right_Opnd (N));
      else
         Error_Msg_N ("\use -gnatf switch for details", N);
      end if;
   end Ambiguous_Operands;

   -----------------------
   -- Analyze_Aggregate --
   -----------------------

   --  Most of the analysis of Aggregates requires that the type be known,
   --  and is therefore put off until resolution.

   procedure Analyze_Aggregate (N : Node_Id) is
   begin
      if No (Etype (N)) then
         Set_Etype (N, Any_Composite);
      end if;
   end Analyze_Aggregate;

   -----------------------
   -- Analyze_Allocator --
   -----------------------

   procedure Analyze_Allocator (N : Node_Id) is
      Loc      : constant Source_Ptr := Sloc (N);
      Sav_Errs : constant Nat        := Serious_Errors_Detected;
      E        : Node_Id             := Expression (N);
      Acc_Type : Entity_Id;
      Type_Id  : Entity_Id;
      P        : Node_Id;
      C        : Node_Id;

   begin
      --  Deal with allocator restrictions

      --  In accordance with H.4(7), the No_Allocators restriction only applies
      --  to user-written allocators. The same consideration applies to the
      --  No_Allocators_Before_Elaboration restriction.

      if Comes_From_Source (N) then
         Check_Restriction (No_Allocators, N);

         --  Processing for No_Allocators_After_Elaboration, loop to look at
         --  enclosing context, checking task case and main subprogram case.

         C := N;
         P := Parent (C);
         while Present (P) loop

            --  In both cases we need a handled sequence of statements, where
            --  the occurrence of the allocator is within the statements.

            if Nkind (P) = N_Handled_Sequence_Of_Statements
              and then Is_List_Member (C)
              and then List_Containing (C) = Statements (P)
            then
               --  Check for allocator within task body, this is a definite
               --  violation of No_Allocators_After_Elaboration we can detect.

               if Nkind (Original_Node (Parent (P))) = N_Task_Body then
                  Check_Restriction (No_Allocators_After_Elaboration, N);
                  exit;
               end if;

               --  The other case is appearence in a subprogram body. This may
               --  be a violation if this is a library level subprogram, and it
               --  turns out to be used as the main program, but only the
               --  binder knows that, so just record the occurrence.

               if Nkind (Original_Node (Parent (P))) = N_Subprogram_Body
                 and then Nkind (Parent (Parent (P))) = N_Compilation_Unit
               then
                  Set_Has_Allocator (Current_Sem_Unit);
               end if;
            end if;

            C := P;
            P := Parent (C);
         end loop;
      end if;

      --  Analyze the allocator

      if Nkind (E) = N_Qualified_Expression then
         Acc_Type := Create_Itype (E_Allocator_Type, N);
         Set_Etype (Acc_Type, Acc_Type);
         Find_Type (Subtype_Mark (E));

         --  Analyze the qualified expression, and apply the name resolution
         --  rule given in  4.7 (3).

         Analyze (E);
         Type_Id := Etype (E);
         Set_Directly_Designated_Type (Acc_Type, Type_Id);

         Resolve (Expression (E), Type_Id);

         if Is_Limited_Type (Type_Id)
           and then Comes_From_Source (N)
           and then not In_Instance_Body
         then
            if not OK_For_Limited_Init (Type_Id, Expression (E)) then
               Error_Msg_N ("initialization not allowed for limited types", N);
               Explain_Limited_Type (Type_Id, N);
            end if;
         end if;

         --  A qualified expression requires an exact match of the type,
         --  class-wide matching is not allowed.

         --  if Is_Class_Wide_Type (Type_Id)
         --    and then Base_Type
         --       (Etype (Expression (E))) /= Base_Type (Type_Id)
         --  then
         --     Wrong_Type (Expression (E), Type_Id);
         --  end if;

         Check_Non_Static_Context (Expression (E));

         --  We don't analyze the qualified expression itself because it's
         --  part of the allocator

         Set_Etype  (E, Type_Id);

      --  Case where allocator has a subtype indication

      else
         declare
            Def_Id   : Entity_Id;
            Base_Typ : Entity_Id;

         begin
            --  If the allocator includes a N_Subtype_Indication then a
            --  constraint is present, otherwise the node is a subtype mark.
            --  Introduce an explicit subtype declaration into the tree
            --  defining some anonymous subtype and rewrite the allocator to
            --  use this subtype rather than the subtype indication.

            --  It is important to introduce the explicit subtype declaration
            --  so that the bounds of the subtype indication are attached to
            --  the tree in case the allocator is inside a generic unit.

            if Nkind (E) = N_Subtype_Indication then

               --  A constraint is only allowed for a composite type in Ada
               --  95. In Ada 83, a constraint is also allowed for an
               --  access-to-composite type, but the constraint is ignored.

               Find_Type (Subtype_Mark (E));
               Base_Typ := Entity (Subtype_Mark (E));

               if Is_Elementary_Type (Base_Typ) then
                  if not (Ada_Version = Ada_83
                           and then Is_Access_Type (Base_Typ))
                  then
                     Error_Msg_N ("constraint not allowed here", E);

                     if Nkind (Constraint (E)) =
                       N_Index_Or_Discriminant_Constraint
                     then
                        Error_Msg_N -- CODEFIX
                          ("\if qualified expression was meant, " &
                              "use apostrophe", Constraint (E));
                     end if;
                  end if;

                  --  Get rid of the bogus constraint:

                  Rewrite (E, New_Copy_Tree (Subtype_Mark (E)));
                  Analyze_Allocator (N);
                  return;

               --  Ada 2005, AI-363: if the designated type has a constrained
               --  partial view, it cannot receive a discriminant constraint,
               --  and the allocated object is unconstrained.

               elsif Ada_Version >= Ada_2005
                 and then Has_Constrained_Partial_View (Base_Typ)
               then
                  Error_Msg_N
                    ("constraint no allowed when type " &
                      "has a constrained partial view", Constraint (E));
               end if;

               if Expander_Active then
                  Def_Id := Make_Temporary (Loc, 'S');

                  Insert_Action (E,
                    Make_Subtype_Declaration (Loc,
                      Defining_Identifier => Def_Id,
                      Subtype_Indication  => Relocate_Node (E)));

                  if Sav_Errs /= Serious_Errors_Detected
                    and then Nkind (Constraint (E)) =
                               N_Index_Or_Discriminant_Constraint
                  then
                     Error_Msg_N -- CODEFIX
                       ("if qualified expression was meant, " &
                           "use apostrophe!", Constraint (E));
                  end if;

                  E := New_Occurrence_Of (Def_Id, Loc);
                  Rewrite (Expression (N), E);
               end if;
            end if;

            Type_Id := Process_Subtype (E, N);
            Acc_Type := Create_Itype (E_Allocator_Type, N);
            Set_Etype                    (Acc_Type, Acc_Type);
            Set_Directly_Designated_Type (Acc_Type, Type_Id);
            Check_Fully_Declared (Type_Id, N);

            --  Ada 2005 (AI-231): If the designated type is itself an access
            --  type that excludes null, its default initialization will
            --  be a null object, and we can insert an unconditional raise
            --  before the allocator.

            --  Ada 2012 (AI-104): A not null indication here is altogether
            --  illegal.

            if Can_Never_Be_Null (Type_Id) then
               declare
                  Not_Null_Check : constant Node_Id :=
                                     Make_Raise_Constraint_Error (Sloc (E),
                                       Reason => CE_Null_Not_Allowed);

               begin
                  if Ada_Version >= Ada_2012 then
                     Error_Msg_N
                       ("an uninitialized allocator cannot have"
                         & " a null exclusion", N);

                  elsif Expander_Active then
                     Insert_Action (N, Not_Null_Check);
                     Analyze (Not_Null_Check);

                  else
                     Error_Msg_N ("null value not allowed here?", E);
                  end if;
               end;
            end if;

            --  Check restriction against dynamically allocated protected
            --  objects. Note that when limited aggregates are supported,
            --  a similar test should be applied to an allocator with a
            --  qualified expression ???

            if Is_Protected_Type (Type_Id) then
               Check_Restriction (No_Protected_Type_Allocators, N);
            end if;

            --  Check for missing initialization. Skip this check if we already
            --  had errors on analyzing the allocator, since in that case these
            --  are probably cascaded errors.

            if Is_Indefinite_Subtype (Type_Id)
              and then Serious_Errors_Detected = Sav_Errs
            then
               if Is_Class_Wide_Type (Type_Id) then
                  Error_Msg_N
                    ("initialization required in class-wide allocation", N);
               else
                  if Ada_Version < Ada_2005
                    and then Is_Limited_Type (Type_Id)
                  then
                     Error_Msg_N ("unconstrained allocation not allowed", N);

                     if Is_Array_Type (Type_Id) then
                        Error_Msg_N
                          ("\constraint with array bounds required", N);

                     elsif Has_Unknown_Discriminants (Type_Id) then
                        null;

                     else pragma Assert (Has_Discriminants (Type_Id));
                        Error_Msg_N
                          ("\constraint with discriminant values required", N);
                     end if;

                  --  Limited Ada 2005 and general non-limited case

                  else
                     Error_Msg_N
                       ("uninitialized unconstrained allocation not allowed",
                        N);

                     if Is_Array_Type (Type_Id) then
                        Error_Msg_N
                          ("\qualified expression or constraint with " &
                           "array bounds required", N);

                     elsif Has_Unknown_Discriminants (Type_Id) then
                        Error_Msg_N ("\qualified expression required", N);

                     else pragma Assert (Has_Discriminants (Type_Id));
                        Error_Msg_N
                          ("\qualified expression or constraint with " &
                           "discriminant values required", N);
                     end if;
                  end if;
               end if;
            end if;
         end;
      end if;

      if Is_Abstract_Type (Type_Id) then
         Error_Msg_N ("cannot allocate abstract object", E);
      end if;

      if Has_Task (Designated_Type (Acc_Type)) then
         Check_Restriction (No_Tasking, N);
         Check_Restriction (Max_Tasks, N);
         Check_Restriction (No_Task_Allocators, N);

         --  Check that an allocator with task parts isn't for a nested access
         --  type when restriction No_Task_Hierarchy applies.

         if not Is_Library_Level_Entity (Acc_Type) then
            Check_Restriction (No_Task_Hierarchy, N);
         end if;
      end if;

      --  Check that an allocator of a nested access type doesn't create a
      --  protected object when restriction No_Local_Protected_Objects applies.
      --  We don't have an equivalent to Has_Task for protected types, so only
      --  cases where the designated type itself is a protected type are
      --  currently checked. ???

      if Is_Protected_Type (Designated_Type (Acc_Type))
        and then not Is_Library_Level_Entity (Acc_Type)
      then
         Check_Restriction (No_Local_Protected_Objects, N);
      end if;

      --  If the No_Streams restriction is set, check that the type of the
      --  object is not, and does not contain, any subtype derived from
      --  Ada.Streams.Root_Stream_Type. Note that we guard the call to
      --  Has_Stream just for efficiency reasons. There is no point in
      --  spending time on a Has_Stream check if the restriction is not set.

      if Restriction_Check_Required (No_Streams) then
         if Has_Stream (Designated_Type (Acc_Type)) then
            Check_Restriction (No_Streams, N);
         end if;
      end if;

      Set_Etype (N, Acc_Type);

      if not Is_Library_Level_Entity (Acc_Type) then
         Check_Restriction (No_Local_Allocators, N);
      end if;

      if Serious_Errors_Detected > Sav_Errs then
         Set_Error_Posted (N);
         Set_Etype (N, Any_Type);
      end if;
   end Analyze_Allocator;

   ---------------------------
   -- Analyze_Arithmetic_Op --
   ---------------------------

   procedure Analyze_Arithmetic_Op (N : Node_Id) is
      L     : constant Node_Id := Left_Opnd (N);
      R     : constant Node_Id := Right_Opnd (N);
      Op_Id : Entity_Id;

   begin
      Candidate_Type := Empty;
      Analyze_Expression (L);
      Analyze_Expression (R);

      --  If the entity is already set, the node is the instantiation of a
      --  generic node with a non-local reference, or was manufactured by a
      --  call to Make_Op_xxx. In either case the entity is known to be valid,
      --  and we do not need to collect interpretations, instead we just get
      --  the single possible interpretation.

      Op_Id := Entity (N);

      if Present (Op_Id) then
         if Ekind (Op_Id) = E_Operator then

            if Nkind_In (N, N_Op_Divide, N_Op_Mod, N_Op_Multiply, N_Op_Rem)
              and then Treat_Fixed_As_Integer (N)
            then
               null;
            else
               Set_Etype (N, Any_Type);
               Find_Arithmetic_Types (L, R, Op_Id, N);
            end if;

         else
            Set_Etype (N, Any_Type);
            Add_One_Interp (N, Op_Id, Etype (Op_Id));
         end if;

      --  Entity is not already set, so we do need to collect interpretations

      else
         Op_Id := Get_Name_Entity_Id (Chars (N));
         Set_Etype (N, Any_Type);

         while Present (Op_Id) loop
            if Ekind (Op_Id) = E_Operator
              and then Present (Next_Entity (First_Entity (Op_Id)))
            then
               Find_Arithmetic_Types (L, R, Op_Id, N);

            --  The following may seem superfluous, because an operator cannot
            --  be generic, but this ignores the cleverness of the author of
            --  ACVC bc1013a.

            elsif Is_Overloadable (Op_Id) then
               Analyze_User_Defined_Binary_Op (N, Op_Id);
            end if;

            Op_Id := Homonym (Op_Id);
         end loop;
      end if;

      Operator_Check (N);
   end Analyze_Arithmetic_Op;

   ------------------
   -- Analyze_Call --
   ------------------

   --  Function, procedure, and entry calls are checked here. The Name in
   --  the call may be overloaded. The actuals have been analyzed and may
   --  themselves be overloaded. On exit from this procedure, the node N
   --  may have zero, one or more interpretations. In the first case an
   --  error message is produced. In the last case, the node is flagged
   --  as overloaded and the interpretations are collected in All_Interp.

   --  If the name is an Access_To_Subprogram, it cannot be overloaded, but
   --  the type-checking is similar to that of other calls.

   procedure Analyze_Call (N : Node_Id) is
      Actuals : constant List_Id := Parameter_Associations (N);
      Nam     : Node_Id;
      X       : Interp_Index;
      It      : Interp;
      Nam_Ent : Entity_Id;
      Success : Boolean := False;

      Deref : Boolean := False;
      --  Flag indicates whether an interpretation of the prefix is a
      --  parameterless call that returns an access_to_subprogram.

      function Name_Denotes_Function return Boolean;
      --  If the type of the name is an access to subprogram, this may be the
      --  type of a name, or the return type of the function being called. If
      --  the name is not an entity then it can denote a protected function.
      --  Until we distinguish Etype from Return_Type, we must use this routine
      --  to resolve the meaning of the name in the call.

      procedure No_Interpretation;
      --  Output error message when no valid interpretation exists

      ---------------------------
      -- Name_Denotes_Function --
      ---------------------------

      function Name_Denotes_Function return Boolean is
      begin
         if Is_Entity_Name (Nam) then
            return Ekind (Entity (Nam)) = E_Function;

         elsif Nkind (Nam) = N_Selected_Component then
            return Ekind (Entity (Selector_Name (Nam))) = E_Function;

         else
            return False;
         end if;
      end Name_Denotes_Function;

      -----------------------
      -- No_Interpretation --
      -----------------------

      procedure No_Interpretation is
         L : constant Boolean   := Is_List_Member (N);
         K : constant Node_Kind := Nkind (Parent (N));

      begin
         --  If the node is in a list whose parent is not an expression then it
         --  must be an attempted procedure call.

         if L and then K not in N_Subexpr then
            if Ekind (Entity (Nam)) = E_Generic_Procedure then
               Error_Msg_NE
                 ("must instantiate generic procedure& before call",
                  Nam, Entity (Nam));
            else
               Error_Msg_N
                 ("procedure or entry name expected", Nam);
            end if;

         --  Check for tasking cases where only an entry call will do

         elsif not L
           and then Nkind_In (K, N_Entry_Call_Alternative,
                                 N_Triggering_Alternative)
         then
            Error_Msg_N ("entry name expected", Nam);

         --  Otherwise give general error message

         else
            Error_Msg_N ("invalid prefix in call", Nam);
         end if;
      end No_Interpretation;

   --  Start of processing for Analyze_Call

   begin
      --  Initialize the type of the result of the call to the error type,
      --  which will be reset if the type is successfully resolved.

      Set_Etype (N, Any_Type);

      Nam := Name (N);

      if not Is_Overloaded (Nam) then

         --  Only one interpretation to check

         if Ekind (Etype (Nam)) = E_Subprogram_Type then
            Nam_Ent := Etype (Nam);

         --  If the prefix is an access_to_subprogram, this may be an indirect
         --  call. This is the case if the name in the call is not an entity
         --  name, or if it is a function name in the context of a procedure
         --  call. In this latter case, we have a call to a parameterless
         --  function that returns a pointer_to_procedure which is the entity
         --  being called. Finally, F (X) may be a call to a parameterless
         --  function that returns a pointer to a function with parameters.

         elsif Is_Access_Type (Etype (Nam))
           and then Ekind (Designated_Type (Etype (Nam))) = E_Subprogram_Type
           and then
             (not Name_Denotes_Function
                or else Nkind (N) = N_Procedure_Call_Statement
                or else
                  (Nkind (Parent (N)) /= N_Explicit_Dereference
                     and then Is_Entity_Name (Nam)
                     and then No (First_Formal (Entity (Nam)))
                     and then Present (Actuals)))
         then
            Nam_Ent := Designated_Type (Etype (Nam));
            Insert_Explicit_Dereference (Nam);

         --  Selected component case. Simple entry or protected operation,
         --  where the entry name is given by the selector name.

         elsif Nkind (Nam) = N_Selected_Component then
            Nam_Ent := Entity (Selector_Name (Nam));

            if not Ekind_In (Nam_Ent, E_Entry,
                                      E_Entry_Family,
                                      E_Function,
                                      E_Procedure)
            then
               Error_Msg_N ("name in call is not a callable entity", Nam);
               Set_Etype (N, Any_Type);
               return;
            end if;

         --  If the name is an Indexed component, it can be a call to a member
         --  of an entry family. The prefix must be a selected component whose
         --  selector is the entry. Analyze_Procedure_Call normalizes several
         --  kinds of call into this form.

         elsif Nkind (Nam) = N_Indexed_Component then
            if Nkind (Prefix (Nam)) = N_Selected_Component then
               Nam_Ent := Entity (Selector_Name (Prefix (Nam)));
            else
               Error_Msg_N ("name in call is not a callable entity", Nam);
               Set_Etype (N, Any_Type);
               return;
            end if;

         elsif not Is_Entity_Name (Nam) then
            Error_Msg_N ("name in call is not a callable entity", Nam);
            Set_Etype (N, Any_Type);
            return;

         else
            Nam_Ent := Entity (Nam);

            --  If no interpretations, give error message

            if not Is_Overloadable (Nam_Ent) then
               No_Interpretation;
               return;
            end if;
         end if;

         --  Operations generated for RACW stub types are called only through
         --  dispatching, and can never be the static interpretation of a call.

         if Is_RACW_Stub_Type_Operation (Nam_Ent) then
            No_Interpretation;
            return;
         end if;

         Analyze_One_Call (N, Nam_Ent, True, Success);

         --  If this is an indirect call, the return type of the access_to
         --  subprogram may be an incomplete type. At the point of the call,
         --  use the full type if available, and at the same time update the
         --  return type of the access_to_subprogram.

         if Success
           and then Nkind (Nam) = N_Explicit_Dereference
           and then Ekind (Etype (N)) = E_Incomplete_Type
           and then Present (Full_View (Etype (N)))
         then
            Set_Etype (N, Full_View (Etype (N)));
            Set_Etype (Nam_Ent, Etype (N));
         end if;

      else
         --  An overloaded selected component must denote overloaded operations
         --  of a concurrent type. The interpretations are attached to the
         --  simple name of those operations.

         if Nkind (Nam) = N_Selected_Component then
            Nam := Selector_Name (Nam);
         end if;

         Get_First_Interp (Nam, X, It);

         while Present (It.Nam) loop
            Nam_Ent := It.Nam;
            Deref   := False;

            --  Name may be call that returns an access to subprogram, or more
            --  generally an overloaded expression one of whose interpretations
            --  yields an access to subprogram. If the name is an entity, we do
            --  not dereference, because the node is a call that returns the
            --  access type: note difference between f(x), where the call may
            --  return an access subprogram type, and f(x)(y), where the type
            --  returned by the call to f is implicitly dereferenced to analyze
            --  the outer call.

            if Is_Access_Type (Nam_Ent) then
               Nam_Ent := Designated_Type (Nam_Ent);

            elsif Is_Access_Type (Etype (Nam_Ent))
              and then
                (not Is_Entity_Name (Nam)
                   or else Nkind (N) = N_Procedure_Call_Statement)
              and then Ekind (Designated_Type (Etype (Nam_Ent)))
                                                          = E_Subprogram_Type
            then
               Nam_Ent := Designated_Type (Etype (Nam_Ent));

               if Is_Entity_Name (Nam) then
                  Deref := True;
               end if;
            end if;

            --  If the call has been rewritten from a prefixed call, the first
            --  parameter has been analyzed, but may need a subsequent
            --  dereference, so skip its analysis now.

            if N /= Original_Node (N)
              and then Nkind (Original_Node (N)) = Nkind (N)
              and then Nkind (Name (N)) /= Nkind (Name (Original_Node (N)))
              and then Present (Parameter_Associations (N))
              and then Present (Etype (First (Parameter_Associations (N))))
            then
               Analyze_One_Call
                 (N, Nam_Ent, False, Success, Skip_First => True);
            else
               Analyze_One_Call (N, Nam_Ent, False, Success);
            end if;

            --  If the interpretation succeeds, mark the proper type of the
            --  prefix (any valid candidate will do). If not, remove the
            --  candidate interpretation. This only needs to be done for
            --  overloaded protected operations, for other entities disambi-
            --  guation is done directly in Resolve.

            if Success then
               if Deref
                 and then Nkind (Parent (N)) /= N_Explicit_Dereference
               then
                  Set_Entity (Nam, It.Nam);
                  Insert_Explicit_Dereference (Nam);
                  Set_Etype (Nam, Nam_Ent);

               else
                  Set_Etype (Nam, It.Typ);
               end if;

            elsif Nkind_In (Name (N), N_Selected_Component,
                                      N_Function_Call)
            then
               Remove_Interp (X);
            end if;

            Get_Next_Interp (X, It);
         end loop;

         --  If the name is the result of a function call, it can only
         --  be a call to a function returning an access to subprogram.
         --  Insert explicit dereference.

         if Nkind (Nam) = N_Function_Call then
            Insert_Explicit_Dereference (Nam);
         end if;

         if Etype (N) = Any_Type then

            --  None of the interpretations is compatible with the actuals

            Diagnose_Call (N, Nam);

            --  Special checks for uninstantiated put routines

            if Nkind (N) = N_Procedure_Call_Statement
              and then Is_Entity_Name (Nam)
              and then Chars (Nam) = Name_Put
              and then List_Length (Actuals) = 1
            then
               declare
                  Arg : constant Node_Id := First (Actuals);
                  Typ : Entity_Id;

               begin
                  if Nkind (Arg) = N_Parameter_Association then
                     Typ := Etype (Explicit_Actual_Parameter (Arg));
                  else
                     Typ := Etype (Arg);
                  end if;

                  if Is_Signed_Integer_Type (Typ) then
                     Error_Msg_N
                       ("possible missing instantiation of " &
                          "'Text_'I'O.'Integer_'I'O!", Nam);

                  elsif Is_Modular_Integer_Type (Typ) then
                     Error_Msg_N
                       ("possible missing instantiation of " &
                          "'Text_'I'O.'Modular_'I'O!", Nam);

                  elsif Is_Floating_Point_Type (Typ) then
                     Error_Msg_N
                       ("possible missing instantiation of " &
                          "'Text_'I'O.'Float_'I'O!", Nam);

                  elsif Is_Ordinary_Fixed_Point_Type (Typ) then
                     Error_Msg_N
                       ("possible missing instantiation of " &
                          "'Text_'I'O.'Fixed_'I'O!", Nam);

                  elsif Is_Decimal_Fixed_Point_Type (Typ) then
                     Error_Msg_N
                       ("possible missing instantiation of " &
                          "'Text_'I'O.'Decimal_'I'O!", Nam);

                  elsif Is_Enumeration_Type (Typ) then
                     Error_Msg_N
                       ("possible missing instantiation of " &
                          "'Text_'I'O.'Enumeration_'I'O!", Nam);
                  end if;
               end;
            end if;

         elsif not Is_Overloaded (N)
           and then Is_Entity_Name (Nam)
         then
            --  Resolution yields a single interpretation. Verify that the
            --  reference has capitalization consistent with the declaration.

            Set_Entity_With_Style_Check (Nam, Entity (Nam));
            Generate_Reference (Entity (Nam), Nam);

            Set_Etype (Nam, Etype (Entity (Nam)));
         else
            Remove_Abstract_Operations (N);
         end if;

         End_Interp_List;
      end if;
   end Analyze_Call;

   -----------------------------
   -- Analyze_Case_Expression --
   -----------------------------

   procedure Analyze_Case_Expression (N : Node_Id) is
      Expr      : constant Node_Id := Expression (N);
      FirstX    : constant Node_Id := Expression (First (Alternatives (N)));
      Alt       : Node_Id;
      Exp_Type  : Entity_Id;
      Exp_Btype : Entity_Id;

<<<<<<< HEAD
      Last_Choice    : Nat;
=======
>>>>>>> 155d23aa
      Dont_Care      : Boolean;
      Others_Present : Boolean;

      procedure Non_Static_Choice_Error (Choice : Node_Id);
      --  Error routine invoked by the generic instantiation below when
      --  the case expression has a non static choice.

      package Case_Choices_Processing is new
        Generic_Choices_Processing
          (Get_Alternatives          => Alternatives,
           Get_Choices               => Discrete_Choices,
           Process_Empty_Choice      => No_OP,
           Process_Non_Static_Choice => Non_Static_Choice_Error,
           Process_Associated_Node   => No_OP);
      use Case_Choices_Processing;

<<<<<<< HEAD
      Case_Table : Choice_Table_Type (1 .. Number_Of_Choices (N));

=======
>>>>>>> 155d23aa
      -----------------------------
      -- Non_Static_Choice_Error --
      -----------------------------

      procedure Non_Static_Choice_Error (Choice : Node_Id) is
      begin
         Flag_Non_Static_Expr
           ("choice given in case expression is not static!", Choice);
      end Non_Static_Choice_Error;

   --  Start of processing for Analyze_Case_Expression

   begin
      if Comes_From_Source (N) then
         Check_Compiler_Unit (N);
      end if;

      Analyze_And_Resolve (Expr, Any_Discrete);
      Check_Unset_Reference (Expr);
      Exp_Type := Etype (Expr);
      Exp_Btype := Base_Type (Exp_Type);

      Alt := First (Alternatives (N));
      while Present (Alt) loop
         Analyze (Expression (Alt));
         Next (Alt);
      end loop;

      if not Is_Overloaded (FirstX) then
         Set_Etype (N, Etype (FirstX));

      else
         declare
            I  : Interp_Index;
            It : Interp;

         begin
            Set_Etype (N, Any_Type);

            Get_First_Interp (FirstX, I, It);
            while Present (It.Nam) loop

               --  For each intepretation of the first expression, we only
               --  add the intepretation if every other expression in the
               --  case expression alternatives has a compatible type.

               Alt := Next (First (Alternatives (N)));
               while Present (Alt) loop
                  exit when not Has_Compatible_Type (Expression (Alt), It.Typ);
                  Next (Alt);
               end loop;

               if No (Alt) then
                  Add_One_Interp (N, It.Typ, It.Typ);
               end if;

               Get_Next_Interp (I, It);
            end loop;
         end;
      end if;

      Exp_Btype := Base_Type (Exp_Type);

      --  The expression must be of a discrete type which must be determinable
      --  independently of the context in which the expression occurs, but
      --  using the fact that the expression must be of a discrete type.
      --  Moreover, the type this expression must not be a character literal
      --  (which is always ambiguous).

      --  If error already reported by Resolve, nothing more to do

      if Exp_Btype = Any_Discrete
        or else Exp_Btype = Any_Type
      then
         return;

      elsif Exp_Btype = Any_Character then
         Error_Msg_N
           ("character literal as case expression is ambiguous", Expr);
         return;
      end if;

      --  If the case expression is a formal object of mode in out, then
      --  treat it as having a nonstatic subtype by forcing use of the base
      --  type (which has to get passed to Check_Case_Choices below).  Also
      --  use base type when the case expression is parenthesized.

      if Paren_Count (Expr) > 0
        or else (Is_Entity_Name (Expr)
                  and then Ekind (Entity (Expr)) = E_Generic_In_Out_Parameter)
      then
         Exp_Type := Exp_Btype;
      end if;

      --  Call instantiated Analyze_Choices which does the rest of the work

<<<<<<< HEAD
      Analyze_Choices
        (N, Exp_Type, Case_Table, Last_Choice, Dont_Care, Others_Present);
=======
      Analyze_Choices (N, Exp_Type, Dont_Care, Others_Present);
>>>>>>> 155d23aa

      if Exp_Type = Universal_Integer and then not Others_Present then
         Error_Msg_N
           ("case on universal integer requires OTHERS choice", Expr);
      end if;
   end Analyze_Case_Expression;

   ---------------------------
   -- Analyze_Comparison_Op --
   ---------------------------

   procedure Analyze_Comparison_Op (N : Node_Id) is
      L     : constant Node_Id := Left_Opnd (N);
      R     : constant Node_Id := Right_Opnd (N);
      Op_Id : Entity_Id        := Entity (N);

   begin
      Set_Etype (N, Any_Type);
      Candidate_Type := Empty;

      Analyze_Expression (L);
      Analyze_Expression (R);

      if Present (Op_Id) then
         if Ekind (Op_Id) = E_Operator then
            Find_Comparison_Types (L, R, Op_Id, N);
         else
            Add_One_Interp (N, Op_Id, Etype (Op_Id));
         end if;

         if Is_Overloaded (L) then
            Set_Etype (L, Intersect_Types (L, R));
         end if;

      else
         Op_Id := Get_Name_Entity_Id (Chars (N));
         while Present (Op_Id) loop
            if Ekind (Op_Id) = E_Operator then
               Find_Comparison_Types (L, R, Op_Id, N);
            else
               Analyze_User_Defined_Binary_Op (N, Op_Id);
            end if;

            Op_Id := Homonym (Op_Id);
         end loop;
      end if;

      Operator_Check (N);
   end Analyze_Comparison_Op;

   ---------------------------
   -- Analyze_Concatenation --
   ---------------------------

   procedure Analyze_Concatenation (N : Node_Id) is

      --  We wish to avoid deep recursion, because concatenations are often
      --  deeply nested, as in A&B&...&Z. Therefore, we walk down the left
      --  operands nonrecursively until we find something that is not a
      --  concatenation (A in this case), or has already been analyzed. We
      --  analyze that, and then walk back up the tree following Parent
      --  pointers, calling Analyze_Concatenation_Rest to do the rest of the
      --  work at each level. The Parent pointers allow us to avoid recursion,
      --  and thus avoid running out of memory.

      NN : Node_Id := N;
      L  : Node_Id;

   begin
      Candidate_Type := Empty;

      --  The following code is equivalent to:

      --    Set_Etype (N, Any_Type);
      --    Analyze_Expression (Left_Opnd (N));
      --    Analyze_Concatenation_Rest (N);

      --  where the Analyze_Expression call recurses back here if the left
      --  operand is a concatenation.

      --  Walk down left operands

      loop
         Set_Etype (NN, Any_Type);
         L := Left_Opnd (NN);
         exit when Nkind (L) /= N_Op_Concat or else Analyzed (L);
         NN := L;
      end loop;

      --  Now (given the above example) NN is A&B and L is A

      --  First analyze L ...

      Analyze_Expression (L);

      --  ... then walk NN back up until we reach N (where we started), calling
      --  Analyze_Concatenation_Rest along the way.

      loop
         Analyze_Concatenation_Rest (NN);
         exit when NN = N;
         NN := Parent (NN);
      end loop;
   end Analyze_Concatenation;

   --------------------------------
   -- Analyze_Concatenation_Rest --
   --------------------------------

   --  If the only one-dimensional array type in scope is String,
   --  this is the resulting type of the operation. Otherwise there
   --  will be a concatenation operation defined for each user-defined
   --  one-dimensional array.

   procedure Analyze_Concatenation_Rest (N : Node_Id) is
      L     : constant Node_Id := Left_Opnd (N);
      R     : constant Node_Id := Right_Opnd (N);
      Op_Id : Entity_Id        := Entity (N);
      LT    : Entity_Id;
      RT    : Entity_Id;

   begin
      Analyze_Expression (R);

      --  If the entity is present, the node appears in an instance, and
      --  denotes a predefined concatenation operation. The resulting type is
      --  obtained from the arguments when possible. If the arguments are
      --  aggregates, the array type and the concatenation type must be
      --  visible.

      if Present (Op_Id) then
         if Ekind (Op_Id) = E_Operator then
            LT := Base_Type (Etype (L));
            RT := Base_Type (Etype (R));

            if Is_Array_Type (LT)
              and then (RT = LT or else RT = Base_Type (Component_Type (LT)))
            then
               Add_One_Interp (N, Op_Id, LT);

            elsif Is_Array_Type (RT)
              and then LT = Base_Type (Component_Type (RT))
            then
               Add_One_Interp (N, Op_Id, RT);

            --  If one operand is a string type or a user-defined array type,
            --  and the other is a literal, result is of the specific type.

            elsif
              (Root_Type (LT) = Standard_String
                 or else Scope (LT) /= Standard_Standard)
              and then Etype (R) = Any_String
            then
               Add_One_Interp (N, Op_Id, LT);

            elsif
              (Root_Type (RT) = Standard_String
                 or else Scope (RT) /= Standard_Standard)
              and then Etype (L) = Any_String
            then
               Add_One_Interp (N, Op_Id, RT);

            elsif not Is_Generic_Type (Etype (Op_Id)) then
               Add_One_Interp (N, Op_Id, Etype (Op_Id));

            else
               --  Type and its operations must be visible

               Set_Entity (N, Empty);
               Analyze_Concatenation (N);
            end if;

         else
            Add_One_Interp (N, Op_Id, Etype (Op_Id));
         end if;

      else
         Op_Id := Get_Name_Entity_Id (Name_Op_Concat);
         while Present (Op_Id) loop
            if Ekind (Op_Id) = E_Operator then

               --  Do not consider operators declared in dead code, they can
               --  not be part of the resolution.

               if Is_Eliminated (Op_Id) then
                  null;
               else
                  Find_Concatenation_Types (L, R, Op_Id, N);
               end if;

            else
               Analyze_User_Defined_Binary_Op (N, Op_Id);
            end if;

            Op_Id := Homonym (Op_Id);
         end loop;
      end if;

      Operator_Check (N);
   end Analyze_Concatenation_Rest;

   ------------------------------------
   -- Analyze_Conditional_Expression --
   ------------------------------------

   procedure Analyze_Conditional_Expression (N : Node_Id) is
      Condition : constant Node_Id := First (Expressions (N));
      Then_Expr : constant Node_Id := Next (Condition);
      Else_Expr : Node_Id;

   begin
      --  Defend against error of missing expressions from previous error

      if No (Then_Expr) then
         return;
      end if;

      Else_Expr := Next (Then_Expr);

      if Comes_From_Source (N) then
         Check_Compiler_Unit (N);
      end if;

      Analyze_Expression (Condition);
      Analyze_Expression (Then_Expr);

      if Present (Else_Expr) then
         Analyze_Expression (Else_Expr);
      end if;

      --  If then expression not overloaded, then that decides the type

      if not Is_Overloaded (Then_Expr) then
         Set_Etype (N, Etype (Then_Expr));

      --  Case where then expression is overloaded

      else
         declare
            I  : Interp_Index;
            It : Interp;

         begin
            Set_Etype (N, Any_Type);
            Get_First_Interp (Then_Expr, I, It);
            while Present (It.Nam) loop

               --  For each possible intepretation of the Then Expression,
               --  add it only if the else expression has a compatible type.

               --  Is this right if Else_Expr is empty?

               if Has_Compatible_Type (Else_Expr, It.Typ) then
                  Add_One_Interp (N, It.Typ, It.Typ);
               end if;

               Get_Next_Interp (I, It);
            end loop;
         end;
      end if;
   end Analyze_Conditional_Expression;

   -------------------------
   -- Analyze_Equality_Op --
   -------------------------

   procedure Analyze_Equality_Op (N : Node_Id) is
      Loc   : constant Source_Ptr := Sloc (N);
      L     : constant Node_Id := Left_Opnd (N);
      R     : constant Node_Id := Right_Opnd (N);
      Op_Id : Entity_Id;

   begin
      Set_Etype (N, Any_Type);
      Candidate_Type := Empty;

      Analyze_Expression (L);
      Analyze_Expression (R);

      --  If the entity is set, the node is a generic instance with a non-local
      --  reference to the predefined operator or to a user-defined function.
      --  It can also be an inequality that is expanded into the negation of a
      --  call to a user-defined equality operator.

      --  For the predefined case, the result is Boolean, regardless of the
      --  type of the  operands. The operands may even be limited, if they are
      --  generic actuals. If they are overloaded, label the left argument with
      --  the common type that must be present, or with the type of the formal
      --  of the user-defined function.

      if Present (Entity (N)) then
         Op_Id := Entity (N);

         if Ekind (Op_Id) = E_Operator then
            Add_One_Interp (N, Op_Id, Standard_Boolean);
         else
            Add_One_Interp (N, Op_Id, Etype (Op_Id));
         end if;

         if Is_Overloaded (L) then
            if Ekind (Op_Id) = E_Operator then
               Set_Etype (L, Intersect_Types (L, R));
            else
               Set_Etype (L, Etype (First_Formal (Op_Id)));
            end if;
         end if;

      else
         Op_Id := Get_Name_Entity_Id (Chars (N));
         while Present (Op_Id) loop
            if Ekind (Op_Id) = E_Operator then
               Find_Equality_Types (L, R, Op_Id, N);
            else
               Analyze_User_Defined_Binary_Op (N, Op_Id);
            end if;

            Op_Id := Homonym (Op_Id);
         end loop;
      end if;

      --  If there was no match, and the operator is inequality, this may
      --  be a case where inequality has not been made explicit, as for
      --  tagged types. Analyze the node as the negation of an equality
      --  operation. This cannot be done earlier, because before analysis
      --  we cannot rule out the presence of an explicit inequality.

      if Etype (N) = Any_Type
        and then Nkind (N) = N_Op_Ne
      then
         Op_Id := Get_Name_Entity_Id (Name_Op_Eq);
         while Present (Op_Id) loop
            if Ekind (Op_Id) = E_Operator then
               Find_Equality_Types (L, R, Op_Id, N);
            else
               Analyze_User_Defined_Binary_Op (N, Op_Id);
            end if;

            Op_Id := Homonym (Op_Id);
         end loop;

         if Etype (N) /= Any_Type then
            Op_Id := Entity (N);

            Rewrite (N,
              Make_Op_Not (Loc,
                Right_Opnd =>
                  Make_Op_Eq (Loc,
                    Left_Opnd  => Left_Opnd (N),
                    Right_Opnd => Right_Opnd (N))));

            Set_Entity (Right_Opnd (N), Op_Id);
            Analyze (N);
         end if;
      end if;

      Operator_Check (N);
   end Analyze_Equality_Op;

   ----------------------------------
   -- Analyze_Explicit_Dereference --
   ----------------------------------

   procedure Analyze_Explicit_Dereference (N : Node_Id) is
      Loc   : constant Source_Ptr := Sloc (N);
      P     : constant Node_Id := Prefix (N);
      T     : Entity_Id;
      I     : Interp_Index;
      It    : Interp;
      New_N : Node_Id;

      function Is_Function_Type return Boolean;
      --  Check whether node may be interpreted as an implicit function call

      ----------------------
      -- Is_Function_Type --
      ----------------------

      function Is_Function_Type return Boolean is
         I  : Interp_Index;
         It : Interp;

      begin
         if not Is_Overloaded (N) then
            return Ekind (Base_Type (Etype (N))) = E_Subprogram_Type
              and then Etype (Base_Type (Etype (N))) /= Standard_Void_Type;

         else
            Get_First_Interp (N, I, It);
            while Present (It.Nam) loop
               if Ekind (Base_Type (It.Typ)) /= E_Subprogram_Type
                 or else Etype (Base_Type (It.Typ)) = Standard_Void_Type
               then
                  return False;
               end if;

               Get_Next_Interp (I, It);
            end loop;

            return True;
         end if;
      end Is_Function_Type;

   --  Start of processing for Analyze_Explicit_Dereference

   begin
      Analyze (P);
      Set_Etype (N, Any_Type);

      --  Test for remote access to subprogram type, and if so return
      --  after rewriting the original tree.

      if Remote_AST_E_Dereference (P) then
         return;
      end if;

      --  Normal processing for other than remote access to subprogram type

      if not Is_Overloaded (P) then
         if Is_Access_Type (Etype (P)) then

            --  Set the Etype. We need to go through Is_For_Access_Subtypes to
            --  avoid other problems caused by the Private_Subtype and it is
            --  safe to go to the Base_Type because this is the same as
            --  converting the access value to its Base_Type.

            declare
               DT : Entity_Id := Designated_Type (Etype (P));

            begin
               if Ekind (DT) = E_Private_Subtype
                 and then Is_For_Access_Subtype (DT)
               then
                  DT := Base_Type (DT);
               end if;

               --  An explicit dereference is a legal occurrence of an
               --  incomplete type imported through a limited_with clause,
               --  if the full view is visible.

               if From_With_Type (DT)
                 and then not From_With_Type (Scope (DT))
                 and then
                   (Is_Immediately_Visible (Scope (DT))
                     or else
                       (Is_Child_Unit (Scope (DT))
                          and then Is_Visible_Child_Unit (Scope (DT))))
               then
                  Set_Etype (N, Available_View (DT));

               else
                  Set_Etype (N, DT);
               end if;
            end;

         elsif Etype (P) /= Any_Type then
            Error_Msg_N ("prefix of dereference must be an access type", N);
            return;
         end if;

      else
         Get_First_Interp (P, I, It);
         while Present (It.Nam) loop
            T := It.Typ;

            if Is_Access_Type (T) then
               Add_One_Interp (N, Designated_Type (T), Designated_Type (T));
            end if;

            Get_Next_Interp (I, It);
         end loop;

         --  Error if no interpretation of the prefix has an access type

         if Etype (N) = Any_Type then
            Error_Msg_N
              ("access type required in prefix of explicit dereference", P);
            Set_Etype (N, Any_Type);
            return;
         end if;
      end if;

      if Is_Function_Type
        and then Nkind (Parent (N)) /= N_Indexed_Component

        and then (Nkind (Parent (N)) /= N_Function_Call
                   or else N /= Name (Parent (N)))

        and then (Nkind (Parent (N)) /= N_Procedure_Call_Statement
                   or else N /= Name (Parent (N)))

        and then Nkind (Parent (N)) /= N_Subprogram_Renaming_Declaration
        and then (Nkind (Parent (N)) /= N_Attribute_Reference
                    or else
                      (Attribute_Name (Parent (N)) /= Name_Address
                        and then
                       Attribute_Name (Parent (N)) /= Name_Access))
      then
         --  Name is a function call with no actuals, in a context that
         --  requires deproceduring (including as an actual in an enclosing
         --  function or procedure call). There are some pathological cases
         --  where the prefix might include functions that return access to
         --  subprograms and others that return a regular type. Disambiguation
         --  of those has to take place in Resolve.

         New_N :=
           Make_Function_Call (Loc,
           Name => Make_Explicit_Dereference (Loc, P),
           Parameter_Associations => New_List);

         --  If the prefix is overloaded, remove operations that have formals,
         --  we know that this is a parameterless call.

         if Is_Overloaded (P) then
            Get_First_Interp (P, I, It);
            while Present (It.Nam) loop
               T := It.Typ;

               if No (First_Formal (Base_Type (Designated_Type (T)))) then
                  Set_Etype (P, T);
               else
                  Remove_Interp (I);
               end if;

               Get_Next_Interp (I, It);
            end loop;
         end if;

         Rewrite (N, New_N);
         Analyze (N);

      elsif not Is_Function_Type
        and then Is_Overloaded (N)
      then
         --  The prefix may include access to subprograms and other access
         --  types. If the context selects the interpretation that is a
         --  function call (not a procedure call) we cannot rewrite the node
         --  yet, but we include the result of the call interpretation.

         Get_First_Interp (N, I, It);
         while Present (It.Nam) loop
            if Ekind (Base_Type (It.Typ)) = E_Subprogram_Type
               and then Etype (Base_Type (It.Typ)) /= Standard_Void_Type
               and then Nkind (Parent (N)) /= N_Procedure_Call_Statement
            then
               Add_One_Interp (N, Etype (It.Typ), Etype (It.Typ));
            end if;

            Get_Next_Interp (I, It);
         end loop;
      end if;

      --  A value of remote access-to-class-wide must not be dereferenced
      --  (RM E.2.2(16)).

      Validate_Remote_Access_To_Class_Wide_Type (N);
   end Analyze_Explicit_Dereference;

   ------------------------
   -- Analyze_Expression --
   ------------------------

   procedure Analyze_Expression (N : Node_Id) is
   begin
      Analyze (N);
      Check_Parameterless_Call (N);
   end Analyze_Expression;

   -------------------------------------
   -- Analyze_Expression_With_Actions --
   -------------------------------------

   procedure Analyze_Expression_With_Actions (N : Node_Id) is
      A : Node_Id;

   begin
      A := First (Actions (N));
      loop
         Analyze (A);
         Next (A);
         exit when No (A);
      end loop;

      Analyze_Expression (Expression (N));
      Set_Etype (N, Etype (Expression (N)));
   end Analyze_Expression_With_Actions;

   ------------------------------------
   -- Analyze_Indexed_Component_Form --
   ------------------------------------

   procedure Analyze_Indexed_Component_Form (N : Node_Id) is
      P     : constant Node_Id := Prefix (N);
      Exprs : constant List_Id := Expressions (N);
      Exp   : Node_Id;
      P_T   : Entity_Id;
      E     : Node_Id;
      U_N   : Entity_Id;

      procedure Process_Function_Call;
      --  Prefix in indexed component form is an overloadable entity,
      --  so the node is a function call. Reformat it as such.

      procedure Process_Indexed_Component;
      --  Prefix in indexed component form is actually an indexed component.
      --  This routine processes it, knowing that the prefix is already
      --  resolved.

      procedure Process_Indexed_Component_Or_Slice;
      --  An indexed component with a single index may designate a slice if
      --  the index is a subtype mark. This routine disambiguates these two
      --  cases by resolving the prefix to see if it is a subtype mark.

      procedure Process_Overloaded_Indexed_Component;
      --  If the prefix of an indexed component is overloaded, the proper
      --  interpretation is selected by the index types and the context.

      ---------------------------
      -- Process_Function_Call --
      ---------------------------

      procedure Process_Function_Call is
         Actual : Node_Id;

      begin
         Change_Node (N, N_Function_Call);
         Set_Name (N, P);
         Set_Parameter_Associations (N, Exprs);

         --  Analyze actuals prior to analyzing the call itself

         Actual := First (Parameter_Associations (N));
         while Present (Actual) loop
            Analyze (Actual);
            Check_Parameterless_Call (Actual);

            --  Move to next actual. Note that we use Next, not Next_Actual
            --  here. The reason for this is a bit subtle. If a function call
            --  includes named associations, the parser recognizes the node as
            --  a call, and it is analyzed as such. If all associations are
            --  positional, the parser builds an indexed_component node, and
            --  it is only after analysis of the prefix that the construct
            --  is recognized as a call, in which case Process_Function_Call
            --  rewrites the node and analyzes the actuals. If the list of
            --  actuals is malformed, the parser may leave the node as an
            --  indexed component (despite the presence of named associations).
            --  The iterator Next_Actual is equivalent to Next if the list is
            --  positional, but follows the normalized chain of actuals when
            --  named associations are present. In this case normalization has
            --  not taken place, and actuals remain unanalyzed, which leads to
            --  subsequent crashes or loops if there is an attempt to continue
            --  analysis of the program.

            Next (Actual);
         end loop;

         Analyze_Call (N);
      end Process_Function_Call;

      -------------------------------
      -- Process_Indexed_Component --
      -------------------------------

      procedure Process_Indexed_Component is
         Exp        : Node_Id;
         Array_Type : Entity_Id;
         Index      : Node_Id;
         Pent       : Entity_Id := Empty;

      begin
         Exp := First (Exprs);

         if Is_Overloaded (P) then
            Process_Overloaded_Indexed_Component;

         else
            Array_Type := Etype (P);

            if Is_Entity_Name (P) then
               Pent := Entity (P);
            elsif Nkind (P) = N_Selected_Component
              and then Is_Entity_Name (Selector_Name (P))
            then
               Pent := Entity (Selector_Name (P));
            end if;

            --  Prefix must be appropriate for an array type, taking into
            --  account a possible implicit dereference.

            if Is_Access_Type (Array_Type) then
               Error_Msg_NW (Warn_On_Dereference, "?implicit dereference", N);
               Array_Type := Process_Implicit_Dereference_Prefix (Pent, P);
            end if;

            if Is_Array_Type (Array_Type) then
               null;

            elsif Present (Pent) and then Ekind (Pent) = E_Entry_Family then
               Analyze (Exp);
               Set_Etype (N, Any_Type);

               if not Has_Compatible_Type
                 (Exp, Entry_Index_Type (Pent))
               then
                  Error_Msg_N ("invalid index type in entry name", N);

               elsif Present (Next (Exp)) then
                  Error_Msg_N ("too many subscripts in entry reference", N);

               else
                  Set_Etype (N,  Etype (P));
               end if;

               return;

            elsif Is_Record_Type (Array_Type)
              and then Remote_AST_I_Dereference (P)
            then
               return;

            elsif Array_Type = Any_Type then
               Set_Etype (N, Any_Type);

               --  In most cases the analysis of the prefix will have emitted
               --  an error already, but if the prefix may be interpreted as a
               --  call in prefixed notation, the report is left to the caller.
               --  To prevent cascaded errors, report only if no previous ones.

               if Serious_Errors_Detected = 0 then
                  Error_Msg_N ("invalid prefix in indexed component", P);

                  if Nkind (P) = N_Expanded_Name then
                     Error_Msg_NE ("\& is not visible", P, Selector_Name (P));
                  end if;
               end if;

               return;

            --  Here we definitely have a bad indexing

            else
               if Nkind (Parent (N)) = N_Requeue_Statement
                 and then Present (Pent) and then Ekind (Pent) = E_Entry
               then
                  Error_Msg_N
                    ("REQUEUE does not permit parameters", First (Exprs));

               elsif Is_Entity_Name (P)
                 and then Etype (P) = Standard_Void_Type
               then
                  Error_Msg_NE ("incorrect use of&", P, Entity (P));

               else
                  Error_Msg_N ("array type required in indexed component", P);
               end if;

               Set_Etype (N, Any_Type);
               return;
            end if;

            Index := First_Index (Array_Type);
            while Present (Index) and then Present (Exp) loop
               if not Has_Compatible_Type (Exp, Etype (Index)) then
                  Wrong_Type (Exp, Etype (Index));
                  Set_Etype (N, Any_Type);
                  return;
               end if;

               Next_Index (Index);
               Next (Exp);
            end loop;

            Set_Etype (N, Component_Type (Array_Type));

            if Present (Index) then
               Error_Msg_N
                 ("too few subscripts in array reference", First (Exprs));

            elsif Present (Exp) then
               Error_Msg_N ("too many subscripts in array reference", Exp);
            end if;
         end if;
      end Process_Indexed_Component;

      ----------------------------------------
      -- Process_Indexed_Component_Or_Slice --
      ----------------------------------------

      procedure Process_Indexed_Component_Or_Slice is
      begin
         Exp := First (Exprs);
         while Present (Exp) loop
            Analyze_Expression (Exp);
            Next (Exp);
         end loop;

         Exp := First (Exprs);

         --  If one index is present, and it is a subtype name, then the
         --  node denotes a slice (note that the case of an explicit range
         --  for a slice was already built as an N_Slice node in the first
         --  place, so that case is not handled here).

         --  We use a replace rather than a rewrite here because this is one
         --  of the cases in which the tree built by the parser is plain wrong.

         if No (Next (Exp))
           and then Is_Entity_Name (Exp)
           and then Is_Type (Entity (Exp))
         then
            Replace (N,
               Make_Slice (Sloc (N),
                 Prefix => P,
                 Discrete_Range => New_Copy (Exp)));
            Analyze (N);

         --  Otherwise (more than one index present, or single index is not
         --  a subtype name), then we have the indexed component case.

         else
            Process_Indexed_Component;
         end if;
      end Process_Indexed_Component_Or_Slice;

      ------------------------------------------
      -- Process_Overloaded_Indexed_Component --
      ------------------------------------------

      procedure Process_Overloaded_Indexed_Component is
         Exp   : Node_Id;
         I     : Interp_Index;
         It    : Interp;
         Typ   : Entity_Id;
         Index : Node_Id;
         Found : Boolean;

      begin
         Set_Etype (N, Any_Type);

         Get_First_Interp (P, I, It);
         while Present (It.Nam) loop
            Typ := It.Typ;

            if Is_Access_Type (Typ) then
               Typ := Designated_Type (Typ);
               Error_Msg_NW (Warn_On_Dereference, "?implicit dereference", N);
            end if;

            if Is_Array_Type (Typ) then

               --  Got a candidate: verify that index types are compatible

               Index := First_Index (Typ);
               Found := True;
               Exp := First (Exprs);
               while Present (Index) and then Present (Exp) loop
                  if Has_Compatible_Type (Exp, Etype (Index)) then
                     null;
                  else
                     Found := False;
                     Remove_Interp (I);
                     exit;
                  end if;

                  Next_Index (Index);
                  Next (Exp);
               end loop;

               if Found and then No (Index) and then No (Exp) then
                  Add_One_Interp (N,
                     Etype (Component_Type (Typ)),
                     Etype (Component_Type (Typ)));
               end if;
            end if;

            Get_Next_Interp (I, It);
         end loop;

         if Etype (N) = Any_Type then
            Error_Msg_N ("no legal interpretation for indexed component", N);
            Set_Is_Overloaded (N, False);
         end if;

         End_Interp_List;
      end Process_Overloaded_Indexed_Component;

   --  Start of processing for Analyze_Indexed_Component_Form

   begin
      --  Get name of array, function or type

      Analyze (P);

      if Nkind_In (N, N_Function_Call, N_Procedure_Call_Statement) then

         --  If P is an explicit dereference whose prefix is of a
         --  remote access-to-subprogram type, then N has already
         --  been rewritten as a subprogram call and analyzed.

         return;
      end if;

      pragma Assert (Nkind (N) = N_Indexed_Component);

      P_T := Base_Type (Etype (P));

      if Is_Entity_Name (P) and then Present (Entity (P)) then
         U_N := Entity (P);

         if Is_Type (U_N) then

            --  Reformat node as a type conversion

            E := Remove_Head (Exprs);

            if Present (First (Exprs)) then
               Error_Msg_N
                ("argument of type conversion must be single expression", N);
            end if;

            Change_Node (N, N_Type_Conversion);
            Set_Subtype_Mark (N, P);
            Set_Etype (N, U_N);
            Set_Expression (N, E);

            --  After changing the node, call for the specific Analysis
            --  routine directly, to avoid a double call to the expander.

            Analyze_Type_Conversion (N);
            return;
         end if;

         if Is_Overloadable (U_N) then
            Process_Function_Call;

         elsif Ekind (Etype (P)) = E_Subprogram_Type
           or else (Is_Access_Type (Etype (P))
                      and then
                        Ekind (Designated_Type (Etype (P))) =
                                                   E_Subprogram_Type)
         then
            --  Call to access_to-subprogram with possible implicit dereference

            Process_Function_Call;

         elsif Is_Generic_Subprogram (U_N) then

            --  A common beginner's (or C++ templates fan) error

            Error_Msg_N ("generic subprogram cannot be called", N);
            Set_Etype (N, Any_Type);
            return;

         else
            Process_Indexed_Component_Or_Slice;
         end if;

      --  If not an entity name, prefix is an expression that may denote
      --  an array or an access-to-subprogram.

      else
         if Ekind (P_T) = E_Subprogram_Type
           or else (Is_Access_Type (P_T)
                     and then
                       Ekind (Designated_Type (P_T)) = E_Subprogram_Type)
         then
            Process_Function_Call;

         elsif Nkind (P) = N_Selected_Component
           and then Is_Overloadable (Entity (Selector_Name (P)))
         then
            Process_Function_Call;

         else
            --  Indexed component, slice, or a call to a member of a family
            --  entry, which will be converted to an entry call later.

            Process_Indexed_Component_Or_Slice;
         end if;
      end if;
   end Analyze_Indexed_Component_Form;

   ------------------------
   -- Analyze_Logical_Op --
   ------------------------

   procedure Analyze_Logical_Op (N : Node_Id) is
      L     : constant Node_Id := Left_Opnd (N);
      R     : constant Node_Id := Right_Opnd (N);
      Op_Id : Entity_Id := Entity (N);

   begin
      Set_Etype (N, Any_Type);
      Candidate_Type := Empty;

      Analyze_Expression (L);
      Analyze_Expression (R);

      if Present (Op_Id) then

         if Ekind (Op_Id) = E_Operator then
            Find_Boolean_Types (L, R, Op_Id, N);
         else
            Add_One_Interp (N, Op_Id, Etype (Op_Id));
         end if;

      else
         Op_Id := Get_Name_Entity_Id (Chars (N));
         while Present (Op_Id) loop
            if Ekind (Op_Id) = E_Operator then
               Find_Boolean_Types (L, R, Op_Id, N);
            else
               Analyze_User_Defined_Binary_Op (N, Op_Id);
            end if;

            Op_Id := Homonym (Op_Id);
         end loop;
      end if;

      Operator_Check (N);
   end Analyze_Logical_Op;

   ---------------------------
   -- Analyze_Membership_Op --
   ---------------------------

   procedure Analyze_Membership_Op (N : Node_Id) is
      Loc   : constant Source_Ptr := Sloc (N);
      L     : constant Node_Id    := Left_Opnd (N);
      R     : constant Node_Id    := Right_Opnd (N);

      Index : Interp_Index;
      It    : Interp;
      Found : Boolean := False;
      I_F   : Interp_Index;
      T_F   : Entity_Id;

      procedure Try_One_Interp (T1 : Entity_Id);
      --  Routine to try one proposed interpretation. Note that the context
      --  of the operation plays no role in resolving the arguments, so that
      --  if there is more than one interpretation of the operands that is
      --  compatible with a membership test, the operation is ambiguous.

      --------------------
      -- Try_One_Interp --
      --------------------

      procedure Try_One_Interp (T1 : Entity_Id) is
      begin
         if Has_Compatible_Type (R, T1) then
            if Found
              and then Base_Type (T1) /= Base_Type (T_F)
            then
               It := Disambiguate (L, I_F, Index, Any_Type);

               if It = No_Interp then
                  Ambiguous_Operands (N);
                  Set_Etype (L, Any_Type);
                  return;

               else
                  T_F := It.Typ;
               end if;

            else
               Found := True;
               T_F   := T1;
               I_F   := Index;
            end if;

            Set_Etype (L, T_F);
         end if;
      end Try_One_Interp;

      procedure Analyze_Set_Membership;
      --  If a set of alternatives is present, analyze each and find the
      --  common type to which they must all resolve.

      ----------------------------
      -- Analyze_Set_Membership --
      ----------------------------

      procedure Analyze_Set_Membership is
         Alt               : Node_Id;
         Index             : Interp_Index;
         It                : Interp;
         Candidate_Interps : Node_Id;
         Common_Type       : Entity_Id := Empty;

      begin
         Analyze (L);
         Candidate_Interps := L;

         if not Is_Overloaded (L) then
            Common_Type := Etype (L);

            Alt := First (Alternatives (N));
            while Present (Alt) loop
               Analyze (Alt);

               if not Has_Compatible_Type (Alt, Common_Type) then
                  Wrong_Type (Alt, Common_Type);
               end if;

               Next (Alt);
            end loop;

         else
            Alt := First (Alternatives (N));
            while Present (Alt) loop
               Analyze (Alt);
               if not Is_Overloaded (Alt) then
                  Common_Type := Etype (Alt);

               else
                  Get_First_Interp (Alt, Index, It);
                  while Present (It.Typ) loop
                     if not
                       Has_Compatible_Type (Candidate_Interps, It.Typ)
                     then
                        Remove_Interp (Index);
                     end if;

                     Get_Next_Interp (Index, It);
                  end loop;

                  Get_First_Interp (Alt, Index, It);

                  if No (It.Typ) then
                     Error_Msg_N ("alternative has no legal type", Alt);
                     return;
                  end if;

                  --  If alternative is not overloaded, we have a unique type
                  --  for all of them.

                  Set_Etype (Alt, It.Typ);
                  Get_Next_Interp (Index, It);

                  if No (It.Typ) then
                     Set_Is_Overloaded (Alt, False);
                     Common_Type := Etype (Alt);
                  end if;

                  Candidate_Interps := Alt;
               end if;

               Next (Alt);
            end loop;
         end if;

         Set_Etype (N, Standard_Boolean);

         if Present (Common_Type) then
            Set_Etype (L, Common_Type);
            Set_Is_Overloaded (L, False);

         else
            Error_Msg_N ("cannot resolve membership operation", N);
         end if;
      end Analyze_Set_Membership;

   --  Start of processing for Analyze_Membership_Op

   begin
      Analyze_Expression (L);

      if No (R)
<<<<<<< HEAD
        and then Ada_Version >= Ada_12
=======
        and then Ada_Version >= Ada_2012
>>>>>>> 155d23aa
      then
         Analyze_Set_Membership;
         return;
      end if;

      if Nkind (R) = N_Range
        or else (Nkind (R) = N_Attribute_Reference
                  and then Attribute_Name (R) = Name_Range)
      then
         Analyze (R);

         if not Is_Overloaded (L) then
            Try_One_Interp (Etype (L));

         else
            Get_First_Interp (L, Index, It);
            while Present (It.Typ) loop
               Try_One_Interp (It.Typ);
               Get_Next_Interp (Index, It);
            end loop;
         end if;

      --  If not a range, it can be a subtype mark, or else it is a degenerate
      --  membership test with a singleton value, i.e. a test for equality.

      else
         Analyze (R);
         if Is_Entity_Name (R)
           and then Is_Type (Entity (R))
         then
            Find_Type (R);
            Check_Fully_Declared (Entity (R), R);

         elsif Ada_Version >= Ada_2012 then
            if Nkind (N) = N_In then
               Rewrite (N,
                 Make_Op_Eq (Loc,
                   Left_Opnd  => L,
                   Right_Opnd => R));
            else
               Rewrite (N,
                 Make_Op_Ne (Loc,
                   Left_Opnd  => L,
                   Right_Opnd => R));
            end if;

            Analyze (N);
            return;

         else
            --  In previous version of the language this is an error that will
            --  be diagnosed below.

            Find_Type (R);
         end if;
      end if;

      --  Compatibility between expression and subtype mark or range is
      --  checked during resolution. The result of the operation is Boolean
      --  in any case.

      Set_Etype (N, Standard_Boolean);

      if Comes_From_Source (N)
        and then Present (Right_Opnd (N))
        and then Is_CPP_Class (Etype (Etype (Right_Opnd (N))))
      then
         Error_Msg_N ("membership test not applicable to cpp-class types", N);
      end if;
   end Analyze_Membership_Op;

   ----------------------
   -- Analyze_Negation --
   ----------------------

   procedure Analyze_Negation (N : Node_Id) is
      R     : constant Node_Id := Right_Opnd (N);
      Op_Id : Entity_Id := Entity (N);

   begin
      Set_Etype (N, Any_Type);
      Candidate_Type := Empty;

      Analyze_Expression (R);

      if Present (Op_Id) then
         if Ekind (Op_Id) = E_Operator then
            Find_Negation_Types (R, Op_Id, N);
         else
            Add_One_Interp (N, Op_Id, Etype (Op_Id));
         end if;

      else
         Op_Id := Get_Name_Entity_Id (Chars (N));
         while Present (Op_Id) loop
            if Ekind (Op_Id) = E_Operator then
               Find_Negation_Types (R, Op_Id, N);
            else
               Analyze_User_Defined_Unary_Op (N, Op_Id);
            end if;

            Op_Id := Homonym (Op_Id);
         end loop;
      end if;

      Operator_Check (N);
   end Analyze_Negation;

   ------------------
   -- Analyze_Null --
   ------------------

   procedure Analyze_Null (N : Node_Id) is
   begin
      Set_Etype (N, Any_Access);
   end Analyze_Null;

   ----------------------
   -- Analyze_One_Call --
   ----------------------

   procedure Analyze_One_Call
      (N          : Node_Id;
       Nam        : Entity_Id;
       Report     : Boolean;
       Success    : out Boolean;
       Skip_First : Boolean := False)
   is
      Actuals : constant List_Id   := Parameter_Associations (N);
      Prev_T  : constant Entity_Id := Etype (N);

      Must_Skip  : constant Boolean := Skip_First
                     or else Nkind (Original_Node (N)) = N_Selected_Component
                     or else
                       (Nkind (Original_Node (N)) = N_Indexed_Component
                          and then Nkind (Prefix (Original_Node (N)))
                            = N_Selected_Component);
      --  The first formal must be omitted from the match when trying to find
      --  a primitive operation that is a possible interpretation, and also
      --  after the call has been rewritten, because the corresponding actual
      --  is already known to be compatible, and because this may be an
      --  indexing of a call with default parameters.

      Formal      : Entity_Id;
      Actual      : Node_Id;
      Is_Indexed  : Boolean := False;
      Is_Indirect : Boolean := False;
      Subp_Type   : constant Entity_Id := Etype (Nam);
      Norm_OK     : Boolean;

      function Operator_Hidden_By (Fun : Entity_Id) return Boolean;
      --  There may be a user-defined operator that hides the current
      --  interpretation. We must check for this independently of the
      --  analysis of the call with the user-defined operation, because
      --  the parameter names may be wrong and yet the hiding takes place.
      --  This fixes a problem with ACATS test B34014O.
      --
      --  When the type Address is a visible integer type, and the DEC
      --  system extension is visible, the predefined operator may be
      --  hidden as well, by one of the address operations in auxdec.
      --  Finally, The abstract operations on address do not hide the
      --  predefined operator (this is the purpose of making them abstract).

      procedure Indicate_Name_And_Type;
      --  If candidate interpretation matches, indicate name and type of
      --  result on call node.

      ----------------------------
      -- Indicate_Name_And_Type --
      ----------------------------

      procedure Indicate_Name_And_Type is
      begin
         Add_One_Interp (N, Nam, Etype (Nam));
         Success := True;

         --  If the prefix of the call is a name, indicate the entity
         --  being called. If it is not a name,  it is an expression that
         --  denotes an access to subprogram or else an entry or family. In
         --  the latter case, the name is a selected component, and the entity
         --  being called is noted on the selector.

         if not Is_Type (Nam) then
            if Is_Entity_Name (Name (N)) then
               Set_Entity (Name (N), Nam);

            elsif Nkind (Name (N)) = N_Selected_Component then
               Set_Entity (Selector_Name (Name (N)),  Nam);
            end if;
         end if;

         if Debug_Flag_E and not Report then
            Write_Str (" Overloaded call ");
            Write_Int (Int (N));
            Write_Str (" compatible with ");
            Write_Int (Int (Nam));
            Write_Eol;
         end if;
      end Indicate_Name_And_Type;

      ------------------------
      -- Operator_Hidden_By --
      ------------------------

      function Operator_Hidden_By (Fun : Entity_Id) return Boolean is
         Act1  : constant Node_Id   := First_Actual (N);
         Act2  : constant Node_Id   := Next_Actual (Act1);
         Form1 : constant Entity_Id := First_Formal (Fun);
         Form2 : constant Entity_Id := Next_Formal (Form1);

      begin
         if Ekind (Fun) /= E_Function
           or else Is_Abstract_Subprogram (Fun)
         then
            return False;

         elsif not Has_Compatible_Type (Act1, Etype (Form1)) then
            return False;

         elsif Present (Form2) then
            if
              No (Act2) or else not Has_Compatible_Type (Act2, Etype (Form2))
            then
               return False;
            end if;

         elsif Present (Act2) then
            return False;
         end if;

         --  Now we know that the arity of the operator matches the function,
         --  and the function call is a valid interpretation. The function
         --  hides the operator if it has the right signature, or if one of
         --  its operands is a non-abstract operation on Address when this is
         --  a visible integer type.

         return Hides_Op (Fun, Nam)
           or else Is_Descendent_Of_Address (Etype (Form1))
           or else
             (Present (Form2)
               and then Is_Descendent_Of_Address (Etype (Form2)));
      end Operator_Hidden_By;

   --  Start of processing for Analyze_One_Call

   begin
      Success := False;

      --  If the subprogram has no formals or if all the formals have defaults,
      --  and the return type is an array type, the node may denote an indexing
      --  of the result of a parameterless call. In Ada 2005, the subprogram
      --  may have one non-defaulted formal, and the call may have been written
      --  in prefix notation, so that the rebuilt parameter list has more than
      --  one actual.

      if not Is_Overloadable (Nam)
        and then Ekind (Nam) /= E_Subprogram_Type
        and then Ekind (Nam) /= E_Entry_Family
      then
         return;
      end if;

      --  An indexing requires at least one actual

      if not Is_Empty_List (Actuals)
        and then
          (Needs_No_Actuals (Nam)
            or else
              (Needs_One_Actual (Nam)
                 and then Present (Next_Actual (First (Actuals)))))
      then
         if Is_Array_Type (Subp_Type) then
            Is_Indexed := Try_Indexed_Call (N, Nam, Subp_Type, Must_Skip);

         elsif Is_Access_Type (Subp_Type)
           and then Is_Array_Type (Designated_Type (Subp_Type))
         then
            Is_Indexed :=
              Try_Indexed_Call
                (N, Nam, Designated_Type (Subp_Type), Must_Skip);

         --  The prefix can also be a parameterless function that returns an
         --  access to subprogram, in which case this is an indirect call.
         --  If this succeeds, an explicit dereference is added later on,
         --  in Analyze_Call or Resolve_Call.

         elsif Is_Access_Type (Subp_Type)
           and then Ekind (Designated_Type (Subp_Type)) = E_Subprogram_Type
         then
            Is_Indirect := Try_Indirect_Call (N, Nam, Subp_Type);
         end if;

      end if;

      --  If the call has been transformed into a slice, it is of the form
      --  F (Subtype) where F is parameterless. The node has been rewritten in
      --  Try_Indexed_Call and there is nothing else to do.

      if Is_Indexed
        and then  Nkind (N) = N_Slice
      then
         return;
      end if;

      Normalize_Actuals
        (N, Nam, (Report and not Is_Indexed and not Is_Indirect), Norm_OK);

      if not Norm_OK then

         --  If an indirect call is a possible interpretation, indicate
         --  success to the caller.

         if Is_Indirect then
            Success := True;
            return;

         --  Mismatch in number or names of parameters

         elsif Debug_Flag_E then
            Write_Str (" normalization fails in call ");
            Write_Int (Int (N));
            Write_Str (" with subprogram ");
            Write_Int (Int (Nam));
            Write_Eol;
         end if;

      --  If the context expects a function call, discard any interpretation
      --  that is a procedure. If the node is not overloaded, leave as is for
      --  better error reporting when type mismatch is found.

      elsif Nkind (N) = N_Function_Call
        and then Is_Overloaded (Name (N))
        and then Ekind (Nam) = E_Procedure
      then
         return;

      --  Ditto for function calls in a procedure context

      elsif Nkind (N) = N_Procedure_Call_Statement
         and then Is_Overloaded (Name (N))
         and then Etype (Nam) /= Standard_Void_Type
      then
         return;

      elsif No (Actuals) then

         --  If Normalize succeeds, then there are default parameters for
         --  all formals.

         Indicate_Name_And_Type;

      elsif Ekind (Nam) = E_Operator then
         if Nkind (N) = N_Procedure_Call_Statement then
            return;
         end if;

         --  This can occur when the prefix of the call is an operator
         --  name or an expanded name whose selector is an operator name.

         Analyze_Operator_Call (N, Nam);

         if Etype (N) /= Prev_T then

            --  Check that operator is not hidden by a function interpretation

            if Is_Overloaded (Name (N)) then
               declare
                  I  : Interp_Index;
                  It : Interp;

               begin
                  Get_First_Interp (Name (N), I, It);
                  while Present (It.Nam) loop
                     if Operator_Hidden_By (It.Nam) then
                        Set_Etype (N, Prev_T);
                        return;
                     end if;

                     Get_Next_Interp (I, It);
                  end loop;
               end;
            end if;

            --  If operator matches formals, record its name on the call.
            --  If the operator is overloaded, Resolve will select the
            --  correct one from the list of interpretations. The call
            --  node itself carries the first candidate.

            Set_Entity (Name (N), Nam);
            Success := True;

         elsif Report and then Etype (N) = Any_Type then
            Error_Msg_N ("incompatible arguments for operator", N);
         end if;

      else
         --  Normalize_Actuals has chained the named associations in the
         --  correct order of the formals.

         Actual := First_Actual (N);
         Formal := First_Formal (Nam);

         --  If we are analyzing a call rewritten from object notation,
         --  skip first actual, which may be rewritten later as an
         --  explicit dereference.

         if Must_Skip then
            Next_Actual (Actual);
            Next_Formal (Formal);
         end if;

         while Present (Actual) and then Present (Formal) loop
            if Nkind (Parent (Actual)) /= N_Parameter_Association
              or else Chars (Selector_Name (Parent (Actual))) = Chars (Formal)
            then
               --  The actual can be compatible with the formal, but we must
               --  also check that the context is not an address type that is
               --  visibly an integer type, as is the case in VMS_64. In this
               --  case the use of literals is illegal, except in the body of
               --  descendents of system, where arithmetic operations on
               --  address are of course used.

               if Has_Compatible_Type (Actual, Etype (Formal))
                 and then
                  (Etype (Actual) /= Universal_Integer
                    or else not Is_Descendent_Of_Address (Etype (Formal))
                    or else
                      Is_Predefined_File_Name
                        (Unit_File_Name (Get_Source_Unit (N))))
               then
                  Next_Actual (Actual);
                  Next_Formal (Formal);

               else
                  if Debug_Flag_E then
                     Write_Str (" type checking fails in call ");
                     Write_Int (Int (N));
                     Write_Str (" with formal ");
                     Write_Int (Int (Formal));
                     Write_Str (" in subprogram ");
                     Write_Int (Int (Nam));
                     Write_Eol;
                  end if;

                  if Report and not Is_Indexed and not Is_Indirect then

                     --  Ada 2005 (AI-251): Complete the error notification
                     --  to help new Ada 2005 users.

                     if Is_Class_Wide_Type (Etype (Formal))
                       and then Is_Interface (Etype (Etype (Formal)))
                       and then not Interface_Present_In_Ancestor
                                      (Typ   => Etype (Actual),
                                       Iface => Etype (Etype (Formal)))
                     then
                        Error_Msg_NE
                          ("(Ada 2005) does not implement interface }",
                           Actual, Etype (Etype (Formal)));
                     end if;

                     Wrong_Type (Actual, Etype (Formal));

                     if Nkind (Actual) = N_Op_Eq
                       and then Nkind (Left_Opnd (Actual)) = N_Identifier
                     then
                        Formal := First_Formal (Nam);
                        while Present (Formal) loop
                           if Chars (Left_Opnd (Actual)) = Chars (Formal) then
                              Error_Msg_N -- CODEFIX
                                ("possible misspelling of `='>`!", Actual);
                              exit;
                           end if;

                           Next_Formal (Formal);
                        end loop;
                     end if;

                     if All_Errors_Mode then
                        Error_Msg_Sloc := Sloc (Nam);

                        if Etype (Formal) = Any_Type then
                           Error_Msg_N
                             ("there is no legal actual parameter", Actual);
                        end if;

                        if Is_Overloadable (Nam)
                          and then Present (Alias (Nam))
                          and then not Comes_From_Source (Nam)
                        then
                           Error_Msg_NE
                             ("\\  =='> in call to inherited operation & #!",
                              Actual, Nam);

                        elsif Ekind (Nam) = E_Subprogram_Type then
                           declare
                              Access_To_Subprogram_Typ :
                                constant Entity_Id :=
                                  Defining_Identifier
                                    (Associated_Node_For_Itype (Nam));
                           begin
                              Error_Msg_NE (
                                "\\  =='> in call to dereference of &#!",
                                Actual, Access_To_Subprogram_Typ);
                           end;

                        else
                           Error_Msg_NE
                             ("\\  =='> in call to &#!", Actual, Nam);

                        end if;
                     end if;
                  end if;

                  return;
               end if;

            else
               --  Normalize_Actuals has verified that a default value exists
               --  for this formal. Current actual names a subsequent formal.

               Next_Formal (Formal);
            end if;
         end loop;

         --  On exit, all actuals match

         Indicate_Name_And_Type;
      end if;
   end Analyze_One_Call;

   ---------------------------
   -- Analyze_Operator_Call --
   ---------------------------

   procedure Analyze_Operator_Call (N : Node_Id; Op_Id : Entity_Id) is
      Op_Name : constant Name_Id := Chars (Op_Id);
      Act1    : constant Node_Id := First_Actual (N);
      Act2    : constant Node_Id := Next_Actual (Act1);

   begin
      --  Binary operator case

      if Present (Act2) then

         --  If more than two operands, then not binary operator after all

         if Present (Next_Actual (Act2)) then
            return;

         elsif     Op_Name = Name_Op_Add
           or else Op_Name = Name_Op_Subtract
           or else Op_Name = Name_Op_Multiply
           or else Op_Name = Name_Op_Divide
           or else Op_Name = Name_Op_Mod
           or else Op_Name = Name_Op_Rem
           or else Op_Name = Name_Op_Expon
         then
            Find_Arithmetic_Types (Act1, Act2, Op_Id, N);

         elsif     Op_Name =  Name_Op_And
           or else Op_Name = Name_Op_Or
           or else Op_Name = Name_Op_Xor
         then
            Find_Boolean_Types (Act1, Act2, Op_Id, N);

         elsif     Op_Name = Name_Op_Lt
           or else Op_Name = Name_Op_Le
           or else Op_Name = Name_Op_Gt
           or else Op_Name = Name_Op_Ge
         then
            Find_Comparison_Types (Act1, Act2, Op_Id,  N);

         elsif     Op_Name = Name_Op_Eq
           or else Op_Name = Name_Op_Ne
         then
            Find_Equality_Types (Act1, Act2, Op_Id,  N);

         elsif     Op_Name = Name_Op_Concat then
            Find_Concatenation_Types (Act1, Act2, Op_Id, N);

         --  Is this else null correct, or should it be an abort???

         else
            null;
         end if;

      --  Unary operator case

      else
         if Op_Name = Name_Op_Subtract or else
            Op_Name = Name_Op_Add      or else
            Op_Name = Name_Op_Abs
         then
            Find_Unary_Types (Act1, Op_Id, N);

         elsif
            Op_Name = Name_Op_Not
         then
            Find_Negation_Types (Act1, Op_Id, N);

         --  Is this else null correct, or should it be an abort???

         else
            null;
         end if;
      end if;
   end Analyze_Operator_Call;

   -------------------------------------------
   -- Analyze_Overloaded_Selected_Component --
   -------------------------------------------

   procedure Analyze_Overloaded_Selected_Component (N : Node_Id) is
      Nam   : constant Node_Id := Prefix (N);
      Sel   : constant Node_Id := Selector_Name (N);
      Comp  : Entity_Id;
      I     : Interp_Index;
      It    : Interp;
      T     : Entity_Id;

   begin
      Set_Etype (Sel, Any_Type);

      Get_First_Interp (Nam, I, It);
      while Present (It.Typ) loop
         if Is_Access_Type (It.Typ) then
            T := Designated_Type (It.Typ);
            Error_Msg_NW (Warn_On_Dereference, "?implicit dereference", N);
         else
            T := It.Typ;
         end if;

         if Is_Record_Type (T) then

            --  If the prefix is a class-wide type, the visible components are
            --  those of the base type.

            if Is_Class_Wide_Type (T) then
               T := Etype (T);
            end if;

            Comp := First_Entity (T);
            while Present (Comp) loop
               if Chars (Comp) = Chars (Sel)
                 and then Is_Visible_Component (Comp)
               then

                  --  AI05-105:  if the context is an object renaming with
                  --  an anonymous access type, the expected type of the
                  --  object must be anonymous. This is a name resolution rule.

                  if Nkind (Parent (N)) /= N_Object_Renaming_Declaration
                    or else No (Access_Definition (Parent (N)))
                    or else Ekind (Etype (Comp)) = E_Anonymous_Access_Type
                    or else
                      Ekind (Etype (Comp)) = E_Anonymous_Access_Subprogram_Type
                  then
                     Set_Entity (Sel, Comp);
                     Set_Etype (Sel, Etype (Comp));
                     Add_One_Interp (N, Etype (Comp), Etype (Comp));

                     --  This also specifies a candidate to resolve the name.
                     --  Further overloading will be resolved from context.
                     --  The selector name itself does not carry overloading
                     --  information.

                     Set_Etype (Nam, It.Typ);

                  else
                     --  Named access type in the context of a renaming
                     --  declaration with an access definition. Remove
                     --  inapplicable candidate.

                     Remove_Interp (I);
                  end if;
               end if;

               Next_Entity (Comp);
            end loop;

         elsif Is_Concurrent_Type (T) then
            Comp := First_Entity (T);
            while Present (Comp)
              and then Comp /= First_Private_Entity (T)
            loop
               if Chars (Comp) = Chars (Sel) then
                  if Is_Overloadable (Comp) then
                     Add_One_Interp (Sel, Comp, Etype (Comp));
                  else
                     Set_Entity_With_Style_Check (Sel, Comp);
                     Generate_Reference (Comp, Sel);
                  end if;

                  Set_Etype (Sel, Etype (Comp));
                  Set_Etype (N,   Etype (Comp));
                  Set_Etype (Nam, It.Typ);

                  --  For access type case, introduce explicit dereference for
                  --  more uniform treatment of entry calls. Do this only once
                  --  if several interpretations yield an access type.

                  if Is_Access_Type (Etype (Nam))
                    and then Nkind (Nam) /= N_Explicit_Dereference
                  then
                     Insert_Explicit_Dereference (Nam);
                     Error_Msg_NW
                       (Warn_On_Dereference, "?implicit dereference", N);
                  end if;
               end if;

               Next_Entity (Comp);
            end loop;

            Set_Is_Overloaded (N, Is_Overloaded (Sel));
         end if;

         Get_Next_Interp (I, It);
      end loop;

      if Etype (N) = Any_Type
        and then not Try_Object_Operation (N)
      then
         Error_Msg_NE ("undefined selector& for overloaded prefix", N, Sel);
         Set_Entity (Sel, Any_Id);
         Set_Etype  (Sel, Any_Type);
      end if;
   end Analyze_Overloaded_Selected_Component;

   ----------------------------------
   -- Analyze_Qualified_Expression --
   ----------------------------------

   procedure Analyze_Qualified_Expression (N : Node_Id) is
      Mark : constant Entity_Id := Subtype_Mark (N);
      Expr : constant Node_Id   := Expression (N);
      I    : Interp_Index;
      It   : Interp;
      T    : Entity_Id;

   begin
      Analyze_Expression (Expr);

      Set_Etype (N, Any_Type);
      Find_Type (Mark);
      T := Entity (Mark);
      Set_Etype (N, T);

      if T = Any_Type then
         return;
      end if;

      Check_Fully_Declared (T, N);

      --  If expected type is class-wide, check for exact match before
      --  expansion, because if the expression is a dispatching call it
      --  may be rewritten as explicit dereference with class-wide result.
      --  If expression is overloaded, retain only interpretations that
      --  will yield exact matches.

      if Is_Class_Wide_Type (T) then
         if not Is_Overloaded (Expr) then
            if  Base_Type (Etype (Expr)) /= Base_Type (T) then
               if Nkind (Expr) = N_Aggregate then
                  Error_Msg_N ("type of aggregate cannot be class-wide", Expr);
               else
                  Wrong_Type (Expr, T);
               end if;
            end if;

         else
            Get_First_Interp (Expr, I, It);

            while Present (It.Nam) loop
               if Base_Type (It.Typ) /= Base_Type (T) then
                  Remove_Interp (I);
               end if;

               Get_Next_Interp (I, It);
            end loop;
         end if;
      end if;

      Set_Etype  (N, T);
   end Analyze_Qualified_Expression;

   -----------------------------------
   -- Analyze_Quantified_Expression --
   -----------------------------------

   procedure Analyze_Quantified_Expression (N : Node_Id) is
      Loc : constant Source_Ptr := Sloc (N);
      Ent : constant Entity_Id :=
              New_Internal_Entity
                (E_Loop, Current_Scope, Sloc (N), 'L');

      Iterator : Node_Id;

   begin
      Set_Etype  (Ent,  Standard_Void_Type);
      Set_Parent (Ent, N);

      if Present (Loop_Parameter_Specification (N)) then
         Iterator :=
           Make_Iteration_Scheme (Loc,
              Loop_Parameter_Specification =>
                Loop_Parameter_Specification (N));
      else
         Iterator :=
           Make_Iteration_Scheme (Loc,
              Iterator_Specification =>
                Iterator_Specification (N));
      end if;

      Push_Scope (Ent);
      Set_Parent (Iterator, N);
      Analyze_Iteration_Scheme (Iterator);

      --  The loop specification may have been converted into an
      --  iterator specification during its analysis. Update the
      --  quantified node accordingly.

      if Present (Iterator_Specification (Iterator)) then
         Set_Iterator_Specification
           (N, Iterator_Specification (Iterator));
         Set_Loop_Parameter_Specification (N, Empty);
      end if;

      Analyze (Condition (N));
      End_Scope;

      Set_Etype (N, Standard_Boolean);
   end Analyze_Quantified_Expression;

   -------------------
   -- Analyze_Range --
   -------------------

   procedure Analyze_Range (N : Node_Id) is
      L        : constant Node_Id := Low_Bound (N);
      H        : constant Node_Id := High_Bound (N);
      I1, I2   : Interp_Index;
      It1, It2 : Interp;

      procedure Check_Common_Type (T1, T2 : Entity_Id);
      --  Verify the compatibility of two types,  and choose the
      --  non universal one if the other is universal.

      procedure Check_High_Bound (T : Entity_Id);
      --  Test one interpretation of the low bound against all those
      --  of the high bound.

      procedure Check_Universal_Expression (N : Node_Id);
      --  In Ada83, reject bounds of a universal range that are not
      --  literals or entity names.

      -----------------------
      -- Check_Common_Type --
      -----------------------

      procedure Check_Common_Type (T1, T2 : Entity_Id) is
      begin
         if Covers (T1 => T1, T2 => T2)
              or else
            Covers (T1 => T2, T2 => T1)
         then
            if T1 = Universal_Integer
              or else T1 = Universal_Real
              or else T1 = Any_Character
            then
               Add_One_Interp (N, Base_Type (T2), Base_Type (T2));

            elsif T1 = T2 then
               Add_One_Interp (N, T1, T1);

            else
               Add_One_Interp (N, Base_Type (T1), Base_Type (T1));
            end if;
         end if;
      end Check_Common_Type;

      ----------------------
      -- Check_High_Bound --
      ----------------------

      procedure Check_High_Bound (T : Entity_Id) is
      begin
         if not Is_Overloaded (H) then
            Check_Common_Type (T, Etype (H));
         else
            Get_First_Interp (H, I2, It2);
            while Present (It2.Typ) loop
               Check_Common_Type (T, It2.Typ);
               Get_Next_Interp (I2, It2);
            end loop;
         end if;
      end Check_High_Bound;

      -----------------------------
      -- Is_Universal_Expression --
      -----------------------------

      procedure Check_Universal_Expression (N : Node_Id) is
      begin
         if Etype (N) = Universal_Integer
           and then Nkind (N) /= N_Integer_Literal
           and then not Is_Entity_Name (N)
           and then Nkind (N) /= N_Attribute_Reference
         then
            Error_Msg_N ("illegal bound in discrete range", N);
         end if;
      end Check_Universal_Expression;

   --  Start of processing for Analyze_Range

   begin
      Set_Etype (N, Any_Type);
      Analyze_Expression (L);
      Analyze_Expression (H);

      if Etype (L) = Any_Type or else Etype (H) = Any_Type then
         return;

      else
         if not Is_Overloaded (L) then
            Check_High_Bound (Etype (L));
         else
            Get_First_Interp (L, I1, It1);
            while Present (It1.Typ) loop
               Check_High_Bound (It1.Typ);
               Get_Next_Interp (I1, It1);
            end loop;
         end if;

         --  If result is Any_Type, then we did not find a compatible pair

         if Etype (N) = Any_Type then
            Error_Msg_N ("incompatible types in range ", N);
         end if;
      end if;

      if Ada_Version = Ada_83
        and then
          (Nkind (Parent (N)) = N_Loop_Parameter_Specification
             or else Nkind (Parent (N)) = N_Constrained_Array_Definition)
      then
         Check_Universal_Expression (L);
         Check_Universal_Expression (H);
      end if;
   end Analyze_Range;

   -----------------------
   -- Analyze_Reference --
   -----------------------

   procedure Analyze_Reference (N : Node_Id) is
      P        : constant Node_Id := Prefix (N);
      E        : Entity_Id;
      T        : Entity_Id;
      Acc_Type : Entity_Id;

   begin
      Analyze (P);

      --  An interesting error check, if we take the 'Reference of an object
      --  for which a pragma Atomic or Volatile has been given, and the type
      --  of the object is not Atomic or Volatile, then we are in trouble. The
      --  problem is that no trace of the atomic/volatile status will remain
      --  for the backend to respect when it deals with the resulting pointer,
      --  since the pointer type will not be marked atomic (it is a pointer to
      --  the base type of the object).

      --  It is not clear if that can ever occur, but in case it does, we will
      --  generate an error message. Not clear if this message can ever be
      --  generated, and pretty clear that it represents a bug if it is, still
      --  seems worth checking, except in CodePeer mode where we do not really
      --  care and don't want to bother the user.

      T := Etype (P);

      if Is_Entity_Name (P)
        and then Is_Object_Reference (P)
        and then not CodePeer_Mode
      then
         E := Entity (P);
         T := Etype (P);

         if (Has_Atomic_Components   (E)
               and then not Has_Atomic_Components   (T))
           or else
            (Has_Volatile_Components (E)
               and then not Has_Volatile_Components (T))
           or else (Is_Atomic   (E) and then not Is_Atomic   (T))
           or else (Is_Volatile (E) and then not Is_Volatile (T))
         then
            Error_Msg_N ("cannot take reference to Atomic/Volatile object", N);
         end if;
      end if;

      --  Carry on with normal processing

      Acc_Type := Create_Itype (E_Allocator_Type, N);
      Set_Etype (Acc_Type,  Acc_Type);
      Set_Directly_Designated_Type (Acc_Type, Etype (P));
      Set_Etype (N, Acc_Type);
   end Analyze_Reference;

   --------------------------------
   -- Analyze_Selected_Component --
   --------------------------------

   --  Prefix is a record type or a task or protected type. In the latter case,
   --  the selector must denote a visible entry.

   procedure Analyze_Selected_Component (N : Node_Id) is
      Name          : constant Node_Id := Prefix (N);
      Sel           : constant Node_Id := Selector_Name (N);
      Act_Decl      : Node_Id;
      Comp          : Entity_Id;
      Has_Candidate : Boolean := False;
      In_Scope      : Boolean;
      Parent_N      : Node_Id;
      Pent          : Entity_Id := Empty;
      Prefix_Type   : Entity_Id;

      Type_To_Use : Entity_Id;
      --  In most cases this is the Prefix_Type, but if the Prefix_Type is
      --  a class-wide type, we use its root type, whose components are
      --  present in the class-wide type.

      Is_Single_Concurrent_Object : Boolean;
      --  Set True if the prefix is a single task or a single protected object

<<<<<<< HEAD
=======
      procedure Find_Component_In_Instance (Rec : Entity_Id);
      --  In an instance, a component of a private extension may not be visible
      --  while it was visible in the generic. Search candidate scope for a
      --  component with the proper identifier. This is only done if all other
      --  searches have failed. When the match is found (it always will be),
      --  the Etype of both N and Sel are set from this component, and the
      --  entity of Sel is set to reference this component.

>>>>>>> 155d23aa
      function Has_Mode_Conformant_Spec (Comp : Entity_Id) return Boolean;
      --  It is known that the parent of N denotes a subprogram call. Comp
      --  is an overloadable component of the concurrent type of the prefix.
      --  Determine whether all formals of the parent of N and Comp are mode
      --  conformant. If the parent node is not analyzed yet it may be an
      --  indexed component rather than a function call.

      --------------------------------
      -- Find_Component_In_Instance --
      --------------------------------

      procedure Find_Component_In_Instance (Rec : Entity_Id) is
         Comp : Entity_Id;

      begin
         Comp := First_Component (Rec);
         while Present (Comp) loop
            if Chars (Comp) = Chars (Sel) then
               Set_Entity_With_Style_Check (Sel, Comp);
               Set_Etype (Sel, Etype (Comp));
               Set_Etype (N,   Etype (Comp));
               return;
            end if;

            Next_Component (Comp);
         end loop;

         --  This must succeed because code was legal in the generic

         raise Program_Error;
      end Find_Component_In_Instance;

      ------------------------------
      -- Has_Mode_Conformant_Spec --
      ------------------------------

      function Has_Mode_Conformant_Spec (Comp : Entity_Id) return Boolean is
         Comp_Param : Entity_Id;
         Param      : Node_Id;
         Param_Typ  : Entity_Id;

      begin
         Comp_Param := First_Formal (Comp);

         if Nkind (Parent (N)) = N_Indexed_Component then
            Param := First (Expressions (Parent (N)));
         else
            Param := First (Parameter_Associations (Parent (N)));
         end if;

         while Present (Comp_Param)
           and then Present (Param)
         loop
            Param_Typ := Find_Parameter_Type (Param);

            if Present (Param_Typ)
              and then
                not Conforming_Types
                     (Etype (Comp_Param), Param_Typ, Mode_Conformant)
            then
               return False;
            end if;

            Next_Formal (Comp_Param);
            Next (Param);
         end loop;

         --  One of the specs has additional formals

         if Present (Comp_Param) or else Present (Param) then
            return False;
         end if;

         return True;
      end Has_Mode_Conformant_Spec;

   --  Start of processing for Analyze_Selected_Component

   begin
      Set_Etype (N, Any_Type);

      if Is_Overloaded (Name) then
         Analyze_Overloaded_Selected_Component (N);
         return;

      elsif Etype (Name) = Any_Type then
         Set_Entity (Sel, Any_Id);
         Set_Etype (Sel, Any_Type);
         return;

      else
         Prefix_Type := Etype (Name);
      end if;

      if Is_Access_Type (Prefix_Type) then

         --  A RACW object can never be used as prefix of a selected component
         --  since that means it is dereferenced without being a controlling
         --  operand of a dispatching operation (RM E.2.2(16/1)). Before
         --  reporting an error, we must check whether this is actually a
         --  dispatching call in prefix form.

         if Is_Remote_Access_To_Class_Wide_Type (Prefix_Type)
           and then Comes_From_Source (N)
         then
            if Try_Object_Operation (N) then
               return;
            else
               Error_Msg_N
                 ("invalid dereference of a remote access-to-class-wide value",
                  N);
            end if;

         --  Normal case of selected component applied to access type

         else
            Error_Msg_NW (Warn_On_Dereference, "?implicit dereference", N);

            if Is_Entity_Name (Name) then
               Pent := Entity (Name);
            elsif Nkind (Name) = N_Selected_Component
              and then Is_Entity_Name (Selector_Name (Name))
            then
               Pent := Entity (Selector_Name (Name));
            end if;

            Prefix_Type := Process_Implicit_Dereference_Prefix (Pent, Name);
         end if;

      --  If we have an explicit dereference of a remote access-to-class-wide
      --  value, then issue an error (see RM-E.2.2(16/1)). However we first
      --  have to check for the case of a prefix that is a controlling operand
      --  of a prefixed dispatching call, as the dereference is legal in that
      --  case. Normally this condition is checked in Validate_Remote_Access_
      --  To_Class_Wide_Type, but we have to defer the checking for selected
      --  component prefixes because of the prefixed dispatching call case.
      --  Note that implicit dereferences are checked for this just above.

      elsif Nkind (Name) = N_Explicit_Dereference
        and then Is_Remote_Access_To_Class_Wide_Type (Etype (Prefix (Name)))
        and then Comes_From_Source (N)
      then
         if Try_Object_Operation (N) then
            return;
         else
            Error_Msg_N
              ("invalid dereference of a remote access-to-class-wide value",
               N);
         end if;
      end if;

      --  (Ada 2005): if the prefix is the limited view of a type, and
      --  the context already includes the full view, use the full view
      --  in what follows, either to retrieve a component of to find
      --  a primitive operation. If the prefix is an explicit dereference,
      --  set the type of the prefix to reflect this transformation.
      --  If the non-limited view is itself an incomplete type, get the
      --  full view if available.

      if Is_Incomplete_Type (Prefix_Type)
        and then From_With_Type (Prefix_Type)
        and then Present (Non_Limited_View (Prefix_Type))
      then
         Prefix_Type := Get_Full_View (Non_Limited_View (Prefix_Type));

         if Nkind (N) = N_Explicit_Dereference then
            Set_Etype (Prefix (N), Prefix_Type);
         end if;

      elsif Ekind (Prefix_Type) = E_Class_Wide_Type
        and then From_With_Type (Prefix_Type)
        and then Present (Non_Limited_View (Etype (Prefix_Type)))
      then
         Prefix_Type :=
           Class_Wide_Type (Non_Limited_View (Etype (Prefix_Type)));

         if Nkind (N) = N_Explicit_Dereference then
            Set_Etype (Prefix (N), Prefix_Type);
         end if;
      end if;

      if Ekind (Prefix_Type) = E_Private_Subtype then
         Prefix_Type := Base_Type (Prefix_Type);
      end if;

      Type_To_Use := Prefix_Type;

      --  For class-wide types, use the entity list of the root type. This
      --  indirection is specially important for private extensions because
      --  only the root type get switched (not the class-wide type).

      if Is_Class_Wide_Type (Prefix_Type) then
         Type_To_Use := Root_Type (Prefix_Type);
      end if;

      --  If the prefix is a single concurrent object, use its name in error
      --  messages, rather than that of its anonymous type.

      Is_Single_Concurrent_Object :=
        Is_Concurrent_Type (Prefix_Type)
          and then Is_Internal_Name (Chars (Prefix_Type))
          and then not Is_Derived_Type (Prefix_Type)
          and then Is_Entity_Name (Name);

      Comp := First_Entity (Type_To_Use);

      --  If the selector has an original discriminant, the node appears in
      --  an instance. Replace the discriminant with the corresponding one
      --  in the current discriminated type. For nested generics, this must
      --  be done transitively, so note the new original discriminant.

      if Nkind (Sel) = N_Identifier
        and then Present (Original_Discriminant (Sel))
      then
         Comp := Find_Corresponding_Discriminant (Sel, Prefix_Type);

         --  Mark entity before rewriting, for completeness and because
         --  subsequent semantic checks might examine the original node.

         Set_Entity (Sel, Comp);
         Rewrite (Selector_Name (N),
           New_Occurrence_Of (Comp, Sloc (N)));
         Set_Original_Discriminant (Selector_Name (N), Comp);
         Set_Etype (N, Etype (Comp));

         if Is_Access_Type (Etype (Name)) then
            Insert_Explicit_Dereference (Name);
            Error_Msg_NW (Warn_On_Dereference, "?implicit dereference", N);
         end if;

      elsif Is_Record_Type (Prefix_Type) then

         --  Find component with given name

         while Present (Comp) loop
            if Chars (Comp) = Chars (Sel)
              and then Is_Visible_Component (Comp)
            then
               Set_Entity_With_Style_Check (Sel, Comp);
               Set_Etype (Sel, Etype (Comp));

               if Ekind (Comp) = E_Discriminant then
                  if Is_Unchecked_Union (Base_Type (Prefix_Type)) then
                     Error_Msg_N
                       ("cannot reference discriminant of Unchecked_Union",
                        Sel);
                  end if;

                  if Is_Generic_Type (Prefix_Type)
                       or else
                     Is_Generic_Type (Root_Type (Prefix_Type))
                  then
                     Set_Original_Discriminant (Sel, Comp);
                  end if;
               end if;

               --  Resolve the prefix early otherwise it is not possible to
               --  build the actual subtype of the component: it may need
               --  to duplicate this prefix and duplication is only allowed
               --  on fully resolved expressions.

               Resolve (Name);

               --  Ada 2005 (AI-50217): Check wrong use of incomplete types or
               --  subtypes in a package specification.
               --  Example:

               --    limited with Pkg;
               --    package Pkg is
               --       type Acc_Inc is access Pkg.T;
               --       X : Acc_Inc;
               --       N : Natural := X.all.Comp;  --  ERROR, limited view
               --    end Pkg;                       --  Comp is not visible

               if Nkind (Name) = N_Explicit_Dereference
                 and then From_With_Type (Etype (Prefix (Name)))
                 and then not Is_Potentially_Use_Visible (Etype (Name))
                 and then Nkind (Parent (Cunit_Entity (Current_Sem_Unit))) =
                            N_Package_Specification
               then
                  Error_Msg_NE
                    ("premature usage of incomplete}", Prefix (Name),
                     Etype (Prefix (Name)));
               end if;

               --  We never need an actual subtype for the case of a selection
               --  for a indexed component of a non-packed array, since in
               --  this case gigi generates all the checks and can find the
               --  necessary bounds information.

               --  We also do not need an actual subtype for the case of a
               --  first, last, length, or range attribute applied to a
               --  non-packed array, since gigi can again get the bounds in
               --  these cases (gigi cannot handle the packed case, since it
               --  has the bounds of the packed array type, not the original
               --  bounds of the type). However, if the prefix is itself a
               --  selected component, as in a.b.c (i), gigi may regard a.b.c
               --  as a dynamic-sized temporary, so we do generate an actual
               --  subtype for this case.

               Parent_N := Parent (N);

               if not Is_Packed (Etype (Comp))
                 and then
                   ((Nkind (Parent_N) = N_Indexed_Component
                       and then Nkind (Name) /= N_Selected_Component)
                     or else
                      (Nkind (Parent_N) = N_Attribute_Reference
                         and then (Attribute_Name (Parent_N) = Name_First
                                     or else
                                   Attribute_Name (Parent_N) = Name_Last
                                     or else
                                   Attribute_Name (Parent_N) = Name_Length
                                     or else
                                   Attribute_Name (Parent_N) = Name_Range)))
               then
                  Set_Etype (N, Etype (Comp));

               --  If full analysis is not enabled, we do not generate an
               --  actual subtype, because in the absence of expansion
               --  reference to a formal of a protected type, for example,
               --  will not be properly transformed, and will lead to
               --  out-of-scope references in gigi.

               --  In all other cases, we currently build an actual subtype.
               --  It seems likely that many of these cases can be avoided,
               --  but right now, the front end makes direct references to the
               --  bounds (e.g. in generating a length check), and if we do
               --  not make an actual subtype, we end up getting a direct
               --  reference to a discriminant, which will not do.

               elsif Full_Analysis then
                  Act_Decl :=
                    Build_Actual_Subtype_Of_Component (Etype (Comp), N);
                  Insert_Action (N, Act_Decl);

                  if No (Act_Decl) then
                     Set_Etype (N, Etype (Comp));

                  else
                     --  Component type depends on discriminants. Enter the
                     --  main attributes of the subtype.

                     declare
                        Subt : constant Entity_Id :=
                                 Defining_Identifier (Act_Decl);

                     begin
                        Set_Etype (Subt, Base_Type (Etype (Comp)));
                        Set_Ekind (Subt, Ekind (Etype (Comp)));
                        Set_Etype (N, Subt);
                     end;
                  end if;

               --  If Full_Analysis not enabled, just set the Etype

               else
                  Set_Etype (N, Etype (Comp));
               end if;

               return;
            end if;

            --  If the prefix is a private extension, check only the visible
            --  components of the partial view. This must include the tag,
            --  which can appear in expanded code in a tag check.

            if Ekind (Type_To_Use) = E_Record_Type_With_Private
              and then  Chars (Selector_Name (N)) /= Name_uTag
            then
               exit when Comp = Last_Entity (Type_To_Use);
            end if;

            Next_Entity (Comp);
         end loop;

         --  Ada 2005 (AI-252): The selected component can be interpreted as
         --  a prefixed view of a subprogram. Depending on the context, this is
         --  either a name that can appear in a renaming declaration, or part
         --  of an enclosing call given in prefix form.

         --  Ada 2005 (AI05-0030): In the case of dispatching requeue, the
         --  selected component should resolve to a name.

         if Ada_Version >= Ada_2005
           and then Is_Tagged_Type (Prefix_Type)
           and then not Is_Concurrent_Type (Prefix_Type)
         then
            if Nkind (Parent (N)) = N_Generic_Association
              or else Nkind (Parent (N)) = N_Requeue_Statement
              or else Nkind (Parent (N)) = N_Subprogram_Renaming_Declaration
            then
               if Find_Primitive_Operation (N) then
                  return;
               end if;

            elsif Try_Object_Operation (N) then
               return;
            end if;

            --  If the transformation fails, it will be necessary to redo the
            --  analysis with all errors enabled, to indicate candidate
            --  interpretations and reasons for each failure ???

         end if;

      elsif Is_Private_Type (Prefix_Type) then

         --  Allow access only to discriminants of the type. If the type has
         --  no full view, gigi uses the parent type for the components, so we
         --  do the same here.

         if No (Full_View (Prefix_Type)) then
            Type_To_Use := Root_Type (Base_Type (Prefix_Type));
            Comp := First_Entity (Type_To_Use);
         end if;

         while Present (Comp) loop
            if Chars (Comp) = Chars (Sel) then
               if Ekind (Comp) = E_Discriminant then
                  Set_Entity_With_Style_Check (Sel, Comp);
                  Generate_Reference (Comp, Sel);

                  Set_Etype (Sel, Etype (Comp));
                  Set_Etype (N,   Etype (Comp));

                  if Is_Generic_Type (Prefix_Type)
                    or else Is_Generic_Type (Root_Type (Prefix_Type))
                  then
                     Set_Original_Discriminant (Sel, Comp);
                  end if;

               --  Before declaring an error, check whether this is tagged
               --  private type and a call to a primitive operation.

               elsif Ada_Version >= Ada_2005
                 and then Is_Tagged_Type (Prefix_Type)
                 and then Try_Object_Operation (N)
               then
                  return;

               else
                  Error_Msg_Node_2 := First_Subtype (Prefix_Type);
                  Error_Msg_NE ("invisible selector& for }", N, Sel);
                  Set_Entity (Sel, Any_Id);
                  Set_Etype (N, Any_Type);
               end if;

               return;
            end if;

            Next_Entity (Comp);
         end loop;

      elsif Is_Concurrent_Type (Prefix_Type) then

         --  Find visible operation with given name. For a protected type,
         --  the possible candidates are discriminants, entries or protected
         --  procedures. For a task type, the set can only include entries or
         --  discriminants if the task type is not an enclosing scope. If it
         --  is an enclosing scope (e.g. in an inner task) then all entities
         --  are visible, but the prefix must denote the enclosing scope, i.e.
         --  can only be a direct name or an expanded name.

         Set_Etype (Sel, Any_Type);
         In_Scope := In_Open_Scopes (Prefix_Type);

         while Present (Comp) loop
            if Chars (Comp) = Chars (Sel) then
               if Is_Overloadable (Comp) then
                  Add_One_Interp (Sel, Comp, Etype (Comp));

                  --  If the prefix is tagged, the correct interpretation may
                  --  lie in the primitive or class-wide operations of the
                  --  type. Perform a simple conformance check to determine
                  --  whether Try_Object_Operation should be invoked even if
                  --  a visible entity is found.

                  if Is_Tagged_Type (Prefix_Type)
                    and then
                      Nkind_In (Parent (N), N_Procedure_Call_Statement,
                                            N_Function_Call,
                                            N_Indexed_Component)
                    and then Has_Mode_Conformant_Spec (Comp)
                  then
                     Has_Candidate := True;
                  end if;

               --  Note: a selected component may not denote a component of a
               --  protected type (4.1.3(7)).

               elsif Ekind_In (Comp, E_Discriminant, E_Entry_Family)
                 or else (In_Scope
                            and then not Is_Protected_Type (Prefix_Type)
                            and then Is_Entity_Name (Name))
               then
                  Set_Entity_With_Style_Check (Sel, Comp);
                  Generate_Reference (Comp, Sel);

               else
                  goto Next_Comp;
               end if;

               Set_Etype (Sel, Etype (Comp));
               Set_Etype (N,   Etype (Comp));

               if Ekind (Comp) = E_Discriminant then
                  Set_Original_Discriminant (Sel, Comp);
               end if;

               --  For access type case, introduce explicit dereference for
               --  more uniform treatment of entry calls.

               if Is_Access_Type (Etype (Name)) then
                  Insert_Explicit_Dereference (Name);
                  Error_Msg_NW
                    (Warn_On_Dereference, "?implicit dereference", N);
               end if;
            end if;

            <<Next_Comp>>
               Next_Entity (Comp);
               exit when not In_Scope
                 and then
                   Comp = First_Private_Entity (Base_Type (Prefix_Type));
         end loop;

         --  If there is no visible entity with the given name or none of the
         --  visible entities are plausible interpretations, check whether
         --  there is some other primitive operation with that name.

         if Ada_Version >= Ada_2005
           and then Is_Tagged_Type (Prefix_Type)
         then
            if (Etype (N) = Any_Type
                  or else not Has_Candidate)
              and then Try_Object_Operation (N)
            then
               return;

            --  If the context is not syntactically a procedure call, it
            --  may be a call to a primitive function declared outside of
            --  the synchronized type.

            --  If the context is a procedure call, there might still be
            --  an overloading between an entry and a primitive procedure
            --  declared outside of the synchronized type, called in prefix
            --  notation. This is harder to disambiguate because in one case
            --  the controlling formal is implicit ???

            elsif Nkind (Parent (N)) /= N_Procedure_Call_Statement
              and then Nkind (Parent (N)) /= N_Indexed_Component
              and then Try_Object_Operation (N)
            then
               return;
            end if;
         end if;

         if Etype (N) = Any_Type and then Is_Protected_Type (Prefix_Type) then
            --  Case of a prefix of a protected type: selector might denote
            --  an invisible private component.

            Comp := First_Private_Entity (Base_Type (Prefix_Type));
            while Present (Comp) and then Chars (Comp) /= Chars (Sel) loop
               Next_Entity (Comp);
            end loop;

            if Present (Comp) then
               if Is_Single_Concurrent_Object then
                  Error_Msg_Node_2 := Entity (Name);
                  Error_Msg_NE ("invisible selector& for &", N, Sel);

               else
                  Error_Msg_Node_2 := First_Subtype (Prefix_Type);
                  Error_Msg_NE ("invisible selector& for }", N, Sel);
               end if;
               return;
            end if;
         end if;

         Set_Is_Overloaded (N, Is_Overloaded (Sel));

      else
         --  Invalid prefix

         Error_Msg_NE ("invalid prefix in selected component&", N, Sel);
      end if;

      --  If N still has no type, the component is not defined in the prefix

      if Etype (N) = Any_Type then

         if Is_Single_Concurrent_Object then
            Error_Msg_Node_2 := Entity (Name);
            Error_Msg_NE ("no selector& for&", N, Sel);

            Check_Misspelled_Selector (Type_To_Use, Sel);

         elsif Is_Generic_Type (Prefix_Type)
           and then Ekind (Prefix_Type) = E_Record_Type_With_Private
           and then Prefix_Type /= Etype (Prefix_Type)
           and then Is_Record_Type (Etype (Prefix_Type))
         then
            --  If this is a derived formal type, the parent may have
            --  different visibility at this point. Try for an inherited
            --  component before reporting an error.

            Set_Etype (Prefix (N), Etype (Prefix_Type));
            Analyze_Selected_Component (N);
            return;

         --  Similarly, if this is the actual for a formal derived type, the
         --  component inherited from the generic parent may not be visible
         --  in the actual, but the selected component is legal.

         elsif Ekind (Prefix_Type) = E_Record_Subtype_With_Private
           and then Is_Generic_Actual_Type (Prefix_Type)
           and then Present (Full_View (Prefix_Type))
         then

            Find_Component_In_Instance
              (Generic_Parent_Type (Parent (Prefix_Type)));
            return;

         --  Finally, the formal and the actual may be private extensions,
         --  but the generic is declared in a child unit of the parent, and
         --  an addtional step is needed to retrieve the proper scope.

         elsif In_Instance
           and then Present (Parent_Subtype (Etype (Base_Type (Prefix_Type))))
         then
            Find_Component_In_Instance
              (Parent_Subtype (Etype (Base_Type (Prefix_Type))));
            return;

         --  Component not found, specialize error message when appropriate

         else
            if Ekind (Prefix_Type) = E_Record_Subtype then

               --  Check whether this is a component of the base type which
               --  is absent from a statically constrained subtype. This will
               --  raise constraint error at run time, but is not a compile-
               --  time error. When the selector is illegal for base type as
               --  well fall through and generate a compilation error anyway.

               Comp := First_Component (Base_Type (Prefix_Type));
               while Present (Comp) loop
                  if Chars (Comp) = Chars (Sel)
                    and then Is_Visible_Component (Comp)
                  then
                     Set_Entity_With_Style_Check (Sel, Comp);
                     Generate_Reference (Comp, Sel);
                     Set_Etype (Sel, Etype (Comp));
                     Set_Etype (N,   Etype (Comp));

                     --  Emit appropriate message. Gigi will replace the
                     --  node subsequently with the appropriate Raise.

                     Apply_Compile_Time_Constraint_Error
                       (N, "component not present in }?",
                        CE_Discriminant_Check_Failed,
                        Ent => Prefix_Type, Rep => False);
                     Set_Raises_Constraint_Error (N);
                     return;
                  end if;

                  Next_Component (Comp);
               end loop;

            end if;

            Error_Msg_Node_2 := First_Subtype (Prefix_Type);
            Error_Msg_NE ("no selector& for}", N, Sel);

            Check_Misspelled_Selector (Type_To_Use, Sel);
         end if;

         Set_Entity (Sel, Any_Id);
         Set_Etype (Sel, Any_Type);
      end if;
   end Analyze_Selected_Component;

   ---------------------------
   -- Analyze_Short_Circuit --
   ---------------------------

   procedure Analyze_Short_Circuit (N : Node_Id) is
      L   : constant Node_Id := Left_Opnd  (N);
      R   : constant Node_Id := Right_Opnd (N);
      Ind : Interp_Index;
      It  : Interp;

   begin
      Analyze_Expression (L);
      Analyze_Expression (R);
      Set_Etype (N, Any_Type);

      if not Is_Overloaded (L) then
         if Root_Type (Etype (L)) = Standard_Boolean
           and then Has_Compatible_Type (R, Etype (L))
         then
            Add_One_Interp (N, Etype (L), Etype (L));
         end if;

      else
         Get_First_Interp (L, Ind, It);
         while Present (It.Typ) loop
            if Root_Type (It.Typ) = Standard_Boolean
              and then Has_Compatible_Type (R, It.Typ)
            then
               Add_One_Interp (N, It.Typ, It.Typ);
            end if;

            Get_Next_Interp (Ind, It);
         end loop;
      end if;

      --  Here we have failed to find an interpretation. Clearly we know that
      --  it is not the case that both operands can have an interpretation of
      --  Boolean, but this is by far the most likely intended interpretation.
      --  So we simply resolve both operands as Booleans, and at least one of
      --  these resolutions will generate an error message, and we do not need
      --  to give another error message on the short circuit operation itself.

      if Etype (N) = Any_Type then
         Resolve (L, Standard_Boolean);
         Resolve (R, Standard_Boolean);
         Set_Etype (N, Standard_Boolean);
      end if;
   end Analyze_Short_Circuit;

   -------------------
   -- Analyze_Slice --
   -------------------

   procedure Analyze_Slice (N : Node_Id) is
      P          : constant Node_Id := Prefix (N);
      D          : constant Node_Id := Discrete_Range (N);
      Array_Type : Entity_Id;

      procedure Analyze_Overloaded_Slice;
      --  If the prefix is overloaded, select those interpretations that
      --  yield a one-dimensional array type.

      ------------------------------
      -- Analyze_Overloaded_Slice --
      ------------------------------

      procedure Analyze_Overloaded_Slice is
         I   : Interp_Index;
         It  : Interp;
         Typ : Entity_Id;

      begin
         Set_Etype (N, Any_Type);

         Get_First_Interp (P, I, It);
         while Present (It.Nam) loop
            Typ := It.Typ;

            if Is_Access_Type (Typ) then
               Typ := Designated_Type (Typ);
               Error_Msg_NW (Warn_On_Dereference, "?implicit dereference", N);
            end if;

            if Is_Array_Type (Typ)
              and then Number_Dimensions (Typ) = 1
              and then Has_Compatible_Type (D, Etype (First_Index (Typ)))
            then
               Add_One_Interp (N, Typ, Typ);
            end if;

            Get_Next_Interp (I, It);
         end loop;

         if Etype (N) = Any_Type then
            Error_Msg_N ("expect array type in prefix of slice",  N);
         end if;
      end Analyze_Overloaded_Slice;

   --  Start of processing for Analyze_Slice

   begin
      Analyze (P);
      Analyze (D);

      if Is_Overloaded (P) then
         Analyze_Overloaded_Slice;

      else
         Array_Type := Etype (P);
         Set_Etype (N, Any_Type);

         if Is_Access_Type (Array_Type) then
            Array_Type := Designated_Type (Array_Type);
            Error_Msg_NW (Warn_On_Dereference, "?implicit dereference", N);
         end if;

         if not Is_Array_Type (Array_Type) then
            Wrong_Type (P, Any_Array);

         elsif Number_Dimensions (Array_Type) > 1 then
            Error_Msg_N
              ("type is not one-dimensional array in slice prefix", N);

         elsif not
           Has_Compatible_Type (D, Etype (First_Index (Array_Type)))
         then
            Wrong_Type (D, Etype (First_Index (Array_Type)));

         else
            Set_Etype (N, Array_Type);
         end if;
      end if;
   end Analyze_Slice;

   -----------------------------
   -- Analyze_Type_Conversion --
   -----------------------------

   procedure Analyze_Type_Conversion (N : Node_Id) is
      Expr : constant Node_Id := Expression (N);
      T    : Entity_Id;

   begin
      --  If Conversion_OK is set, then the Etype is already set, and the
      --  only processing required is to analyze the expression. This is
      --  used to construct certain "illegal" conversions which are not
      --  allowed by Ada semantics, but can be handled OK by Gigi, see
      --  Sinfo for further details.

      if Conversion_OK (N) then
         Analyze (Expr);
         return;
      end if;

      --  Otherwise full type analysis is required, as well as some semantic
      --  checks to make sure the argument of the conversion is appropriate.

      Find_Type (Subtype_Mark (N));
      T := Entity (Subtype_Mark (N));
      Set_Etype (N, T);
      Check_Fully_Declared (T, N);
      Analyze_Expression (Expr);
      Validate_Remote_Type_Type_Conversion (N);

      --  Only remaining step is validity checks on the argument. These
      --  are skipped if the conversion does not come from the source.

      if not Comes_From_Source (N) then
         return;

      --  If there was an error in a generic unit, no need to replicate the
      --  error message. Conversely, constant-folding in the generic may
      --  transform the argument of a conversion into a string literal, which
      --  is legal. Therefore the following tests are not performed in an
      --  instance.

      elsif In_Instance then
         return;

      elsif Nkind (Expr) = N_Null then
         Error_Msg_N ("argument of conversion cannot be null", N);
         Error_Msg_N ("\use qualified expression instead", N);
         Set_Etype (N, Any_Type);

      elsif Nkind (Expr) = N_Aggregate then
         Error_Msg_N ("argument of conversion cannot be aggregate", N);
         Error_Msg_N ("\use qualified expression instead", N);

      elsif Nkind (Expr) = N_Allocator then
         Error_Msg_N ("argument of conversion cannot be an allocator", N);
         Error_Msg_N ("\use qualified expression instead", N);

      elsif Nkind (Expr) = N_String_Literal then
         Error_Msg_N ("argument of conversion cannot be string literal", N);
         Error_Msg_N ("\use qualified expression instead", N);

      elsif Nkind (Expr) = N_Character_Literal then
         if Ada_Version = Ada_83 then
            Resolve (Expr, T);
         else
            Error_Msg_N ("argument of conversion cannot be character literal",
              N);
            Error_Msg_N ("\use qualified expression instead", N);
         end if;

      elsif Nkind (Expr) = N_Attribute_Reference
        and then
          (Attribute_Name (Expr) = Name_Access            or else
           Attribute_Name (Expr) = Name_Unchecked_Access  or else
           Attribute_Name (Expr) = Name_Unrestricted_Access)
      then
         Error_Msg_N ("argument of conversion cannot be access", N);
         Error_Msg_N ("\use qualified expression instead", N);
      end if;
   end Analyze_Type_Conversion;

   ----------------------
   -- Analyze_Unary_Op --
   ----------------------

   procedure Analyze_Unary_Op (N : Node_Id) is
      R     : constant Node_Id := Right_Opnd (N);
      Op_Id : Entity_Id := Entity (N);

   begin
      Set_Etype (N, Any_Type);
      Candidate_Type := Empty;

      Analyze_Expression (R);

      if Present (Op_Id) then
         if Ekind (Op_Id) = E_Operator then
            Find_Unary_Types (R, Op_Id,  N);
         else
            Add_One_Interp (N, Op_Id, Etype (Op_Id));
         end if;

      else
         Op_Id := Get_Name_Entity_Id (Chars (N));
         while Present (Op_Id) loop
            if Ekind (Op_Id) = E_Operator then
               if No (Next_Entity (First_Entity (Op_Id))) then
                  Find_Unary_Types (R, Op_Id,  N);
               end if;

            elsif Is_Overloadable (Op_Id) then
               Analyze_User_Defined_Unary_Op (N, Op_Id);
            end if;

            Op_Id := Homonym (Op_Id);
         end loop;
      end if;

      Operator_Check (N);
   end Analyze_Unary_Op;

   ----------------------------------
   -- Analyze_Unchecked_Expression --
   ----------------------------------

   procedure Analyze_Unchecked_Expression (N : Node_Id) is
   begin
      Analyze (Expression (N), Suppress => All_Checks);
      Set_Etype (N, Etype (Expression (N)));
      Save_Interps (Expression (N), N);
   end Analyze_Unchecked_Expression;

   ---------------------------------------
   -- Analyze_Unchecked_Type_Conversion --
   ---------------------------------------

   procedure Analyze_Unchecked_Type_Conversion (N : Node_Id) is
   begin
      Find_Type (Subtype_Mark (N));
      Analyze_Expression (Expression (N));
      Set_Etype (N, Entity (Subtype_Mark (N)));
   end Analyze_Unchecked_Type_Conversion;

   ------------------------------------
   -- Analyze_User_Defined_Binary_Op --
   ------------------------------------

   procedure Analyze_User_Defined_Binary_Op
     (N     : Node_Id;
      Op_Id : Entity_Id)
   is
   begin
      --  Only do analysis if the operator Comes_From_Source, since otherwise
      --  the operator was generated by the expander, and all such operators
      --  always refer to the operators in package Standard.

      if Comes_From_Source (N) then
         declare
            F1 : constant Entity_Id := First_Formal (Op_Id);
            F2 : constant Entity_Id := Next_Formal (F1);

         begin
            --  Verify that Op_Id is a visible binary function. Note that since
            --  we know Op_Id is overloaded, potentially use visible means use
            --  visible for sure (RM 9.4(11)).

            if Ekind (Op_Id) = E_Function
              and then Present (F2)
              and then (Is_Immediately_Visible (Op_Id)
                         or else Is_Potentially_Use_Visible (Op_Id))
              and then Has_Compatible_Type (Left_Opnd (N), Etype (F1))
              and then Has_Compatible_Type (Right_Opnd (N), Etype (F2))
            then
               Add_One_Interp (N, Op_Id, Etype (Op_Id));

               --  If the left operand is overloaded, indicate that the
               --  current type is a viable candidate. This is redundant
               --  in most cases, but for equality and comparison operators
               --  where the context does not impose a type on the operands,
               --  setting the proper type is necessary to avoid subsequent
               --  ambiguities during resolution, when both user-defined and
               --  predefined operators may be candidates.

               if Is_Overloaded (Left_Opnd (N)) then
                  Set_Etype (Left_Opnd (N), Etype (F1));
               end if;

               if Debug_Flag_E then
                  Write_Str ("user defined operator ");
                  Write_Name (Chars (Op_Id));
                  Write_Str (" on node ");
                  Write_Int (Int (N));
                  Write_Eol;
               end if;
            end if;
         end;
      end if;
   end Analyze_User_Defined_Binary_Op;

   -----------------------------------
   -- Analyze_User_Defined_Unary_Op --
   -----------------------------------

   procedure Analyze_User_Defined_Unary_Op
     (N     : Node_Id;
      Op_Id : Entity_Id)
   is
   begin
      --  Only do analysis if the operator Comes_From_Source, since otherwise
      --  the operator was generated by the expander, and all such operators
      --  always refer to the operators in package Standard.

      if Comes_From_Source (N) then
         declare
            F : constant Entity_Id := First_Formal (Op_Id);

         begin
            --  Verify that Op_Id is a visible unary function. Note that since
            --  we know Op_Id is overloaded, potentially use visible means use
            --  visible for sure (RM 9.4(11)).

            if Ekind (Op_Id) = E_Function
              and then No (Next_Formal (F))
              and then (Is_Immediately_Visible (Op_Id)
                         or else Is_Potentially_Use_Visible (Op_Id))
              and then Has_Compatible_Type (Right_Opnd (N), Etype (F))
            then
               Add_One_Interp (N, Op_Id, Etype (Op_Id));
            end if;
         end;
      end if;
   end Analyze_User_Defined_Unary_Op;

   ---------------------------
   -- Check_Arithmetic_Pair --
   ---------------------------

   procedure Check_Arithmetic_Pair
     (T1, T2 : Entity_Id;
      Op_Id  : Entity_Id;
      N      : Node_Id)
   is
      Op_Name : constant Name_Id := Chars (Op_Id);

      function Has_Fixed_Op (Typ : Entity_Id; Op : Entity_Id) return Boolean;
      --  Check whether the fixed-point type Typ has a user-defined operator
      --  (multiplication or division) that should hide the corresponding
      --  predefined operator. Used to implement Ada 2005 AI-264, to make
      --  such operators more visible and therefore useful.

      --  If the name of the operation is an expanded name with prefix
      --  Standard, the predefined universal fixed operator is available,
      --  as specified by AI-420 (RM 4.5.5 (19.1/2)).

      function Specific_Type (T1, T2 : Entity_Id) return Entity_Id;
      --  Get specific type (i.e. non-universal type if there is one)

      ------------------
      -- Has_Fixed_Op --
      ------------------

      function Has_Fixed_Op (Typ : Entity_Id; Op : Entity_Id) return Boolean is
         Bas : constant Entity_Id := Base_Type (Typ);
         Ent : Entity_Id;
         F1  : Entity_Id;
         F2  : Entity_Id;

      begin
         --  If the universal_fixed operation is given explicitly the rule
         --  concerning primitive operations of the type do not apply.

         if Nkind (N) = N_Function_Call
           and then Nkind (Name (N)) = N_Expanded_Name
           and then Entity (Prefix (Name (N))) = Standard_Standard
         then
            return False;
         end if;

         --  The operation is treated as primitive if it is declared in the
         --  same scope as the type, and therefore on the same entity chain.

         Ent := Next_Entity (Typ);
         while Present (Ent) loop
            if Chars (Ent) = Chars (Op) then
               F1 := First_Formal (Ent);
               F2 := Next_Formal (F1);

               --  The operation counts as primitive if either operand or
               --  result are of the given base type, and both operands are
               --  fixed point types.

               if (Base_Type (Etype (F1)) = Bas
                    and then Is_Fixed_Point_Type (Etype (F2)))

                 or else
                   (Base_Type (Etype (F2)) = Bas
                     and then Is_Fixed_Point_Type (Etype (F1)))

                 or else
                   (Base_Type (Etype (Ent)) = Bas
                     and then Is_Fixed_Point_Type (Etype (F1))
                     and then Is_Fixed_Point_Type (Etype (F2)))
               then
                  return True;
               end if;
            end if;

            Next_Entity (Ent);
         end loop;

         return False;
      end Has_Fixed_Op;

      -------------------
      -- Specific_Type --
      -------------------

      function Specific_Type (T1, T2 : Entity_Id) return Entity_Id is
      begin
         if T1 = Universal_Integer or else T1 = Universal_Real then
            return Base_Type (T2);
         else
            return Base_Type (T1);
         end if;
      end Specific_Type;

   --  Start of processing for Check_Arithmetic_Pair

   begin
      if Op_Name = Name_Op_Add or else Op_Name = Name_Op_Subtract then

         if Is_Numeric_Type (T1)
           and then Is_Numeric_Type (T2)
           and then (Covers (T1 => T1, T2 => T2)
                       or else
                     Covers (T1 => T2, T2 => T1))
         then
            Add_One_Interp (N, Op_Id, Specific_Type (T1, T2));
         end if;

      elsif Op_Name = Name_Op_Multiply or else Op_Name = Name_Op_Divide then

         if Is_Fixed_Point_Type (T1)
           and then (Is_Fixed_Point_Type (T2)
                       or else T2 = Universal_Real)
         then
            --  If Treat_Fixed_As_Integer is set then the Etype is already set
            --  and no further processing is required (this is the case of an
            --  operator constructed by Exp_Fixd for a fixed point operation)
            --  Otherwise add one interpretation with universal fixed result
            --  If the operator is given in  functional notation, it comes
            --  from source and Fixed_As_Integer cannot apply.

            if (Nkind (N) not in N_Op
                 or else not Treat_Fixed_As_Integer (N))
              and then
                (not Has_Fixed_Op (T1, Op_Id)
                  or else Nkind (Parent (N)) = N_Type_Conversion)
            then
               Add_One_Interp (N, Op_Id, Universal_Fixed);
            end if;

         elsif Is_Fixed_Point_Type (T2)
           and then (Nkind (N) not in N_Op
                      or else not Treat_Fixed_As_Integer (N))
           and then T1 = Universal_Real
           and then
             (not Has_Fixed_Op (T1, Op_Id)
               or else Nkind (Parent (N)) = N_Type_Conversion)
         then
            Add_One_Interp (N, Op_Id, Universal_Fixed);

         elsif Is_Numeric_Type (T1)
           and then Is_Numeric_Type (T2)
           and then (Covers (T1 => T1, T2 => T2)
                       or else
                     Covers (T1 => T2, T2 => T1))
         then
            Add_One_Interp (N, Op_Id, Specific_Type (T1, T2));

         elsif Is_Fixed_Point_Type (T1)
           and then (Base_Type (T2) = Base_Type (Standard_Integer)
                       or else T2 = Universal_Integer)
         then
            Add_One_Interp (N, Op_Id, T1);

         elsif T2 = Universal_Real
           and then Base_Type (T1) = Base_Type (Standard_Integer)
           and then Op_Name = Name_Op_Multiply
         then
            Add_One_Interp (N, Op_Id, Any_Fixed);

         elsif T1 = Universal_Real
           and then Base_Type (T2) = Base_Type (Standard_Integer)
         then
            Add_One_Interp (N, Op_Id, Any_Fixed);

         elsif Is_Fixed_Point_Type (T2)
           and then (Base_Type (T1) = Base_Type (Standard_Integer)
                       or else T1 = Universal_Integer)
           and then Op_Name = Name_Op_Multiply
         then
            Add_One_Interp (N, Op_Id, T2);

         elsif T1 = Universal_Real and then T2 = Universal_Integer then
            Add_One_Interp (N, Op_Id, T1);

         elsif T2 = Universal_Real
           and then T1 = Universal_Integer
           and then Op_Name = Name_Op_Multiply
         then
            Add_One_Interp (N, Op_Id, T2);
         end if;

      elsif Op_Name = Name_Op_Mod or else Op_Name = Name_Op_Rem then

         --  Note: The fixed-point operands case with Treat_Fixed_As_Integer
         --  set does not require any special processing, since the Etype is
         --  already set (case of operation constructed by Exp_Fixed).

         if Is_Integer_Type (T1)
           and then (Covers (T1 => T1, T2 => T2)
                       or else
                     Covers (T1 => T2, T2 => T1))
         then
            Add_One_Interp (N, Op_Id, Specific_Type (T1, T2));
         end if;

      elsif Op_Name = Name_Op_Expon then
         if Is_Numeric_Type (T1)
           and then not Is_Fixed_Point_Type (T1)
           and then (Base_Type (T2) = Base_Type (Standard_Integer)
                      or else T2 = Universal_Integer)
         then
            Add_One_Interp (N, Op_Id, Base_Type (T1));
         end if;

      else pragma Assert (Nkind (N) in N_Op_Shift);

         --  If not one of the predefined operators, the node may be one
         --  of the intrinsic functions. Its kind is always specific, and
         --  we can use it directly, rather than the name of the operation.

         if Is_Integer_Type (T1)
           and then (Base_Type (T2) = Base_Type (Standard_Integer)
                      or else T2 = Universal_Integer)
         then
            Add_One_Interp (N, Op_Id, Base_Type (T1));
         end if;
      end if;
   end Check_Arithmetic_Pair;

   -------------------------------
   -- Check_Misspelled_Selector --
   -------------------------------

   procedure Check_Misspelled_Selector
     (Prefix : Entity_Id;
      Sel    : Node_Id)
   is
      Max_Suggestions   : constant := 2;
      Nr_Of_Suggestions : Natural := 0;

      Suggestion_1 : Entity_Id := Empty;
      Suggestion_2 : Entity_Id := Empty;

      Comp : Entity_Id;

   begin
      --  All the components of the prefix of selector Sel are matched
      --  against  Sel and a count is maintained of possible misspellings.
      --  When at the end of the analysis there are one or two (not more!)
      --  possible misspellings, these misspellings will be suggested as
      --  possible correction.

      if not (Is_Private_Type (Prefix) or else Is_Record_Type (Prefix)) then

         --  Concurrent types should be handled as well ???

         return;
      end if;

      Comp  := First_Entity (Prefix);
      while Nr_Of_Suggestions <= Max_Suggestions and then Present (Comp) loop
         if Is_Visible_Component (Comp) then
            if Is_Bad_Spelling_Of (Chars (Comp), Chars (Sel)) then
               Nr_Of_Suggestions := Nr_Of_Suggestions + 1;

               case Nr_Of_Suggestions is
                  when 1      => Suggestion_1 := Comp;
                  when 2      => Suggestion_2 := Comp;
                  when others => exit;
               end case;
            end if;
         end if;

         Comp := Next_Entity (Comp);
      end loop;

      --  Report at most two suggestions

      if Nr_Of_Suggestions = 1 then
         Error_Msg_NE -- CODEFIX
           ("\possible misspelling of&", Sel, Suggestion_1);

      elsif Nr_Of_Suggestions = 2 then
         Error_Msg_Node_2 := Suggestion_2;
         Error_Msg_NE -- CODEFIX
           ("\possible misspelling of& or&", Sel, Suggestion_1);
      end if;
   end Check_Misspelled_Selector;

   ----------------------
   -- Defined_In_Scope --
   ----------------------

   function Defined_In_Scope (T : Entity_Id; S : Entity_Id) return Boolean
   is
      S1 : constant Entity_Id := Scope (Base_Type (T));
   begin
      return S1 = S
        or else (S1 = System_Aux_Id and then S = Scope (S1));
   end Defined_In_Scope;

   -------------------
   -- Diagnose_Call --
   -------------------

   procedure Diagnose_Call (N : Node_Id; Nam : Node_Id) is
      Actual           : Node_Id;
      X                : Interp_Index;
      It               : Interp;
      Err_Mode         : Boolean;
      New_Nam          : Node_Id;
      Void_Interp_Seen : Boolean := False;

      Success : Boolean;
      pragma Warnings (Off, Boolean);

   begin
      if Ada_Version >= Ada_2005 then
         Actual := First_Actual (N);
         while Present (Actual) loop

            --  Ada 2005 (AI-50217): Post an error in case of premature
            --  usage of an entity from the limited view.

            if not Analyzed (Etype (Actual))
             and then From_With_Type (Etype (Actual))
            then
               Error_Msg_Qual_Level := 1;
               Error_Msg_NE
                ("missing with_clause for scope of imported type&",
                  Actual, Etype (Actual));
               Error_Msg_Qual_Level := 0;
            end if;

            Next_Actual (Actual);
         end loop;
      end if;

      --   Analyze each candidate call again, with full error reporting
      --   for each.

      Error_Msg_N
        ("no candidate interpretations match the actuals:!", Nam);
      Err_Mode := All_Errors_Mode;
      All_Errors_Mode := True;

      --  If this is a call to an operation of a concurrent type,
      --  the failed interpretations have been removed from the
      --  name. Recover them to provide full diagnostics.

      if Nkind (Parent (Nam)) = N_Selected_Component then
         Set_Entity (Nam, Empty);
         New_Nam := New_Copy_Tree (Parent (Nam));
         Set_Is_Overloaded (New_Nam, False);
         Set_Is_Overloaded (Selector_Name (New_Nam), False);
         Set_Parent (New_Nam, Parent (Parent (Nam)));
         Analyze_Selected_Component (New_Nam);
         Get_First_Interp (Selector_Name (New_Nam), X, It);
      else
         Get_First_Interp (Nam, X, It);
      end if;

      while Present (It.Nam) loop
         if Etype (It.Nam) = Standard_Void_Type then
            Void_Interp_Seen := True;
         end if;

         Analyze_One_Call (N, It.Nam, True, Success);
         Get_Next_Interp (X, It);
      end loop;

      if Nkind (N) = N_Function_Call then
         Get_First_Interp (Nam, X, It);
         while Present (It.Nam) loop
            if Ekind_In (It.Nam, E_Function, E_Operator) then
               return;
            else
               Get_Next_Interp (X, It);
            end if;
         end loop;

         --  If all interpretations are procedures, this deserves a
         --  more precise message. Ditto if this appears as the prefix
         --  of a selected component, which may be a lexical error.

         Error_Msg_N
           ("\context requires function call, found procedure name", Nam);

         if Nkind (Parent (N)) = N_Selected_Component
           and then N = Prefix (Parent (N))
         then
            Error_Msg_N -- CODEFIX
              ("\period should probably be semicolon", Parent (N));
         end if;

      elsif Nkind (N) = N_Procedure_Call_Statement
        and then not Void_Interp_Seen
      then
         Error_Msg_N (
         "\function name found in procedure call", Nam);
      end if;

      All_Errors_Mode := Err_Mode;
   end Diagnose_Call;

   ---------------------------
   -- Find_Arithmetic_Types --
   ---------------------------

   procedure Find_Arithmetic_Types
     (L, R  : Node_Id;
      Op_Id : Entity_Id;
      N     : Node_Id)
   is
      Index1 : Interp_Index;
      Index2 : Interp_Index;
      It1    : Interp;
      It2    : Interp;

      procedure Check_Right_Argument (T : Entity_Id);
      --  Check right operand of operator

      --------------------------
      -- Check_Right_Argument --
      --------------------------

      procedure Check_Right_Argument (T : Entity_Id) is
      begin
         if not Is_Overloaded (R) then
            Check_Arithmetic_Pair (T, Etype (R), Op_Id,  N);
         else
            Get_First_Interp (R, Index2, It2);
            while Present (It2.Typ) loop
               Check_Arithmetic_Pair (T, It2.Typ, Op_Id, N);
               Get_Next_Interp (Index2, It2);
            end loop;
         end if;
      end Check_Right_Argument;

   --  Start of processing for Find_Arithmetic_Types

   begin
      if not Is_Overloaded (L) then
         Check_Right_Argument (Etype (L));

      else
         Get_First_Interp (L, Index1, It1);
         while Present (It1.Typ) loop
            Check_Right_Argument (It1.Typ);
            Get_Next_Interp (Index1, It1);
         end loop;
      end if;

   end Find_Arithmetic_Types;

   ------------------------
   -- Find_Boolean_Types --
   ------------------------

   procedure Find_Boolean_Types
     (L, R  : Node_Id;
      Op_Id : Entity_Id;
      N     : Node_Id)
   is
      Index : Interp_Index;
      It    : Interp;

      procedure Check_Numeric_Argument (T : Entity_Id);
      --  Special case for logical operations one of whose operands is an
      --  integer literal. If both are literal the result is any modular type.

      ----------------------------
      -- Check_Numeric_Argument --
      ----------------------------

      procedure Check_Numeric_Argument (T : Entity_Id) is
      begin
         if T = Universal_Integer then
            Add_One_Interp (N, Op_Id, Any_Modular);

         elsif Is_Modular_Integer_Type (T) then
            Add_One_Interp (N, Op_Id, T);
         end if;
      end Check_Numeric_Argument;

   --  Start of processing for Find_Boolean_Types

   begin
      if not Is_Overloaded (L) then
         if Etype (L) = Universal_Integer
           or else Etype (L) = Any_Modular
         then
            if not Is_Overloaded (R) then
               Check_Numeric_Argument (Etype (R));

            else
               Get_First_Interp (R, Index, It);
               while Present (It.Typ) loop
                  Check_Numeric_Argument (It.Typ);
                  Get_Next_Interp (Index, It);
               end loop;
            end if;

         --  If operands are aggregates, we must assume that they may be
         --  boolean arrays, and leave disambiguation for the second pass.
         --  If only one is an aggregate, verify that the other one has an
         --  interpretation as a boolean array

         elsif Nkind (L) = N_Aggregate then
            if Nkind (R) = N_Aggregate then
               Add_One_Interp (N, Op_Id, Etype (L));

            elsif not Is_Overloaded (R) then
               if Valid_Boolean_Arg (Etype (R)) then
                  Add_One_Interp (N, Op_Id, Etype (R));
               end if;

            else
               Get_First_Interp (R, Index, It);
               while Present (It.Typ) loop
                  if Valid_Boolean_Arg (It.Typ) then
                     Add_One_Interp (N, Op_Id, It.Typ);
                  end if;

                  Get_Next_Interp (Index, It);
               end loop;
            end if;

         elsif Valid_Boolean_Arg (Etype (L))
           and then Has_Compatible_Type (R, Etype (L))
         then
            Add_One_Interp (N, Op_Id, Etype (L));
         end if;

      else
         Get_First_Interp (L, Index, It);
         while Present (It.Typ) loop
            if Valid_Boolean_Arg (It.Typ)
              and then Has_Compatible_Type (R, It.Typ)
            then
               Add_One_Interp (N, Op_Id, It.Typ);
            end if;

            Get_Next_Interp (Index, It);
         end loop;
      end if;
   end Find_Boolean_Types;

   ---------------------------
   -- Find_Comparison_Types --
   ---------------------------

   procedure Find_Comparison_Types
     (L, R  : Node_Id;
      Op_Id : Entity_Id;
      N     : Node_Id)
   is
      Index : Interp_Index;
      It    : Interp;
      Found : Boolean := False;
      I_F   : Interp_Index;
      T_F   : Entity_Id;
      Scop  : Entity_Id := Empty;

      procedure Try_One_Interp (T1 : Entity_Id);
      --  Routine to try one proposed interpretation. Note that the context
      --  of the operator plays no role in resolving the arguments, so that
      --  if there is more than one interpretation of the operands that is
      --  compatible with comparison, the operation is ambiguous.

      --------------------
      -- Try_One_Interp --
      --------------------

      procedure Try_One_Interp (T1 : Entity_Id) is
      begin

         --  If the operator is an expanded name, then the type of the operand
         --  must be defined in the corresponding scope. If the type is
         --  universal, the context will impose the correct type.

         if Present (Scop)
            and then not Defined_In_Scope (T1, Scop)
            and then T1 /= Universal_Integer
            and then T1 /= Universal_Real
            and then T1 /= Any_String
            and then T1 /= Any_Composite
         then
            return;
         end if;

         if Valid_Comparison_Arg (T1)
           and then Has_Compatible_Type (R, T1)
         then
            if Found
              and then Base_Type (T1) /= Base_Type (T_F)
            then
               It := Disambiguate (L, I_F, Index, Any_Type);

               if It = No_Interp then
                  Ambiguous_Operands (N);
                  Set_Etype (L, Any_Type);
                  return;

               else
                  T_F := It.Typ;
               end if;

            else
               Found := True;
               T_F   := T1;
               I_F   := Index;
            end if;

            Set_Etype (L, T_F);
            Find_Non_Universal_Interpretations (N, R, Op_Id, T1);

         end if;
      end Try_One_Interp;

   --  Start of processing for Find_Comparison_Types

   begin
      --  If left operand is aggregate, the right operand has to
      --  provide a usable type for it.

      if Nkind (L) = N_Aggregate
        and then Nkind (R) /= N_Aggregate
      then
         Find_Comparison_Types (L => R, R => L, Op_Id => Op_Id, N => N);
         return;
      end if;

      if Nkind (N) = N_Function_Call
         and then Nkind (Name (N)) = N_Expanded_Name
      then
         Scop := Entity (Prefix (Name (N)));

         --  The prefix may be a package renaming, and the subsequent test
         --  requires the original package.

         if Ekind (Scop) = E_Package
           and then Present (Renamed_Entity (Scop))
         then
            Scop := Renamed_Entity (Scop);
            Set_Entity (Prefix (Name (N)), Scop);
         end if;
      end if;

      if not Is_Overloaded (L) then
         Try_One_Interp (Etype (L));

      else
         Get_First_Interp (L, Index, It);
         while Present (It.Typ) loop
            Try_One_Interp (It.Typ);
            Get_Next_Interp (Index, It);
         end loop;
      end if;
   end Find_Comparison_Types;

   ----------------------------------------
   -- Find_Non_Universal_Interpretations --
   ----------------------------------------

   procedure Find_Non_Universal_Interpretations
     (N     : Node_Id;
      R     : Node_Id;
      Op_Id : Entity_Id;
      T1    : Entity_Id)
   is
      Index : Interp_Index;
      It    : Interp;

   begin
      if T1 = Universal_Integer
        or else T1 = Universal_Real
      then
         if not Is_Overloaded (R) then
            Add_One_Interp
              (N, Op_Id, Standard_Boolean, Base_Type (Etype (R)));
         else
            Get_First_Interp (R, Index, It);
            while Present (It.Typ) loop
               if Covers (It.Typ, T1) then
                  Add_One_Interp
                    (N, Op_Id, Standard_Boolean, Base_Type (It.Typ));
               end if;

               Get_Next_Interp (Index, It);
            end loop;
         end if;
      else
         Add_One_Interp (N, Op_Id, Standard_Boolean, Base_Type (T1));
      end if;
   end Find_Non_Universal_Interpretations;

   ------------------------------
   -- Find_Concatenation_Types --
   ------------------------------

   procedure Find_Concatenation_Types
     (L, R  : Node_Id;
      Op_Id : Entity_Id;
      N     : Node_Id)
   is
      Op_Type : constant Entity_Id := Etype (Op_Id);

   begin
      if Is_Array_Type (Op_Type)
        and then not Is_Limited_Type (Op_Type)

        and then (Has_Compatible_Type (L, Op_Type)
                    or else
                  Has_Compatible_Type (L, Component_Type (Op_Type)))

        and then (Has_Compatible_Type (R, Op_Type)
                    or else
                  Has_Compatible_Type (R, Component_Type (Op_Type)))
      then
         Add_One_Interp (N, Op_Id, Op_Type);
      end if;
   end Find_Concatenation_Types;

   -------------------------
   -- Find_Equality_Types --
   -------------------------

   procedure Find_Equality_Types
     (L, R  : Node_Id;
      Op_Id : Entity_Id;
      N     : Node_Id)
   is
      Index : Interp_Index;
      It    : Interp;
      Found : Boolean := False;
      I_F   : Interp_Index;
      T_F   : Entity_Id;
      Scop  : Entity_Id := Empty;

      procedure Try_One_Interp (T1 : Entity_Id);
      --  The context of the equality operator plays no role in resolving the
      --  arguments, so that if there is more than one interpretation of the
      --  operands that is compatible with equality, the construct is ambiguous
      --  and an error can be emitted now, after trying to disambiguate, i.e.
      --  applying preference rules.

      --------------------
      -- Try_One_Interp --
      --------------------

      procedure Try_One_Interp (T1 : Entity_Id) is
         Bas : constant Entity_Id := Base_Type (T1);

      begin
         --  If the operator is an expanded name, then the type of the operand
         --  must be defined in the corresponding scope. If the type is
         --  universal, the context will impose the correct type. An anonymous
         --  type for a 'Access reference is also universal in this sense, as
         --  the actual type is obtained from context.
         --  In Ada 2005, the equality operator for anonymous access types
         --  is declared in Standard, and preference rules apply to it.

         if Present (Scop) then
            if Defined_In_Scope (T1, Scop)
              or else T1 = Universal_Integer
              or else T1 = Universal_Real
              or else T1 = Any_Access
              or else T1 = Any_String
              or else T1 = Any_Composite
              or else (Ekind (T1) = E_Access_Subprogram_Type
                        and then not Comes_From_Source (T1))
            then
               null;

            elsif Ekind (T1) = E_Anonymous_Access_Type
              and then Scop = Standard_Standard
            then
               null;

            else
               --  The scope does not contain an operator for the type

               return;
            end if;

         --  If we have infix notation, the operator must be usable.
         --  Within an instance, if the type is already established we
         --  know it is correct.
         --  In Ada 2005, the equality on anonymous access types is declared
         --  in Standard, and is always visible.

         elsif In_Open_Scopes (Scope (Bas))
           or else Is_Potentially_Use_Visible (Bas)
           or else In_Use (Bas)
           or else (In_Use (Scope (Bas))
                     and then not Is_Hidden (Bas))
           or else (In_Instance
                     and then First_Subtype (T1) = First_Subtype (Etype (R)))
           or else Ekind (T1) = E_Anonymous_Access_Type
         then
            null;

         else
            --  Save candidate type for subsquent error message, if any

            if not Is_Limited_Type (T1) then
               Candidate_Type := T1;
            end if;

            return;
         end if;

         --  Ada 2005 (AI-230): Keep restriction imposed by Ada 83 and 95:
         --  Do not allow anonymous access types in equality operators.

         if Ada_Version < Ada_2005
           and then Ekind (T1) = E_Anonymous_Access_Type
         then
            return;
         end if;

         if T1 /= Standard_Void_Type
           and then not Is_Limited_Type (T1)
           and then not Is_Limited_Composite (T1)
           and then Has_Compatible_Type (R, T1)
         then
            if Found
              and then Base_Type (T1) /= Base_Type (T_F)
            then
               It := Disambiguate (L, I_F, Index, Any_Type);

               if It = No_Interp then
                  Ambiguous_Operands (N);
                  Set_Etype (L, Any_Type);
                  return;

               else
                  T_F := It.Typ;
               end if;

            else
               Found := True;
               T_F   := T1;
               I_F   := Index;
            end if;

            if not Analyzed (L) then
               Set_Etype (L, T_F);
            end if;

            Find_Non_Universal_Interpretations (N, R, Op_Id, T1);

            --  Case of operator was not visible, Etype still set to Any_Type

            if Etype (N) = Any_Type then
               Found := False;
            end if;

         elsif Scop = Standard_Standard
           and then Ekind (T1) = E_Anonymous_Access_Type
         then
            Found := True;
         end if;
      end Try_One_Interp;

   --  Start of processing for Find_Equality_Types

   begin
      --  If left operand is aggregate, the right operand has to
      --  provide a usable type for it.

      if Nkind (L) = N_Aggregate
        and then Nkind (R) /= N_Aggregate
      then
         Find_Equality_Types (L => R, R => L, Op_Id => Op_Id, N => N);
         return;
      end if;

      if Nkind (N) = N_Function_Call
         and then Nkind (Name (N)) = N_Expanded_Name
      then
         Scop := Entity (Prefix (Name (N)));

         --  The prefix may be a package renaming, and the subsequent test
         --  requires the original package.

         if Ekind (Scop) = E_Package
           and then Present (Renamed_Entity (Scop))
         then
            Scop := Renamed_Entity (Scop);
            Set_Entity (Prefix (Name (N)), Scop);
         end if;
      end if;

      if not Is_Overloaded (L) then
         Try_One_Interp (Etype (L));

      else
         Get_First_Interp (L, Index, It);
         while Present (It.Typ) loop
            Try_One_Interp (It.Typ);
            Get_Next_Interp (Index, It);
         end loop;
      end if;
   end Find_Equality_Types;

   -------------------------
   -- Find_Negation_Types --
   -------------------------

   procedure Find_Negation_Types
     (R     : Node_Id;
      Op_Id : Entity_Id;
      N     : Node_Id)
   is
      Index : Interp_Index;
      It    : Interp;

   begin
      if not Is_Overloaded (R) then
         if Etype (R) = Universal_Integer then
            Add_One_Interp (N, Op_Id, Any_Modular);
         elsif Valid_Boolean_Arg (Etype (R)) then
            Add_One_Interp (N, Op_Id, Etype (R));
         end if;

      else
         Get_First_Interp (R, Index, It);
         while Present (It.Typ) loop
            if Valid_Boolean_Arg (It.Typ) then
               Add_One_Interp (N, Op_Id, It.Typ);
            end if;

            Get_Next_Interp (Index, It);
         end loop;
      end if;
   end Find_Negation_Types;

   ------------------------------
   -- Find_Primitive_Operation --
   ------------------------------

   function Find_Primitive_Operation (N : Node_Id) return Boolean is
      Obj : constant Node_Id := Prefix (N);
      Op  : constant Node_Id := Selector_Name (N);

      Prim  : Elmt_Id;
      Prims : Elist_Id;
      Typ   : Entity_Id;

   begin
      Set_Etype (Op, Any_Type);

      if Is_Access_Type (Etype (Obj)) then
         Typ := Designated_Type (Etype (Obj));
      else
         Typ := Etype (Obj);
      end if;

      if Is_Class_Wide_Type (Typ) then
         Typ := Root_Type (Typ);
      end if;

      Prims := Primitive_Operations (Typ);

      Prim := First_Elmt (Prims);
      while Present (Prim) loop
         if Chars (Node (Prim)) = Chars (Op) then
            Add_One_Interp (Op, Node (Prim), Etype (Node (Prim)));
            Set_Etype (N, Etype (Node (Prim)));
         end if;

         Next_Elmt (Prim);
      end loop;

      --  Now look for class-wide operations of the type or any of its
      --  ancestors by iterating over the homonyms of the selector.

      declare
         Cls_Type : constant Entity_Id := Class_Wide_Type (Typ);
         Hom      : Entity_Id;

      begin
         Hom := Current_Entity (Op);
         while Present (Hom) loop
            if (Ekind (Hom) = E_Procedure
                  or else
                Ekind (Hom) = E_Function)
              and then Scope (Hom) = Scope (Typ)
              and then Present (First_Formal (Hom))
              and then
                (Base_Type (Etype (First_Formal (Hom))) = Cls_Type
                  or else
                    (Is_Access_Type (Etype (First_Formal (Hom)))
                       and then
                         Ekind (Etype (First_Formal (Hom))) =
                           E_Anonymous_Access_Type
                       and then
                         Base_Type
                           (Designated_Type (Etype (First_Formal (Hom)))) =
                                                                Cls_Type))
            then
               Add_One_Interp (Op, Hom, Etype (Hom));
               Set_Etype (N, Etype (Hom));
            end if;

            Hom := Homonym (Hom);
         end loop;
      end;

      return Etype (Op) /= Any_Type;
   end Find_Primitive_Operation;

   ----------------------
   -- Find_Unary_Types --
   ----------------------

   procedure Find_Unary_Types
     (R     : Node_Id;
      Op_Id : Entity_Id;
      N     : Node_Id)
   is
      Index : Interp_Index;
      It    : Interp;

   begin
      if not Is_Overloaded (R) then
         if Is_Numeric_Type (Etype (R)) then
            Add_One_Interp (N, Op_Id, Base_Type (Etype (R)));
         end if;

      else
         Get_First_Interp (R, Index, It);
         while Present (It.Typ) loop
            if Is_Numeric_Type (It.Typ) then
               Add_One_Interp (N, Op_Id, Base_Type (It.Typ));
            end if;

            Get_Next_Interp (Index, It);
         end loop;
      end if;
   end Find_Unary_Types;

   ------------------
   -- Junk_Operand --
   ------------------

   function Junk_Operand (N : Node_Id) return Boolean is
      Enode : Node_Id;

   begin
      if Error_Posted (N) then
         return False;
      end if;

      --  Get entity to be tested

      if Is_Entity_Name (N)
        and then Present (Entity (N))
      then
         Enode := N;

      --  An odd case, a procedure name gets converted to a very peculiar
      --  function call, and here is where we detect this happening.

      elsif Nkind (N) = N_Function_Call
        and then Is_Entity_Name (Name (N))
        and then Present (Entity (Name (N)))
      then
         Enode := Name (N);

      --  Another odd case, there are at least some cases of selected
      --  components where the selected component is not marked as having
      --  an entity, even though the selector does have an entity

      elsif Nkind (N) = N_Selected_Component
        and then Present (Entity (Selector_Name (N)))
      then
         Enode := Selector_Name (N);

      else
         return False;
      end if;

      --  Now test the entity we got to see if it is a bad case

      case Ekind (Entity (Enode)) is

         when E_Package =>
            Error_Msg_N
              ("package name cannot be used as operand", Enode);

         when Generic_Unit_Kind =>
            Error_Msg_N
              ("generic unit name cannot be used as operand", Enode);

         when Type_Kind =>
            Error_Msg_N
              ("subtype name cannot be used as operand", Enode);

         when Entry_Kind =>
            Error_Msg_N
              ("entry name cannot be used as operand", Enode);

         when E_Procedure =>
            Error_Msg_N
              ("procedure name cannot be used as operand", Enode);

         when E_Exception =>
            Error_Msg_N
              ("exception name cannot be used as operand", Enode);

         when E_Block | E_Label | E_Loop =>
            Error_Msg_N
              ("label name cannot be used as operand", Enode);

         when others =>
            return False;

      end case;

      return True;
   end Junk_Operand;

   --------------------
   -- Operator_Check --
   --------------------

   procedure Operator_Check (N : Node_Id) is
   begin
      Remove_Abstract_Operations (N);

      --  Test for case of no interpretation found for operator

      if Etype (N) = Any_Type then
         declare
            L     : Node_Id;
            R     : Node_Id;
            Op_Id : Entity_Id := Empty;

         begin
            R := Right_Opnd (N);

            if Nkind (N) in N_Binary_Op then
               L := Left_Opnd (N);
            else
               L := Empty;
            end if;

            --  If either operand has no type, then don't complain further,
            --  since this simply means that we have a propagated error.

            if R = Error
              or else Etype (R) = Any_Type
              or else (Nkind (N) in N_Binary_Op and then Etype (L) = Any_Type)
            then
               return;

            --  We explicitly check for the case of concatenation of component
            --  with component to avoid reporting spurious matching array types
            --  that might happen to be lurking in distant packages (such as
            --  run-time packages). This also prevents inconsistencies in the
            --  messages for certain ACVC B tests, which can vary depending on
            --  types declared in run-time interfaces. Another improvement when
            --  aggregates are present is to look for a well-typed operand.

            elsif Present (Candidate_Type)
              and then (Nkind (N) /= N_Op_Concat
                         or else Is_Array_Type (Etype (L))
                         or else Is_Array_Type (Etype (R)))
            then
               if Nkind (N) = N_Op_Concat then
                  if Etype (L) /= Any_Composite
                    and then Is_Array_Type (Etype (L))
                  then
                     Candidate_Type := Etype (L);

                  elsif Etype (R) /= Any_Composite
                    and then Is_Array_Type (Etype (R))
                  then
                     Candidate_Type := Etype (R);
                  end if;
               end if;

               Error_Msg_NE -- CODEFIX
                 ("operator for} is not directly visible!",
                  N, First_Subtype (Candidate_Type));
               Error_Msg_N -- CODEFIX
                 ("use clause would make operation legal!",  N);
               return;

            --  If either operand is a junk operand (e.g. package name), then
            --  post appropriate error messages, but do not complain further.

            --  Note that the use of OR in this test instead of OR ELSE is
            --  quite deliberate, we may as well check both operands in the
            --  binary operator case.

            elsif Junk_Operand (R)
              or (Nkind (N) in N_Binary_Op and then Junk_Operand (L))
            then
               return;

            --  If we have a logical operator, one of whose operands is
            --  Boolean, then we know that the other operand cannot resolve to
            --  Boolean (since we got no interpretations), but in that case we
            --  pretty much know that the other operand should be Boolean, so
            --  resolve it that way (generating an error)

            elsif Nkind_In (N, N_Op_And, N_Op_Or, N_Op_Xor) then
               if Etype (L) = Standard_Boolean then
                  Resolve (R, Standard_Boolean);
                  return;
               elsif Etype (R) = Standard_Boolean then
                  Resolve (L, Standard_Boolean);
                  return;
               end if;

            --  For an arithmetic operator or comparison operator, if one
            --  of the operands is numeric, then we know the other operand
            --  is not the same numeric type. If it is a non-numeric type,
            --  then probably it is intended to match the other operand.

            elsif Nkind_In (N, N_Op_Add,
                               N_Op_Divide,
                               N_Op_Ge,
                               N_Op_Gt,
                               N_Op_Le)
              or else
                  Nkind_In (N, N_Op_Lt,
                               N_Op_Mod,
                               N_Op_Multiply,
                               N_Op_Rem,
                               N_Op_Subtract)
            then
               if Is_Numeric_Type (Etype (L))
                 and then not Is_Numeric_Type (Etype (R))
               then
                  Resolve (R, Etype (L));
                  return;

               elsif Is_Numeric_Type (Etype (R))
                 and then not Is_Numeric_Type (Etype (L))
               then
                  Resolve (L, Etype (R));
                  return;
               end if;

            --  Comparisons on A'Access are common enough to deserve a
            --  special message.

            elsif Nkind_In (N, N_Op_Eq, N_Op_Ne)
               and then Ekind (Etype (L)) = E_Access_Attribute_Type
               and then Ekind (Etype (R)) = E_Access_Attribute_Type
            then
               Error_Msg_N
                 ("two access attributes cannot be compared directly", N);
               Error_Msg_N
                 ("\use qualified expression for one of the operands",
                   N);
               return;

            --  Another one for C programmers

            elsif Nkind (N) = N_Op_Concat
              and then Valid_Boolean_Arg (Etype (L))
              and then Valid_Boolean_Arg (Etype (R))
            then
               Error_Msg_N ("invalid operands for concatenation", N);
               Error_Msg_N -- CODEFIX
                 ("\maybe AND was meant", N);
               return;

            --  A special case for comparison of access parameter with null

            elsif Nkind (N) = N_Op_Eq
              and then Is_Entity_Name (L)
              and then Nkind (Parent (Entity (L))) = N_Parameter_Specification
              and then Nkind (Parameter_Type (Parent (Entity (L)))) =
                                                  N_Access_Definition
              and then Nkind (R) = N_Null
            then
               Error_Msg_N ("access parameter is not allowed to be null", L);
               Error_Msg_N ("\(call would raise Constraint_Error)", L);
               return;

            --  Another special case for exponentiation, where the right
            --  operand must be Natural, independently of the base.

            elsif Nkind (N) = N_Op_Expon
              and then Is_Numeric_Type (Etype (L))
              and then not Is_Overloaded (R)
              and then
                First_Subtype (Base_Type (Etype (R))) /= Standard_Integer
              and then Base_Type (Etype (R)) /= Universal_Integer
            then
               Error_Msg_NE
                 ("exponent must be of type Natural, found}", R, Etype (R));
               return;
            end if;

            --  If we fall through then just give general message. Note that in
            --  the following messages, if the operand is overloaded we choose
            --  an arbitrary type to complain about, but that is probably more
            --  useful than not giving a type at all.

            if Nkind (N) in N_Unary_Op then
               Error_Msg_Node_2 := Etype (R);
               Error_Msg_N ("operator& not defined for}", N);
               return;

            else
               if Nkind (N) in N_Binary_Op then
                  if not Is_Overloaded (L)
                    and then not Is_Overloaded (R)
                    and then Base_Type (Etype (L)) = Base_Type (Etype (R))
                  then
                     Error_Msg_Node_2 := First_Subtype (Etype (R));
                     Error_Msg_N ("there is no applicable operator& for}", N);

                  else
                     --  Another attempt to find a fix: one of the candidate
                     --  interpretations may not be use-visible. This has
                     --  already been checked for predefined operators, so
                     --  we examine only user-defined functions.

                     Op_Id := Get_Name_Entity_Id (Chars (N));

                     while Present (Op_Id) loop
                        if Ekind (Op_Id) /= E_Operator
                          and then Is_Overloadable (Op_Id)
                        then
                           if not Is_Immediately_Visible (Op_Id)
                             and then not In_Use (Scope (Op_Id))
                             and then not Is_Abstract_Subprogram (Op_Id)
                             and then not Is_Hidden (Op_Id)
                             and then Ekind (Scope (Op_Id)) = E_Package
                             and then
                               Has_Compatible_Type
                                 (L, Etype (First_Formal (Op_Id)))
                             and then Present
                              (Next_Formal (First_Formal (Op_Id)))
                             and then
                               Has_Compatible_Type
                                 (R,
                                  Etype (Next_Formal (First_Formal (Op_Id))))
                           then
                              Error_Msg_N
                                ("No legal interpretation for operator&", N);
                              Error_Msg_NE
                                ("\use clause on& would make operation legal",
                                   N, Scope (Op_Id));
                              exit;
                           end if;
                        end if;

                        Op_Id := Homonym (Op_Id);
                     end loop;

                     if No (Op_Id) then
                        Error_Msg_N ("invalid operand types for operator&", N);

                        if Nkind (N) /= N_Op_Concat then
                           Error_Msg_NE ("\left operand has}!",  N, Etype (L));
                           Error_Msg_NE ("\right operand has}!", N, Etype (R));
                        end if;
                     end if;
                  end if;
               end if;
            end if;
         end;
      end if;
   end Operator_Check;

   -----------------------------------------
   -- Process_Implicit_Dereference_Prefix --
   -----------------------------------------

   function Process_Implicit_Dereference_Prefix
     (E : Entity_Id;
      P : Entity_Id) return Entity_Id
   is
      Ref : Node_Id;
      Typ : constant Entity_Id := Designated_Type (Etype (P));

   begin
      if Present (E)
        and then (Operating_Mode = Check_Semantics or else not Expander_Active)
      then
         --  We create a dummy reference to E to ensure that the reference
         --  is not considered as part of an assignment (an implicit
         --  dereference can never assign to its prefix). The Comes_From_Source
         --  attribute needs to be propagated for accurate warnings.

         Ref := New_Reference_To (E, Sloc (P));
         Set_Comes_From_Source (Ref, Comes_From_Source (P));
         Generate_Reference (E, Ref);
      end if;

      --  An implicit dereference is a legal occurrence of an
      --  incomplete type imported through a limited_with clause,
      --  if the full view is visible.

      if From_With_Type (Typ)
        and then not From_With_Type (Scope (Typ))
        and then
          (Is_Immediately_Visible (Scope (Typ))
            or else
              (Is_Child_Unit (Scope (Typ))
                 and then Is_Visible_Child_Unit (Scope (Typ))))
      then
         return Available_View (Typ);
      else
         return Typ;
      end if;

   end Process_Implicit_Dereference_Prefix;

   --------------------------------
   -- Remove_Abstract_Operations --
   --------------------------------

   procedure Remove_Abstract_Operations (N : Node_Id) is
      Abstract_Op    : Entity_Id := Empty;
      Address_Kludge : Boolean := False;
      I              : Interp_Index;
      It             : Interp;

      --  AI-310: If overloaded, remove abstract non-dispatching operations. We
      --  activate this if either extensions are enabled, or if the abstract
      --  operation in question comes from a predefined file. This latter test
      --  allows us to use abstract to make operations invisible to users. In
      --  particular, if type Address is non-private and abstract subprograms
      --  are used to hide its operators, they will be truly hidden.

      type Operand_Position is (First_Op, Second_Op);
      Univ_Type : constant Entity_Id := Universal_Interpretation (N);

      procedure Remove_Address_Interpretations (Op : Operand_Position);
      --  Ambiguities may arise when the operands are literal and the address
      --  operations in s-auxdec are visible. In that case, remove the
      --  interpretation of a literal as Address, to retain the semantics of
      --  Address as a private type.

      ------------------------------------
      -- Remove_Address_Interpretations --
      ------------------------------------

      procedure Remove_Address_Interpretations (Op : Operand_Position) is
         Formal : Entity_Id;

      begin
         if Is_Overloaded (N) then
            Get_First_Interp (N, I, It);
            while Present (It.Nam) loop
               Formal := First_Entity (It.Nam);

               if Op = Second_Op then
                  Formal := Next_Entity (Formal);
               end if;

               if Is_Descendent_Of_Address (Etype (Formal)) then
                  Address_Kludge := True;
                  Remove_Interp (I);
               end if;

               Get_Next_Interp (I, It);
            end loop;
         end if;
      end Remove_Address_Interpretations;

   --  Start of processing for Remove_Abstract_Operations

   begin
      if Is_Overloaded (N) then
         Get_First_Interp (N, I, It);

         while Present (It.Nam) loop
            if Is_Overloadable (It.Nam)
              and then Is_Abstract_Subprogram (It.Nam)
              and then not Is_Dispatching_Operation (It.Nam)
            then
               Abstract_Op := It.Nam;

               if Is_Descendent_Of_Address (It.Typ) then
                  Address_Kludge := True;
                  Remove_Interp (I);
                  exit;

               --  In Ada 2005, this operation does not participate in Overload
               --  resolution. If the operation is defined in a predefined
               --  unit, it is one of the operations declared abstract in some
               --  variants of System, and it must be removed as well.

               elsif Ada_Version >= Ada_2005
                 or else Is_Predefined_File_Name
                           (Unit_File_Name (Get_Source_Unit (It.Nam)))
               then
                  Remove_Interp (I);
                  exit;
               end if;
            end if;

            Get_Next_Interp (I, It);
         end loop;

         if No (Abstract_Op) then

            --  If some interpretation yields an integer type, it is still
            --  possible that there are address interpretations. Remove them
            --  if one operand is a literal, to avoid spurious ambiguities
            --  on systems where Address is a visible integer type.

            if Is_Overloaded (N)
              and then Nkind (N) in N_Op
              and then Is_Integer_Type (Etype (N))
            then
               if Nkind (N) in N_Binary_Op then
                  if Nkind (Right_Opnd (N)) = N_Integer_Literal then
                     Remove_Address_Interpretations (Second_Op);

                  elsif Nkind (Right_Opnd (N)) = N_Integer_Literal then
                     Remove_Address_Interpretations (First_Op);
                  end if;
               end if;
            end if;

         elsif Nkind (N) in N_Op then

            --  Remove interpretations that treat literals as addresses. This
            --  is never appropriate, even when Address is defined as a visible
            --  Integer type. The reason is that we would really prefer Address
            --  to behave as a private type, even in this case, which is there
            --  only to accommodate oddities of VMS address sizes. If Address
            --  is a visible integer type, we get lots of overload ambiguities.

            if Nkind (N) in N_Binary_Op then
               declare
                  U1 : constant Boolean :=
                     Present (Universal_Interpretation (Right_Opnd (N)));
                  U2 : constant Boolean :=
                     Present (Universal_Interpretation (Left_Opnd (N)));

               begin
                  if U1 then
                     Remove_Address_Interpretations (Second_Op);
                  end if;

                  if U2 then
                     Remove_Address_Interpretations (First_Op);
                  end if;

                  if not (U1 and U2) then

                     --  Remove corresponding predefined operator, which is
                     --  always added to the overload set.

                     Get_First_Interp (N, I, It);
                     while Present (It.Nam) loop
                        if Scope (It.Nam) = Standard_Standard
                          and then Base_Type (It.Typ) =
                                   Base_Type (Etype (Abstract_Op))
                        then
                           Remove_Interp (I);
                        end if;

                        Get_Next_Interp (I, It);
                     end loop;

                  elsif Is_Overloaded (N)
                    and then Present (Univ_Type)
                  then
                     --  If both operands have a universal interpretation,
                     --  it is still necessary to remove interpretations that
                     --  yield Address. Any remaining ambiguities will be
                     --  removed in Disambiguate.

                     Get_First_Interp (N, I, It);
                     while Present (It.Nam) loop
                        if Is_Descendent_Of_Address (It.Typ) then
                           Remove_Interp (I);

                        elsif not Is_Type (It.Nam) then
                           Set_Entity (N, It.Nam);
                        end if;

                        Get_Next_Interp (I, It);
                     end loop;
                  end if;
               end;
            end if;

         elsif Nkind (N) = N_Function_Call
           and then
             (Nkind (Name (N)) = N_Operator_Symbol
                or else
                  (Nkind (Name (N)) = N_Expanded_Name
                     and then
                       Nkind (Selector_Name (Name (N))) = N_Operator_Symbol))
         then

            declare
               Arg1 : constant Node_Id := First (Parameter_Associations (N));
               U1   : constant Boolean :=
                        Present (Universal_Interpretation (Arg1));
               U2   : constant Boolean :=
                        Present (Next (Arg1)) and then
                        Present (Universal_Interpretation (Next (Arg1)));

            begin
               if U1 then
                  Remove_Address_Interpretations (First_Op);
               end if;

               if U2 then
                  Remove_Address_Interpretations (Second_Op);
               end if;

               if not (U1 and U2) then
                  Get_First_Interp (N, I, It);
                  while Present (It.Nam) loop
                     if Scope (It.Nam) = Standard_Standard
                       and then It.Typ = Base_Type (Etype (Abstract_Op))
                     then
                        Remove_Interp (I);
                     end if;

                     Get_Next_Interp (I, It);
                  end loop;
               end if;
            end;
         end if;

         --  If the removal has left no valid interpretations, emit an error
         --  message now and label node as illegal.

         if Present (Abstract_Op) then
            Get_First_Interp (N, I, It);

            if No (It.Nam) then

               --  Removal of abstract operation left no viable candidate

               Set_Etype (N, Any_Type);
               Error_Msg_Sloc := Sloc (Abstract_Op);
               Error_Msg_NE
                 ("cannot call abstract operation& declared#", N, Abstract_Op);

            --  In Ada 2005, an abstract operation may disable predefined
            --  operators. Since the context is not yet known, we mark the
            --  predefined operators as potentially hidden. Do not include
            --  predefined operators when addresses are involved since this
            --  case is handled separately.

            elsif Ada_Version >= Ada_2005
              and then not Address_Kludge
            then
               while Present (It.Nam) loop
                  if Is_Numeric_Type (It.Typ)
                    and then Scope (It.Typ) = Standard_Standard
                  then
                     Set_Abstract_Op (I, Abstract_Op);
                  end if;

                  Get_Next_Interp (I, It);
               end loop;
            end if;
         end if;
      end if;
   end Remove_Abstract_Operations;

   -----------------------
   -- Try_Indirect_Call --
   -----------------------

   function Try_Indirect_Call
     (N   : Node_Id;
      Nam : Entity_Id;
      Typ : Entity_Id) return Boolean
   is
      Actual : Node_Id;
      Formal : Entity_Id;

      Call_OK : Boolean;
      pragma Warnings (Off, Call_OK);

   begin
      Normalize_Actuals (N, Designated_Type (Typ), False, Call_OK);

      Actual := First_Actual (N);
      Formal := First_Formal (Designated_Type (Typ));
      while Present (Actual) and then Present (Formal) loop
         if not Has_Compatible_Type (Actual, Etype (Formal)) then
            return False;
         end if;

         Next (Actual);
         Next_Formal (Formal);
      end loop;

      if No (Actual) and then No (Formal) then
         Add_One_Interp (N, Nam, Etype (Designated_Type (Typ)));

         --  Nam is a candidate interpretation for the name in the call,
         --  if it is not an indirect call.

         if not Is_Type (Nam)
            and then Is_Entity_Name (Name (N))
         then
            Set_Entity (Name (N), Nam);
         end if;

         return True;
      else
         return False;
      end if;
   end Try_Indirect_Call;

   ----------------------
   -- Try_Indexed_Call --
   ----------------------

   function Try_Indexed_Call
     (N          : Node_Id;
      Nam        : Entity_Id;
      Typ        : Entity_Id;
      Skip_First : Boolean) return Boolean
   is
      Loc     : constant Source_Ptr := Sloc (N);
      Actuals : constant List_Id    := Parameter_Associations (N);
      Actual  : Node_Id;
      Index   : Entity_Id;

   begin
      Actual := First (Actuals);

      --  If the call was originally written in prefix form, skip the first
      --  actual, which is obviously not defaulted.

      if Skip_First then
         Next (Actual);
      end if;

      Index := First_Index (Typ);
      while Present (Actual) and then Present (Index) loop

         --  If the parameter list has a named association, the expression
         --  is definitely a call and not an indexed component.

         if Nkind (Actual) = N_Parameter_Association then
            return False;
         end if;

         if Is_Entity_Name (Actual)
           and then Is_Type (Entity (Actual))
           and then No (Next (Actual))
         then
            --  A single actual that is a type name indicates a slice if the
            --  type is discrete, and an error otherwise.

            if Is_Discrete_Type (Entity (Actual)) then
               Rewrite (N,
                 Make_Slice (Loc,
                   Prefix =>
                     Make_Function_Call (Loc,
                       Name => Relocate_Node (Name (N))),
                   Discrete_Range =>
                     New_Occurrence_Of (Entity (Actual), Sloc (Actual))));

               Analyze (N);

            else
               Error_Msg_N ("invalid use of type in expression", Actual);
               Set_Etype (N, Any_Type);
            end if;

            return True;

         elsif not Has_Compatible_Type (Actual, Etype (Index)) then
            return False;
         end if;

         Next (Actual);
         Next_Index (Index);
      end loop;

      if No (Actual) and then No (Index) then
         Add_One_Interp (N, Nam, Component_Type (Typ));

         --  Nam is a candidate interpretation for the name in the call,
         --  if it is not an indirect call.

         if not Is_Type (Nam)
            and then Is_Entity_Name (Name (N))
         then
            Set_Entity (Name (N), Nam);
         end if;

         return True;
      else
         return False;
      end if;
   end Try_Indexed_Call;

   --------------------------
   -- Try_Object_Operation --
   --------------------------

   function Try_Object_Operation (N : Node_Id) return Boolean is
      K              : constant Node_Kind  := Nkind (Parent (N));
      Is_Subprg_Call : constant Boolean    := Nkind_In
                                               (K, N_Procedure_Call_Statement,
                                                   N_Function_Call);
      Loc            : constant Source_Ptr := Sloc (N);
      Obj            : constant Node_Id    := Prefix (N);

      Subprog : constant Node_Id    :=
                  Make_Identifier (Sloc (Selector_Name (N)),
                    Chars => Chars (Selector_Name (N)));
      --  Identifier on which possible interpretations will be collected

      Report_Error : Boolean := False;
      --  If no candidate interpretation matches the context, redo the
      --  analysis with error enabled to provide additional information.

      Actual          : Node_Id;
      Candidate       : Entity_Id := Empty;
      New_Call_Node   : Node_Id := Empty;
      Node_To_Replace : Node_Id;
      Obj_Type        : Entity_Id := Etype (Obj);
      Success         : Boolean := False;

      function Valid_Candidate
        (Success : Boolean;
         Call    : Node_Id;
         Subp    : Entity_Id) return Entity_Id;
      --  If the subprogram is a valid interpretation, record it, and add
      --  to the list of interpretations of Subprog.

      procedure Complete_Object_Operation
        (Call_Node       : Node_Id;
         Node_To_Replace : Node_Id);
      --  Make Subprog the name of Call_Node, replace Node_To_Replace with
      --  Call_Node, insert the object (or its dereference) as the first actual
      --  in the call, and complete the analysis of the call.

      procedure Report_Ambiguity (Op : Entity_Id);
      --  If a prefixed procedure call is ambiguous, indicate whether the
      --  call includes an implicit dereference or an implicit 'Access.

      procedure Transform_Object_Operation
        (Call_Node       : out Node_Id;
         Node_To_Replace : out Node_Id);
      --  Transform Obj.Operation (X, Y,,) into Operation (Obj, X, Y ..)
      --  Call_Node is the resulting subprogram call, Node_To_Replace is
      --  either N or the parent of N, and Subprog is a reference to the
      --  subprogram we are trying to match.

      function Try_Class_Wide_Operation
        (Call_Node       : Node_Id;
         Node_To_Replace : Node_Id) return Boolean;
      --  Traverse all ancestor types looking for a class-wide subprogram
      --  for which the current operation is a valid non-dispatching call.

      procedure Try_One_Prefix_Interpretation (T : Entity_Id);
      --  If prefix is overloaded, its interpretation may include different
      --  tagged types, and we must examine the primitive operations and
      --  the class-wide operations of each in order to find candidate
      --  interpretations for the call as a whole.

      function Try_Primitive_Operation
        (Call_Node       : Node_Id;
         Node_To_Replace : Node_Id) return Boolean;
      --  Traverse the list of primitive subprograms looking for a dispatching
      --  operation for which the current node is a valid call .

      ---------------------
      -- Valid_Candidate --
      ---------------------

      function Valid_Candidate
        (Success : Boolean;
         Call    : Node_Id;
         Subp    : Entity_Id) return Entity_Id
      is
         Arr_Type  : Entity_Id;
         Comp_Type : Entity_Id;

      begin
         --  If the subprogram is a valid interpretation, record it in global
         --  variable Subprog, to collect all possible overloadings.

         if Success then
            if Subp /= Entity (Subprog) then
               Add_One_Interp (Subprog, Subp, Etype (Subp));
            end if;
         end if;

         --  If the call may be an indexed call, retrieve component type of
         --  resulting expression, and add possible interpretation.

         Arr_Type  := Empty;
         Comp_Type := Empty;

         if Nkind (Call) = N_Function_Call
           and then Nkind (Parent (N)) = N_Indexed_Component
           and then Needs_One_Actual (Subp)
         then
            if Is_Array_Type (Etype (Subp)) then
               Arr_Type := Etype (Subp);

            elsif Is_Access_Type (Etype (Subp))
              and then Is_Array_Type (Designated_Type (Etype (Subp)))
            then
               Arr_Type := Designated_Type (Etype (Subp));
            end if;
         end if;

         if Present (Arr_Type) then

            --  Verify that the actuals (excluding the object) match the types
            --  of the indexes.

            declare
               Actual : Node_Id;
               Index  : Node_Id;

            begin
               Actual := Next (First_Actual (Call));
               Index  := First_Index (Arr_Type);
               while Present (Actual) and then Present (Index) loop
                  if not Has_Compatible_Type (Actual, Etype (Index)) then
                     Arr_Type := Empty;
                     exit;
                  end if;

                  Next_Actual (Actual);
                  Next_Index  (Index);
               end loop;

               if No (Actual)
                  and then No (Index)
                  and then Present (Arr_Type)
               then
                  Comp_Type := Component_Type (Arr_Type);
               end if;
            end;

            if Present (Comp_Type)
              and then Etype (Subprog) /= Comp_Type
            then
               Add_One_Interp (Subprog, Subp, Comp_Type);
            end if;
         end if;

         if Etype (Call) /= Any_Type then
            return Subp;
         else
            return Empty;
         end if;
      end Valid_Candidate;

      -------------------------------
      -- Complete_Object_Operation --
      -------------------------------

      procedure Complete_Object_Operation
        (Call_Node       : Node_Id;
         Node_To_Replace : Node_Id)
      is
         Control      : constant Entity_Id := First_Formal (Entity (Subprog));
         Formal_Type  : constant Entity_Id := Etype (Control);
         First_Actual : Node_Id;

      begin
         --  Place the name of the operation, with its interpretations,
         --  on the rewritten call.

         Set_Name (Call_Node, Subprog);

         First_Actual := First (Parameter_Associations (Call_Node));

         --  For cross-reference purposes, treat the new node as being in
         --  the source if the original one is.

         Set_Comes_From_Source (Subprog, Comes_From_Source (N));
         Set_Comes_From_Source (Call_Node, Comes_From_Source (N));

         if Nkind (N) = N_Selected_Component
           and then not Inside_A_Generic
         then
            Set_Entity (Selector_Name (N), Entity (Subprog));
         end if;

         --  If need be, rewrite first actual as an explicit dereference
         --  If the call is overloaded, the rewriting can only be done
         --  once the primitive operation is identified.

         if Is_Overloaded (Subprog) then

            --  The prefix itself may be overloaded, and its interpretations
            --  must be propagated to the new actual in the call.

            if Is_Overloaded (Obj) then
               Save_Interps (Obj, First_Actual);
            end if;

            Rewrite (First_Actual, Obj);

         elsif not Is_Access_Type (Formal_Type)
           and then Is_Access_Type (Etype (Obj))
         then
            Rewrite (First_Actual,
              Make_Explicit_Dereference (Sloc (Obj), Obj));
            Analyze (First_Actual);

            --  If we need to introduce an explicit dereference, verify that
            --  the resulting actual is compatible with the mode of the formal.

            if Ekind (First_Formal (Entity (Subprog))) /= E_In_Parameter
              and then Is_Access_Constant (Etype (Obj))
            then
               Error_Msg_NE
                 ("expect variable in call to&", Prefix (N), Entity (Subprog));
            end if;

         --  Conversely, if the formal is an access parameter and the object
         --  is not, replace the actual with a 'Access reference. Its analysis
         --  will check that the object is aliased.

         elsif Is_Access_Type (Formal_Type)
           and then not Is_Access_Type (Etype (Obj))
         then
            --  A special case: A.all'access is illegal if A is an access to a
            --  constant and the context requires an access to a variable.

            if not Is_Access_Constant (Formal_Type) then
               if (Nkind (Obj) = N_Explicit_Dereference
                    and then Is_Access_Constant (Etype (Prefix (Obj))))
                 or else not Is_Variable (Obj)
               then
                  Error_Msg_NE
                    ("actual for& must be a variable", Obj, Control);
               end if;
            end if;

            Rewrite (First_Actual,
              Make_Attribute_Reference (Loc,
                Attribute_Name => Name_Access,
                Prefix => Relocate_Node (Obj)));

            if not Is_Aliased_View (Obj) then
               Error_Msg_NE
                 ("object in prefixed call to& must be aliased"
                      & " (RM-2005 4.3.1 (13))",
                 Prefix (First_Actual), Subprog);
            end if;

            Analyze (First_Actual);

         else
            if Is_Overloaded (Obj) then
               Save_Interps (Obj, First_Actual);
            end if;

            Rewrite (First_Actual, Obj);
         end if;

         Rewrite (Node_To_Replace, Call_Node);

         --  Propagate the interpretations collected in subprog to the new
         --  function call node, to be resolved from context.

         if Is_Overloaded (Subprog) then
            Save_Interps (Subprog, Node_To_Replace);

         else
            Analyze (Node_To_Replace);

<<<<<<< HEAD
            --  If the operation has been rewritten into a call, which may
            --  get subsequently an explicit dereference, preserve the
            --  type on the original node (selected component or indexed
            --  component) for subsequent legality tests, e.g. Is_Variable.
            --  which examines the original node.
=======
            --  If the operation has been rewritten into a call, which may get
            --  subsequently an explicit dereference, preserve the type on the
            --  original node (selected component or indexed component) for
            --  subsequent legality tests, e.g. Is_Variable. which examines
            --  the original node.
>>>>>>> 155d23aa

            if Nkind (Node_To_Replace) = N_Function_Call then
               Set_Etype
                 (Original_Node (Node_To_Replace), Etype (Node_To_Replace));
            end if;
         end if;
      end Complete_Object_Operation;

      ----------------------
      -- Report_Ambiguity --
      ----------------------

      procedure Report_Ambiguity (Op : Entity_Id) is
         Access_Formal : constant Boolean :=
                           Is_Access_Type (Etype (First_Formal (Op)));
         Access_Actual : constant Boolean :=
                           Is_Access_Type (Etype (Prefix (N)));

      begin
         Error_Msg_Sloc := Sloc (Op);

         if Access_Formal and then not Access_Actual then
            if Nkind (Parent (Op)) = N_Full_Type_Declaration then
               Error_Msg_N
                 ("\possible interpretation"
                   & " (inherited, with implicit 'Access) #", N);
            else
               Error_Msg_N
                 ("\possible interpretation (with implicit 'Access) #", N);
            end if;

         elsif not Access_Formal and then Access_Actual then
            if Nkind (Parent (Op)) = N_Full_Type_Declaration then
               Error_Msg_N
                 ("\possible interpretation"
                   & " ( inherited, with implicit dereference) #", N);
            else
               Error_Msg_N
                 ("\possible interpretation (with implicit dereference) #", N);
            end if;

         else
            if Nkind (Parent (Op)) = N_Full_Type_Declaration then
               Error_Msg_N ("\possible interpretation (inherited)#", N);
            else
               Error_Msg_N -- CODEFIX
                 ("\possible interpretation#", N);
            end if;
         end if;
      end Report_Ambiguity;

      --------------------------------
      -- Transform_Object_Operation --
      --------------------------------

      procedure Transform_Object_Operation
        (Call_Node       : out Node_Id;
         Node_To_Replace : out Node_Id)
      is
         Dummy : constant Node_Id := New_Copy (Obj);
         --  Placeholder used as a first parameter in the call, replaced
         --  eventually by the proper object.

         Parent_Node : constant Node_Id := Parent (N);

         Actual  : Node_Id;
         Actuals : List_Id;

      begin
         --  Common case covering 1) Call to a procedure and 2) Call to a
         --  function that has some additional actuals.

         if Nkind_In (Parent_Node, N_Function_Call,
                                   N_Procedure_Call_Statement)

            --  N is a selected component node containing the name of the
            --  subprogram. If N is not the name of the parent node we must
            --  not replace the parent node by the new construct. This case
            --  occurs when N is a parameterless call to a subprogram that
            --  is an actual parameter of a call to another subprogram. For
            --  example:
            --            Some_Subprogram (..., Obj.Operation, ...)

            and then Name (Parent_Node) = N
         then
            Node_To_Replace := Parent_Node;

            Actuals := Parameter_Associations (Parent_Node);

            if Present (Actuals) then
               Prepend (Dummy, Actuals);
            else
               Actuals := New_List (Dummy);
            end if;

            if Nkind (Parent_Node) = N_Procedure_Call_Statement then
               Call_Node :=
                 Make_Procedure_Call_Statement (Loc,
                   Name => New_Copy (Subprog),
                   Parameter_Associations => Actuals);

            else
               Call_Node :=
                 Make_Function_Call (Loc,
                   Name => New_Copy (Subprog),
                   Parameter_Associations => Actuals);

            end if;

         --  Before analysis, a function call appears as an indexed component
         --  if there are no named associations.

         elsif Nkind (Parent_Node) =  N_Indexed_Component
           and then N = Prefix (Parent_Node)
         then
            Node_To_Replace := Parent_Node;
            Actuals := Expressions (Parent_Node);

            Actual := First (Actuals);
            while Present (Actual) loop
               Analyze (Actual);
               Next (Actual);
            end loop;

            Prepend (Dummy, Actuals);

            Call_Node :=
               Make_Function_Call (Loc,
                 Name => New_Copy (Subprog),
                 Parameter_Associations => Actuals);

         --  Parameterless call: Obj.F is rewritten as F (Obj)

         else
            Node_To_Replace := N;

            Call_Node :=
               Make_Function_Call (Loc,
                 Name => New_Copy (Subprog),
                 Parameter_Associations => New_List (Dummy));
         end if;
      end Transform_Object_Operation;

      ------------------------------
      -- Try_Class_Wide_Operation --
      ------------------------------

      function Try_Class_Wide_Operation
        (Call_Node       : Node_Id;
         Node_To_Replace : Node_Id) return Boolean
      is
         Anc_Type    : Entity_Id;
         Matching_Op : Entity_Id := Empty;
         Error       : Boolean;

         procedure Traverse_Homonyms
           (Anc_Type : Entity_Id;
            Error    : out Boolean);
         --  Traverse the homonym chain of the subprogram searching for those
         --  homonyms whose first formal has the Anc_Type's class-wide type,
         --  or an anonymous access type designating the class-wide type. If
         --  an ambiguity is detected, then Error is set to True.

         procedure Traverse_Interfaces
           (Anc_Type : Entity_Id;
            Error    : out Boolean);
         --  Traverse the list of interfaces, if any, associated with Anc_Type
         --  and search for acceptable class-wide homonyms associated with each
         --  interface. If an ambiguity is detected, then Error is set to True.

         -----------------------
         -- Traverse_Homonyms --
         -----------------------

         procedure Traverse_Homonyms
           (Anc_Type : Entity_Id;
            Error    : out Boolean)
         is
            Cls_Type    : Entity_Id;
            Hom         : Entity_Id;
            Hom_Ref     : Node_Id;
            Success     : Boolean;

         begin
            Error := False;

            Cls_Type := Class_Wide_Type (Anc_Type);

            Hom := Current_Entity (Subprog);

            --  Find operation whose first parameter is of the class-wide
            --  type, a subtype thereof, or an anonymous access to same.

            while Present (Hom) loop
               if (Ekind (Hom) = E_Procedure
                     or else
                   Ekind (Hom) = E_Function)
                 and then Scope (Hom) = Scope (Anc_Type)
                 and then Present (First_Formal (Hom))
                 and then
                   (Base_Type (Etype (First_Formal (Hom))) = Cls_Type
                     or else
                       (Is_Access_Type (Etype (First_Formal (Hom)))
                          and then
                            Ekind (Etype (First_Formal (Hom))) =
                              E_Anonymous_Access_Type
                          and then
                            Base_Type
                              (Designated_Type (Etype (First_Formal (Hom)))) =
                                                                   Cls_Type))
               then
                  Set_Etype (Call_Node, Any_Type);
                  Set_Is_Overloaded (Call_Node, False);
                  Success := False;

                  if No (Matching_Op) then
                     Hom_Ref := New_Reference_To (Hom, Sloc (Subprog));
                     Set_Etype (Call_Node, Any_Type);
                     Set_Parent (Call_Node, Parent (Node_To_Replace));

                     Set_Name (Call_Node, Hom_Ref);

                     Analyze_One_Call
                       (N          => Call_Node,
                        Nam        => Hom,
                        Report     => Report_Error,
                        Success    => Success,
                        Skip_First => True);

                     Matching_Op :=
                       Valid_Candidate (Success, Call_Node, Hom);

                  else
                     Analyze_One_Call
                       (N          => Call_Node,
                        Nam        => Hom,
                        Report     => Report_Error,
                        Success    => Success,
                        Skip_First => True);

                     if Present (Valid_Candidate (Success, Call_Node, Hom))
                       and then Nkind (Call_Node) /= N_Function_Call
                     then
                        Error_Msg_NE ("ambiguous call to&", N, Hom);
                        Report_Ambiguity (Matching_Op);
                        Report_Ambiguity (Hom);
                        Error := True;
                        return;
                     end if;
                  end if;
               end if;

               Hom := Homonym (Hom);
            end loop;
         end Traverse_Homonyms;

         -------------------------
         -- Traverse_Interfaces --
         -------------------------

         procedure Traverse_Interfaces
           (Anc_Type : Entity_Id;
            Error    : out Boolean)
         is
            Intface_List : constant List_Id :=
                             Abstract_Interface_List (Anc_Type);
            Intface      : Node_Id;

         begin
            Error := False;

            if Is_Non_Empty_List (Intface_List) then
               Intface := First (Intface_List);
               while Present (Intface) loop

                  --  Look for acceptable class-wide homonyms associated with
                  --  the interface.

                  Traverse_Homonyms (Etype (Intface), Error);

                  if Error then
                     return;
                  end if;

                  --  Continue the search by looking at each of the interface's
                  --  associated interface ancestors.

                  Traverse_Interfaces (Etype (Intface), Error);

                  if Error then
                     return;
                  end if;

                  Next (Intface);
               end loop;
            end if;
         end Traverse_Interfaces;

      --  Start of processing for Try_Class_Wide_Operation

      begin
         --  Loop through ancestor types (including interfaces), traversing
         --  the homonym chain of the subprogram, trying out those homonyms
         --  whose first formal has the class-wide type of the ancestor, or
         --  an anonymous access type designating the class-wide type.

         Anc_Type := Obj_Type;
         loop
            --  Look for a match among homonyms associated with the ancestor

            Traverse_Homonyms (Anc_Type, Error);

            if Error then
               return True;
            end if;

            --  Continue the search for matches among homonyms associated with
            --  any interfaces implemented by the ancestor.

            Traverse_Interfaces (Anc_Type, Error);

            if Error then
               return True;
            end if;

            exit when Etype (Anc_Type) = Anc_Type;
            Anc_Type := Etype (Anc_Type);
         end loop;

         if Present (Matching_Op) then
            Set_Etype (Call_Node, Etype (Matching_Op));
         end if;

         return Present (Matching_Op);
      end Try_Class_Wide_Operation;

      -----------------------------------
      -- Try_One_Prefix_Interpretation --
      -----------------------------------

      procedure Try_One_Prefix_Interpretation (T : Entity_Id) is
      begin
         Obj_Type := T;

         if Is_Access_Type (Obj_Type) then
            Obj_Type := Designated_Type (Obj_Type);
         end if;

         if Ekind (Obj_Type) = E_Private_Subtype then
            Obj_Type := Base_Type (Obj_Type);
         end if;

         if Is_Class_Wide_Type (Obj_Type) then
            Obj_Type := Etype (Class_Wide_Type (Obj_Type));
         end if;

         --  The type may have be obtained through a limited_with clause,
         --  in which case the primitive operations are available on its
         --  non-limited view. If still incomplete, retrieve full view.

         if Ekind (Obj_Type) = E_Incomplete_Type
           and then From_With_Type (Obj_Type)
         then
            Obj_Type := Get_Full_View (Non_Limited_View (Obj_Type));
         end if;

         --  If the object is not tagged, or the type is still an incomplete
         --  type, this is not a prefixed call.

         if not Is_Tagged_Type (Obj_Type)
           or else Is_Incomplete_Type (Obj_Type)
         then
            return;
         end if;

         if Try_Primitive_Operation
              (Call_Node       => New_Call_Node,
               Node_To_Replace => Node_To_Replace)
           or else
             Try_Class_Wide_Operation
               (Call_Node       => New_Call_Node,
                Node_To_Replace => Node_To_Replace)
         then
            null;
         end if;
      end Try_One_Prefix_Interpretation;

      -----------------------------
      -- Try_Primitive_Operation --
      -----------------------------

      function Try_Primitive_Operation
        (Call_Node       : Node_Id;
         Node_To_Replace : Node_Id) return Boolean
      is
         Elmt        : Elmt_Id;
         Prim_Op     : Entity_Id;
         Matching_Op : Entity_Id := Empty;
         Prim_Op_Ref : Node_Id   := Empty;

         Corr_Type   : Entity_Id := Empty;
         --  If the prefix is a synchronized type, the controlling type of
         --  the primitive operation is the corresponding record type, else
         --  this is the object type itself.

         Success     : Boolean   := False;

         function Collect_Generic_Type_Ops (T : Entity_Id) return Elist_Id;
         --  For tagged types the candidate interpretations are found in
         --  the list of primitive operations of the type and its ancestors.
         --  For formal tagged types we have to find the operations declared
         --  in the same scope as the type (including in the generic formal
         --  part) because the type itself carries no primitive operations,
         --  except for formal derived types that inherit the operations of
         --  the parent and progenitors.
         --  If the context is a generic subprogram body, the generic formals
         --  are visible by name, but are not in the entity list of the
         --  subprogram because that list starts with the subprogram formals.
         --  We retrieve the candidate operations from the generic declaration.

         function Is_Private_Overriding (Op : Entity_Id) return Boolean;
         --  An operation that overrides an inherited operation in the private
         --  part of its package may be hidden, but if the inherited operation
         --  is visible a direct call to it will dispatch to the private one,
         --  which is therefore a valid candidate.

         function Valid_First_Argument_Of (Op : Entity_Id) return Boolean;
         --  Verify that the prefix, dereferenced if need be, is a valid
         --  controlling argument in a call to Op. The remaining actuals
         --  are checked in the subsequent call to Analyze_One_Call.

         ------------------------------
         -- Collect_Generic_Type_Ops --
         ------------------------------

         function Collect_Generic_Type_Ops (T : Entity_Id) return Elist_Id is
            Bas        : constant Entity_Id := Base_Type (T);
            Candidates : constant Elist_Id := New_Elmt_List;
            Subp       : Entity_Id;
            Formal     : Entity_Id;

            procedure Check_Candidate;
            --  The operation is a candidate if its first parameter is a
            --  controlling operand of the desired type.

            -----------------------
            --  Check_Candidate; --
            -----------------------

            procedure Check_Candidate is
            begin
               Formal := First_Formal (Subp);

               if Present (Formal)
                 and then Is_Controlling_Formal (Formal)
                 and then
                   (Base_Type (Etype (Formal)) = Bas
                     or else
                       (Is_Access_Type (Etype (Formal))
                         and then Designated_Type (Etype (Formal)) = Bas))
               then
                  Append_Elmt (Subp, Candidates);
               end if;
            end Check_Candidate;

         --  Start of processing for Collect_Generic_Type_Ops

         begin
            if Is_Derived_Type (T) then
               return Primitive_Operations (T);

            elsif Ekind_In (Scope (T), E_Procedure, E_Function) then

               --  Scan the list of generic formals to find subprograms
               --  that may have a first controlling formal of the type.

               if Nkind (Unit_Declaration_Node (Scope (T)))
                 = N_Generic_Subprogram_Declaration
               then
                  declare
                     Decl : Node_Id;

                  begin
                     Decl :=
                       First (Generic_Formal_Declarations
                               (Unit_Declaration_Node (Scope (T))));
                     while Present (Decl) loop
                        if Nkind (Decl) in N_Formal_Subprogram_Declaration then
                           Subp := Defining_Entity (Decl);
                           Check_Candidate;
                        end if;

                        Next (Decl);
                     end loop;
                  end;
               end if;
               return Candidates;

            else
               --  Scan the list of entities declared in the same scope as
               --  the type. In general this will be an open scope, given that
               --  the call we are analyzing can only appear within a generic
               --  declaration or body (either the one that declares T, or a
               --  child unit).

               --  For a subtype representing a generic actual type, go to the
               --  base type.

               if Is_Generic_Actual_Type (T) then
                  Subp := First_Entity (Scope (Base_Type (T)));
               else
                  Subp := First_Entity (Scope (T));
               end if;

               while Present (Subp) loop
                  if Is_Overloadable (Subp) then
                     Check_Candidate;
                  end if;

                  Next_Entity (Subp);
               end loop;

               return Candidates;
            end if;
         end Collect_Generic_Type_Ops;

         ---------------------------
         -- Is_Private_Overriding --
         ---------------------------

         function Is_Private_Overriding (Op : Entity_Id) return Boolean is
            Visible_Op : constant Entity_Id := Homonym (Op);

         begin
            return Present (Visible_Op)
              and then Scope (Op) = Scope (Visible_Op)
              and then not Comes_From_Source (Visible_Op)
              and then Alias (Visible_Op) = Op
              and then not Is_Hidden (Visible_Op);
         end Is_Private_Overriding;

         -----------------------------
         -- Valid_First_Argument_Of --
         -----------------------------

         function Valid_First_Argument_Of (Op : Entity_Id) return Boolean is
            Typ : Entity_Id := Etype (First_Formal (Op));

         begin
            if Is_Concurrent_Type (Typ)
              and then Present (Corresponding_Record_Type (Typ))
            then
               Typ := Corresponding_Record_Type (Typ);
            end if;

            --  Simple case. Object may be a subtype of the tagged type or
            --  may be the corresponding record of a synchronized type.

            return Obj_Type = Typ
              or else Base_Type (Obj_Type) = Typ
              or else Corr_Type = Typ

               --  Prefix can be dereferenced

              or else
                (Is_Access_Type (Corr_Type)
                  and then Designated_Type (Corr_Type) = Typ)

               --  Formal is an access parameter, for which the object
               --  can provide an access.

              or else
                (Ekind (Typ) = E_Anonymous_Access_Type
                  and then Designated_Type (Typ) = Base_Type (Corr_Type));
         end Valid_First_Argument_Of;

      --  Start of processing for Try_Primitive_Operation

      begin
         --  Look for subprograms in the list of primitive operations. The name
         --  must be identical, and the kind of call indicates the expected
         --  kind of operation (function or procedure). If the type is a
         --  (tagged) synchronized type, the primitive ops are attached to the
         --  corresponding record (base) type.

         if Is_Concurrent_Type (Obj_Type) then
            if Present (Corresponding_Record_Type (Obj_Type)) then
               Corr_Type := Base_Type (Corresponding_Record_Type (Obj_Type));
               Elmt := First_Elmt (Primitive_Operations (Corr_Type));
            else
               Corr_Type := Obj_Type;
               Elmt := First_Elmt (Collect_Generic_Type_Ops (Obj_Type));
            end if;

         elsif not Is_Generic_Type (Obj_Type) then
            Corr_Type := Obj_Type;
            Elmt := First_Elmt (Primitive_Operations (Obj_Type));

         else
            Corr_Type := Obj_Type;
            Elmt := First_Elmt (Collect_Generic_Type_Ops (Obj_Type));
         end if;

         while Present (Elmt) loop
            Prim_Op := Node (Elmt);

            if Chars (Prim_Op) = Chars (Subprog)
              and then Present (First_Formal (Prim_Op))
              and then Valid_First_Argument_Of (Prim_Op)
              and then
                (Nkind (Call_Node) = N_Function_Call)
                   = (Ekind (Prim_Op) = E_Function)
            then
               --  Ada 2005 (AI-251): If this primitive operation corresponds
               --  with an immediate ancestor interface there is no need to add
               --  it to the list of interpretations; the corresponding aliased
               --  primitive is also in this list of primitive operations and
               --  will be used instead.

               if (Present (Interface_Alias (Prim_Op))
                    and then Is_Ancestor (Find_Dispatching_Type
                                            (Alias (Prim_Op)), Corr_Type))

                 --  Do not consider hidden primitives unless the type is in an
                 --  open scope or we are within an instance, where visibility
                 --  is known to be correct, or else if this is an overriding
                 --  operation in the private part for an inherited operation.

                 or else (Is_Hidden (Prim_Op)
                           and then not Is_Immediately_Visible (Obj_Type)
                           and then not In_Instance
                           and then not Is_Private_Overriding (Prim_Op))
               then
                  goto Continue;
               end if;

               Set_Etype (Call_Node, Any_Type);
               Set_Is_Overloaded (Call_Node, False);

               if No (Matching_Op) then
                  Prim_Op_Ref := New_Reference_To (Prim_Op, Sloc (Subprog));
                  Candidate := Prim_Op;

                  Set_Parent (Call_Node, Parent (Node_To_Replace));

                  Set_Name (Call_Node, Prim_Op_Ref);
                  Success := False;

                  Analyze_One_Call
                    (N          => Call_Node,
                     Nam        => Prim_Op,
                     Report     => Report_Error,
                     Success    => Success,
                     Skip_First => True);

                  Matching_Op := Valid_Candidate (Success, Call_Node, Prim_Op);

               --  More than one interpretation, collect for subsequent
               --  disambiguation. If this is a procedure call and there
               --  is another match, report ambiguity now.

               else
                  Analyze_One_Call
                    (N          => Call_Node,
                     Nam        => Prim_Op,
                     Report     => Report_Error,
                     Success    => Success,
                     Skip_First => True);

                  if Present (Valid_Candidate (Success, Call_Node, Prim_Op))
                    and then Nkind (Call_Node) /= N_Function_Call
                  then
                     Error_Msg_NE ("ambiguous call to&", N, Prim_Op);
                     Report_Ambiguity (Matching_Op);
                     Report_Ambiguity (Prim_Op);
                     return True;
                  end if;
               end if;
            end if;

            <<Continue>>
            Next_Elmt (Elmt);
         end loop;

         if Present (Matching_Op) then
            Set_Etype (Call_Node, Etype (Matching_Op));
         end if;

         return Present (Matching_Op);
      end Try_Primitive_Operation;

   --  Start of processing for Try_Object_Operation

   begin
      Analyze_Expression (Obj);

      --  Analyze the actuals if node is known to be a subprogram call

      if Is_Subprg_Call and then N = Name (Parent (N)) then
         Actual := First (Parameter_Associations (Parent (N)));
         while Present (Actual) loop
            Analyze_Expression (Actual);
            Next (Actual);
         end loop;
      end if;

      --  Build a subprogram call node, using a copy of Obj as its first
      --  actual. This is a placeholder, to be replaced by an explicit
      --  dereference when needed.

      Transform_Object_Operation
        (Call_Node       => New_Call_Node,
         Node_To_Replace => Node_To_Replace);

      Set_Etype (New_Call_Node, Any_Type);
      Set_Etype (Subprog, Any_Type);
      Set_Parent (New_Call_Node, Parent (Node_To_Replace));

      if not Is_Overloaded (Obj) then
         Try_One_Prefix_Interpretation (Obj_Type);

      else
         declare
            I  : Interp_Index;
            It : Interp;
         begin
            Get_First_Interp (Obj, I, It);
            while Present (It.Nam) loop
               Try_One_Prefix_Interpretation (It.Typ);
               Get_Next_Interp (I, It);
            end loop;
         end;
      end if;

      if Etype (New_Call_Node) /= Any_Type then
         Complete_Object_Operation
           (Call_Node       => New_Call_Node,
            Node_To_Replace => Node_To_Replace);
         return True;

      elsif Present (Candidate) then

         --  The argument list is not type correct. Re-analyze with error
         --  reporting enabled, and use one of the possible candidates.
         --  In All_Errors_Mode, re-analyze all failed interpretations.

         if All_Errors_Mode then
            Report_Error := True;
            if Try_Primitive_Operation
                (Call_Node       => New_Call_Node,
                 Node_To_Replace => Node_To_Replace)

              or else
                Try_Class_Wide_Operation
                  (Call_Node       => New_Call_Node,
                   Node_To_Replace => Node_To_Replace)
            then
               null;
            end if;

         else
            Analyze_One_Call
              (N          => New_Call_Node,
               Nam        => Candidate,
               Report     => True,
               Success    => Success,
               Skip_First => True);
         end if;

         --  No need for further errors

         return True;

      else
         --  There was no candidate operation, so report it as an error
         --  in the caller: Analyze_Selected_Component.

         return False;
      end if;
   end Try_Object_Operation;

   ---------
   -- wpo --
   ---------

   procedure wpo (T : Entity_Id) is
      Op : Entity_Id;
      E  : Elmt_Id;

   begin
      if not Is_Tagged_Type (T) then
         return;
      end if;

      E := First_Elmt (Primitive_Operations (Base_Type (T)));
      while Present (E) loop
         Op := Node (E);
         Write_Int (Int (Op));
         Write_Str (" === ");
         Write_Name (Chars (Op));
         Write_Str (" in ");
         Write_Name (Chars (Scope (Op)));
         Next_Elmt (E);
         Write_Eol;
      end loop;
   end wpo;

end Sem_Ch4;<|MERGE_RESOLUTION|>--- conflicted
+++ resolved
@@ -1137,10 +1137,6 @@
       Exp_Type  : Entity_Id;
       Exp_Btype : Entity_Id;
 
-<<<<<<< HEAD
-      Last_Choice    : Nat;
-=======
->>>>>>> 155d23aa
       Dont_Care      : Boolean;
       Others_Present : Boolean;
 
@@ -1157,11 +1153,6 @@
            Process_Associated_Node   => No_OP);
       use Case_Choices_Processing;
 
-<<<<<<< HEAD
-      Case_Table : Choice_Table_Type (1 .. Number_Of_Choices (N));
-
-=======
->>>>>>> 155d23aa
       -----------------------------
       -- Non_Static_Choice_Error --
       -----------------------------
@@ -1258,12 +1249,7 @@
 
       --  Call instantiated Analyze_Choices which does the rest of the work
 
-<<<<<<< HEAD
-      Analyze_Choices
-        (N, Exp_Type, Case_Table, Last_Choice, Dont_Care, Others_Present);
-=======
       Analyze_Choices (N, Exp_Type, Dont_Care, Others_Present);
->>>>>>> 155d23aa
 
       if Exp_Type = Universal_Integer and then not Others_Present then
          Error_Msg_N
@@ -2431,11 +2417,7 @@
       Analyze_Expression (L);
 
       if No (R)
-<<<<<<< HEAD
-        and then Ada_Version >= Ada_12
-=======
         and then Ada_Version >= Ada_2012
->>>>>>> 155d23aa
       then
          Analyze_Set_Membership;
          return;
@@ -3468,8 +3450,6 @@
       Is_Single_Concurrent_Object : Boolean;
       --  Set True if the prefix is a single task or a single protected object
 
-<<<<<<< HEAD
-=======
       procedure Find_Component_In_Instance (Rec : Entity_Id);
       --  In an instance, a component of a private extension may not be visible
       --  while it was visible in the generic. Search candidate scope for a
@@ -3478,7 +3458,6 @@
       --  the Etype of both N and Sel are set from this component, and the
       --  entity of Sel is set to reference this component.
 
->>>>>>> 155d23aa
       function Has_Mode_Conformant_Spec (Comp : Entity_Id) return Boolean;
       --  It is known that the parent of N denotes a subprogram call. Comp
       --  is an overloadable component of the concurrent type of the prefix.
@@ -6600,19 +6579,11 @@
          else
             Analyze (Node_To_Replace);
 
-<<<<<<< HEAD
-            --  If the operation has been rewritten into a call, which may
-            --  get subsequently an explicit dereference, preserve the
-            --  type on the original node (selected component or indexed
-            --  component) for subsequent legality tests, e.g. Is_Variable.
-            --  which examines the original node.
-=======
             --  If the operation has been rewritten into a call, which may get
             --  subsequently an explicit dereference, preserve the type on the
             --  original node (selected component or indexed component) for
             --  subsequent legality tests, e.g. Is_Variable. which examines
             --  the original node.
->>>>>>> 155d23aa
 
             if Nkind (Node_To_Replace) = N_Function_Call then
                Set_Etype

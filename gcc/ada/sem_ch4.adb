------------------------------------------------------------------------------
--                                                                          --
--                         GNAT COMPILER COMPONENTS                         --
--                                                                          --
--                              S E M _ C H 4                               --
--                                                                          --
--                                 B o d y                                  --
--                                                                          --
<<<<<<< HEAD
--          Copyright (C) 1992-2005, Free Software Foundation, Inc.         --
=======
--          Copyright (C) 1992-2005 Free Software Foundation, Inc.          --
>>>>>>> 8c044a9c
--                                                                          --
-- GNAT is free software;  you can  redistribute it  and/or modify it under --
-- terms of the  GNU General Public License as published  by the Free Soft- --
-- ware  Foundation;  either version 2,  or (at your option) any later ver- --
-- sion.  GNAT is distributed in the hope that it will be useful, but WITH- --
-- OUT ANY WARRANTY;  without even the  implied warranty of MERCHANTABILITY --
-- or FITNESS FOR A PARTICULAR PURPOSE.  See the GNU General Public License --
-- for  more details.  You should have  received  a copy of the GNU General --
-- Public License  distributed with GNAT;  see file COPYING.  If not, write --
-- to  the  Free Software Foundation,  51  Franklin  Street,  Fifth  Floor, --
-- Boston, MA 02110-1301, USA.                                              --
--                                                                          --
-- GNAT was originally developed  by the GNAT team at  New York University. --
-- Extensive contributions were provided by Ada Core Technologies Inc.      --
--                                                                          --
------------------------------------------------------------------------------

with Atree;    use Atree;
with Debug;    use Debug;
with Einfo;    use Einfo;
with Elists;   use Elists;
with Errout;   use Errout;
with Exp_Util; use Exp_Util;
with Fname;    use Fname;
with Itypes;   use Itypes;
with Lib;      use Lib;
with Lib.Xref; use Lib.Xref;
with Namet;    use Namet;
with Nlists;   use Nlists;
with Nmake;    use Nmake;
with Opt;      use Opt;
with Output;   use Output;
with Restrict; use Restrict;
with Rident;   use Rident;
with Sem;      use Sem;
with Sem_Cat;  use Sem_Cat;
with Sem_Ch3;  use Sem_Ch3;
with Sem_Ch8;  use Sem_Ch8;
with Sem_Dist; use Sem_Dist;
with Sem_Eval; use Sem_Eval;
with Sem_Res;  use Sem_Res;
with Sem_Util; use Sem_Util;
with Sem_Type; use Sem_Type;
with Stand;    use Stand;
with Sinfo;    use Sinfo;
with Snames;   use Snames;
with Tbuild;   use Tbuild;

with GNAT.Spelling_Checker; use GNAT.Spelling_Checker;

package body Sem_Ch4 is

   -----------------------
   -- Local Subprograms --
   -----------------------

   procedure Analyze_Expression (N : Node_Id);
   --  For expressions that are not names, this is just a call to analyze.
   --  If the expression is a name, it may be a call to a parameterless
   --  function, and if so must be converted into an explicit call node
   --  and analyzed as such. This deproceduring must be done during the first
   --  pass of overload resolution, because otherwise a procedure call with
   --  overloaded actuals may fail to resolve. See 4327-001 for an example.

   procedure Analyze_Operator_Call (N : Node_Id; Op_Id : Entity_Id);
   --  Analyze a call of the form "+"(x, y), etc. The prefix of the call
   --  is an operator name or an expanded name whose selector is an operator
   --  name, and one possible interpretation is as a predefined operator.

   procedure Analyze_Overloaded_Selected_Component (N : Node_Id);
   --  If the prefix of a selected_component is overloaded, the proper
   --  interpretation that yields a record type with the proper selector
   --  name must be selected.

   procedure Analyze_User_Defined_Binary_Op (N : Node_Id; Op_Id : Entity_Id);
   --  Procedure to analyze a user defined binary operator, which is resolved
   --  like a function, but instead of a list of actuals it is presented
   --  with the left and right operands of an operator node.

   procedure Analyze_User_Defined_Unary_Op (N : Node_Id; Op_Id : Entity_Id);
   --  Procedure to analyze a user defined unary operator, which is resolved
   --  like a function, but instead of a list of actuals, it is presented with
   --  the operand of the operator node.

   procedure Ambiguous_Operands (N : Node_Id);
   --  for equality, membership, and comparison operators with overloaded
   --  arguments, list possible interpretations.

   procedure Analyze_One_Call
      (N          : Node_Id;
       Nam        : Entity_Id;
       Report     : Boolean;
       Success    : out Boolean;
       Skip_First : Boolean := False);
   --  Check one interpretation of an overloaded subprogram name for
   --  compatibility with the types of the actuals in a call. If there is a
   --  single interpretation which does not match, post error if Report is
   --  set to True.
   --
   --  Nam is the entity that provides the formals against which the actuals
   --  are checked. Nam is either the name of a subprogram, or the internal
   --  subprogram type constructed for an access_to_subprogram. If the actuals
   --  are compatible with Nam, then Nam is added to the list of candidate
   --  interpretations for N, and Success is set to True.
   --
   --  The flag Skip_First is used when analyzing a call that was rewritten
   --  from object notation. In this case the first actual may have to receive
   --  an explicit dereference, depending on the first formal of the operation
   --  being called. The caller will have verified that the object is legal
   --  for the call. If the remaining parameters match, the first parameter
   --  will rewritten as a dereference if needed, prior to completing analysis.

   procedure Check_Misspelled_Selector
     (Prefix : Entity_Id;
      Sel    : Node_Id);
   --  Give possible misspelling diagnostic if Sel is likely to be
   --  a misspelling of one of the selectors of the Prefix.
   --  This is called by Analyze_Selected_Component after producing
   --  an invalid selector error message.

   function Defined_In_Scope (T : Entity_Id; S : Entity_Id) return Boolean;
   --  Verify that type T is declared in scope S. Used to find intepretations
   --  for operators given by expanded names. This is abstracted as a separate
   --  function to handle extensions to System, where S is System, but T is
   --  declared in the extension.

   procedure Find_Arithmetic_Types
     (L, R  : Node_Id;
      Op_Id : Entity_Id;
      N     : Node_Id);
   --  L and R are the operands of an arithmetic operator. Find
   --  consistent pairs of interpretations for L and R that have a
   --  numeric type consistent with the semantics of the operator.

   procedure Find_Comparison_Types
     (L, R  : Node_Id;
      Op_Id : Entity_Id;
      N     : Node_Id);
   --  L and R are operands of a comparison operator. Find consistent
   --  pairs of interpretations for L and R.

   procedure Find_Concatenation_Types
     (L, R  : Node_Id;
      Op_Id : Entity_Id;
      N     : Node_Id);
   --  For the four varieties of concatenation

   procedure Find_Equality_Types
     (L, R  : Node_Id;
      Op_Id : Entity_Id;
      N     : Node_Id);
   --  Ditto for equality operators

   procedure Find_Boolean_Types
     (L, R  : Node_Id;
      Op_Id : Entity_Id;
      N     : Node_Id);
   --  Ditto for binary logical operations

   procedure Find_Negation_Types
     (R     : Node_Id;
      Op_Id : Entity_Id;
      N     : Node_Id);
   --  Find consistent interpretation for operand of negation operator

   procedure Find_Non_Universal_Interpretations
     (N     : Node_Id;
      R     : Node_Id;
      Op_Id : Entity_Id;
      T1    : Entity_Id);
   --  For equality and comparison operators, the result is always boolean,
   --  and the legality of the operation is determined from the visibility
   --  of the operand types. If one of the operands has a universal interpre-
   --  tation,  the legality check uses some compatible non-universal
   --  interpretation of the other operand. N can be an operator node, or
   --  a function call whose name is an operator designator.

   procedure Find_Unary_Types
     (R     : Node_Id;
      Op_Id : Entity_Id;
      N     : Node_Id);
   --  Unary arithmetic types: plus, minus, abs

   procedure Check_Arithmetic_Pair
     (T1, T2 : Entity_Id;
      Op_Id  : Entity_Id;
      N      : Node_Id);
   --  Subsidiary procedure to Find_Arithmetic_Types. T1 and T2 are valid
   --  types for left and right operand. Determine whether they constitute
   --  a valid pair for the given operator, and record the corresponding
   --  interpretation of the operator node. The node N may be an operator
   --  node (the usual case) or a function call whose prefix is an operator
   --  designator. In  both cases Op_Id is the operator name itself.

   procedure Diagnose_Call (N : Node_Id; Nam : Node_Id);
   --  Give detailed information on overloaded call where none of the
   --  interpretations match. N is the call node, Nam the designator for
   --  the overloaded entity being called.

   function Junk_Operand (N : Node_Id) return Boolean;
   --  Test for an operand that is an inappropriate entity (e.g. a package
   --  name or a label). If so, issue an error message and return True. If
   --  the operand is not an inappropriate entity kind, return False.

   procedure Operator_Check (N : Node_Id);
   --  Verify that an operator has received some valid interpretation. If none
   --  was found, determine whether a use clause would make the operation
   --  legal. The variable Candidate_Type (defined in Sem_Type) is set for
   --  every type compatible with the operator, even if the operator for the
   --  type is not directly visible. The routine uses this type to emit a more
   --  informative message.

   procedure Process_Implicit_Dereference_Prefix
     (E : Entity_Id;
      P : Node_Id);
   --  Called when P is the prefix of an implicit dereference, denoting an
<<<<<<< HEAD
   --  object E. If in semantics only mode (-gnatc), record that is a
   --  reference to E. Normally, such a reference is generated only when the
=======
   --  object E. If in semantics only mode (-gnatc or generic), record that is
   --  a reference to E. Normally, such a reference is generated only when the
>>>>>>> 8c044a9c
   --  implicit dereference is expanded into an explicit one. E may be empty,
   --  in which case this procedure does nothing.

   procedure Remove_Abstract_Operations (N : Node_Id);
   --  Ada 2005: implementation of AI-310. An abstract non-dispatching
   --  operation is not a candidate interpretation.

   function Try_Indexed_Call
     (N   : Node_Id;
      Nam : Entity_Id;
      Typ : Entity_Id) return Boolean;
   --  If a function has defaults for all its actuals, a call to it may
   --  in fact be an indexing on the result of the call. Try_Indexed_Call
   --  attempts the interpretation as an indexing, prior to analysis as
   --  a call. If both are possible,  the node is overloaded with both
   --  interpretations (same symbol but two different types).

   function Try_Indirect_Call
     (N   : Node_Id;
      Nam : Entity_Id;
      Typ : Entity_Id) return Boolean;
   --  Similarly, a function F that needs no actuals can return an access
   --  to a subprogram, and the call F (X)  interpreted as F.all (X). In
   --  this case the call may be overloaded with both interpretations.

   function Try_Object_Operation (N : Node_Id) return Boolean;
   --  Ada 2005 (AI-252): Give support to the object operation notation

   ------------------------
   -- Ambiguous_Operands --
   ------------------------

   procedure Ambiguous_Operands (N : Node_Id) is
      procedure List_Operand_Interps (Opnd : Node_Id);

      --------------------------
      -- List_Operand_Interps --
      --------------------------

      procedure List_Operand_Interps (Opnd : Node_Id) is
         Nam   : Node_Id;
         Err   : Node_Id := N;

      begin
         if Is_Overloaded (Opnd) then
            if Nkind (Opnd) in N_Op then
               Nam := Opnd;
            elsif Nkind (Opnd) = N_Function_Call then
               Nam := Name (Opnd);
            else
               return;
            end if;

         else
            return;
         end if;

         if Opnd = Left_Opnd (N) then
            Error_Msg_N
              ("\left operand has the following interpretations", N);
         else
            Error_Msg_N
              ("\right operand has the following interpretations", N);
            Err := Opnd;
         end if;

         List_Interps (Nam, Err);
      end List_Operand_Interps;

   --  Start of processing for Ambiguous_Operands

   begin
      if Nkind (N) = N_In
        or else Nkind (N) = N_Not_In
      then
         Error_Msg_N ("ambiguous operands for membership",  N);

      elsif Nkind (N) = N_Op_Eq
        or else Nkind (N) = N_Op_Ne
      then
         Error_Msg_N ("ambiguous operands for equality",  N);

      else
         Error_Msg_N ("ambiguous operands for comparison",  N);
      end if;

      if All_Errors_Mode then
         List_Operand_Interps (Left_Opnd  (N));
         List_Operand_Interps (Right_Opnd (N));
      else
         Error_Msg_N ("\use -gnatf switch for details", N);
      end if;
   end Ambiguous_Operands;

   -----------------------
   -- Analyze_Aggregate --
   -----------------------

   --  Most of the analysis of Aggregates requires that the type be known,
   --  and is therefore put off until resolution.

   procedure Analyze_Aggregate (N : Node_Id) is
   begin
      if No (Etype (N)) then
         Set_Etype (N, Any_Composite);
      end if;
   end Analyze_Aggregate;

   -----------------------
   -- Analyze_Allocator --
   -----------------------

   procedure Analyze_Allocator (N : Node_Id) is
      Loc      : constant Source_Ptr := Sloc (N);
      Sav_Errs : constant Nat        := Serious_Errors_Detected;
      E        : Node_Id            := Expression (N);
      Acc_Type : Entity_Id;
      Type_Id  : Entity_Id;

   begin
      Check_Restriction (No_Allocators, N);

      if Nkind (E) = N_Qualified_Expression then
         Acc_Type := Create_Itype (E_Allocator_Type, N);
         Set_Etype (Acc_Type, Acc_Type);
         Init_Size_Align (Acc_Type);
         Find_Type (Subtype_Mark (E));
         Type_Id := Entity (Subtype_Mark (E));
         Check_Fully_Declared (Type_Id, N);
         Set_Directly_Designated_Type (Acc_Type, Type_Id);

         if Is_Limited_Type (Type_Id)
           and then Comes_From_Source (N)
           and then not In_Instance_Body
         then
            --  Ada 2005 (AI-287): Do not post an error if the expression
            --  corresponds to a limited aggregate. Limited aggregates
            --  are checked in sem_aggr in a per-component manner
            --  (compare with handling of Get_Value subprogram).

            if Ada_Version >= Ada_05
              and then Nkind (Expression (E)) = N_Aggregate
            then
               null;
            else
               Error_Msg_N ("initialization not allowed for limited types", N);
               Explain_Limited_Type (Type_Id, N);
            end if;
         end if;

         Analyze_And_Resolve (Expression (E), Type_Id);

         --  A qualified expression requires an exact match of the type,
         --  class-wide matching is not allowed.

         if Is_Class_Wide_Type (Type_Id)
           and then Base_Type (Etype (Expression (E))) /= Base_Type (Type_Id)
         then
            Wrong_Type (Expression (E), Type_Id);
         end if;

         Check_Non_Static_Context (Expression (E));

         --  We don't analyze the qualified expression itself because it's
         --  part of the allocator

         Set_Etype  (E, Type_Id);

      --  Case where no qualified expression is present

      else
         declare
            Def_Id   : Entity_Id;
            Base_Typ : Entity_Id;

         begin
            --  If the allocator includes a N_Subtype_Indication then a
            --  constraint is present, otherwise the node is a subtype mark.
            --  Introduce an explicit subtype declaration into the tree
            --  defining some anonymous subtype and rewrite the allocator to
            --  use this subtype rather than the subtype indication.

            --  It is important to introduce the explicit subtype declaration
            --  so that the bounds of the subtype indication are attached to
            --  the tree in case the allocator is inside a generic unit.

            if Nkind (E) = N_Subtype_Indication then

               --  A constraint is only allowed for a composite type in Ada
               --  95. In Ada 83, a constraint is also allowed for an
               --  access-to-composite type, but the constraint is ignored.

               Find_Type (Subtype_Mark (E));
               Base_Typ := Entity (Subtype_Mark (E));

               if Is_Elementary_Type (Base_Typ) then
                  if not (Ada_Version = Ada_83
                           and then Is_Access_Type (Base_Typ))
                  then
                     Error_Msg_N ("constraint not allowed here", E);

                     if Nkind (Constraint (E))
                       = N_Index_Or_Discriminant_Constraint
                     then
                        Error_Msg_N
                          ("\if qualified expression was meant, " &
                              "use apostrophe", Constraint (E));
                     end if;
                  end if;

                  --  Get rid of the bogus constraint:

                  Rewrite (E, New_Copy_Tree (Subtype_Mark (E)));
                  Analyze_Allocator (N);
                  return;

               --  Ada 2005, AI-363: if the designated type has a constrained
               --  partial view, it cannot receive a discriminant constraint,
               --  and the allocated object is unconstrained.

               elsif Ada_Version >= Ada_05
                 and then Has_Constrained_Partial_View (Base_Typ)
               then
                  Error_Msg_N
                    ("constraint no allowed when type " &
                      "has a constrained partial view", Constraint (E));
               end if;

               if Expander_Active then
                  Def_Id :=
                    Make_Defining_Identifier (Loc, New_Internal_Name ('S'));

                  Insert_Action (E,
                    Make_Subtype_Declaration (Loc,
                      Defining_Identifier => Def_Id,
                      Subtype_Indication  => Relocate_Node (E)));

                  if Sav_Errs /= Serious_Errors_Detected
                    and then Nkind (Constraint (E))
                      = N_Index_Or_Discriminant_Constraint
                  then
                     Error_Msg_N
                       ("if qualified expression was meant, " &
                           "use apostrophe!", Constraint (E));
                  end if;

                  E := New_Occurrence_Of (Def_Id, Loc);
                  Rewrite (Expression (N), E);
               end if;
            end if;

            Type_Id := Process_Subtype (E, N);
            Acc_Type := Create_Itype (E_Allocator_Type, N);
            Set_Etype                    (Acc_Type, Acc_Type);
            Init_Size_Align              (Acc_Type);
            Set_Directly_Designated_Type (Acc_Type, Type_Id);
            Check_Fully_Declared (Type_Id, N);

            --  Ada 2005 (AI-231)

            if Can_Never_Be_Null (Type_Id) then
               Error_Msg_N ("(Ada 2005) qualified expression required",
                            Expression (N));
            end if;

            --  Check restriction against dynamically allocated protected
            --  objects. Note that when limited aggregates are supported,
            --  a similar test should be applied to an allocator with a
            --  qualified expression ???

            if Is_Protected_Type (Type_Id) then
               Check_Restriction (No_Protected_Type_Allocators, N);
            end if;

            --  Check for missing initialization. Skip this check if we already
            --  had errors on analyzing the allocator, since in that case these
            --  are probably cascaded errors

            if Is_Indefinite_Subtype (Type_Id)
              and then Serious_Errors_Detected = Sav_Errs
            then
               if Is_Class_Wide_Type (Type_Id) then
                  Error_Msg_N
                    ("initialization required in class-wide allocation", N);
               else
                  Error_Msg_N
                    ("initialization required in unconstrained allocation", N);
               end if;
            end if;
         end;
      end if;

      if Is_Abstract (Type_Id) then
         Error_Msg_N ("cannot allocate abstract object", E);
      end if;

      if Has_Task (Designated_Type (Acc_Type)) then
         Check_Restriction (No_Tasking, N);
         Check_Restriction (Max_Tasks, N);
         Check_Restriction (No_Task_Allocators, N);
      end if;

      --  If the No_Streams restriction is set, check that the type of the
      --  object is not, and does not contain, any subtype derived from
      --  Ada.Streams.Root_Stream_Type. Note that we guard the call to
      --  Has_Stream just for efficiency reasons. There is no point in
      --  spending time on a Has_Stream check if the restriction is not set.

      if Restrictions.Set (No_Streams) then
         if Has_Stream (Designated_Type (Acc_Type)) then
            Check_Restriction (No_Streams, N);
         end if;
      end if;

      Set_Etype (N, Acc_Type);

      if not Is_Library_Level_Entity (Acc_Type) then
         Check_Restriction (No_Local_Allocators, N);
      end if;

      if Serious_Errors_Detected > Sav_Errs then
         Set_Error_Posted (N);
         Set_Etype (N, Any_Type);
      end if;
   end Analyze_Allocator;

   ---------------------------
   -- Analyze_Arithmetic_Op --
   ---------------------------

   procedure Analyze_Arithmetic_Op (N : Node_Id) is
      L     : constant Node_Id := Left_Opnd (N);
      R     : constant Node_Id := Right_Opnd (N);
      Op_Id : Entity_Id;

   begin
      Candidate_Type := Empty;
      Analyze_Expression (L);
      Analyze_Expression (R);

      --  If the entity is already set, the node is the instantiation of
      --  a generic node with a non-local reference, or was manufactured
      --  by a call to Make_Op_xxx. In either case the entity is known to
      --  be valid, and we do not need to collect interpretations, instead
      --  we just get the single possible interpretation.

      Op_Id := Entity (N);

      if Present (Op_Id) then
         if Ekind (Op_Id) = E_Operator then

            if (Nkind (N) = N_Op_Divide   or else
                Nkind (N) = N_Op_Mod      or else
                Nkind (N) = N_Op_Multiply or else
                Nkind (N) = N_Op_Rem)
              and then Treat_Fixed_As_Integer (N)
            then
               null;
            else
               Set_Etype (N, Any_Type);
               Find_Arithmetic_Types (L, R, Op_Id, N);
            end if;

         else
            Set_Etype (N, Any_Type);
            Add_One_Interp (N, Op_Id, Etype (Op_Id));
         end if;

      --  Entity is not already set, so we do need to collect interpretations

      else
         Op_Id := Get_Name_Entity_Id (Chars (N));
         Set_Etype (N, Any_Type);

         while Present (Op_Id) loop
            if Ekind (Op_Id) = E_Operator
              and then Present (Next_Entity (First_Entity (Op_Id)))
            then
               Find_Arithmetic_Types (L, R, Op_Id, N);

            --  The following may seem superfluous, because an operator cannot
            --  be generic, but this ignores the cleverness of the author of
            --  ACVC bc1013a.

            elsif Is_Overloadable (Op_Id) then
               Analyze_User_Defined_Binary_Op (N, Op_Id);
            end if;

            Op_Id := Homonym (Op_Id);
         end loop;
      end if;

      Operator_Check (N);
   end Analyze_Arithmetic_Op;

   ------------------
   -- Analyze_Call --
   ------------------

   --  Function, procedure, and entry calls are checked here. The Name in
   --  the call may be overloaded. The actuals have been analyzed and may
   --  themselves be overloaded. On exit from this procedure, the node N
   --  may have zero, one or more interpretations. In the first case an
   --  error message is produced. In the last case, the node is flagged
   --  as overloaded and the interpretations are collected in All_Interp.

   --  If the name is an Access_To_Subprogram, it cannot be overloaded, but
   --  the type-checking is similar to that of other calls.

   procedure Analyze_Call (N : Node_Id) is
      Actuals : constant List_Id := Parameter_Associations (N);
      Nam     : Node_Id          := Name (N);
      X       : Interp_Index;
      It      : Interp;
      Nam_Ent : Entity_Id;
      Success : Boolean := False;

      function Name_Denotes_Function return Boolean;
      --  If the type of the name is an access to subprogram, this may be
      --  the type of a name, or the return type of the function being called.
      --  If the name is not an entity then it can denote a protected function.
      --  Until we distinguish Etype from Return_Type, we must use this
      --  routine to resolve the meaning of the name in the call.

      ---------------------------
      -- Name_Denotes_Function --
      ---------------------------

      function Name_Denotes_Function return Boolean is
      begin
         if Is_Entity_Name (Nam) then
            return Ekind (Entity (Nam)) = E_Function;

         elsif Nkind (Nam) = N_Selected_Component then
            return Ekind (Entity (Selector_Name (Nam))) = E_Function;

         else
            return False;
         end if;
      end Name_Denotes_Function;

   --  Start of processing for Analyze_Call

   begin
      --  Initialize the type of the result of the call to the error type,
      --  which will be reset if the type is successfully resolved.

      Set_Etype (N, Any_Type);

      if not Is_Overloaded (Nam) then

         --  Only one interpretation to check

         if Ekind (Etype (Nam)) = E_Subprogram_Type then
            Nam_Ent := Etype (Nam);

         --  If the prefix is an access_to_subprogram, this may be an indirect
         --  call. This is the case if the name in the call is not an entity
         --  name, or if it is a function name in the context of a procedure
         --  call. In this latter case, we have a call to a parameterless
         --  function that returns a pointer_to_procedure which is the entity
         --  being called.

         elsif Is_Access_Type (Etype (Nam))
           and then Ekind (Designated_Type (Etype (Nam))) = E_Subprogram_Type
           and then
             (not Name_Denotes_Function
                or else Nkind (N) = N_Procedure_Call_Statement)
         then
            Nam_Ent := Designated_Type (Etype (Nam));
            Insert_Explicit_Dereference (Nam);

         --  Selected component case. Simple entry or protected operation,
         --  where the entry name is given by the selector name.

         elsif Nkind (Nam) = N_Selected_Component then
            Nam_Ent := Entity (Selector_Name (Nam));

            if Ekind (Nam_Ent) /= E_Entry
              and then Ekind (Nam_Ent) /= E_Entry_Family
              and then Ekind (Nam_Ent) /= E_Function
              and then Ekind (Nam_Ent) /= E_Procedure
            then
               Error_Msg_N ("name in call is not a callable entity", Nam);
               Set_Etype (N, Any_Type);
               return;
            end if;

         --  If the name is an Indexed component, it can be a call to a member
         --  of an entry family. The prefix must be a selected component whose
         --  selector is the entry. Analyze_Procedure_Call normalizes several
         --  kinds of call into this form.

         elsif Nkind (Nam) = N_Indexed_Component then

            if Nkind (Prefix (Nam)) = N_Selected_Component then
               Nam_Ent := Entity (Selector_Name (Prefix (Nam)));
            else
               Error_Msg_N ("name in call is not a callable entity", Nam);
               Set_Etype (N, Any_Type);
               return;
            end if;

         elsif not Is_Entity_Name (Nam) then
            Error_Msg_N ("name in call is not a callable entity", Nam);
            Set_Etype (N, Any_Type);
            return;

         else
            Nam_Ent := Entity (Nam);

            --  If no interpretations, give error message

            if not Is_Overloadable (Nam_Ent) then
               declare
                  L : constant Boolean   := Is_List_Member (N);
                  K : constant Node_Kind := Nkind (Parent (N));

               begin
                  --  If the node is in a list whose parent is not an
                  --  expression then it must be an attempted procedure call.

                  if L and then K not in N_Subexpr then
                     if Ekind (Entity (Nam)) = E_Generic_Procedure then
                        Error_Msg_NE
                          ("must instantiate generic procedure& before call",
                           Nam, Entity (Nam));
                     else
                        Error_Msg_N
                          ("procedure or entry name expected", Nam);
                     end if;

                  --  Check for tasking cases where only an entry call will do

                  elsif not L
                    and then (K = N_Entry_Call_Alternative
                               or else K = N_Triggering_Alternative)
                  then
                     Error_Msg_N ("entry name expected", Nam);

                  --  Otherwise give general error message

                  else
                     Error_Msg_N ("invalid prefix in call", Nam);
                  end if;

                  return;
               end;
            end if;
         end if;

         Analyze_One_Call (N, Nam_Ent, True, Success);

         --  If this is an indirect call, the return type of the access_to
         --  subprogram may be an incomplete type. At the point of the call,
         --  use the full type if available, and at the same time update
         --  the return type of the access_to_subprogram.

         if Success
           and then  Nkind (Nam) = N_Explicit_Dereference
           and then Ekind (Etype (N)) = E_Incomplete_Type
           and then Present (Full_View (Etype (N)))
         then
            Set_Etype (N, Full_View (Etype (N)));
            Set_Etype (Nam_Ent, Etype (N));
         end if;

      else
         --  An overloaded selected component must denote overloaded
         --  operations of a concurrent type. The interpretations are
         --  attached to the simple name of those operations.

         if Nkind (Nam) = N_Selected_Component then
            Nam := Selector_Name (Nam);
         end if;

         Get_First_Interp (Nam, X, It);

         while Present (It.Nam) loop
            Nam_Ent := It.Nam;

            --  Name may be call that returns an access to subprogram, or more
            --  generally an overloaded expression one of whose interpretations
            --  yields an access to subprogram. If the name is an entity, we
            --  do not dereference, because the node is a call that returns
            --  the access type: note difference between f(x), where the call
            --  may return an access subprogram type, and f(x)(y), where the
            --  type returned by the call to f is implicitly dereferenced to
            --  analyze the outer call.

            if Is_Access_Type (Nam_Ent) then
               Nam_Ent := Designated_Type (Nam_Ent);

            elsif Is_Access_Type (Etype (Nam_Ent))
              and then not Is_Entity_Name (Nam)
              and then Ekind (Designated_Type (Etype (Nam_Ent)))
                                                          = E_Subprogram_Type
            then
               Nam_Ent := Designated_Type (Etype (Nam_Ent));
            end if;

            Analyze_One_Call (N, Nam_Ent, False, Success);

            --  If the interpretation succeeds, mark the proper type of the
            --  prefix (any valid candidate will do). If not, remove the
            --  candidate interpretation. This only needs to be done for
            --  overloaded protected operations, for other entities disambi-
            --  guation is done directly in Resolve.

            if Success then
               Set_Etype (Nam, It.Typ);

            elsif Nkind (Name (N)) = N_Selected_Component
              or else Nkind (Name (N)) = N_Function_Call
            then
               Remove_Interp (X);
            end if;

            Get_Next_Interp (X, It);
         end loop;

         --  If the name is the result of a function call, it can only
         --  be a call to a function returning an access to subprogram.
         --  Insert explicit dereference.

         if Nkind (Nam) = N_Function_Call then
            Insert_Explicit_Dereference (Nam);
         end if;

         if Etype (N) = Any_Type then

            --  None of the interpretations is compatible with the actuals

            Diagnose_Call (N, Nam);

            --  Special checks for uninstantiated put routines

            if Nkind (N) = N_Procedure_Call_Statement
              and then Is_Entity_Name (Nam)
              and then Chars (Nam) = Name_Put
              and then List_Length (Actuals) = 1
            then
               declare
                  Arg : constant Node_Id := First (Actuals);
                  Typ : Entity_Id;

               begin
                  if Nkind (Arg) = N_Parameter_Association then
                     Typ := Etype (Explicit_Actual_Parameter (Arg));
                  else
                     Typ := Etype (Arg);
                  end if;

                  if Is_Signed_Integer_Type (Typ) then
                     Error_Msg_N
                       ("possible missing instantiation of " &
                          "'Text_'I'O.'Integer_'I'O!", Nam);

                  elsif Is_Modular_Integer_Type (Typ) then
                     Error_Msg_N
                       ("possible missing instantiation of " &
                          "'Text_'I'O.'Modular_'I'O!", Nam);

                  elsif Is_Floating_Point_Type (Typ) then
                     Error_Msg_N
                       ("possible missing instantiation of " &
                          "'Text_'I'O.'Float_'I'O!", Nam);

                  elsif Is_Ordinary_Fixed_Point_Type (Typ) then
                     Error_Msg_N
                       ("possible missing instantiation of " &
                          "'Text_'I'O.'Fixed_'I'O!", Nam);

                  elsif Is_Decimal_Fixed_Point_Type (Typ) then
                     Error_Msg_N
                       ("possible missing instantiation of " &
                          "'Text_'I'O.'Decimal_'I'O!", Nam);

                  elsif Is_Enumeration_Type (Typ) then
                     Error_Msg_N
                       ("possible missing instantiation of " &
                          "'Text_'I'O.'Enumeration_'I'O!", Nam);
                  end if;
               end;
            end if;

         elsif not Is_Overloaded (N)
           and then Is_Entity_Name (Nam)
         then
            --  Resolution yields a single interpretation. Verify that
            --  is has the proper capitalization.

            Set_Entity_With_Style_Check (Nam, Entity (Nam));
            Generate_Reference (Entity (Nam), Nam);

            Set_Etype (Nam, Etype (Entity (Nam)));
         else
            Remove_Abstract_Operations (N);
         end if;

         End_Interp_List;
      end if;
   end Analyze_Call;

   ---------------------------
   -- Analyze_Comparison_Op --
   ---------------------------

   procedure Analyze_Comparison_Op (N : Node_Id) is
      L     : constant Node_Id := Left_Opnd (N);
      R     : constant Node_Id := Right_Opnd (N);
      Op_Id : Entity_Id        := Entity (N);

   begin
      Set_Etype (N, Any_Type);
      Candidate_Type := Empty;

      Analyze_Expression (L);
      Analyze_Expression (R);

      if Present (Op_Id) then
         if Ekind (Op_Id) = E_Operator then
            Find_Comparison_Types (L, R, Op_Id, N);
         else
            Add_One_Interp (N, Op_Id, Etype (Op_Id));
         end if;

         if Is_Overloaded (L) then
            Set_Etype (L, Intersect_Types (L, R));
         end if;

      else
         Op_Id := Get_Name_Entity_Id (Chars (N));
         while Present (Op_Id) loop
            if Ekind (Op_Id) = E_Operator then
               Find_Comparison_Types (L, R, Op_Id, N);
            else
               Analyze_User_Defined_Binary_Op (N, Op_Id);
            end if;

            Op_Id := Homonym (Op_Id);
         end loop;
      end if;

      Operator_Check (N);
   end Analyze_Comparison_Op;

   ---------------------------
   -- Analyze_Concatenation --
   ---------------------------

   --  If the only one-dimensional array type in scope is String,
   --  this is the resulting type of the operation. Otherwise there
   --  will be a concatenation operation defined for each user-defined
   --  one-dimensional array.

   procedure Analyze_Concatenation (N : Node_Id) is
      L     : constant Node_Id := Left_Opnd (N);
      R     : constant Node_Id := Right_Opnd (N);
      Op_Id : Entity_Id        := Entity (N);
      LT    : Entity_Id;
      RT    : Entity_Id;

   begin
      Set_Etype (N, Any_Type);
      Candidate_Type := Empty;

      Analyze_Expression (L);
      Analyze_Expression (R);

      --  If the entity is present, the  node appears in an instance,
      --  and denotes a predefined concatenation operation. The resulting
      --  type is obtained from the arguments when possible. If the arguments
      --  are aggregates, the array type and the concatenation type must be
      --  visible.

      if Present (Op_Id) then
         if Ekind (Op_Id) = E_Operator then

            LT := Base_Type (Etype (L));
            RT := Base_Type (Etype (R));

            if Is_Array_Type (LT)
              and then (RT = LT or else RT = Base_Type (Component_Type (LT)))
            then
               Add_One_Interp (N, Op_Id, LT);

            elsif Is_Array_Type (RT)
              and then LT = Base_Type (Component_Type (RT))
            then
               Add_One_Interp (N, Op_Id, RT);

            --  If one operand is a string type or a user-defined array type,
            --  and the other is a literal, result is of the specific type.

            elsif
              (Root_Type (LT) = Standard_String
                 or else Scope (LT) /= Standard_Standard)
              and then Etype (R) = Any_String
            then
               Add_One_Interp (N, Op_Id, LT);

            elsif
              (Root_Type (RT) = Standard_String
                 or else Scope (RT) /= Standard_Standard)
              and then Etype (L) = Any_String
            then
               Add_One_Interp (N, Op_Id, RT);

            elsif not Is_Generic_Type (Etype (Op_Id)) then
               Add_One_Interp (N, Op_Id, Etype (Op_Id));

            else
               --  Type and its operations must be visible

               Set_Entity (N, Empty);
               Analyze_Concatenation (N);
            end if;

         else
            Add_One_Interp (N, Op_Id, Etype (Op_Id));
         end if;

      else
         Op_Id := Get_Name_Entity_Id (Name_Op_Concat);
         while Present (Op_Id) loop
            if Ekind (Op_Id) = E_Operator then

               --  Do not consider operators declared in dead code, they can
               --  not be part of the resolution.

               if Is_Eliminated (Op_Id) then
                  null;
               else
                  Find_Concatenation_Types (L, R, Op_Id, N);
               end if;

            else
               Analyze_User_Defined_Binary_Op (N, Op_Id);
            end if;

            Op_Id := Homonym (Op_Id);
         end loop;
      end if;

      Operator_Check (N);
   end Analyze_Concatenation;

   ------------------------------------
   -- Analyze_Conditional_Expression --
   ------------------------------------

   procedure Analyze_Conditional_Expression (N : Node_Id) is
      Condition : constant Node_Id := First (Expressions (N));
      Then_Expr : constant Node_Id := Next (Condition);
      Else_Expr : constant Node_Id := Next (Then_Expr);
   begin
      Analyze_Expression (Condition);
      Analyze_Expression (Then_Expr);
      Analyze_Expression (Else_Expr);
      Set_Etype (N, Etype (Then_Expr));
   end Analyze_Conditional_Expression;

   -------------------------
   -- Analyze_Equality_Op --
   -------------------------

   procedure Analyze_Equality_Op (N : Node_Id) is
      Loc   : constant Source_Ptr := Sloc (N);
      L     : constant Node_Id := Left_Opnd (N);
      R     : constant Node_Id := Right_Opnd (N);
      Op_Id : Entity_Id;

   begin
      Set_Etype (N, Any_Type);
      Candidate_Type := Empty;

      Analyze_Expression (L);
      Analyze_Expression (R);

      --  If the entity is set, the node is a generic instance with a non-local
      --  reference to the predefined operator or to a user-defined function.
      --  It can also be an inequality that is expanded into the negation of a
      --  call to a user-defined equality operator.

      --  For the predefined case, the result is Boolean, regardless of the
      --  type of the  operands. The operands may even be limited, if they are
      --  generic actuals. If they are overloaded, label the left argument with
      --  the common type that must be present, or with the type of the formal
      --  of the user-defined function.

      if Present (Entity (N)) then
         Op_Id := Entity (N);

         if Ekind (Op_Id) = E_Operator then
            Add_One_Interp (N, Op_Id, Standard_Boolean);
         else
            Add_One_Interp (N, Op_Id, Etype (Op_Id));
         end if;

         if Is_Overloaded (L) then
            if Ekind (Op_Id) = E_Operator then
               Set_Etype (L, Intersect_Types (L, R));
            else
               Set_Etype (L, Etype (First_Formal (Op_Id)));
            end if;
         end if;

      else
         Op_Id := Get_Name_Entity_Id (Chars (N));
         while Present (Op_Id) loop
            if Ekind (Op_Id) = E_Operator then
               Find_Equality_Types (L, R, Op_Id, N);
            else
               Analyze_User_Defined_Binary_Op (N, Op_Id);
            end if;

            Op_Id := Homonym (Op_Id);
         end loop;
      end if;

      --  If there was no match, and the operator is inequality, this may
      --  be a case where inequality has not been made explicit, as for
      --  tagged types. Analyze the node as the negation of an equality
      --  operation. This cannot be done earlier, because before analysis
      --  we cannot rule out the presence of an explicit inequality.

      if Etype (N) = Any_Type
        and then Nkind (N) = N_Op_Ne
      then
         Op_Id := Get_Name_Entity_Id (Name_Op_Eq);

         while Present (Op_Id) loop

            if Ekind (Op_Id) = E_Operator then
               Find_Equality_Types (L, R, Op_Id, N);
            else
               Analyze_User_Defined_Binary_Op (N, Op_Id);
            end if;

            Op_Id := Homonym (Op_Id);
         end loop;

         if Etype (N) /= Any_Type then
            Op_Id := Entity (N);

            Rewrite (N,
              Make_Op_Not (Loc,
                Right_Opnd =>
                  Make_Op_Eq (Loc,
                    Left_Opnd =>  Relocate_Node (Left_Opnd (N)),
                    Right_Opnd => Relocate_Node (Right_Opnd (N)))));

            Set_Entity (Right_Opnd (N), Op_Id);
            Analyze (N);
         end if;
      end if;

      Operator_Check (N);
   end Analyze_Equality_Op;

   ----------------------------------
   -- Analyze_Explicit_Dereference --
   ----------------------------------

   procedure Analyze_Explicit_Dereference (N : Node_Id) is
      Loc   : constant Source_Ptr := Sloc (N);
      P     : constant Node_Id := Prefix (N);
      T     : Entity_Id;
      I     : Interp_Index;
      It    : Interp;
      New_N : Node_Id;

      function Is_Function_Type return Boolean;
      --  Check whether node may be interpreted as an implicit function call

      ----------------------
      -- Is_Function_Type --
      ----------------------

      function Is_Function_Type return Boolean is
         I  : Interp_Index;
         It : Interp;

      begin
         if not Is_Overloaded (N) then
            return Ekind (Base_Type (Etype (N))) = E_Subprogram_Type
              and then Etype (Base_Type (Etype (N))) /= Standard_Void_Type;

         else
            Get_First_Interp (N, I, It);

            while Present (It.Nam) loop
               if Ekind (Base_Type (It.Typ)) /= E_Subprogram_Type
                 or else Etype (Base_Type (It.Typ)) = Standard_Void_Type
               then
                  return False;
               end if;

               Get_Next_Interp (I, It);
            end loop;

            return True;
         end if;
      end Is_Function_Type;

   --  Start of processing for Analyze_Explicit_Dereference

   begin
      Analyze (P);
      Set_Etype (N, Any_Type);

      --  Test for remote access to subprogram type, and if so return
      --  after rewriting the original tree.

      if Remote_AST_E_Dereference (P) then
         return;
      end if;

      --  Normal processing for other than remote access to subprogram type

      if not Is_Overloaded (P) then
         if Is_Access_Type (Etype (P)) then

            --  Set the Etype. We need to go thru Is_For_Access_Subtypes
            --  to avoid other problems caused by the Private_Subtype
            --  and it is safe to go to the Base_Type because this is the
            --  same as converting the access value to its Base_Type.

            declare
               DT : Entity_Id := Designated_Type (Etype (P));

            begin
               if Ekind (DT) = E_Private_Subtype
                 and then Is_For_Access_Subtype (DT)
               then
                  DT := Base_Type (DT);
               end if;

               Set_Etype (N, DT);
            end;

         elsif Etype (P) /= Any_Type then
            Error_Msg_N ("prefix of dereference must be an access type", N);
            return;
         end if;

      else
         Get_First_Interp (P, I, It);

         while Present (It.Nam) loop
            T := It.Typ;

            if Is_Access_Type (T) then
               Add_One_Interp (N, Designated_Type (T), Designated_Type (T));
            end if;

            Get_Next_Interp (I, It);
         end loop;

<<<<<<< HEAD
         End_Interp_List;

=======
>>>>>>> 8c044a9c
         --  Error if no interpretation of the prefix has an access type

         if Etype (N) = Any_Type then
            Error_Msg_N
              ("access type required in prefix of explicit dereference", P);
            Set_Etype (N, Any_Type);
            return;
         end if;
      end if;

      if Is_Function_Type
        and then Nkind (Parent (N)) /= N_Indexed_Component

        and then (Nkind (Parent (N)) /= N_Function_Call
                   or else N /= Name (Parent (N)))

        and then (Nkind (Parent (N)) /= N_Procedure_Call_Statement
                   or else N /= Name (Parent (N)))

        and then Nkind (Parent (N)) /= N_Subprogram_Renaming_Declaration
        and then (Nkind (Parent (N)) /= N_Attribute_Reference
                    or else
                      (Attribute_Name (Parent (N)) /= Name_Address
                        and then
                       Attribute_Name (Parent (N)) /= Name_Access))
      then
         --  Name is a function call with no actuals, in a context that
         --  requires deproceduring (including as an actual in an enclosing
         --  function or procedure call). There are some pathological cases
         --  where the prefix might include functions that return access to
         --  subprograms and others that return a regular type. Disambiguation
         --  of those has to take place in Resolve.
         --  See e.g. 7117-014 and E317-001.

         New_N :=
           Make_Function_Call (Loc,
           Name => Make_Explicit_Dereference (Loc, P),
           Parameter_Associations => New_List);

         --  If the prefix is overloaded, remove operations that have formals,
         --  we know that this is a parameterless call.

         if Is_Overloaded (P) then
            Get_First_Interp (P, I, It);
            while Present (It.Nam) loop
               T := It.Typ;

               if No (First_Formal (Base_Type (Designated_Type (T)))) then
                  Set_Etype (P, T);
               else
                  Remove_Interp (I);
               end if;

               Get_Next_Interp (I, It);
            end loop;
         end if;

         Rewrite (N, New_N);
         Analyze (N);

      elsif not Is_Function_Type
        and then Is_Overloaded (N)
      then
         --  The prefix may include access to subprograms and other access
         --  types. If the context selects the interpretation that is a call,
         --  we cannot rewrite the node yet, but we include the result of
         --  the call interpretation.

         Get_First_Interp (N, I, It);
         while Present (It.Nam) loop
            if Ekind (Base_Type (It.Typ)) = E_Subprogram_Type
               and then Etype (Base_Type (It.Typ)) /= Standard_Void_Type
            then
               Add_One_Interp (N, Etype (It.Typ), Etype (It.Typ));
            end if;

            Get_Next_Interp (I, It);
         end loop;
      end if;

      --  A value of remote access-to-class-wide must not be dereferenced
      --  (RM E.2.2(16)).

      Validate_Remote_Access_To_Class_Wide_Type (N);
   end Analyze_Explicit_Dereference;

   ------------------------
   -- Analyze_Expression --
   ------------------------

   procedure Analyze_Expression (N : Node_Id) is
   begin
      Analyze (N);
      Check_Parameterless_Call (N);
   end Analyze_Expression;

   ------------------------------------
   -- Analyze_Indexed_Component_Form --
   ------------------------------------

   procedure Analyze_Indexed_Component_Form (N : Node_Id) is
      P     : constant Node_Id := Prefix (N);
      Exprs : constant List_Id := Expressions (N);
      Exp   : Node_Id;
      P_T   : Entity_Id;
      E     : Node_Id;
      U_N   : Entity_Id;

      procedure Process_Function_Call;
      --  Prefix in indexed component form is an overloadable entity,
      --  so the node is a function call. Reformat it as such.

      procedure Process_Indexed_Component;
      --  Prefix in indexed component form is actually an indexed component.
      --  This routine processes it, knowing that the prefix is already
      --  resolved.

      procedure Process_Indexed_Component_Or_Slice;
      --  An indexed component with a single index may designate a slice if
      --  the index is a subtype mark. This routine disambiguates these two
      --  cases by resolving the prefix to see if it is a subtype mark.

      procedure Process_Overloaded_Indexed_Component;
      --  If the prefix of an indexed component is overloaded, the proper
      --  interpretation is selected by the index types and the context.

      ---------------------------
      -- Process_Function_Call --
      ---------------------------

      procedure Process_Function_Call is
         Actual : Node_Id;

      begin
         Change_Node (N, N_Function_Call);
         Set_Name (N, P);
         Set_Parameter_Associations (N, Exprs);

         Actual := First (Parameter_Associations (N));
         while Present (Actual) loop
            Analyze (Actual);
            Check_Parameterless_Call (Actual);
            Next_Actual (Actual);
         end loop;

         Analyze_Call (N);
      end Process_Function_Call;

      -------------------------------
      -- Process_Indexed_Component --
      -------------------------------

      procedure Process_Indexed_Component is
         Exp          : Node_Id;
         Array_Type   : Entity_Id;
         Index        : Node_Id;
         Pent         : Entity_Id := Empty;

      begin
         Exp := First (Exprs);

         if Is_Overloaded (P) then
            Process_Overloaded_Indexed_Component;

         else
            Array_Type := Etype (P);

            if Is_Entity_Name (P) then
               Pent := Entity (P);
            elsif Nkind (P) = N_Selected_Component
              and then Is_Entity_Name (Selector_Name (P))
            then
               Pent := Entity (Selector_Name (P));
            end if;

            --  Prefix must be appropriate for an array type, taking into
            --  account a possible implicit dereference.

            if Is_Access_Type (Array_Type) then
               Array_Type := Designated_Type (Array_Type);
               Error_Msg_NW (Warn_On_Dereference, "?implicit dereference", N);
               Process_Implicit_Dereference_Prefix (Pent, P);
            end if;

            if Is_Array_Type (Array_Type) then
               null;

            elsif Present (Pent) and then Ekind (Pent) = E_Entry_Family then
               Analyze (Exp);
               Set_Etype (N, Any_Type);

               if not Has_Compatible_Type
                 (Exp, Entry_Index_Type (Pent))
               then
                  Error_Msg_N ("invalid index type in entry name", N);

               elsif Present (Next (Exp)) then
                  Error_Msg_N ("too many subscripts in entry reference", N);

               else
                  Set_Etype (N,  Etype (P));
               end if;

               return;

            elsif Is_Record_Type (Array_Type)
              and then Remote_AST_I_Dereference (P)
            then
               return;

            elsif Array_Type = Any_Type then
               Set_Etype (N, Any_Type);
               return;

            --  Here we definitely have a bad indexing

            else
               if Nkind (Parent (N)) = N_Requeue_Statement
                 and then Present (Pent) and then Ekind (Pent) = E_Entry
               then
                  Error_Msg_N
                    ("REQUEUE does not permit parameters", First (Exprs));

               elsif Is_Entity_Name (P)
                 and then Etype (P) = Standard_Void_Type
               then
                  Error_Msg_NE ("incorrect use of&", P, Entity (P));

               else
                  Error_Msg_N ("array type required in indexed component", P);
               end if;

               Set_Etype (N, Any_Type);
               return;
            end if;

            Index := First_Index (Array_Type);

            while Present (Index) and then Present (Exp) loop
               if not Has_Compatible_Type (Exp, Etype (Index)) then
                  Wrong_Type (Exp, Etype (Index));
                  Set_Etype (N, Any_Type);
                  return;
               end if;

               Next_Index (Index);
               Next (Exp);
            end loop;

            Set_Etype (N, Component_Type (Array_Type));

            if Present (Index) then
               Error_Msg_N
                 ("too few subscripts in array reference", First (Exprs));

            elsif Present (Exp) then
               Error_Msg_N ("too many subscripts in array reference", Exp);
            end if;
         end if;
      end Process_Indexed_Component;

      ----------------------------------------
      -- Process_Indexed_Component_Or_Slice --
      ----------------------------------------

      procedure Process_Indexed_Component_Or_Slice is
      begin
         Exp := First (Exprs);
         while Present (Exp) loop
            Analyze_Expression (Exp);
            Next (Exp);
         end loop;

         Exp := First (Exprs);

         --  If one index is present, and it is a subtype name, then the
         --  node denotes a slice (note that the case of an explicit range
         --  for a slice was already built as an N_Slice node in the first
         --  place, so that case is not handled here).

         --  We use a replace rather than a rewrite here because this is one
         --  of the cases in which the tree built by the parser is plain wrong.

         if No (Next (Exp))
           and then Is_Entity_Name (Exp)
           and then Is_Type (Entity (Exp))
         then
            Replace (N,
               Make_Slice (Sloc (N),
                 Prefix => P,
                 Discrete_Range => New_Copy (Exp)));
            Analyze (N);

         --  Otherwise (more than one index present, or single index is not
         --  a subtype name), then we have the indexed component case.

         else
            Process_Indexed_Component;
         end if;
      end Process_Indexed_Component_Or_Slice;

      ------------------------------------------
      -- Process_Overloaded_Indexed_Component --
      ------------------------------------------

      procedure Process_Overloaded_Indexed_Component is
         Exp   : Node_Id;
         I     : Interp_Index;
         It    : Interp;
         Typ   : Entity_Id;
         Index : Node_Id;
         Found : Boolean;

      begin
         Set_Etype (N, Any_Type);

         Get_First_Interp (P, I, It);
         while Present (It.Nam) loop
            Typ := It.Typ;

            if Is_Access_Type (Typ) then
               Typ := Designated_Type (Typ);
               Error_Msg_NW (Warn_On_Dereference, "?implicit dereference", N);
            end if;

            if Is_Array_Type (Typ) then

               --  Got a candidate: verify that index types are compatible

               Index := First_Index (Typ);
               Found := True;
               Exp := First (Exprs);
               while Present (Index) and then Present (Exp) loop
                  if Has_Compatible_Type (Exp, Etype (Index)) then
                     null;
                  else
                     Found := False;
                     Remove_Interp (I);
                     exit;
                  end if;

                  Next_Index (Index);
                  Next (Exp);
               end loop;

               if Found and then No (Index) and then No (Exp) then
                  Add_One_Interp (N,
                     Etype (Component_Type (Typ)),
                     Etype (Component_Type (Typ)));
               end if;
            end if;

            Get_Next_Interp (I, It);
         end loop;

         if Etype (N) = Any_Type then
            Error_Msg_N ("no legal interpetation for indexed component", N);
            Set_Is_Overloaded (N, False);
         end if;

         End_Interp_List;
      end Process_Overloaded_Indexed_Component;

   --  Start of processing for Analyze_Indexed_Component_Form

   begin
      --  Get name of array, function or type

      Analyze (P);
      if Nkind (N) = N_Function_Call
        or else Nkind (N) = N_Procedure_Call_Statement
      then
         --  If P is an explicit dereference whose prefix is of a
         --  remote access-to-subprogram type, then N has already
         --  been rewritten as a subprogram call and analyzed.

         return;
      end if;

      pragma Assert (Nkind (N) = N_Indexed_Component);

      P_T := Base_Type (Etype (P));

      if Is_Entity_Name (P)
        or else Nkind (P) = N_Operator_Symbol
      then
         U_N := Entity (P);

         if Ekind (U_N) in Type_Kind then

            --  Reformat node as a type conversion

            E := Remove_Head (Exprs);

            if Present (First (Exprs)) then
               Error_Msg_N
                ("argument of type conversion must be single expression", N);
            end if;

            Change_Node (N, N_Type_Conversion);
            Set_Subtype_Mark (N, P);
            Set_Etype (N, U_N);
            Set_Expression (N, E);

            --  After changing the node, call for the specific Analysis
            --  routine directly, to avoid a double call to the expander.

            Analyze_Type_Conversion (N);
            return;
         end if;

         if Is_Overloadable (U_N) then
            Process_Function_Call;

         elsif Ekind (Etype (P)) = E_Subprogram_Type
           or else (Is_Access_Type (Etype (P))
                      and then
                    Ekind (Designated_Type (Etype (P))) = E_Subprogram_Type)
         then
            --  Call to access_to-subprogram with possible implicit dereference

            Process_Function_Call;

         elsif Is_Generic_Subprogram (U_N) then

            --  A common beginner's (or C++ templates fan) error

            Error_Msg_N ("generic subprogram cannot be called", N);
            Set_Etype (N, Any_Type);
            return;

         else
            Process_Indexed_Component_Or_Slice;
         end if;

      --  If not an entity name, prefix is an expression that may denote
      --  an array or an access-to-subprogram.

      else
         if Ekind (P_T) = E_Subprogram_Type
           or else (Is_Access_Type (P_T)
                     and then
                    Ekind (Designated_Type (P_T)) = E_Subprogram_Type)
         then
            Process_Function_Call;

         elsif Nkind (P) = N_Selected_Component
           and then Is_Overloadable (Entity (Selector_Name (P)))
         then
            Process_Function_Call;

         else
            --  Indexed component, slice, or a call to a member of a family
            --  entry, which will be converted to an entry call later.

            Process_Indexed_Component_Or_Slice;
         end if;
      end if;
   end Analyze_Indexed_Component_Form;

   ------------------------
   -- Analyze_Logical_Op --
   ------------------------

   procedure Analyze_Logical_Op (N : Node_Id) is
      L     : constant Node_Id := Left_Opnd (N);
      R     : constant Node_Id := Right_Opnd (N);
      Op_Id : Entity_Id := Entity (N);

   begin
      Set_Etype (N, Any_Type);
      Candidate_Type := Empty;

      Analyze_Expression (L);
      Analyze_Expression (R);

      if Present (Op_Id) then

         if Ekind (Op_Id) = E_Operator then
            Find_Boolean_Types (L, R, Op_Id, N);
         else
            Add_One_Interp (N, Op_Id, Etype (Op_Id));
         end if;

      else
         Op_Id := Get_Name_Entity_Id (Chars (N));

         while Present (Op_Id) loop
            if Ekind (Op_Id) = E_Operator then
               Find_Boolean_Types (L, R, Op_Id, N);
            else
               Analyze_User_Defined_Binary_Op (N, Op_Id);
            end if;

            Op_Id := Homonym (Op_Id);
         end loop;
      end if;

      Operator_Check (N);
   end Analyze_Logical_Op;

   ---------------------------
   -- Analyze_Membership_Op --
   ---------------------------

   procedure Analyze_Membership_Op (N : Node_Id) is
      L     : constant Node_Id := Left_Opnd (N);
      R     : constant Node_Id := Right_Opnd (N);

      Index : Interp_Index;
      It    : Interp;
      Found : Boolean := False;
      I_F   : Interp_Index;
      T_F   : Entity_Id;

      procedure Try_One_Interp (T1 : Entity_Id);
      --  Routine to try one proposed interpretation. Note that the context
      --  of the operation plays no role in resolving the arguments, so that
      --  if there is more than one interpretation of the operands that is
      --  compatible with a membership test, the operation is ambiguous.

      --------------------
      -- Try_One_Interp --
      --------------------

      procedure Try_One_Interp (T1 : Entity_Id) is
      begin
         if Has_Compatible_Type (R, T1) then
            if Found
              and then Base_Type (T1) /= Base_Type (T_F)
            then
               It := Disambiguate (L, I_F, Index, Any_Type);

               if It = No_Interp then
                  Ambiguous_Operands (N);
                  Set_Etype (L, Any_Type);
                  return;

               else
                  T_F := It.Typ;
               end if;

            else
               Found := True;
               T_F   := T1;
               I_F   := Index;
            end if;

            Set_Etype (L, T_F);
         end if;

      end Try_One_Interp;

   --  Start of processing for Analyze_Membership_Op

   begin
      Analyze_Expression (L);

      if Nkind (R) = N_Range
        or else (Nkind (R) = N_Attribute_Reference
                  and then Attribute_Name (R) = Name_Range)
      then
         Analyze (R);

         if not Is_Overloaded (L) then
            Try_One_Interp (Etype (L));

         else
            Get_First_Interp (L, Index, It);

            while Present (It.Typ) loop
               Try_One_Interp (It.Typ);
               Get_Next_Interp (Index, It);
            end loop;
         end if;

      --  If not a range, it can only be a subtype mark, or else there
      --  is a more basic error, to be diagnosed in Find_Type.

      else
         Find_Type (R);

         if Is_Entity_Name (R) then
            Check_Fully_Declared (Entity (R), R);
         end if;
      end if;

      --  Compatibility between expression and subtype mark or range is
      --  checked during resolution. The result of the operation is Boolean
      --  in any case.

      Set_Etype (N, Standard_Boolean);
   end Analyze_Membership_Op;

   ----------------------
   -- Analyze_Negation --
   ----------------------

   procedure Analyze_Negation (N : Node_Id) is
      R     : constant Node_Id := Right_Opnd (N);
      Op_Id : Entity_Id := Entity (N);

   begin
      Set_Etype (N, Any_Type);
      Candidate_Type := Empty;

      Analyze_Expression (R);

      if Present (Op_Id) then
         if Ekind (Op_Id) = E_Operator then
            Find_Negation_Types (R, Op_Id, N);
         else
            Add_One_Interp (N, Op_Id, Etype (Op_Id));
         end if;

      else
         Op_Id := Get_Name_Entity_Id (Chars (N));
         while Present (Op_Id) loop
            if Ekind (Op_Id) = E_Operator then
               Find_Negation_Types (R, Op_Id, N);
            else
               Analyze_User_Defined_Unary_Op (N, Op_Id);
            end if;

            Op_Id := Homonym (Op_Id);
         end loop;
      end if;

      Operator_Check (N);
   end Analyze_Negation;

   ------------------
   -- Analyze_Null --
   ------------------

   procedure Analyze_Null (N : Node_Id) is
   begin
      Set_Etype (N, Any_Access);
   end Analyze_Null;

   ----------------------
   -- Analyze_One_Call --
   ----------------------

   procedure Analyze_One_Call
      (N          : Node_Id;
       Nam        : Entity_Id;
       Report     : Boolean;
       Success    : out Boolean;
       Skip_First : Boolean := False)
   is
      Actuals    : constant List_Id   := Parameter_Associations (N);
      Prev_T     : constant Entity_Id := Etype (N);
      Formal     : Entity_Id;
      Actual     : Node_Id;
      Is_Indexed : Boolean := False;
      Subp_Type  : constant Entity_Id := Etype (Nam);
      Norm_OK    : Boolean;

      procedure Indicate_Name_And_Type;
      --  If candidate interpretation matches, indicate name and type of
      --  result on call node.

      ----------------------------
      -- Indicate_Name_And_Type --
      ----------------------------

      procedure Indicate_Name_And_Type is
      begin
         Add_One_Interp (N, Nam, Etype (Nam));
         Success := True;

         --  If the prefix of the call is a name, indicate the entity
         --  being called. If it is not a name,  it is an expression that
         --  denotes an access to subprogram or else an entry or family. In
         --  the latter case, the name is a selected component, and the entity
         --  being called is noted on the selector.

         if not Is_Type (Nam) then
            if Is_Entity_Name (Name (N))
              or else Nkind (Name (N)) = N_Operator_Symbol
            then
               Set_Entity (Name (N), Nam);

            elsif Nkind (Name (N)) = N_Selected_Component then
               Set_Entity (Selector_Name (Name (N)),  Nam);
            end if;
         end if;

         if Debug_Flag_E and not Report then
            Write_Str (" Overloaded call ");
            Write_Int (Int (N));
            Write_Str (" compatible with ");
            Write_Int (Int (Nam));
            Write_Eol;
         end if;
      end Indicate_Name_And_Type;

   --  Start of processing for Analyze_One_Call

   begin
      Success := False;

      --  If the subprogram has no formals, or if all the formals have
      --  defaults, and the return type is an array type, the node may
      --  denote an indexing of the result of a parameterless call.

      if Needs_No_Actuals (Nam)
        and then Present (Actuals)
      then
         if Is_Array_Type (Subp_Type) then
            Is_Indexed := Try_Indexed_Call (N, Nam, Subp_Type);

         elsif Is_Access_Type (Subp_Type)
           and then Is_Array_Type (Designated_Type (Subp_Type))
         then
            Is_Indexed :=
              Try_Indexed_Call (N, Nam, Designated_Type (Subp_Type));

         --  The prefix can also be a parameterless function that returns an
         --  access to subprogram. in which case this is an indirect call.

         elsif Is_Access_Type (Subp_Type)
           and then Ekind (Designated_Type (Subp_Type))  = E_Subprogram_Type
         then
            Is_Indexed := Try_Indirect_Call (N, Nam, Subp_Type);
         end if;

      end if;

      Normalize_Actuals (N, Nam, (Report and not Is_Indexed), Norm_OK);

      if not Norm_OK then

         --  Mismatch in number or names of parameters

         if Debug_Flag_E then
            Write_Str (" normalization fails in call ");
            Write_Int (Int (N));
            Write_Str (" with subprogram ");
            Write_Int (Int (Nam));
            Write_Eol;
         end if;

      --  If the context expects a function call, discard any interpretation
      --  that is a procedure. If the node is not overloaded, leave as is for
      --  better error reporting when type mismatch is found.

      elsif Nkind (N) = N_Function_Call
        and then Is_Overloaded (Name (N))
        and then Ekind (Nam) = E_Procedure
      then
         return;

      --  Ditto for function calls in a procedure context

      elsif Nkind (N) = N_Procedure_Call_Statement
         and then Is_Overloaded (Name (N))
         and then Etype (Nam) /= Standard_Void_Type
      then
         return;

      elsif not Present (Actuals) then

         --  If Normalize succeeds, then there are default parameters for
         --  all formals.

         Indicate_Name_And_Type;

      elsif Ekind (Nam) = E_Operator then
         if Nkind (N) = N_Procedure_Call_Statement then
            return;
         end if;

         --  This can occur when the prefix of the call is an operator
         --  name or an expanded name whose selector is an operator name.

         Analyze_Operator_Call (N, Nam);

         if Etype (N) /= Prev_T then

            --  There may be a user-defined operator that hides the
            --  current interpretation. We must check for this independently
            --  of the analysis of the call with the user-defined operation,
            --  because the parameter names may be wrong and yet the hiding
            --  takes place. Fixes b34014o.

            if Is_Overloaded (Name (N)) then
               declare
                  I  : Interp_Index;
                  It : Interp;

               begin
                  Get_First_Interp (Name (N), I, It);
                  while Present (It.Nam) loop
                     if Ekind (It.Nam) /= E_Operator
                        and then Hides_Op (It.Nam, Nam)
                        and then
                          Has_Compatible_Type
                            (First_Actual (N), Etype (First_Formal (It.Nam)))
                        and then (No (Next_Actual (First_Actual (N)))
                           or else Has_Compatible_Type
                            (Next_Actual (First_Actual (N)),
                             Etype (Next_Formal (First_Formal (It.Nam)))))
                     then
                        Set_Etype (N, Prev_T);
                        return;
                     end if;

                     Get_Next_Interp (I, It);
                  end loop;
               end;
            end if;

            --  If operator matches formals, record its name on the call.
            --  If the operator is overloaded, Resolve will select the
            --  correct one from the list of interpretations. The call
            --  node itself carries the first candidate.

            Set_Entity (Name (N), Nam);
            Success := True;

         elsif Report and then Etype (N) = Any_Type then
            Error_Msg_N ("incompatible arguments for operator", N);
         end if;

      else
         --  Normalize_Actuals has chained the named associations in the
         --  correct order of the formals.

         Actual := First_Actual (N);
         Formal := First_Formal (Nam);

         --  If we are analyzing a call rewritten from object notation,
         --  skip first actual, which may be rewritten later as an
         --  explicit dereference.

         if Skip_First then
            Next_Actual (Actual);
            Next_Formal (Formal);
         end if;

         while Present (Actual) and then Present (Formal) loop
            if Nkind (Parent (Actual)) /= N_Parameter_Association
              or else Chars (Selector_Name (Parent (Actual))) = Chars (Formal)
            then
               if Has_Compatible_Type (Actual, Etype (Formal)) then
                  Next_Actual (Actual);
                  Next_Formal (Formal);

               else
                  if Debug_Flag_E then
                     Write_Str (" type checking fails in call ");
                     Write_Int (Int (N));
                     Write_Str (" with formal ");
                     Write_Int (Int (Formal));
                     Write_Str (" in subprogram ");
                     Write_Int (Int (Nam));
                     Write_Eol;
                  end if;

                  if Report and not Is_Indexed then

                     --  Ada 2005 (AI-251): Complete the error notification
                     --  to help new Ada 2005 users

                     if Is_Class_Wide_Type (Etype (Formal))
                       and then Is_Interface (Etype (Etype (Formal)))
                       and then not Interface_Present_In_Ancestor
                                      (Typ   => Etype (Actual),
                                       Iface => Etype (Etype (Formal)))
                     then
                        Error_Msg_NE
                          ("(Ada 2005) does not implement interface }",
                           Actual, Etype (Etype (Formal)));
                     end if;

                     Wrong_Type (Actual, Etype (Formal));

                     if Nkind (Actual) = N_Op_Eq
                       and then Nkind (Left_Opnd (Actual)) = N_Identifier
                     then
                        Formal := First_Formal (Nam);

                        while Present (Formal) loop

                           if Chars (Left_Opnd (Actual)) = Chars (Formal) then
                              Error_Msg_N
                                ("possible misspelling of `='>`!", Actual);
                              exit;
                           end if;

                           Next_Formal (Formal);
                        end loop;
                     end if;

                     if All_Errors_Mode then
                        Error_Msg_Sloc := Sloc (Nam);

                        if Is_Overloadable (Nam)
                          and then Present (Alias (Nam))
                          and then not Comes_From_Source (Nam)
                        then
                           Error_Msg_NE
                             ("  =='> in call to &#(inherited)!", Actual, Nam);

                        elsif Ekind (Nam) = E_Subprogram_Type then
                           declare
                              Access_To_Subprogram_Typ :
                                constant Entity_Id :=
                                  Defining_Identifier
                                    (Associated_Node_For_Itype (Nam));
                           begin
                              Error_Msg_NE (
                                "  =='> in call to dereference of &#!",
                                Actual, Access_To_Subprogram_Typ);
                           end;

                        else
                           Error_Msg_NE ("  =='> in call to &#!", Actual, Nam);

                        end if;
                     end if;
                  end if;

                  return;
               end if;

            else
               --  Normalize_Actuals has verified that a default value exists
               --  for this formal. Current actual names a subsequent formal.

               Next_Formal (Formal);
            end if;
         end loop;

         --  On exit, all actuals match

         Indicate_Name_And_Type;
      end if;
   end Analyze_One_Call;

   ---------------------------
   -- Analyze_Operator_Call --
   ---------------------------

   procedure Analyze_Operator_Call (N : Node_Id; Op_Id : Entity_Id) is
      Op_Name : constant Name_Id := Chars (Op_Id);
      Act1    : constant Node_Id := First_Actual (N);
      Act2    : constant Node_Id := Next_Actual (Act1);

   begin
      --  Binary operator case

      if Present (Act2) then

         --  If more than two operands, then not binary operator after all

         if Present (Next_Actual (Act2)) then
            return;

         elsif     Op_Name = Name_Op_Add
           or else Op_Name = Name_Op_Subtract
           or else Op_Name = Name_Op_Multiply
           or else Op_Name = Name_Op_Divide
           or else Op_Name = Name_Op_Mod
           or else Op_Name = Name_Op_Rem
           or else Op_Name = Name_Op_Expon
         then
            Find_Arithmetic_Types (Act1, Act2, Op_Id, N);

         elsif     Op_Name =  Name_Op_And
           or else Op_Name = Name_Op_Or
           or else Op_Name = Name_Op_Xor
         then
            Find_Boolean_Types (Act1, Act2, Op_Id, N);

         elsif     Op_Name = Name_Op_Lt
           or else Op_Name = Name_Op_Le
           or else Op_Name = Name_Op_Gt
           or else Op_Name = Name_Op_Ge
         then
            Find_Comparison_Types (Act1, Act2, Op_Id,  N);

         elsif     Op_Name = Name_Op_Eq
           or else Op_Name = Name_Op_Ne
         then
            Find_Equality_Types (Act1, Act2, Op_Id,  N);

         elsif     Op_Name = Name_Op_Concat then
            Find_Concatenation_Types (Act1, Act2, Op_Id, N);

         --  Is this else null correct, or should it be an abort???

         else
            null;
         end if;

      --  Unary operator case

      else
         if Op_Name = Name_Op_Subtract or else
            Op_Name = Name_Op_Add      or else
            Op_Name = Name_Op_Abs
         then
            Find_Unary_Types (Act1, Op_Id, N);

         elsif
            Op_Name = Name_Op_Not
         then
            Find_Negation_Types (Act1, Op_Id, N);

         --  Is this else null correct, or should it be an abort???

         else
            null;
         end if;
      end if;
   end Analyze_Operator_Call;

   -------------------------------------------
   -- Analyze_Overloaded_Selected_Component --
   -------------------------------------------

   procedure Analyze_Overloaded_Selected_Component (N : Node_Id) is
      Nam   : constant Node_Id := Prefix (N);
      Sel   : constant Node_Id := Selector_Name (N);
      Comp  : Entity_Id;
      I     : Interp_Index;
      It    : Interp;
      T     : Entity_Id;

   begin
      Set_Etype (Sel, Any_Type);

      Get_First_Interp (Nam, I, It);
      while Present (It.Typ) loop
         if Is_Access_Type (It.Typ) then
            T := Designated_Type (It.Typ);
            Error_Msg_NW (Warn_On_Dereference, "?implicit dereference", N);
         else
            T := It.Typ;
         end if;

         if Is_Record_Type (T) then
            Comp := First_Entity (T);
            while Present (Comp) loop
               if Chars (Comp) = Chars (Sel)
                 and then Is_Visible_Component (Comp)
               then
                  Set_Entity_With_Style_Check (Sel, Comp);
                  Generate_Reference (Comp, Sel);

                  Set_Etype (Sel, Etype (Comp));
                  Add_One_Interp (N, Etype (Comp), Etype (Comp));

                  --  This also specifies a candidate to resolve the name.
                  --  Further overloading will be resolved from context.

                  Set_Etype (Nam, It.Typ);
               end if;

               Next_Entity (Comp);
            end loop;

         elsif Is_Concurrent_Type (T) then
            Comp := First_Entity (T);
            while Present (Comp)
              and then Comp /= First_Private_Entity (T)
            loop
               if Chars (Comp) = Chars (Sel) then
                  if Is_Overloadable (Comp) then
                     Add_One_Interp (Sel, Comp, Etype (Comp));
                  else
                     Set_Entity_With_Style_Check (Sel, Comp);
                     Generate_Reference (Comp, Sel);
                  end if;

                  Set_Etype (Sel, Etype (Comp));
                  Set_Etype (N,   Etype (Comp));
                  Set_Etype (Nam, It.Typ);

                  --  For access type case, introduce explicit deference for
                  --  more uniform treatment of entry calls.

                  if Is_Access_Type (Etype (Nam)) then
                     Insert_Explicit_Dereference (Nam);
                     Error_Msg_NW
                       (Warn_On_Dereference, "?implicit dereference", N);
                  end if;
               end if;

               Next_Entity (Comp);
            end loop;

            Set_Is_Overloaded (N, Is_Overloaded (Sel));
         end if;

         Get_Next_Interp (I, It);
      end loop;

      if Etype (N) = Any_Type then
         Error_Msg_NE ("undefined selector& for overloaded prefix", N, Sel);
         Set_Entity (Sel, Any_Id);
         Set_Etype  (Sel, Any_Type);
      end if;
   end Analyze_Overloaded_Selected_Component;

   ----------------------------------
   -- Analyze_Qualified_Expression --
   ----------------------------------

   procedure Analyze_Qualified_Expression (N : Node_Id) is
      Mark : constant Entity_Id := Subtype_Mark (N);
      T    : Entity_Id;

   begin
      Set_Etype (N, Any_Type);
      Find_Type (Mark);
      T := Entity (Mark);

      if T = Any_Type then
         return;
      end if;

      Check_Fully_Declared (T, N);
      Analyze_Expression (Expression (N));
      Set_Etype  (N, T);
   end Analyze_Qualified_Expression;

   -------------------
   -- Analyze_Range --
   -------------------

   procedure Analyze_Range (N : Node_Id) is
      L        : constant Node_Id := Low_Bound (N);
      H        : constant Node_Id := High_Bound (N);
      I1, I2   : Interp_Index;
      It1, It2 : Interp;

      procedure Check_Common_Type (T1, T2 : Entity_Id);
      --  Verify the compatibility of two types,  and choose the
      --  non universal one if the other is universal.

      procedure Check_High_Bound (T : Entity_Id);
      --  Test one interpretation of the low bound against all those
      --  of the high bound.

      procedure Check_Universal_Expression (N : Node_Id);
      --  In Ada83, reject bounds of a universal range that are not
      --  literals or entity names.

      -----------------------
      -- Check_Common_Type --
      -----------------------

      procedure Check_Common_Type (T1, T2 : Entity_Id) is
      begin
         if Covers (T1, T2) or else Covers (T2, T1) then
            if T1 = Universal_Integer
              or else T1 = Universal_Real
              or else T1 = Any_Character
            then
               Add_One_Interp (N, Base_Type (T2), Base_Type (T2));

            elsif T1 = T2 then
               Add_One_Interp (N, T1, T1);

            else
               Add_One_Interp (N, Base_Type (T1), Base_Type (T1));
            end if;
         end if;
      end Check_Common_Type;

      ----------------------
      -- Check_High_Bound --
      ----------------------

      procedure Check_High_Bound (T : Entity_Id) is
      begin
         if not Is_Overloaded (H) then
            Check_Common_Type (T, Etype (H));
         else
            Get_First_Interp (H, I2, It2);
            while Present (It2.Typ) loop
               Check_Common_Type (T, It2.Typ);
               Get_Next_Interp (I2, It2);
            end loop;
         end if;
      end Check_High_Bound;

      -----------------------------
      -- Is_Universal_Expression --
      -----------------------------

      procedure Check_Universal_Expression (N : Node_Id) is
      begin
         if Etype (N) = Universal_Integer
           and then Nkind (N) /= N_Integer_Literal
           and then not Is_Entity_Name (N)
           and then Nkind (N) /= N_Attribute_Reference
         then
            Error_Msg_N ("illegal bound in discrete range", N);
         end if;
      end Check_Universal_Expression;

   --  Start of processing for Analyze_Range

   begin
      Set_Etype (N, Any_Type);
      Analyze_Expression (L);
      Analyze_Expression (H);

      if Etype (L) = Any_Type or else Etype (H) = Any_Type then
         return;

      else
         if not Is_Overloaded (L) then
            Check_High_Bound (Etype (L));
         else
            Get_First_Interp (L, I1, It1);
            while Present (It1.Typ) loop
               Check_High_Bound (It1.Typ);
               Get_Next_Interp (I1, It1);
            end loop;
         end if;

         --  If result is Any_Type, then we did not find a compatible pair

         if Etype (N) = Any_Type then
            Error_Msg_N ("incompatible types in range ", N);
         end if;
      end if;

      if Ada_Version = Ada_83
        and then
          (Nkind (Parent (N)) = N_Loop_Parameter_Specification
             or else Nkind (Parent (N)) = N_Constrained_Array_Definition)
      then
         Check_Universal_Expression (L);
         Check_Universal_Expression (H);
      end if;
   end Analyze_Range;

   -----------------------
   -- Analyze_Reference --
   -----------------------

   procedure Analyze_Reference (N : Node_Id) is
      P        : constant Node_Id := Prefix (N);
      Acc_Type : Entity_Id;
   begin
      Analyze (P);
      Acc_Type := Create_Itype (E_Allocator_Type, N);
      Set_Etype                    (Acc_Type,  Acc_Type);
      Init_Size_Align              (Acc_Type);
      Set_Directly_Designated_Type (Acc_Type, Etype (P));
      Set_Etype (N, Acc_Type);
   end Analyze_Reference;

   --------------------------------
   -- Analyze_Selected_Component --
   --------------------------------

   --  Prefix is a record type or a task or protected type. In the
   --  later case, the selector must denote a visible entry.

   procedure Analyze_Selected_Component (N : Node_Id) is
      Name        : constant Node_Id := Prefix (N);
      Sel         : constant Node_Id := Selector_Name (N);
      Comp        : Entity_Id;
      Entity_List : Entity_Id;
      Prefix_Type : Entity_Id;
      Pent        : Entity_Id := Empty;
      Act_Decl    : Node_Id;
      In_Scope    : Boolean;
      Parent_N    : Node_Id;

   --  Start of processing for Analyze_Selected_Component

   begin
      Set_Etype (N, Any_Type);

      if Is_Overloaded (Name) then
         Analyze_Overloaded_Selected_Component (N);
         return;

      elsif Etype (Name) = Any_Type then
         Set_Entity (Sel, Any_Id);
         Set_Etype (Sel, Any_Type);
         return;

      else
         Prefix_Type := Etype (Name);
      end if;

      if Is_Access_Type (Prefix_Type) then

         --  A RACW object can never be used as prefix of a selected
         --  component since that means it is dereferenced without
         --  being a controlling operand of a dispatching operation
         --  (RM E.2.2(15)).

         if Is_Remote_Access_To_Class_Wide_Type (Prefix_Type)
           and then Comes_From_Source (N)
         then
            Error_Msg_N
              ("invalid dereference of a remote access to class-wide value",
               N);

         --  Normal case of selected component applied to access type

         else
            Error_Msg_NW (Warn_On_Dereference, "?implicit dereference", N);

            if Is_Entity_Name (Name) then
               Pent := Entity (Name);
            elsif Nkind (Name) = N_Selected_Component
              and then Is_Entity_Name (Selector_Name (Name))
            then
               Pent := Entity (Selector_Name (Name));
            end if;

            Process_Implicit_Dereference_Prefix (Pent, Name);
         end if;

         Prefix_Type := Designated_Type (Prefix_Type);
      end if;

      if Ekind (Prefix_Type) = E_Private_Subtype then
         Prefix_Type := Base_Type (Prefix_Type);
      end if;

      Entity_List := Prefix_Type;

      --  For class-wide types, use the entity list of the root type. This
      --  indirection is specially important for private extensions because
      --  only the root type get switched (not the class-wide type).

      if Is_Class_Wide_Type (Prefix_Type) then
         Entity_List := Root_Type (Prefix_Type);
      end if;

      Comp := First_Entity (Entity_List);

      --  If the selector has an original discriminant, the node appears in
      --  an instance. Replace the discriminant with the corresponding one
      --  in the current discriminated type. For nested generics, this must
      --  be done transitively, so note the new original discriminant.

      if Nkind (Sel) = N_Identifier
        and then Present (Original_Discriminant (Sel))
      then
         Comp := Find_Corresponding_Discriminant (Sel, Prefix_Type);

         --  Mark entity before rewriting, for completeness and because
         --  subsequent semantic checks might examine the original node.

         Set_Entity (Sel, Comp);
         Rewrite (Selector_Name (N),
           New_Occurrence_Of (Comp, Sloc (N)));
         Set_Original_Discriminant (Selector_Name (N), Comp);
         Set_Etype (N, Etype (Comp));

         if Is_Access_Type (Etype (Name)) then
            Insert_Explicit_Dereference (Name);
            Error_Msg_NW (Warn_On_Dereference, "?implicit dereference", N);
         end if;

      elsif Is_Record_Type (Prefix_Type) then

         --  Find component with given name

         while Present (Comp) loop
            if Chars (Comp) = Chars (Sel)
              and then Is_Visible_Component (Comp)
            then
               Set_Entity_With_Style_Check (Sel, Comp);
               Generate_Reference (Comp, Sel);

               Set_Etype (Sel, Etype (Comp));

               if Ekind (Comp) = E_Discriminant then
                  if Is_Unchecked_Union (Base_Type (Prefix_Type)) then
                     Error_Msg_N
                       ("cannot reference discriminant of Unchecked_Union",
                        Sel);
                  end if;

                  if Is_Generic_Type (Prefix_Type)
                       or else
                     Is_Generic_Type (Root_Type (Prefix_Type))
                  then
                     Set_Original_Discriminant (Sel, Comp);
                  end if;
               end if;

               --  Resolve the prefix early otherwise it is not possible to
               --  build the actual subtype of the component: it may need
               --  to duplicate this prefix and duplication is only allowed
               --  on fully resolved expressions.

               Resolve (Name);

               --  Ada 2005 (AI-50217): Check wrong use of incomplete type.
               --  Example:

               --    limited with Pkg;
               --    package Pkg is
               --       type Acc_Inc is access Pkg.T;
               --       X : Acc_Inc;
               --       N : Natural := X.all.Comp; -- ERROR
               --    end Pkg;

               if Nkind (Name) = N_Explicit_Dereference
                 and then From_With_Type (Etype (Prefix (Name)))
                 and then not Is_Potentially_Use_Visible (Etype (Name))
               then
                  Error_Msg_NE
                    ("premature usage of incomplete}", Prefix (Name),
                     Etype (Prefix (Name)));
               end if;

               --  We never need an actual subtype for the case of a selection
               --  for a indexed component of a non-packed array, since in
               --  this case gigi generates all the checks and can find the
               --  necessary bounds information.

               --  We also do not need an actual subtype for the case of
               --  a first, last, length, or range attribute applied to a
               --  non-packed array, since gigi can again get the bounds in
               --  these cases (gigi cannot handle the packed case, since it
               --  has the bounds of the packed array type, not the original
               --  bounds of the type). However, if the prefix is itself a
               --  selected component, as in a.b.c (i), gigi may regard a.b.c
               --  as a dynamic-sized temporary, so we do generate an actual
               --  subtype for this case.

               Parent_N := Parent (N);

               if not Is_Packed (Etype (Comp))
                 and then
                   ((Nkind (Parent_N) = N_Indexed_Component
                      and then Nkind (Name) /= N_Selected_Component)
                     or else
                      (Nkind (Parent_N) = N_Attribute_Reference
                         and then (Attribute_Name (Parent_N) = Name_First
                                     or else
                                   Attribute_Name (Parent_N) = Name_Last
                                     or else
                                   Attribute_Name (Parent_N) = Name_Length
                                     or else
                                   Attribute_Name (Parent_N) = Name_Range)))
               then
                  Set_Etype (N, Etype (Comp));

               --  If full analysis is not enabled, we do not generate an
               --  actual subtype, because in the absence of expansion
               --  reference to a formal of a protected type, for example,
               --  will not be properly transformed, and will lead to
               --  out-of-scope references in gigi.

               --  In all other cases, we currently build an actual subtype.
               --  It seems likely that many of these cases can be avoided,
               --  but right now, the front end makes direct references to the
               --  bounds (e.g. in generating a length check), and if we do
               --  not make an actual subtype, we end up getting a direct
               --  reference to a discriminant, which will not do.

<<<<<<< HEAD
               else
=======
               elsif Full_Analysis then
>>>>>>> 8c044a9c
                  Act_Decl :=
                    Build_Actual_Subtype_Of_Component (Etype (Comp), N);
                  Insert_Action (N, Act_Decl);

                  if No (Act_Decl) then
                     Set_Etype (N, Etype (Comp));

                  else
                     --  Component type depends on discriminants. Enter the
                     --  main attributes of the subtype.

                     declare
                        Subt : constant Entity_Id :=
                                 Defining_Identifier (Act_Decl);

                     begin
                        Set_Etype (Subt, Base_Type (Etype (Comp)));
                        Set_Ekind (Subt, Ekind (Etype (Comp)));
                        Set_Etype (N, Subt);
                     end;
                  end if;
<<<<<<< HEAD
=======

               --  If Full_Analysis not enabled, just set the Etype

               else
                  Set_Etype (N, Etype (Comp));
>>>>>>> 8c044a9c
               end if;

               return;
            end if;

            Next_Entity (Comp);
         end loop;

         --  Ada 2005 (AI-252)

         if Ada_Version >= Ada_05
           and then Is_Tagged_Type (Prefix_Type)
           and then Try_Object_Operation (N)
         then
            return;

            --  If the transformation fails, it will be necessary to redo the
            --  analysis with all errors enabled, to indicate candidate
            --  interpretations and reasons for each failure ???

         end if;

      elsif Is_Private_Type (Prefix_Type) then

         --  Allow access only to discriminants of the type. If the type has
         --  no full view, gigi uses the parent type for the components, so we
         --  do the same here.

         if No (Full_View (Prefix_Type)) then
            Entity_List := Root_Type (Base_Type (Prefix_Type));
            Comp := First_Entity (Entity_List);
         end if;

         while Present (Comp) loop
            if Chars (Comp) = Chars (Sel) then
               if Ekind (Comp) = E_Discriminant then
                  Set_Entity_With_Style_Check (Sel, Comp);
                  Generate_Reference (Comp, Sel);

                  Set_Etype (Sel, Etype (Comp));
                  Set_Etype (N,   Etype (Comp));

                  if Is_Generic_Type (Prefix_Type)
                    or else
                     Is_Generic_Type (Root_Type (Prefix_Type))
                  then
                     Set_Original_Discriminant (Sel, Comp);
                  end if;

               else
                  Error_Msg_NE
                    ("invisible selector for }",
                     N, First_Subtype (Prefix_Type));
                  Set_Entity (Sel, Any_Id);
                  Set_Etype (N, Any_Type);
               end if;

               return;
            end if;

            Next_Entity (Comp);
         end loop;

      elsif Is_Concurrent_Type (Prefix_Type) then

         --  Prefix is concurrent type. Find visible operation with given name
         --  For a task, this can only include entries or discriminants if the
         --  task type is not an enclosing scope. If it is an enclosing scope
         --  (e.g. in an inner task) then all entities are visible, but the
         --  prefix must denote the enclosing scope, i.e. can only be a direct
         --  name or an expanded name.

         Set_Etype (Sel,  Any_Type);
         In_Scope := In_Open_Scopes (Prefix_Type);

         while Present (Comp) loop
            if Chars (Comp) = Chars (Sel) then
               if Is_Overloadable (Comp) then
                  Add_One_Interp (Sel, Comp, Etype (Comp));

               elsif Ekind (Comp) = E_Discriminant
                 or else Ekind (Comp) = E_Entry_Family
                 or else (In_Scope
                   and then Is_Entity_Name (Name))
               then
                  Set_Entity_With_Style_Check (Sel, Comp);
                  Generate_Reference (Comp, Sel);

               else
                  goto Next_Comp;
               end if;

               Set_Etype (Sel, Etype (Comp));
               Set_Etype (N,   Etype (Comp));

               if Ekind (Comp) = E_Discriminant then
                  Set_Original_Discriminant (Sel, Comp);
               end if;

               --  For access type case, introduce explicit deference for more
               --  uniform treatment of entry calls.

               if Is_Access_Type (Etype (Name)) then
                  Insert_Explicit_Dereference (Name);
                  Error_Msg_NW
                    (Warn_On_Dereference, "?implicit dereference", N);
               end if;
            end if;

            <<Next_Comp>>
               Next_Entity (Comp);
               exit when not In_Scope
                 and then
                   Comp = First_Private_Entity (Base_Type (Prefix_Type));
         end loop;

         Set_Is_Overloaded (N, Is_Overloaded (Sel));

      else
         --  Invalid prefix

         Error_Msg_NE ("invalid prefix in selected component&", N, Sel);
      end if;

      --  If N still has no type, the component is not defined in the prefix

      if Etype (N) = Any_Type then

         --  If the prefix is a single concurrent object, use its name in the
         --  error message, rather than that of its anonymous type.

         if Is_Concurrent_Type (Prefix_Type)
           and then Is_Internal_Name (Chars (Prefix_Type))
           and then not Is_Derived_Type (Prefix_Type)
           and then Is_Entity_Name (Name)
         then

            Error_Msg_Node_2 := Entity (Name);
            Error_Msg_NE ("no selector& for&", N, Sel);

            Check_Misspelled_Selector (Entity_List, Sel);

         elsif Is_Generic_Type (Prefix_Type)
           and then Ekind (Prefix_Type) = E_Record_Type_With_Private
           and then Prefix_Type /= Etype (Prefix_Type)
           and then Is_Record_Type (Etype (Prefix_Type))
         then
            --  If this is a derived formal type, the parent may have
            --  different visibility at this point. Try for an inherited
            --  component before reporting an error.

            Set_Etype (Prefix (N), Etype (Prefix_Type));
            Analyze_Selected_Component (N);
            return;

         elsif Ekind (Prefix_Type) = E_Record_Subtype_With_Private
           and then Is_Generic_Actual_Type (Prefix_Type)
           and then Present (Full_View (Prefix_Type))
         then
            --  Similarly, if this the actual for a formal derived type, the
            --  component inherited from the generic parent may not be visible
            --  in the actual, but the selected component is legal.

            declare
               Comp : Entity_Id;

            begin
               Comp :=
                 First_Component (Generic_Parent_Type (Parent (Prefix_Type)));
               while Present (Comp) loop
                  if Chars (Comp) = Chars (Sel) then
                     Set_Entity_With_Style_Check (Sel, Comp);
                     Set_Etype (Sel, Etype (Comp));
                     Set_Etype (N,   Etype (Comp));
                     exit;
                  end if;

                  Next_Component (Comp);
               end loop;

               pragma Assert (Etype (N) /= Any_Type);
            end;

         else
            if Ekind (Prefix_Type) = E_Record_Subtype then

               --  Check whether this is a component of the base type
               --  which is absent from a statically constrained subtype.
               --  This will raise constraint error at run-time, but is
               --  not a compile-time error. When the selector is illegal
               --  for base type as well fall through and generate a
               --  compilation error anyway.

               Comp := First_Component (Base_Type (Prefix_Type));
               while Present (Comp) loop
                  if Chars (Comp) = Chars (Sel)
                    and then Is_Visible_Component (Comp)
                  then
                     Set_Entity_With_Style_Check (Sel, Comp);
                     Generate_Reference (Comp, Sel);
                     Set_Etype (Sel, Etype (Comp));
                     Set_Etype (N,   Etype (Comp));

                     --  Emit appropriate message. Gigi will replace the
                     --  node subsequently with the appropriate Raise.

                     Apply_Compile_Time_Constraint_Error
                       (N, "component not present in }?",
                        CE_Discriminant_Check_Failed,
                        Ent => Prefix_Type, Rep => False);
                     Set_Raises_Constraint_Error (N);
                     return;
                  end if;

                  Next_Component (Comp);
               end loop;

            end if;

            Error_Msg_Node_2 := First_Subtype (Prefix_Type);
            Error_Msg_NE ("no selector& for}", N, Sel);

            Check_Misspelled_Selector (Entity_List, Sel);

         end if;

         Set_Entity (Sel, Any_Id);
         Set_Etype (Sel, Any_Type);
      end if;
   end Analyze_Selected_Component;

   ---------------------------
   -- Analyze_Short_Circuit --
   ---------------------------

   procedure Analyze_Short_Circuit (N : Node_Id) is
      L   : constant Node_Id := Left_Opnd  (N);
      R   : constant Node_Id := Right_Opnd (N);
      Ind : Interp_Index;
      It  : Interp;

   begin
      Analyze_Expression (L);
      Analyze_Expression (R);
      Set_Etype (N, Any_Type);

      if not Is_Overloaded (L) then

         if Root_Type (Etype (L)) = Standard_Boolean
           and then Has_Compatible_Type (R, Etype (L))
         then
            Add_One_Interp (N, Etype (L), Etype (L));
         end if;

      else
         Get_First_Interp (L, Ind, It);

         while Present (It.Typ) loop
            if Root_Type (It.Typ) = Standard_Boolean
              and then Has_Compatible_Type (R, It.Typ)
            then
               Add_One_Interp (N, It.Typ, It.Typ);
            end if;

            Get_Next_Interp (Ind, It);
         end loop;
      end if;

      --  Here we have failed to find an interpretation. Clearly we
      --  know that it is not the case that both operands can have
      --  an interpretation of Boolean, but this is by far the most
      --  likely intended interpretation. So we simply resolve both
      --  operands as Booleans, and at least one of these resolutions
      --  will generate an error message, and we do not need to give
      --  a further error message on the short circuit operation itself.

      if Etype (N) = Any_Type then
         Resolve (L, Standard_Boolean);
         Resolve (R, Standard_Boolean);
         Set_Etype (N, Standard_Boolean);
      end if;
   end Analyze_Short_Circuit;

   -------------------
   -- Analyze_Slice --
   -------------------

   procedure Analyze_Slice (N : Node_Id) is
      P          : constant Node_Id := Prefix (N);
      D          : constant Node_Id := Discrete_Range (N);
      Array_Type : Entity_Id;

      procedure Analyze_Overloaded_Slice;
      --  If the prefix is overloaded, select those interpretations that
      --  yield a one-dimensional array type.

      ------------------------------
      -- Analyze_Overloaded_Slice --
      ------------------------------

      procedure Analyze_Overloaded_Slice is
         I   : Interp_Index;
         It  : Interp;
         Typ : Entity_Id;

      begin
         Set_Etype (N, Any_Type);

         Get_First_Interp (P, I, It);
         while Present (It.Nam) loop
            Typ := It.Typ;

            if Is_Access_Type (Typ) then
               Typ := Designated_Type (Typ);
               Error_Msg_NW (Warn_On_Dereference, "?implicit dereference", N);
            end if;

            if Is_Array_Type (Typ)
              and then Number_Dimensions (Typ) = 1
              and then Has_Compatible_Type (D, Etype (First_Index (Typ)))
            then
               Add_One_Interp (N, Typ, Typ);
            end if;

            Get_Next_Interp (I, It);
         end loop;

         if Etype (N) = Any_Type then
            Error_Msg_N ("expect array type in prefix of slice",  N);
         end if;
      end Analyze_Overloaded_Slice;

   --  Start of processing for Analyze_Slice

   begin
      Analyze (P);
      Analyze (D);

      if Is_Overloaded (P) then
         Analyze_Overloaded_Slice;

      else
         Array_Type := Etype (P);
         Set_Etype (N, Any_Type);

         if Is_Access_Type (Array_Type) then
            Array_Type := Designated_Type (Array_Type);
            Error_Msg_NW (Warn_On_Dereference, "?implicit dereference", N);
         end if;

         if not Is_Array_Type (Array_Type) then
            Wrong_Type (P, Any_Array);

         elsif Number_Dimensions (Array_Type) > 1 then
            Error_Msg_N
              ("type is not one-dimensional array in slice prefix", N);

         elsif not
           Has_Compatible_Type (D, Etype (First_Index (Array_Type)))
         then
            Wrong_Type (D, Etype (First_Index (Array_Type)));

         else
            Set_Etype (N, Array_Type);
         end if;
      end if;
   end Analyze_Slice;

   -----------------------------
   -- Analyze_Type_Conversion --
   -----------------------------

   procedure Analyze_Type_Conversion (N : Node_Id) is
      Expr : constant Node_Id := Expression (N);
      T    : Entity_Id;

   begin
      --  If Conversion_OK is set, then the Etype is already set, and the
      --  only processing required is to analyze the expression. This is
      --  used to construct certain "illegal" conversions which are not
      --  allowed by Ada semantics, but can be handled OK by Gigi, see
      --  Sinfo for further details.

      if Conversion_OK (N) then
         Analyze (Expr);
         return;
      end if;

      --  Otherwise full type analysis is required, as well as some semantic
      --  checks to make sure the argument of the conversion is appropriate.

      Find_Type (Subtype_Mark (N));
      T := Entity (Subtype_Mark (N));
      Set_Etype (N, T);
      Check_Fully_Declared (T, N);
      Analyze_Expression (Expr);
      Validate_Remote_Type_Type_Conversion (N);

      --  Only remaining step is validity checks on the argument. These
      --  are skipped if the conversion does not come from the source.

      if not Comes_From_Source (N) then
         return;

      elsif Nkind (Expr) = N_Null then
         Error_Msg_N ("argument of conversion cannot be null", N);
         Error_Msg_N ("\use qualified expression instead", N);
         Set_Etype (N, Any_Type);

      elsif Nkind (Expr) = N_Aggregate then
         Error_Msg_N ("argument of conversion cannot be aggregate", N);
         Error_Msg_N ("\use qualified expression instead", N);

      elsif Nkind (Expr) = N_Allocator then
         Error_Msg_N ("argument of conversion cannot be an allocator", N);
         Error_Msg_N ("\use qualified expression instead", N);

      elsif Nkind (Expr) = N_String_Literal then
         Error_Msg_N ("argument of conversion cannot be string literal", N);
         Error_Msg_N ("\use qualified expression instead", N);

      elsif Nkind (Expr) = N_Character_Literal then
         if Ada_Version = Ada_83 then
            Resolve (Expr, T);
         else
            Error_Msg_N ("argument of conversion cannot be character literal",
              N);
            Error_Msg_N ("\use qualified expression instead", N);
         end if;

      elsif Nkind (Expr) = N_Attribute_Reference
        and then
          (Attribute_Name (Expr) = Name_Access            or else
           Attribute_Name (Expr) = Name_Unchecked_Access  or else
           Attribute_Name (Expr) = Name_Unrestricted_Access)
      then
         Error_Msg_N ("argument of conversion cannot be access", N);
         Error_Msg_N ("\use qualified expression instead", N);
      end if;
   end Analyze_Type_Conversion;

   ----------------------
   -- Analyze_Unary_Op --
   ----------------------

   procedure Analyze_Unary_Op (N : Node_Id) is
      R     : constant Node_Id := Right_Opnd (N);
      Op_Id : Entity_Id := Entity (N);

   begin
      Set_Etype (N, Any_Type);
      Candidate_Type := Empty;

      Analyze_Expression (R);

      if Present (Op_Id) then
         if Ekind (Op_Id) = E_Operator then
            Find_Unary_Types (R, Op_Id,  N);
         else
            Add_One_Interp (N, Op_Id, Etype (Op_Id));
         end if;

      else
         Op_Id := Get_Name_Entity_Id (Chars (N));
         while Present (Op_Id) loop
            if Ekind (Op_Id) = E_Operator then
               if No (Next_Entity (First_Entity (Op_Id))) then
                  Find_Unary_Types (R, Op_Id,  N);
               end if;

            elsif Is_Overloadable (Op_Id) then
               Analyze_User_Defined_Unary_Op (N, Op_Id);
            end if;

            Op_Id := Homonym (Op_Id);
         end loop;
      end if;

      Operator_Check (N);
   end Analyze_Unary_Op;

   ----------------------------------
   -- Analyze_Unchecked_Expression --
   ----------------------------------

   procedure Analyze_Unchecked_Expression (N : Node_Id) is
   begin
      Analyze (Expression (N), Suppress => All_Checks);
      Set_Etype (N, Etype (Expression (N)));
      Save_Interps (Expression (N), N);
   end Analyze_Unchecked_Expression;

   ---------------------------------------
   -- Analyze_Unchecked_Type_Conversion --
   ---------------------------------------

   procedure Analyze_Unchecked_Type_Conversion (N : Node_Id) is
   begin
      Find_Type (Subtype_Mark (N));
      Analyze_Expression (Expression (N));
      Set_Etype (N, Entity (Subtype_Mark (N)));
   end Analyze_Unchecked_Type_Conversion;

   ------------------------------------
   -- Analyze_User_Defined_Binary_Op --
   ------------------------------------

   procedure Analyze_User_Defined_Binary_Op
     (N     : Node_Id;
      Op_Id : Entity_Id)
   is
   begin
      --  Only do analysis if the operator Comes_From_Source, since otherwise
      --  the operator was generated by the expander, and all such operators
      --  always refer to the operators in package Standard.

      if Comes_From_Source (N) then
         declare
            F1 : constant Entity_Id := First_Formal (Op_Id);
            F2 : constant Entity_Id := Next_Formal (F1);

         begin
            --  Verify that Op_Id is a visible binary function. Note that since
            --  we know Op_Id is overloaded, potentially use visible means use
            --  visible for sure (RM 9.4(11)).

            if Ekind (Op_Id) = E_Function
              and then Present (F2)
              and then (Is_Immediately_Visible (Op_Id)
                         or else Is_Potentially_Use_Visible (Op_Id))
              and then Has_Compatible_Type (Left_Opnd (N), Etype (F1))
              and then Has_Compatible_Type (Right_Opnd (N), Etype (F2))
            then
               Add_One_Interp (N, Op_Id, Etype (Op_Id));

               if Debug_Flag_E then
                  Write_Str ("user defined operator ");
                  Write_Name (Chars (Op_Id));
                  Write_Str (" on node ");
                  Write_Int (Int (N));
                  Write_Eol;
               end if;
            end if;
         end;
      end if;
   end Analyze_User_Defined_Binary_Op;

   -----------------------------------
   -- Analyze_User_Defined_Unary_Op --
   -----------------------------------

   procedure Analyze_User_Defined_Unary_Op
     (N     : Node_Id;
      Op_Id : Entity_Id)
   is
   begin
      --  Only do analysis if the operator Comes_From_Source, since otherwise
      --  the operator was generated by the expander, and all such operators
      --  always refer to the operators in package Standard.

      if Comes_From_Source (N) then
         declare
            F : constant Entity_Id := First_Formal (Op_Id);

         begin
            --  Verify that Op_Id is a visible unary function. Note that since
            --  we know Op_Id is overloaded, potentially use visible means use
            --  visible for sure (RM 9.4(11)).

            if Ekind (Op_Id) = E_Function
              and then No (Next_Formal (F))
              and then (Is_Immediately_Visible (Op_Id)
                         or else Is_Potentially_Use_Visible (Op_Id))
              and then Has_Compatible_Type (Right_Opnd (N), Etype (F))
            then
               Add_One_Interp (N, Op_Id, Etype (Op_Id));
            end if;
         end;
      end if;
   end Analyze_User_Defined_Unary_Op;

   ---------------------------
   -- Check_Arithmetic_Pair --
   ---------------------------

   procedure Check_Arithmetic_Pair
     (T1, T2 : Entity_Id;
      Op_Id  : Entity_Id;
      N      : Node_Id)
   is
      Op_Name : constant Name_Id   := Chars (Op_Id);

      function Has_Fixed_Op (Typ : Entity_Id; Op : Entity_Id) return Boolean;
      --  Check whether the fixed-point type Typ has a user-defined operator
      --  (multiplication or division) that should hide the corresponding
      --  predefined operator. Used to implement Ada 2005 AI-264, to make
      --  such operators more visible and therefore useful.

      function Specific_Type (T1, T2 : Entity_Id) return Entity_Id;
      --  Get specific type (i.e. non-universal type if there is one)

      ------------------
      -- Has_Fixed_Op --
      ------------------

      function Has_Fixed_Op (Typ : Entity_Id; Op : Entity_Id) return Boolean is
         Ent : Entity_Id;
         F1  : Entity_Id;
         F2  : Entity_Id;

      begin
         --  The operation is treated as primitive if it is declared in the
         --  same scope as the type, and therefore on the same entity chain.

         Ent := Next_Entity (Typ);
         while Present (Ent) loop
            if Chars (Ent) = Chars (Op) then
               F1 := First_Formal (Ent);
               F2 := Next_Formal (F1);

               --  The operation counts as primitive if either operand or
               --  result are of the given type, and both operands are fixed
               --  point types.

               if (Etype (F1) = Typ
                    and then Is_Fixed_Point_Type (Etype (F2)))

                 or else
                   (Etype (F2) = Typ
                     and then Is_Fixed_Point_Type (Etype (F1)))

                 or else
                   (Etype (Ent) = Typ
                     and then Is_Fixed_Point_Type (Etype (F1))
                     and then Is_Fixed_Point_Type (Etype (F2)))
               then
                  return True;
               end if;
            end if;

            Next_Entity (Ent);
         end loop;

         return False;
      end Has_Fixed_Op;

      -------------------
      -- Specific_Type --
      -------------------

      function Specific_Type (T1, T2 : Entity_Id) return Entity_Id is
      begin
         if T1 = Universal_Integer or else T1 = Universal_Real then
            return Base_Type (T2);
         else
            return Base_Type (T1);
         end if;
      end Specific_Type;

   --  Start of processing for Check_Arithmetic_Pair

   begin
      if Op_Name = Name_Op_Add or else Op_Name = Name_Op_Subtract then

         if Is_Numeric_Type (T1)
           and then Is_Numeric_Type (T2)
           and then (Covers (T1, T2) or else Covers (T2, T1))
         then
            Add_One_Interp (N, Op_Id, Specific_Type (T1, T2));
         end if;

      elsif Op_Name = Name_Op_Multiply or else Op_Name = Name_Op_Divide then

         if Is_Fixed_Point_Type (T1)
           and then (Is_Fixed_Point_Type (T2)
                       or else T2 = Universal_Real)
         then
            --  If Treat_Fixed_As_Integer is set then the Etype is already set
            --  and no further processing is required (this is the case of an
            --  operator constructed by Exp_Fixd for a fixed point operation)
            --  Otherwise add one interpretation with universal fixed result
            --  If the operator is given in  functional notation, it comes
            --  from source and Fixed_As_Integer cannot apply.

            if (Nkind (N) not in N_Op
                 or else not Treat_Fixed_As_Integer (N))
              and then
                (not (Ada_Version >= Ada_05 and then Has_Fixed_Op (T1, Op_Id))
                  or else Nkind (Parent (N)) = N_Type_Conversion)
            then
               Add_One_Interp (N, Op_Id, Universal_Fixed);
            end if;

         elsif Is_Fixed_Point_Type (T2)
           and then (Nkind (N) not in N_Op
                      or else not Treat_Fixed_As_Integer (N))
           and then T1 = Universal_Real
           and then
             (not (Ada_Version >= Ada_05 and then Has_Fixed_Op (T1, Op_Id))
               or else Nkind (Parent (N)) = N_Type_Conversion)
         then
            Add_One_Interp (N, Op_Id, Universal_Fixed);

         elsif Is_Numeric_Type (T1)
           and then Is_Numeric_Type (T2)
           and then (Covers (T1, T2) or else Covers (T2, T1))
         then
            Add_One_Interp (N, Op_Id, Specific_Type (T1, T2));

         elsif Is_Fixed_Point_Type (T1)
           and then (Base_Type (T2) = Base_Type (Standard_Integer)
                       or else T2 = Universal_Integer)
         then
            Add_One_Interp (N, Op_Id, T1);

         elsif T2 = Universal_Real
           and then Base_Type (T1) = Base_Type (Standard_Integer)
           and then Op_Name = Name_Op_Multiply
         then
            Add_One_Interp (N, Op_Id, Any_Fixed);

         elsif T1 = Universal_Real
           and then Base_Type (T2) = Base_Type (Standard_Integer)
         then
            Add_One_Interp (N, Op_Id, Any_Fixed);

         elsif Is_Fixed_Point_Type (T2)
           and then (Base_Type (T1) = Base_Type (Standard_Integer)
                       or else T1 = Universal_Integer)
           and then Op_Name = Name_Op_Multiply
         then
            Add_One_Interp (N, Op_Id, T2);

         elsif T1 = Universal_Real and then T2 = Universal_Integer then
            Add_One_Interp (N, Op_Id, T1);

         elsif T2 = Universal_Real
           and then T1 = Universal_Integer
           and then Op_Name = Name_Op_Multiply
         then
            Add_One_Interp (N, Op_Id, T2);
         end if;

      elsif Op_Name = Name_Op_Mod or else Op_Name = Name_Op_Rem then

         --  Note: The fixed-point operands case with Treat_Fixed_As_Integer
         --  set does not require any special processing, since the Etype is
         --  already set (case of operation constructed by Exp_Fixed).

         if Is_Integer_Type (T1)
           and then (Covers (T1, T2) or else Covers (T2, T1))
         then
            Add_One_Interp (N, Op_Id, Specific_Type (T1, T2));
         end if;

      elsif Op_Name = Name_Op_Expon then
         if Is_Numeric_Type (T1)
           and then not Is_Fixed_Point_Type (T1)
           and then (Base_Type (T2) = Base_Type (Standard_Integer)
                      or else T2 = Universal_Integer)
         then
            Add_One_Interp (N, Op_Id, Base_Type (T1));
         end if;

      else pragma Assert (Nkind (N) in N_Op_Shift);

         --  If not one of the predefined operators, the node may be one
         --  of the intrinsic functions. Its kind is always specific, and
         --  we can use it directly, rather than the name of the operation.

         if Is_Integer_Type (T1)
           and then (Base_Type (T2) = Base_Type (Standard_Integer)
                      or else T2 = Universal_Integer)
         then
            Add_One_Interp (N, Op_Id, Base_Type (T1));
         end if;
      end if;
   end Check_Arithmetic_Pair;

   -------------------------------
   -- Check_Misspelled_Selector --
   -------------------------------

   procedure Check_Misspelled_Selector
     (Prefix : Entity_Id;
      Sel    : Node_Id)
   is
      Max_Suggestions   : constant := 2;
      Nr_Of_Suggestions : Natural := 0;

      Suggestion_1 : Entity_Id := Empty;
      Suggestion_2 : Entity_Id := Empty;

      Comp : Entity_Id;

   begin
      --  All the components of the prefix of selector Sel are matched
      --  against  Sel and a count is maintained of possible misspellings.
      --  When at the end of the analysis there are one or two (not more!)
      --  possible misspellings, these misspellings will be suggested as
      --  possible correction.

      if not (Is_Private_Type (Prefix) or else Is_Record_Type (Prefix)) then

         --  Concurrent types should be handled as well ???

         return;
      end if;

      Get_Name_String (Chars (Sel));

      declare
         S  : constant String (1 .. Name_Len) := Name_Buffer (1 .. Name_Len);

      begin
         Comp  := First_Entity (Prefix);
         while Nr_Of_Suggestions <= Max_Suggestions
            and then Present (Comp)
         loop
            if Is_Visible_Component (Comp) then
               Get_Name_String (Chars (Comp));

               if Is_Bad_Spelling_Of (Name_Buffer (1 .. Name_Len), S) then
                  Nr_Of_Suggestions := Nr_Of_Suggestions + 1;

                  case Nr_Of_Suggestions is
                     when 1      => Suggestion_1 := Comp;
                     when 2      => Suggestion_2 := Comp;
                     when others => exit;
                  end case;
               end if;
            end if;

            Comp := Next_Entity (Comp);
         end loop;

         --  Report at most two suggestions

         if Nr_Of_Suggestions = 1 then
            Error_Msg_NE ("\possible misspelling of&", Sel, Suggestion_1);

         elsif Nr_Of_Suggestions = 2 then
            Error_Msg_Node_2 := Suggestion_2;
            Error_Msg_NE ("\possible misspelling of& or&",
              Sel, Suggestion_1);
         end if;
      end;
   end Check_Misspelled_Selector;

   ----------------------
   -- Defined_In_Scope --
   ----------------------

   function Defined_In_Scope (T : Entity_Id; S : Entity_Id) return Boolean
   is
      S1 : constant Entity_Id := Scope (Base_Type (T));
   begin
      return S1 = S
        or else (S1 = System_Aux_Id and then S = Scope (S1));
   end Defined_In_Scope;

   -------------------
   -- Diagnose_Call --
   -------------------

   procedure Diagnose_Call (N : Node_Id; Nam : Node_Id) is
      Actual           : Node_Id;
      X                : Interp_Index;
      It               : Interp;
      Success          : Boolean;
      Err_Mode         : Boolean;
      New_Nam          : Node_Id;
      Void_Interp_Seen : Boolean := False;

   begin
      if Ada_Version >= Ada_05 then
         Actual := First_Actual (N);
         while Present (Actual) loop

            --  Ada 2005 (AI-50217): Post an error in case of premature
            --  usage of an entity from the limited view.

            if not Analyzed (Etype (Actual))
             and then From_With_Type (Etype (Actual))
            then
               Error_Msg_Qual_Level := 1;
               Error_Msg_NE
                ("missing with_clause for scope of imported type&",
                  Actual, Etype (Actual));
               Error_Msg_Qual_Level := 0;
            end if;

            Next_Actual (Actual);
         end loop;
      end if;

      --   Analyze each candidate call again, with full error reporting
      --   for each.

      Error_Msg_N
        ("no candidate interpretations match the actuals:!", Nam);
      Err_Mode := All_Errors_Mode;
      All_Errors_Mode := True;

      --  If this is a call to an operation of a concurrent type,
      --  the failed interpretations have been removed from the
      --  name. Recover them to provide full diagnostics.

      if Nkind (Parent (Nam)) = N_Selected_Component then
         Set_Entity (Nam, Empty);
         New_Nam := New_Copy_Tree (Parent (Nam));
         Set_Is_Overloaded (New_Nam, False);
         Set_Is_Overloaded (Selector_Name (New_Nam), False);
         Set_Parent (New_Nam, Parent (Parent (Nam)));
         Analyze_Selected_Component (New_Nam);
         Get_First_Interp (Selector_Name (New_Nam), X, It);
      else
         Get_First_Interp (Nam, X, It);
      end if;

      while Present (It.Nam) loop
         if Etype (It.Nam) = Standard_Void_Type then
            Void_Interp_Seen := True;
         end if;

         Analyze_One_Call (N, It.Nam, True, Success);
         Get_Next_Interp (X, It);
      end loop;

      if Nkind (N) = N_Function_Call then
         Get_First_Interp (Nam, X, It);
         while Present (It.Nam) loop
            if Ekind (It.Nam) = E_Function
              or else Ekind (It.Nam) = E_Operator
            then
               return;
            else
               Get_Next_Interp (X, It);
            end if;
         end loop;

         --  If all interpretations are procedures, this deserves a
         --  more precise message. Ditto if this appears as the prefix
         --  of a selected component, which may be a lexical error.

         Error_Msg_N
           ("\context requires function call, found procedure name", Nam);

         if Nkind (Parent (N)) = N_Selected_Component
           and then N = Prefix (Parent (N))
         then
            Error_Msg_N (
              "\period should probably be semicolon", Parent (N));
         end if;

      elsif Nkind (N) = N_Procedure_Call_Statement
        and then not Void_Interp_Seen
      then
         Error_Msg_N (
         "\function name found in procedure call", Nam);
      end if;

      All_Errors_Mode := Err_Mode;
   end Diagnose_Call;

   ---------------------------
   -- Find_Arithmetic_Types --
   ---------------------------

   procedure Find_Arithmetic_Types
     (L, R  : Node_Id;
      Op_Id : Entity_Id;
      N     : Node_Id)
   is
      Index1 : Interp_Index;
      Index2 : Interp_Index;
      It1    : Interp;
      It2    : Interp;

      procedure Check_Right_Argument (T : Entity_Id);
      --  Check right operand of operator

      --------------------------
      -- Check_Right_Argument --
      --------------------------

      procedure Check_Right_Argument (T : Entity_Id) is
      begin
         if not Is_Overloaded (R) then
            Check_Arithmetic_Pair (T, Etype (R), Op_Id,  N);
         else
            Get_First_Interp (R, Index2, It2);
            while Present (It2.Typ) loop
               Check_Arithmetic_Pair (T, It2.Typ, Op_Id, N);
               Get_Next_Interp (Index2, It2);
            end loop;
         end if;
      end Check_Right_Argument;

   --  Start processing for Find_Arithmetic_Types

   begin
      if not Is_Overloaded (L) then
         Check_Right_Argument (Etype (L));

      else
         Get_First_Interp (L, Index1, It1);

         while Present (It1.Typ) loop
            Check_Right_Argument (It1.Typ);
            Get_Next_Interp (Index1, It1);
         end loop;
      end if;

   end Find_Arithmetic_Types;

   ------------------------
   -- Find_Boolean_Types --
   ------------------------

   procedure Find_Boolean_Types
     (L, R  : Node_Id;
      Op_Id : Entity_Id;
      N     : Node_Id)
   is
      Index : Interp_Index;
      It    : Interp;

      procedure Check_Numeric_Argument (T : Entity_Id);
      --  Special case for logical operations one of whose operands is an
      --  integer literal. If both are literal the result is any modular type.

      ----------------------------
      -- Check_Numeric_Argument --
      ----------------------------

      procedure Check_Numeric_Argument (T : Entity_Id) is
      begin
         if T = Universal_Integer then
            Add_One_Interp (N, Op_Id, Any_Modular);

         elsif Is_Modular_Integer_Type (T) then
            Add_One_Interp (N, Op_Id, T);
         end if;
      end Check_Numeric_Argument;

   --  Start of processing for Find_Boolean_Types

   begin
      if not Is_Overloaded (L) then
         if Etype (L) = Universal_Integer
           or else Etype (L) = Any_Modular
         then
            if not Is_Overloaded (R) then
               Check_Numeric_Argument (Etype (R));

            else
               Get_First_Interp (R, Index, It);
               while Present (It.Typ) loop
                  Check_Numeric_Argument (It.Typ);
                  Get_Next_Interp (Index, It);
               end loop;
            end if;

         elsif Valid_Boolean_Arg (Etype (L))
           and then Has_Compatible_Type (R, Etype (L))
         then
            Add_One_Interp (N, Op_Id, Etype (L));
         end if;

      else
         Get_First_Interp (L, Index, It);
         while Present (It.Typ) loop
            if Valid_Boolean_Arg (It.Typ)
              and then Has_Compatible_Type (R, It.Typ)
            then
               Add_One_Interp (N, Op_Id, It.Typ);
            end if;

            Get_Next_Interp (Index, It);
         end loop;
      end if;
   end Find_Boolean_Types;

   ---------------------------
   -- Find_Comparison_Types --
   ---------------------------

   procedure Find_Comparison_Types
     (L, R  : Node_Id;
      Op_Id : Entity_Id;
      N     : Node_Id)
   is
      Index : Interp_Index;
      It    : Interp;
      Found : Boolean := False;
      I_F   : Interp_Index;
      T_F   : Entity_Id;
      Scop  : Entity_Id := Empty;

      procedure Try_One_Interp (T1 : Entity_Id);
      --  Routine to try one proposed interpretation. Note that the context
      --  of the operator plays no role in resolving the arguments, so that
      --  if there is more than one interpretation of the operands that is
      --  compatible with comparison, the operation is ambiguous.

      --------------------
      -- Try_One_Interp --
      --------------------

      procedure Try_One_Interp (T1 : Entity_Id) is
      begin

         --  If the operator is an expanded name, then the type of the operand
         --  must be defined in the corresponding scope. If the type is
         --  universal, the context will impose the correct type.

         if Present (Scop)
            and then not Defined_In_Scope (T1, Scop)
            and then T1 /= Universal_Integer
            and then T1 /= Universal_Real
            and then T1 /= Any_String
            and then T1 /= Any_Composite
         then
            return;
         end if;

         if Valid_Comparison_Arg (T1)
           and then Has_Compatible_Type (R, T1)
         then
            if Found
              and then Base_Type (T1) /= Base_Type (T_F)
            then
               It := Disambiguate (L, I_F, Index, Any_Type);

               if It = No_Interp then
                  Ambiguous_Operands (N);
                  Set_Etype (L, Any_Type);
                  return;

               else
                  T_F := It.Typ;
               end if;

            else
               Found := True;
               T_F   := T1;
               I_F   := Index;
            end if;

            Set_Etype (L, T_F);
            Find_Non_Universal_Interpretations (N, R, Op_Id, T1);

         end if;
      end Try_One_Interp;

   --  Start processing for Find_Comparison_Types

   begin
      --  If left operand is aggregate, the right operand has to
      --  provide a usable type for it.

      if Nkind (L) = N_Aggregate
        and then Nkind (R) /= N_Aggregate
      then
         Find_Comparison_Types (R, L, Op_Id, N);
         return;
      end if;

      if Nkind (N) = N_Function_Call
         and then Nkind (Name (N)) = N_Expanded_Name
      then
         Scop := Entity (Prefix (Name (N)));

         --  The prefix may be a package renaming, and the subsequent test
         --  requires the original package.

         if Ekind (Scop) = E_Package
           and then Present (Renamed_Entity (Scop))
         then
            Scop := Renamed_Entity (Scop);
            Set_Entity (Prefix (Name (N)), Scop);
         end if;
      end if;

      if not Is_Overloaded (L) then
         Try_One_Interp (Etype (L));

      else
         Get_First_Interp (L, Index, It);
         while Present (It.Typ) loop
            Try_One_Interp (It.Typ);
            Get_Next_Interp (Index, It);
         end loop;
      end if;
   end Find_Comparison_Types;

   ----------------------------------------
   -- Find_Non_Universal_Interpretations --
   ----------------------------------------

   procedure Find_Non_Universal_Interpretations
     (N     : Node_Id;
      R     : Node_Id;
      Op_Id : Entity_Id;
      T1    : Entity_Id)
   is
      Index : Interp_Index;
      It    : Interp;

   begin
      if T1 = Universal_Integer
        or else T1 = Universal_Real
      then
         if not Is_Overloaded (R) then
            Add_One_Interp
              (N, Op_Id, Standard_Boolean, Base_Type (Etype (R)));
         else
            Get_First_Interp (R, Index, It);
            while Present (It.Typ) loop
               if Covers (It.Typ, T1) then
                  Add_One_Interp
                    (N, Op_Id, Standard_Boolean, Base_Type (It.Typ));
               end if;

               Get_Next_Interp (Index, It);
            end loop;
         end if;
      else
         Add_One_Interp (N, Op_Id, Standard_Boolean, Base_Type (T1));
      end if;
   end Find_Non_Universal_Interpretations;

   ------------------------------
   -- Find_Concatenation_Types --
   ------------------------------

   procedure Find_Concatenation_Types
     (L, R  : Node_Id;
      Op_Id : Entity_Id;
      N     : Node_Id)
   is
      Op_Type : constant Entity_Id := Etype (Op_Id);

   begin
      if Is_Array_Type (Op_Type)
        and then not Is_Limited_Type (Op_Type)

        and then (Has_Compatible_Type (L, Op_Type)
                    or else
                  Has_Compatible_Type (L, Component_Type (Op_Type)))

        and then (Has_Compatible_Type (R, Op_Type)
                    or else
                  Has_Compatible_Type (R, Component_Type (Op_Type)))
      then
         Add_One_Interp (N, Op_Id, Op_Type);
      end if;
   end Find_Concatenation_Types;

   -------------------------
   -- Find_Equality_Types --
   -------------------------

   procedure Find_Equality_Types
     (L, R  : Node_Id;
      Op_Id : Entity_Id;
      N     : Node_Id)
   is
      Index : Interp_Index;
      It    : Interp;
      Found : Boolean := False;
      I_F   : Interp_Index;
      T_F   : Entity_Id;
      Scop  : Entity_Id := Empty;

      procedure Try_One_Interp (T1 : Entity_Id);
      --  The context of the operator plays no role in resolving the
      --  arguments,  so that if there is more than one interpretation
      --  of the operands that is compatible with equality, the construct
      --  is ambiguous and an error can be emitted now, after trying to
      --  disambiguate, i.e. applying preference rules.

      --------------------
      -- Try_One_Interp --
      --------------------

      procedure Try_One_Interp (T1 : Entity_Id) is
      begin
         --  If the operator is an expanded name, then the type of the operand
         --  must be defined in the corresponding scope. If the type is
         --  universal, the context will impose the correct type. An anonymous
         --  type for a 'Access reference is also universal in this sense, as
         --  the actual type is obtained from context.

         if Present (Scop)
            and then not Defined_In_Scope (T1, Scop)
            and then T1 /= Universal_Integer
            and then T1 /= Universal_Real
            and then T1 /= Any_Access
            and then T1 /= Any_String
            and then T1 /= Any_Composite
            and then (Ekind (T1) /= E_Access_Subprogram_Type
                        or else Comes_From_Source (T1))
         then
            return;
         end if;

         --  Ada 2005 (AI-230): Keep restriction imposed by Ada 83 and 95:
         --  Do not allow anonymous access types in equality operators.

         if Ada_Version < Ada_05
           and then Ekind (T1) = E_Anonymous_Access_Type
         then
            return;
         end if;

         if T1 /= Standard_Void_Type
           and then not Is_Limited_Type (T1)
           and then not Is_Limited_Composite (T1)
           and then Has_Compatible_Type (R, T1)
         then
            if Found
              and then Base_Type (T1) /= Base_Type (T_F)
            then
               It := Disambiguate (L, I_F, Index, Any_Type);

               if It = No_Interp then
                  Ambiguous_Operands (N);
                  Set_Etype (L, Any_Type);
                  return;

               else
                  T_F := It.Typ;
               end if;

            else
               Found := True;
               T_F   := T1;
               I_F   := Index;
            end if;

            if not Analyzed (L) then
               Set_Etype (L, T_F);
            end if;

            Find_Non_Universal_Interpretations (N, R, Op_Id, T1);

            --  Case of operator was not visible, Etype still set to Any_Type

            if Etype (N) = Any_Type then
               Found := False;
            end if;
         end if;
      end Try_One_Interp;

   --  Start of processing for Find_Equality_Types

   begin
      --  If left operand is aggregate, the right operand has to
      --  provide a usable type for it.

      if Nkind (L) = N_Aggregate
        and then Nkind (R) /= N_Aggregate
      then
         Find_Equality_Types (R, L, Op_Id, N);
         return;
      end if;

      if Nkind (N) = N_Function_Call
         and then Nkind (Name (N)) = N_Expanded_Name
      then
         Scop := Entity (Prefix (Name (N)));

         --  The prefix may be a package renaming, and the subsequent test
         --  requires the original package.

         if Ekind (Scop) = E_Package
           and then Present (Renamed_Entity (Scop))
         then
            Scop := Renamed_Entity (Scop);
            Set_Entity (Prefix (Name (N)), Scop);
         end if;
      end if;

      if not Is_Overloaded (L) then
         Try_One_Interp (Etype (L));

      else
         Get_First_Interp (L, Index, It);
         while Present (It.Typ) loop
            Try_One_Interp (It.Typ);
            Get_Next_Interp (Index, It);
         end loop;
      end if;
   end Find_Equality_Types;

   -------------------------
   -- Find_Negation_Types --
   -------------------------

   procedure Find_Negation_Types
     (R     : Node_Id;
      Op_Id : Entity_Id;
      N     : Node_Id)
   is
      Index : Interp_Index;
      It    : Interp;

   begin
      if not Is_Overloaded (R) then
         if Etype (R) = Universal_Integer then
            Add_One_Interp (N, Op_Id, Any_Modular);
         elsif Valid_Boolean_Arg (Etype (R)) then
            Add_One_Interp (N, Op_Id, Etype (R));
         end if;

      else
         Get_First_Interp (R, Index, It);
         while Present (It.Typ) loop
            if Valid_Boolean_Arg (It.Typ) then
               Add_One_Interp (N, Op_Id, It.Typ);
            end if;

            Get_Next_Interp (Index, It);
         end loop;
      end if;
   end Find_Negation_Types;

   ----------------------
   -- Find_Unary_Types --
   ----------------------

   procedure Find_Unary_Types
     (R     : Node_Id;
      Op_Id : Entity_Id;
      N     : Node_Id)
   is
      Index : Interp_Index;
      It    : Interp;

   begin
      if not Is_Overloaded (R) then
         if Is_Numeric_Type (Etype (R)) then
            Add_One_Interp (N, Op_Id, Base_Type (Etype (R)));
         end if;

      else
         Get_First_Interp (R, Index, It);
         while Present (It.Typ) loop
            if Is_Numeric_Type (It.Typ) then
               Add_One_Interp (N, Op_Id, Base_Type (It.Typ));
            end if;

            Get_Next_Interp (Index, It);
         end loop;
      end if;
   end Find_Unary_Types;

   ------------------
   -- Junk_Operand --
   ------------------

   function Junk_Operand (N : Node_Id) return Boolean is
      Enode : Node_Id;

   begin
      if Error_Posted (N) then
         return False;
      end if;

      --  Get entity to be tested

      if Is_Entity_Name (N)
        and then Present (Entity (N))
      then
         Enode := N;

      --  An odd case, a procedure name gets converted to a very peculiar
      --  function call, and here is where we detect this happening.

      elsif Nkind (N) = N_Function_Call
        and then Is_Entity_Name (Name (N))
        and then Present (Entity (Name (N)))
      then
         Enode := Name (N);

      --  Another odd case, there are at least some cases of selected
      --  components where the selected component is not marked as having
      --  an entity, even though the selector does have an entity

      elsif Nkind (N) = N_Selected_Component
        and then Present (Entity (Selector_Name (N)))
      then
         Enode := Selector_Name (N);

      else
         return False;
      end if;

      --  Now test the entity we got to see if it a bad case

      case Ekind (Entity (Enode)) is

         when E_Package =>
            Error_Msg_N
              ("package name cannot be used as operand", Enode);

         when Generic_Unit_Kind =>
            Error_Msg_N
              ("generic unit name cannot be used as operand", Enode);

         when Type_Kind =>
            Error_Msg_N
              ("subtype name cannot be used as operand", Enode);

         when Entry_Kind =>
            Error_Msg_N
              ("entry name cannot be used as operand", Enode);

         when E_Procedure =>
            Error_Msg_N
              ("procedure name cannot be used as operand", Enode);

         when E_Exception =>
            Error_Msg_N
              ("exception name cannot be used as operand", Enode);

         when E_Block | E_Label | E_Loop =>
            Error_Msg_N
              ("label name cannot be used as operand", Enode);

         when others =>
            return False;

      end case;

      return True;
   end Junk_Operand;

   --------------------
   -- Operator_Check --
   --------------------

   procedure Operator_Check (N : Node_Id) is
   begin
      Remove_Abstract_Operations (N);

      --  Test for case of no interpretation found for operator

      if Etype (N) = Any_Type then
         declare
            L : Node_Id;
            R : Node_Id;

         begin
            R := Right_Opnd (N);

            if Nkind (N) in N_Binary_Op then
               L := Left_Opnd (N);
            else
               L := Empty;
            end if;

            --  If either operand has no type, then don't complain further,
            --  since this simply means that we have a propragated error.

            if R = Error
              or else Etype (R) = Any_Type
              or else (Nkind (N) in N_Binary_Op and then Etype (L) = Any_Type)
            then
               return;

            --  We explicitly check for the case of concatenation of component
            --  with component to avoid reporting spurious matching array types
            --  that might happen to be lurking in distant packages (such as
            --  run-time packages). This also prevents inconsistencies in the
            --  messages for certain ACVC B tests, which can vary depending on
            --  types declared in run-time interfaces. Another improvement when
            --  aggregates are present is to look for a well-typed operand.

            elsif Present (Candidate_Type)
              and then (Nkind (N) /= N_Op_Concat
                         or else Is_Array_Type (Etype (L))
                         or else Is_Array_Type (Etype (R)))
            then

               if Nkind (N) = N_Op_Concat then
                  if Etype (L) /= Any_Composite
                    and then Is_Array_Type (Etype (L))
                  then
                     Candidate_Type := Etype (L);

                  elsif Etype (R) /= Any_Composite
                    and then Is_Array_Type (Etype (R))
                  then
                     Candidate_Type := Etype (R);
                  end if;
               end if;

               Error_Msg_NE
                 ("operator for} is not directly visible!",
                  N, First_Subtype (Candidate_Type));
               Error_Msg_N ("use clause would make operation legal!",  N);
               return;

            --  If either operand is a junk operand (e.g. package name), then
            --  post appropriate error messages, but do not complain further.

            --  Note that the use of OR in this test instead of OR ELSE
            --  is quite deliberate, we may as well check both operands
            --  in the binary operator case.

            elsif Junk_Operand (R)
              or (Nkind (N) in N_Binary_Op and then Junk_Operand (L))
            then
               return;

            --  If we have a logical operator, one of whose operands is
            --  Boolean, then we know that the other operand cannot resolve
            --  to Boolean (since we got no interpretations), but in that
            --  case we pretty much know that the other operand should be
            --  Boolean, so resolve it that way (generating an error)

            elsif Nkind (N) = N_Op_And
                    or else
                  Nkind (N) = N_Op_Or
                    or else
                  Nkind (N) = N_Op_Xor
            then
               if Etype (L) = Standard_Boolean then
                  Resolve (R, Standard_Boolean);
                  return;
               elsif Etype (R) = Standard_Boolean then
                  Resolve (L, Standard_Boolean);
                  return;
               end if;

            --  For an arithmetic operator or comparison operator, if one
            --  of the operands is numeric, then we know the other operand
            --  is not the same numeric type. If it is a non-numeric type,
            --  then probably it is intended to match the other operand.

            elsif Nkind (N) = N_Op_Add      or else
                  Nkind (N) = N_Op_Divide   or else
                  Nkind (N) = N_Op_Ge       or else
                  Nkind (N) = N_Op_Gt       or else
                  Nkind (N) = N_Op_Le       or else
                  Nkind (N) = N_Op_Lt       or else
                  Nkind (N) = N_Op_Mod      or else
                  Nkind (N) = N_Op_Multiply or else
                  Nkind (N) = N_Op_Rem      or else
                  Nkind (N) = N_Op_Subtract
            then
               if Is_Numeric_Type (Etype (L))
                 and then not Is_Numeric_Type (Etype (R))
               then
                  Resolve (R, Etype (L));
                  return;

               elsif Is_Numeric_Type (Etype (R))
                 and then not Is_Numeric_Type (Etype (L))
               then
                  Resolve (L, Etype (R));
                  return;
               end if;

            --  Comparisons on A'Access are common enough to deserve a
            --  special message.

            elsif (Nkind (N) = N_Op_Eq  or else
                   Nkind (N) = N_Op_Ne)
               and then Ekind (Etype (L)) = E_Access_Attribute_Type
               and then Ekind (Etype (R)) = E_Access_Attribute_Type
            then
               Error_Msg_N
                 ("two access attributes cannot be compared directly", N);
               Error_Msg_N
                 ("\they must be converted to an explicit type for comparison",
                   N);
               return;

            --  Another one for C programmers

            elsif Nkind (N) = N_Op_Concat
              and then Valid_Boolean_Arg (Etype (L))
              and then Valid_Boolean_Arg (Etype (R))
            then
               Error_Msg_N ("invalid operands for concatenation", N);
               Error_Msg_N ("\maybe AND was meant", N);
               return;

            --  A special case for comparison of access parameter with null

            elsif Nkind (N) = N_Op_Eq
              and then Is_Entity_Name (L)
              and then Nkind (Parent (Entity (L))) = N_Parameter_Specification
              and then Nkind (Parameter_Type (Parent (Entity (L)))) =
                                                  N_Access_Definition
              and then Nkind (R) = N_Null
            then
               Error_Msg_N ("access parameter is not allowed to be null", L);
               Error_Msg_N ("\(call would raise Constraint_Error)", L);
               return;
            end if;

            --  If we fall through then just give general message. Note
            --  that in the following messages, if the operand is overloaded
            --  we choose an arbitrary type to complain about, but that is
            --  probably more useful than not giving a type at all.

            if Nkind (N) in N_Unary_Op then
               Error_Msg_Node_2 := Etype (R);
               Error_Msg_N ("operator& not defined for}", N);
               return;

            else
               if Nkind (N) in N_Binary_Op then
                  if not Is_Overloaded (L)
                    and then not Is_Overloaded (R)
                    and then Base_Type (Etype (L)) = Base_Type (Etype (R))
                  then
                     Error_Msg_Node_2 := First_Subtype (Etype (R));
                     Error_Msg_N ("there is no applicable operator& for}", N);

                  else
                     Error_Msg_N ("invalid operand types for operator&", N);

                     if Nkind (N) /= N_Op_Concat then
                        Error_Msg_NE ("\left operand has}!",  N, Etype (L));
                        Error_Msg_NE ("\right operand has}!", N, Etype (R));
                     end if;
                  end if;
               end if;
            end if;
         end;
      end if;
   end Operator_Check;

   -----------------------------------------
   -- Process_Implicit_Dereference_Prefix --
   -----------------------------------------

   procedure Process_Implicit_Dereference_Prefix
     (E : Entity_Id;
      P : Entity_Id)
   is
      Ref : Node_Id;

   begin
<<<<<<< HEAD
      if Operating_Mode = Check_Semantics and then Present (E) then

=======
      if Present (E)
        and then (Operating_Mode = Check_Semantics or else not Expander_Active)
      then
>>>>>>> 8c044a9c
         --  We create a dummy reference to E to ensure that the reference
         --  is not considered as part of an assignment (an implicit
         --  dereference can never assign to its prefix). The Comes_From_Source
         --  attribute needs to be propagated for accurate warnings.

         Ref := New_Reference_To (E, Sloc (P));
         Set_Comes_From_Source (Ref, Comes_From_Source (P));
         Generate_Reference (E, Ref);
      end if;
   end Process_Implicit_Dereference_Prefix;

   --------------------------------
   -- Remove_Abstract_Operations --
   --------------------------------

   procedure Remove_Abstract_Operations (N : Node_Id) is
      I            : Interp_Index;
      It           : Interp;
      Abstract_Op  : Entity_Id := Empty;

      --  AI-310: If overloaded, remove abstract non-dispatching
      --  operations. We activate this if either extensions are
      --  enabled, or if the abstract operation in question comes
      --  from a predefined file. This latter test allows us to
      --  use abstract to make operations invisible to users. In
      --  particular, if type Address is non-private and abstract
      --  subprograms are used to hide its operators, they will be
      --  truly hidden.

      type Operand_Position is (First_Op, Second_Op);
      Univ_Type : constant Entity_Id := Universal_Interpretation (N);

      procedure Remove_Address_Interpretations (Op : Operand_Position);
      --  Ambiguities may arise when the operands are literal and the
      --  address operations in s-auxdec are visible. In that case, remove
      --  the interpretation of a literal as Address, to retain the semantics
      --  of Address as a private type.

      ------------------------------------
      -- Remove_Address_Interpretations --
      ------------------------------------

      procedure Remove_Address_Interpretations (Op : Operand_Position) is
         Formal : Entity_Id;

      begin
         if Is_Overloaded (N) then
            Get_First_Interp (N, I, It);
            while Present (It.Nam) loop
               Formal := First_Entity (It.Nam);

               if Op = Second_Op then
                  Formal := Next_Entity (Formal);
               end if;

               if Is_Descendent_Of_Address (Etype (Formal)) then
                  Remove_Interp (I);
               end if;

               Get_Next_Interp (I, It);
            end loop;
         end if;
      end Remove_Address_Interpretations;

   --  Start of processing for Remove_Abstract_Operations

   begin
      if Is_Overloaded (N) then
         Get_First_Interp (N, I, It);

         while Present (It.Nam) loop
            if not Is_Type (It.Nam)
              and then Is_Abstract (It.Nam)
              and then not Is_Dispatching_Operation (It.Nam)
              and then
                (Ada_Version >= Ada_05
                   or else Is_Predefined_File_Name
                             (Unit_File_Name (Get_Source_Unit (It.Nam))))

            then
               Abstract_Op := It.Nam;
               Remove_Interp (I);
               exit;
            end if;

            Get_Next_Interp (I, It);
         end loop;

         if No (Abstract_Op) then
            return;

         elsif Nkind (N) in N_Op then

            --  Remove interpretations that treat literals as addresses.
            --  This is never appropriate.

            if Nkind (N) in N_Binary_Op then
               declare
                  U1 : constant Boolean :=
                     Present (Universal_Interpretation (Right_Opnd (N)));
                  U2 : constant Boolean :=
                     Present (Universal_Interpretation (Left_Opnd (N)));

               begin
                  if U1 and then not U2 then
                     Remove_Address_Interpretations (Second_Op);

                  elsif U2 and then not U1 then
                     Remove_Address_Interpretations (First_Op);
                  end if;

                  if not (U1 and U2) then

                     --  Remove corresponding predefined operator, which is
                     --  always added to the overload set.

                     Get_First_Interp (N, I, It);
                     while Present (It.Nam) loop
                        if Scope (It.Nam) = Standard_Standard
                          and then Base_Type (It.Typ) =
                                   Base_Type (Etype (Abstract_Op))
                        then
                           Remove_Interp (I);
                        end if;

                        Get_Next_Interp (I, It);
                     end loop;

                  elsif Is_Overloaded (N)
                    and then Present (Univ_Type)
                  then
                     --  If both operands have a universal interpretation,
                     --  select the predefined operator and discard others.

                     Get_First_Interp (N, I, It);

                     while Present (It.Nam) loop
                        if Scope (It.Nam) = Standard_Standard then
                           Set_Etype (N, Univ_Type);
                           Set_Entity (N, It.Nam);
                           Set_Is_Overloaded (N, False);
                           exit;
                        end if;

                        Get_Next_Interp (I, It);
                     end loop;
                  end if;
               end;
            end if;

         elsif Nkind (N) = N_Function_Call
           and then
             (Nkind (Name (N)) = N_Operator_Symbol
                or else
                  (Nkind (Name (N)) = N_Expanded_Name
                     and then
                       Nkind (Selector_Name (Name (N))) = N_Operator_Symbol))
         then

            declare
               Arg1 : constant Node_Id := First (Parameter_Associations (N));
               U1   : constant Boolean :=
                        Present (Universal_Interpretation (Arg1));
               U2   : constant Boolean :=
                        Present (Next (Arg1)) and then
                        Present (Universal_Interpretation (Next (Arg1)));

            begin
               if U1 and then not U2 then
                  Remove_Address_Interpretations (First_Op);

               elsif U2 and then not U1 then
                  Remove_Address_Interpretations (Second_Op);
               end if;

               if not (U1 and U2) then
                  Get_First_Interp (N, I, It);
                  while Present (It.Nam) loop
                     if Scope (It.Nam) = Standard_Standard
                       and then It.Typ = Base_Type (Etype (Abstract_Op))
                     then
                        Remove_Interp (I);
                     end if;

                     Get_Next_Interp (I, It);
                  end loop;
               end if;
            end;
         end if;

         --  If the removal has left no valid interpretations, emit
         --  error message now and label node as illegal.

         if Present (Abstract_Op) then
            Get_First_Interp (N, I, It);

            if No (It.Nam) then

               --  Removal of abstract operation left no viable candidate

               Set_Etype (N, Any_Type);
               Error_Msg_Sloc := Sloc (Abstract_Op);
               Error_Msg_NE
                 ("cannot call abstract operation& declared#", N, Abstract_Op);
            end if;
         end if;
      end if;
   end Remove_Abstract_Operations;

   -----------------------
   -- Try_Indirect_Call --
   -----------------------

   function Try_Indirect_Call
     (N   : Node_Id;
      Nam : Entity_Id;
      Typ : Entity_Id) return Boolean
   is
      Actual  : Node_Id;
      Formal  : Entity_Id;
      Call_OK : Boolean;

   begin
      Normalize_Actuals (N, Designated_Type (Typ), False, Call_OK);
      Actual := First_Actual (N);
      Formal := First_Formal (Designated_Type (Typ));

      while Present (Actual)
        and then Present (Formal)
      loop
         if not Has_Compatible_Type (Actual, Etype (Formal)) then
            return False;
         end if;

         Next (Actual);
         Next_Formal (Formal);
      end loop;

      if No (Actual) and then No (Formal) then
         Add_One_Interp (N, Nam, Etype (Designated_Type (Typ)));

         --  Nam is a candidate interpretation for the name in the call,
         --  if it is not an indirect call.

         if not Is_Type (Nam)
            and then Is_Entity_Name (Name (N))
         then
            Set_Entity (Name (N), Nam);
         end if;

         return True;
      else
         return False;
      end if;
   end Try_Indirect_Call;

   ----------------------
   -- Try_Indexed_Call --
   ----------------------

   function Try_Indexed_Call
     (N   : Node_Id;
      Nam : Entity_Id;
      Typ : Entity_Id) return Boolean
   is
      Actuals : constant List_Id   := Parameter_Associations (N);
      Actual : Node_Id;
      Index  : Entity_Id;

   begin
      Actual := First (Actuals);
      Index := First_Index (Typ);
      while Present (Actual)
        and then Present (Index)
      loop
         --  If the parameter list has a named association, the expression
         --  is definitely a call and not an indexed component.

         if Nkind (Actual) = N_Parameter_Association then
            return False;
         end if;

         if not Has_Compatible_Type (Actual, Etype (Index)) then
            return False;
         end if;

         Next (Actual);
         Next_Index (Index);
      end loop;

      if No (Actual) and then No (Index) then
         Add_One_Interp (N, Nam, Component_Type (Typ));

         --  Nam is a candidate interpretation for the name in the call,
         --  if it is not an indirect call.

         if not Is_Type (Nam)
            and then Is_Entity_Name (Name (N))
         then
            Set_Entity (Name (N), Nam);
         end if;

         return True;
      else
         return False;
      end if;
   end Try_Indexed_Call;

   --------------------------
   -- Try_Object_Operation --
   --------------------------

   function Try_Object_Operation (N : Node_Id) return Boolean is
      K               : constant Node_Kind  := Nkind (Parent (N));
      Loc             : constant Source_Ptr := Sloc (N);
      Is_Subprg_Call  : constant Boolean    := K = N_Procedure_Call_Statement
                                                or else K = N_Function_Call;
      Obj             : constant Node_Id    := Prefix (N);
      Subprog         : constant Node_Id    := Selector_Name (N);

      Actual          : Node_Id;
      New_Call_Node  :  Node_Id := Empty;
      Node_To_Replace : Node_Id;
      Obj_Type        : Entity_Id := Etype (Obj);

      procedure Complete_Object_Operation
        (Call_Node       : Node_Id;
         Node_To_Replace : Node_Id;
         Subprog         : Node_Id);
      --  Make Subprog the name of Call_Node, replace Node_To_Replace with
      --  Call_Node, insert the object (or its dereference) as the first actual
      --  in the call, and complete the analysis of the call.

      procedure Transform_Object_Operation
        (Call_Node       : out Node_Id;
         Node_To_Replace : out Node_Id;
         Subprog         : Node_Id);
      --  Transform Obj.Operation (X, Y,,) into Operation (Obj, X, Y ..)
      --  Call_Node is the resulting subprogram call,
      --  Node_To_Replace is either N or the parent of N, and Subprog
      --  is a reference to the subprogram we are trying to match.

      function Try_Class_Wide_Operation
        (Call_Node       : Node_Id;
         Node_To_Replace : Node_Id) return Boolean;
      --  Traverse all ancestor types looking for a class-wide subprogram
      --  for which the current operation is a valid non-dispatching call.

      function Try_Primitive_Operation
        (Call_Node       : Node_Id;
         Node_To_Replace : Node_Id) return Boolean;
      --  Traverse the list of primitive subprograms looking for a dispatching
      --  operation for which the current node is a valid call .

      -------------------------------
      -- Complete_Object_Operation --
      -------------------------------

      procedure Complete_Object_Operation
        (Call_Node       : Node_Id;
         Node_To_Replace : Node_Id;
         Subprog         : Node_Id)
      is
         First_Actual : Node_Id;

      begin
<<<<<<< HEAD
         Set_Name (Call_Node, New_Copy_Tree (Subprog));
         Set_Analyzed (Call_Node, False);
         Rewrite (Node_To_Replace, Call_Node);
         Analyze (Node_To_Replace);
=======
         First_Actual := First (Parameter_Associations (Call_Node));
         Set_Name (Call_Node, Subprog);

         if Nkind (N) = N_Selected_Component
           and then not Inside_A_Generic
         then
            Set_Entity (Selector_Name (N), Entity (Subprog));
         end if;

         --  If need be, rewrite first actual as an explicit dereference
>>>>>>> 8c044a9c

         if not Is_Access_Type (Etype (First_Formal (Entity (Subprog))))
           and then Is_Access_Type (Etype (Obj))
         then
            Rewrite (First_Actual,
              Make_Explicit_Dereference (Sloc (Obj), Obj));
            Analyze (First_Actual);
         else
            Rewrite (First_Actual, Obj);
         end if;

         Rewrite (Node_To_Replace, Call_Node);
         Analyze (Node_To_Replace);
      end Complete_Object_Operation;

      --------------------------------
      -- Transform_Object_Operation --
      --------------------------------

      procedure Transform_Object_Operation
        (Call_Node       : out Node_Id;
         Node_To_Replace : out Node_Id;
         Subprog         : Node_Id)
      is
         Parent_Node : constant Node_Id := Parent (N);

         Dummy : constant Node_Id := New_Copy (Obj);
         --  Placeholder used as a first parameter in the call, replaced
         --  eventually by the proper object.

         Actuals : List_Id;
         Actual  : Node_Id;

      begin
         --  Common case covering 1) Call to a procedure and 2) Call to a
         --  function that has some additional actuals.

         if (Nkind (Parent_Node) = N_Function_Call
               or else
             Nkind (Parent_Node) = N_Procedure_Call_Statement)

            --  N is a selected component node containing the name of the
            --  subprogram. If N is not the name of the parent node we must
            --  not replace the parent node by the new construct. This case
            --  occurs when N is a parameterless call to a subprogram that
            --  is an actual parameter of a call to another subprogram. For
            --  example:
            --            Some_Subprogram (..., Obj.Operation, ...)

            and then Name (Parent_Node) = N
         then
            Node_To_Replace := Parent_Node;

<<<<<<< HEAD
            --  Copy list of actuals in full before attempting to resolve call.
            --  This is necessary to ensure that the chaining of named actuals
            --  that happens during matching is done on a separate copy.

            declare
               Actual : Node_Id;
            begin
               Actual := First (Parameter_Associations (Parent_Node));
               while Present (Actual) loop
                  Append (New_Copy_Tree (Actual), Actuals);
                  Next (Actual);
               end loop;
            end;
=======
            Actuals := Parameter_Associations (Parent_Node);

            if Present (Actuals) then
               Prepend (Dummy, Actuals);
            else
               Actuals := New_List (Dummy);
            end if;
>>>>>>> 8c044a9c

            if Nkind (Parent_Node) = N_Procedure_Call_Statement then
               Call_Node :=
                 Make_Procedure_Call_Statement (Loc,
                   Name => New_Copy_Tree (Subprog),
                   Parameter_Associations => Actuals);

            else
               Call_Node :=
                 Make_Function_Call (Loc,
                   Name => New_Copy_Tree (Subprog),
                   Parameter_Associations => Actuals);

            end if;

         --  Before analysis, the function call appears as an indexed component
         --  if there are no named associations.

         elsif Nkind (Parent_Node) =  N_Indexed_Component
           and then N = Prefix (Parent_Node)
         then
            Node_To_Replace := Parent_Node;

            Actuals := Expressions (Parent_Node);

            Actual := First (Actuals);
            while Present (Actual) loop
               Analyze (Actual);
               Next (Actual);
            end loop;

            Prepend (Dummy, Actuals);

            Call_Node :=
               Make_Function_Call (Loc,
                 Name => New_Copy_Tree (Subprog),
                 Parameter_Associations => Actuals);

         --  Parameterless call:  Obj.F is rewritten as F (Obj)

         else
            Node_To_Replace := N;

            Call_Node :=
               Make_Function_Call (Loc,
                 Name => New_Copy_Tree (Subprog),
                 Parameter_Associations => New_List (Dummy));
         end if;
      end Transform_Object_Operation;

      ------------------------------
      -- Try_Class_Wide_Operation --
      ------------------------------

      function Try_Class_Wide_Operation
        (Call_Node       : Node_Id;
         Node_To_Replace : Node_Id) return Boolean
      is
         Anc_Type : Entity_Id;
         Hom      : Entity_Id;
         Hom_Ref  : Node_Id;
         Success  : Boolean;

      begin
         --  Loop through ancestor types, traverse the homonym chain of the
         --  subprogram, and try out those homonyms whose first formal has the
         --  class-wide type of the ancestor.

         --  Should we verify that it is declared in the same package as the
         --  ancestor type ???

         Anc_Type := Obj_Type;

         loop
            Hom := Current_Entity (Subprog);
            while Present (Hom) loop
               if (Ekind (Hom) = E_Procedure
                     or else
                   Ekind (Hom) = E_Function)
                 and then Present (First_Formal (Hom))
                 and then Etype (First_Formal (Hom)) =
                            Class_Wide_Type (Anc_Type)
               then
                  Hom_Ref := New_Reference_To (Hom, Loc);

                  Set_Etype (Call_Node, Any_Type);
                  Set_Parent (Call_Node, Parent (Node_To_Replace));

                  Set_Name (Call_Node, Hom_Ref);

                  Analyze_One_Call
                    (N          => Call_Node,
                     Nam        => Hom,
                     Report     => False,
                     Success    => Success,
                     Skip_First => True);

                  if Success then

                     --  Reformat into the proper call

                     Complete_Object_Operation
                       (Call_Node       => Call_Node,
                        Node_To_Replace => Node_To_Replace,
                        Subprog         => Hom_Ref);

                     return True;
                  end if;
               end if;

               Hom := Homonym (Hom);
            end loop;

            --  Examine other ancestor types

            exit when Etype (Anc_Type) = Anc_Type;
            Anc_Type := Etype (Anc_Type);
         end loop;

         --  Nothing matched

         return False;
      end Try_Class_Wide_Operation;

      -----------------------------
      -- Try_Primitive_Operation --
      -----------------------------

      function Try_Primitive_Operation
        (Call_Node       : Node_Id;
         Node_To_Replace : Node_Id) return Boolean
      is
<<<<<<< HEAD
         Dummy       : Node_Id;
=======
>>>>>>> 8c044a9c
         Elmt        : Elmt_Id;
         Prim_Op     : Entity_Id;
         Prim_Op_Ref : Node_Id;
         Success     : Boolean;

<<<<<<< HEAD
      begin
         --  Look for the subprogram in the list of primitive operations
=======
         function Valid_First_Argument_Of (Op : Entity_Id) return Boolean;
         --  Verify that the prefix, dereferenced if need be, is a valid
         --  controlling argument in a call to Op. The remaining actuals
         --  are checked in the subsequent call to Analyze_One_Call.
>>>>>>> 8c044a9c

         -----------------------------
         -- Valid_First_Argument_Of --
         -----------------------------

         function Valid_First_Argument_Of (Op : Entity_Id) return Boolean is
            Typ : constant Entity_Id := Etype (First_Formal (Op));

         begin
            --  Simple case

            return Base_Type (Obj_Type) = Typ

            --  Prefix can be dereferenced

              or else
                (Is_Access_Type (Obj_Type)
                  and then Designated_Type (Obj_Type) = Typ)

            --  Formal is an access parameter, for which the object
            --  can provide an access.

              or else
                (Ekind (Typ) = E_Anonymous_Access_Type
                  and then Designated_Type (Typ) = Obj_Type);
         end Valid_First_Argument_Of;

      --  Start of processing for Try_Primitive_Operation

      begin
         --  Look for the subprogram in the list of primitive operations

         Elmt := First_Elmt (Primitive_Operations (Obj_Type));
         while Present (Elmt) loop
            Prim_Op := Node (Elmt);

            if Chars (Prim_Op) = Chars (Subprog)
              and then Present (First_Formal (Prim_Op))
              and then Valid_First_Argument_Of (Prim_Op)
            then
               Prim_Op_Ref := New_Reference_To (Prim_Op, Loc);

               Set_Etype (Call_Node, Any_Type);
               Set_Parent (Call_Node, Parent (Node_To_Replace));

               Set_Name (Call_Node, Prim_Op_Ref);

               Analyze_One_Call
                 (N          => Call_Node,
                  Nam        => Prim_Op,
                  Report     => False,
                  Success    => Success,
                  Skip_First => True);

               if Success then
                  Complete_Object_Operation
                    (Call_Node       => Call_Node,
                     Node_To_Replace => Node_To_Replace,
                     Subprog         => Prim_Op_Ref);

                  return True;
               end if;
            end if;

            Next_Elmt (Elmt);
         end loop;

         return False;
      end Try_Primitive_Operation;

   --  Start of processing for Try_Object_Operation

   begin
      if Is_Access_Type (Obj_Type) then
         Obj_Type := Designated_Type (Obj_Type);
      end if;

      if Ekind (Obj_Type) = E_Private_Subtype then
         Obj_Type := Base_Type (Obj_Type);
      end if;

      if Is_Class_Wide_Type (Obj_Type) then
         Obj_Type := Etype (Class_Wide_Type (Obj_Type));
      end if;

      --  The type may have be obtained through a limited_with clause,
      --  in which case the primitive operations are available on its
      --  non-limited view.

      if Ekind (Obj_Type) = E_Incomplete_Type
        and then From_With_Type (Obj_Type)
      then
         Obj_Type := Non_Limited_View (Obj_Type);
      end if;

      if not Is_Tagged_Type (Obj_Type) then
         return False;
      end if;

      --  Analyze the actuals if node is know to be a subprogram call

      if Is_Subprg_Call and then N = Name (Parent (N)) then
         Actual := First (Parameter_Associations (Parent (N)));
         while Present (Actual) loop
            Analyze_Expression (Actual);
            Next (Actual);
         end loop;
      end if;

      Analyze_Expression (Obj);

      --  Build a subprogram call node, using a copy of Obj as its first
      --  actual. This is a placeholder, to be replaced by an explicit
      --  dereference when needed.

      Transform_Object_Operation
        (Call_Node       => New_Call_Node,
         Node_To_Replace => Node_To_Replace,
         Subprog         => Subprog);

      Set_Etype (New_Call_Node, Any_Type);
      Set_Parent (New_Call_Node, Parent (Node_To_Replace));

      return
         Try_Primitive_Operation
           (Call_Node       => New_Call_Node,
            Node_To_Replace => Node_To_Replace)

        or else
         Try_Class_Wide_Operation
           (Call_Node       => New_Call_Node,
            Node_To_Replace => Node_To_Replace);
   end Try_Object_Operation;

end Sem_Ch4;<|MERGE_RESOLUTION|>--- conflicted
+++ resolved
@@ -6,11 +6,7 @@
 --                                                                          --
 --                                 B o d y                                  --
 --                                                                          --
-<<<<<<< HEAD
---          Copyright (C) 1992-2005, Free Software Foundation, Inc.         --
-=======
 --          Copyright (C) 1992-2005 Free Software Foundation, Inc.          --
->>>>>>> 8c044a9c
 --                                                                          --
 -- GNAT is free software;  you can  redistribute it  and/or modify it under --
 -- terms of the  GNU General Public License as published  by the Free Soft- --
@@ -227,13 +223,8 @@
      (E : Entity_Id;
       P : Node_Id);
    --  Called when P is the prefix of an implicit dereference, denoting an
-<<<<<<< HEAD
-   --  object E. If in semantics only mode (-gnatc), record that is a
-   --  reference to E. Normally, such a reference is generated only when the
-=======
    --  object E. If in semantics only mode (-gnatc or generic), record that is
    --  a reference to E. Normally, such a reference is generated only when the
->>>>>>> 8c044a9c
    --  implicit dereference is expanded into an explicit one. E may be empty,
    --  in which case this procedure does nothing.
 
@@ -1294,11 +1285,6 @@
             Get_Next_Interp (I, It);
          end loop;
 
-<<<<<<< HEAD
-         End_Interp_List;
-
-=======
->>>>>>> 8c044a9c
          --  Error if no interpretation of the prefix has an access type
 
          if Etype (N) = Any_Type then
@@ -2768,11 +2754,7 @@
                --  not make an actual subtype, we end up getting a direct
                --  reference to a discriminant, which will not do.
 
-<<<<<<< HEAD
-               else
-=======
                elsif Full_Analysis then
->>>>>>> 8c044a9c
                   Act_Decl :=
                     Build_Actual_Subtype_Of_Component (Etype (Comp), N);
                   Insert_Action (N, Act_Decl);
@@ -2794,14 +2776,11 @@
                         Set_Etype (N, Subt);
                      end;
                   end if;
-<<<<<<< HEAD
-=======
 
                --  If Full_Analysis not enabled, just set the Etype
 
                else
                   Set_Etype (N, Etype (Comp));
->>>>>>> 8c044a9c
                end if;
 
                return;
@@ -4552,14 +4531,9 @@
       Ref : Node_Id;
 
    begin
-<<<<<<< HEAD
-      if Operating_Mode = Check_Semantics and then Present (E) then
-
-=======
       if Present (E)
         and then (Operating_Mode = Check_Semantics or else not Expander_Active)
       then
->>>>>>> 8c044a9c
          --  We create a dummy reference to E to ensure that the reference
          --  is not considered as part of an assignment (an implicit
          --  dereference can never assign to its prefix). The Comes_From_Source
@@ -4926,12 +4900,6 @@
          First_Actual : Node_Id;
 
       begin
-<<<<<<< HEAD
-         Set_Name (Call_Node, New_Copy_Tree (Subprog));
-         Set_Analyzed (Call_Node, False);
-         Rewrite (Node_To_Replace, Call_Node);
-         Analyze (Node_To_Replace);
-=======
          First_Actual := First (Parameter_Associations (Call_Node));
          Set_Name (Call_Node, Subprog);
 
@@ -4942,7 +4910,6 @@
          end if;
 
          --  If need be, rewrite first actual as an explicit dereference
->>>>>>> 8c044a9c
 
          if not Is_Access_Type (Etype (First_Formal (Entity (Subprog))))
            and then Is_Access_Type (Etype (Obj))
@@ -4996,21 +4963,6 @@
          then
             Node_To_Replace := Parent_Node;
 
-<<<<<<< HEAD
-            --  Copy list of actuals in full before attempting to resolve call.
-            --  This is necessary to ensure that the chaining of named actuals
-            --  that happens during matching is done on a separate copy.
-
-            declare
-               Actual : Node_Id;
-            begin
-               Actual := First (Parameter_Associations (Parent_Node));
-               while Present (Actual) loop
-                  Append (New_Copy_Tree (Actual), Actuals);
-                  Next (Actual);
-               end loop;
-            end;
-=======
             Actuals := Parameter_Associations (Parent_Node);
 
             if Present (Actuals) then
@@ -5018,7 +4970,6 @@
             else
                Actuals := New_List (Dummy);
             end if;
->>>>>>> 8c044a9c
 
             if Nkind (Parent_Node) = N_Procedure_Call_Statement then
                Call_Node :=
@@ -5151,24 +5102,15 @@
         (Call_Node       : Node_Id;
          Node_To_Replace : Node_Id) return Boolean
       is
-<<<<<<< HEAD
-         Dummy       : Node_Id;
-=======
->>>>>>> 8c044a9c
          Elmt        : Elmt_Id;
          Prim_Op     : Entity_Id;
          Prim_Op_Ref : Node_Id;
          Success     : Boolean;
 
-<<<<<<< HEAD
-      begin
-         --  Look for the subprogram in the list of primitive operations
-=======
          function Valid_First_Argument_Of (Op : Entity_Id) return Boolean;
          --  Verify that the prefix, dereferenced if need be, is a valid
          --  controlling argument in a call to Op. The remaining actuals
          --  are checked in the subsequent call to Analyze_One_Call.
->>>>>>> 8c044a9c
 
          -----------------------------
          -- Valid_First_Argument_Of --

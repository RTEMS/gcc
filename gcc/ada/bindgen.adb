--- conflicted
+++ resolved
@@ -1210,327 +1210,6 @@
       WBI ("   END ELABORATION ORDER */");
    end Gen_Elab_Order_C;
 
-<<<<<<< HEAD
-   -----------------------------
-   -- Gen_Exception_Table_Ada --
-   -----------------------------
-
-   procedure Gen_Exception_Table_Ada is
-      Num  : Nat;
-      Last : ALI_Id := No_ALI_Id;
-
-   begin
-      if not Zero_Cost_Exceptions_Specified then
-         WBI ("   begin");
-         return;
-      end if;
-
-      --  The code we generate looks like
-
-      --        procedure SDP_Table_Build
-      --          (SDP_Addresses   : System.Address;
-      --           SDP_Count       : Natural;
-      --           Elab_Addresses  : System.Address;
-      --           Elab_Addr_Count : Natural);
-      --        pragma Import (C, SDP_Table_Build, "__gnat_SDP_Table_Build");
-      --
-      --        ST : aliased constant array (1 .. nnn) of System.Address := (
-      --               unit_name_1'UET_Address,
-      --               unit_name_2'UET_Address,
-      --               ...
-      --               unit_name_3'UET_Address,
-      --
-      --        EA : aliased constant array (1 .. eee) of System.Address := (
-      --               adainit'Code_Address,
-      --               adafinal'Code_Address,
-      --               unit_name'elab[spec|body]'Code_Address,
-      --               unit_name'elab[spec|body]'Code_Address,
-      --               unit_name'elab[spec|body]'Code_Address,
-      --               unit_name'elab[spec|body]'Code_Address);
-      --
-      --     begin
-      --        SDP_Table_Build (ST'Address, nnn, EA'Address, eee);
-
-      Num := 0;
-      for A in ALIs.First .. ALIs.Last loop
-         if not ALIs.Table (A).SAL_Interface
-           and then ALIs.Table (A).Unit_Exception_Table
-         then
-            Num := Num + 1;
-            Last := A;
-         end if;
-      end loop;
-
-      if Num = 0 then
-
-         --  Happens with "gnatmake -a -f -gnatL ..."
-
-         WBI (" ");
-         WBI ("   begin");
-         return;
-      end if;
-
-      WBI ("      procedure SDP_Table_Build");
-      WBI ("        (SDP_Addresses   : System.Address;");
-      WBI ("         SDP_Count       : Natural;");
-      WBI ("         Elab_Addresses  : System.Address;");
-      WBI ("         Elab_Addr_Count : Natural);");
-      WBI ("      " &
-           "pragma Import (C, SDP_Table_Build, ""__gnat_SDP_Table_Build"");");
-
-      WBI (" ");
-      Set_String ("      ST : aliased constant array (1 .. ");
-      Set_Int (Num);
-      Set_String (") of System.Address := (");
-
-      if Num = 1 then
-         Set_String ("1 => ");
-
-      else
-         Write_Statement_Buffer;
-      end if;
-
-      for A in ALIs.First .. ALIs.Last loop
-         if not ALIs.Table (A).SAL_Interface
-           and then ALIs.Table (A).Unit_Exception_Table
-         then
-            Get_Decoded_Name_String_With_Brackets
-              (Units.Table (ALIs.Table (A).First_Unit).Uname);
-            Set_Casing (Mixed_Case);
-
-            if Num /= 1 then
-               Set_String ("        ");
-            end if;
-
-            Set_String (Name_Buffer (1 .. Name_Len - 2));
-            Set_String ("'UET_Address");
-
-            if A = Last then
-               Set_String (");");
-            else
-               Set_Char (',');
-            end if;
-
-            Write_Statement_Buffer;
-         end if;
-      end loop;
-
-      WBI (" ");
-      Set_String ("      EA : aliased constant array (1 .. ");
-      Set_EA_Last;
-      Set_String (") of System.Address := (");
-      Write_Statement_Buffer;
-      Set_String ("        " & Ada_Init_Name.all & "'Code_Address");
-
-      --  If compiling for the JVM, we directly reference Adafinal because
-      --  we don't import it via Do_Finalize (see Gen_Output_File_Ada).
-
-      if not Cumulative_Restrictions.Set (No_Finalization) then
-         Set_Char (',');
-         Write_Statement_Buffer;
-
-         if Hostparm.Java_VM then
-            Set_String
-              ("        System.Standard_Library.Adafinal'Code_Address");
-         else
-            Set_String
-              ("        Do_Finalize'Code_Address");
-         end if;
-      end if;
-
-      for E in Elab_Order.First .. Elab_Order.Last loop
-         Get_Decoded_Name_String_With_Brackets
-           (Units.Table (Elab_Order.Table (E)).Uname);
-
-         if Units.Table (Elab_Order.Table (E)).No_Elab then
-            null;
-
-         else
-            Set_Char (',');
-            Write_Statement_Buffer;
-            Set_String ("        ");
-
-            if Name_Buffer (Name_Len) = 's' then
-               Name_Buffer (Name_Len - 1 .. Name_Len + 21) :=
-                                        "'elab_spec'code_address";
-            else
-               Name_Buffer (Name_Len - 1 .. Name_Len + 21) :=
-                                        "'elab_body'code_address";
-            end if;
-
-            Name_Len := Name_Len + 21;
-            Set_Casing (Units.Table (Elab_Order.Table (E)).Icasing);
-            Set_Name_Buffer;
-         end if;
-      end loop;
-
-      Set_String (");");
-      Write_Statement_Buffer;
-
-      WBI (" ");
-      WBI ("   begin");
-
-      Set_String ("      SDP_Table_Build (ST'Address, ");
-      Set_Int (Num);
-      Set_String (", EA'Address, ");
-      Set_EA_Last;
-      Set_String (");");
-      Write_Statement_Buffer;
-   end Gen_Exception_Table_Ada;
-
-   ---------------------------
-   -- Gen_Exception_Table_C --
-   ---------------------------
-
-   procedure Gen_Exception_Table_C is
-      Num  : Nat;
-      Num2 : Nat;
-
-   begin
-      if not Zero_Cost_Exceptions_Specified then
-         return;
-      end if;
-
-      --  The code we generate looks like
-
-      --     extern void *__gnat_unitname1__SDP;
-      --     extern void *__gnat_unitname2__SDP;
-      --     ...
-      --
-      --     void **st[nnn] = {
-      --       &__gnat_unitname1__SDP,
-      --       &__gnat_unitname2__SDP,
-      --       ...
-      --       &__gnat_unitnamen__SDP};
-      --
-      --     extern void unitname1__elabb ();
-      --     extern void unitname2__elabb ();
-      --     ...
-      --
-      --     void (*ea[eee]) () = {
-      --       adainit,
-      --       adafinal,
-      --       unitname1___elab[b,s],
-      --       unitname2___elab[b,s],
-      --       ...
-      --       unitnamen___elab[b,s]};
-      --
-      --     __gnat_SDP_Table_Build (&st, nnn, &ea, eee);
-
-      Num := 0;
-      for A in ALIs.First .. ALIs.Last loop
-         if not ALIs.Table (A).SAL_Interface
-           and then ALIs.Table (A).Unit_Exception_Table
-         then
-            Num := Num + 1;
-
-            Set_String ("   extern void *__gnat_");
-            Get_Name_String (Units.Table (ALIs.Table (A).First_Unit).Uname);
-            Set_Unit_Name;
-            Set_String ("__SDP");
-            Set_Char (';');
-            Write_Statement_Buffer;
-         end if;
-      end loop;
-
-      if Num = 0 then
-
-         --  Happens with "gnatmake -a -f -gnatL ..."
-
-         return;
-      end if;
-
-      WBI (" ");
-
-      Set_String ("   void **st[");
-      Set_Int (Num);
-      Set_String ("] = {");
-      Write_Statement_Buffer;
-
-      Num2 := 0;
-      for A in ALIs.First .. ALIs.Last loop
-         if not ALIs.Table (A).SAL_Interface
-           and then ALIs.Table (A).Unit_Exception_Table
-         then
-            Num2 := Num2 + 1;
-
-            Set_String ("     &__gnat_");
-            Get_Name_String (Units.Table (ALIs.Table (A).First_Unit).Uname);
-            Set_Unit_Name;
-            Set_String ("__SDP");
-
-            if Num = Num2 then
-               Set_String ("};");
-            else
-               Set_Char (',');
-            end if;
-
-            Write_Statement_Buffer;
-         end if;
-      end loop;
-
-      WBI ("");
-      for E in Elab_Order.First .. Elab_Order.Last loop
-         Get_Name_String (Units.Table (Elab_Order.Table (E)).Uname);
-
-         if Units.Table (Elab_Order.Table (E)).No_Elab then
-            null;
-
-         else
-            Set_String ("   extern void ");
-            Set_Unit_Name;
-            Set_String ("___elab");
-            Set_Char (Name_Buffer (Name_Len)); -- 's' or 'b' for spec/body
-            Set_String (" ();");
-            Write_Statement_Buffer;
-         end if;
-      end loop;
-
-      WBI ("");
-      Set_String ("   void (*ea[");
-      Set_EA_Last;
-      Set_String ("]) () = {");
-      Write_Statement_Buffer;
-
-      Set_String ("     " & Ada_Init_Name.all);
-
-      if not Cumulative_Restrictions.Set (No_Finalization) then
-         Set_Char (',');
-         Write_Statement_Buffer;
-         Set_String ("     system__standard_library__adafinal");
-      end if;
-
-      for E in Elab_Order.First .. Elab_Order.Last loop
-         Get_Name_String (Units.Table (Elab_Order.Table (E)).Uname);
-
-         if Units.Table (Elab_Order.Table (E)).No_Elab then
-            null;
-
-         else
-            Set_Char (',');
-            Write_Statement_Buffer;
-            Set_String ("     ");
-            Set_Unit_Name;
-            Set_String ("___elab");
-            Set_Char (Name_Buffer (Name_Len)); -- 's' or 'b' for spec/body
-         end if;
-      end loop;
-
-      Set_String ("};");
-      Write_Statement_Buffer;
-
-      WBI (" ");
-
-      Set_String ("   __gnat_SDP_Table_Build (&st, ");
-      Set_Int (Num);
-      Set_String (", ea, ");
-      Set_EA_Last;
-      Set_String (");");
-      Write_Statement_Buffer;
-   end Gen_Exception_Table_C;
-
-=======
->>>>>>> 8c044a9c
    ------------------
    -- Gen_Main_Ada --
    ------------------

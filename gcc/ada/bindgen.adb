--- conflicted
+++ resolved
@@ -140,11 +140,7 @@
 
    --  Heap_Size is the heap to use for memory allocations set by use of a
    --  -Hnn parameter for the binder or by the GNAT$NO_MALLOC_64 logical.
-<<<<<<< HEAD
-   --  Valid values are 32 and 64. This switch is only available on VMS.
-=======
    --  Valid values are 32 and 64. This switch is only effective on VMS.
->>>>>>> 03d20231
 
    --  WC_Encoding shows the wide character encoding method used for the main
    --  program. This is one of the encoding letters defined in
@@ -2076,11 +2072,6 @@
       if Object_List_Filename /= null then
          Close_List_File;
       end if;
-<<<<<<< HEAD
-
-      --  Add a "-Ldir" for each directory in the object path
-=======
->>>>>>> 03d20231
 
       --  Add a "-Ldir" for each directory in the object path
       if VM_Target /= CLI_Target then
@@ -2129,11 +2120,7 @@
       --  Write user linker options, i.e. the set of linker options that come
       --  from all files other than GNAT internal files, Lgnat is left set to
       --  point to the first entry from a GNAT internal file, or past the end
-<<<<<<< HEAD
-      --  of the entriers if there are no internal files.
-=======
       --  of the entries if there are no internal files.
->>>>>>> 03d20231
 
       Lgnat := Linker_Options.Last + 1;
 
@@ -3068,7 +3055,6 @@
             Set_String ("   pragma Export (C, ");
             Set_String (Ubuf);
             Set_String (", """);
-<<<<<<< HEAD
 
             Get_Name_String (Units.Table (U).Uname);
 
@@ -3080,19 +3066,6 @@
                elsif Name_Buffer (K) = '%' then
                   exit;
 
-=======
-
-            Get_Name_String (Units.Table (U).Uname);
-
-            for K in 1 .. Name_Len loop
-               if Name_Buffer (K) = '.' then
-                  Set_Char ('_');
-                  Set_Char ('_');
-
-               elsif Name_Buffer (K) = '%' then
-                  exit;
-
->>>>>>> 03d20231
                else
                   Set_Char (Name_Buffer (K));
                end if;

--- conflicted
+++ resolved
@@ -140,11 +140,7 @@
 
    --  Heap_Size is the heap to use for memory allocations set by use of a
    --  -Hnn parameter for the binder or by the GNAT$NO_MALLOC_64 logical.
-<<<<<<< HEAD
-   --  Valid values are 32 and 64. This switch is only available on VMS.
-=======
    --  Valid values are 32 and 64. This switch is only effective on VMS.
->>>>>>> 155d23aa
 
    --  WC_Encoding shows the wide character encoding method used for the main
    --  program. This is one of the encoding letters defined in
@@ -2076,11 +2072,6 @@
       if Object_List_Filename /= null then
          Close_List_File;
       end if;
-<<<<<<< HEAD
-
-      --  Add a "-Ldir" for each directory in the object path
-=======
->>>>>>> 155d23aa
 
       --  Add a "-Ldir" for each directory in the object path
       if VM_Target /= CLI_Target then
@@ -3111,7 +3102,6 @@
            ((not Bind_For_Library) or else Units.Table (U).Directly_Scanned)
          then
             Set_String ("unsigned ");
-<<<<<<< HEAD
 
             Get_Name_String (Units.Table (U).Uname);
 
@@ -3127,23 +3117,6 @@
                end if;
             end loop;
 
-=======
-
-            Get_Name_String (Units.Table (U).Uname);
-
-            for K in 1 .. Name_Len loop
-               if Name_Buffer (K) = '.' then
-                  Set_String ("__");
-
-               elsif Name_Buffer (K) = '%' then
-                  exit;
-
-               else
-                  Set_Char (Name_Buffer (K));
-               end if;
-            end loop;
-
->>>>>>> 155d23aa
             if Name_Buffer (Name_Len) = 's' then
                Set_Char ('S');
             else

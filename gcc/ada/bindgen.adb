--- conflicted
+++ resolved
@@ -6,11 +6,7 @@
 --                                                                          --
 --                                 B o d y                                  --
 --                                                                          --
-<<<<<<< HEAD
---          Copyright (C) 1992-2005, Free Software Foundation, Inc.         --
-=======
 --          Copyright (C) 1992-2006, Free Software Foundation, Inc.         --
->>>>>>> c355071f
 --                                                                          --
 -- GNAT is free software;  you can  redistribute it  and/or modify it under --
 -- terms of the  GNU General Public License as published  by the Free Soft- --
@@ -28,20 +24,11 @@
 --                                                                          --
 ------------------------------------------------------------------------------
 
-<<<<<<< HEAD
-with ALI;         use ALI;
-with Binde;       use Binde;
-with Casing;      use Casing;
-with Fname;       use Fname;
-with GNAT.OS_Lib; use GNAT.OS_Lib;
-with Gnatvsn;     use Gnatvsn;
-=======
 with ALI;      use ALI;
 with Binde;    use Binde;
 with Casing;   use Casing;
 with Fname;    use Fname;
 with Gnatvsn;  use Gnatvsn;
->>>>>>> c355071f
 with Hostparm;
 with Namet;    use Namet;
 with Opt;      use Opt;
@@ -325,12 +312,9 @@
 
    procedure Set_Name_Buffer;
    --  Set the value stored in positions 1 .. Name_Len of the Name_Buffer
-<<<<<<< HEAD
-=======
 
    procedure Set_PSD_Pragma_Table;
    --  Initializes contents of PSD_Pragma_Settings table from ALI table
->>>>>>> c355071f
 
    procedure Set_String (S : String);
    --  Sets characters of given string in Statement_Buffer, starting at the
@@ -564,15 +548,7 @@
               """__gnat_handler_installed"");");
          WBI ("   begin");
 
-<<<<<<< HEAD
-         --  Generate the call to Set_Globals
-
-         WBI ("      Set_Globals");
-
-         Set_String ("        (Main_Priority            => ");
-=======
          Set_String ("      Main_Priority := ");
->>>>>>> c355071f
          Set_Int    (Main_Priority);
          Set_Char   (';');
          Write_Statement_Buffer;
@@ -805,14 +781,6 @@
 
          --  Code for normal case (standard library not suppressed)
 
-<<<<<<< HEAD
-         --  Generate call to set the runtime global variables defined in
-         --  init.c. We define the varables in init.c, rather than in
-         --  the binder generated file itself to avoid undefined externals
-         --  when the runtime is linked as a shareable image library.
-
-=======
->>>>>>> c355071f
          --  We call the routine from inside adainit() because this works for
          --  both programs with and without binder generated "main" functions.
 
@@ -2308,14 +2276,6 @@
 
       Resolve_Binder_Options;
 
-<<<<<<< HEAD
-      WBI ("extern void __gnat_set_globals");
-      WBI ("  (int, int, char, char, char, char,");
-      WBI ("   const char *, const char *,");
-      WBI ("   int, int, int, int, int);");
-
-=======
->>>>>>> c355071f
       if Use_Pragma_Linker_Constructor then
          WBI ("extern void " & Ada_Final_Name.all &
               " (void) __attribute__((destructor));");

------------------------------------------------------------------------------
--                                                                          --
--                         GNAT COMPILER COMPONENTS                         --
--                                                                          --
--                              B I N D G E N                               --
--                                                                          --
--                                 B o d y                                  --
--                                                                          --
--          Copyright (C) 1992-2006, Free Software Foundation, Inc.         --
--                                                                          --
-- GNAT is free software;  you can  redistribute it  and/or modify it under --
-- terms of the  GNU General Public License as published  by the Free Soft- --
-- ware  Foundation;  either version 2,  or (at your option) any later ver- --
-- sion.  GNAT is distributed in the hope that it will be useful, but WITH- --
-- OUT ANY WARRANTY;  without even the  implied warranty of MERCHANTABILITY --
-- or FITNESS FOR A PARTICULAR PURPOSE.  See the GNU General Public License --
-- for  more details.  You should have  received  a copy of the GNU General --
-- Public License  distributed with GNAT;  see file COPYING.  If not, write --
-- to  the  Free Software Foundation,  51  Franklin  Street,  Fifth  Floor, --
-- Boston, MA 02110-1301, USA.                                              --
--                                                                          --
-- GNAT was originally developed  by the GNAT team at  New York University. --
-- Extensive contributions were provided by Ada Core Technologies Inc.      --
--                                                                          --
------------------------------------------------------------------------------

with ALI;      use ALI;
with Binde;    use Binde;
with Casing;   use Casing;
with Fname;    use Fname;
with Gnatvsn;  use Gnatvsn;
with Hostparm;
with Namet;    use Namet;
with Opt;      use Opt;
with Osint;    use Osint;
with Osint.B;  use Osint.B;
with Output;   use Output;
with Rident;   use Rident;
with Table;    use Table;
with Targparm; use Targparm;
with Types;    use Types;

with GNAT.OS_Lib;      use GNAT.OS_Lib;
with GNAT.Heap_Sort_A; use GNAT.Heap_Sort_A;

package body Bindgen is

   Statement_Buffer : String (1 .. 1000);
   --  Buffer used for constructing output statements

   Last : Natural := 0;
   --  Last location in Statement_Buffer currently set

   With_DECGNAT : Boolean := False;
   --  Flag which indicates whether the program uses the DECGNAT library
   --  (presence of the unit DEC).

   With_GNARL : Boolean := False;
   --  Flag which indicates whether the program uses the GNARL library
   --  (presence of the unit System.OS_Interface)

   Num_Elab_Calls : Nat := 0;
   --  Number of generated calls to elaboration routines

   ----------------------------------
   -- Interface_State Pragma Table --
   ----------------------------------

   --  This table assembles the interface state pragma information from
   --  all the units in the partition. Note that Bcheck has already checked
   --  that the information is consistent across partitions. The entries
   --  in this table are n/u/r/s for not set/user/runtime/system.

   package IS_Pragma_Settings is new Table.Table (
     Table_Component_Type => Character,
     Table_Index_Type     => Int,
     Table_Low_Bound      => 0,
     Table_Initial        => 100,
     Table_Increment      => 200,
     Table_Name           => "IS_Pragma_Settings");

   --  This table assembles the Priority_Specific_Dispatching pragma
   --  information from all the units in the partition. Note that Bcheck has
   --  already checked that the information is consistent across partitions.
   --  The entries in this table are the upper case first character of the
   --  policy name, e.g. 'F' for FIFO_Within_Priorities.

   package PSD_Pragma_Settings is new Table.Table (
     Table_Component_Type => Character,
     Table_Index_Type     => Int,
     Table_Low_Bound      => 0,
     Table_Initial        => 100,
     Table_Increment      => 200,
     Table_Name           => "PSD_Pragma_Settings");

   ----------------------
   -- Run-Time Globals --
   ----------------------

   --  This section documents the global variables that set from the
   --  generated binder file.

   --     Main_Priority                 : Integer;
   --     Time_Slice_Value              : Integer;
   --     WC_Encoding                   : Character;
   --     Locking_Policy                : Character;
   --     Queuing_Policy                : Character;
   --     Task_Dispatching_Policy       : Character;
   --     Priority_Specific_Dispatching : System.Address;
   --     Num_Specific_Dispatching      : Integer;
   --     Restrictions                  : System.Address;
   --     Interrupt_States              : System.Address;
   --     Num_Interrupt_States          : Integer;
   --     Unreserve_All_Interrupts      : Integer;
   --     Exception_Tracebacks          : Integer;
   --     Zero_Cost_Exceptions          : Integer;
   --     Detect_Blocking               : Integer;
   --     Default_Stack_Size            : Integer;

   --  Main_Priority is the priority value set by pragma Priority in the
   --  main program. If no such pragma is present, the value is -1.

   --  Time_Slice_Value is the time slice value set by pragma Time_Slice
   --  in the main program, or by the use of a -Tnnn parameter for the
   --  binder (if both are present, the binder value overrides). The
   --  value is in milliseconds. A value of zero indicates that time
   --  slicing should be suppressed. If no pragma is present, and no
   --  -T switch was used, the value is -1.

   --  WC_Encoding shows the wide character encoding method used for
   --  the main program. This is one of the encoding letters defined
   --  in System.WCh_Con.WC_Encoding_Letters.

   --  Locking_Policy is a space if no locking policy was specified
   --  for the partition. If a locking policy was specified, the value
   --  is the upper case first character of the locking policy name,
   --  for example, 'C' for Ceiling_Locking.

   --  Queuing_Policy is a space if no queuing policy was specified
   --  for the partition. If a queuing policy was specified, the value
   --  is the upper case first character of the queuing policy name
   --  for example, 'F' for FIFO_Queuing.

   --  Task_Dispatching_Policy is a space if no task dispatching policy
   --  was specified for the partition. If a task dispatching policy
   --  was specified, the value is the upper case first character of
   --  the policy name, e.g. 'F' for FIFO_Within_Priorities.

   --  Priority_Specific_Dispatching is the address of a string used to
   --  store the task dispatching policy specified for the different priorities
   --  in the partition. The length of this string is determined by the last
   --  priority for which such a pragma applies (the string will be a null
   --  string if no specific dispatching policies were used). If pragma were
   --  present, the entries apply to the priorities in sequence from the first
   --  priority. The value stored is the upper case first character of the
   --  policy name, or 'F' (for FIFO_Within_Priorities) as the default value
   --  for those priority ranges not specified.

   --  Num_Specific_Dispatching is the length of the
   --  Priority_Specific_Dispatching string. It will be set to zero if no
   --  Priority_Specific_Dispatching pragmas are present.

   --  Restrictions is the address of a null-terminated string specifying the
   --  restrictions information for the partition. The format is identical to
   --  that of the parameter string found on R lines in ali files (see Lib.Writ
   --  spec in lib-writ.ads for full details). The difference is that in this
   --  context the values are the cumulative ones for the entire partition.

   --  Interrupt_States is the address of a string used to specify the
   --  cumulative results of Interrupt_State pragmas used in the partition.
   --  The length of this string is determined by the last interrupt for which
   --  such a pragma is given (the string will be a null string if no pragmas
   --  were used). If pragma were present the entries apply to the interrupts
   --  in sequence from the first interrupt, and are set to one of four
   --  possible settings: 'n' for not specified, 'u' for user, 'r' for
   --  run time, 's' for system, see description of Interrupt_State pragma
   --  for further details.

   --  Num_Interrupt_States is the length of the Interrupt_States string.
   --  It will be set to zero if no Interrupt_State pragmas are present.

   --  Unreserve_All_Interrupts is set to one if at least one unit in the
   --  partition had a pragma Unreserve_All_Interrupts, and zero otherwise.

   --  Exception_Tracebacks is set to one if the -E parameter was present
   --  in the bind and to zero otherwise. Note that on some targets exception
   --  tracebacks are provided by default, so a value of zero for this
   --  parameter does not necessarily mean no trace backs are available.

   --  Zero_Cost_Exceptions is set to one if zero cost exceptions are used for
   --  this partition, and to zero if longjmp/setjmp exceptions are used.
   --  the use of zero

   --  Detect_Blocking indicates whether pragma Detect_Blocking is
   --  active or not. A value of zero indicates that the pragma is not
   --  present, while a value of 1 signals its presence in the
   --  partition.

   --  Default_Stack_Size is the default stack size used when creating an
   --  Ada task with no explicit Storize_Size clause.

   -----------------------
   -- Local Subprograms --
   -----------------------

   procedure WBI (Info : String) renames Osint.B.Write_Binder_Info;
   --  Convenient shorthand used throughout

   procedure Gen_Adainit_Ada;
   --  Generates the Adainit procedure (Ada code case)

   procedure Gen_Adainit_C;
   --  Generates the Adainit procedure (C code case)

   procedure Gen_Adafinal_Ada;
   --  Generate the Adafinal procedure (Ada code case)

   procedure Gen_Adafinal_C;
   --  Generate the Adafinal procedure (C code case)

   procedure Gen_Elab_Calls_Ada;
   --  Generate sequence of elaboration calls (Ada code case)

   procedure Gen_Elab_Calls_C;
   --  Generate sequence of elaboration calls (C code case)

   procedure Gen_Elab_Order_Ada;
   --  Generate comments showing elaboration order chosen (Ada case)

   procedure Gen_Elab_Order_C;
   --  Generate comments showing elaboration order chosen (C case)

   procedure Gen_Elab_Defs_C;
   --  Generate sequence of definitions for elaboration routines (C code case)

   procedure Gen_Main_Ada;
   --  Generate procedure main (Ada code case)

   procedure Gen_Main_C;
   --  Generate main() procedure (C code case)

   procedure Gen_Object_Files_Options;
   --  Output comments containing a list of the full names of the object
   --  files to be linked and the list of linker options supplied by
   --  Linker_Options pragmas in the source. (C and Ada code case)

   procedure Gen_Output_File_Ada (Filename : String);
   --  Generate output file (Ada code case)

   procedure Gen_Output_File_C (Filename : String);
   --  Generate output file (C code case)

   procedure Gen_Restrictions_Ada;
   --  Generate initialization of restrictions variable (Ada code case)

   procedure Gen_Restrictions_C;
   --  Generate initialization of restrictions variable (C code case)

   procedure Gen_Versions_Ada;
   --  Output series of definitions for unit versions (Ada code case)

   procedure Gen_Versions_C;
   --  Output series of definitions for unit versions (C code case)

   function Get_Ada_Main_Name return String;
   --  This function is used in the Ada main output case to compute a usable
   --  name for the generated main program. The normal main program name is
   --  Ada_Main, but this won't work if the user has a unit with this name.
   --  This function tries Ada_Main first, and if there is such a clash, then
   --  it tries Ada_Name_01, Ada_Name_02 ... Ada_Name_99 in sequence.

   function Get_Main_Name return String;
   --  This function is used in the Ada main output case to compute the
   --  correct external main program. It is "main" by default, unless the
   --  flag Use_Ada_Main_Program_Name_On_Target is set, in which case it
   --  is the name of the Ada main name without the "_ada". This default
   --  can be overridden explicitly using the -Mname binder switch.

   function Lt_Linker_Option (Op1, Op2 : Natural) return Boolean;
   --  Compare linker options, when sorting, first according to
   --  Is_Internal_File (internal files come later) and then by
   --  elaboration order position (latest to earliest).

   procedure Move_Linker_Option (From : Natural; To : Natural);
   --  Move routine for sorting linker options

   procedure Resolve_Binder_Options;
   --  Set the value of With_GNARL and With_DECGNAT. The latter only on VMS
   --  since it tests for a package named "dec" which might cause a conflict
   --  on non-VMS systems.

   procedure Set_Char (C : Character);
   --  Set given character in Statement_Buffer at the Last + 1 position
   --  and increment Last by one to reflect the stored character.

   procedure Set_Int (N : Int);
   --  Set given value in decimal in Statement_Buffer with no spaces
   --  starting at the Last + 1 position, and updating Last past the value.
   --  A minus sign is output for a negative value.

   procedure Set_Boolean (B : Boolean);
   --  Set given boolean value in Statement_Buffer at the Last + 1 position
   --  and update Last past the value.

   procedure Set_IS_Pragma_Table;
   --  Initializes contents of IS_Pragma_Settings table from ALI table

   procedure Set_Main_Program_Name;
   --  Given the main program name in Name_Buffer (length in Name_Len)
   --  generate the name of the routine to be used in the call. The name
   --  is generated starting at Last + 1, and Last is updated past it.

   procedure Set_Name_Buffer;
   --  Set the value stored in positions 1 .. Name_Len of the Name_Buffer

   procedure Set_PSD_Pragma_Table;
   --  Initializes contents of PSD_Pragma_Settings table from ALI table

   procedure Set_String (S : String);
   --  Sets characters of given string in Statement_Buffer, starting at the
   --  Last + 1 position, and updating last past the string value.

   procedure Set_Unit_Name;
   --  Given a unit name in the Name_Buffer, copies it to Statement_Buffer,
   --  starting at the Last + 1 position, and updating last past the value.
   --  changing periods to double underscores, and updating Last appropriately.

   procedure Set_Unit_Number (U : Unit_Id);
   --  Sets unit number (first unit is 1, leading zeroes output to line
   --  up all output unit numbers nicely as required by the value, and
   --  by the total number of units.

   procedure Write_Info_Ada_C (Ada : String; C : String; Common : String);
   --  For C code case, write C & Common, for Ada case write Ada & Common
   --  to current binder output file using Write_Binder_Info.

   procedure Write_Statement_Buffer;
   --  Write out contents of statement buffer up to Last, and reset Last to 0

   procedure Write_Statement_Buffer (S : String);
   --  First writes its argument (using Set_String (S)), then writes out the
   --  contents of statement buffer up to Last, and reset Last to 0

   ----------------------
   -- Gen_Adafinal_Ada --
   ----------------------

   procedure Gen_Adafinal_Ada is
   begin
      WBI ("");
      WBI ("   procedure " & Ada_Final_Name.all & " is");
      WBI ("   begin");

      --  If compiling for the JVM, we directly call Adafinal because
      --  we don't import it via Do_Finalize (see Gen_Output_File_Ada).

      if Hostparm.Java_VM then
         WBI ("      System.Standard_Library.Adafinal;");

      --  If there is no finalization, there is nothing to do

      elsif Cumulative_Restrictions.Set (No_Finalization) then
         WBI ("      null;");
      else
         WBI ("      Do_Finalize;");
      end if;

      WBI ("   end " & Ada_Final_Name.all & ";");
   end Gen_Adafinal_Ada;

   --------------------
   -- Gen_Adafinal_C --
   --------------------

   procedure Gen_Adafinal_C is
   begin
      WBI ("void " & Ada_Final_Name.all & " (void) {");
      WBI ("   system__standard_library__adafinal ();");
      WBI ("}");
      WBI ("");
   end Gen_Adafinal_C;

   ---------------------
   -- Gen_Adainit_Ada --
   ---------------------

   procedure Gen_Adainit_Ada is
      Main_Priority : Int renames ALIs.Table (ALIs.First).Main_Priority;

   begin
      WBI ("   procedure " & Ada_Init_Name.all & " is");

      --  Generate externals for elaboration entities

      for E in Elab_Order.First .. Elab_Order.Last loop
         declare
            Unum : constant Unit_Id := Elab_Order.Table (E);
            U    : Unit_Record renames Units.Table (Unum);

         begin
            --  Check for Elab_Entity to be set for this unit

            if U.Set_Elab_Entity

            --  Don't generate reference for stand alone library

              and then not U.SAL_Interface

            --  Don't generate reference for predefined file in No_Run_Time
            --  mode, since we don't include the object files in this case

              and then not
                (No_Run_Time_Mode
                   and then Is_Predefined_File_Name (U.Sfile))
            then
               Set_String ("      ");
               Set_String ("E");
               Set_Unit_Number (Unum);
               Set_String (" : Boolean; pragma Import (Ada, ");
               Set_String ("E");
               Set_Unit_Number (Unum);
               Set_String (", """);
               Get_Name_String (U.Uname);

               --  In the case of JGNAT we need to emit an Import name
               --  that includes the class name (using '$' separators
               --  in the case of a child unit name).

               if Hostparm.Java_VM then
                  for J in 1 .. Name_Len - 2 loop
                     if Name_Buffer (J) /= '.' then
                        Set_Char (Name_Buffer (J));
                     else
                        Set_String ("$");
                     end if;
                  end loop;

                  Set_String (".");

                  --  If the unit name is very long, then split the
                  --  Import link name across lines using "&" (occurs
                  --  in some C2 tests).

                  if 2 * Name_Len + 60 > Hostparm.Max_Line_Length then
                     Set_String (""" &");
                     Write_Statement_Buffer;
                     Set_String ("         """);
                  end if;
               end if;

               Set_Unit_Name;
               Set_String ("_E"");");
               Write_Statement_Buffer;
            end if;
         end;
      end loop;

      Write_Statement_Buffer;

      --  If the standard library is suppressed, then the only global variable
      --  that might be needed (by the Ravenscar profile) is the priority of
      --  the environment.

      if Suppress_Standard_Library_On_Target then
         if Main_Priority /= No_Main_Priority then
            WBI ("      Main_Priority : Integer;");
            WBI ("      pragma Import (C, Main_Priority," &
                 " ""__gl_main_priority"");");
            WBI ("");
         end if;

         WBI ("   begin");

         if Main_Priority /= No_Main_Priority then
            Set_String ("      Main_Priority := ");
            Set_Int    (Main_Priority);
            Set_Char   (';');
            Write_Statement_Buffer;

         else
            WBI ("      null;");
         end if;

      --  Normal case (standard library not suppressed). Set all global values
      --  used by the run time.

      else
         WBI ("      Main_Priority : Integer;");
         WBI ("      pragma Import (C, Main_Priority, " &
              """__gl_main_priority"");");
         WBI ("      Time_Slice_Value : Integer;");
         WBI ("      pragma Import (C, Time_Slice_Value, " &
              """__gl_time_slice_val"");");
         WBI ("      WC_Encoding : Character;");
         WBI ("      pragma Import (C, WC_Encoding, ""__gl_wc_encoding"");");
         WBI ("      Locking_Policy : Character;");
         WBI ("      pragma Import (C, Locking_Policy, " &
              """__gl_locking_policy"");");
         WBI ("      Queuing_Policy : Character;");
         WBI ("      pragma Import (C, Queuing_Policy, " &
              """__gl_queuing_policy"");");
         WBI ("      Task_Dispatching_Policy : Character;");
         WBI ("      pragma Import (C, Task_Dispatching_Policy, " &
              """__gl_task_dispatching_policy"");");
         WBI ("      Priority_Specific_Dispatching : System.Address;");
         WBI ("      pragma Import (C, Priority_Specific_Dispatching, " &
              """__gl_priority_specific_dispatching"");");
         WBI ("      Num_Specific_Dispatching : Integer;");
         WBI ("      pragma Import (C, Num_Specific_Dispatching, " &
              """__gl_num_specific_dispatching"");");

         WBI ("      Interrupt_States : System.Address;");
         WBI ("      pragma Import (C, Interrupt_States, " &
              """__gl_interrupt_states"");");
         WBI ("      Num_Interrupt_States : Integer;");
         WBI ("      pragma Import (C, Num_Interrupt_States, " &
              """__gl_num_interrupt_states"");");
         WBI ("      Unreserve_All_Interrupts : Integer;");
         WBI ("      pragma Import (C, Unreserve_All_Interrupts, " &
              """__gl_unreserve_all_interrupts"");");

         if Exception_Tracebacks then
            WBI ("      Exception_Tracebacks : Integer;");
            WBI ("      pragma Import (C, Exception_Tracebacks, " &
                 """__gl_exception_tracebacks"");");
         end if;

<<<<<<< HEAD
         --  Generate spec for Set_Globals procedure

         WBI ("      procedure Set_Globals");
         WBI ("        (Main_Priority            : Integer;");
         WBI ("         Time_Slice_Value         : Integer;");
         WBI ("         WC_Encoding              : Character;");
         WBI ("         Locking_Policy           : Character;");
         WBI ("         Queuing_Policy           : Character;");
         WBI ("         Task_Dispatching_Policy  : Character;");

         WBI ("         Restrictions             : System.Address;");
         WBI ("         Interrupt_States         : System.Address;");
         WBI ("         Num_Interrupt_States     : Integer;");
         WBI ("         Unreserve_All_Interrupts : Integer;");
         WBI ("         Exception_Tracebacks     : Integer;");
         WBI ("         Zero_Cost_Exceptions     : Integer;");
         WBI ("         Detect_Blocking          : Integer;");
         WBI ("         Default_Stack_Size       : Integer);");
         WBI ("      pragma Import (C, Set_Globals, ""__gnat_set_globals"");");
=======
         WBI ("      Zero_Cost_Exceptions : Integer;");
         WBI ("      pragma Import (C, Zero_Cost_Exceptions, " &
              """__gl_zero_cost_exceptions"");");
         WBI ("      Detect_Blocking : Integer;");
         WBI ("      pragma Import (C, Detect_Blocking, " &
              """__gl_detect_blocking"");");
         WBI ("      Default_Stack_Size : Integer;");
         WBI ("      pragma Import (C, Default_Stack_Size, " &
              """__gl_default_stack_size"");");
>>>>>>> f8383f28

         --  Import entry point for elaboration time signal handler
         --  installation, and indication of if it's been called previously.

         WBI ("");
         WBI ("      procedure Install_Handler;");
         WBI ("      pragma Import (C, Install_Handler, " &
              """__gnat_install_handler"");");
         WBI ("");
         WBI ("      Handler_Installed : Integer;");
         WBI ("      pragma Import (C, Handler_Installed, " &
              """__gnat_handler_installed"");");
         WBI ("   begin");

         Set_String ("      Main_Priority := ");
         Set_Int    (Main_Priority);
         Set_Char   (';');
         Write_Statement_Buffer;

         Set_String ("      Time_Slice_Value := ");

         if Task_Dispatching_Policy_Specified = 'F'
           and then ALIs.Table (ALIs.First).Time_Slice_Value = -1
         then
            Set_Int (0);
         else
            Set_Int (ALIs.Table (ALIs.First).Time_Slice_Value);
         end if;

         Set_Char   (';');
         Write_Statement_Buffer;

         Set_String ("      WC_Encoding := '");
         Set_Char   (ALIs.Table (ALIs.First).WC_Encoding);
         Set_String ("';");
         Write_Statement_Buffer;

         Set_String ("      Locking_Policy := '");
         Set_Char   (Locking_Policy_Specified);
         Set_String ("';");
         Write_Statement_Buffer;

         Set_String ("      Queuing_Policy := '");
         Set_Char   (Queuing_Policy_Specified);
         Set_String ("';");
         Write_Statement_Buffer;

         Set_String ("      Task_Dispatching_Policy := '");
         Set_Char   (Task_Dispatching_Policy_Specified);
         Set_String ("';");
         Write_Statement_Buffer;

         Gen_Restrictions_Ada;

         WBI ("      Priority_Specific_Dispatching :=");
         WBI ("        Local_Priority_Specific_Dispatching'Address;");

         Set_String ("      Num_Specific_Dispatching := ");
         Set_Int (PSD_Pragma_Settings.Last + 1);
         Set_Char (';');
         Write_Statement_Buffer;

         WBI ("      Interrupt_States := Local_Interrupt_States'Address;");

         Set_String ("      Num_Interrupt_States := ");
         Set_Int (IS_Pragma_Settings.Last + 1);
         Set_Char (';');
         Write_Statement_Buffer;

         Set_String ("      Unreserve_All_Interrupts := ");

         if Unreserve_All_Interrupts_Specified then
            Set_String ("1");
         else
            Set_String ("0");
         end if;

         Set_Char (';');
         Write_Statement_Buffer;

         if Exception_Tracebacks then
            WBI ("      Exception_Tracebacks := 1;");
         end if;

         Set_String ("      Zero_Cost_Exceptions := ");

         if Zero_Cost_Exceptions_Specified then
            Set_String ("1");
         else
            Set_String ("0");
         end if;

         Set_String (";");
         Write_Statement_Buffer;

         Set_String ("      Detect_Blocking := ");

         if Detect_Blocking then
            Set_Int (1);
         else
            Set_Int (0);
         end if;

<<<<<<< HEAD
         Set_String (",");
         Write_Statement_Buffer;

         Set_String ("         Default_Stack_Size       => ");
         Set_Int (Default_Stack_Size);

         Set_String (");");
=======
         Set_String (";");
         Write_Statement_Buffer;

         Set_String ("      Default_Stack_Size := ");
         Set_Int (Default_Stack_Size);
         Set_String (";");
>>>>>>> f8383f28
         Write_Statement_Buffer;

         --  Generate call to Install_Handler

         WBI ("");
         WBI ("      if Handler_Installed = 0 then");
         WBI ("         Install_Handler;");
         WBI ("      end if;");
      end if;

      --  Generate call to set Initialize_Scalar values if active

      if Initialize_Scalars_Used then
         WBI ("");
         Set_String ("      System.Scalar_Values.Initialize ('");
         Set_Char (Initialize_Scalars_Mode1);
         Set_String ("', '");
         Set_Char (Initialize_Scalars_Mode2);
         Set_String ("');");
         Write_Statement_Buffer;
      end if;

      --  Generate assignment of default secondary stack size if set

      if Sec_Stack_Used and then Default_Sec_Stack_Size /= -1 then
         WBI ("");
         Set_String ("      System.Secondary_Stack.");
         Set_String ("Default_Secondary_Stack_Size := ");
         Set_Int (Opt.Default_Sec_Stack_Size);
         Set_Char (';');
         Write_Statement_Buffer;
      end if;

      --  Generate elaboration calls

      WBI ("");
      Gen_Elab_Calls_Ada;

      WBI ("   end " & Ada_Init_Name.all & ";");
   end Gen_Adainit_Ada;

   -------------------
   -- Gen_Adainit_C --
   --------------------

   procedure Gen_Adainit_C is
      Main_Priority : Int renames ALIs.Table (ALIs.First).Main_Priority;

   begin
      WBI ("void " & Ada_Init_Name.all & " (void)");
      WBI ("{");

      --  Generate externals for elaboration entities

      for E in Elab_Order.First .. Elab_Order.Last loop
         declare
            Unum : constant Unit_Id := Elab_Order.Table (E);
            U    : Unit_Record renames Units.Table (Unum);

         begin
            --  Check for Elab entity to be set for this unit

            if U.Set_Elab_Entity

            --  Don't generate reference for stand alone library

              and then not U.SAL_Interface

            --  Don't generate reference for predefined file in No_Run_Time
            --  mode, since we don't include the object files in this case

              and then not
                (No_Run_Time_Mode
                   and then Is_Predefined_File_Name (U.Sfile))
            then
               Set_String ("   extern char ");
               Get_Name_String (U.Uname);
               Set_Unit_Name;
               Set_String ("_E;");
               Write_Statement_Buffer;
            end if;
         end;
      end loop;

      Write_Statement_Buffer;

      --  Standard library suppressed

      if Suppress_Standard_Library_On_Target then

         --  Case of High_Integrity_Mode mode. Set __gl_main_priority if needed
         --  for the Ravenscar profile.

         if Main_Priority /= No_Main_Priority then
            WBI ("   extern int __gl_main_priority;");
            Set_String ("   __gl_main_priority = ");
            Set_Int    (Main_Priority);
            Set_Char   (';');
            Write_Statement_Buffer;
         end if;

      --  Normal case (standard library not suppressed)

      else
         --  Generate definition for interrupt states string

         Set_String ("   static const char *local_interrupt_states = """);

         for J in 0 .. IS_Pragma_Settings.Last loop
            Set_Char (IS_Pragma_Settings.Table (J));
         end loop;

         Set_String (""";");
         Write_Statement_Buffer;

         --  Generate definition for priority specific dispatching string

         Set_String
           ("   static const char *local_priority_specific_dispatching = """);

         for J in 0 .. PSD_Pragma_Settings.Last loop
            Set_Char (PSD_Pragma_Settings.Table (J));
         end loop;

         Set_String (""";");
         Write_Statement_Buffer;

         --  Generate declaration for secondary stack default if needed

         if Sec_Stack_Used and then Default_Sec_Stack_Size /= -1 then
            WBI ("   extern int system__secondary_stack__" &
                 "default_secondary_stack_size;");
         end if;

         WBI ("");

         --  Code for normal case (standard library not suppressed)

         --  We call the routine from inside adainit() because this works for
         --  both programs with and without binder generated "main" functions.

         WBI ("   extern int __gl_main_priority;");
         Set_String ("   __gl_main_priority = ");
         Set_Int (Main_Priority);
         Set_Char (';');
         Write_Statement_Buffer;

         WBI ("   extern int __gl_time_slice_val;");
         Set_String ("   __gl_time_slice_val = ");

         if Task_Dispatching_Policy = 'F'
           and then ALIs.Table (ALIs.First).Time_Slice_Value = -1
         then
            Set_Int (0);
         else
            Set_Int (ALIs.Table (ALIs.First).Time_Slice_Value);
         end if;

         Set_Char   (';');
         Write_Statement_Buffer;

         WBI ("   extern char __gl_wc_encoding;");
         Set_String ("   __gl_wc_encoding = '");
         Set_Char   (ALIs.Table (ALIs.First).WC_Encoding);
         Set_String ("';");
         Write_Statement_Buffer;

         WBI ("   extern char __gl_locking_policy;");
         Set_String ("   __gl_locking_policy = '");
         Set_Char (Locking_Policy_Specified);
         Set_String ("';");
         Write_Statement_Buffer;

         WBI ("   extern char __gl_queuing_policy;");
         Set_String ("   __gl_queuing_policy = '");
         Set_Char (Queuing_Policy_Specified);
         Set_String ("';");
         Write_Statement_Buffer;

         WBI ("   extern char __gl_task_dispatching_policy;");
         Set_String ("   __gl_task_dispatching_policy = '");
         Set_Char (Task_Dispatching_Policy_Specified);
         Set_String ("';");
         Write_Statement_Buffer;

         --  Generate definition for restrictions string

         Gen_Restrictions_C;

         WBI ("   extern const void *__gl_interrupt_states;");
         WBI ("   __gl_interrupt_states = local_interrupt_states;");

         WBI ("   extern int __gl_num_interrupt_states;");
         Set_String ("   __gl_num_interrupt_states = ");
         Set_Int (IS_Pragma_Settings.Last + 1);
         Set_String (";");
         Write_Statement_Buffer;

         WBI ("   extern const void *__gl_priority_specific_dispatching;");
         WBI ("   __gl_priority_specific_dispatching =" &
              " local_priority_specific_dispatching;");

         WBI ("   extern int __gl_num_specific_dispatching;");
         Set_String ("   __gl_num_specific_dispatching = ");
         Set_Int (PSD_Pragma_Settings.Last + 1);
         Set_String (";");
         Write_Statement_Buffer;

         WBI ("   extern int __gl_unreserve_all_interrupts;");
         Set_String ("   __gl_unreserve_all_interrupts = ");
         Set_Int    (Boolean'Pos (Unreserve_All_Interrupts_Specified));
         Set_String (";");
         Write_Statement_Buffer;

         if Exception_Tracebacks then
            WBI ("   extern int __gl_exception_tracebacks;");
            WBI ("   __gl_exception_tracebacks = 1;");
         end if;

         WBI ("   extern int __gl_zero_cost_exceptions;");
         Set_String ("   __gl_zero_cost_exceptions = ");
         Set_Int    (Boolean'Pos (Zero_Cost_Exceptions_Specified));
         Set_String (";");
         Write_Statement_Buffer;

         WBI ("   extern int __gl_detect_blocking;");
         Set_String ("   __gl_detect_blocking = ");

         if Detect_Blocking then
            Set_Int (1);
         else
            Set_Int (0);
         end if;

<<<<<<< HEAD
         Set_String (",");
         Tab_To (24);
         Set_String ("/* Detect_Blocking            */");
         Write_Statement_Buffer;

         Set_String ("      ");
         Set_Int    (Default_Stack_Size);
         Set_String (");");
         Tab_To (24);
         Set_String ("/* Default_Stack_Size     */");
         Write_Statement_Buffer;

=======
         Set_String (";");
         Write_Statement_Buffer;

         WBI ("   extern int __gl_default_stack_size;");
         Set_String ("   __gl_default_stack_size = ");
         Set_Int    (Default_Stack_Size);
         Set_String (";");
         Write_Statement_Buffer;

>>>>>>> f8383f28
         WBI ("");

         --  Install elaboration time signal handler

         WBI ("   if (__gnat_handler_installed == 0)");
         WBI ("     {");
         WBI ("        __gnat_install_handler ();");
         WBI ("     }");
      end if;

      --  Generate call to set Initialize_Scalar values if needed

      if Initialize_Scalars_Used then
         WBI ("");
         Set_String ("      system__scalar_values__initialize('");
         Set_Char (Initialize_Scalars_Mode1);
         Set_String ("', '");
         Set_Char (Initialize_Scalars_Mode2);
         Set_String ("');");
         Write_Statement_Buffer;
      end if;

      --  Generate assignment of default secondary stack size if set

      if Sec_Stack_Used and then Default_Sec_Stack_Size /= -1 then
         WBI ("");
         Set_String ("   system__secondary_stack__");
         Set_String ("default_secondary_stack_size = ");
         Set_Int (Opt.Default_Sec_Stack_Size);
         Set_Char (';');
         Write_Statement_Buffer;
      end if;

      --  Generate elaboration calls

      WBI ("");
      Gen_Elab_Calls_C;
      WBI ("}");
   end Gen_Adainit_C;

   ------------------------
   -- Gen_Elab_Calls_Ada --
   ------------------------

   procedure Gen_Elab_Calls_Ada is
   begin
      for E in Elab_Order.First .. Elab_Order.Last loop
         declare
            Unum : constant Unit_Id := Elab_Order.Table (E);
            U    : Unit_Record renames Units.Table (Unum);

            Unum_Spec : Unit_Id;
            --  This is the unit number of the spec that corresponds to
            --  this entry. It is the same as Unum except when the body
            --  and spec are different and we are currently processing
            --  the body, in which case it is the spec (Unum + 1).

         begin
            if U.Utype = Is_Body then
               Unum_Spec := Unum + 1;
            else
               Unum_Spec := Unum;
            end if;

            --  Nothing to do if predefined unit in no run time mode

            if No_Run_Time_Mode and then Is_Predefined_File_Name (U.Sfile) then
               null;

            --  Case of no elaboration code

            elsif U.No_Elab then

               --  The only case in which we have to do something is if
               --  this is a body, with a separate spec, where the separate
               --  spec has an elaboration entity defined.

               --  In that case, this is where we set the elaboration entity
               --  to True, we do not need to test if this has already been
               --  done, since it is quicker to set the flag than to test it.

               if not U.SAL_Interface and then U.Utype = Is_Body
                 and then Units.Table (Unum_Spec).Set_Elab_Entity
               then
                  Set_String ("      E");
                  Set_Unit_Number (Unum_Spec);
                  Set_String (" := True;");
                  Write_Statement_Buffer;
               end if;

            --  Here if elaboration code is present. If binding a library
            --  or if there is a non-Ada main subprogram then we generate:

            --    if not uname_E then
            --       uname'elab_[spec|body];
            --       uname_E := True;
            --    end if;

            --  Otherwise, elaboration routines are called unconditionally:

            --    uname'elab_[spec|body];
            --    uname_E := True;

            --  The uname_E assignment is skipped if this is a separate spec,
            --  since the assignment will be done when we process the body.

            elsif not U.SAL_Interface then
               if Force_Checking_Of_Elaboration_Flags or
                  Interface_Library_Unit or
                  (not Bind_Main_Program)
               then
                  Set_String ("      if not E");
                  Set_Unit_Number (Unum_Spec);
                  Set_String (" then");
                  Write_Statement_Buffer;
                  Set_String ("   ");
               end if;

               Set_String ("      ");
               Get_Decoded_Name_String_With_Brackets (U.Uname);

               if Name_Buffer (Name_Len) = 's' then
                  Name_Buffer (Name_Len - 1 .. Name_Len + 8) := "'elab_spec";
               else
                  Name_Buffer (Name_Len - 1 .. Name_Len + 8) := "'elab_body";
               end if;

               Name_Len := Name_Len + 8;
               Set_Casing (U.Icasing);
               Set_Name_Buffer;
               Set_Char (';');
               Write_Statement_Buffer;

               if U.Utype /= Is_Spec then
                  if Force_Checking_Of_Elaboration_Flags or
                     Interface_Library_Unit or
                     (not Bind_Main_Program)
                  then
                     Set_String ("   ");
                  end if;

                  Set_String ("      E");
                  Set_Unit_Number (Unum_Spec);
                  Set_String (" := True;");
                  Write_Statement_Buffer;
               end if;

               if Force_Checking_Of_Elaboration_Flags or
                  Interface_Library_Unit or
                  (not Bind_Main_Program)
               then
                  WBI ("      end if;");
               end if;
            end if;
         end;
      end loop;
   end Gen_Elab_Calls_Ada;

   ----------------------
   -- Gen_Elab_Calls_C --
   ----------------------

   procedure Gen_Elab_Calls_C is
   begin
      for E in Elab_Order.First .. Elab_Order.Last loop
         declare
            Unum : constant Unit_Id := Elab_Order.Table (E);
            U    : Unit_Record renames Units.Table (Unum);

            Unum_Spec : Unit_Id;
            --  This is the unit number of the spec that corresponds to
            --  this entry. It is the same as Unum except when the body
            --  and spec are different and we are currently processing
            --  the body, in which case it is the spec (Unum + 1).

         begin
            if U.Utype = Is_Body then
               Unum_Spec := Unum + 1;
            else
               Unum_Spec := Unum;
            end if;

            --  Nothing to do if predefined unit in no run time mode

            if No_Run_Time_Mode and then Is_Predefined_File_Name (U.Sfile) then
               null;

            --  Case of no elaboration code

            elsif U.No_Elab then

               --  The only case in which we have to do something is if
               --  this is a body, with a separate spec, where the separate
               --  spec has an elaboration entity defined.

               --  In that case, this is where we set the elaboration entity
               --  to True, we do not need to test if this has already been
               --  done, since it is quicker to set the flag than to test it.

               if not U.SAL_Interface and then U.Utype = Is_Body
                 and then Units.Table (Unum_Spec).Set_Elab_Entity
               then
                  Set_String ("   ");
                  Get_Name_String (U.Uname);
                  Set_Unit_Name;
                  Set_String ("_E = 1;");
                  Write_Statement_Buffer;
               end if;

            --  Here if elaboration code is present. If binding a library
            --  or if there is a non-Ada main subprogram then we generate:

            --    if (uname_E == 0) {
            --       uname__elab[s|b] ();
            --       uname_E++;
            --    }

            --  The uname_E assignment is skipped if this is a separate spec,
            --  since the assignment will be done when we process the body.

            elsif not U.SAL_Interface then
               Get_Name_String (U.Uname);

               if Force_Checking_Of_Elaboration_Flags or
                  Interface_Library_Unit or
                  (not Bind_Main_Program)
               then
                  Set_String ("   if (");
                  Set_Unit_Name;
                  Set_String ("_E == 0) {");
                  Write_Statement_Buffer;
                  Set_String ("   ");
               end if;

               Set_String ("   ");
               Set_Unit_Name;
               Set_String ("___elab");
               Set_Char (Name_Buffer (Name_Len)); -- 's' or 'b' for spec/body
               Set_String (" ();");
               Write_Statement_Buffer;

               if U.Utype /= Is_Spec then
                  if Force_Checking_Of_Elaboration_Flags or
                     Interface_Library_Unit or
                     (not Bind_Main_Program)
                  then
                     Set_String ("   ");
                  end if;

                  Set_String ("   ");
                  Set_Unit_Name;
                  Set_String ("_E++;");
                  Write_Statement_Buffer;
               end if;

               if Force_Checking_Of_Elaboration_Flags or
                  Interface_Library_Unit or
                  (not Bind_Main_Program)
               then
                  WBI ("   }");
               end if;
            end if;
         end;
      end loop;

   end Gen_Elab_Calls_C;

   ----------------------
   -- Gen_Elab_Defs_C --
   ----------------------

   procedure Gen_Elab_Defs_C is
   begin
      for E in Elab_Order.First .. Elab_Order.Last loop

         --  Generate declaration of elaboration procedure if elaboration
         --  needed. Note that passive units are always excluded.

         if not Units.Table (Elab_Order.Table (E)).No_Elab then
            Get_Name_String (Units.Table (Elab_Order.Table (E)).Uname);
            Set_String ("extern void ");
            Set_Unit_Name;
            Set_String ("___elab");
            Set_Char (Name_Buffer (Name_Len)); -- 's' or 'b' for spec/body
            Set_String (" (void);");
            Write_Statement_Buffer;
         end if;

      end loop;

      WBI ("");
   end Gen_Elab_Defs_C;

   ------------------------
   -- Gen_Elab_Order_Ada --
   ------------------------

   procedure Gen_Elab_Order_Ada is
   begin
      WBI ("");
      WBI ("   --  BEGIN ELABORATION ORDER");

      for J in Elab_Order.First .. Elab_Order.Last loop
         Set_String ("   --  ");
         Get_Name_String (Units.Table (Elab_Order.Table (J)).Uname);
         Set_Name_Buffer;
         Write_Statement_Buffer;
      end loop;

      WBI ("   --  END ELABORATION ORDER");
   end Gen_Elab_Order_Ada;

   ----------------------
   -- Gen_Elab_Order_C --
   ----------------------

   procedure Gen_Elab_Order_C is
   begin
      WBI ("");
      WBI ("/* BEGIN ELABORATION ORDER");

      for J in Elab_Order.First .. Elab_Order.Last loop
         Get_Name_String (Units.Table (Elab_Order.Table (J)).Uname);
         Set_Name_Buffer;
         Write_Statement_Buffer;
      end loop;

      WBI ("   END ELABORATION ORDER */");
   end Gen_Elab_Order_C;

   ------------------
   -- Gen_Main_Ada --
   ------------------

   procedure Gen_Main_Ada is
   begin
      WBI ("");

      if Exit_Status_Supported_On_Target then
         Set_String ("   function ");
      else
         Set_String ("   procedure ");
      end if;

      Set_String (Get_Main_Name);

      if Command_Line_Args_On_Target then
         Write_Statement_Buffer;
         WBI ("     (argc : Integer;");
         WBI ("      argv : System.Address;");
         WBI ("      envp : System.Address)");

         if Exit_Status_Supported_On_Target then
            WBI ("      return Integer");
         end if;

         WBI ("   is");

      else
         if Exit_Status_Supported_On_Target then
            Set_String (" return Integer is");
         else
            Set_String (" is");
         end if;

         Write_Statement_Buffer;
      end if;

      if Opt.Default_Exit_Status /= 0
        and then Bind_Main_Program
        and then not Configurable_Run_Time_Mode
      then
         WBI ("      procedure Set_Exit_Status (Status : Integer);");
         WBI ("      pragma Import (C, Set_Exit_Status, " &
                     """__gnat_set_exit_status"");");
         WBI ("");
      end if;

      --  Initialize and Finalize

      if not Cumulative_Restrictions.Set (No_Finalization) then
         WBI ("      procedure initialize (Addr : System.Address);");
         WBI ("      pragma Import (C, initialize, ""__gnat_initialize"");");
         WBI ("");
         WBI ("      procedure finalize;");
         WBI ("      pragma Import (C, finalize, ""__gnat_finalize"");");
      end if;

      --  If we want to analyze the stack, we have to import corresponding
      --  symbols

      if Dynamic_Stack_Measurement then
         WBI ("");
         WBI ("      procedure Output_Results;");
         WBI ("      pragma Import (C, Output_Results, " &
              """__gnat_stack_usage_output_results"");");

         WBI ("");
         WBI ("      " &
              "procedure Initialize_Stack_Analysis (Buffer_Size : Natural);");
         WBI ("      pragma Import (C, Initialize_Stack_Analysis, " &
              """__gnat_stack_usage_initialize"");");
      end if;

      --  Deal with declarations for main program case

      if not No_Main_Subprogram then

         --  To call the main program, we declare it using a pragma Import
         --  Ada with the right link name.

         --  It might seem more obvious to "with" the main program, and call
         --  it in the normal Ada manner. We do not do this for three reasons:

         --    1. It is more efficient not to recompile the main program
         --    2. We are not entitled to assume the source is accessible
         --    3. We don't know what options to use to compile it

         --  It is really reason 3 that is most critical (indeed we used
         --  to generate the "with", but several regression tests failed).

         WBI ("");

         if ALIs.Table (ALIs.First).Main_Program = Func then
            WBI ("      Result : Integer;");
            WBI ("");
            WBI ("      function Ada_Main_Program return Integer;");

         else
            WBI ("      procedure Ada_Main_Program;");
         end if;

         Set_String ("      pragma Import (Ada, Ada_Main_Program, """);
         Get_Name_String (Units.Table (First_Unit_Entry).Uname);
         Set_Main_Program_Name;
         Set_String (""");");

         Write_Statement_Buffer;
         WBI ("");

         if Bind_Main_Program
           and then not Suppress_Standard_Library_On_Target
         then
            WBI ("      SEH : aliased array (1 .. 2) of Integer;");
            WBI ("");
         end if;
      end if;

      --  Generate a reference to Ada_Main_Program_Name. This symbol is
      --  not referenced elsewhere in the generated program, but is needed
      --  by the debugger (that's why it is generated in the first place).
      --  The reference stops Ada_Main_Program_Name from being optimized
      --  away by smart linkers, such as the AiX linker.

      --  Because this variable is unused, we make this variable "aliased"
      --  with a pragma Volatile in order to tell the compiler to preserve
      --  this variable at any level of optimization.

      if Bind_Main_Program then
         WBI
           ("      Ensure_Reference : aliased System.Address := " &
            "Ada_Main_Program_Name'Address;");
         WBI ("      pragma Volatile (Ensure_Reference);");
         WBI ("");
      end if;

      WBI ("   begin");

      --  Acquire command line arguments if present on target

      if Command_Line_Args_On_Target then
         WBI ("      gnat_argc := argc;");
         WBI ("      gnat_argv := argv;");
         WBI ("      gnat_envp := envp;");
         WBI ("");

      --  If configurable run time and no command line args, then nothing
      --  needs to be done since the gnat_argc/argv/envp variables are
      --  suppressed in this case.

      elsif Configurable_Run_Time_On_Target then
         null;

      --  Otherwise set dummy values (to be filled in by some other unit?)

      else
         WBI ("      gnat_argc := 0;");
         WBI ("      gnat_argv := System.Null_Address;");
         WBI ("      gnat_envp := System.Null_Address;");
      end if;

      if Opt.Default_Exit_Status /= 0
        and then Bind_Main_Program
        and then not Configurable_Run_Time_Mode
      then
         Set_String ("      Set_Exit_Status (");
         Set_Int (Opt.Default_Exit_Status);
         Set_String (");");
         Write_Statement_Buffer;
      end if;

      if Dynamic_Stack_Measurement then
         Set_String ("      Initialize_Stack_Analysis (");
         Set_Int (Dynamic_Stack_Measurement_Array_Size);
         Set_String (");");
         Write_Statement_Buffer;
      end if;

      if not Cumulative_Restrictions.Set (No_Finalization) then

         if not No_Main_Subprogram
           and then Bind_Main_Program
           and then not Suppress_Standard_Library_On_Target
         then
            WBI ("      Initialize (SEH'Address);");
         else
            WBI ("      Initialize (System.Null_Address);");
         end if;
      end if;

      WBI ("      " & Ada_Init_Name.all & ";");

      if not No_Main_Subprogram then
         WBI ("      Break_Start;");

         if ALIs.Table (ALIs.First).Main_Program = Proc then
            WBI ("      Ada_Main_Program;");
         else
            WBI ("      Result := Ada_Main_Program;");
         end if;
      end if;

      --  Adafinal call is skipped if no finalization

      if not Cumulative_Restrictions.Set (No_Finalization) then

         --  If compiling for the JVM, we directly call Adafinal because
         --  we don't import it via Do_Finalize (see Gen_Output_File_Ada).

         if Hostparm.Java_VM then
            WBI ("      System.Standard_Library.Adafinal;");
         else
            WBI ("      Do_Finalize;");
         end if;
      end if;

      --  Prints the result of static stack analysis

      if Dynamic_Stack_Measurement then
         WBI ("      Output_Results;");
      end if;

      --  Finalize is only called if we have a run time

      if not Cumulative_Restrictions.Set (No_Finalization) then
         WBI ("      Finalize;");
      end if;

      --  Return result

      if Exit_Status_Supported_On_Target then
         if No_Main_Subprogram
           or else ALIs.Table (ALIs.First).Main_Program = Proc
         then
            WBI ("      return (gnat_exit_status);");
         else
            WBI ("      return (Result);");
         end if;
      end if;

      WBI ("   end;");
   end Gen_Main_Ada;

   ----------------
   -- Gen_Main_C --
   ----------------

   procedure Gen_Main_C is
   begin
      if Exit_Status_Supported_On_Target then
         WBI ("#include <stdlib.h>");
         Set_String ("int ");
      else
         Set_String ("void ");
      end if;

      Set_String (Get_Main_Name);

      --  Generate command line args in prototype if present on target

      if Command_Line_Args_On_Target then
         Write_Statement_Buffer (" (int argc, char **argv, char **envp)");

      --  Case of no command line arguments on target

      else
         Write_Statement_Buffer (" (void)");
      end if;

      WBI ("{");

      --  Generate a reference to __gnat_ada_main_program_name. This symbol
      --  is  not referenced elsewhere in the generated program, but is
      --  needed by the debugger (that's why it is generated in the first
      --  place). The reference stops Ada_Main_Program_Name from being
      --  optimized away by smart linkers, such as the AiX linker.

      --  Because this variable is unused, we declare this variable as
      --  volatile in order to tell the compiler to preserve it at any
      --  level of optimization.

      if Bind_Main_Program then
         WBI ("   char * volatile ensure_reference " &
              "__attribute__ ((__unused__)) = " &
              "__gnat_ada_main_program_name;");
         WBI ("");

         if not Suppress_Standard_Library_On_Target
           and then not No_Main_Subprogram
         then
            WBI ("   int SEH [2];");
            WBI ("");
         end if;
      end if;

      --  If main program is a function, generate result variable

      if ALIs.Table (ALIs.First).Main_Program = Func then
         WBI ("   int result;");
      end if;

      --  Set command line argument values from parameters if command line
      --  arguments are present on target

      if Command_Line_Args_On_Target then
         WBI ("   gnat_argc = argc;");
         WBI ("   gnat_argv = argv;");
         WBI ("   gnat_envp = envp;");
         WBI (" ");

      --  If configurable run-time, then nothing to do, since in this case
      --  the gnat_argc/argv/envp variables are entirely suppressed.

      elsif Configurable_Run_Time_On_Target then
         null;

      --  if no command line arguments on target, set dummy values

      else
         WBI ("   int result;");
         WBI ("   gnat_argc = 0;");
         WBI ("   gnat_argv = 0;");
         WBI ("   gnat_envp = 0;");
      end if;

      if Opt.Default_Exit_Status /= 0
        and then Bind_Main_Program
        and then not Configurable_Run_Time_Mode
      then
         Set_String ("   __gnat_set_exit_status (");
         Set_Int (Opt.Default_Exit_Status);
         Set_String (");");
         Write_Statement_Buffer;
      end if;

      --  Initializes dynamic stack measurement if needed

      if Dynamic_Stack_Measurement then
         Set_String ("   __gnat_stack_usage_initialize (");
         Set_Int (Dynamic_Stack_Measurement_Array_Size);
         Set_String (");");
         Write_Statement_Buffer;
      end if;

      --  The __gnat_initialize routine is used only if we have a run-time

      if not Suppress_Standard_Library_On_Target then
         if not No_Main_Subprogram and then Bind_Main_Program then
            WBI ("   __gnat_initialize ((void *)SEH);");
         else
            WBI ("   __gnat_initialize ((void *)0);");
         end if;
      end if;

      WBI ("   " & Ada_Init_Name.all & " ();");

      if not No_Main_Subprogram then
         WBI ("   __gnat_break_start ();");
         WBI (" ");

         --  Output main program name

         Get_Name_String (Units.Table (First_Unit_Entry).Uname);

         --  Main program is procedure case

         if ALIs.Table (ALIs.First).Main_Program = Proc then
            Set_String ("   ");
            Set_Main_Program_Name;
            Set_String (" ();");
            Write_Statement_Buffer;

         --  Main program is function case

         else -- ALIs.Table (ALIs_First).Main_Program = Func
            Set_String ("   result = ");
            Set_Main_Program_Name;
            Set_String (" ();");
            Write_Statement_Buffer;
         end if;

      end if;

      --  Call adafinal if finalization active

      if not Cumulative_Restrictions.Set (No_Finalization) then
         WBI (" ");
         WBI ("   system__standard_library__adafinal ();");
      end if;

      --  Outputs the dynamic stack measurement if needed

      if Dynamic_Stack_Measurement then
         WBI ("   __gnat_stack_usage_output_results ();");
      end if;

      --  The finalize routine is used only if we have a run-time

      if not Suppress_Standard_Library_On_Target then
         WBI ("   __gnat_finalize ();");
      end if;

      --  Case of main program is a function, so the value it returns
      --  is the exit status in this case.

      if ALIs.Table (ALIs.First).Main_Program = Func then
         if Exit_Status_Supported_On_Target then

            --  VMS must use Posix exit routine in order to get the effect
            --  of a Unix compatible setting of the program exit status.
            --  For all other systems, we use the standard exit routine.

            if OpenVMS_On_Target then
               WBI ("   decc$__posix_exit (result);");
            else
               WBI ("   exit (result);");
            end if;
         end if;

      --  Case of main program is a procedure, in which case the exit
      --  status is whatever was set by a Set_Exit call most recently

      else
         if Exit_Status_Supported_On_Target then

            --  VMS must use Posix exit routine in order to get the effect
            --  of a Unix compatible setting of the program exit status.
            --  For all other systems, we use the standard exit routine.

            if OpenVMS_On_Target then
               WBI ("   decc$__posix_exit (gnat_exit_status);");
            else
               WBI ("   exit (gnat_exit_status);");
            end if;
         end if;
      end if;

      WBI ("}");
   end Gen_Main_C;

   ------------------------------
   -- Gen_Object_Files_Options --
   ------------------------------

   procedure Gen_Object_Files_Options is
      Lgnat : Natural;
      --  This keeps track of the position in the sorted set of entries
      --  in the Linker_Options table of where the first entry from an
      --  internal file appears.

      procedure Write_Linker_Option;
      --  Write binder info linker option

      -------------------------
      -- Write_Linker_Option --
      -------------------------

      procedure Write_Linker_Option is
         Start : Natural;
         Stop  : Natural;

      begin
         --  Loop through string, breaking at null's

         Start := 1;
         while Start < Name_Len loop

            --  Find null ending this section

            Stop := Start + 1;
            while Name_Buffer (Stop) /= ASCII.NUL
              and then Stop <= Name_Len loop
               Stop := Stop + 1;
            end loop;

            --  Process section if non-null

            if Stop > Start then
                  if Output_Linker_Option_List then
                     Write_Str (Name_Buffer (Start .. Stop - 1));
                     Write_Eol;
                  end if;
                  Write_Info_Ada_C
                    ("   --   ", "", Name_Buffer (Start .. Stop - 1));
            end if;

            Start := Stop + 1;
         end loop;
      end Write_Linker_Option;

   --  Start of processing for Gen_Object_Files_Options

   begin
      WBI ("");
      Write_Info_Ada_C ("-- ", "/* ", " BEGIN Object file/option list");

      for E in Elab_Order.First .. Elab_Order.Last loop

         --  If not spec that has an associated body, then generate a
         --  comment giving the name of the corresponding object file.

         if (not Units.Table (Elab_Order.Table (E)).SAL_Interface)
           and then Units.Table (Elab_Order.Table (E)).Utype /= Is_Spec
         then
            Get_Name_String
              (ALIs.Table
                (Units.Table (Elab_Order.Table (E)).My_ALI).Ofile_Full_Name);

            --  If the presence of an object file is necessary or if it
            --  exists, then use it.

            if not Hostparm.Exclude_Missing_Objects
              or else GNAT.OS_Lib.Is_Regular_File (Name_Buffer (1 .. Name_Len))
            then
               Write_Info_Ada_C ("   --   ", "", Name_Buffer (1 .. Name_Len));

               if Output_Object_List then
                  Write_Str (Name_Buffer (1 .. Name_Len));
                  Write_Eol;
               end if;

               --  Don't link with the shared library on VMS if an internal
               --  filename object is seen. Multiply defined symbols will
               --  result.

               if OpenVMS_On_Target
                 and then Is_Internal_File_Name
                  (ALIs.Table
                   (Units.Table (Elab_Order.Table (E)).My_ALI).Sfile)
               then
                  --  Special case for g-trasym.obj, which is not included
                  --  in libgnat.

                  Get_Name_String (ALIs.Table
                            (Units.Table (Elab_Order.Table (E)).My_ALI).Sfile);

                  if Name_Buffer (1 .. 8) /= "g-trasym" then
                     Opt.Shared_Libgnat := False;
                  end if;
               end if;
            end if;
         end if;
      end loop;

      --  Add a "-Ldir" for each directory in the object path

      for J in 1 .. Nb_Dir_In_Obj_Search_Path loop
         declare
            Dir : constant String_Ptr := Dir_In_Obj_Search_Path (J);
         begin
            Name_Len := 0;
            Add_Str_To_Name_Buffer ("-L");
            Add_Str_To_Name_Buffer (Dir.all);
            Write_Linker_Option;
         end;
      end loop;

      --  Sort linker options

      --  This sort accomplishes two important purposes:

      --    a) All application files are sorted to the front, and all
      --       GNAT internal files are sorted to the end. This results
      --       in a well defined dividing line between the two sets of
      --       files, for the purpose of inserting certain standard
      --       library references into the linker arguments list.

      --    b) Given two different units, we sort the linker options so
      --       that those from a unit earlier in the elaboration order
      --       comes later in the list. This is a heuristic designed
      --       to create a more friendly order of linker options when
      --       the operations appear in separate units. The idea is that
      --       if unit A must be elaborated before unit B, then it is
      --       more likely that B references libraries included by A,
      --       than vice versa, so we want the libraries included by
      --       A to come after the libraries included by B.

      --  These two criteria are implemented by function Lt_Linker_Option.
      --  Note that a special case of b) is that specs are elaborated before
      --  bodies, so linker options from specs come after linker options
      --  for bodies, and again, the assumption is that libraries used by
      --  the body are more likely to reference libraries used by the spec,
      --  than vice versa.

      Sort
        (Linker_Options.Last,
         Move_Linker_Option'Access,
         Lt_Linker_Option'Access);

      --  Write user linker options, i.e. the set of linker options that
      --  come from all files other than GNAT internal files, Lgnat is
      --  left set to point to the first entry from a GNAT internal file,
      --  or past the end of the entriers if there are no internal files.

      Lgnat := Linker_Options.Last + 1;

      for J in 1 .. Linker_Options.Last loop
         if not Linker_Options.Table (J).Internal_File then
            Get_Name_String (Linker_Options.Table (J).Name);
            Write_Linker_Option;
         else
            Lgnat := J;
            exit;
         end if;
      end loop;

      --  Now we insert standard linker options that must appear after the
      --  entries from user files, and before the entries from GNAT run-time
      --  files. The reason for this decision is that libraries referenced
      --  by internal routines may reference these standard library entries.

      --  Note that we do not insert anything when pragma No_Run_Time has been
      --  specified or when the standard libraries are not to be used,
      --  otherwise on some platforms, such as VMS, we may get duplicate
      --  symbols when linking.

      if not (Opt.No_Run_Time_Mode or else Opt.No_Stdlib) then
         Name_Len := 0;

         if Opt.Shared_Libgnat then
            Add_Str_To_Name_Buffer ("-shared");
         else
            Add_Str_To_Name_Buffer ("-static");
         end if;

         --  Write directly to avoid -K output (why???)

         Write_Info_Ada_C ("   --   ", "", Name_Buffer (1 .. Name_Len));

         if With_DECGNAT then
            Name_Len := 0;

            if Opt.Shared_Libgnat then
               Add_Str_To_Name_Buffer (Shared_Lib ("decgnat"));
            else
               Add_Str_To_Name_Buffer ("-ldecgnat");
            end if;

            Write_Linker_Option;
         end if;

         if With_GNARL then
            Name_Len := 0;

            if Opt.Shared_Libgnat then
               Add_Str_To_Name_Buffer (Shared_Lib ("gnarl"));
            else
               Add_Str_To_Name_Buffer ("-lgnarl");
            end if;

            Write_Linker_Option;
         end if;

         Name_Len := 0;

         if Opt.Shared_Libgnat then
            Add_Str_To_Name_Buffer (Shared_Lib ("gnat"));
         else
            Add_Str_To_Name_Buffer ("-lgnat");
         end if;

         Write_Linker_Option;
      end if;

      --  Write linker options from all internal files

      for J in Lgnat .. Linker_Options.Last loop
         Get_Name_String (Linker_Options.Table (J).Name);
         Write_Linker_Option;
      end loop;

      if Ada_Bind_File then
         WBI ("--  END Object file/option list   ");
      else
         WBI ("    END Object file/option list */");
      end if;
   end Gen_Object_Files_Options;

   ---------------------
   -- Gen_Output_File --
   ---------------------

   procedure Gen_Output_File (Filename : String) is
   begin
      --  Acquire settings for Interrupt_State pragmas

      Set_IS_Pragma_Table;

      --  Acquire settings for Priority_Specific_Dispatching pragma

      Set_PSD_Pragma_Table;

      --  Override Ada_Bind_File and Bind_Main_Program for Java since
      --  JGNAT only supports Ada code, and the main program is already
      --  generated by the compiler.

      if Hostparm.Java_VM then
         Ada_Bind_File := True;
         Bind_Main_Program := False;
      end if;

      --  Override time slice value if -T switch is set

      if Time_Slice_Set then
         ALIs.Table (ALIs.First).Time_Slice_Value := Opt.Time_Slice_Value;
      end if;

      --  Count number of elaboration calls

      for E in Elab_Order.First .. Elab_Order.Last loop
         if Units.Table (Elab_Order.Table (E)).No_Elab then
            null;
         else
            Num_Elab_Calls := Num_Elab_Calls + 1;
         end if;
      end loop;

      --  Generate output file in appropriate language

      if Ada_Bind_File then
         Gen_Output_File_Ada (Filename);
      else
         Gen_Output_File_C (Filename);
      end if;

   end Gen_Output_File;

   -------------------------
   -- Gen_Output_File_Ada --
   -------------------------

   procedure Gen_Output_File_Ada (Filename : String) is

      Bfiles : Name_Id;
      --  Name of generated bind file (spec)

      Bfileb : Name_Id;
      --  Name of generated bind file (body)

      Ada_Main : constant String := Get_Ada_Main_Name;
      --  Name to be used for generated Ada main program. See the body of
      --  function Get_Ada_Main_Name for details on the form of the name.

   begin
      --  Create spec first

      Create_Binder_Output (Filename, 's', Bfiles);

      --  If we are operating in Restrictions (No_Exception_Handlers) mode,
      --  then we need to make sure that the binder program is compiled with
      --  the same restriction, so that no exception tables are generated.

      if Cumulative_Restrictions.Set (No_Exception_Handlers) then
         WBI ("pragma Restrictions (No_Exception_Handlers);");
      end if;

      --  Generate with of System so we can reference System.Address

      WBI ("with System;");

      --  Generate with of System.Initialize_Scalars if active

      if Initialize_Scalars_Used then
         WBI ("with System.Scalar_Values;");
      end if;

      --  Generate with of System.Secondary_Stack if active

      if Sec_Stack_Used and then Default_Sec_Stack_Size /= -1 then
         WBI ("with System.Secondary_Stack;");
      end if;

      Resolve_Binder_Options;

      if not Suppress_Standard_Library_On_Target then
         --  Usually, adafinal is called using a pragma Import C. Since
         --  Import C doesn't have the same semantics for JGNAT, we use
         --  standard Ada.

         if Hostparm.Java_VM then
            WBI ("with System.Standard_Library;");
         end if;
      end if;

      WBI ("package " & Ada_Main & " is");
      WBI ("   pragma Warnings (Off);");

      --  Main program case

      if Bind_Main_Program then

         --  Generate argc/argv stuff unless suppressed

         if Command_Line_Args_On_Target
           or not Configurable_Run_Time_On_Target
         then
            WBI ("");
            WBI ("   gnat_argc : Integer;");
            WBI ("   gnat_argv : System.Address;");
            WBI ("   gnat_envp : System.Address;");

            --  If the standard library is not suppressed, these variables are
            --  in the runtime data area for easy access from the runtime

            if not Suppress_Standard_Library_On_Target then
               WBI ("");
               WBI ("   pragma Import (C, gnat_argc);");
               WBI ("   pragma Import (C, gnat_argv);");
               WBI ("   pragma Import (C, gnat_envp);");
            end if;
         end if;

         --  Define exit status. Again in normal mode, this is in the
         --  run-time library, and is initialized there, but in the
         --  configurable runtime case, the variable is declared and
         --  initialized in this file.

         WBI ("");

         if Configurable_Run_Time_Mode then
            if Exit_Status_Supported_On_Target then
               WBI ("   gnat_exit_status : Integer := 0;");
            end if;
         else
            WBI ("   gnat_exit_status : Integer;");
            WBI ("   pragma Import (C, gnat_exit_status);");
         end if;
      end if;

      --  Generate the GNAT_Version and Ada_Main_Program_Name info only for
      --  the main program. Otherwise, it can lead under some circumstances
      --  to a symbol duplication during the link (for instance when a
      --  C program uses 2 Ada libraries)

      if Bind_Main_Program then
         WBI ("");
         WBI ("   GNAT_Version : constant String :=");
         WBI ("                    ""GNAT Version: " &
                                   Gnat_Version_String & """;");
         WBI ("   pragma Export (C, GNAT_Version, ""__gnat_version"");");

         WBI ("");
         Set_String ("   Ada_Main_Program_Name : constant String := """);
         Get_Name_String (Units.Table (First_Unit_Entry).Uname);
         Set_Main_Program_Name;
         Set_String (""" & Ascii.NUL;");
         Write_Statement_Buffer;

         WBI
           ("   pragma Export (C, Ada_Main_Program_Name, " &
            """__gnat_ada_main_program_name"");");
      end if;

      WBI ("");
      WBI ("   procedure " & Ada_Final_Name.all & ";");
      WBI ("   pragma Export (C, " & Ada_Final_Name.all & ", """ &
           Ada_Final_Name.all & """);");

      if Use_Pragma_Linker_Constructor then
         WBI ("   pragma Linker_Destructor (" & Ada_Final_Name.all & ");");
      end if;

      WBI ("");
      WBI ("   procedure " & Ada_Init_Name.all & ";");
      WBI ("   pragma Export (C, " & Ada_Init_Name.all & ", """ &
           Ada_Init_Name.all & """);");

      if Use_Pragma_Linker_Constructor then
         WBI ("   pragma Linker_Constructor (" & Ada_Init_Name.all & ");");
      end if;

      if Bind_Main_Program then

         --  If we have the standard library, then Break_Start is defined
         --  there, but when the standard library is suppressed, Break_Start
         --  is defined here.

         WBI ("");
         WBI ("   procedure Break_Start;");

         if Suppress_Standard_Library_On_Target then
            WBI ("   pragma Export (C, Break_Start, ""__gnat_break_start"");");
         else
            WBI ("   pragma Import (C, Break_Start, ""__gnat_break_start"");");
         end if;

         WBI ("");

         if Exit_Status_Supported_On_Target then
            Set_String ("   function ");
         else
            Set_String ("   procedure ");
         end if;

         Set_String (Get_Main_Name);

         --  Generate argument list if present

         if Command_Line_Args_On_Target then
            Write_Statement_Buffer;
            WBI ("     (argc : Integer;");
            WBI ("      argv : System.Address;");
            Set_String
                ("      envp : System.Address)");

            if Exit_Status_Supported_On_Target then
               Write_Statement_Buffer;
               WBI ("      return Integer;");
            else
               Write_Statement_Buffer (";");
            end if;

         else
            if Exit_Status_Supported_On_Target then
               Write_Statement_Buffer (" return Integer;");
            else
               Write_Statement_Buffer (";");
            end if;
         end if;

         WBI ("   pragma Export (C, " & Get_Main_Name & ", """ &
           Get_Main_Name & """);");
      end if;

      Gen_Versions_Ada;
      Gen_Elab_Order_Ada;

      --  Spec is complete

      WBI ("");
      WBI ("end " & Ada_Main & ";");
      Close_Binder_Output;

      --  Prepare to write body

      Create_Binder_Output (Filename, 'b', Bfileb);

      --  Output Source_File_Name pragmas which look like

      --    pragma Source_File_Name (Ada_Main, Spec_File_Name => "sss");
      --    pragma Source_File_Name (Ada_Main, Body_File_Name => "bbb");

      --  where sss/bbb are the spec/body file names respectively

      Get_Name_String (Bfiles);
      Name_Buffer (Name_Len + 1 .. Name_Len + 3) := """);";

      WBI ("pragma Source_File_Name (" &
           Ada_Main &
           ", Spec_File_Name => """ &
           Name_Buffer (1 .. Name_Len + 3));

      Get_Name_String (Bfileb);
      Name_Buffer (Name_Len + 1 .. Name_Len + 3) := """);";

      WBI ("pragma Source_File_Name (" &
           Ada_Main &
           ", Body_File_Name => """ &
           Name_Buffer (1 .. Name_Len + 3));

      --  Generate with of System.Restrictions to initialize
      --  Run_Time_Restrictions.

      if not Suppress_Standard_Library_On_Target then
         WBI ("");
         WBI ("with System.Restrictions;");
      end if;

      WBI ("");
      WBI ("package body " & Ada_Main & " is");
      WBI ("   pragma Warnings (Off);");

      --  Import the finalization procedure only if finalization active

      if not Cumulative_Restrictions.Set (No_Finalization) then

         --  In the Java case, pragma Import C cannot be used, so the
         --  standard Ada constructs will be used instead.

         if not Hostparm.Java_VM then
            WBI ("");
            WBI ("   procedure Do_Finalize;");
            WBI
              ("   pragma Import (C, Do_Finalize, " &
               """system__standard_library__adafinal"");");
            WBI ("");
         end if;
      end if;

      if not Suppress_Standard_Library_On_Target then

         --  Generate Priority_Specific_Dispatching pragma string

         Set_String
           ("   Local_Priority_Specific_Dispatching : constant String := """);

         for J in 0 .. PSD_Pragma_Settings.Last loop
            Set_Char (PSD_Pragma_Settings.Table (J));
         end loop;

         Set_String (""";");
         Write_Statement_Buffer;

         --  Generate Interrupt_State pragma string

         Set_String ("   Local_Interrupt_States : constant String := """);

         for J in 0 .. IS_Pragma_Settings.Last loop
            Set_Char (IS_Pragma_Settings.Table (J));
         end loop;

         Set_String (""";");
         Write_Statement_Buffer;
         WBI ("");
      end if;

      Gen_Adainit_Ada;

      Gen_Adafinal_Ada;

      if Bind_Main_Program then

         --  When suppressing the standard library then generate dummy body
         --  for Break_Start

         if Suppress_Standard_Library_On_Target then
            WBI ("");
            WBI ("   procedure Break_Start is");
            WBI ("   begin");
            WBI ("      null;");
            WBI ("   end;");
         end if;

         Gen_Main_Ada;
      end if;

      --  Output object file list and the Ada body is complete

      Gen_Object_Files_Options;

      WBI ("");
      WBI ("end " & Ada_Main & ";");

      Close_Binder_Output;
   end Gen_Output_File_Ada;

   -----------------------
   -- Gen_Output_File_C --
   -----------------------

   procedure Gen_Output_File_C (Filename : String) is

      Bfile : Name_Id;
      --  Name of generated bind file

   begin
      Create_Binder_Output (Filename, 'c', Bfile);

      Resolve_Binder_Options;

<<<<<<< HEAD
      WBI ("extern void __gnat_set_globals");
      WBI ("  (int, int, char, char, char, char,");
      WBI ("   const char *, const char *,");
      WBI ("   int, int, int, int, int, int);");

=======
>>>>>>> f8383f28
      if Use_Pragma_Linker_Constructor then
         WBI ("extern void " & Ada_Final_Name.all &
              " (void) __attribute__((destructor));");
         WBI ("extern void " & Ada_Init_Name.all &
              " (void) __attribute__((constructor));");

      else
         WBI ("extern void " & Ada_Final_Name.all & " (void);");
         WBI ("extern void " & Ada_Init_Name.all & " (void);");
      end if;

      WBI ("extern void system__standard_library__adafinal (void);");

      if not No_Main_Subprogram then
         Set_String ("extern ");

         if Exit_Status_Supported_On_Target then
            Set_String ("int");
         else
            Set_String ("void");
         end if;

         Set_String (" main ");

         if Command_Line_Args_On_Target then
            Write_Statement_Buffer ("(int, char **, char **);");
         else
            Write_Statement_Buffer ("(void);");
         end if;

         if OpenVMS_On_Target then
            WBI ("extern void decc$__posix_exit (int);");
         else
            WBI ("extern void exit (int);");
         end if;

         WBI ("extern void __gnat_break_start (void);");
         Set_String ("extern ");

         if ALIs.Table (ALIs.First).Main_Program = Proc then
            Set_String ("void ");
         else
            Set_String ("int ");
         end if;

         Get_Name_String (Units.Table (First_Unit_Entry).Uname);
         Set_Main_Program_Name;
         Set_String (" (void);");
         Write_Statement_Buffer;
      end if;

      if not Suppress_Standard_Library_On_Target then
         WBI ("extern void __gnat_initialize (void *);");
         WBI ("extern void __gnat_finalize (void);");
         WBI ("extern void __gnat_install_handler (void);");
      end if;

      if Dynamic_Stack_Measurement then
         WBI ("");
         WBI ("extern void __gnat_stack_usage_output_results (void);");
         WBI ("extern void __gnat_stack_usage_initialize (int size);");
      end if;

      WBI ("");

      Gen_Elab_Defs_C;

      --  Imported variable used to track elaboration/finalization phase.
      --  Used only when we have a runtime.

      if not Suppress_Standard_Library_On_Target then
         WBI ("extern int  __gnat_handler_installed;");
         WBI ("");
      end if;

      --  Write argv/argc exit status stuff if main program case

      if Bind_Main_Program then

         --  First deal with argc/argv/envp. In the normal case they
         --  are in the run-time library.

         if not Configurable_Run_Time_On_Target then
            WBI ("extern int gnat_argc;");
            WBI ("extern char **gnat_argv;");
            WBI ("extern char **gnat_envp;");

         --  If configurable run time and no command line args, then the
         --  generation of these variables is entirely suppressed.

         elsif not Command_Line_Args_On_Target then
            null;

         --  Otherwise, in the configurable run-time case they are right in
         --  the binder file.

         else
            WBI ("int gnat_argc;");
            WBI ("char **gnat_argv;");
            WBI ("char **gnat_envp;");
         end if;

         --  Similarly deal with exit status
         --  are in the run-time library.

         if not Configurable_Run_Time_On_Target then
            WBI ("extern int gnat_exit_status;");

         --  If configurable run time and no exit status on target, then
         --  the generation of this variables is entirely suppressed.

         elsif not Exit_Status_Supported_On_Target then
            null;

         --  Otherwise, in the configurable run-time case this variable is
         --  right in the binder file, and initialized to zero there.

         else
            WBI ("int gnat_exit_status = 0;");
         end if;

         WBI ("");
      end if;

      --  When suppressing the standard library, the __gnat_break_start
      --  routine (for the debugger to get initial control) is defined in
      --  this file.

      if Suppress_Standard_Library_On_Target then
         WBI ("");
         WBI ("void __gnat_break_start (void) {}");
      end if;

      --  Generate the __gnat_version and __gnat_ada_main_program_name info
      --  only for the main program. Otherwise, it can lead under some
      --  circumstances to a symbol duplication during the link (for instance
      --  when a C program uses 2 Ada libraries)

      if Bind_Main_Program then
         WBI ("");
         WBI ("char __gnat_version[] = ""GNAT Version: " &
                                   Gnat_Version_String & """;");

         Set_String ("char __gnat_ada_main_program_name[] = """);
         Get_Name_String (Units.Table (First_Unit_Entry).Uname);
         Set_Main_Program_Name;
         Set_String (""";");
         Write_Statement_Buffer;
      end if;

      --  Generate the adafinal routine. In no runtime mode, this is
      --  not needed, since there is no finalization to do.

      if not Cumulative_Restrictions.Set (No_Finalization) then
         Gen_Adafinal_C;
      end if;

      Gen_Adainit_C;

      --  Main is only present for Ada main case

      if Bind_Main_Program then
         Gen_Main_C;
      end if;

      --  Generate versions, elaboration order, list of object files

      Gen_Versions_C;
      Gen_Elab_Order_C;
      Gen_Object_Files_Options;

      --  C binder output is complete

      Close_Binder_Output;
   end Gen_Output_File_C;

   --------------------------
   -- Gen_Restrictions_Ada --
   --------------------------

   procedure Gen_Restrictions_Ada is
      Count : Integer;
   begin
      if Suppress_Standard_Library_On_Target then
         return;
      end if;

      WBI ("      System.Restrictions.Run_Time_Restrictions :=");
      WBI ("        (Set =>");
      Set_String      ("          (");

      Count := 0;

      for J in Cumulative_Restrictions.Set'First ..
        Restriction_Id'Pred (Cumulative_Restrictions.Set'Last)
      loop
         Set_Boolean (Cumulative_Restrictions.Set (J));
         Set_String (", ");
         Count := Count + 1;

         if Count = 8 then
            Write_Statement_Buffer;
            Set_String ("           ");
            Count := 0;
         end if;
      end loop;

      Set_Boolean
        (Cumulative_Restrictions.Set (Cumulative_Restrictions.Set'Last));
      Set_String ("),");
      Write_Statement_Buffer;
      Set_String ("         Value => (");

      for J in Cumulative_Restrictions.Value'First ..
        Restriction_Id'Pred (Cumulative_Restrictions.Value'Last)
      loop
         Set_Int (Int (Cumulative_Restrictions.Value (J)));
         Set_String (", ");
      end loop;

      Set_Int (Int (Cumulative_Restrictions.Value
        (Cumulative_Restrictions.Value'Last)));
      Set_String ("),");
      Write_Statement_Buffer;
      WBI ("         Violated =>");
      Set_String ("          (");
      Count := 0;

      for J in Cumulative_Restrictions.Violated'First ..
        Restriction_Id'Pred (Cumulative_Restrictions.Violated'Last)
      loop
         Set_Boolean (Cumulative_Restrictions.Violated (J));
         Set_String (", ");
         Count := Count + 1;

         if Count = 8 then
            Write_Statement_Buffer;
            Set_String ("           ");
            Count := 0;
         end if;
      end loop;

      Set_Boolean (Cumulative_Restrictions.Violated
        (Cumulative_Restrictions.Violated'Last));
      Set_String ("),");
      Write_Statement_Buffer;
      Set_String ("         Count => (");

      for J in Cumulative_Restrictions.Count'First ..
        Restriction_Id'Pred (Cumulative_Restrictions.Count'Last)
      loop
         Set_Int (Int (Cumulative_Restrictions.Count (J)));
         Set_String (", ");
      end loop;

      Set_Int (Int (Cumulative_Restrictions.Count
        (Cumulative_Restrictions.Count'Last)));
      Set_String ("),");
      Write_Statement_Buffer;
      Set_String ("         Unknown => (");

      for J in Cumulative_Restrictions.Unknown'First ..
        Restriction_Id'Pred (Cumulative_Restrictions.Unknown'Last)
      loop
         Set_Boolean (Cumulative_Restrictions.Unknown (J));
         Set_String (", ");
      end loop;

      Set_Boolean
        (Cumulative_Restrictions.Unknown
          (Cumulative_Restrictions.Unknown'Last));
      Set_String ("));");
      Write_Statement_Buffer;
   end Gen_Restrictions_Ada;

   ------------------------
   -- Gen_Restrictions_C --
   ------------------------

   procedure Gen_Restrictions_C is
   begin
      if Suppress_Standard_Library_On_Target then
         return;
      end if;

      WBI ("   typedef struct {");
      Set_String ("     char set [");
      Set_Int (Cumulative_Restrictions.Set'Length);
      Set_String ("];");
      Write_Statement_Buffer;

      Set_String ("     int value [");
      Set_Int (Cumulative_Restrictions.Value'Length);
      Set_String ("];");
      Write_Statement_Buffer;

      Set_String ("     char violated [");
      Set_Int (Cumulative_Restrictions.Violated'Length);
      Set_String ("];");
      Write_Statement_Buffer;

      Set_String ("     int count [");
      Set_Int (Cumulative_Restrictions.Count'Length);
      Set_String ("];");
      Write_Statement_Buffer;

      Set_String ("     char unknown [");
      Set_Int (Cumulative_Restrictions.Unknown'Length);
      Set_String ("];");
      Write_Statement_Buffer;
      WBI ("   } restrictions;");
      WBI ("   extern restrictions " &
           "system__restrictions__run_time_restrictions;");
      WBI ("   restrictions r = {");
      Set_String ("     {");

      for J in Cumulative_Restrictions.Set'First ..
        Restriction_Id'Pred (Cumulative_Restrictions.Set'Last)
      loop
         Set_Int (Boolean'Pos (Cumulative_Restrictions.Set (J)));
         Set_String (", ");
      end loop;

      Set_Int (Boolean'Pos
        (Cumulative_Restrictions.Set (Cumulative_Restrictions.Set'Last)));
      Set_String ("},");
      Write_Statement_Buffer;
      Set_String ("     {");

      for J in Cumulative_Restrictions.Value'First ..
        Restriction_Id'Pred (Cumulative_Restrictions.Value'Last)
      loop
         Set_Int (Int (Cumulative_Restrictions.Value (J)));
         Set_String (", ");
      end loop;

      Set_Int (Int (Cumulative_Restrictions.Value
        (Cumulative_Restrictions.Value'Last)));
      Set_String ("},");
      Write_Statement_Buffer;
      Set_String ("     {");

      for J in Cumulative_Restrictions.Violated'First ..
        Restriction_Id'Pred (Cumulative_Restrictions.Violated'Last)
      loop
         Set_Int (Boolean'Pos (Cumulative_Restrictions.Violated (J)));
         Set_String (", ");
      end loop;

      Set_Int (Boolean'Pos (Cumulative_Restrictions.Violated
        (Cumulative_Restrictions.Violated'Last)));
      Set_String ("},");
      Write_Statement_Buffer;
      Set_String ("     {");

      for J in Cumulative_Restrictions.Count'First ..
        Restriction_Id'Pred (Cumulative_Restrictions.Count'Last)
      loop
         Set_Int (Int (Cumulative_Restrictions.Count (J)));
         Set_String (", ");
      end loop;

      Set_Int (Int (Cumulative_Restrictions.Count
        (Cumulative_Restrictions.Count'Last)));
      Set_String ("},");
      Write_Statement_Buffer;
      Set_String ("     {");

      for J in Cumulative_Restrictions.Unknown'First ..
        Restriction_Id'Pred (Cumulative_Restrictions.Unknown'Last)
      loop
         Set_Int (Boolean'Pos (Cumulative_Restrictions.Unknown (J)));
         Set_String (", ");
      end loop;

      Set_Int (Boolean'Pos (Cumulative_Restrictions.Unknown
          (Cumulative_Restrictions.Unknown'Last)));
      Set_String ("}};");
      Write_Statement_Buffer;
      WBI ("   system__restrictions__run_time_restrictions = r;");
   end Gen_Restrictions_C;

   ----------------------
   -- Gen_Versions_Ada --
   ----------------------

   --  This routine generates two sets of lines. The first set has the form:

   --    unnnnn : constant Integer := 16#hhhhhhhh#;

   --  The second set has the form

   --    pragma Export (C, unnnnn, unam);

   --  for each unit, where unam is the unit name suffixed by either B or
   --  S for body or spec, with dots replaced by double underscores, and
   --  hhhhhhhh is the version number, and nnnnn is a 5-digits serial number.

   procedure Gen_Versions_Ada is
      Ubuf : String (1 .. 6) := "u00000";

      procedure Increment_Ubuf;
      --  Little procedure to increment the serial number

      procedure Increment_Ubuf is
      begin
         for J in reverse Ubuf'Range loop
            Ubuf (J) := Character'Succ (Ubuf (J));
            exit when Ubuf (J) <= '9';
            Ubuf (J) := '0';
         end loop;
      end Increment_Ubuf;

   --  Start of processing for Gen_Versions_Ada

   begin
      if Bind_For_Library then

         --  When building libraries, the version number of each unit can
         --  not be computed, since the binder does not know the full list
         --  of units. Therefore, the 'Version and 'Body_Version
         --  attributes cannot supported in this case.

         return;
      end if;

      WBI ("");

      WBI ("   type Version_32 is mod 2 ** 32;");
      for U in Units.First .. Units.Last loop
         Increment_Ubuf;
         WBI ("   " & Ubuf & " : constant Version_32 := 16#" &
              Units.Table (U).Version & "#;");
      end loop;

      WBI ("");
      Ubuf := "u00000";

      for U in Units.First .. Units.Last loop
         Increment_Ubuf;
         Set_String ("   pragma Export (C, ");
         Set_String (Ubuf);
         Set_String (", """);

         Get_Name_String (Units.Table (U).Uname);

         for K in 1 .. Name_Len loop
            if Name_Buffer (K) = '.' then
               Set_Char ('_');
               Set_Char ('_');

            elsif Name_Buffer (K) = '%' then
               exit;

            else
               Set_Char (Name_Buffer (K));
            end if;
         end loop;

         if Name_Buffer (Name_Len) = 's' then
            Set_Char ('S');
         else
            Set_Char ('B');
         end if;

         Set_String (""");");
         Write_Statement_Buffer;
      end loop;

   end Gen_Versions_Ada;

   --------------------
   -- Gen_Versions_C --
   --------------------

   --  This routine generates a line of the form:

   --    unsigned unam = 0xhhhhhhhh;

   --  for each unit, where unam is the unit name suffixed by either B or
   --  S for body or spec, with dots replaced by double underscores.

   procedure Gen_Versions_C is
   begin
      if Bind_For_Library then

         --  When building libraries, the version number of each unit can
         --  not be computed, since the binder does not know the full list
         --  of units. Therefore, the 'Version and 'Body_Version
         --  attributes cannot supported.

         return;
      end if;

      for U in Units.First .. Units.Last loop
         Set_String ("unsigned ");

         Get_Name_String (Units.Table (U).Uname);

         for K in 1 .. Name_Len loop
            if Name_Buffer (K) = '.' then
               Set_String ("__");

            elsif Name_Buffer (K) = '%' then
               exit;

            else
               Set_Char (Name_Buffer (K));
            end if;
         end loop;

         if Name_Buffer (Name_Len) = 's' then
            Set_Char ('S');
         else
            Set_Char ('B');
         end if;

         Set_String (" = 0x");
         Set_String (Units.Table (U).Version);
         Set_Char   (';');
         Write_Statement_Buffer;
      end loop;

   end Gen_Versions_C;

   -----------------------
   -- Get_Ada_Main_Name --
   -----------------------

   function Get_Ada_Main_Name return String is
      Suffix : constant String := "_00";
      Name   : String (1 .. Opt.Ada_Main_Name.all'Length + Suffix'Length) :=
                 Opt.Ada_Main_Name.all & Suffix;
      Nlen   : Natural;

   begin
      --  The main program generated by JGNAT expects a package called
      --  ada_<main procedure>.

      if Hostparm.Java_VM then
         --  Get main program name

         Get_Name_String (Units.Table (First_Unit_Entry).Uname);

         --  Remove the %b

         return "ada_" & Name_Buffer (1 .. Name_Len - 2);
      end if;

      --  This loop tries the following possibilities in order
      --    <Ada_Main>
      --    <Ada_Main>_01
      --    <Ada_Main>_02
      --    ..
      --    <Ada_Main>_99
      --  where <Ada_Main> is equal to Opt.Ada_Main_Name. By default,
      --  it is set to 'ada_main'.

      for J in 0 .. 99 loop
         if J = 0 then
            Nlen := Name'Length - Suffix'Length;
         else
            Nlen := Name'Length;
            Name (Name'Last) := Character'Val (J mod 10 + Character'Pos ('0'));
            Name (Name'Last - 1) :=
              Character'Val (J /   10 + Character'Pos ('0'));
         end if;

         for K in ALIs.First .. ALIs.Last loop
            for L in ALIs.Table (K).First_Unit .. ALIs.Table (K).Last_Unit loop

               --  Get unit name, removing %b or %e at end

               Get_Name_String (Units.Table (L).Uname);
               Name_Len := Name_Len - 2;

               if Name_Buffer (1 .. Name_Len) = Name (1 .. Nlen) then
                  goto Continue;
               end if;
            end loop;
         end loop;

         return Name (1 .. Nlen);

      <<Continue>>
         null;
      end loop;

      --  If we fall through, just use a peculiar unlikely name

      return ("Qwertyuiop");
   end Get_Ada_Main_Name;

   -------------------
   -- Get_Main_Name --
   -------------------

   function Get_Main_Name return String is
   begin
      --  Explicit name given with -M switch

      if Bind_Alternate_Main_Name then
         return Alternate_Main_Name.all;

      --  Case of main program name to be used directly

      elsif Use_Ada_Main_Program_Name_On_Target then

         --  Get main program name

         Get_Name_String (Units.Table (First_Unit_Entry).Uname);

         --  If this is a child name, return only the name of the child,
         --  since we can't have dots in a nested program name. Note that
         --  we do not include the %b at the end of the unit name.

         for J in reverse 1 .. Name_Len - 2 loop
            if J = 1 or else Name_Buffer (J - 1) = '.' then
               return Name_Buffer (J .. Name_Len - 2);
            end if;
         end loop;

         raise Program_Error; -- impossible exit

      --  Case where "main" is to be used as default

      else
         return "main";
      end if;
   end Get_Main_Name;

   ----------------------
   -- Lt_Linker_Option --
   ----------------------

   function Lt_Linker_Option (Op1, Op2 : Natural) return Boolean is
   begin
      --  Sort internal files last

      if Linker_Options.Table (Op1).Internal_File
           /=
         Linker_Options.Table (Op2).Internal_File
      then
         --  Note: following test uses False < True

         return Linker_Options.Table (Op1).Internal_File
                  <
                Linker_Options.Table (Op2).Internal_File;

      --  If both internal or both non-internal, sort according to the
      --  elaboration position. A unit that is elaborated later should
      --  come earlier in the linker options list.

      else
         return Units.Table (Linker_Options.Table (Op1).Unit).Elab_Position
                  >
                Units.Table (Linker_Options.Table (Op2).Unit).Elab_Position;

      end if;
   end Lt_Linker_Option;

   ------------------------
   -- Move_Linker_Option --
   ------------------------

   procedure Move_Linker_Option (From : Natural; To : Natural) is
   begin
      Linker_Options.Table (To) := Linker_Options.Table (From);
   end Move_Linker_Option;

   ----------------------------
   -- Resolve_Binder_Options --
   ----------------------------

   procedure Resolve_Binder_Options is
   begin
      for E in Elab_Order.First .. Elab_Order.Last loop
         Get_Name_String (Units.Table (Elab_Order.Table (E)).Uname);

         --  The procedure of looking for specific packages and setting
         --  flags is somewhat dubious, but there isn't a good alternative
         --  at the current time ???

         if Name_Buffer (1 .. 19) = "system.os_interface" then
            With_GNARL := True;
         end if;

         if OpenVMS_On_Target and then Name_Buffer (1 .. 5) = "dec%s" then
            With_DECGNAT := True;
         end if;
      end loop;
   end Resolve_Binder_Options;

   -----------------
   -- Set_Boolean --
   -----------------

   procedure Set_Boolean (B : Boolean) is
      True_Str  : constant String := "True";
      False_Str : constant String := "False";
   begin
      if B then
         Statement_Buffer (Last + 1 .. Last + True_Str'Length) := True_Str;
         Last := Last + True_Str'Length;
      else
         Statement_Buffer (Last + 1 .. Last + False_Str'Length) := False_Str;
         Last := Last + False_Str'Length;
      end if;
   end Set_Boolean;

   --------------
   -- Set_Char --
   --------------

   procedure Set_Char (C : Character) is
   begin
      Last := Last + 1;
      Statement_Buffer (Last) := C;
   end Set_Char;

   -------------
   -- Set_Int --
   -------------

   procedure Set_Int (N : Int) is
   begin
      if N < 0 then
         Set_String ("-");
         Set_Int (-N);

      else
         if N > 9 then
            Set_Int (N / 10);
         end if;

         Last := Last + 1;
         Statement_Buffer (Last) :=
           Character'Val (N mod 10 + Character'Pos ('0'));
      end if;
   end Set_Int;

   -------------------------
   -- Set_IS_Pragma_Table --
   -------------------------

   procedure Set_IS_Pragma_Table is
   begin
      for F in ALIs.First .. ALIs.Last loop
         for K in ALIs.Table (F).First_Interrupt_State ..
                  ALIs.Table (F).Last_Interrupt_State
         loop
            declare
               Inum : constant Int :=
                        Interrupt_States.Table (K).Interrupt_Id;
               Stat : constant Character :=
                        Interrupt_States.Table (K).Interrupt_State;

            begin
               while IS_Pragma_Settings.Last < Inum loop
                  IS_Pragma_Settings.Append ('n');
               end loop;

               IS_Pragma_Settings.Table (Inum) := Stat;
            end;
         end loop;
      end loop;
   end Set_IS_Pragma_Table;

   ---------------------------
   -- Set_Main_Program_Name --
   ---------------------------

   procedure Set_Main_Program_Name is
   begin
      --  Note that name has %b on the end which we ignore

      --  First we output the initial _ada_ since we know that the main
      --  program is a library level subprogram.

      Set_String ("_ada_");

      --  Copy name, changing dots to double underscores

      for J in 1 .. Name_Len - 2 loop
         if Name_Buffer (J) = '.' then
            Set_String ("__");
         else
            Set_Char (Name_Buffer (J));
         end if;
      end loop;
   end Set_Main_Program_Name;

   ---------------------
   -- Set_Name_Buffer --
   ---------------------

   procedure Set_Name_Buffer is
   begin
      for J in 1 .. Name_Len loop
         Set_Char (Name_Buffer (J));
      end loop;
   end Set_Name_Buffer;

   -------------------------
   -- Set_PSD_Pragma_Table --
   -------------------------

   procedure Set_PSD_Pragma_Table is
   begin
      for F in ALIs.First .. ALIs.Last loop
         for K in ALIs.Table (F).First_Specific_Dispatching ..
                  ALIs.Table (F).Last_Specific_Dispatching
         loop
            declare
               DTK : Specific_Dispatching_Record
                       renames Specific_Dispatching.Table (K);

            begin
               while PSD_Pragma_Settings.Last < DTK.Last_Priority loop
                  PSD_Pragma_Settings.Append ('F');
               end loop;

               for Prio in DTK.First_Priority .. DTK.Last_Priority loop
                  PSD_Pragma_Settings.Table (Prio) := DTK.Dispatching_Policy;
               end loop;
            end;
         end loop;
      end loop;
   end Set_PSD_Pragma_Table;

   ----------------
   -- Set_String --
   ----------------

   procedure Set_String (S : String) is
   begin
      Statement_Buffer (Last + 1 .. Last + S'Length) := S;
      Last := Last + S'Length;
   end Set_String;

   -------------------
   -- Set_Unit_Name --
   -------------------

   procedure Set_Unit_Name is
   begin
      for J in 1 .. Name_Len - 2 loop
         if Name_Buffer (J) /= '.' then
            Set_Char (Name_Buffer (J));
         else
            Set_String ("__");
         end if;
      end loop;
   end Set_Unit_Name;

   ---------------------
   -- Set_Unit_Number --
   ---------------------

   procedure Set_Unit_Number (U : Unit_Id) is
      Num_Units : constant Nat := Nat (Units.Last) - Nat (Unit_Id'First);
      Unum      : constant Nat := Nat (U) - Nat (Unit_Id'First);

   begin
      if Num_Units >= 10 and then Unum < 10 then
         Set_Char ('0');
      end if;

      if Num_Units >= 100 and then Unum < 100 then
         Set_Char ('0');
      end if;

      Set_Int (Unum);
   end Set_Unit_Number;

   ----------------------
   -- Write_Info_Ada_C --
   ----------------------

   procedure Write_Info_Ada_C (Ada : String; C : String; Common : String) is
   begin
      if Ada_Bind_File then
         declare
            S : String (1 .. Ada'Length + Common'Length);
         begin
            S (1 .. Ada'Length) := Ada;
            S (Ada'Length + 1 .. S'Length) := Common;
            WBI (S);
         end;

      else
         declare
            S : String (1 .. C'Length + Common'Length);
         begin
            S (1 .. C'Length) := C;
            S (C'Length + 1 .. S'Length) := Common;
            WBI (S);
         end;
      end if;
   end Write_Info_Ada_C;

   ----------------------------
   -- Write_Statement_Buffer --
   ----------------------------

   procedure Write_Statement_Buffer is
   begin
      WBI (Statement_Buffer (1 .. Last));
      Last := 0;
   end Write_Statement_Buffer;

   procedure Write_Statement_Buffer (S : String) is
   begin
      Set_String (S);
      Write_Statement_Buffer;
   end Write_Statement_Buffer;

end Bindgen;<|MERGE_RESOLUTION|>--- conflicted
+++ resolved
@@ -525,27 +525,6 @@
                  """__gl_exception_tracebacks"");");
          end if;
 
-<<<<<<< HEAD
-         --  Generate spec for Set_Globals procedure
-
-         WBI ("      procedure Set_Globals");
-         WBI ("        (Main_Priority            : Integer;");
-         WBI ("         Time_Slice_Value         : Integer;");
-         WBI ("         WC_Encoding              : Character;");
-         WBI ("         Locking_Policy           : Character;");
-         WBI ("         Queuing_Policy           : Character;");
-         WBI ("         Task_Dispatching_Policy  : Character;");
-
-         WBI ("         Restrictions             : System.Address;");
-         WBI ("         Interrupt_States         : System.Address;");
-         WBI ("         Num_Interrupt_States     : Integer;");
-         WBI ("         Unreserve_All_Interrupts : Integer;");
-         WBI ("         Exception_Tracebacks     : Integer;");
-         WBI ("         Zero_Cost_Exceptions     : Integer;");
-         WBI ("         Detect_Blocking          : Integer;");
-         WBI ("         Default_Stack_Size       : Integer);");
-         WBI ("      pragma Import (C, Set_Globals, ""__gnat_set_globals"");");
-=======
          WBI ("      Zero_Cost_Exceptions : Integer;");
          WBI ("      pragma Import (C, Zero_Cost_Exceptions, " &
               """__gl_zero_cost_exceptions"");");
@@ -555,7 +534,6 @@
          WBI ("      Default_Stack_Size : Integer;");
          WBI ("      pragma Import (C, Default_Stack_Size, " &
               """__gl_default_stack_size"");");
->>>>>>> f8383f28
 
          --  Import entry point for elaboration time signal handler
          --  installation, and indication of if it's been called previously.
@@ -659,22 +637,12 @@
             Set_Int (0);
          end if;
 
-<<<<<<< HEAD
-         Set_String (",");
-         Write_Statement_Buffer;
-
-         Set_String ("         Default_Stack_Size       => ");
-         Set_Int (Default_Stack_Size);
-
-         Set_String (");");
-=======
          Set_String (";");
          Write_Statement_Buffer;
 
          Set_String ("      Default_Stack_Size := ");
          Set_Int (Default_Stack_Size);
          Set_String (";");
->>>>>>> f8383f28
          Write_Statement_Buffer;
 
          --  Generate call to Install_Handler
@@ -909,20 +877,6 @@
             Set_Int (0);
          end if;
 
-<<<<<<< HEAD
-         Set_String (",");
-         Tab_To (24);
-         Set_String ("/* Detect_Blocking            */");
-         Write_Statement_Buffer;
-
-         Set_String ("      ");
-         Set_Int    (Default_Stack_Size);
-         Set_String (");");
-         Tab_To (24);
-         Set_String ("/* Default_Stack_Size     */");
-         Write_Statement_Buffer;
-
-=======
          Set_String (";");
          Write_Statement_Buffer;
 
@@ -932,7 +886,6 @@
          Set_String (";");
          Write_Statement_Buffer;
 
->>>>>>> f8383f28
          WBI ("");
 
          --  Install elaboration time signal handler
@@ -2323,14 +2276,6 @@
 
       Resolve_Binder_Options;
 
-<<<<<<< HEAD
-      WBI ("extern void __gnat_set_globals");
-      WBI ("  (int, int, char, char, char, char,");
-      WBI ("   const char *, const char *,");
-      WBI ("   int, int, int, int, int, int);");
-
-=======
->>>>>>> f8383f28
       if Use_Pragma_Linker_Constructor then
          WBI ("extern void " & Ada_Final_Name.all &
               " (void) __attribute__((destructor));");

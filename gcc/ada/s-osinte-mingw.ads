--- conflicted
+++ resolved
@@ -259,7 +259,6 @@
    Create_Suspended                  : constant := 16#00000004#;
    Detached_Process                  : constant := 16#00000008#;
    Create_New_Console                : constant := 16#00000010#;
-<<<<<<< HEAD
 
    Create_New_Process_Group          : constant := 16#00000200#;
 
@@ -269,17 +268,6 @@
    Profile_Kernel                    : constant := 16#20000000#;
    Profile_Server                    : constant := 16#40000000#;
 
-=======
-
-   Create_New_Process_Group          : constant := 16#00000200#;
-
-   Create_No_window                  : constant := 16#08000000#;
-
-   Profile_User                      : constant := 16#10000000#;
-   Profile_Kernel                    : constant := 16#20000000#;
-   Profile_Server                    : constant := 16#40000000#;
-
->>>>>>> f8383f28
    Stack_Size_Param_Is_A_Reservation : constant := 16#00010000#;
 
    function GetExitCodeThread

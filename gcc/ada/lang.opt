--- conflicted
+++ resolved
@@ -61,13 +61,10 @@
 Ada
 ; Documented for C
 
-<<<<<<< HEAD
-=======
 Woverlength-strings
 Ada
 ; Documented for C
 
->>>>>>> f8383f28
 nostdinc
 Ada RejectNegative
 ; Don't look for source files

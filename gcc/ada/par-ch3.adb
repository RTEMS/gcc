------------------------------------------------------------------------------
--                                                                          --
--                         GNAT COMPILER COMPONENTS                         --
--                                                                          --
--                              P A R . C H 3                               --
--                                                                          --
--                                 B o d y                                  --
--                                                                          --
<<<<<<< HEAD
--          Copyright (C) 1992-2005, Free Software Foundation, Inc.         --
=======
--          Copyright (C) 1992-2006, Free Software Foundation, Inc.         --
>>>>>>> c355071f
--                                                                          --
-- GNAT is free software;  you can  redistribute it  and/or modify it under --
-- terms of the  GNU General Public License as published  by the Free Soft- --
-- ware  Foundation;  either version 2,  or (at your option) any later ver- --
-- sion.  GNAT is distributed in the hope that it will be useful, but WITH- --
-- OUT ANY WARRANTY;  without even the  implied warranty of MERCHANTABILITY --
-- or FITNESS FOR A PARTICULAR PURPOSE.  See the GNU General Public License --
-- for  more details.  You should have  received  a copy of the GNU General --
-- Public License  distributed with GNAT;  see file COPYING.  If not, write --
-- to  the  Free Software Foundation,  51  Franklin  Street,  Fifth  Floor, --
-- Boston, MA 02110-1301, USA.                                              --
--                                                                          --
-- GNAT was originally developed  by the GNAT team at  New York University. --
-- Extensive contributions were provided by Ada Core Technologies Inc.      --
--                                                                          --
------------------------------------------------------------------------------

pragma Style_Checks (All_Checks);
--  Turn off subprogram body ordering check. Subprograms are in order
--  by RM section rather than alphabetical.

with Sinfo.CN; use Sinfo.CN;

separate (Par)

package body Ch3 is

   -----------------------
   -- Local Subprograms --
   -----------------------

   function P_Component_List                               return Node_Id;
   function P_Defining_Character_Literal                   return Node_Id;
   function P_Delta_Constraint                             return Node_Id;
   function P_Derived_Type_Def_Or_Private_Ext_Decl         return Node_Id;
   function P_Digits_Constraint                            return Node_Id;
   function P_Discriminant_Association                     return Node_Id;
   function P_Enumeration_Literal_Specification            return Node_Id;
   function P_Enumeration_Type_Definition                  return Node_Id;
   function P_Fixed_Point_Definition                       return Node_Id;
   function P_Floating_Point_Definition                    return Node_Id;
   function P_Index_Or_Discriminant_Constraint             return Node_Id;
   function P_Real_Range_Specification_Opt                 return Node_Id;
   function P_Subtype_Declaration                          return Node_Id;
   function P_Type_Declaration                             return Node_Id;
   function P_Modular_Type_Definition                      return Node_Id;
   function P_Variant                                      return Node_Id;
   function P_Variant_Part                                 return Node_Id;

   procedure P_Declarative_Items
     (Decls   : List_Id;
      Done    : out Boolean;
      In_Spec : Boolean);
   --  Scans out a single declarative item, or, in the case of a declaration
   --  with a list of identifiers, a list of declarations, one for each of
   --  the identifiers in the list. The declaration or declarations scanned
   --  are appended to the given list. Done indicates whether or not there
   --  may be additional declarative items to scan. If Done is True, then
   --  a decision has been made that there are no more items to scan. If
   --  Done is False, then there may be additional declarations to scan.
   --  In_Spec is true if we are scanning a package declaration, and is used
   --  to generate an appropriate message if a statement is encountered in
   --  such a context.

   procedure P_Identifier_Declarations
     (Decls   : List_Id;
      Done    : out Boolean;
      In_Spec : Boolean);
   --  Scans out a set of declarations for an identifier or list of
   --  identifiers, and appends them to the given list. The parameters have
   --  the same significance as for P_Declarative_Items.

   procedure Statement_When_Declaration_Expected
     (Decls   : List_Id;
      Done    : out Boolean;
      In_Spec : Boolean);
   --  Called when a statement is found at a point where a declaration was
   --  expected. The parameters are as described for P_Declarative_Items.

   procedure Set_Declaration_Expected;
   --  Posts a "declaration expected" error messages at the start of the
   --  current token, and if this is the first such message issued, saves
   --  the message id in Missing_Begin_Msg, for possible later replacement.

   -------------------
   -- Init_Expr_Opt --
   -------------------

   function Init_Expr_Opt (P : Boolean := False) return Node_Id is
   begin
      --  For colon, assume it means := unless it is at the end of
      --  a line, in which case guess that it means a semicolon.

      if Token = Tok_Colon then
         if Token_Is_At_End_Of_Line then
            T_Semicolon;
            return Empty;
         end if;

      --  Here if := or something that we will take as equivalent

      elsif Token = Tok_Colon_Equal
        or else Token = Tok_Equal
        or else Token = Tok_Is
      then
         null;

      --  Another possibility. If we have a literal followed by a semicolon,
      --  we assume that we have a missing colon-equal.

      elsif Token in Token_Class_Literal then
         declare
            Scan_State : Saved_Scan_State;

         begin
            Save_Scan_State (Scan_State);
            Scan; -- past literal or identifier

            if Token = Tok_Semicolon then
               Restore_Scan_State (Scan_State);
            else
               Restore_Scan_State (Scan_State);
               return Empty;
            end if;
         end;

      --  Otherwise we definitely have no initialization expression

      else
         return Empty;
      end if;

      --  Merge here if we have an initialization expression

      T_Colon_Equal;

      if P then
         return P_Expression;
      else
         return P_Expression_No_Right_Paren;
      end if;
   end Init_Expr_Opt;

   ----------------------------
   -- 3.1  Basic Declaration --
   ----------------------------

   --  Parsed by P_Basic_Declarative_Items (3.9)

   ------------------------------
   -- 3.1  Defining Identifier --
   ------------------------------

   --  DEFINING_IDENTIFIER ::= IDENTIFIER

   --  Error recovery: can raise Error_Resync

   function P_Defining_Identifier (C : Id_Check := None) return Node_Id is
      Ident_Node : Node_Id;

   begin
      --  Scan out the identifier. Note that this code is essentially identical
      --  to P_Identifier, except that in the call to Scan_Reserved_Identifier
      --  we set Force_Msg to True, since we want at least one message for each
      --  separate declaration (but not use) of a reserved identifier.

      if Token = Tok_Identifier then

         --  Ada 2005 (AI-284): Compiling in Ada95 mode we warn that INTERFACE,
         --  OVERRIDING, and SYNCHRONIZED are new reserved words.

         if Ada_Version = Ada_95
           and then Warn_On_Ada_2005_Compatibility
         then
            if Token_Name = Name_Overriding
              or else Token_Name = Name_Synchronized
              or else (Token_Name = Name_Interface
                        and then Prev_Token /= Tok_Pragma)
            then
               Error_Msg_N ("& is a reserved word in Ada 2005?", Token_Node);
            end if;
         end if;

      --  If we have a reserved identifier, manufacture an identifier with
      --  a corresponding name after posting an appropriate error message

      elsif Is_Reserved_Identifier (C) then
         Scan_Reserved_Identifier (Force_Msg => True);

      --  Otherwise we have junk that cannot be interpreted as an identifier

      else
         T_Identifier; -- to give message
         raise Error_Resync;
      end if;

      Ident_Node := Token_Node;
      Scan; -- past the reserved identifier

      if Ident_Node /= Error then
         Change_Identifier_To_Defining_Identifier (Ident_Node);
      end if;

      return Ident_Node;
   end P_Defining_Identifier;

   -----------------------------
   -- 3.2.1  Type Declaration --
   -----------------------------

   --  TYPE_DECLARATION ::=
   --    FULL_TYPE_DECLARATION
   --  | INCOMPLETE_TYPE_DECLARATION
   --  | PRIVATE_TYPE_DECLARATION
   --  | PRIVATE_EXTENSION_DECLARATION

   --  FULL_TYPE_DECLARATION ::=
   --    type DEFINING_IDENTIFIER [KNOWN_DISCRIMINANT_PART] is TYPE_DEFINITION;
   --  | CONCURRENT_TYPE_DECLARATION

   --  INCOMPLETE_TYPE_DECLARATION ::=
<<<<<<< HEAD
   --    type DEFINING_IDENTIFIER [DISCRIMINANT_PART] [IS TAGGED];
=======
   --    type DEFINING_IDENTIFIER [DISCRIMINANT_PART] [is tagged];
>>>>>>> c355071f

   --  PRIVATE_TYPE_DECLARATION ::=
   --    type DEFINING_IDENTIFIER [DISCRIMINANT_PART]
   --      is [abstract] [tagged] [limited] private;

   --  PRIVATE_EXTENSION_DECLARATION ::=
   --    type DEFINING_IDENTIFIER [DISCRIMINANT_PART] is
<<<<<<< HEAD
   --      [abstract] new ancestor_SUBTYPE_INDICATION
   --      [and INTERFACE_LIST] with private;
=======
   --      [abstract] [limited | synchronized]
   --        new ancestor_SUBTYPE_INDICATION [and INTERFACE_LIST]
   --          with private;
>>>>>>> c355071f

   --  TYPE_DEFINITION ::=
   --    ENUMERATION_TYPE_DEFINITION  | INTEGER_TYPE_DEFINITION
   --  | REAL_TYPE_DEFINITION         | ARRAY_TYPE_DEFINITION
   --  | RECORD_TYPE_DEFINITION       | ACCESS_TYPE_DEFINITION
   --  | DERIVED_TYPE_DEFINITION      | INTERFACE_TYPE_DEFINITION

   --  INTEGER_TYPE_DEFINITION ::=
   --    SIGNED_INTEGER_TYPE_DEFINITION
   --    MODULAR_TYPE_DEFINITION

   --  INTERFACE_TYPE_DEFINITION ::=
   --    [limited | task | protected | synchronized ] interface
<<<<<<< HEAD
   --      [AND interface_list]
=======
   --      [and INTERFACE_LIST]
>>>>>>> c355071f

   --  Error recovery: can raise Error_Resync

   --  Note: The processing for full type declaration, incomplete type
   --  declaration, private type declaration and type definition is
   --  included in this function. The processing for concurrent type
   --  declarations is NOT here, but rather in chapter 9 (i.e. this
   --  function handles only declarations starting with TYPE).

   function P_Type_Declaration return Node_Id is
<<<<<<< HEAD
      Abstract_Present : Boolean;
      Abstract_Loc     : Source_Ptr;
=======
      Abstract_Present : Boolean := False;
      Abstract_Loc     : Source_Ptr := No_Location;
>>>>>>> c355071f
      Decl_Node        : Node_Id;
      Discr_List       : List_Id;
      Discr_Sloc       : Source_Ptr;
      End_Labl         : Node_Id;
<<<<<<< HEAD
      Type_Loc         : Source_Ptr;
      Type_Start_Col   : Column_Number;
      Ident_Node       : Node_Id;
      Is_Derived_Iface : Boolean := False;
=======
      Ident_Node       : Node_Id;
      Is_Derived_Iface : Boolean := False;
      Type_Loc         : Source_Ptr;
      Type_Start_Col   : Column_Number;
>>>>>>> c355071f
      Unknown_Dis      : Boolean;

      Typedef_Node     : Node_Id;
      --  Normally holds type definition, except in the case of a private
      --  extension declaration, in which case it holds the declaration itself

   begin
      Type_Loc := Token_Ptr;
      Type_Start_Col := Start_Column;

      --  If we have TYPE, then proceed ahead and scan identifier

      if Token = Tok_Type then
         Scan; -- past TYPE
         Ident_Node := P_Defining_Identifier (C_Is);

      --  Otherwise this is an error case, and we may already have converted
      --  the current token to a defining identifier, so don't do it again!

      else
         T_Type;

         if Token = Tok_Identifier
           and then Nkind (Token_Node) = N_Defining_Identifier
         then
            Ident_Node := Token_Node;
            Scan; -- past defining identifier
         else
            Ident_Node := P_Defining_Identifier (C_Is);
         end if;
      end if;

      Discr_Sloc := Token_Ptr;

      if P_Unknown_Discriminant_Part_Opt then
         Unknown_Dis := True;
         Discr_List := No_List;
      else
         Unknown_Dis := False;
         Discr_List := P_Known_Discriminant_Part_Opt;
      end if;

      --  Incomplete type declaration. We complete the processing for this
      --  case here and return the resulting incomplete type declaration node

      if Token = Tok_Semicolon then
         Scan; -- past ;
         Decl_Node := New_Node (N_Incomplete_Type_Declaration, Type_Loc);
         Set_Defining_Identifier (Decl_Node, Ident_Node);
         Set_Unknown_Discriminants_Present (Decl_Node, Unknown_Dis);
         Set_Discriminant_Specifications (Decl_Node, Discr_List);
         return Decl_Node;

      else
         Decl_Node := Empty;
      end if;

      --  Full type declaration or private type declaration, must have IS

      if Token = Tok_Equal then
         TF_Is;
         Scan; -- past = used in place of IS

      elsif Token = Tok_Renames then
         Error_Msg_SC ("RENAMES should be IS");
         Scan; -- past RENAMES used in place of IS

      else
         TF_Is;
      end if;

      --  First an error check, if we have two identifiers in a row, a likely
      --  possibility is that the first of the identifiers is an incorrectly
      --  spelled keyword.

      if Token = Tok_Identifier then
         declare
            SS : Saved_Scan_State;
            I2 : Boolean;

         begin
            Save_Scan_State (SS);
            Scan; -- past initial identifier
            I2 := (Token = Tok_Identifier);
            Restore_Scan_State (SS);

            if I2
              and then
                (Bad_Spelling_Of (Tok_Abstract) or else
                 Bad_Spelling_Of (Tok_Access)   or else
                 Bad_Spelling_Of (Tok_Aliased)  or else
                 Bad_Spelling_Of (Tok_Constant))
            then
               null;
            end if;
         end;
      end if;

      --  Check for misuse of Ada 95 keyword abstract in Ada 83 mode

      if Token_Name = Name_Abstract then
         Check_95_Keyword (Tok_Abstract, Tok_Tagged);
         Check_95_Keyword (Tok_Abstract, Tok_New);
      end if;

      --  Check cases of misuse of ABSTRACT

      if Token = Tok_Abstract then
         Abstract_Present := True;
         Abstract_Loc     := Token_Ptr;
         Scan; -- past ABSTRACT

         --  Ada 2005 (AI-419): AARM 3.4 (2/2)

         if (Ada_Version < Ada_05 and then Token = Tok_Limited)
           or else Token = Tok_Private
           or else Token = Tok_Record
           or else Token = Tok_Null
         then
            Error_Msg_AP ("TAGGED expected");
         end if;
      end if;

      --  Check for misuse of Ada 95 keyword Tagged

      if Token_Name = Name_Tagged then
         Check_95_Keyword (Tok_Tagged, Tok_Private);
         Check_95_Keyword (Tok_Tagged, Tok_Limited);
         Check_95_Keyword (Tok_Tagged, Tok_Record);
      end if;

      --  Special check for misuse of Aliased

      if Token = Tok_Aliased or else Token_Name = Name_Aliased then
         Error_Msg_SC ("ALIASED not allowed in type definition");
         Scan; -- past ALIASED
      end if;

      --  The following procesing deals with either a private type declaration
      --  or a full type declaration. In the private type case, we build the
      --  N_Private_Type_Declaration node, setting its Tagged_Present and
      --  Limited_Present flags, on encountering the Private keyword, and
      --  leave Typedef_Node set to Empty. For the full type declaration
      --  case, Typedef_Node gets set to the type definition.

      Typedef_Node := Empty;

      --  Switch on token following the IS. The loop normally runs once. It
      --  only runs more than once if an error is detected, to try again after
      --  detecting and fixing up the error.

      loop
         case Token is

            when Tok_Access |
                 Tok_Not    => --  Ada 2005 (AI-231)
               Typedef_Node := P_Access_Type_Definition;
               TF_Semicolon;
               exit;

            when Tok_Array =>
               Typedef_Node := P_Array_Type_Definition;
               TF_Semicolon;
               exit;

            when Tok_Delta =>
               Typedef_Node := P_Fixed_Point_Definition;
               TF_Semicolon;
               exit;

            when Tok_Digits =>
               Typedef_Node := P_Floating_Point_Definition;
               TF_Semicolon;
               exit;

            when Tok_In =>
               Ignore (Tok_In);

            when Tok_Integer_Literal =>
               T_Range;
               Typedef_Node := P_Signed_Integer_Type_Definition;
               TF_Semicolon;
               exit;

            when Tok_Null =>
               Typedef_Node := P_Record_Definition;
               TF_Semicolon;
               exit;

            when Tok_Left_Paren =>
               Typedef_Node := P_Enumeration_Type_Definition;

               End_Labl :=
                 Make_Identifier (Token_Ptr,
                   Chars => Chars (Ident_Node));
               Set_Comes_From_Source (End_Labl, False);

               Set_End_Label (Typedef_Node, End_Labl);
               TF_Semicolon;
               exit;

            when Tok_Mod =>
               Typedef_Node := P_Modular_Type_Definition;
               TF_Semicolon;
               exit;

            when Tok_New =>
               Typedef_Node := P_Derived_Type_Def_Or_Private_Ext_Decl;

               if Nkind (Typedef_Node) = N_Derived_Type_Definition
                 and then Present (Record_Extension_Part (Typedef_Node))
               then
                  End_Labl :=
                    Make_Identifier (Token_Ptr,
                      Chars => Chars (Ident_Node));
                  Set_Comes_From_Source (End_Labl, False);

                  Set_End_Label
                    (Record_Extension_Part (Typedef_Node), End_Labl);
               end if;

               TF_Semicolon;
               exit;

            when Tok_Range =>
               Typedef_Node := P_Signed_Integer_Type_Definition;
               TF_Semicolon;
               exit;

            when Tok_Record =>
               Typedef_Node := P_Record_Definition;

               End_Labl :=
                 Make_Identifier (Token_Ptr,
                   Chars => Chars (Ident_Node));
               Set_Comes_From_Source (End_Labl, False);

               Set_End_Label (Typedef_Node, End_Labl);
               TF_Semicolon;
               exit;

            when Tok_Tagged =>
               Scan; -- past TAGGED

               --  Ada 2005 (AI-326): If the words IS TAGGED appear, the type
               --  is a tagged incomplete type.

               if Ada_Version >= Ada_05
                 and then Token = Tok_Semicolon
               then
                  Scan; -- past ;

                  Decl_Node :=
                    New_Node (N_Incomplete_Type_Declaration, Type_Loc);
                  Set_Defining_Identifier           (Decl_Node, Ident_Node);
                  Set_Tagged_Present                (Decl_Node);
                  Set_Unknown_Discriminants_Present (Decl_Node, Unknown_Dis);
                  Set_Discriminant_Specifications   (Decl_Node, Discr_List);

                  return Decl_Node;
               end if;

               if Token = Tok_Abstract then
                  Error_Msg_SC ("ABSTRACT must come before TAGGED");
                  Abstract_Present := True;
                  Abstract_Loc := Token_Ptr;
                  Scan; -- past ABSTRACT
               end if;

               if Token = Tok_Limited then
                  Scan; -- past LIMITED

                  --  TAGGED LIMITED PRIVATE case

                  if Token = Tok_Private then
                     Decl_Node :=
                       New_Node (N_Private_Type_Declaration, Type_Loc);
                     Set_Tagged_Present (Decl_Node, True);
                     Set_Limited_Present (Decl_Node, True);
                     Scan; -- past PRIVATE

                  --  TAGGED LIMITED RECORD

                  else
                     Typedef_Node := P_Record_Definition;
                     Set_Tagged_Present (Typedef_Node, True);
                     Set_Limited_Present (Typedef_Node, True);

                     End_Labl :=
                       Make_Identifier (Token_Ptr,
                         Chars => Chars (Ident_Node));
                     Set_Comes_From_Source (End_Labl, False);

                     Set_End_Label (Typedef_Node, End_Labl);
                  end if;

               else
                  --  TAGGED PRIVATE

                  if Token = Tok_Private then
                     Decl_Node :=
                       New_Node (N_Private_Type_Declaration, Type_Loc);
                     Set_Tagged_Present (Decl_Node, True);
                     Scan; -- past PRIVATE

                  --  TAGGED RECORD

                  else
                     Typedef_Node := P_Record_Definition;
                     Set_Tagged_Present (Typedef_Node, True);

                     End_Labl :=
                       Make_Identifier (Token_Ptr,
                         Chars => Chars (Ident_Node));
                     Set_Comes_From_Source (End_Labl, False);

                     Set_End_Label (Typedef_Node, End_Labl);
                  end if;
               end if;

               TF_Semicolon;
               exit;

            when Tok_Limited =>
               Scan; -- past LIMITED

               loop
                  if Token = Tok_Tagged then
                     Error_Msg_SC ("TAGGED must come before LIMITED");
                     Scan; -- past TAGGED

                  elsif Token = Tok_Abstract then
                     Error_Msg_SC ("ABSTRACT must come before LIMITED");
                     Scan; -- past ABSTRACT

                  else
                     exit;
                  end if;
               end loop;

               --  LIMITED RECORD or LIMITED NULL RECORD

               if Token = Tok_Record or else Token = Tok_Null then
                  if Ada_Version = Ada_83 then
                     Error_Msg_SP
                       ("(Ada 83) limited record declaration not allowed!");
                  end if;

                  Typedef_Node := P_Record_Definition;
                  Set_Limited_Present (Typedef_Node, True);

               --  Ada 2005 (AI-251): LIMITED INTERFACE

               --  If we are compiling in Ada 83 or Ada 95 mode, "interface"
               --  is not a reserved word but we force its analysis to
               --  generate the corresponding usage error.

               elsif Token = Tok_Interface
                 or else (Token = Tok_Identifier
                           and then Chars (Token_Node) = Name_Interface)
               then
                  Typedef_Node := P_Interface_Type_Definition
<<<<<<< HEAD
                                    (Is_Synchronized => False);
=======
                                    (Abstract_Present,
                                     Is_Synchronized => False);
>>>>>>> c355071f
                  Abstract_Present := True;
                  Set_Limited_Present (Typedef_Node);

                  if Nkind (Typedef_Node) = N_Derived_Type_Definition then
                     Is_Derived_Iface := True;
                  end if;

                  --  Ada 2005 (AI-419): LIMITED NEW

               elsif Token = Tok_New then
                  if Ada_Version < Ada_05 then
                     Error_Msg_SP
                       ("LIMITED in derived type is an Ada 2005 extension");
                     Error_Msg_SP
                       ("\unit must be compiled with -gnat05 switch");
                  end if;

                  Typedef_Node := P_Derived_Type_Def_Or_Private_Ext_Decl;
                  Set_Limited_Present (Typedef_Node);

                  if Nkind (Typedef_Node) = N_Derived_Type_Definition
                    and then Present (Record_Extension_Part (Typedef_Node))
                  then
                     End_Labl :=
                       Make_Identifier (Token_Ptr,
                                        Chars => Chars (Ident_Node));
                     Set_Comes_From_Source (End_Labl, False);

                     Set_End_Label
                       (Record_Extension_Part (Typedef_Node), End_Labl);
                  end if;

               --  LIMITED PRIVATE is the only remaining possibility here

               else
                  Decl_Node := New_Node (N_Private_Type_Declaration, Type_Loc);
                  Set_Limited_Present (Decl_Node, True);
                  T_Private; -- past PRIVATE (or complain if not there!)
               end if;

               TF_Semicolon;
               exit;

            --  Here we have an identifier after the IS, which is certainly
            --  wrong and which might be one of several different mistakes.

            when Tok_Identifier =>

               --  First case, if identifier is on same line, then probably we
               --  have something like "type X is Integer .." and the best
               --  diagnosis is a missing NEW. Note: the missing new message
               --  will be posted by P_Derived_Type_Def_Or_Private_Ext_Decl.

               if not Token_Is_At_Start_Of_Line then
                  Typedef_Node := P_Derived_Type_Def_Or_Private_Ext_Decl;
                  TF_Semicolon;

               --  If the identifier is at the start of the line, and is in the
               --  same column as the type declaration itself then we consider
               --  that we had a missing type definition on the previous line

               elsif Start_Column <= Type_Start_Col then
                  Error_Msg_AP ("type definition expected");
                  Typedef_Node := Error;

               --  If the identifier is at the start of the line, and is in
               --  a column to the right of the type declaration line, then we
               --  may have something like:

               --    type x is
               --       r : integer

               --  and the best diagnosis is a missing record keyword

               else
                  Typedef_Node := P_Record_Definition;
                  TF_Semicolon;
               end if;

               exit;

            --  Ada 2005 (AI-251): INTERFACE

            when Tok_Interface =>
               Typedef_Node := P_Interface_Type_Definition
<<<<<<< HEAD
                                (Is_Synchronized => False);
=======
                                (Abstract_Present, Is_Synchronized => False);
>>>>>>> c355071f
               Abstract_Present := True;
               TF_Semicolon;
               exit;

            when Tok_Private =>
               Decl_Node := New_Node (N_Private_Type_Declaration, Type_Loc);
               Scan; -- past PRIVATE
               TF_Semicolon;
               exit;

<<<<<<< HEAD
            --  Ada 2005 (AI-345)
=======
            --  Ada 2005 (AI-345): Protected, synchronized or task interface
            --  or Ada 2005 (AI-443): Synchronized private extension.
>>>>>>> c355071f

            when Tok_Protected    |
                 Tok_Synchronized |
                 Tok_Task         =>

               declare
                  Saved_Token : constant Token_Type := Token;

               begin
                  Scan; -- past TASK, PROTECTED or SYNCHRONIZED

<<<<<<< HEAD
                  Typedef_Node := P_Interface_Type_Definition
                                   (Is_Synchronized => True);
                  Abstract_Present := True;

                  case Saved_Token is
                     when Tok_Task =>
                        Set_Task_Present         (Typedef_Node);

                     when Tok_Protected =>
                        Set_Protected_Present    (Typedef_Node);

                     when Tok_Synchronized =>
                        Set_Synchronized_Present (Typedef_Node);

                     when others =>
                        pragma Assert (False);
                        null;
                  end case;
=======
                  --  Synchronized private extension

                  if Token = Tok_New then
                     Typedef_Node := P_Derived_Type_Def_Or_Private_Ext_Decl;

                     if Saved_Token = Tok_Synchronized then
                        Set_Synchronized_Present (Typedef_Node);
                     else
                        Error_Msg_SC ("invalid kind of private extension");
                     end if;

                  --  Interface

                  else
                     Typedef_Node :=
                       P_Interface_Type_Definition
                         (Abstract_Present, Is_Synchronized => True);
                     Abstract_Present := True;

                     case Saved_Token is
                        when Tok_Task =>
                           Set_Task_Present         (Typedef_Node);

                        when Tok_Protected =>
                           Set_Protected_Present    (Typedef_Node);

                        when Tok_Synchronized =>
                           Set_Synchronized_Present (Typedef_Node);

                        when others =>
                           pragma Assert (False);
                           null;
                     end case;
                  end if;
>>>>>>> c355071f
               end;

               TF_Semicolon;
               exit;

            --  Anything else is an error

            when others =>
               if Bad_Spelling_Of (Tok_Access)
                    or else
                  Bad_Spelling_Of (Tok_Array)
                    or else
                  Bad_Spelling_Of (Tok_Delta)
                    or else
                  Bad_Spelling_Of (Tok_Digits)
                    or else
                  Bad_Spelling_Of (Tok_Limited)
                    or else
                  Bad_Spelling_Of (Tok_Private)
                    or else
                  Bad_Spelling_Of (Tok_Range)
                    or else
                  Bad_Spelling_Of (Tok_Record)
                    or else
                  Bad_Spelling_Of (Tok_Tagged)
               then
                  null;

               else
                  Error_Msg_AP ("type definition expected");
                  raise Error_Resync;
               end if;

         end case;
      end loop;

      --  For the private type declaration case, the private type declaration
      --  node has been built, with the Tagged_Present and Limited_Present
      --  flags set as needed, and Typedef_Node is left set to Empty.

      if No (Typedef_Node) then
         Set_Unknown_Discriminants_Present (Decl_Node, Unknown_Dis);
         Set_Abstract_Present (Decl_Node, Abstract_Present);

      --  For a private extension declaration, Typedef_Node contains the
      --  N_Private_Extension_Declaration node, which we now complete. Note
      --  that the private extension declaration, unlike a full type
      --  declaration, does permit unknown discriminants.

      elsif Nkind (Typedef_Node) = N_Private_Extension_Declaration then
         Decl_Node := Typedef_Node;
         Set_Sloc (Decl_Node, Type_Loc);
         Set_Unknown_Discriminants_Present (Decl_Node, Unknown_Dis);
         Set_Abstract_Present (Typedef_Node, Abstract_Present);

      --  In the full type declaration case, Typedef_Node has the type
      --  definition and here is where we build the full type declaration
      --  node. This is also where we check for improper use of an unknown
      --  discriminant part (not allowed for full type declaration).

      else
         if Nkind (Typedef_Node) = N_Record_Definition
           or else (Nkind (Typedef_Node) = N_Derived_Type_Definition
                      and then Present (Record_Extension_Part (Typedef_Node)))
           or else Is_Derived_Iface
         then
            Set_Abstract_Present (Typedef_Node, Abstract_Present);

         elsif Abstract_Present then
            Error_Msg ("ABSTRACT not allowed here, ignored", Abstract_Loc);
         end if;

         Decl_Node := New_Node (N_Full_Type_Declaration, Type_Loc);
         Set_Type_Definition (Decl_Node, Typedef_Node);

         if Unknown_Dis then
            Error_Msg
              ("Full type declaration cannot have unknown discriminants",
                Discr_Sloc);
         end if;
      end if;

      --  Remaining processing is common for all three cases

      Set_Defining_Identifier (Decl_Node, Ident_Node);
      Set_Discriminant_Specifications (Decl_Node, Discr_List);
      return Decl_Node;
   end P_Type_Declaration;

   ----------------------------------
   -- 3.2.1  Full Type Declaration --
   ----------------------------------

   --  Parsed by P_Type_Declaration (3.2.1)

   ----------------------------
   -- 3.2.1  Type Definition --
   ----------------------------

   --  Parsed by P_Type_Declaration (3.2.1)

   --------------------------------
   -- 3.2.2  Subtype Declaration --
   --------------------------------

   --  SUBTYPE_DECLARATION ::=
   --    subtype DEFINING_IDENTIFIER is [NULL_EXCLUSION] SUBTYPE_INDICATION;

   --  The caller has checked that the initial token is SUBTYPE

   --  Error recovery: can raise Error_Resync

   function P_Subtype_Declaration return Node_Id is
      Decl_Node        : Node_Id;
      Not_Null_Present : Boolean := False;

   begin
      Decl_Node := New_Node (N_Subtype_Declaration, Token_Ptr);
      Scan; -- past SUBTYPE
      Set_Defining_Identifier (Decl_Node, P_Defining_Identifier (C_Is));
      TF_Is;

      if Token = Tok_New then
         Error_Msg_SC ("NEW ignored (only allowed in type declaration)");
         Scan; -- past NEW
      end if;

      Not_Null_Present := P_Null_Exclusion; --  Ada 2005 (AI-231)
      Set_Null_Exclusion_Present (Decl_Node, Not_Null_Present);

      Set_Subtype_Indication
        (Decl_Node, P_Subtype_Indication (Not_Null_Present));
      TF_Semicolon;
      return Decl_Node;
   end P_Subtype_Declaration;

   -------------------------------
   -- 3.2.2  Subtype Indication --
   -------------------------------

   --  SUBTYPE_INDICATION ::=
   --    [not null] SUBTYPE_MARK [CONSTRAINT]

   --  Error recovery: can raise Error_Resync

   function P_Null_Exclusion return Boolean is
   begin
      if Token /= Tok_Not then
         return False;

      else
         --  Ada 2005 (AI-441): The qualifier has no semantic meaning in Ada 95
         --  (all access Parameters Are "not null" in Ada 95).

         if Ada_Version < Ada_05 then
            Error_Msg_SP
              ("null-excluding access is an Ada 2005 extension?");
            Error_Msg_SP ("\unit should be compiled with -gnat05 switch?");
         end if;

         Scan; --  past NOT

         if Token = Tok_Null then
            Scan; --  past NULL
         else
            Error_Msg_SP ("NULL expected");
         end if;

         return True;
      end if;
   end P_Null_Exclusion;

   function P_Subtype_Indication
     (Not_Null_Present : Boolean := False) return Node_Id is
      Type_Node        : Node_Id;

   begin
      if Token = Tok_Identifier or else Token = Tok_Operator_Symbol then
         Type_Node := P_Subtype_Mark;
         return P_Subtype_Indication (Type_Node, Not_Null_Present);

      else
         --  Check for error of using record definition and treat it nicely,
         --  otherwise things are really messed up, so resynchronize.

         if Token = Tok_Record then
            Error_Msg_SC ("anonymous record definitions are not permitted");
            Discard_Junk_Node (P_Record_Definition);
            return Error;

         else
            Error_Msg_AP ("subtype indication expected");
            raise Error_Resync;
         end if;
      end if;
   end P_Subtype_Indication;

   --  The following function is identical except that it is called with
   --  the subtype mark already scanned out, and it scans out the constraint

   --  Error recovery: can raise Error_Resync

   function P_Subtype_Indication
     (Subtype_Mark     : Node_Id;
      Not_Null_Present : Boolean := False) return Node_Id is
      Indic_Node       : Node_Id;
      Constr_Node      : Node_Id;

   begin
      Constr_Node := P_Constraint_Opt;

      if No (Constr_Node) then
         return Subtype_Mark;
      else
         if Not_Null_Present then
            Error_Msg_SP ("constrained null-exclusion not allowed");
         end if;

         Indic_Node := New_Node (N_Subtype_Indication, Sloc (Subtype_Mark));
         Set_Subtype_Mark (Indic_Node, Check_Subtype_Mark (Subtype_Mark));
         Set_Constraint (Indic_Node, Constr_Node);
         return Indic_Node;
      end if;
   end P_Subtype_Indication;

   -------------------------
   -- 3.2.2  Subtype Mark --
   -------------------------

   --  SUBTYPE_MARK ::= subtype_NAME;

   --  Note: The subtype mark which appears after an IN or NOT IN
   --  operator is parsed by P_Range_Or_Subtype_Mark (3.5)

   --  Error recovery: cannot raise Error_Resync

   function P_Subtype_Mark return Node_Id is
   begin
      return P_Subtype_Mark_Resync;

   exception
      when Error_Resync =>
         return Error;
   end P_Subtype_Mark;

   --  This routine differs from P_Subtype_Mark in that it insists that an
   --  identifier be present, and if it is not, it raises Error_Resync.

   --  Error recovery: can raise Error_Resync

   function P_Subtype_Mark_Resync return Node_Id is
      Type_Node : Node_Id;

   begin
      if Token = Tok_Access then
         Error_Msg_SC ("anonymous access type definition not allowed here");
         Scan; -- past ACCESS
      end if;

      if Token = Tok_Array then
         Error_Msg_SC ("anonymous array definition not allowed here");
         Discard_Junk_Node (P_Array_Type_Definition);
         return Error;

      else
         Type_Node := P_Qualified_Simple_Name_Resync;

         --  Check for a subtype mark attribute. The only valid possibilities
         --  are 'CLASS and 'BASE. Anything else is a definite error. We may
         --  as well catch it here.

         if Token = Tok_Apostrophe then
            return P_Subtype_Mark_Attribute (Type_Node);
         else
            return Type_Node;
         end if;
      end if;
   end P_Subtype_Mark_Resync;

   --  The following function is called to scan out a subtype mark attribute.
   --  The caller has already scanned out the subtype mark, which is passed in
   --  as the argument, and has checked that the current token is apostrophe.

   --  Only a special subclass of attributes, called type attributes
   --  (see Snames package) are allowed in this syntactic position.

   --  Note: if the apostrophe is followed by other than an identifier, then
   --  the input expression is returned unchanged, and the scan pointer is
   --  left pointing to the apostrophe.

   --  Error recovery: can raise Error_Resync

   function P_Subtype_Mark_Attribute (Type_Node : Node_Id) return Node_Id is
      Attr_Node  : Node_Id := Empty;
      Scan_State : Saved_Scan_State;
      Prefix     : Node_Id;

   begin
      Prefix := Check_Subtype_Mark (Type_Node);

      if Prefix = Error then
         raise Error_Resync;
      end if;

      --  Loop through attributes appearing (more than one can appear as for
      --  for example in X'Base'Class). We are at an apostrophe on entry to
      --  this loop, and it runs once for each attribute parsed, with
      --  Prefix being the current possible prefix if it is an attribute.

      loop
         Save_Scan_State (Scan_State); -- at Apostrophe
         Scan; -- past apostrophe

         if Token /= Tok_Identifier then
            Restore_Scan_State (Scan_State); -- to apostrophe
            return Prefix; -- no attribute after all

         elsif not Is_Type_Attribute_Name (Token_Name) then
            Error_Msg_N
              ("attribute & may not be used in a subtype mark", Token_Node);
            raise Error_Resync;

         else
            Attr_Node :=
              Make_Attribute_Reference (Prev_Token_Ptr,
                Prefix => Prefix,
                Attribute_Name => Token_Name);
            Delete_Node (Token_Node);
            Scan; -- past type attribute identifier
         end if;

         exit when Token /= Tok_Apostrophe;
         Prefix := Attr_Node;
      end loop;

      --  Fall through here after scanning type attribute

      return Attr_Node;
   end P_Subtype_Mark_Attribute;

   -----------------------
   -- 3.2.2  Constraint --
   -----------------------

   --  CONSTRAINT ::= SCALAR_CONSTRAINT | COMPOSITE_CONSTRAINT

   --  SCALAR_CONSTRAINT ::=
   --    RANGE_CONSTRAINT | DIGITS_CONSTRAINT | DELTA_CONSTRAINT

   --  COMPOSITE_CONSTRAINT ::=
   --    INDEX_CONSTRAINT | DISCRIMINANT_CONSTRAINT

   --  If no constraint is present, this function returns Empty

   --  Error recovery: can raise Error_Resync

   function P_Constraint_Opt return Node_Id is
   begin
      if Token = Tok_Range
        or else Bad_Spelling_Of (Tok_Range)
      then
         return P_Range_Constraint;

      elsif Token = Tok_Digits
        or else Bad_Spelling_Of (Tok_Digits)
      then
         return P_Digits_Constraint;

      elsif Token = Tok_Delta
        or else Bad_Spelling_Of (Tok_Delta)
      then
         return P_Delta_Constraint;

      elsif Token = Tok_Left_Paren then
         return P_Index_Or_Discriminant_Constraint;

      elsif Token = Tok_In then
         Ignore (Tok_In);
         return P_Constraint_Opt;

      else
         return Empty;
      end if;
   end P_Constraint_Opt;

   ------------------------------
   -- 3.2.2  Scalar Constraint --
   ------------------------------

   --  Parsed by P_Constraint_Opt (3.2.2)

   ---------------------------------
   -- 3.2.2  Composite Constraint --
   ---------------------------------

   --  Parsed by P_Constraint_Opt (3.2.2)

   --------------------------------------------------------
   -- 3.3  Identifier Declarations (Also 7.4, 8.5, 11.1) --
   --------------------------------------------------------

   --  This routine scans out a declaration starting with an identifier:

   --  OBJECT_DECLARATION ::=
   --    DEFINING_IDENTIFIER_LIST : [aliased] [constant]
   --      [NULL_EXCLUSION] SUBTYPE_INDICATION [:= EXPRESSION];
   --  | DEFINING_IDENTIFIER_LIST : [aliased] [constant]
   --      ACCESS_DEFINITION [:= EXPRESSION];
   --  | DEFINING_IDENTIFIER_LIST : [aliased] [constant]
   --      ARRAY_TYPE_DEFINITION [:= EXPRESSION];

   --  NUMBER_DECLARATION ::=
   --    DEFINING_IDENTIFIER_LIST : constant ::= static_EXPRESSION;

   --  OBJECT_RENAMING_DECLARATION ::=
   --    DEFINING_IDENTIFIER :
   --      [NULL_EXCLUSION] SUBTYPE_MARK renames object_NAME;
   --  | DEFINING_IDENTIFIER :
   --      ACCESS_DEFINITION renames object_NAME;

   --  EXCEPTION_RENAMING_DECLARATION ::=
   --    DEFINING_IDENTIFIER : exception renames exception_NAME;

   --  EXCEPTION_DECLARATION ::=
   --    DEFINING_IDENTIFIER_LIST : exception;

   --  Note that the ALIASED indication in an object declaration is
   --  marked by a flag in the parent node.

   --  The caller has checked that the initial token is an identifier

   --  The value returned is a list of declarations, one for each identifier
   --  in the list (as described in Sinfo, we always split up multiple
   --  declarations into the equivalent sequence of single declarations
   --  using the More_Ids and Prev_Ids flags to preserve the source).

   --  If the identifier turns out to be a probable statement rather than
   --  an identifier, then the scan is left pointing to the identifier and
   --  No_List is returned.

   --  Error recovery: can raise Error_Resync

   procedure P_Identifier_Declarations
     (Decls   : List_Id;
      Done    : out Boolean;
      In_Spec : Boolean)
   is
      Acc_Node         : Node_Id;
      Decl_Node        : Node_Id;
      Type_Node        : Node_Id;
      Ident_Sloc       : Source_Ptr;
      Scan_State       : Saved_Scan_State;
      List_OK          : Boolean := True;
      Ident            : Nat;
      Init_Expr        : Node_Id;
      Init_Loc         : Source_Ptr;
      Con_Loc          : Source_Ptr;
      Not_Null_Present : Boolean := False;

      Idents : array (Int range 1 .. 4096) of Entity_Id;
      --  Used to save identifiers in the identifier list. The upper bound
      --  of 4096 is expected to be infinite in practice, and we do not even
      --  bother to check if this upper bound is exceeded.

      Num_Idents : Nat := 1;
      --  Number of identifiers stored in Idents

      procedure No_List;
      --  This procedure is called in renames cases to make sure that we do
      --  not have more than one identifier. If we do have more than one
      --  then an error message is issued (and the declaration is split into
      --  multiple declarations)

      function Token_Is_Renames return Boolean;
      --  Checks if current token is RENAMES, and if so, scans past it and
      --  returns True, otherwise returns False. Includes checking for some
      --  common error cases.

      procedure No_List is
      begin
         if Num_Idents > 1 then
            Error_Msg ("identifier list not allowed for RENAMES",
                       Sloc (Idents (2)));
         end if;

         List_OK := False;
      end No_List;

      function Token_Is_Renames return Boolean is
         At_Colon : Saved_Scan_State;

      begin
         if Token = Tok_Colon then
            Save_Scan_State (At_Colon);
            Scan; -- past colon
            Check_Misspelling_Of (Tok_Renames);

            if Token = Tok_Renames then
               Error_Msg_SP ("extra "":"" ignored");
               Scan; -- past RENAMES
               return True;
            else
               Restore_Scan_State (At_Colon);
               return False;
            end if;

         else
            Check_Misspelling_Of (Tok_Renames);

            if Token = Tok_Renames then
               Scan; -- past RENAMES
               return True;
            else
               return False;
            end if;
         end if;
      end Token_Is_Renames;

   --  Start of processing for P_Identifier_Declarations

   begin
      Ident_Sloc := Token_Ptr;
      Save_Scan_State (Scan_State); -- at first identifier
      Idents (1) := P_Defining_Identifier (C_Comma_Colon);

      --  If we have a colon after the identifier, then we can assume that
      --  this is in fact a valid identifier declaration and can steam ahead.

      if Token = Tok_Colon then
         Scan; -- past colon

      --  If we have a comma, then scan out the list of identifiers

      elsif Token = Tok_Comma then

         while Comma_Present loop
            Num_Idents := Num_Idents + 1;
            Idents (Num_Idents) := P_Defining_Identifier (C_Comma_Colon);
         end loop;

         Save_Scan_State (Scan_State); -- at colon
         T_Colon;

      --  If we have identifier followed by := then we assume that what is
      --  really meant is an assignment statement. The assignment statement
      --  is scanned out and added to the list of declarations. An exception
      --  occurs if the := is followed by the keyword constant, in which case
      --  we assume it was meant to be a colon.

      elsif Token = Tok_Colon_Equal then
         Scan; -- past :=

         if Token = Tok_Constant then
            Error_Msg_SP ("colon expected");

         else
            Restore_Scan_State (Scan_State);
            Statement_When_Declaration_Expected (Decls, Done, In_Spec);
            return;
         end if;

      --  If we have an IS keyword, then assume the TYPE keyword was missing

      elsif Token = Tok_Is then
         Restore_Scan_State (Scan_State);
         Append_To (Decls, P_Type_Declaration);
         Done := False;
         return;

      --  Otherwise we have an error situation

      else
         Restore_Scan_State (Scan_State);

         --  First case is possible misuse of PROTECTED in Ada 83 mode. If
         --  so, fix the keyword and return to scan the protected declaration.

         if Token_Name = Name_Protected then
            Check_95_Keyword (Tok_Protected, Tok_Identifier);
            Check_95_Keyword (Tok_Protected, Tok_Type);
            Check_95_Keyword (Tok_Protected, Tok_Body);

            if Token = Tok_Protected then
               Done := False;
               return;
            end if;

         --  Check misspelling possibilities. If so, correct the misspelling
         --  and return to scan out the resulting declaration.

         elsif Bad_Spelling_Of (Tok_Function)
           or else Bad_Spelling_Of (Tok_Procedure)
           or else Bad_Spelling_Of (Tok_Package)
           or else Bad_Spelling_Of (Tok_Pragma)
           or else Bad_Spelling_Of (Tok_Protected)
           or else Bad_Spelling_Of (Tok_Generic)
           or else Bad_Spelling_Of (Tok_Subtype)
           or else Bad_Spelling_Of (Tok_Type)
           or else Bad_Spelling_Of (Tok_Task)
           or else Bad_Spelling_Of (Tok_Use)
           or else Bad_Spelling_Of (Tok_For)
         then
            Done := False;
            return;

         --  Otherwise we definitely have an ordinary identifier with a junk
         --  token after it. Just complain that we expect a declaration, and
         --  skip to a semicolon

         else
            Set_Declaration_Expected;
            Resync_Past_Semicolon;
            Done := False;
            return;
         end if;
      end if;

      --  Come here with an identifier list and colon scanned out. We now
      --  build the nodes for the declarative items. One node is built for
      --  each identifier in the list, with the type information being
      --  repeated by rescanning the appropriate section of source.

      --  First an error check, if we have two identifiers in a row, a likely
      --  possibility is that the first of the identifiers is an incorrectly
      --  spelled keyword.

      if Token = Tok_Identifier then
         declare
            SS : Saved_Scan_State;
            I2 : Boolean;

         begin
            Save_Scan_State (SS);
            Scan; -- past initial identifier
            I2 := (Token = Tok_Identifier);
            Restore_Scan_State (SS);

            if I2
              and then
                (Bad_Spelling_Of (Tok_Access)   or else
                 Bad_Spelling_Of (Tok_Aliased)  or else
                 Bad_Spelling_Of (Tok_Constant))
            then
               null;
            end if;
         end;
      end if;

      --  Loop through identifiers

      Ident := 1;
      Ident_Loop : loop

         --  Check for some cases of misused Ada 95 keywords

         if Token_Name = Name_Aliased then
            Check_95_Keyword (Tok_Aliased, Tok_Array);
            Check_95_Keyword (Tok_Aliased, Tok_Identifier);
            Check_95_Keyword (Tok_Aliased, Tok_Constant);
         end if;

         --  Constant cases

         if Token = Tok_Constant then
            Con_Loc := Token_Ptr;
            Scan; -- past CONSTANT

            --  Number declaration, initialization required

            Init_Expr := Init_Expr_Opt;

            if Present (Init_Expr) then
               if Not_Null_Present then
                  Error_Msg_SP ("null-exclusion not allowed in "
                                & "numeric expression");
               end if;

               Decl_Node := New_Node (N_Number_Declaration, Ident_Sloc);
               Set_Expression (Decl_Node, Init_Expr);

            --  Constant object declaration

            else
               Decl_Node := New_Node (N_Object_Declaration, Ident_Sloc);
               Set_Constant_Present (Decl_Node, True);

               if Token_Name = Name_Aliased then
                  Check_95_Keyword (Tok_Aliased, Tok_Array);
                  Check_95_Keyword (Tok_Aliased, Tok_Identifier);
               end if;

               if Token = Tok_Aliased then
                  Error_Msg_SC ("ALIASED should be before CONSTANT");
                  Scan; -- past ALIASED
                  Set_Aliased_Present (Decl_Node, True);
               end if;

               if Token = Tok_Array then
                  Set_Object_Definition
                    (Decl_Node, P_Array_Type_Definition);

               else
                  Not_Null_Present := P_Null_Exclusion; --  Ada 2005 (AI-231)
                  Set_Null_Exclusion_Present (Decl_Node, Not_Null_Present);

                  if Token = Tok_Access then
                     if Ada_Version < Ada_05 then
                        Error_Msg_SP
                          ("generalized use of anonymous access types " &
                           "is an Ada 2005 extension");
                        Error_Msg_SP
                          ("\unit must be compiled with -gnat05 switch");
                     end if;

                     Set_Object_Definition
                       (Decl_Node, P_Access_Definition (Not_Null_Present));
                  else
                     Set_Object_Definition
                       (Decl_Node, P_Subtype_Indication (Not_Null_Present));
                  end if;
               end if;

               if Token = Tok_Renames then
                  Error_Msg
                    ("CONSTANT not permitted in renaming declaration",
                     Con_Loc);
                  Scan; -- Past renames
                  Discard_Junk_Node (P_Name);
               end if;
            end if;

         --  Exception cases

         elsif Token = Tok_Exception then
            Scan; -- past EXCEPTION

            if Token_Is_Renames then
               No_List;
               Decl_Node :=
                 New_Node (N_Exception_Renaming_Declaration, Ident_Sloc);
               Set_Name (Decl_Node, P_Qualified_Simple_Name_Resync);
               No_Constraint;
            else
               Decl_Node := New_Node (N_Exception_Declaration, Prev_Token_Ptr);
            end if;

         --  Aliased case (note that an object definition is required)

         elsif Token = Tok_Aliased then
            Scan; -- past ALIASED
            Decl_Node := New_Node (N_Object_Declaration, Ident_Sloc);
            Set_Aliased_Present (Decl_Node, True);

            if Token = Tok_Constant then
               Scan; -- past CONSTANT
               Set_Constant_Present (Decl_Node, True);
            end if;

            if Token = Tok_Array then
               Set_Object_Definition
                 (Decl_Node, P_Array_Type_Definition);

            else
               Not_Null_Present := P_Null_Exclusion; --  Ada 2005 (AI-231)
               Set_Null_Exclusion_Present (Decl_Node, Not_Null_Present);

               --  Access definition (AI-406) or subtype indication

               if Token = Tok_Access then
                  if Ada_Version < Ada_05 then
                     Error_Msg_SP
                       ("generalized use of anonymous access types " &
                        "is an Ada 2005 extension");
                     Error_Msg_SP
                       ("\unit must be compiled with -gnat05 switch");
                  end if;

                  Set_Object_Definition
                    (Decl_Node, P_Access_Definition (Not_Null_Present));
               else
                  Set_Object_Definition
                    (Decl_Node, P_Subtype_Indication (Not_Null_Present));
               end if;
            end if;

         --  Array case

         elsif Token = Tok_Array then
            Decl_Node := New_Node (N_Object_Declaration, Ident_Sloc);
            Set_Object_Definition (Decl_Node, P_Array_Type_Definition);

         --  Ada 2005 (AI-254, AI-406)

         elsif Token = Tok_Not then

            --  OBJECT_DECLARATION ::=
            --    DEFINING_IDENTIFIER_LIST : [aliased] [constant]
            --      [NULL_EXCLUSION] SUBTYPE_INDICATION [:= EXPRESSION];
            --  | DEFINING_IDENTIFIER_LIST : [aliased] [constant]
<<<<<<< HEAD
            --          ACCESS_DEFINITION [:= EXPRESSION];
=======
            --      ACCESS_DEFINITION [:= EXPRESSION];
>>>>>>> c355071f

            --  OBJECT_RENAMING_DECLARATION ::=
            --    DEFINING_IDENTIFIER :
            --      [NULL_EXCLUSION] SUBTYPE_MARK renames object_NAME;
            --  | DEFINING_IDENTIFIER :
            --      ACCESS_DEFINITION renames object_NAME;

            Not_Null_Present := P_Null_Exclusion;  --  Ada 2005 (AI-231/423)

            if Token = Tok_Access then
               if Ada_Version < Ada_05 then
                  Error_Msg_SP
                    ("generalized use of anonymous access types " &
                     "is an Ada 2005 extension");
                  Error_Msg_SP ("\unit must be compiled with -gnat05 switch");
               end if;

               Acc_Node := P_Access_Definition (Not_Null_Present);

               if Token /= Tok_Renames then
                  Decl_Node := New_Node (N_Object_Declaration, Ident_Sloc);
                  Set_Object_Definition (Decl_Node, Acc_Node);
                  goto init;

               else
                  Scan; --  past renames
                  No_List;
                  Decl_Node :=
                    New_Node (N_Object_Renaming_Declaration, Ident_Sloc);
                  Set_Access_Definition (Decl_Node, Acc_Node);
                  Set_Name (Decl_Node, P_Name);
               end if;

            else
               Type_Node := P_Subtype_Mark;

               --  Object renaming declaration

               if Token_Is_Renames then
                  if Ada_Version < Ada_05 then
                     Error_Msg_SP
                       ("null-exclusion not allowed in object renaming");
                     raise Error_Resync;

                  --  Ada 2005 (AI-423): Object renaming declaration with
                  --  a null exclusion.

                  else
                     No_List;
                     Decl_Node :=
                       New_Node (N_Object_Renaming_Declaration, Ident_Sloc);
                     Set_Null_Exclusion_Present (Decl_Node, Not_Null_Present);
                     Set_Subtype_Mark (Decl_Node, Type_Node);
                     Set_Name (Decl_Node, P_Name);
                  end if;

               --  Object declaration

               else
                  Decl_Node := New_Node (N_Object_Declaration, Ident_Sloc);
                  Set_Null_Exclusion_Present (Decl_Node, Not_Null_Present);
                  Set_Object_Definition
                    (Decl_Node,
                     P_Subtype_Indication (Type_Node, Not_Null_Present));

                  --  RENAMES at this point means that we had the combination
                  --  of a constraint on the Type_Node and renames, which is
                  --  illegal

                  if Token_Is_Renames then
                     Error_Msg_N ("constraint not allowed in object renaming "
                                  & "declaration",
                                  Constraint (Object_Definition (Decl_Node)));
                     raise Error_Resync;
                  end if;
               end if;
            end if;

         --  Ada 2005 (AI-230): Access Definition case

         elsif Token = Tok_Access then
            if Ada_Version < Ada_05 then
               Error_Msg_SP
                 ("generalized use of anonymous access types " &
                  "is an Ada 2005 extension");
               Error_Msg_SP ("\unit must be compiled with -gnat05 switch");
            end if;

            Acc_Node := P_Access_Definition (Null_Exclusion_Present => False);

            --  Object declaration with access definition, or renaming

            if Token /= Tok_Renames then
               Decl_Node := New_Node (N_Object_Declaration, Ident_Sloc);
               Set_Object_Definition (Decl_Node, Acc_Node);
               goto init; -- ??? is this really needed goes here anyway

            else
               Scan; --  past renames
               No_List;
               Decl_Node :=
                 New_Node (N_Object_Renaming_Declaration, Ident_Sloc);
               Set_Access_Definition (Decl_Node, Acc_Node);
               Set_Name (Decl_Node, P_Name);
            end if;

         --  Subtype indication case

         else
            Type_Node := P_Subtype_Mark;

            --  Object renaming declaration

            if Token_Is_Renames then
               No_List;
               Decl_Node :=
                 New_Node (N_Object_Renaming_Declaration, Ident_Sloc);
               Set_Subtype_Mark (Decl_Node, Type_Node);
               Set_Name (Decl_Node, P_Name);

            --  Object declaration

            else
               Decl_Node := New_Node (N_Object_Declaration, Ident_Sloc);
               Set_Null_Exclusion_Present (Decl_Node, Not_Null_Present);
               Set_Object_Definition
                 (Decl_Node,
                  P_Subtype_Indication (Type_Node, Not_Null_Present));

               --  RENAMES at this point means that we had the combination of
               --  a constraint on the Type_Node and renames, which is illegal

               if Token_Is_Renames then
                  Error_Msg_N
                    ("constraint not allowed in object renaming declaration",
                     Constraint (Object_Definition (Decl_Node)));
                  raise Error_Resync;
               end if;
            end if;
         end if;

         --  Scan out initialization, allowed only for object declaration

         <<init>> -- is this really needed ???
         Init_Loc := Token_Ptr;
         Init_Expr := Init_Expr_Opt;

         if Present (Init_Expr) then
            if Nkind (Decl_Node) = N_Object_Declaration then
               Set_Expression (Decl_Node, Init_Expr);
            else
               Error_Msg ("initialization not allowed here", Init_Loc);
            end if;
         end if;

         TF_Semicolon;
         Set_Defining_Identifier (Decl_Node, Idents (Ident));

         if List_OK then
            if Ident < Num_Idents then
               Set_More_Ids (Decl_Node, True);
            end if;

            if Ident > 1 then
               Set_Prev_Ids (Decl_Node, True);
            end if;
         end if;

         Append (Decl_Node, Decls);
         exit Ident_Loop when Ident = Num_Idents;
         Restore_Scan_State (Scan_State);
         T_Colon;
         Ident := Ident + 1;
      end loop Ident_Loop;

      Done := False;
   end P_Identifier_Declarations;

   -------------------------------
   -- 3.3.1  Object Declaration --
   -------------------------------

   --  OBJECT DECLARATION ::=
   --    DEFINING_IDENTIFIER_LIST : [aliased] [constant]
   --      SUBTYPE_INDICATION [:= EXPRESSION];
   --  | DEFINING_IDENTIFIER_LIST : [aliased] [constant]
   --      ARRAY_TYPE_DEFINITION [:= EXPRESSION];
   --  | SINGLE_TASK_DECLARATION
   --  | SINGLE_PROTECTED_DECLARATION

   --  Cases starting with TASK are parsed by P_Task (9.1)
   --  Cases starting with PROTECTED are parsed by P_Protected (9.4)
   --  All other cases are parsed by P_Identifier_Declarations (3.3)

   -------------------------------------
   -- 3.3.1  Defining Identifier List --
   -------------------------------------

   --  DEFINING_IDENTIFIER_LIST ::=
   --    DEFINING_IDENTIFIER {, DEFINING_IDENTIFIER}

   --  Always parsed by the construct in which it appears. See special
   --  section on "Handling of Defining Identifier Lists" in this unit.

   -------------------------------
   -- 3.3.2  Number Declaration --
   -------------------------------

   --  Parsed by P_Identifier_Declarations (3.3)

   -------------------------------------------------------------------------
   -- 3.4  Derived Type Definition or Private Extension Declaration (7.3) --
   -------------------------------------------------------------------------

   --  DERIVED_TYPE_DEFINITION ::=
   --    [abstract] [limited] new [NULL_EXCLUSION] parent_SUBTYPE_INDICATION
<<<<<<< HEAD
   --    [[AND interface_list] RECORD_EXTENSION_PART]

   --  PRIVATE_EXTENSION_DECLARATION ::=
   --     type DEFINING_IDENTIFIER [DISCRIMINANT_PART] is
   --       [abstract] [limited] new ancestor_SUBTYPE_INDICATION
   --       [AND interface_list] with PRIVATE;
=======
   --    [[and INTERFACE_LIST] RECORD_EXTENSION_PART]

   --  PRIVATE_EXTENSION_DECLARATION ::=
   --     type DEFINING_IDENTIFIER [DISCRIMINANT_PART] is
   --       [abstract] [limited | synchronized]
   --          new ancestor_SUBTYPE_INDICATION [and INTERFACE_LIST]
   --            with private;
>>>>>>> c355071f

   --  RECORD_EXTENSION_PART ::= with RECORD_DEFINITION

   --  The caller has already scanned out the part up to the NEW, and Token
   --  either contains Tok_New (or ought to, if it doesn't this procedure
   --  will post an appropriate "NEW expected" message).

   --  Note: the caller is responsible for filling in the Sloc field of
   --  the returned node in the private extension declaration case as
   --  well as the stuff relating to the discriminant part.

   --  Error recovery: can raise Error_Resync;

   function P_Derived_Type_Def_Or_Private_Ext_Decl return Node_Id is
      Typedef_Node     : Node_Id;
      Typedecl_Node    : Node_Id;
      Not_Null_Present : Boolean := False;

   begin
      Typedef_Node := New_Node (N_Derived_Type_Definition, Token_Ptr);

      if Ada_Version < Ada_05
        and then Token = Tok_Identifier
        and then Token_Name = Name_Interface
      then
         Error_Msg_SP
           ("abstract interface is an Ada 2005 extension");
         Error_Msg_SP ("\unit must be compiled with -gnat05 switch");
      else
         T_New;
      end if;

      if Token = Tok_Abstract then
         Error_Msg_SC ("ABSTRACT must come before NEW, not after");
         Scan;
      end if;

      Not_Null_Present := P_Null_Exclusion; --  Ada 2005 (AI-231)
      Set_Null_Exclusion_Present (Typedef_Node, Not_Null_Present);
      Set_Subtype_Indication (Typedef_Node,
         P_Subtype_Indication (Not_Null_Present));

      --  Ada 2005 (AI-251): Deal with interfaces

      if Token = Tok_And then
         Scan; -- past AND

         if Ada_Version < Ada_05 then
            Error_Msg_SP
              ("abstract interface is an Ada 2005 extension");
            Error_Msg_SP ("\unit must be compiled with -gnat05 switch");
         end if;

         Set_Interface_List (Typedef_Node, New_List);

         loop
            Append (P_Qualified_Simple_Name, Interface_List (Typedef_Node));
            exit when Token /= Tok_And;
            Scan; -- past AND
         end loop;

         if Token /= Tok_With then
            Error_Msg_SC ("WITH expected");
            raise Error_Resync;
         end if;
      end if;

      --  Deal with record extension, note that we assume that a WITH is
      --  missing in the case of "type X is new Y record ..." or in the
      --  case of "type X is new Y null record".

      if Token = Tok_With
        or else Token = Tok_Record
        or else Token = Tok_Null
      then
         T_With; -- past WITH or give error message

         if Token = Tok_Limited then
            Error_Msg_SC
              ("LIMITED keyword not allowed in private extension");
            Scan; -- ignore LIMITED
         end if;

         --  Private extension declaration

         if Token = Tok_Private then
            Scan; -- past PRIVATE

            --  Throw away the type definition node and build the type
            --  declaration node. Note the caller must set the Sloc,
            --  Discriminant_Specifications, Unknown_Discriminants_Present,
            --  and Defined_Identifier fields in the returned node.

            Typedecl_Node :=
              Make_Private_Extension_Declaration (No_Location,
                Defining_Identifier => Empty,
                Subtype_Indication  => Subtype_Indication (Typedef_Node),
                Abstract_Present    => Abstract_Present (Typedef_Node),
                Interface_List      => Interface_List (Typedef_Node));

            Delete_Node (Typedef_Node);
            return Typedecl_Node;

         --  Derived type definition with record extension part

         else
            Set_Record_Extension_Part (Typedef_Node, P_Record_Definition);
            return Typedef_Node;
         end if;

      --  Derived type definition with no record extension part

      else
         return Typedef_Node;
      end if;
   end P_Derived_Type_Def_Or_Private_Ext_Decl;

   ---------------------------
   -- 3.5  Range Constraint --
   ---------------------------

   --  RANGE_CONSTRAINT ::= range RANGE

   --  The caller has checked that the initial token is RANGE

   --  Error recovery: cannot raise Error_Resync

   function P_Range_Constraint return Node_Id is
      Range_Node : Node_Id;

   begin
      Range_Node := New_Node (N_Range_Constraint, Token_Ptr);
      Scan; -- past RANGE
      Set_Range_Expression (Range_Node, P_Range);
      return Range_Node;
   end P_Range_Constraint;

   ----------------
   -- 3.5  Range --
   ----------------

   --  RANGE ::=
   --    RANGE_ATTRIBUTE_REFERENCE | SIMPLE_EXPRESSION .. SIMPLE_EXPRESSION

   --  Note: the range that appears in a membership test is parsed by
   --  P_Range_Or_Subtype_Mark (3.5).

   --  Error recovery: cannot raise Error_Resync

   function P_Range return Node_Id is
      Expr_Node  : Node_Id;
      Range_Node : Node_Id;

   begin
      Expr_Node := P_Simple_Expression_Or_Range_Attribute;

      if Expr_Form = EF_Range_Attr then
         return Expr_Node;

      elsif Token = Tok_Dot_Dot then
         Range_Node := New_Node (N_Range, Token_Ptr);
         Set_Low_Bound (Range_Node, Expr_Node);
         Scan; -- past ..
         Expr_Node := P_Expression;
         Check_Simple_Expression (Expr_Node);
         Set_High_Bound (Range_Node, Expr_Node);
         return Range_Node;

      --  Anything else is an error

      else
         T_Dot_Dot; -- force missing .. message
         return Error;
      end if;
   end P_Range;

   ----------------------------------
   -- 3.5  P_Range_Or_Subtype_Mark --
   ----------------------------------

   --  RANGE ::=
   --    RANGE_ATTRIBUTE_REFERENCE
   --  | SIMPLE_EXPRESSION .. SIMPLE_EXPRESSION

   --  This routine scans out the range or subtype mark that forms the right
   --  operand of a membership test (it is not used in any other contexts, and
   --  error messages are specialized with this knowledge in mind).

   --  Note: as documented in the Sinfo interface, although the syntax only
   --  allows a subtype mark, we in fact allow any simple expression to be
   --  returned from this routine. The semantics is responsible for issuing
   --  an appropriate message complaining if the argument is not a name.
   --  This simplifies the coding and error recovery processing in the
   --  parser, and in any case it is preferable not to consider this a
   --  syntax error and to continue with the semantic analysis.

   --  Error recovery: cannot raise Error_Resync

   function P_Range_Or_Subtype_Mark return Node_Id is
      Expr_Node  : Node_Id;
      Range_Node : Node_Id;
      Save_Loc   : Source_Ptr;

   --  Start of processing for P_Range_Or_Subtype_Mark

   begin
      --  Save location of possible junk parentheses

      Save_Loc := Token_Ptr;

      --  Scan out either a simple expression or a range (this accepts more
      --  than is legal here, but as explained above, we like to allow more
      --  with a proper diagnostic.

      Expr_Node := P_Simple_Expression_Or_Range_Attribute;

      --  Range attribute

      if Expr_Form = EF_Range_Attr then
         return Expr_Node;

      --  Simple_Expression .. Simple_Expression

      elsif Token = Tok_Dot_Dot then
         Check_Simple_Expression (Expr_Node);
         Range_Node := New_Node (N_Range, Token_Ptr);
         Set_Low_Bound (Range_Node, Expr_Node);
         Scan; -- past ..
         Set_High_Bound (Range_Node, P_Simple_Expression);
         return Range_Node;

      --  Case of subtype mark (optionally qualified simple name or an
      --  attribute whose prefix is an optionally qualifed simple name)

      elsif Expr_Form = EF_Simple_Name
        or else Nkind (Expr_Node) = N_Attribute_Reference
      then
         --  Check for error of range constraint after a subtype mark

         if Token = Tok_Range then
            Error_Msg_SC ("range constraint not allowed in membership test");
            Scan; -- past RANGE
            raise Error_Resync;

         --  Check for error of DIGITS or DELTA after a subtype mark

         elsif Token = Tok_Digits or else Token = Tok_Delta then
            Error_Msg_SC
              ("accuracy definition not allowed in membership test");
            Scan; -- past DIGITS or DELTA
            raise Error_Resync;

         --  Attribute reference, may or may not be OK, but in any case we
         --  will scan it out

         elsif Token = Tok_Apostrophe then
            return P_Subtype_Mark_Attribute (Expr_Node);

         --  OK case of simple name, just return it

         else
            return Expr_Node;
         end if;

      --  Here we have some kind of error situation. Check for junk parens
      --  then return what we have, caller will deal with other errors.

      else
         if Nkind (Expr_Node) in N_Subexpr
           and then Paren_Count (Expr_Node) /= 0
         then
            Error_Msg ("|parentheses not allowed for subtype mark", Save_Loc);
            Set_Paren_Count (Expr_Node, 0);
         end if;

         return Expr_Node;
      end if;
   end P_Range_Or_Subtype_Mark;

   ----------------------------------------
   -- 3.5.1  Enumeration Type Definition --
   ----------------------------------------

   --  ENUMERATION_TYPE_DEFINITION ::=
   --    (ENUMERATION_LITERAL_SPECIFICATION
   --      {, ENUMERATION_LITERAL_SPECIFICATION})

   --  The caller has already scanned out the TYPE keyword

   --  Error recovery: can raise Error_Resync;

   function P_Enumeration_Type_Definition return Node_Id is
      Typedef_Node : Node_Id;

   begin
      Typedef_Node := New_Node (N_Enumeration_Type_Definition, Token_Ptr);
      Set_Literals (Typedef_Node, New_List);

      T_Left_Paren;

      loop
         Append (P_Enumeration_Literal_Specification, Literals (Typedef_Node));
         exit when not Comma_Present;
      end loop;

      T_Right_Paren;
      return Typedef_Node;
   end P_Enumeration_Type_Definition;

   ----------------------------------------------
   -- 3.5.1  Enumeration Literal Specification --
   ----------------------------------------------

   --  ENUMERATION_LITERAL_SPECIFICATION ::=
   --    DEFINING_IDENTIFIER | DEFINING_CHARACTER_LITERAL

   --  Error recovery: can raise Error_Resync

   function P_Enumeration_Literal_Specification return Node_Id is
   begin
      if Token = Tok_Char_Literal then
         return P_Defining_Character_Literal;
      else
         return P_Defining_Identifier (C_Comma_Right_Paren);
      end if;
   end P_Enumeration_Literal_Specification;

   ---------------------------------------
   -- 3.5.1  Defining_Character_Literal --
   ---------------------------------------

   --  DEFINING_CHARACTER_LITERAL ::= CHARACTER_LITERAL

   --  Error recovery: cannot raise Error_Resync

   --  The caller has checked that the current token is a character literal

   function P_Defining_Character_Literal return Node_Id is
      Literal_Node : Node_Id;

   begin
      Literal_Node := Token_Node;
      Change_Character_Literal_To_Defining_Character_Literal (Literal_Node);
      Scan; -- past character literal
      return Literal_Node;
   end P_Defining_Character_Literal;

   ------------------------------------
   -- 3.5.4  Integer Type Definition --
   ------------------------------------

   --  Parsed by P_Type_Declaration (3.2.1)

   -------------------------------------------
   -- 3.5.4  Signed Integer Type Definition --
   -------------------------------------------

   --  SIGNED_INTEGER_TYPE_DEFINITION ::=
   --    range static_SIMPLE_EXPRESSION .. static_SIMPLE_EXPRESSION

   --  Normally the initial token on entry is RANGE, but in some
   --  error conditions, the range token was missing and control is
   --  passed with Token pointing to first token of the first expression.

   --  Error recovery: cannot raise Error_Resync

   function P_Signed_Integer_Type_Definition return Node_Id is
      Typedef_Node : Node_Id;
      Expr_Node    : Node_Id;

   begin
      Typedef_Node := New_Node (N_Signed_Integer_Type_Definition, Token_Ptr);

      if Token = Tok_Range then
         Scan; -- past RANGE
      end if;

      Expr_Node := P_Expression;
      Check_Simple_Expression (Expr_Node);
      Set_Low_Bound (Typedef_Node, Expr_Node);
      T_Dot_Dot;
      Expr_Node := P_Expression;
      Check_Simple_Expression (Expr_Node);
      Set_High_Bound (Typedef_Node, Expr_Node);
      return Typedef_Node;
   end P_Signed_Integer_Type_Definition;

   ------------------------------------
   -- 3.5.4  Modular Type Definition --
   ------------------------------------

   --  MODULAR_TYPE_DEFINITION ::= mod static_EXPRESSION

   --  The caller has checked that the initial token is MOD

   --  Error recovery: cannot raise Error_Resync

   function P_Modular_Type_Definition return Node_Id is
      Typedef_Node : Node_Id;

   begin
      if Ada_Version = Ada_83 then
         Error_Msg_SC ("(Ada 83): modular types not allowed");
      end if;

      Typedef_Node := New_Node (N_Modular_Type_Definition, Token_Ptr);
      Scan; -- past MOD
      Set_Expression (Typedef_Node, P_Expression_No_Right_Paren);

      --  Handle mod L..R cleanly

      if Token = Tok_Dot_Dot then
         Error_Msg_SC ("range not allowed for modular type");
         Scan; -- past ..
         Set_Expression (Typedef_Node, P_Expression_No_Right_Paren);
      end if;

      return Typedef_Node;
   end P_Modular_Type_Definition;

   ---------------------------------
   -- 3.5.6  Real Type Definition --
   ---------------------------------

   --  Parsed by P_Type_Declaration (3.2.1)

   --------------------------------------
   -- 3.5.7  Floating Point Definition --
   --------------------------------------

   --  FLOATING_POINT_DEFINITION ::=
   --    digits static_EXPRESSION [REAL_RANGE_SPECIFICATION]

   --  Note: In Ada-83, the EXPRESSION must be a SIMPLE_EXPRESSION

   --  The caller has checked that the initial token is DIGITS

   --  Error recovery: cannot raise Error_Resync

   function P_Floating_Point_Definition return Node_Id is
      Digits_Loc : constant Source_Ptr := Token_Ptr;
      Def_Node   : Node_Id;
      Expr_Node  : Node_Id;

   begin
      Scan; -- past DIGITS
      Expr_Node := P_Expression_No_Right_Paren;
      Check_Simple_Expression_In_Ada_83 (Expr_Node);

      --  Handle decimal fixed-point defn with DIGITS/DELTA in wrong order

      if Token = Tok_Delta then
         Error_Msg_SC ("DELTA must come before DIGITS");
         Def_Node := New_Node (N_Decimal_Fixed_Point_Definition, Digits_Loc);
         Scan; -- past DELTA
         Set_Delta_Expression (Def_Node, P_Expression_No_Right_Paren);

      --  OK floating-point definition

      else
         Def_Node := New_Node (N_Floating_Point_Definition, Digits_Loc);
      end if;

      Set_Digits_Expression (Def_Node, Expr_Node);
      Set_Real_Range_Specification (Def_Node, P_Real_Range_Specification_Opt);
      return Def_Node;
   end P_Floating_Point_Definition;

   -------------------------------------
   -- 3.5.7  Real Range Specification --
   -------------------------------------

   --  REAL_RANGE_SPECIFICATION ::=
   --    range static_SIMPLE_EXPRESSION .. static_SIMPLE_EXPRESSION

   --  Error recovery: cannot raise Error_Resync

   function P_Real_Range_Specification_Opt return Node_Id is
      Specification_Node : Node_Id;
      Expr_Node          : Node_Id;

   begin
      if Token = Tok_Range then
         Specification_Node :=
           New_Node (N_Real_Range_Specification, Token_Ptr);
         Scan; -- past RANGE
         Expr_Node := P_Expression_No_Right_Paren;
         Check_Simple_Expression (Expr_Node);
         Set_Low_Bound (Specification_Node, Expr_Node);
         T_Dot_Dot;
         Expr_Node := P_Expression_No_Right_Paren;
         Check_Simple_Expression (Expr_Node);
         Set_High_Bound (Specification_Node, Expr_Node);
         return Specification_Node;
      else
         return Empty;
      end if;
   end P_Real_Range_Specification_Opt;

   -----------------------------------
   -- 3.5.9  Fixed Point Definition --
   -----------------------------------

   --  FIXED_POINT_DEFINITION ::=
   --    ORDINARY_FIXED_POINT_DEFINITION | DECIMAL_FIXED_POINT_DEFINITION

   --  ORDINARY_FIXED_POINT_DEFINITION ::=
   --    delta static_EXPRESSION REAL_RANGE_SPECIFICATION

   --  DECIMAL_FIXED_POINT_DEFINITION ::=
   --    delta static_EXPRESSION
   --      digits static_EXPRESSION [REAL_RANGE_SPECIFICATION]

   --  The caller has checked that the initial token is DELTA

   --  Error recovery: cannot raise Error_Resync

   function P_Fixed_Point_Definition return Node_Id is
      Delta_Node : Node_Id;
      Delta_Loc  : Source_Ptr;
      Def_Node   : Node_Id;
      Expr_Node  : Node_Id;

   begin
      Delta_Loc := Token_Ptr;
      Scan; -- past DELTA
      Delta_Node := P_Expression_No_Right_Paren;
      Check_Simple_Expression_In_Ada_83 (Delta_Node);

      if Token = Tok_Digits then
         if Ada_Version = Ada_83 then
            Error_Msg_SC ("(Ada 83) decimal fixed type not allowed!");
         end if;

         Def_Node := New_Node (N_Decimal_Fixed_Point_Definition, Delta_Loc);
         Scan; -- past DIGITS
         Expr_Node := P_Expression_No_Right_Paren;
         Check_Simple_Expression_In_Ada_83 (Expr_Node);
         Set_Digits_Expression (Def_Node, Expr_Node);

      else
         Def_Node := New_Node (N_Ordinary_Fixed_Point_Definition, Delta_Loc);

         --  Range is required in ordinary fixed point case

         if Token /= Tok_Range then
            Error_Msg_AP ("range must be given for fixed-point type");
            T_Range;
         end if;
      end if;

      Set_Delta_Expression (Def_Node, Delta_Node);
      Set_Real_Range_Specification (Def_Node, P_Real_Range_Specification_Opt);
      return Def_Node;
   end P_Fixed_Point_Definition;

   --------------------------------------------
   -- 3.5.9  Ordinary Fixed Point Definition --
   --------------------------------------------

   --  Parsed by P_Fixed_Point_Definition (3.5.9)

   -------------------------------------------
   -- 3.5.9  Decimal Fixed Point Definition --
   -------------------------------------------

   --  Parsed by P_Decimal_Point_Definition (3.5.9)

   ------------------------------
   -- 3.5.9  Digits Constraint --
   ------------------------------

   --  DIGITS_CONSTRAINT ::=
   --    digits static_EXPRESSION [RANGE_CONSTRAINT]

   --  Note: in Ada 83, the EXPRESSION must be a SIMPLE_EXPRESSION

   --  The caller has checked that the initial token is DIGITS

   function P_Digits_Constraint return Node_Id is
      Constraint_Node : Node_Id;
      Expr_Node : Node_Id;

   begin
      Constraint_Node := New_Node (N_Digits_Constraint, Token_Ptr);
      Scan; -- past DIGITS
      Expr_Node := P_Expression_No_Right_Paren;
      Check_Simple_Expression_In_Ada_83 (Expr_Node);
      Set_Digits_Expression (Constraint_Node, Expr_Node);

      if Token = Tok_Range then
         Set_Range_Constraint (Constraint_Node, P_Range_Constraint);
      end if;

      return Constraint_Node;
   end P_Digits_Constraint;

   -----------------------------
   -- 3.5.9  Delta Constraint --
   -----------------------------

   --  DELTA CONSTRAINT ::= DELTA STATIC_EXPRESSION [RANGE_CONSTRAINT]

   --  Note: this is an obsolescent feature in Ada 95 (I.3)

   --  Note: in Ada 83, the EXPRESSION must be a SIMPLE_EXPRESSION

   --  The caller has checked that the initial token is DELTA

   --  Error recovery: cannot raise Error_Resync

   function P_Delta_Constraint return Node_Id is
      Constraint_Node : Node_Id;
      Expr_Node : Node_Id;

   begin
      Constraint_Node := New_Node (N_Delta_Constraint, Token_Ptr);
      Scan; -- past DELTA
      Expr_Node := P_Expression_No_Right_Paren;
      Check_Simple_Expression_In_Ada_83 (Expr_Node);
      Set_Delta_Expression (Constraint_Node, Expr_Node);

      if Token = Tok_Range then
         Set_Range_Constraint (Constraint_Node, P_Range_Constraint);
      end if;

      return Constraint_Node;
   end P_Delta_Constraint;

   --------------------------------
   -- 3.6  Array Type Definition --
   --------------------------------

   --  ARRAY_TYPE_DEFINITION ::=
   --    UNCONSTRAINED_ARRAY_DEFINITION | CONSTRAINED_ARRAY_DEFINITION

   --  UNCONSTRAINED_ARRAY_DEFINITION ::=
   --    array (INDEX_SUBTYPE_DEFINITION {, INDEX_SUBTYPE_DEFINITION}) of
   --      COMPONENT_DEFINITION

   --  INDEX_SUBTYPE_DEFINITION ::= SUBTYPE_MARK range <>

   --  CONSTRAINED_ARRAY_DEFINITION ::=
   --    array (DISCRETE_SUBTYPE_DEFINITION {, DISCRETE_SUBTYPE_DEFINITION}) of
   --      COMPONENT_DEFINITION

   --  DISCRETE_SUBTYPE_DEFINITION ::=
   --    DISCRETE_SUBTYPE_INDICATION | RANGE

   --  COMPONENT_DEFINITION ::=
   --    [aliased] [NULL_EXCLUSION] SUBTYPE_INDICATION | ACCESS_DEFINITION

   --  The caller has checked that the initial token is ARRAY

   --  Error recovery: can raise Error_Resync

   function P_Array_Type_Definition return Node_Id is
      Array_Loc        : Source_Ptr;
      CompDef_Node     : Node_Id;
      Def_Node         : Node_Id;
      Not_Null_Present : Boolean := False;
      Subs_List        : List_Id;
      Scan_State       : Saved_Scan_State;
      Aliased_Present  : Boolean := False;

   begin
      Array_Loc := Token_Ptr;
      Scan; -- past ARRAY
      Subs_List := New_List;
      T_Left_Paren;

      --  It's quite tricky to disentangle these two possibilities, so we do
      --  a prescan to determine which case we have and then reset the scan.
      --  The prescan skips past possible subtype mark tokens.

      Save_Scan_State (Scan_State); -- just after paren

      while Token in Token_Class_Desig or else
            Token = Tok_Dot or else
            Token = Tok_Apostrophe -- because of 'BASE, 'CLASS
      loop
         Scan;
      end loop;

      --  If we end up on RANGE <> then we have the unconstrained case. We
      --  will also allow the RANGE to be omitted, just to improve error
      --  handling for a case like array (integer <>) of integer;

      Scan; -- past possible RANGE or <>

      if (Prev_Token = Tok_Range and then Token = Tok_Box) or else
         Prev_Token = Tok_Box
      then
         Def_Node := New_Node (N_Unconstrained_Array_Definition, Array_Loc);
         Restore_Scan_State (Scan_State); -- to first subtype mark

         loop
            Append (P_Subtype_Mark_Resync, Subs_List);
            T_Range;
            T_Box;
            exit when Token = Tok_Right_Paren or else Token = Tok_Of;
            T_Comma;
         end loop;

         Set_Subtype_Marks (Def_Node, Subs_List);

      else
         Def_Node := New_Node (N_Constrained_Array_Definition, Array_Loc);
         Restore_Scan_State (Scan_State); -- to first discrete range

         loop
            Append (P_Discrete_Subtype_Definition, Subs_List);
            exit when not Comma_Present;
         end loop;

         Set_Discrete_Subtype_Definitions (Def_Node, Subs_List);
      end if;

      T_Right_Paren;
      T_Of;

      CompDef_Node := New_Node (N_Component_Definition, Token_Ptr);

      if Token_Name = Name_Aliased then
         Check_95_Keyword (Tok_Aliased, Tok_Identifier);
      end if;

      if Token = Tok_Aliased then
         Aliased_Present := True;
         Scan; -- past ALIASED
      end if;

      Not_Null_Present := P_Null_Exclusion; --  Ada 2005 (AI-231/AI-254)

      --  Ada 2005 (AI-230): Access Definition case

      if Token = Tok_Access then
         if Ada_Version < Ada_05 then
            Error_Msg_SP
              ("generalized use of anonymous access types " &
               "is an Ada 2005 extension");
            Error_Msg_SP ("\unit must be compiled with -gnat05 switch");
         end if;

         if Aliased_Present then
            Error_Msg_SP ("ALIASED not allowed here");
         end if;

         Set_Subtype_Indication     (CompDef_Node, Empty);
         Set_Aliased_Present        (CompDef_Node, False);
         Set_Access_Definition      (CompDef_Node,
           P_Access_Definition (Not_Null_Present));
      else

         Set_Access_Definition      (CompDef_Node, Empty);
         Set_Aliased_Present        (CompDef_Node, Aliased_Present);
         Set_Null_Exclusion_Present (CompDef_Node, Not_Null_Present);
         Set_Subtype_Indication     (CompDef_Node,
           P_Subtype_Indication (Not_Null_Present));
      end if;

      Set_Component_Definition (Def_Node, CompDef_Node);

      return Def_Node;
   end P_Array_Type_Definition;

   -----------------------------------------
   -- 3.6  Unconstrained Array Definition --
   -----------------------------------------

   --  Parsed by P_Array_Type_Definition (3.6)

   ---------------------------------------
   -- 3.6  Constrained Array Definition --
   ---------------------------------------

   --  Parsed by P_Array_Type_Definition (3.6)

   --------------------------------------
   -- 3.6  Discrete Subtype Definition --
   --------------------------------------

   --  DISCRETE_SUBTYPE_DEFINITION ::=
   --    discrete_SUBTYPE_INDICATION | RANGE

   --  Note: the discrete subtype definition appearing in a constrained
   --  array definition is parsed by P_Array_Type_Definition (3.6)

   --  Error recovery: cannot raise Error_Resync

   function P_Discrete_Subtype_Definition return Node_Id is
   begin
      --  The syntax of a discrete subtype definition is identical to that
      --  of a discrete range, so we simply share the same parsing code.

      return P_Discrete_Range;
   end P_Discrete_Subtype_Definition;

   -------------------------------
   -- 3.6  Component Definition --
   -------------------------------

   --  For the array case, parsed by P_Array_Type_Definition (3.6)
   --  For the record case, parsed by P_Component_Declaration (3.8)

   -----------------------------
   -- 3.6.1  Index Constraint --
   -----------------------------

   --  Parsed by P_Index_Or_Discriminant_Constraint (3.7.1)

   ---------------------------
   -- 3.6.1  Discrete Range --
   ---------------------------

   --  DISCRETE_RANGE ::= discrete_SUBTYPE_INDICATION | RANGE

   --  The possible forms for a discrete range are:

      --   Subtype_Mark                           (SUBTYPE_INDICATION, 3.2.2)
      --   Subtype_Mark range Range               (SUBTYPE_INDICATION, 3.2.2)
      --   Range_Attribute                        (RANGE, 3.5)
      --   Simple_Expression .. Simple_Expression (RANGE, 3.5)

   --  Error recovery: cannot raise Error_Resync

   function P_Discrete_Range return Node_Id is
      Expr_Node  : Node_Id;
      Range_Node : Node_Id;

   begin
      Expr_Node := P_Simple_Expression_Or_Range_Attribute;

      if Expr_Form = EF_Range_Attr then
         return Expr_Node;

      elsif Token = Tok_Range then
         if Expr_Form /= EF_Simple_Name then
            Error_Msg_SC ("range must be preceded by subtype mark");
         end if;

         return P_Subtype_Indication (Expr_Node);

      --  Check Expression .. Expression case

      elsif Token = Tok_Dot_Dot then
         Range_Node := New_Node (N_Range, Token_Ptr);
         Set_Low_Bound (Range_Node, Expr_Node);
         Scan; -- past ..
         Expr_Node := P_Expression;
         Check_Simple_Expression (Expr_Node);
         Set_High_Bound (Range_Node, Expr_Node);
         return Range_Node;

      --  Otherwise we must have a subtype mark

      elsif Expr_Form = EF_Simple_Name then
         return Expr_Node;

      --  If incorrect, complain that we expect ..

      else
         T_Dot_Dot;
         return Expr_Node;
      end if;
   end P_Discrete_Range;

   ----------------------------
   -- 3.7  Discriminant Part --
   ----------------------------

   --  DISCRIMINANT_PART ::=
   --    UNKNOWN_DISCRIMINANT_PART
   --  | KNOWN_DISCRIMINANT_PART

   --  A discriminant part is parsed by P_Known_Discriminant_Part_Opt (3.7)
   --  or P_Unknown_Discriminant_Part (3.7), since we know which we want.

   ------------------------------------
   -- 3.7  Unknown Discriminant Part --
   ------------------------------------

   --  UNKNOWN_DISCRIMINANT_PART ::= (<>)

   --  If no unknown discriminant part is present, then False is returned,
   --  otherwise the unknown discriminant is scanned out and True is returned.

   --  Error recovery: cannot raise Error_Resync

   function P_Unknown_Discriminant_Part_Opt return Boolean is
      Scan_State : Saved_Scan_State;

   begin
      if Token /= Tok_Left_Paren then
         return False;

      else
         Save_Scan_State (Scan_State);
         Scan; -- past the left paren

         if Token = Tok_Box then
            if Ada_Version = Ada_83 then
               Error_Msg_SC ("(Ada 83) unknown discriminant not allowed!");
            end if;

            Scan; -- past the box
            T_Right_Paren; -- must be followed by right paren
            return True;

         else
            Restore_Scan_State (Scan_State);
            return False;
         end if;
      end if;
   end P_Unknown_Discriminant_Part_Opt;

   ----------------------------------
   -- 3.7  Known Discriminant Part --
   ----------------------------------

   --  KNOWN_DISCRIMINANT_PART ::=
   --    (DISCRIMINANT_SPECIFICATION {; DISCRIMINANT_SPECIFICATION})

   --  DISCRIMINANT_SPECIFICATION ::=
   --    DEFINING_IDENTIFIER_LIST : [NULL_EXCLUSION] SUBTYPE_MARK
   --      [:= DEFAULT_EXPRESSION]
   --  | DEFINING_IDENTIFIER_LIST : ACCESS_DEFINITION
   --      [:= DEFAULT_EXPRESSION]

   --  If no known discriminant part is present, then No_List is returned

   --  Error recovery: cannot raise Error_Resync

   function P_Known_Discriminant_Part_Opt return List_Id is
      Specification_Node : Node_Id;
      Specification_List : List_Id;
      Ident_Sloc         : Source_Ptr;
      Scan_State         : Saved_Scan_State;
      Num_Idents         : Nat;
      Not_Null_Present   : Boolean;
      Ident              : Nat;

      Idents : array (Int range 1 .. 4096) of Entity_Id;
      --  This array holds the list of defining identifiers. The upper bound
      --  of 4096 is intended to be essentially infinite, and we do not even
      --  bother to check for it being exceeded.

   begin
      if Token = Tok_Left_Paren then
         Specification_List := New_List;
         Scan; -- past (
         P_Pragmas_Misplaced;

         Specification_Loop : loop

            Ident_Sloc := Token_Ptr;
            Idents (1) := P_Defining_Identifier (C_Comma_Colon);
            Num_Idents := 1;

            while Comma_Present loop
               Num_Idents := Num_Idents + 1;
               Idents (Num_Idents) := P_Defining_Identifier (C_Comma_Colon);
            end loop;

            T_Colon;

            --  If there are multiple identifiers, we repeatedly scan the
            --  type and initialization expression information by resetting
            --  the scan pointer (so that we get completely separate trees
            --  for each occurrence).

            if Num_Idents > 1 then
               Save_Scan_State (Scan_State);
            end if;

            --  Loop through defining identifiers in list

            Ident := 1;
            Ident_Loop : loop
               Specification_Node :=
                 New_Node (N_Discriminant_Specification, Ident_Sloc);
               Set_Defining_Identifier (Specification_Node, Idents (Ident));
               Not_Null_Present := P_Null_Exclusion; -- Ada 2005 (AI-231)

               if Token = Tok_Access then
                  if Ada_Version = Ada_83 then
                     Error_Msg_SC
                       ("(Ada 83) access discriminant not allowed!");
                  end if;

                  Set_Discriminant_Type
                    (Specification_Node,
                     P_Access_Definition (Not_Null_Present));
               else

                  Set_Discriminant_Type
                    (Specification_Node, P_Subtype_Mark);
                  No_Constraint;
                  Set_Null_Exclusion_Present  -- Ada 2005 (AI-231)
                    (Specification_Node, Not_Null_Present);
               end if;

               Set_Expression
                 (Specification_Node, Init_Expr_Opt (True));

               if Ident > 1 then
                  Set_Prev_Ids (Specification_Node, True);
               end if;

               if Ident < Num_Idents then
                  Set_More_Ids (Specification_Node, True);
               end if;

               Append (Specification_Node, Specification_List);
               exit Ident_Loop when Ident = Num_Idents;
               Ident := Ident + 1;
               Restore_Scan_State (Scan_State);
            end loop Ident_Loop;

            exit Specification_Loop when Token /= Tok_Semicolon;
            Scan; -- past ;
            P_Pragmas_Misplaced;
         end loop Specification_Loop;

         T_Right_Paren;
         return Specification_List;

      else
         return No_List;
      end if;
   end P_Known_Discriminant_Part_Opt;

   -------------------------------------
   -- 3.7  DIscriminant Specification --
   -------------------------------------

   --  Parsed by P_Known_Discriminant_Part_Opt (3.7)

   -----------------------------
   -- 3.7  Default Expression --
   -----------------------------

   --  Always parsed (simply as an Expression) by the parent construct

   ------------------------------------
   -- 3.7.1  Discriminant Constraint --
   ------------------------------------

   --  Parsed by P_Index_Or_Discriminant_Constraint (3.7.1)

   --------------------------------------------------------
   -- 3.7.1  Index or Discriminant Constraint (also 3.6) --
   --------------------------------------------------------

   --  DISCRIMINANT_CONSTRAINT ::=
   --    (DISCRIMINANT_ASSOCIATION {, DISCRIMINANT_ASSOCIATION})

   --  DISCRIMINANT_ASSOCIATION ::=
   --    [discriminant_SELECTOR_NAME {| discriminant_SELECTOR_NAME} =>]
   --      EXPRESSION

   --  This routine parses either an index or a discriminant constraint. As
   --  is clear from the above grammar, it is often possible to clearly
   --  determine which of the two possibilities we have, but there are
   --  cases (those in which we have a series of expressions of the same
   --  syntactic form as subtype indications), where we cannot tell. Since
   --  this means that in any case the semantic phase has to distinguish
   --  between the two, there is not much point in the parser trying to
   --  distinguish even those cases where the difference is clear. In any
   --  case, if we have a situation like:

   --     (A => 123, 235 .. 500)

   --  it is not clear which of the two items is the wrong one, better to
   --  let the semantic phase give a clear message. Consequently, this
   --  routine in general returns a list of items which can be either
   --  discrete ranges or discriminant associations.

   --  The caller has checked that the initial token is a left paren

   --  Error recovery: can raise Error_Resync

   function P_Index_Or_Discriminant_Constraint return Node_Id is
      Scan_State  : Saved_Scan_State;
      Constr_Node : Node_Id;
      Constr_List : List_Id;
      Expr_Node   : Node_Id;
      Result_Node : Node_Id;

   begin
      Result_Node := New_Node (N_Index_Or_Discriminant_Constraint, Token_Ptr);
      Scan; -- past (
      Constr_List := New_List;
      Set_Constraints (Result_Node, Constr_List);

      --  The two syntactic forms are a little mixed up, so what we are doing
      --  here is looking at the first entry to determine which case we have

      --  A discriminant constraint is a list of discriminant associations,
      --  which have one of the following possible forms:

      --    Expression
      --    Id => Expression
      --    Id | Id | .. | Id => Expression

      --  An index constraint is a list of discrete ranges which have one
      --  of the following possible forms:

      --    Subtype_Mark
      --    Subtype_Mark range Range
      --    Range_Attribute
      --    Simple_Expression .. Simple_Expression

      --  Loop through discriminants in list

      loop
         --  Check cases of Id => Expression or Id | Id => Expression

         if Token = Tok_Identifier then
            Save_Scan_State (Scan_State); -- at Id
            Scan; -- past Id

            if Token = Tok_Arrow or else Token = Tok_Vertical_Bar then
               Restore_Scan_State (Scan_State); -- to Id
               Append (P_Discriminant_Association, Constr_List);
               goto Loop_Continue;
            else
               Restore_Scan_State (Scan_State); -- to Id
            end if;
         end if;

         --  Otherwise scan out an expression and see what we have got

         Expr_Node := P_Expression_Or_Range_Attribute;

         if Expr_Form = EF_Range_Attr then
            Append (Expr_Node, Constr_List);

         elsif Token = Tok_Range then
            if Expr_Form /= EF_Simple_Name then
               Error_Msg_SC ("subtype mark required before RANGE");
            end if;

            Append (P_Subtype_Indication (Expr_Node), Constr_List);
            goto Loop_Continue;

         --  Check Simple_Expression .. Simple_Expression case

         elsif Token = Tok_Dot_Dot then
            Check_Simple_Expression (Expr_Node);
            Constr_Node := New_Node (N_Range, Token_Ptr);
            Set_Low_Bound (Constr_Node, Expr_Node);
            Scan; -- past ..
            Expr_Node := P_Expression;
            Check_Simple_Expression (Expr_Node);
            Set_High_Bound (Constr_Node, Expr_Node);
            Append (Constr_Node, Constr_List);
            goto Loop_Continue;

         --  Case of an expression which could be either form

         else
            Append (Expr_Node, Constr_List);
            goto Loop_Continue;
         end if;

         --  Here with a single entry scanned

         <<Loop_Continue>>
            exit when not Comma_Present;

      end loop;

      T_Right_Paren;
      return Result_Node;
   end P_Index_Or_Discriminant_Constraint;

   -------------------------------------
   -- 3.7.1  Discriminant Association --
   -------------------------------------

   --  DISCRIMINANT_ASSOCIATION ::=
   --    [discriminant_SELECTOR_NAME {| discriminant_SELECTOR_NAME} =>]
   --      EXPRESSION

   --  This routine is used only when the name list is present and the caller
   --  has already checked this (by scanning ahead and repositioning the
   --  scan).

   --  Error_Recovery: cannot raise Error_Resync;

   function P_Discriminant_Association return Node_Id is
      Discr_Node : Node_Id;
      Names_List : List_Id;
      Ident_Sloc : Source_Ptr;

   begin
      Ident_Sloc := Token_Ptr;
      Names_List := New_List;

      loop
         Append (P_Identifier (C_Vertical_Bar_Arrow), Names_List);
         exit when Token /= Tok_Vertical_Bar;
         Scan; -- past |
      end loop;

      Discr_Node := New_Node (N_Discriminant_Association, Ident_Sloc);
      Set_Selector_Names (Discr_Node, Names_List);
      TF_Arrow;
      Set_Expression (Discr_Node, P_Expression);
      return Discr_Node;
   end P_Discriminant_Association;

   ---------------------------------
   -- 3.8  Record Type Definition --
   ---------------------------------

   --  RECORD_TYPE_DEFINITION ::=
   --    [[abstract] tagged] [limited] RECORD_DEFINITION

   --  There is no node in the tree for a record type definition. Instead
   --  a record definition node appears, with possible Abstract_Present,
   --  Tagged_Present, and Limited_Present flags set appropriately.

   ----------------------------
   -- 3.8  Record Definition --
   ----------------------------

   --  RECORD_DEFINITION ::=
   --    record
   --      COMPONENT_LIST
   --    end record
   --  | null record

   --  Note: in the case where a record definition node is used to represent
   --  a record type definition, the caller sets the Tagged_Present and
   --  Limited_Present flags in the resulting N_Record_Definition node as
   --  required.

   --  Note that the RECORD token at the start may be missing in certain
   --  error situations, so this function is expected to post the error

   --  Error recovery: can raise Error_Resync

   function P_Record_Definition return Node_Id is
      Rec_Node : Node_Id;

   begin
      Rec_Node := New_Node (N_Record_Definition, Token_Ptr);

      --  Null record case

      if Token = Tok_Null then
         Scan; -- past NULL
         T_Record;
         Set_Null_Present (Rec_Node, True);

      --  Case starting with RECORD keyword. Build scope stack entry. For the
      --  column, we use the first non-blank character on the line, to deal
      --  with situations such as:

      --    type X is record
      --      ...
      --    end record;

      --  which is not official RM indentation, but is not uncommon usage

      else
         Push_Scope_Stack;
         Scope.Table (Scope.Last).Etyp := E_Record;
         Scope.Table (Scope.Last).Ecol := Start_Column;
         Scope.Table (Scope.Last).Sloc := Token_Ptr;
         Scope.Table (Scope.Last).Labl := Error;
         Scope.Table (Scope.Last).Junk := (Token /= Tok_Record);

         T_Record;

         Set_Component_List (Rec_Node, P_Component_List);

         loop
            exit when Check_End;
            Discard_Junk_Node (P_Component_List);
         end loop;
      end if;

      return Rec_Node;
   end P_Record_Definition;

   -------------------------
   -- 3.8  Component List --
   -------------------------

   --  COMPONENT_LIST ::=
   --    COMPONENT_ITEM {COMPONENT_ITEM}
   --  | {COMPONENT_ITEM} VARIANT_PART
   --  | null;

   --  Error recovery: cannot raise Error_Resync

   function P_Component_List return Node_Id is
      Component_List_Node : Node_Id;
      Decls_List          : List_Id;
      Scan_State          : Saved_Scan_State;

   begin
      Component_List_Node := New_Node (N_Component_List, Token_Ptr);
      Decls_List := New_List;

      if Token = Tok_Null then
         Scan; -- past NULL
         TF_Semicolon;
         P_Pragmas_Opt (Decls_List);
         Set_Null_Present (Component_List_Node, True);
         return Component_List_Node;

      else
         P_Pragmas_Opt (Decls_List);

         if Token /= Tok_Case then
            Component_Scan_Loop : loop
               P_Component_Items (Decls_List);
               P_Pragmas_Opt (Decls_List);

               exit Component_Scan_Loop when Token = Tok_End
                 or else Token = Tok_Case
                 or else Token = Tok_When;

               --  We are done if we do not have an identifier. However, if
               --  we have a misspelled reserved identifier that is in a column
               --  to the right of the record definition, we will treat it as
               --  an identifier. It turns out to be too dangerous in practice
               --  to accept such a mis-spelled identifier which does not have
               --  this additional clue that confirms the incorrect spelling.

               if Token /= Tok_Identifier then
                  if Start_Column > Scope.Table (Scope.Last).Ecol
                    and then Is_Reserved_Identifier
                  then
                     Save_Scan_State (Scan_State); -- at reserved id
                     Scan; -- possible reserved id

                     if Token = Tok_Comma or else Token = Tok_Colon then
                        Restore_Scan_State (Scan_State);
                        Scan_Reserved_Identifier (Force_Msg => True);

                     --  Note reserved identifier used as field name after
                     --  all because not followed by colon or comma

                     else
                        Restore_Scan_State (Scan_State);
                        exit Component_Scan_Loop;
                     end if;

                  --  Non-identifier that definitely was not reserved id

                  else
                     exit Component_Scan_Loop;
                  end if;
               end if;
            end loop Component_Scan_Loop;
         end if;

         if Token = Tok_Case then
            Set_Variant_Part (Component_List_Node, P_Variant_Part);

            --  Check for junk after variant part

            if Token = Tok_Identifier then
               Save_Scan_State (Scan_State);
               Scan; -- past identifier

               if Token = Tok_Colon then
                  Restore_Scan_State (Scan_State);
                  Error_Msg_SC ("component may not follow variant part");
                  Discard_Junk_Node (P_Component_List);

               elsif Token = Tok_Case then
                  Restore_Scan_State (Scan_State);
                  Error_Msg_SC ("only one variant part allowed in a record");
                  Discard_Junk_Node (P_Component_List);

               else
                  Restore_Scan_State (Scan_State);
               end if;
            end if;
         end if;
      end if;

      Set_Component_Items (Component_List_Node, Decls_List);
      return Component_List_Node;
   end P_Component_List;

   -------------------------
   -- 3.8  Component Item --
   -------------------------

   --  COMPONENT_ITEM ::= COMPONENT_DECLARATION | REPRESENTATION_CLAUSE

   --  COMPONENT_DECLARATION ::=
   --    DEFINING_IDENTIFIER_LIST : COMPONENT_DEFINITION
   --      [:= DEFAULT_EXPRESSION];

   --  COMPONENT_DEFINITION ::=
   --    [aliased] [NULL_EXCLUSION] SUBTYPE_INDICATION | ACCESS_DEFINITION

   --  Error recovery: cannot raise Error_Resync, if an error occurs,
   --  the scan is positioned past the following semicolon.

   --  Note: we do not yet allow representation clauses to appear as component
   --  items, do we need to add this capability sometime in the future ???

   procedure P_Component_Items (Decls : List_Id) is
      Aliased_Present  : Boolean := False;
      CompDef_Node     : Node_Id;
      Decl_Node        : Node_Id;
      Scan_State       : Saved_Scan_State;
      Not_Null_Present : Boolean := False;
      Num_Idents       : Nat;
      Ident            : Nat;
      Ident_Sloc       : Source_Ptr;

      Idents : array (Int range 1 .. 4096) of Entity_Id;
      --  This array holds the list of defining identifiers. The upper bound
      --  of 4096 is intended to be essentially infinite, and we do not even
      --  bother to check for it being exceeded.

   begin
      if Token /= Tok_Identifier then
         Error_Msg_SC ("component declaration expected");
         Resync_Past_Semicolon;
         return;
      end if;

      Ident_Sloc := Token_Ptr;
      Idents (1) := P_Defining_Identifier (C_Comma_Colon);
      Num_Idents := 1;

      while Comma_Present loop
         Num_Idents := Num_Idents + 1;
         Idents (Num_Idents) := P_Defining_Identifier (C_Comma_Colon);
      end loop;

      T_Colon;

      --  If there are multiple identifiers, we repeatedly scan the
      --  type and initialization expression information by resetting
      --  the scan pointer (so that we get completely separate trees
      --  for each occurrence).

      if Num_Idents > 1 then
         Save_Scan_State (Scan_State);
      end if;

      --  Loop through defining identifiers in list

      Ident := 1;
      Ident_Loop : loop

         --  The following block is present to catch Error_Resync
         --  which causes the parse to be reset past the semicolon

         begin
            Decl_Node := New_Node (N_Component_Declaration, Ident_Sloc);
            Set_Defining_Identifier (Decl_Node, Idents (Ident));

            if Token = Tok_Constant then
               Error_Msg_SC ("constant components are not permitted");
               Scan;
            end if;

            CompDef_Node := New_Node (N_Component_Definition, Token_Ptr);

            if Token_Name = Name_Aliased then
               Check_95_Keyword (Tok_Aliased, Tok_Identifier);
            end if;

            if Token = Tok_Aliased then
               Aliased_Present := True;
               Scan; -- past ALIASED
            end if;

            Not_Null_Present := P_Null_Exclusion; -- Ada 2005 (AI-231/AI-254)

            --  Ada 2005 (AI-230): Access Definition case

            if Token = Tok_Access then
               if Ada_Version < Ada_05 then
                  Error_Msg_SP
                    ("generalized use of anonymous access types " &
                     "is an Ada 2005 extension");
                  Error_Msg_SP ("\unit must be compiled with -gnat05 switch");
               end if;

               if Aliased_Present then
                  Error_Msg_SP ("ALIASED not allowed here");
               end if;

               Set_Subtype_Indication (CompDef_Node, Empty);
               Set_Aliased_Present    (CompDef_Node, False);
               Set_Access_Definition  (CompDef_Node,
                 P_Access_Definition (Not_Null_Present));
            else

               Set_Access_Definition      (CompDef_Node, Empty);
               Set_Aliased_Present        (CompDef_Node, Aliased_Present);
               Set_Null_Exclusion_Present (CompDef_Node, Not_Null_Present);

               if Token = Tok_Array then
                  Error_Msg_SC
                    ("anonymous arrays not allowed as components");
                  raise Error_Resync;
               end if;

               Set_Subtype_Indication (CompDef_Node,
                 P_Subtype_Indication (Not_Null_Present));
            end if;

            Set_Component_Definition (Decl_Node, CompDef_Node);
            Set_Expression           (Decl_Node, Init_Expr_Opt);

            if Ident > 1 then
               Set_Prev_Ids (Decl_Node, True);
            end if;

            if Ident < Num_Idents then
               Set_More_Ids (Decl_Node, True);
            end if;

            Append (Decl_Node, Decls);

         exception
            when Error_Resync =>
               if Token /= Tok_End then
                  Resync_Past_Semicolon;
               end if;
         end;

         exit Ident_Loop when Ident = Num_Idents;
         Ident := Ident + 1;
         Restore_Scan_State (Scan_State);

      end loop Ident_Loop;

      TF_Semicolon;
   end P_Component_Items;

   --------------------------------
   -- 3.8  Component Declaration --
   --------------------------------

   --  Parsed by P_Component_Items (3.8)

   -------------------------
   -- 3.8.1  Variant Part --
   -------------------------

   --  VARIANT_PART ::=
   --    case discriminant_DIRECT_NAME is
   --      VARIANT
   --      {VARIANT}
   --    end case;

   --  The caller has checked that the initial token is CASE

   --  Error recovery: cannot raise Error_Resync

   function P_Variant_Part return Node_Id is
      Variant_Part_Node : Node_Id;
      Variants_List     : List_Id;
      Case_Node         : Node_Id;

   begin
      Variant_Part_Node := New_Node (N_Variant_Part, Token_Ptr);
      Push_Scope_Stack;
      Scope.Table (Scope.Last).Etyp := E_Case;
      Scope.Table (Scope.Last).Sloc := Token_Ptr;
      Scope.Table (Scope.Last).Ecol := Start_Column;

      Scan; -- past CASE
      Case_Node := P_Expression;
      Set_Name (Variant_Part_Node, Case_Node);

      if Nkind (Case_Node) /= N_Identifier then
         Set_Name (Variant_Part_Node, Error);
         Error_Msg ("discriminant name expected", Sloc (Case_Node));
      end if;

      TF_Is;
      Variants_List := New_List;
      P_Pragmas_Opt (Variants_List);

      --  Test missing variant

      if Token = Tok_End then
         Error_Msg_BC ("WHEN expected (must have at least one variant)");
      else
         Append (P_Variant, Variants_List);
      end if;

      --  Loop through variants, note that we allow if in place of when,
      --  this error will be detected and handled in P_Variant.

      loop
         P_Pragmas_Opt (Variants_List);

         if Token /= Tok_When
           and then Token /= Tok_If
           and then Token /= Tok_Others
         then
            exit when Check_End;
         end if;

         Append (P_Variant, Variants_List);
      end loop;

      Set_Variants (Variant_Part_Node, Variants_List);
      return Variant_Part_Node;
   end P_Variant_Part;

   --------------------
   -- 3.8.1  Variant --
   --------------------

   --  VARIANT ::=
   --    when DISCRETE_CHOICE_LIST =>
   --      COMPONENT_LIST

   --  Error recovery: cannot raise Error_Resync

   --  The initial token on entry is either WHEN, IF or OTHERS

   function P_Variant return Node_Id is
      Variant_Node : Node_Id;

   begin
      --  Special check to recover nicely from use of IF in place of WHEN

      if Token = Tok_If then
         T_When;
         Scan; -- past IF
      else
         T_When;
      end if;

      Variant_Node := New_Node (N_Variant, Prev_Token_Ptr);
      Set_Discrete_Choices (Variant_Node, P_Discrete_Choice_List);
      TF_Arrow;
      Set_Component_List (Variant_Node, P_Component_List);
      return Variant_Node;
   end P_Variant;

   ---------------------------------
   -- 3.8.1  Discrete Choice List --
   ---------------------------------

   --  DISCRETE_CHOICE_LIST ::= DISCRETE_CHOICE {| DISCRETE_CHOICE}

   --  DISCRETE_CHOICE ::= EXPRESSION | DISCRETE_RANGE | others

   --  Note: in Ada 83, the expression must be a simple expression

   --  Error recovery: cannot raise Error_Resync

   function P_Discrete_Choice_List return List_Id is
      Choices     : List_Id;
      Expr_Node   : Node_Id;
      Choice_Node : Node_Id;

   begin
      Choices := New_List;

      loop
         if Token = Tok_Others then
            Append (New_Node (N_Others_Choice, Token_Ptr), Choices);
            Scan; -- past OTHERS

         else
            begin
               Expr_Node := No_Right_Paren (P_Expression_Or_Range_Attribute);

               if Token = Tok_Colon
                 and then Nkind (Expr_Node) = N_Identifier
               then
                  Error_Msg_SP ("label not permitted in this context");
                  Scan; -- past colon

               elsif Expr_Form = EF_Range_Attr then
                  Append (Expr_Node, Choices);

               elsif Token = Tok_Dot_Dot then
                  Check_Simple_Expression (Expr_Node);
                  Choice_Node := New_Node (N_Range, Token_Ptr);
                  Set_Low_Bound (Choice_Node, Expr_Node);
                  Scan; -- past ..
                  Expr_Node := P_Expression_No_Right_Paren;
                  Check_Simple_Expression (Expr_Node);
                  Set_High_Bound (Choice_Node, Expr_Node);
                  Append (Choice_Node, Choices);

               elsif Expr_Form = EF_Simple_Name then
                  if Token = Tok_Range then
                     Append (P_Subtype_Indication (Expr_Node), Choices);

                  elsif Token in Token_Class_Consk then
                     Error_Msg_SC
                        ("the only constraint allowed here " &
                         "is a range constraint");
                     Discard_Junk_Node (P_Constraint_Opt);
                     Append (Expr_Node, Choices);

                  else
                     Append (Expr_Node, Choices);
                  end if;

               else
                  Check_Simple_Expression_In_Ada_83 (Expr_Node);
                  Append (Expr_Node, Choices);
               end if;

            exception
               when Error_Resync =>
                  Resync_Choice;
                  return Error_List;
            end;
         end if;

         if Token = Tok_Comma then
            Error_Msg_SC (""","" should be ""'|""");
         else
            exit when Token /= Tok_Vertical_Bar;
         end if;

         Scan; -- past | or comma
      end loop;

      return Choices;
   end P_Discrete_Choice_List;

   ----------------------------
   -- 3.8.1  Discrete Choice --
   ----------------------------

   --  Parsed by P_Discrete_Choice_List (3.8.1)

   ----------------------------------
   -- 3.9.1  Record Extension Part --
   ----------------------------------

   --  RECORD_EXTENSION_PART ::= with RECORD_DEFINITION

   --  Parsed by P_Derived_Type_Def_Or_Private_Ext_Decl (3.4)

   --------------------------------------
   -- 3.9.4  Interface Type Definition --
   --------------------------------------

   --  INTERFACE_TYPE_DEFINITION ::=
   --    [limited | task | protected | synchronized] interface
<<<<<<< HEAD
   --      [AND interface_list]
=======
   --      [and INTERFACE_LIST]
>>>>>>> c355071f

   --  Error recovery: cannot raise Error_Resync

   function P_Interface_Type_Definition
<<<<<<< HEAD
      (Is_Synchronized : Boolean) return Node_Id
=======
     (Abstract_Present : Boolean;
      Is_Synchronized  : Boolean) return Node_Id
>>>>>>> c355071f
   is
      Typedef_Node : Node_Id;

   begin
      if Ada_Version < Ada_05 then
         Error_Msg_SP ("abstract interface is an Ada 2005 extension");
         Error_Msg_SP ("\unit must be compiled with -gnat05 switch");
      end if;

<<<<<<< HEAD
=======
      if Abstract_Present then
         Error_Msg_SP ("ABSTRACT not allowed in interface type definition " &
                       "('R'M' 3.9.4(2/2))");
      end if;

>>>>>>> c355071f
      Scan; -- past INTERFACE

      --  Ada 2005 (AI-345): In case of synchronized interfaces and
      --  interfaces with a null list of interfaces we build a
      --  record_definition node.

      if Is_Synchronized
        or else Token = Tok_Semicolon
      then
         Typedef_Node := New_Node (N_Record_Definition, Token_Ptr);

         Set_Abstract_Present  (Typedef_Node);
         Set_Tagged_Present    (Typedef_Node);
         Set_Null_Present      (Typedef_Node);
         Set_Interface_Present (Typedef_Node);

         if Is_Synchronized
           and then Token = Tok_And
         then
            Scan; -- past AND
            Set_Interface_List (Typedef_Node, New_List);

            loop
               Append (P_Qualified_Simple_Name,
                       Interface_List (Typedef_Node));
               exit when Token /= Tok_And;
               Scan; -- past AND
            end loop;
         end if;

      --  Ada 2005 (AI-251): In case of not-synchronized interfaces that have
      --  a list of interfaces we build a derived_type_definition node. This
      --  simplifies the semantic analysis (and hence further mainteinance)

      else
         if Token /= Tok_And then
            Error_Msg_AP ("AND expected");
         else
            Scan; -- past AND
         end if;

         Typedef_Node := New_Node (N_Derived_Type_Definition, Token_Ptr);

         Set_Abstract_Present   (Typedef_Node);
         Set_Interface_Present  (Typedef_Node);
         Set_Subtype_Indication (Typedef_Node, P_Qualified_Simple_Name);

         Set_Record_Extension_Part (Typedef_Node,
           New_Node (N_Record_Definition, Token_Ptr));
         Set_Null_Present (Record_Extension_Part (Typedef_Node));

         if Token = Tok_And then
            Set_Interface_List (Typedef_Node, New_List);
            Scan; -- past AND

            loop
               Append (P_Qualified_Simple_Name,
                       Interface_List (Typedef_Node));
               exit when Token /= Tok_And;
               Scan; -- past AND
            end loop;
         end if;
      end if;

      return Typedef_Node;
   end P_Interface_Type_Definition;

   ----------------------------------
   -- 3.10  Access Type Definition --
   ----------------------------------

   --  ACCESS_TYPE_DEFINITION ::=
   --    ACCESS_TO_OBJECT_DEFINITION
   --  | ACCESS_TO_SUBPROGRAM_DEFINITION

   --  ACCESS_TO_OBJECT_DEFINITION ::=
   --    [NULL_EXCLUSION] access [GENERAL_ACCESS_MODIFIER] SUBTYPE_INDICATION

   --  GENERAL_ACCESS_MODIFIER ::= all | constant

   --  ACCESS_TO_SUBPROGRAM_DEFINITION
   --    [NULL_EXCLUSION] access [protected] procedure PARAMETER_PROFILE
   --  | [NULL_EXCLUSION] access [protected] function
   --    PARAMETER_AND_RESULT_PROFILE

   --  PARAMETER_PROFILE ::= [FORMAL_PART]

   --  PARAMETER_AND_RESULT_PROFILE ::= [FORMAL_PART] RETURN SUBTYPE_MARK

   --  Ada 2005 (AI-254): If Header_Already_Parsed then the caller has already
   --  parsed the null_exclusion part and has also removed the ACCESS token;
   --  otherwise the caller has just checked that the initial token is ACCESS

   --  Error recovery: can raise Error_Resync

   function P_Access_Type_Definition
     (Header_Already_Parsed : Boolean := False) return Node_Id is
      Access_Loc            : constant Source_Ptr := Token_Ptr;
      Prot_Flag             : Boolean;
      Not_Null_Present      : Boolean := False;
      Type_Def_Node         : Node_Id;
      Result_Not_Null       : Boolean;
      Result_Node           : Node_Id;

      procedure Check_Junk_Subprogram_Name;
      --  Used in access to subprogram definition cases to check for an
      --  identifier or operator symbol that does not belong.

      procedure Check_Junk_Subprogram_Name is
         Saved_State : Saved_Scan_State;

      begin
         if Token = Tok_Identifier or else Token = Tok_Operator_Symbol then
            Save_Scan_State (Saved_State);
            Scan; -- past possible junk subprogram name

            if Token = Tok_Left_Paren or else Token = Tok_Semicolon then
               Error_Msg_SP ("unexpected subprogram name ignored");
               return;

            else
               Restore_Scan_State (Saved_State);
            end if;
         end if;
      end Check_Junk_Subprogram_Name;

   --  Start of processing for P_Access_Type_Definition

   begin
      if not Header_Already_Parsed then
         Not_Null_Present := P_Null_Exclusion;         --  Ada 2005 (AI-231)
         Scan; -- past ACCESS
      end if;

      if Token_Name = Name_Protected then
         Check_95_Keyword (Tok_Protected, Tok_Procedure);
         Check_95_Keyword (Tok_Protected, Tok_Function);
      end if;

      Prot_Flag := (Token = Tok_Protected);

      if Prot_Flag then
         Scan; -- past PROTECTED

         if Token /= Tok_Procedure and then Token /= Tok_Function then
            Error_Msg_SC ("FUNCTION or PROCEDURE expected");
         end if;
      end if;

      if Token = Tok_Procedure then
         if Ada_Version = Ada_83 then
            Error_Msg_SC ("(Ada 83) access to procedure not allowed!");
         end if;

         Type_Def_Node := New_Node (N_Access_Procedure_Definition, Access_Loc);
         Set_Null_Exclusion_Present (Type_Def_Node, Not_Null_Present);
         Scan; -- past PROCEDURE
         Check_Junk_Subprogram_Name;
         Set_Parameter_Specifications (Type_Def_Node, P_Parameter_Profile);
         Set_Protected_Present (Type_Def_Node, Prot_Flag);

      elsif Token = Tok_Function then
         if Ada_Version = Ada_83 then
            Error_Msg_SC ("(Ada 83) access to function not allowed!");
         end if;

         Type_Def_Node := New_Node (N_Access_Function_Definition, Access_Loc);
         Set_Null_Exclusion_Present (Type_Def_Node, Not_Null_Present);
         Scan; -- past FUNCTION
         Check_Junk_Subprogram_Name;
         Set_Parameter_Specifications (Type_Def_Node, P_Parameter_Profile);
         Set_Protected_Present (Type_Def_Node, Prot_Flag);
         TF_Return;

         Result_Not_Null := P_Null_Exclusion;     --  Ada 2005 (AI-231)

         --  Ada 2005 (AI-318-02)

         if Token = Tok_Access then
            if Ada_Version < Ada_05 then
               Error_Msg_SC
                 ("anonymous access result type is an Ada 2005 extension");
               Error_Msg_SC ("\unit must be compiled with -gnat05 switch");
            end if;

            Result_Node := P_Access_Definition (Result_Not_Null);

         else
            Result_Node := P_Subtype_Mark;
            No_Constraint;
         end if;

         --  Note: A null exclusion given on the result type needs to
         --  be coded by a distinct flag, since Null_Exclusion_Present
         --  on an access-to-function type pertains to a null exclusion
         --  on the access type itself (as set above). ???
         --  Set_Null_Exclusion_Present??? (Type_Def_Node, Result_Not_Null);

         Set_Result_Definition (Type_Def_Node, Result_Node);

      else
         Type_Def_Node :=
           New_Node (N_Access_To_Object_Definition, Access_Loc);
         Set_Null_Exclusion_Present (Type_Def_Node, Not_Null_Present);

         if Token = Tok_All or else Token = Tok_Constant then
            if Ada_Version = Ada_83 then
               Error_Msg_SC ("(Ada 83) access modifier not allowed!");
            end if;

            if Token = Tok_All then
               Set_All_Present (Type_Def_Node, True);

            else
               Set_Constant_Present (Type_Def_Node, True);
            end if;

            Scan; -- past ALL or CONSTANT
         end if;

         Set_Subtype_Indication (Type_Def_Node,
            P_Subtype_Indication (Not_Null_Present));
      end if;

      return Type_Def_Node;
   end P_Access_Type_Definition;

   ---------------------------------------
   -- 3.10  Access To Object Definition --
   ---------------------------------------

   --  Parsed by P_Access_Type_Definition (3.10)

   -----------------------------------
   -- 3.10  General Access Modifier --
   -----------------------------------

   --  Parsed by P_Access_Type_Definition (3.10)

   -------------------------------------------
   -- 3.10  Access To Subprogram Definition --
   -------------------------------------------

   --  Parsed by P_Access_Type_Definition (3.10)

   -----------------------------
   -- 3.10  Access Definition --
   -----------------------------

   --  ACCESS_DEFINITION ::=
   --    [NULL_EXCLUSION] access [GENERAL_ACCESS_MODIFIER] SUBTYPE_MARK
   --  | ACCESS_TO_SUBPROGRAM_DEFINITION
   --
   --  ACCESS_TO_SUBPROGRAM_DEFINITION
   --    [NULL_EXCLUSION] access [protected] procedure PARAMETER_PROFILE
   --  | [NULL_EXCLUSION] access [protected] function
   --    PARAMETER_AND_RESULT_PROFILE

   --  The caller has parsed the null-exclusion part and it has also checked
   --  that the next token is ACCESS

   --  Error recovery: cannot raise Error_Resync

   function P_Access_Definition
     (Null_Exclusion_Present : Boolean) return Node_Id is
      Def_Node  : Node_Id;
      Subp_Node : Node_Id;

   begin
      Def_Node := New_Node (N_Access_Definition, Token_Ptr);
      Scan; -- past ACCESS

      --  Ada 2005 (AI-254): Access_To_Subprogram_Definition

      if Token = Tok_Protected
        or else Token = Tok_Procedure
        or else Token = Tok_Function
      then
         if Ada_Version < Ada_05 then
            Error_Msg_SP ("access-to-subprogram is an Ada 2005 extension");
            Error_Msg_SP ("\unit should be compiled with -gnat05 switch");
         end if;

         Subp_Node := P_Access_Type_Definition (Header_Already_Parsed => True);
         Set_Null_Exclusion_Present (Subp_Node, Null_Exclusion_Present);
         Set_Access_To_Subprogram_Definition (Def_Node, Subp_Node);

      --  Ada 2005 (AI-231)
      --  [NULL_EXCLUSION] access [GENERAL_ACCESS_MODIFIER] SUBTYPE_MARK

      else
         Set_Null_Exclusion_Present (Def_Node, Null_Exclusion_Present);

         if Token = Tok_All then
            if Ada_Version < Ada_05 then
               Error_Msg_SP
                 ("access-all in this context is an Ada 2005 extension");
               Error_Msg_SP ("\unit should be compiled with -gnat05 switch");
            end if;

            Scan; -- past ALL
            Set_All_Present (Def_Node);

         elsif Token = Tok_Constant then
            if Ada_Version < Ada_05 then
               Error_Msg_SP ("access-to-constant is an Ada 2005 extension");
               Error_Msg_SP ("\unit should be compiled with -gnat05 switch");
            end if;

            Scan; -- past CONSTANT
            Set_Constant_Present (Def_Node);
         end if;

<<<<<<< HEAD
      --  Ada 95

      else
         Set_Null_Exclusion_Present (Def_Node, False);
=======
>>>>>>> c355071f
         Set_Subtype_Mark (Def_Node, P_Subtype_Mark);
         No_Constraint;
      end if;

      return Def_Node;
   end P_Access_Definition;

   -----------------------------------------
   -- 3.10.1  Incomplete Type Declaration --
   -----------------------------------------

   --  Parsed by P_Type_Declaration (3.2.1)

   ----------------------------
   -- 3.11  Declarative Part --
   ----------------------------

   --  DECLARATIVE_PART ::= {DECLARATIVE_ITEM}

   --  Error recovery: cannot raise Error_Resync (because P_Declarative_Items
   --  handles errors, and returns cleanly after an error has occurred)

   function P_Declarative_Part return List_Id is
      Decls : List_Id;
      Done  : Boolean;

   begin
      --  Indicate no bad declarations detected yet. This will be reset by
      --  P_Declarative_Items if a bad declaration is discovered.

      Missing_Begin_Msg := No_Error_Msg;

      --  Get rid of active SIS entry from outer scope. This means we will
      --  miss some nested cases, but it doesn't seem worth the effort. See
      --  discussion in Par for further details

      SIS_Entry_Active := False;
      Decls := New_List;

      --  Loop to scan out the declarations

      loop
         P_Declarative_Items (Decls, Done, In_Spec => False);
         exit when Done;
      end loop;

      --  Get rid of active SIS entry which is left set only if we scanned a
      --  procedure declaration and have not found the body. We could give
      --  an error message, but that really would be usurping the role of
      --  semantic analysis (this really is a missing body case).

      SIS_Entry_Active := False;
      return Decls;
   end P_Declarative_Part;

   ----------------------------
   -- 3.11  Declarative Item --
   ----------------------------

   --  DECLARATIVE_ITEM ::= BASIC_DECLARATIVE_ITEM | BODY

   --  Can return Error if a junk declaration is found, or Empty if no
   --  declaration is found (i.e. a token ending declarations, such as
   --  BEGIN or END is encountered).

   --  Error recovery: cannot raise Error_Resync. If an error resync occurs,
   --  then the scan is set past the next semicolon and Error is returned.

   procedure P_Declarative_Items
     (Decls   : List_Id;
      Done    : out Boolean;
      In_Spec : Boolean)
   is
      Scan_State : Saved_Scan_State;

   begin
      if Style_Check then Style.Check_Indentation; end if;

      case Token is

         when Tok_Function =>
            Check_Bad_Layout;
            Append (P_Subprogram (Pf_Decl_Gins_Pbod_Rnam_Stub), Decls);
            Done := False;

         when Tok_For =>
            Check_Bad_Layout;

            --  Check for loop (premature statement)

            Save_Scan_State (Scan_State);
            Scan; -- past FOR

            if Token = Tok_Identifier then
               Scan; -- past identifier

               if Token = Tok_In then
                  Restore_Scan_State (Scan_State);
                  Statement_When_Declaration_Expected (Decls, Done, In_Spec);
                  return;
               end if;
            end if;

            --  Not a loop, so must be rep clause

            Restore_Scan_State (Scan_State);
            Append (P_Representation_Clause, Decls);
            Done := False;

         when Tok_Generic =>
            Check_Bad_Layout;
            Append (P_Generic, Decls);
            Done := False;

         when Tok_Identifier =>
            Check_Bad_Layout;
            P_Identifier_Declarations (Decls, Done, In_Spec);

         --  Ada2005: A subprogram declaration can start with "not" or
         --  "overriding". In older versions, "overriding" is handled
         --  like an identifier, with the appropriate warning.

         when Tok_Not =>
            Check_Bad_Layout;
            Append (P_Subprogram (Pf_Decl_Gins_Pbod_Rnam_Stub), Decls);
            Done := False;

         when Tok_Overriding =>
            Check_Bad_Layout;
            Append (P_Subprogram (Pf_Decl_Gins_Pbod_Rnam_Stub), Decls);
            Done := False;

         when Tok_Package =>
            Check_Bad_Layout;
            Append (P_Package (Pf_Decl_Gins_Pbod_Rnam_Stub), Decls);
            Done := False;

         when Tok_Pragma =>
            Append (P_Pragma, Decls);
            Done := False;

         when Tok_Procedure =>
            Check_Bad_Layout;
            Append (P_Subprogram (Pf_Decl_Gins_Pbod_Rnam_Stub), Decls);
            Done := False;

         when Tok_Protected =>
            Check_Bad_Layout;
            Scan; -- past PROTECTED
            Append (P_Protected, Decls);
            Done := False;

         when Tok_Subtype =>
            Check_Bad_Layout;
            Append (P_Subtype_Declaration, Decls);
            Done := False;

         when Tok_Task =>
            Check_Bad_Layout;
            Scan; -- past TASK
            Append (P_Task, Decls);
            Done := False;

         when Tok_Type =>
            Check_Bad_Layout;
            Append (P_Type_Declaration, Decls);
            Done := False;

         when Tok_Use =>
            Check_Bad_Layout;
            Append (P_Use_Clause, Decls);
            Done := False;

         when Tok_With =>
            Check_Bad_Layout;
            Error_Msg_SC ("WITH can only appear in context clause");
            raise Error_Resync;

         --  BEGIN terminates the scan of a sequence of declarations unless
         --  there is a missing subprogram body, see section on handling
         --  semicolon in place of IS. We only treat the begin as satisfying
         --  the subprogram declaration if it falls in the expected column
         --  or to its right.

         when Tok_Begin =>
            if SIS_Entry_Active and then Start_Column >= SIS_Ecol then

               --  Here we have the case where a BEGIN is encountered during
               --  declarations in a declarative part, or at the outer level,
               --  and there is a subprogram declaration outstanding for which
               --  no body has been supplied. This is the case where we assume
               --  that the semicolon in the subprogram declaration should
               --  really have been is. The active SIS entry describes the
               --  subprogram declaration. On return the declaration has been
               --  modified to become a body.

               declare
                  Specification_Node : Node_Id;
                  Decl_Node          : Node_Id;
                  Body_Node          : Node_Id;

               begin
                  --  First issue the error message. If we had a missing
                  --  semicolon in the declaration, then change the message
                  --  to <missing "is">

                  if SIS_Missing_Semicolon_Message /= No_Error_Msg then
                     Change_Error_Text     -- Replace: "missing "";"" "
                       (SIS_Missing_Semicolon_Message, "missing ""is""");

                  --  Otherwise we saved the semicolon position, so complain

                  else
                     Error_Msg (""";"" should be IS", SIS_Semicolon_Sloc);
                  end if;

                  --  The next job is to fix up any declarations that occurred
                  --  between the procedure header and the BEGIN. These got
                  --  chained to the outer declarative region (immediately
                  --  after the procedure declaration) and they should be
                  --  chained to the subprogram itself, which is a body
                  --  rather than a spec.

                  Specification_Node := Specification (SIS_Declaration_Node);
                  Change_Node (SIS_Declaration_Node, N_Subprogram_Body);
                  Body_Node := SIS_Declaration_Node;
                  Set_Specification (Body_Node, Specification_Node);
                  Set_Declarations (Body_Node, New_List);

                  loop
                     Decl_Node := Remove_Next (Body_Node);
                     exit when Decl_Node = Empty;
                     Append (Decl_Node, Declarations (Body_Node));
                  end loop;

                  --  Now make the scope table entry for the Begin-End and
                  --  scan it out

                  Push_Scope_Stack;
                  Scope.Table (Scope.Last).Sloc := SIS_Sloc;
                  Scope.Table (Scope.Last).Etyp := E_Name;
                  Scope.Table (Scope.Last).Ecol := SIS_Ecol;
                  Scope.Table (Scope.Last).Labl := SIS_Labl;
                  Scope.Table (Scope.Last).Lreq := False;
                  SIS_Entry_Active := False;
                  Scan; -- past BEGIN
                  Set_Handled_Statement_Sequence (Body_Node,
                    P_Handled_Sequence_Of_Statements);
                  End_Statements (Handled_Statement_Sequence (Body_Node));
               end;

               Done := False;

            else
               Done := True;
            end if;

            --  Normally an END terminates the scan for basic declarative
            --  items. The one exception is END RECORD, which is probably
            --  left over from some other junk.

            when Tok_End =>
               Save_Scan_State (Scan_State); -- at END
               Scan; -- past END

               if Token = Tok_Record then
                  Error_Msg_SP ("no RECORD for this `end record`!");
                  Scan; -- past RECORD
                  TF_Semicolon;

               else
                  Restore_Scan_State (Scan_State); -- to END
                  Done := True;
               end if;

         --  The following tokens which can only be the start of a statement
         --  are considered to end a declarative part (i.e. we have a missing
         --  BEGIN situation). We are fairly conservative in making this
         --  judgment, because it is a real mess to go into statement mode
         --  prematurely in response to a junk declaration.

         when Tok_Abort     |
              Tok_Accept    |
              Tok_Declare   |
              Tok_Delay     |
              Tok_Exit      |
              Tok_Goto      |
              Tok_If        |
              Tok_Loop      |
              Tok_Null      |
              Tok_Requeue   |
              Tok_Select    |
              Tok_While     =>

            --  But before we decide that it's a statement, let's check for
            --  a reserved word misused as an identifier.

            if Is_Reserved_Identifier then
               Save_Scan_State (Scan_State);
               Scan; -- past the token

               --  If reserved identifier not followed by colon or comma, then
               --  this is most likely an assignment statement to the bad id.

               if Token /= Tok_Colon and then Token /= Tok_Comma then
                  Restore_Scan_State (Scan_State);
                  Statement_When_Declaration_Expected (Decls, Done, In_Spec);
                  return;

               --  Otherwise we have a declaration of the bad id

               else
                  Restore_Scan_State (Scan_State);
                  Scan_Reserved_Identifier (Force_Msg => True);
                  P_Identifier_Declarations (Decls, Done, In_Spec);
               end if;

            --  If not reserved identifier, then it's definitely a statement

            else
               Statement_When_Declaration_Expected (Decls, Done, In_Spec);
               return;
            end if;

         --  The token RETURN may well also signal a missing BEGIN situation,
         --  however, we never let it end the declarative part, because it may
         --  also be part of a half-baked function declaration.

         when Tok_Return =>
            Error_Msg_SC ("misplaced RETURN statement");
            raise Error_Resync;

         --  PRIVATE definitely terminates the declarations in a spec,
         --  and is an error in a body.

         when Tok_Private =>
            if In_Spec then
               Done := True;
            else
               Error_Msg_SC ("PRIVATE not allowed in body");
               Scan; -- past PRIVATE
            end if;

         --  An end of file definitely terminates the declarations!

         when Tok_EOF =>
            Done := True;

         --  The remaining tokens do not end the scan, but cannot start a
         --  valid declaration, so we signal an error and resynchronize.
         --  But first check for misuse of a reserved identifier.

         when others =>

            --  Here we check for a reserved identifier

            if Is_Reserved_Identifier then
               Save_Scan_State (Scan_State);
               Scan; -- past the token

               if Token /= Tok_Colon and then Token /= Tok_Comma then
                  Restore_Scan_State (Scan_State);
                  Set_Declaration_Expected;
                  raise Error_Resync;
               else
                  Restore_Scan_State (Scan_State);
                  Scan_Reserved_Identifier (Force_Msg => True);
                  Check_Bad_Layout;
                  P_Identifier_Declarations (Decls, Done, In_Spec);
               end if;

            else
               Set_Declaration_Expected;
               raise Error_Resync;
            end if;
      end case;

   --  To resynchronize after an error, we scan to the next semicolon and
   --  return with Done = False, indicating that there may still be more
   --  valid declarations to come.

   exception
      when Error_Resync =>
         Resync_Past_Semicolon;
         Done := False;
   end P_Declarative_Items;

   ----------------------------------
   -- 3.11  Basic Declarative Item --
   ----------------------------------

   --  BASIC_DECLARATIVE_ITEM ::=
   --    BASIC_DECLARATION | REPRESENTATION_CLAUSE | USE_CLAUSE

   --  Scan zero or more basic declarative items

   --  Error recovery: cannot raise Error_Resync. If an error is detected, then
   --  the scan pointer is repositioned past the next semicolon, and the scan
   --  for declarative items continues.

   function P_Basic_Declarative_Items return List_Id is
      Decl  : Node_Id;
      Decls : List_Id;
      Kind  : Node_Kind;
      Done  : Boolean;

   begin
      --  Indicate no bad declarations detected yet in the current context:
      --  visible or private declarations of a package spec.

      Missing_Begin_Msg := No_Error_Msg;

      --  Get rid of active SIS entry from outer scope. This means we will
      --  miss some nested cases, but it doesn't seem worth the effort. See
      --  discussion in Par for further details

      SIS_Entry_Active := False;

      --  Loop to scan out declarations

      Decls := New_List;

      loop
         P_Declarative_Items (Decls, Done, In_Spec => True);
         exit when Done;
      end loop;

      --  Get rid of active SIS entry. This is set only if we have scanned a
      --  procedure declaration and have not found the body. We could give
      --  an error message, but that really would be usurping the role of
      --  semantic analysis (this really is a case of a missing body).

      SIS_Entry_Active := False;

      --  Test for assorted illegal declarations not diagnosed elsewhere

      Decl := First (Decls);

      while Present (Decl) loop
         Kind := Nkind (Decl);

         --  Test for body scanned, not acceptable as basic decl item

         if Kind = N_Subprogram_Body or else
            Kind = N_Package_Body or else
            Kind = N_Task_Body or else
            Kind = N_Protected_Body
         then
            Error_Msg
              ("proper body not allowed in package spec", Sloc (Decl));

         --  Test for body stub scanned, not acceptable as basic decl item

         elsif Kind in N_Body_Stub then
            Error_Msg
              ("body stub not allowed in package spec", Sloc (Decl));

         elsif Kind = N_Assignment_Statement then
            Error_Msg
              ("assignment statement not allowed in package spec",
                 Sloc (Decl));
         end if;

         Next (Decl);
      end loop;

      return Decls;
   end P_Basic_Declarative_Items;

   ----------------
   -- 3.11  Body --
   ----------------

   --  For proper body, see below
   --  For body stub, see 10.1.3

   -----------------------
   -- 3.11  Proper Body --
   -----------------------

   --  Subprogram body is parsed by P_Subprogram (6.1)
   --  Package body is parsed by P_Package (7.1)
   --  Task body is parsed by P_Task (9.1)
   --  Protected body is parsed by P_Protected (9.4)

   ------------------------------
   -- Set_Declaration_Expected --
   ------------------------------

   procedure Set_Declaration_Expected is
   begin
      Error_Msg_SC ("declaration expected");

      if Missing_Begin_Msg = No_Error_Msg then
         Missing_Begin_Msg := Get_Msg_Id;
      end if;
   end Set_Declaration_Expected;

   ----------------------
   -- Skip_Declaration --
   ----------------------

   procedure Skip_Declaration (S : List_Id) is
      Dummy_Done : Boolean;

   begin
      P_Declarative_Items (S, Dummy_Done, False);
   end Skip_Declaration;

   -----------------------------------------
   -- Statement_When_Declaration_Expected --
   -----------------------------------------

   procedure Statement_When_Declaration_Expected
     (Decls   : List_Id;
      Done    : out Boolean;
      In_Spec : Boolean)
   is
   begin
      --  Case of second occurrence of statement in one declaration sequence

      if Missing_Begin_Msg /= No_Error_Msg then

         --  In the procedure spec case, just ignore it, we only give one
         --  message for the first occurrence, since otherwise we may get
         --  horrible cascading if BODY was missing in the header line.

         if In_Spec then
            null;

         --  In the declarative part case, take a second statement as a sure
         --  sign that we really have a missing BEGIN, and end the declarative
         --  part now. Note that the caller will fix up the first message to
         --  say "missing BEGIN" so that's how the error will be signalled.

         else
            Done := True;
            return;
         end if;

      --  Case of first occurrence of unexpected statement

      else
         --  If we are in a package spec, then give message of statement
         --  not allowed in package spec. This message never gets changed.

         if In_Spec then
            Error_Msg_SC ("statement not allowed in package spec");

         --  If in declarative part, then we give the message complaining
         --  about finding a statement when a declaration is expected. This
         --  gets changed to a complaint about a missing BEGIN if we later
         --  find that no BEGIN is present.

         else
            Error_Msg_SC ("statement not allowed in declarative part");
         end if;

         --  Capture message Id. This is used for two purposes, first to
         --  stop multiple messages, see test above, and second, to allow
         --  the replacement of the message in the declarative part case.

         Missing_Begin_Msg := Get_Msg_Id;
      end if;

      --  In all cases except the case in which we decided to terminate the
      --  declaration sequence on a second error, we scan out the statement
      --  and append it to the list of declarations (note that the semantics
      --  can handle statements in a declaration list so if we proceed to
      --  call the semantic phase, all will be (reasonably) well!

      Append_List_To (Decls, P_Sequence_Of_Statements (SS_Unco));

      --  Done is set to False, since we want to continue the scan of
      --  declarations, hoping that this statement was a temporary glitch.
      --  If we indeed are now in the statement part (i.e. this was a missing
      --  BEGIN, then it's not terrible, we will simply keep calling this
      --  procedure to process the statements one by one, and then finally
      --  hit the missing BEGIN, which will clean up the error message.

      Done := False;
   end Statement_When_Declaration_Expected;

end Ch3;<|MERGE_RESOLUTION|>--- conflicted
+++ resolved
@@ -6,11 +6,7 @@
 --                                                                          --
 --                                 B o d y                                  --
 --                                                                          --
-<<<<<<< HEAD
---          Copyright (C) 1992-2005, Free Software Foundation, Inc.         --
-=======
 --          Copyright (C) 1992-2006, Free Software Foundation, Inc.         --
->>>>>>> c355071f
 --                                                                          --
 -- GNAT is free software;  you can  redistribute it  and/or modify it under --
 -- terms of the  GNU General Public License as published  by the Free Soft- --
@@ -232,11 +228,7 @@
    --  | CONCURRENT_TYPE_DECLARATION
 
    --  INCOMPLETE_TYPE_DECLARATION ::=
-<<<<<<< HEAD
-   --    type DEFINING_IDENTIFIER [DISCRIMINANT_PART] [IS TAGGED];
-=======
    --    type DEFINING_IDENTIFIER [DISCRIMINANT_PART] [is tagged];
->>>>>>> c355071f
 
    --  PRIVATE_TYPE_DECLARATION ::=
    --    type DEFINING_IDENTIFIER [DISCRIMINANT_PART]
@@ -244,14 +236,9 @@
 
    --  PRIVATE_EXTENSION_DECLARATION ::=
    --    type DEFINING_IDENTIFIER [DISCRIMINANT_PART] is
-<<<<<<< HEAD
-   --      [abstract] new ancestor_SUBTYPE_INDICATION
-   --      [and INTERFACE_LIST] with private;
-=======
    --      [abstract] [limited | synchronized]
    --        new ancestor_SUBTYPE_INDICATION [and INTERFACE_LIST]
    --          with private;
->>>>>>> c355071f
 
    --  TYPE_DEFINITION ::=
    --    ENUMERATION_TYPE_DEFINITION  | INTEGER_TYPE_DEFINITION
@@ -265,11 +252,7 @@
 
    --  INTERFACE_TYPE_DEFINITION ::=
    --    [limited | task | protected | synchronized ] interface
-<<<<<<< HEAD
-   --      [AND interface_list]
-=======
    --      [and INTERFACE_LIST]
->>>>>>> c355071f
 
    --  Error recovery: can raise Error_Resync
 
@@ -280,28 +263,16 @@
    --  function handles only declarations starting with TYPE).
 
    function P_Type_Declaration return Node_Id is
-<<<<<<< HEAD
-      Abstract_Present : Boolean;
-      Abstract_Loc     : Source_Ptr;
-=======
       Abstract_Present : Boolean := False;
       Abstract_Loc     : Source_Ptr := No_Location;
->>>>>>> c355071f
       Decl_Node        : Node_Id;
       Discr_List       : List_Id;
       Discr_Sloc       : Source_Ptr;
       End_Labl         : Node_Id;
-<<<<<<< HEAD
-      Type_Loc         : Source_Ptr;
-      Type_Start_Col   : Column_Number;
-      Ident_Node       : Node_Id;
-      Is_Derived_Iface : Boolean := False;
-=======
       Ident_Node       : Node_Id;
       Is_Derived_Iface : Boolean := False;
       Type_Loc         : Source_Ptr;
       Type_Start_Col   : Column_Number;
->>>>>>> c355071f
       Unknown_Dis      : Boolean;
 
       Typedef_Node     : Node_Id;
@@ -664,12 +635,8 @@
                            and then Chars (Token_Node) = Name_Interface)
                then
                   Typedef_Node := P_Interface_Type_Definition
-<<<<<<< HEAD
-                                    (Is_Synchronized => False);
-=======
                                     (Abstract_Present,
                                      Is_Synchronized => False);
->>>>>>> c355071f
                   Abstract_Present := True;
                   Set_Limited_Present (Typedef_Node);
 
@@ -755,11 +722,7 @@
 
             when Tok_Interface =>
                Typedef_Node := P_Interface_Type_Definition
-<<<<<<< HEAD
-                                (Is_Synchronized => False);
-=======
                                 (Abstract_Present, Is_Synchronized => False);
->>>>>>> c355071f
                Abstract_Present := True;
                TF_Semicolon;
                exit;
@@ -770,12 +733,8 @@
                TF_Semicolon;
                exit;
 
-<<<<<<< HEAD
-            --  Ada 2005 (AI-345)
-=======
             --  Ada 2005 (AI-345): Protected, synchronized or task interface
             --  or Ada 2005 (AI-443): Synchronized private extension.
->>>>>>> c355071f
 
             when Tok_Protected    |
                  Tok_Synchronized |
@@ -787,26 +746,6 @@
                begin
                   Scan; -- past TASK, PROTECTED or SYNCHRONIZED
 
-<<<<<<< HEAD
-                  Typedef_Node := P_Interface_Type_Definition
-                                   (Is_Synchronized => True);
-                  Abstract_Present := True;
-
-                  case Saved_Token is
-                     when Tok_Task =>
-                        Set_Task_Present         (Typedef_Node);
-
-                     when Tok_Protected =>
-                        Set_Protected_Present    (Typedef_Node);
-
-                     when Tok_Synchronized =>
-                        Set_Synchronized_Present (Typedef_Node);
-
-                     when others =>
-                        pragma Assert (False);
-                        null;
-                  end case;
-=======
                   --  Synchronized private extension
 
                   if Token = Tok_New then
@@ -841,7 +780,6 @@
                            null;
                      end case;
                   end if;
->>>>>>> c355071f
                end;
 
                TF_Semicolon;
@@ -1641,11 +1579,7 @@
             --    DEFINING_IDENTIFIER_LIST : [aliased] [constant]
             --      [NULL_EXCLUSION] SUBTYPE_INDICATION [:= EXPRESSION];
             --  | DEFINING_IDENTIFIER_LIST : [aliased] [constant]
-<<<<<<< HEAD
-            --          ACCESS_DEFINITION [:= EXPRESSION];
-=======
             --      ACCESS_DEFINITION [:= EXPRESSION];
->>>>>>> c355071f
 
             --  OBJECT_RENAMING_DECLARATION ::=
             --    DEFINING_IDENTIFIER :
@@ -1862,14 +1796,6 @@
 
    --  DERIVED_TYPE_DEFINITION ::=
    --    [abstract] [limited] new [NULL_EXCLUSION] parent_SUBTYPE_INDICATION
-<<<<<<< HEAD
-   --    [[AND interface_list] RECORD_EXTENSION_PART]
-
-   --  PRIVATE_EXTENSION_DECLARATION ::=
-   --     type DEFINING_IDENTIFIER [DISCRIMINANT_PART] is
-   --       [abstract] [limited] new ancestor_SUBTYPE_INDICATION
-   --       [AND interface_list] with PRIVATE;
-=======
    --    [[and INTERFACE_LIST] RECORD_EXTENSION_PART]
 
    --  PRIVATE_EXTENSION_DECLARATION ::=
@@ -1877,7 +1803,6 @@
    --       [abstract] [limited | synchronized]
    --          new ancestor_SUBTYPE_INDICATION [and INTERFACE_LIST]
    --            with private;
->>>>>>> c355071f
 
    --  RECORD_EXTENSION_PART ::= with RECORD_DEFINITION
 
@@ -3636,21 +3561,13 @@
 
    --  INTERFACE_TYPE_DEFINITION ::=
    --    [limited | task | protected | synchronized] interface
-<<<<<<< HEAD
-   --      [AND interface_list]
-=======
    --      [and INTERFACE_LIST]
->>>>>>> c355071f
 
    --  Error recovery: cannot raise Error_Resync
 
    function P_Interface_Type_Definition
-<<<<<<< HEAD
-      (Is_Synchronized : Boolean) return Node_Id
-=======
      (Abstract_Present : Boolean;
       Is_Synchronized  : Boolean) return Node_Id
->>>>>>> c355071f
    is
       Typedef_Node : Node_Id;
 
@@ -3660,14 +3577,11 @@
          Error_Msg_SP ("\unit must be compiled with -gnat05 switch");
       end if;
 
-<<<<<<< HEAD
-=======
       if Abstract_Present then
          Error_Msg_SP ("ABSTRACT not allowed in interface type definition " &
                        "('R'M' 3.9.4(2/2))");
       end if;
 
->>>>>>> c355071f
       Scan; -- past INTERFACE
 
       --  Ada 2005 (AI-345): In case of synchronized interfaces and
@@ -3981,13 +3895,6 @@
             Set_Constant_Present (Def_Node);
          end if;
 
-<<<<<<< HEAD
-      --  Ada 95
-
-      else
-         Set_Null_Exclusion_Present (Def_Node, False);
-=======
->>>>>>> c355071f
          Set_Subtype_Mark (Def_Node, P_Subtype_Mark);
          No_Constraint;
       end if;

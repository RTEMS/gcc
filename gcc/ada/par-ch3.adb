--- conflicted
+++ resolved
@@ -635,14 +635,8 @@
                  or else (Token = Tok_Identifier
                            and then Chars (Token_Node) = Name_Interface)
                then
-<<<<<<< HEAD
-                  Typedef_Node := P_Interface_Type_Definition
-                                    (Abstract_Present,
-                                     Is_Synchronized => False);
-=======
                   Typedef_Node :=
                     P_Interface_Type_Definition (Abstract_Present);
->>>>>>> 1177f497
                   Abstract_Present := True;
                   Set_Limited_Present (Typedef_Node);
 
@@ -727,12 +721,7 @@
             --  Ada 2005 (AI-251): INTERFACE
 
             when Tok_Interface =>
-<<<<<<< HEAD
-               Typedef_Node := P_Interface_Type_Definition
-                                (Abstract_Present, Is_Synchronized => False);
-=======
                Typedef_Node := P_Interface_Type_Definition (Abstract_Present);
->>>>>>> 1177f497
                Abstract_Present := True;
                TF_Semicolon;
                exit;
@@ -771,12 +760,7 @@
 
                   else
                      Typedef_Node :=
-<<<<<<< HEAD
-                       P_Interface_Type_Definition
-                         (Abstract_Present, Is_Synchronized => True);
-=======
                        P_Interface_Type_Definition (Abstract_Present);
->>>>>>> 1177f497
                      Abstract_Present := True;
 
                      case Saved_Token is
@@ -3598,12 +3582,7 @@
    --  Error recovery: cannot raise Error_Resync
 
    function P_Interface_Type_Definition
-<<<<<<< HEAD
-     (Abstract_Present : Boolean;
-      Is_Synchronized  : Boolean) return Node_Id
-=======
      (Abstract_Present : Boolean) return Node_Id
->>>>>>> 1177f497
    is
       Typedef_Node : Node_Id;
 

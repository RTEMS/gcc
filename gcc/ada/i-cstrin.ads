--- conflicted
+++ resolved
@@ -97,10 +97,7 @@
 
 private
    type chars_ptr is access all Character;
-<<<<<<< HEAD
-=======
    pragma Convention (C, chars_ptr);
->>>>>>> 751ff693
 
    pragma No_Strict_Aliasing (chars_ptr);
    --  Since this type is used for external interfacing, with the pointer

------------------------------------------------------------------------------
--                                                                          --
--                         GNAT COMPILER COMPONENTS                         --
--                                                                          --
--                              E X P _ C H 9                               --
--                                                                          --
--                                 B o d y                                  --
--                                                                          --
<<<<<<< HEAD
--          Copyright (C) 1992-2006, Free Software Foundation, Inc.         --
=======
--          Copyright (C) 1992-2007, Free Software Foundation, Inc.         --
>>>>>>> 60a98cce
--                                                                          --
-- GNAT is free software;  you can  redistribute it  and/or modify it under --
-- terms of the  GNU General Public License as published  by the Free Soft- --
-- ware  Foundation;  either version 2,  or (at your option) any later ver- --
-- sion.  GNAT is distributed in the hope that it will be useful, but WITH- --
-- OUT ANY WARRANTY;  without even the  implied warranty of MERCHANTABILITY --
-- or FITNESS FOR A PARTICULAR PURPOSE.  See the GNU General Public License --
-- for  more details.  You should have  received  a copy of the GNU General --
-- Public License  distributed with GNAT;  see file COPYING.  If not, write --
-- to  the  Free Software Foundation,  51  Franklin  Street,  Fifth  Floor, --
-- Boston, MA 02110-1301, USA.                                              --
--                                                                          --
-- GNAT was originally developed  by the GNAT team at  New York University. --
-- Extensive contributions were provided by Ada Core Technologies Inc.      --
--                                                                          --
------------------------------------------------------------------------------

with Atree;    use Atree;
with Checks;   use Checks;
with Einfo;    use Einfo;
with Elists;   use Elists;
with Errout;   use Errout;
with Exp_Ch3;  use Exp_Ch3;
with Exp_Ch11; use Exp_Ch11;
with Exp_Ch6;  use Exp_Ch6;
with Exp_Dbug; use Exp_Dbug;
with Exp_Sel;  use Exp_Sel;
with Exp_Smem; use Exp_Smem;
with Exp_Tss;  use Exp_Tss;
with Exp_Util; use Exp_Util;
with Freeze;   use Freeze;
with Hostparm;
with Nlists;   use Nlists;
with Nmake;    use Nmake;
with Opt;      use Opt;
with Restrict; use Restrict;
with Rident;   use Rident;
with Rtsfind;  use Rtsfind;
with Sem;      use Sem;
with Sem_Ch6;  use Sem_Ch6;
with Sem_Ch8;  use Sem_Ch8;
with Sem_Ch11; use Sem_Ch11;
with Sem_Elab; use Sem_Elab;
with Sem_Res;  use Sem_Res;
with Sem_Util; use Sem_Util;
with Sinfo;    use Sinfo;
with Snames;   use Snames;
with Stand;    use Stand;
with Targparm; use Targparm;
with Tbuild;   use Tbuild;
with Uintp;    use Uintp;

package body Exp_Ch9 is

   --  The following constant establishes the upper bound for the index of
   --  an entry family. It is used to limit the allocated size of protected
   --  types with defaulted discriminant of an integer type, when the bound
   --  of some entry family depends on a discriminant. The limitation to
   --  entry families of 128K should be reasonable in all cases, and is a
   --  documented implementation restriction. It will be lifted when protected
   --  entry families are re-implemented as a single ordered queue.

   Entry_Family_Bound : constant Int := 2**16;

   -----------------------
   -- Local Subprograms --
   -----------------------

   function Actual_Index_Expression
     (Sloc  : Source_Ptr;
      Ent   : Entity_Id;
      Index : Node_Id;
      Tsk   : Entity_Id) return Node_Id;
   --  Compute the index position for an entry call. Tsk is the target
   --  task. If the bounds of some entry family depend on discriminants,
   --  the expression computed by this function uses the discriminants
   --  of the target task.

   procedure Add_Object_Pointer
     (Decls : List_Id;
      Pid   : Entity_Id;
      Loc   : Source_Ptr);
   --  Prepend an object pointer declaration to the declaration list
   --  Decls. This object pointer is initialized to a type conversion
   --  of the System.Address pointer passed to entry barrier functions
   --  and entry body procedures.

   procedure Add_Formal_Renamings
     (Spec  : Node_Id;
      Decls : List_Id;
      Ent   : Entity_Id;
      Loc   : Source_Ptr);
   --  Create renaming declarations for the formals, inside the procedure
   --  that implements an entry body. The renamings make the original names
   --  of the formals accessible to gdb, and serve no other purpose.
   --    Spec is the specification of the procedure being built.
   --    Decls is the list of declarations to be enhanced.
   --    Ent is the entity for the original entry body.

   function Build_Accept_Body (Astat : Node_Id) return Node_Id;
   --  Transform accept statement into a block with added exception handler.
   --  Used both for simple accept statements and for accept alternatives in
   --  select statements. Astat is the accept statement.

   function Build_Barrier_Function
     (N   : Node_Id;
      Ent : Entity_Id;
      Pid : Node_Id) return Node_Id;
   --  Build the function body returning the value of the barrier expression
   --  for the specified entry body.

   function Build_Barrier_Function_Specification
     (Def_Id : Entity_Id;
      Loc    : Source_Ptr) return Node_Id;
   --  Build a specification for a function implementing
   --  the protected entry barrier of the specified entry body.

   function Build_Entry_Count_Expression
     (Concurrent_Type : Node_Id;
      Component_List  : List_Id;
      Loc             : Source_Ptr) return Node_Id;
   --  Compute number of entries for concurrent object. This is a count of
   --  simple entries, followed by an expression that computes the length
   --  of the range of each entry family. A single array with that size is
   --  allocated for each concurrent object of the type.

   function Build_Parameter_Block
     (Loc     : Source_Ptr;
      Actuals : List_Id;
      Formals : List_Id;
      Decls   : List_Id) return Entity_Id;
   --  Generate an access type for each actual parameter in the list Actuals.
   --  Cleate an encapsulating record that contains all the actuals and return
   --  its type. Generate:
   --    type Ann1 is access all <actual1-type>
   --    ...
   --    type AnnN is access all <actualN-type>
   --    type Pnn is record
   --       <formal1> : Ann1;
   --       ...
   --       <formalN> : AnnN;
   --    end record;

   function Build_Wrapper_Body
     (Loc      : Source_Ptr;
      Proc_Nam : Entity_Id;
      Obj_Typ  : Entity_Id;
      Formals  : List_Id) return Node_Id;
   --  Ada 2005 (AI-345): Build the body that wraps a primitive operation
   --  associated with a protected or task type. This is required to implement
   --  dispatching calls through interfaces. Proc_Nam is the entry name to be
   --  wrapped, Obj_Typ is the type of the newly added formal parameter to
   --  handle object notation, Formals are the original entry formals that will
   --  be explicitly replicated.

   function Build_Wrapper_Spec
     (Loc      : Source_Ptr;
      Proc_Nam : Entity_Id;
      Obj_Typ  : Entity_Id;
      Formals  : List_Id) return Node_Id;
   --  Ada 2005 (AI-345): Build the specification of a primitive operation
   --  associated with a protected or task type. This is required implement
   --  dispatching calls through interfaces. Proc_Nam is the entry name to be
   --  wrapped, Obj_Typ is the type of the newly added formal parameter to
   --  handle object notation, Formals are the original entry formals that will
   --  be explicitly replicated.

   function Build_Find_Body_Index (Typ : Entity_Id) return Node_Id;
   --  Build the function that translates the entry index in the call
   --  (which depends on the size of entry families) into an index into the
   --  Entry_Bodies_Array, to determine the body and barrier function used
   --  in a protected entry call. A pointer to this function appears in every
   --  protected object.

   function Build_Find_Body_Index_Spec (Typ : Entity_Id) return Node_Id;
   --  Build subprogram declaration for previous one

   function Build_Protected_Entry
     (N   : Node_Id;
      Ent : Entity_Id;
      Pid : Node_Id) return Node_Id;
   --  Build the procedure implementing the statement sequence of
   --  the specified entry body.

   function Build_Protected_Entry_Specification
     (Def_Id : Entity_Id;
      Ent_Id : Entity_Id;
      Loc    : Source_Ptr) return Node_Id;
   --  Build a specification for a procedure implementing
   --  the statement sequence of the specified entry body.
   --  Add attributes associating it with the entry defining identifier
   --  Ent_Id.

   function Build_Protected_Subprogram_Body
     (N         : Node_Id;
      Pid       : Node_Id;
      N_Op_Spec : Node_Id) return Node_Id;
   --  This function is used to construct the protected version of a protected
   --  subprogram. Its statement sequence first defers abort, then locks
   --  the associated protected object, and then enters a block that contains
   --  a call to the unprotected version of the subprogram (for details, see
   --  Build_Unprotected_Subprogram_Body). This block statement requires
   --  a cleanup handler that unlocks the object in all cases.
   --  (see Exp_Ch7.Expand_Cleanup_Actions).

   function Build_Protected_Spec
     (N           : Node_Id;
      Obj_Type    : Entity_Id;
      Unprotected : Boolean := False;
      Ident       : Entity_Id) return List_Id;
   --  Utility shared by Build_Protected_Sub_Spec and Expand_Access_Protected_
   --  Subprogram_Type. Builds signature of protected subprogram, adding the
   --  formal that corresponds to the object itself. For an access to protected
   --  subprogram, there is no object type to specify, so the additional
   --  parameter has type Address and mode In. An indirect call through such
   --  a pointer converts the address to a reference to the actual object.
   --  The object is a limited record and therefore a by_reference type.

   function Build_Selected_Name
     (Prefix      : Entity_Id;
      Selector    : Entity_Id;
      Append_Char : Character := ' ') return Name_Id;
   --  Build a name in the form of Prefix__Selector, with an optional
   --  character appended. This is used for internal subprograms generated
   --  for operations of protected types, including barrier functions.
   --  For the subprograms generated for entry bodies and entry barriers,
   --  the generated name includes a sequence number that makes names
   --  unique in the presence of entry overloading. This is necessary
   --  because entry body procedures and barrier functions all have the
   --  same signature.

   procedure Build_Simple_Entry_Call
     (N       : Node_Id;
      Concval : Node_Id;
      Ename   : Node_Id;
      Index   : Node_Id);
   --  Some comments here would be useful ???

   function Build_Task_Proc_Specification (T : Entity_Id) return Node_Id;
   --  This routine constructs a specification for the procedure that we will
   --  build for the task body for task type T. The spec has the form:
   --
   --    procedure tnameB (_Task : access tnameV);
   --
   --  where name is the character name taken from the task type entity that
   --  is passed as the argument to the procedure, and tnameV is the task
   --  value type that is associated with the task type.

   function Build_Unprotected_Subprogram_Body
     (N   : Node_Id;
      Pid : Node_Id) return Node_Id;
   --  This routine constructs the unprotected version of a protected
   --  subprogram body, which is contains all of the code in the
   --  original, unexpanded body. This is the version of the protected
   --  subprogram that is called from all protected operations on the same
   --  object, including the protected version of the same subprogram.

   procedure Collect_Entry_Families
     (Loc          : Source_Ptr;
      Cdecls       : List_Id;
      Current_Node : in out Node_Id;
      Conctyp      : Entity_Id);
   --  For each entry family in a concurrent type, create an anonymous array
   --  type of the right size, and add a component to the corresponding_record.

   function Copy_Result_Type (Res : Node_Id) return Node_Id;
   --  Copy the result type of a function specification, when building the
   --  internal operation corresponding to a protected function, or when
   --  expanding an access to protected function. If the result is an anonymous
   --  access to subprogram itself, we need to create a new signature with the
   --  same parameter names and the same resolved types, but with new entities
   --  for the formals.

   function Family_Offset
     (Loc  : Source_Ptr;
      Hi   : Node_Id;
      Lo   : Node_Id;
      Ttyp : Entity_Id;
      Cap  : Boolean) return Node_Id;
   --  Compute (Hi - Lo) for two entry family indices. Hi is the index in
   --  an accept statement, or the upper bound in the discrete subtype of
   --  an entry declaration. Lo is the corresponding lower bound. Ttyp is
   --  the concurrent type of the entry. If Cap is true, the result is
   --  capped according to Entry_Family_Bound.

   function Family_Size
     (Loc  : Source_Ptr;
      Hi   : Node_Id;
      Lo   : Node_Id;
      Ttyp : Entity_Id;
      Cap  : Boolean) return Node_Id;
   --  Compute (Hi - Lo) + 1 Max 0, to determine the number of entries in
   --  a family, and handle properly the superflat case. This is equivalent
   --  to the use of 'Length on the index type, but must use Family_Offset
   --  to handle properly the case of bounds that depend on discriminants.
   --  If Cap is true, the result is capped according to Entry_Family_Bound.

   procedure Extract_Dispatching_Call
     (N        : Node_Id;
      Call_Ent : out Entity_Id;
      Object   : out Entity_Id;
      Actuals  : out List_Id;
      Formals  : out List_Id);
   --  Given a dispatching call, extract the entity of the name of the call,
   --  its object parameter, its actual parameters and the formal parameters
   --  of the overriden interface-level version.

   procedure Extract_Entry
     (N       : Node_Id;
      Concval : out Node_Id;
      Ename   : out Node_Id;
      Index   : out Node_Id);
   --  Given an entry call, returns the associated concurrent object,
   --  the entry name, and the entry family index.

   function Find_Task_Or_Protected_Pragma
     (T : Node_Id;
      P : Name_Id) return Node_Id;
   --  Searches the task or protected definition T for the first occurrence
   --  of the pragma whose name is given by P. The caller has ensured that
   --  the pragma is present in the task definition. A special case is that
   --  when P is Name_uPriority, the call will also find Interrupt_Priority.
   --  ??? Should be implemented with the rep item chain mechanism.

   function Index_Constant_Declaration
     (N        : Node_Id;
      Index_Id : Entity_Id;
      Prot     : Entity_Id) return List_Id;
   --  For an entry family and its barrier function, we define a local entity
   --  that maps the index in the call into the entry index into the object:
   --
   --     I : constant Index_Type := Index_Type'Val (
   --       E - <<index of first family member>> +
   --       Protected_Entry_Index (Index_Type'Pos (Index_Type'First)));

   function Is_Potentially_Large_Family
     (Base_Index : Entity_Id;
      Conctyp    : Entity_Id;
      Lo         : Node_Id;
      Hi         : Node_Id) return Boolean;

   function Parameter_Block_Pack
     (Loc     : Source_Ptr;
      Blk_Typ : Entity_Id;
      Actuals : List_Id;
      Formals : List_Id;
      Decls   : List_Id;
      Stmts   : List_Id) return Entity_Id;
   --  Set the components of the generated parameter block with the values of
   --  the actual parameters. Generate aliased temporaries to capture the
   --  values for types that are passed by copy. Otherwise generate a reference
   --  to the actual's value. Return the address of the aggregate block.
   --  Generate:
   --    Jnn1 : alias <formal-type1>;
   --    Jnn1 := <actual1>;
   --    ...
   --    P : Blk_Typ := (
   --      Jnn1'unchecked_access;
   --      <actual2>'reference;
   --      ...);

   function Parameter_Block_Unpack
     (Loc     : Source_Ptr;
      P       : Entity_Id;
      Actuals : List_Id;
      Formals : List_Id) return List_Id;
   --  Retrieve the values of the components from the parameter block and
   --  assign then to the original actual parameters. Generate:
   --    <actual1> := P.<formal1>;
   --    ...
   --    <actualN> := P.<formalN>;

   procedure Update_Prival_Subtypes (N : Node_Id);
   --  The actual subtypes of the privals will differ from the type of the
   --  private declaration in the original protected type, if the protected
   --  type has discriminants or if the prival has constrained components.
   --  This is because the privals are generated out of sequence w.r.t. the
   --  analysis of a protected body. After generating the bodies for protected
   --  operations, we set correctly the type of all references to privals, by
   --  means of a recursive tree traversal, which is heavy-handed but
   --  correct.

   -----------------------------
   -- Actual_Index_Expression --
   -----------------------------

   function Actual_Index_Expression
     (Sloc  : Source_Ptr;
      Ent   : Entity_Id;
      Index : Node_Id;
      Tsk   : Entity_Id) return Node_Id
   is
      Ttyp : constant Entity_Id := Etype (Tsk);
      Expr : Node_Id;
      Num  : Node_Id;
      Lo   : Node_Id;
      Hi   : Node_Id;
      Prev : Entity_Id;
      S    : Node_Id;

      function Actual_Family_Offset (Hi, Lo : Node_Id) return Node_Id;
      --  Compute difference between bounds of entry family

      --------------------------
      -- Actual_Family_Offset --
      --------------------------

      function Actual_Family_Offset (Hi, Lo : Node_Id) return Node_Id is

         function Actual_Discriminant_Ref (Bound : Node_Id) return Node_Id;
         --  Replace a reference to a discriminant with a selected component
         --  denoting the discriminant of the target task.

         -----------------------------
         -- Actual_Discriminant_Ref --
         -----------------------------

         function Actual_Discriminant_Ref (Bound : Node_Id) return Node_Id is
            Typ : constant Entity_Id := Etype (Bound);
            B   : Node_Id;

         begin
            if not Is_Entity_Name (Bound)
              or else Ekind (Entity (Bound)) /= E_Discriminant
            then
               if Nkind (Bound) = N_Attribute_Reference then
                  return Bound;
               else
                  B := New_Copy_Tree (Bound);
               end if;

            else
               B :=
                 Make_Selected_Component (Sloc,
                   Prefix => New_Copy_Tree (Tsk),
                   Selector_Name => New_Occurrence_Of (Entity (Bound), Sloc));

               Analyze_And_Resolve (B, Typ);
            end if;

            return
              Make_Attribute_Reference (Sloc,
                Attribute_Name => Name_Pos,
                Prefix => New_Occurrence_Of (Etype (Bound), Sloc),
                Expressions => New_List (B));
         end Actual_Discriminant_Ref;

      --  Start of processing for Actual_Family_Offset

      begin
         return
           Make_Op_Subtract (Sloc,
             Left_Opnd  => Actual_Discriminant_Ref (Hi),
             Right_Opnd => Actual_Discriminant_Ref (Lo));
      end Actual_Family_Offset;

   --  Start of processing for Actual_Index_Expression

   begin
      --  The queues of entries and entry families appear in textual order in
      --  the associated record. The entry index is computed as the sum of the
      --  number of queues for all entries that precede the designated one, to
      --  which is added the index expression, if this expression denotes a
      --  member of a family.

      --  The following is a place holder for the count of simple entries

      Num := Make_Integer_Literal (Sloc, 1);

      --  We construct an expression which is a series of addition operations.
      --  See comments in Entry_Index_Expression, which is identical in
      --  structure.

      if Present (Index) then
         S := Etype (Discrete_Subtype_Definition (Declaration_Node (Ent)));

         Expr :=
           Make_Op_Add (Sloc,
             Left_Opnd  => Num,

             Right_Opnd =>
               Actual_Family_Offset (
                 Make_Attribute_Reference (Sloc,
                   Attribute_Name => Name_Pos,
                   Prefix => New_Reference_To (Base_Type (S), Sloc),
                   Expressions => New_List (Relocate_Node (Index))),
                 Type_Low_Bound (S)));
      else
         Expr := Num;
      end if;

      --  Now add lengths of preceding entries and entry families

      Prev := First_Entity (Ttyp);

      while Chars (Prev) /= Chars (Ent)
        or else (Ekind (Prev) /= Ekind (Ent))
        or else not Sem_Ch6.Type_Conformant (Ent, Prev)
      loop
         if Ekind (Prev) = E_Entry then
            Set_Intval (Num, Intval (Num) + 1);

         elsif Ekind (Prev) = E_Entry_Family then
            S :=
              Etype (Discrete_Subtype_Definition (Declaration_Node (Prev)));
            Lo := Type_Low_Bound  (S);
            Hi := Type_High_Bound (S);

            Expr :=
              Make_Op_Add (Sloc,
              Left_Opnd  => Expr,
              Right_Opnd =>
                Make_Op_Add (Sloc,
                  Left_Opnd =>
                    Actual_Family_Offset (Hi, Lo),
                  Right_Opnd =>
                    Make_Integer_Literal (Sloc, 1)));

         --  Other components are anonymous types to be ignored

         else
            null;
         end if;

         Next_Entity (Prev);
      end loop;

      return Expr;
   end Actual_Index_Expression;

   ----------------------------------
   -- Add_Discriminal_Declarations --
   ----------------------------------

   procedure Add_Discriminal_Declarations
     (Decls : List_Id;
      Typ   : Entity_Id;
      Name  : Name_Id;
      Loc   : Source_Ptr)
   is
      D     : Entity_Id;

   begin
      if Has_Discriminants (Typ) then
         D := First_Discriminant (Typ);

         while Present (D) loop

            Prepend_To (Decls,
              Make_Object_Renaming_Declaration (Loc,
                Defining_Identifier => Discriminal (D),
                Subtype_Mark => New_Reference_To (Etype (D), Loc),
                Name =>
                  Make_Selected_Component (Loc,
                    Prefix        => Make_Identifier (Loc, Name),
                    Selector_Name => Make_Identifier (Loc, Chars (D)))));

            Next_Discriminant (D);
         end loop;
      end if;
   end Add_Discriminal_Declarations;

   ------------------------
   -- Add_Object_Pointer --
   ------------------------

   procedure Add_Object_Pointer
     (Decls : List_Id;
      Pid   : Entity_Id;
      Loc   : Source_Ptr)
   is
      Decl    : Node_Id;
      Obj_Ptr : Node_Id;

   begin
      --  Prepend the declaration of _object. This must be first in the
      --  declaration list, since it is used by the discriminal and
      --  prival declarations.
      --  ??? An attempt to make this a renaming was unsuccessful.
      --
      --     type poVP is access poV;
      --     _object : poVP := poVP!O;

      Obj_Ptr :=
        Make_Defining_Identifier (Loc,
          Chars =>
            New_External_Name
              (Chars (Corresponding_Record_Type (Pid)), 'P'));

      Decl :=
        Make_Object_Declaration (Loc,
          Defining_Identifier =>
            Make_Defining_Identifier (Loc, Name_uObject),
          Object_Definition => New_Reference_To (Obj_Ptr, Loc),
          Expression =>
            Unchecked_Convert_To (Obj_Ptr,
              Make_Identifier (Loc, Name_uO)));
      Set_Needs_Debug_Info (Defining_Identifier (Decl));
      Prepend_To (Decls, Decl);

      Prepend_To (Decls,
        Make_Full_Type_Declaration (Loc,
          Defining_Identifier => Obj_Ptr,
          Type_Definition => Make_Access_To_Object_Definition (Loc,
            Subtype_Indication =>
              New_Reference_To (Corresponding_Record_Type (Pid), Loc))));
   end Add_Object_Pointer;

   --------------------------
   -- Add_Formal_Renamings --
   --------------------------

   procedure Add_Formal_Renamings
     (Spec  : Node_Id;
      Decls : List_Id;
      Ent   : Entity_Id;
      Loc   : Source_Ptr)
   is
      Ptr : constant Entity_Id :=
              Defining_Identifier
                (Next (First (Parameter_Specifications (Spec))));
      --  The name of the formal that holds the address of the parameter block
      --  for the call.

      Comp   : Entity_Id;
      Decl   : Node_Id;
      Formal : Entity_Id;
      New_F  : Entity_Id;

   begin
      Formal := First_Formal (Ent);
      while Present (Formal) loop
         Comp   := Entry_Component (Formal);
         New_F  :=
           Make_Defining_Identifier (Sloc (Formal), Chars (Formal));
         Set_Etype (New_F, Etype (Formal));
         Set_Scope (New_F, Ent);
         Set_Needs_Debug_Info (New_F);   --  That's the whole point.

         if Ekind (Formal) = E_In_Parameter then
            Set_Ekind (New_F, E_Constant);
         else
            Set_Ekind (New_F, E_Variable);
            Set_Extra_Constrained (New_F, Extra_Constrained (Formal));
         end if;

         Set_Actual_Subtype (New_F, Actual_Subtype (Formal));

         Decl :=
           Make_Object_Renaming_Declaration (Loc,
           Defining_Identifier => New_F,
           Subtype_Mark => New_Reference_To (Etype (Formal), Loc),
           Name =>
             Make_Explicit_Dereference (Loc,
               Make_Selected_Component (Loc,
                 Prefix =>
                   Unchecked_Convert_To (Entry_Parameters_Type (Ent),
                     Make_Identifier (Loc, Chars (Ptr))),
                 Selector_Name =>
                   New_Reference_To (Comp, Loc))));

         Append (Decl, Decls);
         Set_Renamed_Object (Formal, New_F);
         Next_Formal (Formal);
      end loop;
   end Add_Formal_Renamings;

   ------------------------------
   -- Add_Private_Declarations --
   ------------------------------

   procedure Add_Private_Declarations
     (Decls : List_Id;
      Typ   : Entity_Id;
      Name  : Name_Id;
      Loc   : Source_Ptr)
   is
      Def      : constant Node_Id   := Protected_Definition (Parent (Typ));
      Decl     : Node_Id;
      Body_Ent : constant Entity_Id := Corresponding_Body   (Parent (Typ));
      P        : Node_Id;
      Pdef     : Entity_Id;

   begin
      pragma Assert (Nkind (Def) = N_Protected_Definition);

      if Present (Private_Declarations (Def)) then
         P := First (Private_Declarations (Def));
         while Present (P) loop
            if Nkind (P) = N_Component_Declaration then
               Pdef := Defining_Identifier (P);
<<<<<<< HEAD
=======

               --  The privals are declared before the current body is
               --  analyzed. for visibility reasons. Set their Sloc so
               --  that it is consistent with their renaming declaration,
               --  to prevent anomalies in gdb.

               --  This kludgy model for privals should be redesigned ???

               Set_Sloc (Prival (Pdef), Loc);

>>>>>>> 60a98cce
               Decl :=
                 Make_Object_Renaming_Declaration (Loc,
                   Defining_Identifier => Prival (Pdef),
                   Subtype_Mark => New_Reference_To (Etype (Pdef), Loc),
                   Name =>
                     Make_Selected_Component (Loc,
                       Prefix        => Make_Identifier (Loc, Name),
                       Selector_Name => Make_Identifier (Loc, Chars (Pdef))));
               Set_Needs_Debug_Info (Defining_Identifier (Decl));
               Prepend_To (Decls, Decl);
            end if;

            Next (P);
         end loop;
      end if;

      --  One more "prival" for object itself, with the right protection type

      declare
         Protection_Type : RE_Id;

      begin
         if Has_Attach_Handler (Typ) then
            if Restricted_Profile then
               if Has_Entries (Typ) then
                  Protection_Type := RE_Protection_Entry;
               else
                  Protection_Type := RE_Protection;
               end if;
            else
               Protection_Type := RE_Static_Interrupt_Protection;
            end if;

         elsif Has_Interrupt_Handler (Typ) then
            Protection_Type := RE_Dynamic_Interrupt_Protection;

         --  The type has explicit entries or generated primitive entry
         --  wrappers.

         elsif Has_Entries (Typ)
            or else (Ada_Version >= Ada_05
                       and then Present (Interface_List (Parent (Typ))))
         then
            if Abort_Allowed
              or else Restriction_Active (No_Entry_Queue) = False
              or else Number_Entries (Typ) > 1
            then
               Protection_Type := RE_Protection_Entries;
            else
               Protection_Type := RE_Protection_Entry;
            end if;

         else
            Protection_Type := RE_Protection;
         end if;

<<<<<<< HEAD
=======
         --  Adjust Sloc, as for the other privals

         Set_Sloc (Object_Ref (Body_Ent), Loc);

>>>>>>> 60a98cce
         Decl :=
           Make_Object_Renaming_Declaration (Loc,
             Defining_Identifier => Object_Ref (Body_Ent),
             Subtype_Mark => New_Reference_To (RTE (Protection_Type), Loc),
             Name =>
               Make_Selected_Component (Loc,
                 Prefix        => Make_Identifier (Loc, Name),
                 Selector_Name => Make_Identifier (Loc, Name_uObject)));
         Set_Needs_Debug_Info (Defining_Identifier (Decl));
         Prepend_To (Decls, Decl);
      end;
   end Add_Private_Declarations;

   -----------------------
   -- Build_Accept_Body --
   -----------------------

   function Build_Accept_Body (Astat : Node_Id) return  Node_Id is
      Loc     : constant Source_Ptr := Sloc (Astat);
      Stats   : constant Node_Id    := Handled_Statement_Sequence (Astat);
      New_S   : Node_Id;
      Hand    : Node_Id;
      Call    : Node_Id;
      Ohandle : Node_Id;

   begin
      --  At the end of the statement sequence, Complete_Rendezvous is called.
      --  A label skipping the Complete_Rendezvous, and all other accept
      --  processing, has already been added for the expansion of requeue
      --  statements.

      Call := Build_Runtime_Call (Loc, RE_Complete_Rendezvous);
      Insert_Before (Last (Statements (Stats)), Call);
      Analyze (Call);

      --  If exception handlers are present, then append Complete_Rendezvous
      --  calls to the handlers, and construct the required outer block.

      if Present (Exception_Handlers (Stats)) then
         Hand := First (Exception_Handlers (Stats));

         while Present (Hand) loop
            Call := Build_Runtime_Call (Loc, RE_Complete_Rendezvous);
            Append (Call, Statements (Hand));
            Analyze (Call);
            Next (Hand);
         end loop;

         New_S :=
           Make_Handled_Sequence_Of_Statements (Loc,
             Statements => New_List (
               Make_Block_Statement (Loc,
                 Handled_Statement_Sequence => Stats)));

      else
         New_S := Stats;
      end if;

      --  At this stage we know that the new statement sequence does not
      --  have an exception handler part, so we supply one to call
      --  Exceptional_Complete_Rendezvous. This handler is

      --    when all others =>
      --       Exceptional_Complete_Rendezvous (Get_GNAT_Exception);

      --  We handle Abort_Signal to make sure that we properly catch the abort
      --  case and wake up the caller.

      Ohandle := Make_Others_Choice (Loc);
      Set_All_Others (Ohandle);

      Set_Exception_Handlers (New_S,
        New_List (
          Make_Implicit_Exception_Handler (Loc,
            Exception_Choices => New_List (Ohandle),

            Statements =>  New_List (
              Make_Procedure_Call_Statement (Loc,
                Name => New_Reference_To (
                  RTE (RE_Exceptional_Complete_Rendezvous), Loc),
                Parameter_Associations => New_List (
                  Make_Function_Call (Loc,
                    Name => New_Reference_To (
                      RTE (RE_Get_GNAT_Exception), Loc))))))));

      Set_Parent (New_S, Astat); -- temp parent for Analyze call
      Analyze_Exception_Handlers (Exception_Handlers (New_S));
      Expand_Exception_Handlers (New_S);

      --  Exceptional_Complete_Rendezvous must be called with abort
      --  still deferred, which is the case for a "when all others" handler.

      return New_S;
   end Build_Accept_Body;

   -----------------------------------
   -- Build_Activation_Chain_Entity --
   -----------------------------------

   procedure Build_Activation_Chain_Entity (N : Node_Id) is
      P     : Node_Id;
      Decls : List_Id;
      Chain : Entity_Id;

   begin
      --  Loop to find enclosing construct containing activation chain variable

      P := Parent (N);

      while Nkind (P) /= N_Subprogram_Body
        and then Nkind (P) /= N_Package_Declaration
        and then Nkind (P) /= N_Package_Body
        and then Nkind (P) /= N_Block_Statement
        and then Nkind (P) /= N_Task_Body
        and then Nkind (P) /= N_Extended_Return_Statement
      loop
         P := Parent (P);
      end loop;

      --  If we are in a package body, the activation chain variable is
      --  declared in the body, but the Activation_Chain_Entity is attached to
      --  the spec.

      if Nkind (P) = N_Package_Body then
         Decls := Declarations (P);
         P := Unit_Declaration_Node (Corresponding_Spec (P));

      elsif Nkind (P) = N_Package_Declaration then
         Decls := Visible_Declarations (Specification (P));

      elsif Nkind (P) = N_Extended_Return_Statement then
         Decls := Return_Object_Declarations (P);

      else
         Decls := Declarations (P);
      end if;

      --  If activation chain entity not already declared, declare it

      if Nkind (P) = N_Extended_Return_Statement
        or else No (Activation_Chain_Entity (P))
      then
         Chain := Make_Defining_Identifier (Sloc (N), Name_uChain);

<<<<<<< HEAD
         --  An extended return statement is not really a task activator, but
         --  it does have an activation chain on which to store the tasks
         --  temporarily. On successful return, the tasks on this chain are
         --  moved to the chain passed in by the
         --  caller. N_Extended_Return_Statement does not have an
         --  Activation_Chain_Entity, because we do not want to build a call
         --  to Activate_Tasks; task activation is the responsibility of the
         --  caller.
=======
         --  Note: An extended return statement is not really a task activator,
         --  but it does have an activation chain on which to store the tasks
         --  temporarily. On successful return, the tasks on this chain are
         --  moved to the chain passed in by the caller. We do not build an
         --  Activatation_Chain_Entity for an N_Extended_Return_Statement,
         --  because we do not want to build a call to Activate_Tasks. Task
         --  activation is the responsibility of the caller.
>>>>>>> 60a98cce

         if Nkind (P) /= N_Extended_Return_Statement then
            Set_Activation_Chain_Entity (P, Chain);
         end if;

         Prepend_To (Decls,
           Make_Object_Declaration (Sloc (P),
             Defining_Identifier => Chain,
             Aliased_Present => True,
             Object_Definition =>
               New_Reference_To (RTE (RE_Activation_Chain), Sloc (P))));

         Analyze (First (Decls));
      end if;
   end Build_Activation_Chain_Entity;

   ----------------------------
   -- Build_Barrier_Function --
   ----------------------------

   function Build_Barrier_Function
     (N   : Node_Id;
      Ent : Entity_Id;
      Pid : Node_Id) return Node_Id
   is
      Loc         : constant Source_Ptr := Sloc (N);
      Ent_Formals : constant Node_Id    := Entry_Body_Formal_Part (N);
      Index_Spec  : constant Node_Id    := Entry_Index_Specification
                                                           (Ent_Formals);
      Op_Decls : constant List_Id := New_List;
      Bdef     : Entity_Id;
      Bspec    : Node_Id;
      EBF      : Node_Id;

   begin
      Bdef :=
        Make_Defining_Identifier (Loc,
          Chars => Chars (Barrier_Function (Ent)));
      Bspec := Build_Barrier_Function_Specification (Bdef, Loc);

      --  <object pointer declaration>
      --  <discriminant renamings>
      --  <private object renamings>
      --  Add discriminal and private renamings. These names have
      --  already been used to expand references to discriminants
      --  and private data.

      Add_Discriminal_Declarations (Op_Decls, Pid, Name_uObject, Loc);
      Add_Private_Declarations (Op_Decls, Pid, Name_uObject, Loc);
      Add_Object_Pointer (Op_Decls, Pid, Loc);

      --  If this is the barrier for an entry family, the entry index is
      --  visible in the body of the barrier. Create a local variable that
      --  converts the entry index (which is the last formal of the barrier
      --  function) into the appropriate offset into the entry array. The
      --  entry index constant must be set, as for the entry body, so that
      --  local references to the entry index are correctly replaced with
      --  the local variable. This parallels what is done for entry bodies.

      if Present (Index_Spec) then
         declare
            Index_Id  : constant Entity_Id := Defining_Identifier (Index_Spec);
            Index_Con : constant Entity_Id :=
                          Make_Defining_Identifier (Loc,
                            Chars => New_Internal_Name ('J'));
         begin
            Set_Entry_Index_Constant (Index_Id, Index_Con);
            Append_List_To (Op_Decls,
              Index_Constant_Declaration (N, Index_Id, Pid));
         end;
      end if;

      --  Note: the condition in the barrier function needs to be properly
      --  processed for the C/Fortran boolean possibility, but this happens
      --  automatically since the return statement does this normalization.

      EBF :=
        Make_Subprogram_Body (Loc,
          Specification => Bspec,
          Declarations => Op_Decls,
          Handled_Statement_Sequence =>
            Make_Handled_Sequence_Of_Statements (Loc,
              Statements => New_List (
                Make_Simple_Return_Statement (Loc,
                  Expression => Condition (Ent_Formals)))));
      Set_Is_Entry_Barrier_Function (EBF);
      return EBF;
   end Build_Barrier_Function;

   ------------------------------------------
   -- Build_Barrier_Function_Specification --
   ------------------------------------------

   function Build_Barrier_Function_Specification
     (Def_Id : Entity_Id;
      Loc    : Source_Ptr) return Node_Id
   is
   begin
      Set_Needs_Debug_Info (Def_Id);
      return Make_Function_Specification (Loc,
        Defining_Unit_Name => Def_Id,
        Parameter_Specifications => New_List (
          Make_Parameter_Specification (Loc,
            Defining_Identifier => Make_Defining_Identifier (Loc, Name_uO),
            Parameter_Type =>
              New_Reference_To (RTE (RE_Address), Loc)),

          Make_Parameter_Specification (Loc,
            Defining_Identifier => Make_Defining_Identifier (Loc, Name_uE),
            Parameter_Type =>
              New_Reference_To (RTE (RE_Protected_Entry_Index), Loc))),

        Result_Definition => New_Reference_To (Standard_Boolean, Loc));
   end Build_Barrier_Function_Specification;

   --------------------------
   -- Build_Call_With_Task --
   --------------------------

   function Build_Call_With_Task
     (N : Node_Id;
      E : Entity_Id) return Node_Id
   is
      Loc : constant Source_Ptr := Sloc (N);
   begin
      return
        Make_Function_Call (Loc,
          Name => New_Reference_To (E, Loc),
          Parameter_Associations => New_List (Concurrent_Ref (N)));
   end Build_Call_With_Task;

   --------------------------------
   -- Build_Corresponding_Record --
   --------------------------------

   function Build_Corresponding_Record
    (N    : Node_Id;
     Ctyp : Entity_Id;
     Loc  : Source_Ptr) return Node_Id
   is
      Rec_Ent  : constant Entity_Id :=
                   Make_Defining_Identifier
                     (Loc, New_External_Name (Chars (Ctyp), 'V'));
      Disc     : Entity_Id;
      Dlist    : List_Id;
      New_Disc : Entity_Id;
      Cdecls   : List_Id;

   begin
      Set_Corresponding_Record_Type     (Ctyp, Rec_Ent);
      Set_Ekind                         (Rec_Ent, E_Record_Type);
      Set_Has_Delayed_Freeze            (Rec_Ent, Has_Delayed_Freeze (Ctyp));
      Set_Is_Concurrent_Record_Type     (Rec_Ent, True);
      Set_Corresponding_Concurrent_Type (Rec_Ent, Ctyp);
      Set_Stored_Constraint             (Rec_Ent, No_Elist);
      Cdecls := New_List;

      --  Use discriminals to create list of discriminants for record, and
      --  create new discriminals for use in default expressions, etc. It is
      --  worth noting that a task discriminant gives rise to 5 entities;

      --  a) The original discriminant.
      --  b) The discriminal for use in the task.
      --  c) The discriminant of the corresponding record.
      --  d) The discriminal for the init proc of the corresponding record.
      --  e) The local variable that renames the discriminant in the procedure
      --     for the task body.

      --  In fact the discriminals b) are used in the renaming declarations
      --  for e). See details in  einfo (Handling of Discriminants).

      if Present (Discriminant_Specifications (N)) then
         Dlist := New_List;
         Disc := First_Discriminant (Ctyp);

         while Present (Disc) loop
            New_Disc := CR_Discriminant (Disc);

            Append_To (Dlist,
              Make_Discriminant_Specification (Loc,
                Defining_Identifier => New_Disc,
                Discriminant_Type =>
                  New_Occurrence_Of (Etype (Disc), Loc),
                Expression =>
                  New_Copy (Discriminant_Default_Value (Disc))));

            Next_Discriminant (Disc);
         end loop;

      else
         Dlist := No_List;
      end if;

      --  Now we can construct the record type declaration. Note that this
      --  record is "limited tagged". It is "limited" to reflect the underlying
      --  limitedness of the task or protected object that it represents, and
      --  ensuring for example that it is properly passed by reference. It is
      --  "tagged" to give support to dispatching calls through interfaces (Ada
      --  2005: AI-345)

      return
        Make_Full_Type_Declaration (Loc,
          Defining_Identifier => Rec_Ent,
          Discriminant_Specifications => Dlist,
          Type_Definition =>
            Make_Record_Definition (Loc,
              Component_List =>
                Make_Component_List (Loc,
                  Component_Items => Cdecls),
              Tagged_Present  =>
                 Ada_Version >= Ada_05 and then Is_Tagged_Type (Ctyp),
              Limited_Present => True));
   end Build_Corresponding_Record;

   ----------------------------------
   -- Build_Entry_Count_Expression --
   ----------------------------------

   function Build_Entry_Count_Expression
     (Concurrent_Type : Node_Id;
      Component_List  : List_Id;
      Loc             : Source_Ptr) return Node_Id
   is
      Eindx  : Nat;
      Ent    : Entity_Id;
      Ecount : Node_Id;
      Comp   : Node_Id;
      Lo     : Node_Id;
      Hi     : Node_Id;
      Typ    : Entity_Id;
      Large  : Boolean;

   begin
      --  Count number of non-family entries

      Eindx := 0;
      Ent := First_Entity (Concurrent_Type);
      while Present (Ent) loop
         if Ekind (Ent) = E_Entry then
            Eindx := Eindx + 1;
         end if;

         Next_Entity (Ent);
      end loop;

      Ecount := Make_Integer_Literal (Loc, Eindx);

      --  Loop through entry families building the addition nodes

      Ent := First_Entity (Concurrent_Type);
      Comp := First (Component_List);
      while Present (Ent) loop
         if Ekind (Ent) = E_Entry_Family then
            while Chars (Ent) /= Chars (Defining_Identifier (Comp)) loop
               Next (Comp);
            end loop;

            Typ := Etype (Discrete_Subtype_Definition (Parent (Ent)));
            Hi := Type_High_Bound (Typ);
            Lo := Type_Low_Bound  (Typ);
            Large := Is_Potentially_Large_Family
                       (Base_Type (Typ), Concurrent_Type, Lo, Hi);
            Ecount :=
              Make_Op_Add (Loc,
                Left_Opnd  => Ecount,
                Right_Opnd => Family_Size
                                (Loc, Hi, Lo, Concurrent_Type, Large));
         end if;

         Next_Entity (Ent);
      end loop;

      return Ecount;
   end Build_Entry_Count_Expression;

   ---------------------------
   -- Build_Parameter_Block --
   ---------------------------

   function Build_Parameter_Block
     (Loc     : Source_Ptr;
      Actuals : List_Id;
      Formals : List_Id;
      Decls   : List_Id) return Entity_Id
   is
      Actual   : Entity_Id;
      Comp_Nam : Node_Id;
      Comps    : List_Id;
      Formal   : Entity_Id;
      Has_Comp : Boolean := False;
      Rec_Nam  : Node_Id;

   begin
      Actual := First (Actuals);
      Comps  := New_List;
      Formal := Defining_Identifier (First (Formals));

      while Present (Actual) loop
         if not Is_Controlling_Actual (Actual) then

            --  Generate:
            --    type Ann is access all <actual-type>

            Comp_Nam :=
              Make_Defining_Identifier (Loc, New_Internal_Name ('A'));

            Append_To (Decls,
              Make_Full_Type_Declaration (Loc,
                Defining_Identifier =>
                  Comp_Nam,
                Type_Definition =>
                  Make_Access_To_Object_Definition (Loc,
                    All_Present =>
                      True,
                    Constant_Present =>
                      Ekind (Formal) = E_In_Parameter,
                    Subtype_Indication =>
                      New_Reference_To (Etype (Actual), Loc))));

            --  Generate:
            --    Param : Ann;

            Append_To (Comps,
              Make_Component_Declaration (Loc,
                Defining_Identifier =>
                  Make_Defining_Identifier (Loc, Chars (Formal)),
                Component_Definition =>
                  Make_Component_Definition (Loc,
                    Aliased_Present =>
                      False,
                    Subtype_Indication =>
                      New_Reference_To (Comp_Nam, Loc))));

            Has_Comp := True;
         end if;

         Next_Actual (Actual);
         Next_Formal_With_Extras (Formal);
      end loop;

      Rec_Nam :=
        Make_Defining_Identifier (Loc, New_Internal_Name ('P'));

      if Has_Comp then

         --  Generate:
         --    type Pnn is record
         --       Param1 : Ann1;
         --       ...
         --       ParamN : AnnN;

         --  where Pnn is a parameter wrapping record, Param1 .. ParamN are
         --  the original parameter names and Ann1 .. AnnN are the access to
         --  actual types.

         Append_To (Decls,
           Make_Full_Type_Declaration (Loc,
             Defining_Identifier =>
               Rec_Nam,
             Type_Definition =>
               Make_Record_Definition (Loc,
                 Component_List =>
                   Make_Component_List (Loc, Comps))));
      else
         --  Generate:
         --    type Pnn is null record;

         Append_To (Decls,
           Make_Full_Type_Declaration (Loc,
             Defining_Identifier =>
               Rec_Nam,
             Type_Definition =>
               Make_Record_Definition (Loc,
                 Null_Present   => True,
                 Component_List => Empty)));
      end if;

      return Rec_Nam;
   end Build_Parameter_Block;

   ------------------------
   -- Build_Wrapper_Body --
   ------------------------

   function Build_Wrapper_Body
     (Loc      : Source_Ptr;
      Proc_Nam : Entity_Id;
      Obj_Typ  : Entity_Id;
      Formals  : List_Id) return Node_Id
   is
      Actuals      : List_Id := No_List;
      Body_Spec    : Node_Id;
      Conv_Id      : Node_Id;
      First_Formal : Node_Id;
      Formal       : Node_Id;

   begin
      Body_Spec := Build_Wrapper_Spec (Loc, Proc_Nam, Obj_Typ, Formals);

      --  If we did not generate the specification do have nothing else to do

      if Body_Spec = Empty then
         return Empty;
      end if;

      --  Map formals to actuals. Use the list built for the wrapper spec,
      --  skipping the object notation parameter.

      First_Formal := First (Parameter_Specifications (Body_Spec));

      Formal := First_Formal;
      Next (Formal);

      if Present (Formal) then
         Actuals := New_List;

         while Present (Formal) loop
            Append_To (Actuals,
              Make_Identifier (Loc, Chars =>
                Chars (Defining_Identifier (Formal))));

            Next (Formal);
         end loop;
      end if;

      --  An access-to-variable first parameter will require an explicit
      --  dereference in the unchecked conversion. This case occurs when
      --  a protected entry wrapper must override an interface-level
      --  procedure with interface access as first parameter.

      --     SubprgName (O.all).Proc_Nam (Formal_1 .. Formal_N)

      if Nkind (Parameter_Type (First_Formal)) = N_Access_Definition then
         Conv_Id :=
           Make_Explicit_Dereference (Loc,
             Prefix =>
               Make_Identifier (Loc, Chars => Name_uO));
      else
         Conv_Id :=
           Make_Identifier (Loc, Chars => Name_uO);
      end if;

      if Ekind (Proc_Nam) = E_Function then
         return
           Make_Subprogram_Body (Loc,
             Specification => Body_Spec,
             Declarations  => Empty_List,
             Handled_Statement_Sequence =>
               Make_Handled_Sequence_Of_Statements (Loc,
                 Statements =>
                   New_List (
                     Make_Simple_Return_Statement (Loc,
                        Make_Function_Call (Loc,
                          Name =>
                            Make_Selected_Component (Loc,
                              Prefix =>
                                Unchecked_Convert_To (
                                  Corresponding_Concurrent_Type (Obj_Typ),
                                  Conv_Id),
                              Selector_Name =>
                                New_Reference_To (Proc_Nam, Loc)),
                          Parameter_Associations => Actuals)))));
      else
         return
           Make_Subprogram_Body (Loc,
             Specification => Body_Spec,
             Declarations  => Empty_List,
             Handled_Statement_Sequence =>
               Make_Handled_Sequence_Of_Statements (Loc,
                 Statements =>
                   New_List (
                     Make_Procedure_Call_Statement (Loc,
                       Name =>
                         Make_Selected_Component (Loc,
                           Prefix =>
                             Unchecked_Convert_To (
                               Corresponding_Concurrent_Type (Obj_Typ),
                               Conv_Id),
                           Selector_Name =>
                             New_Reference_To (Proc_Nam, Loc)),
                       Parameter_Associations => Actuals))));
      end if;
   end Build_Wrapper_Body;

   ------------------------
   -- Build_Wrapper_Spec --
   ------------------------

   function Build_Wrapper_Spec
     (Loc      : Source_Ptr;
      Proc_Nam : Entity_Id;
      Obj_Typ  : Entity_Id;
      Formals  : List_Id) return Node_Id
   is
      New_Name_Id : constant Entity_Id :=
                      Make_Defining_Identifier (Loc, Chars (Proc_Nam));

      First_Param        : Node_Id := Empty;
      Iface              : Entity_Id;
      Iface_Elmt         : Elmt_Id := No_Elmt;
      New_Formals        : List_Id;
      Obj_Param          : Node_Id;
      Obj_Param_Typ      : Node_Id;
      Iface_Prim_Op      : Entity_Id;
      Iface_Prim_Op_Elmt : Elmt_Id;

      function Overriding_Possible
        (Iface_Prim_Op : Entity_Id;
         Proc_Nam      : Entity_Id) return Boolean;
      --  Determine whether a primitive operation can be overriden by the
      --  wrapper. Iface_Prim_Op is the candidate primitive operation of an
      --  abstract interface type, Proc_Nam is the generated entry wrapper.

      function Replicate_Entry_Formals
        (Loc     : Source_Ptr;
         Formals : List_Id) return List_Id;
      --  An explicit parameter replication is required due to the
      --  Is_Entry_Formal flag being set for all the formals. The explicit
      --  replication removes the flag that would otherwise cause a different
      --  path of analysis.

      -------------------------
      -- Overriding_Possible --
      -------------------------

      function Overriding_Possible
        (Iface_Prim_Op : Entity_Id;
         Proc_Nam      : Entity_Id) return Boolean
      is
         Prim_Op_Spec  : constant Node_Id := Parent (Iface_Prim_Op);
         Proc_Spec     : constant Node_Id := Parent (Proc_Nam);

         Is_Access_To_Variable : Boolean;
         Is_Out_Present        : Boolean;

         function Type_Conformant_Parameters
           (Prim_Op_Param_Specs : List_Id;
            Proc_Param_Specs    : List_Id) return Boolean;
         --  Determine whether the parameters of the generated entry wrapper
         --  and those of a primitive operation are type conformant. During
         --  this check, the first parameter of the primitive operation is
         --  always skipped.

         --------------------------------
         -- Type_Conformant_Parameters --
         --------------------------------

         function Type_Conformant_Parameters
           (Prim_Op_Param_Specs : List_Id;
            Proc_Param_Specs    : List_Id) return Boolean
         is
            Prim_Op_Param : Node_Id;
            Prim_Op_Typ   : Entity_Id;
            Proc_Param    : Node_Id;
            Proc_Typ      : Entity_Id;

            function Find_Parameter_Type (Param : Node_Id) return Entity_Id;
            --  Return the controlling type denoted by a formal parameter

            -------------------------
            -- Find_Parameter_Type --
            -------------------------

            function Find_Parameter_Type (Param : Node_Id) return Entity_Id is
            begin
               if Nkind (Param) /= N_Parameter_Specification then
                  return Empty;

               elsif Nkind (Parameter_Type (Param)) = N_Access_Definition then
                  return Etype (Subtype_Mark (Parameter_Type (Param)));

               else
                  return Etype (Parameter_Type (Param));
               end if;
            end Find_Parameter_Type;

         --  Start of processing for Type_Conformant_Parameters

         begin
            --  Skip the first parameter of the primitive operation

            Prim_Op_Param := Next (First (Prim_Op_Param_Specs));
            Proc_Param    := First (Proc_Param_Specs);
            while Present (Prim_Op_Param)
              and then Present (Proc_Param)
            loop
<<<<<<< HEAD
               --  The two parameters must be mode conformant

               if not Conforming_Types (
                 Etype (Parameter_Type (Prim_Op_Param)),
                 Etype (Parameter_Type (Proc_Param)),
                 Mode_Conformant)
=======
               Prim_Op_Typ := Find_Parameter_Type (Prim_Op_Param);
               Proc_Typ    := Find_Parameter_Type (Proc_Param);

               --  The two parameters must be mode conformant

               if not Conforming_Types
                        (Prim_Op_Typ, Proc_Typ, Mode_Conformant)
>>>>>>> 60a98cce
               then
                  return False;
               end if;

               Next (Prim_Op_Param);
               Next (Proc_Param);
            end loop;

            --  One of the lists is longer than the other

            if Present (Prim_Op_Param) or else Present (Proc_Param) then
               return False;
            end if;

            return True;
         end Type_Conformant_Parameters;

      --  Start of processing for Overriding_Possible

      begin
         if Chars (Iface_Prim_Op) /= Chars (Proc_Nam) then
            return False;
         end if;

         --  Special check for protected procedures: If an inherited subprogram
         --  is implemented by a protected procedure or an entry, then the
         --  first parameter of the inherited subprogram shall be of mode OUT
         --  or IN OUT, or an access-to-variable parameter.

         if Ekind (Iface_Prim_Op) = E_Procedure then

            Is_Out_Present :=
              Present (Parameter_Specifications (Prim_Op_Spec))
                and then
              Out_Present (First (Parameter_Specifications (Prim_Op_Spec)));

            Is_Access_To_Variable :=
              Present (Parameter_Specifications (Prim_Op_Spec))
                and then
              Nkind (Parameter_Type
                     (First
                      (Parameter_Specifications (Prim_Op_Spec))))
                        = N_Access_Definition;

            if not Is_Out_Present
              and then not Is_Access_To_Variable
            then
               return False;
            end if;
         end if;

         return Type_Conformant_Parameters (
           Parameter_Specifications (Prim_Op_Spec),
           Parameter_Specifications (Proc_Spec));
      end Overriding_Possible;

      -----------------------------
      -- Replicate_Entry_Formals --
      -----------------------------

      function Replicate_Entry_Formals
        (Loc     : Source_Ptr;
         Formals : List_Id) return List_Id
      is
         New_Formals : constant List_Id := New_List;
         Formal      : Node_Id;

      begin
         Formal := First (Formals);
         while Present (Formal) loop

            --  Create an explicit copy of the entry parameter

            Append_To (New_Formals,
              Make_Parameter_Specification (Loc,
                Defining_Identifier =>
                  Make_Defining_Identifier (Loc,
                    Chars          => Chars (Defining_Identifier (Formal))),
                    In_Present     => In_Present  (Formal),
                    Out_Present    => Out_Present (Formal),
                    Parameter_Type => New_Reference_To (Etype (
                                        Parameter_Type (Formal)), Loc)));

            Next (Formal);
         end loop;

         return New_Formals;
      end Replicate_Entry_Formals;

   --  Start of processing for Build_Wrapper_Spec

   begin
      --  The mode is determined by the first parameter of the interface-level
      --  procedure that the current entry is trying to override.

      pragma Assert (Is_Non_Empty_List (Abstract_Interface_List (Obj_Typ)));

      --  We must examine all the protected operations of the implemented
      --  interfaces in order to discover a possible overriding candidate.

      Iface := Etype (First (Abstract_Interface_List (Obj_Typ)));

      Examine_Parents : loop
         if Present (Primitive_Operations (Iface)) then
            Iface_Prim_Op_Elmt := First_Elmt (Primitive_Operations (Iface));
            while Present (Iface_Prim_Op_Elmt) loop
               Iface_Prim_Op := Node (Iface_Prim_Op_Elmt);

               if not Is_Predefined_Dispatching_Operation (Iface_Prim_Op) then
                  while Present (Alias (Iface_Prim_Op)) loop
                     Iface_Prim_Op := Alias (Iface_Prim_Op);
                  end loop;

                  --  The current primitive operation can be overriden by the
                  --  generated entry wrapper.

                  if Overriding_Possible (Iface_Prim_Op, Proc_Nam) then
                     First_Param := First  (Parameter_Specifications
                                             (Parent (Iface_Prim_Op)));

                     goto Found;
                  end if;
               end if;

               Next_Elmt (Iface_Prim_Op_Elmt);
            end loop;
         end if;

         exit Examine_Parents when Etype (Iface) = Iface;

         Iface := Etype (Iface);
      end loop Examine_Parents;

      if Present (Abstract_Interfaces
                   (Corresponding_Record_Type (Scope (Proc_Nam))))
      then
         Iface_Elmt := First_Elmt
                         (Abstract_Interfaces
                           (Corresponding_Record_Type (Scope (Proc_Nam))));
         Examine_Interfaces : while Present (Iface_Elmt) loop
            Iface := Node (Iface_Elmt);

            if Present (Primitive_Operations (Iface)) then
               Iface_Prim_Op_Elmt := First_Elmt (Primitive_Operations (Iface));
               while Present (Iface_Prim_Op_Elmt) loop
                  Iface_Prim_Op := Node (Iface_Prim_Op_Elmt);

                  if not Is_Predefined_Dispatching_Operation
                           (Iface_Prim_Op)
                  then
                     while Present (Alias (Iface_Prim_Op)) loop
                        Iface_Prim_Op := Alias (Iface_Prim_Op);
                     end loop;

                     --  The current primitive operation can be overriden by
                     --  the generated entry wrapper.

                     if Overriding_Possible (Iface_Prim_Op, Proc_Nam) then
                        First_Param := First (Parameter_Specifications
                                               (Parent (Iface_Prim_Op)));

                        goto Found;
                     end if;
                  end if;

                  Next_Elmt (Iface_Prim_Op_Elmt);
               end loop;
            end if;

            Next_Elmt (Iface_Elmt);
         end loop Examine_Interfaces;
      end if;

      --  Return if no interface primitive can be overriden

      return Empty;

      <<Found>>

      New_Formals := Replicate_Entry_Formals (Loc, Formals);

      --  ??? Certain source packages contain protected or task types that do
      --  not implement any interfaces and are compiled with the -gnat05
      --  switch.  In this case, a default first parameter is created.

      if Present (First_Param) then
         if Nkind (Parameter_Type (First_Param)) = N_Access_Definition then
            Obj_Param_Typ :=
              Make_Access_Definition (Loc,
                Subtype_Mark =>
                  New_Reference_To (Obj_Typ, Loc));
         else
            Obj_Param_Typ := New_Reference_To (Obj_Typ, Loc);
         end if;

         Obj_Param :=
           Make_Parameter_Specification (Loc,
             Defining_Identifier =>
               Make_Defining_Identifier (Loc, Name_uO),
             In_Present  => In_Present  (First_Param),
             Out_Present => Out_Present (First_Param),
             Parameter_Type => Obj_Param_Typ);

      else
         Obj_Param :=
           Make_Parameter_Specification (Loc,
             Defining_Identifier =>
               Make_Defining_Identifier (Loc, Name_uO),
             In_Present  => True,
             Out_Present => True,
               Parameter_Type => New_Reference_To (Obj_Typ, Loc));
      end if;

      Prepend_To (New_Formals, Obj_Param);

      --  Minimum decoration needed to catch the entity in
      --  Sem_Ch6.Override_Dispatching_Operation

      if Ekind (Proc_Nam) = E_Procedure
        or else Ekind (Proc_Nam) = E_Entry
      then
         Set_Ekind                (New_Name_Id, E_Procedure);
         Set_Is_Primitive_Wrapper (New_Name_Id);
         Set_Wrapped_Entity       (New_Name_Id, Proc_Nam);

         return
           Make_Procedure_Specification (Loc,
             Defining_Unit_Name => New_Name_Id,
             Parameter_Specifications => New_Formals);

      else pragma Assert (Ekind (Proc_Nam) = E_Function);
         Set_Ekind (New_Name_Id, E_Function);

         return
           Make_Function_Specification (Loc,
             Defining_Unit_Name => New_Name_Id,
             Parameter_Specifications => New_Formals,
             Result_Definition =>
               New_Copy (Result_Definition (Parent (Proc_Nam))));
      end if;
   end Build_Wrapper_Spec;

   ---------------------------
   -- Build_Find_Body_Index --
   ---------------------------

   function Build_Find_Body_Index (Typ : Entity_Id) return Node_Id is
      Loc   : constant Source_Ptr := Sloc (Typ);
      Ent   : Entity_Id;
      E_Typ : Entity_Id;
      Has_F : Boolean := False;
      Index : Nat;
      If_St : Node_Id := Empty;
      Lo    : Node_Id;
      Hi    : Node_Id;
      Decls : List_Id := New_List;
      Ret   : Node_Id;
      Spec  : Node_Id;
      Siz   : Node_Id := Empty;

      procedure Add_If_Clause (Expr : Node_Id);
      --  Add test for range of current entry

      function Convert_Discriminant_Ref (Bound : Node_Id) return Node_Id;
      --  If a bound of an entry is given by a discriminant, retrieve the
      --  actual value of the discriminant from the enclosing object.

      -------------------
      -- Add_If_Clause --
      -------------------

      procedure Add_If_Clause (Expr : Node_Id) is
         Cond  : Node_Id;
         Stats : constant List_Id :=
                   New_List (
                     Make_Simple_Return_Statement (Loc,
                       Expression => Make_Integer_Literal (Loc, Index + 1)));

      begin
         --  Index for current entry body

         Index := Index + 1;

         --  Compute total length of entry queues so far

         if No (Siz) then
            Siz := Expr;
         else
            Siz :=
              Make_Op_Add (Loc,
                Left_Opnd => Siz,
                Right_Opnd => Expr);
         end if;

         Cond :=
           Make_Op_Le (Loc,
             Left_Opnd => Make_Identifier (Loc, Name_uE),
             Right_Opnd => Siz);

         --  Map entry queue indices in the range of the current family
         --  into the current index, that designates the entry body.

         if No (If_St) then
            If_St :=
              Make_Implicit_If_Statement (Typ,
                Condition => Cond,
                Then_Statements => Stats,
                Elsif_Parts   => New_List);

            Ret := If_St;

         else
            Append (
              Make_Elsif_Part (Loc,
                Condition => Cond,
                Then_Statements => Stats),
              Elsif_Parts (If_St));
         end if;
      end Add_If_Clause;

      ------------------------------
      -- Convert_Discriminant_Ref --
      ------------------------------

      function Convert_Discriminant_Ref (Bound : Node_Id) return Node_Id is
         B   : Node_Id;

      begin
         if Is_Entity_Name (Bound)
           and then Ekind (Entity (Bound)) = E_Discriminant
         then
            B :=
              Make_Selected_Component (Loc,
               Prefix =>
                 Unchecked_Convert_To (Corresponding_Record_Type (Typ),
                   Make_Explicit_Dereference (Loc,
                     Make_Identifier (Loc, Name_uObject))),
               Selector_Name => Make_Identifier (Loc, Chars (Bound)));
            Set_Etype (B, Etype (Entity (Bound)));
         else
            B := New_Copy_Tree (Bound);
         end if;

         return B;
      end Convert_Discriminant_Ref;

   --  Start of processing for Build_Find_Body_Index

   begin
      Spec := Build_Find_Body_Index_Spec (Typ);

      Ent := First_Entity (Typ);
      while Present (Ent) loop
         if Ekind (Ent) = E_Entry_Family then
            Has_F := True;
            exit;
         end if;

         Next_Entity (Ent);
      end loop;

      if not Has_F then

         --  If the protected type has no entry families, there is a one-one
         --  correspondence between entry queue and entry body.

         Ret :=
           Make_Simple_Return_Statement (Loc,
             Expression => Make_Identifier (Loc, Name_uE));

      else
         --  Suppose entries e1, e2, ... have size l1, l2, ... we generate
         --  the following:
         --
         --  if E <= l1 then return 1;
         --  elsif E <= l1 + l2 then return 2;
         --  ...

         Index := 0;
         Siz   := Empty;
         Ent   := First_Entity (Typ);

         Add_Object_Pointer (Decls, Typ, Loc);

         while Present (Ent) loop

            if Ekind (Ent) = E_Entry then
               Add_If_Clause (Make_Integer_Literal (Loc, 1));

            elsif Ekind (Ent) = E_Entry_Family then

               E_Typ := Etype (Discrete_Subtype_Definition (Parent (Ent)));
               Hi := Convert_Discriminant_Ref (Type_High_Bound (E_Typ));
               Lo := Convert_Discriminant_Ref (Type_Low_Bound  (E_Typ));
               Add_If_Clause (Family_Size (Loc, Hi, Lo, Typ, False));
            end if;

            Next_Entity (Ent);
         end loop;

         if Index = 1 then
            Decls := New_List;
            Ret :=
              Make_Simple_Return_Statement (Loc,
                Expression => Make_Integer_Literal (Loc, 1));

         elsif Nkind (Ret) = N_If_Statement then

            --  Ranges are in increasing order, so last one doesn't need guard

            declare
               Nod : constant Node_Id := Last (Elsif_Parts (Ret));
            begin
               Remove (Nod);
               Set_Else_Statements (Ret, Then_Statements (Nod));
            end;
         end if;
      end if;

      return
        Make_Subprogram_Body (Loc,
          Specification => Spec,
          Declarations  => Decls,
          Handled_Statement_Sequence =>
            Make_Handled_Sequence_Of_Statements (Loc,
              Statements => New_List (Ret)));
   end Build_Find_Body_Index;

   --------------------------------
   -- Build_Find_Body_Index_Spec --
   --------------------------------

   function Build_Find_Body_Index_Spec (Typ : Entity_Id) return Node_Id is
      Loc   : constant Source_Ptr := Sloc (Typ);
      Id    : constant Entity_Id :=
               Make_Defining_Identifier (Loc,
                 Chars => New_External_Name (Chars (Typ), 'F'));
      Parm1 : constant Entity_Id := Make_Defining_Identifier (Loc, Name_uO);
      Parm2 : constant Entity_Id := Make_Defining_Identifier (Loc, Name_uE);

   begin
      return
        Make_Function_Specification (Loc,
          Defining_Unit_Name => Id,
          Parameter_Specifications => New_List (
            Make_Parameter_Specification (Loc,
              Defining_Identifier => Parm1,
              Parameter_Type =>
                New_Reference_To (RTE (RE_Address), Loc)),

            Make_Parameter_Specification (Loc,
              Defining_Identifier => Parm2,
              Parameter_Type =>
                New_Reference_To (RTE (RE_Protected_Entry_Index), Loc))),
          Result_Definition => New_Occurrence_Of (
            RTE (RE_Protected_Entry_Index), Loc));
   end Build_Find_Body_Index_Spec;

   -------------------------
   -- Build_Master_Entity --
   -------------------------

   procedure Build_Master_Entity (E : Entity_Id) is
      Loc  : constant Source_Ptr := Sloc (E);
      P    : Node_Id;
      Decl : Node_Id;
      S    : Entity_Id;

   begin
      S := Scope (E);

      --  Ada 2005 (AI-287): Do not set/get the has_master_entity reminder
      --  in internal scopes, unless present already.. Required for nested
      --  limited aggregates. This could use some more explanation ????

      if Ada_Version >= Ada_05 then
         while Is_Internal (S) loop
            S := Scope (S);
         end loop;
      end if;

      --  Nothing to do if we already built a master entity for this scope
      --  or if there is no task hierarchy.

      if Has_Master_Entity (S)
        or else Restriction_Active (No_Task_Hierarchy)
      then
         return;
      end if;

      --  Otherwise first build the master entity
      --    _Master : constant Master_Id := Current_Master.all;
      --  and insert it just before the current declaration

      Decl :=
        Make_Object_Declaration (Loc,
          Defining_Identifier =>
            Make_Defining_Identifier (Loc, Name_uMaster),
          Constant_Present => True,
          Object_Definition => New_Reference_To (RTE (RE_Master_Id), Loc),
          Expression =>
            Make_Explicit_Dereference (Loc,
              New_Reference_To (RTE (RE_Current_Master), Loc)));

      P := Parent (E);
      Insert_Before (P, Decl);
      Analyze (Decl);

      --  Ada 2005 (AI-287): Set the has_master_entity reminder in the
      --  non-internal scope selected above.

      if Ada_Version >= Ada_05 then
         Set_Has_Master_Entity (S);
      else
         Set_Has_Master_Entity (Scope (E));
      end if;

      --  Now mark the containing scope as a task master

      while Nkind (P) /= N_Compilation_Unit loop
         P := Parent (P);

         --  If we fall off the top, we are at the outer level, and the
         --  environment task is our effective master, so nothing to mark.

         if Nkind (P) = N_Task_Body
           or else Nkind (P) = N_Block_Statement
           or else Nkind (P) = N_Subprogram_Body
         then
            Set_Is_Task_Master (P, True);
            return;

         elsif Nkind (Parent (P)) = N_Subunit then
            P := Corresponding_Stub (Parent (P));
         end if;
      end loop;
   end Build_Master_Entity;

   ---------------------------
   -- Build_Protected_Entry --
   ---------------------------

   function Build_Protected_Entry
     (N   : Node_Id;
      Ent : Entity_Id;
      Pid : Node_Id) return Node_Id
   is
      Loc : constant Source_Ptr := Sloc (N);

      End_Lab : constant Node_Id :=
                  End_Label (Handled_Statement_Sequence (N));
      End_Loc : constant Source_Ptr :=
                  Sloc (Last (Statements (Handled_Statement_Sequence (N))));
      --  Used for the generated call to Complete_Entry_Body

      Han_Loc : Source_Ptr;
      --  Used for the exception handler, inserted at end of the body

      Op_Decls : constant List_Id    := New_List;
      Edef     : Entity_Id;
      Espec    : Node_Id;
      Op_Stats : List_Id;
      Ohandle  : Node_Id;
      Complete : Node_Id;

   begin
      --  Set the source location on the exception handler only when debugging
      --  the expanded code (see Make_Implicit_Exception_Handler).

      if Debug_Generated_Code then
         Han_Loc := End_Loc;

      --  Otherwise the inserted code should not be visible to the debugger

      else
         Han_Loc := No_Location;
      end if;

      Edef :=
        Make_Defining_Identifier (Loc,
          Chars => Chars (Protected_Body_Subprogram (Ent)));
      Espec := Build_Protected_Entry_Specification (Edef, Empty, Loc);

      --  <object pointer declaration>

      --  Add object pointer declaration. This is needed by the discriminal and
      --  prival renamings, which should already have been inserted into the
      --  declaration list.

      Add_Object_Pointer (Op_Decls, Pid, Loc);

      --  Add renamings for formals for use by debugger

      Add_Formal_Renamings (Espec, Op_Decls, Ent, Loc);

      if Abort_Allowed
        or else Restriction_Active (No_Entry_Queue) = False
        or else Number_Entries (Pid) > 1
        or else (Has_Attach_Handler (Pid) and then not Restricted_Profile)
      then
         Complete := New_Reference_To (RTE (RE_Complete_Entry_Body), Loc);
      else
         Complete :=
           New_Reference_To (RTE (RE_Complete_Single_Entry_Body), Loc);
      end if;

      Op_Stats := New_List (
         Make_Block_Statement (Loc,
           Declarations => Declarations (N),
           Handled_Statement_Sequence =>
             Handled_Statement_Sequence (N)),

         Make_Procedure_Call_Statement (End_Loc,
           Name => Complete,
           Parameter_Associations => New_List (
             Make_Attribute_Reference (End_Loc,
               Prefix =>
                 Make_Selected_Component (End_Loc,
                   Prefix =>
                     Make_Identifier (End_Loc, Name_uObject),

                   Selector_Name =>
                     Make_Identifier (End_Loc, Name_uObject)),
              Attribute_Name => Name_Unchecked_Access))));

      --  When exceptions can not be propagated, we never need to call
      --  Exception_Complete_Entry_Body

      if No_Exception_Handlers_Set then
         return
           Make_Subprogram_Body (Loc,
             Specification => Espec,
             Declarations => Op_Decls,
             Handled_Statement_Sequence =>
               Make_Handled_Sequence_Of_Statements (Loc,
               Op_Stats,
               End_Label => End_Lab));

      else
         Ohandle := Make_Others_Choice (Loc);
         Set_All_Others (Ohandle);

         if Abort_Allowed
           or else Restriction_Active (No_Entry_Queue) = False
           or else Number_Entries (Pid) > 1
           or else (Has_Attach_Handler (Pid) and then not Restricted_Profile)
         then
            Complete :=
              New_Reference_To (RTE (RE_Exceptional_Complete_Entry_Body), Loc);

         else
            Complete := New_Reference_To (
              RTE (RE_Exceptional_Complete_Single_Entry_Body), Loc);
         end if;

         --  Create body of entry procedure. The renaming declarations are
         --  placed ahead of the block that contains the actual entry body.

         return
           Make_Subprogram_Body (Loc,
             Specification => Espec,
             Declarations => Op_Decls,
             Handled_Statement_Sequence =>
               Make_Handled_Sequence_Of_Statements (Loc,
                 Statements => Op_Stats,
                 End_Label  => End_Lab,
                 Exception_Handlers => New_List (
<<<<<<< HEAD
                   Make_Implicit_Exception_Handler (Loc,
=======
                   Make_Implicit_Exception_Handler (Han_Loc,
>>>>>>> 60a98cce
                     Exception_Choices => New_List (Ohandle),

                     Statements =>  New_List (
                       Make_Procedure_Call_Statement (Han_Loc,
                         Name => Complete,
                         Parameter_Associations => New_List (
                           Make_Attribute_Reference (Han_Loc,
                             Prefix =>
                               Make_Selected_Component (Han_Loc,
                                 Prefix =>
                                   Make_Identifier (Han_Loc, Name_uObject),
                                 Selector_Name =>
                                   Make_Identifier (Han_Loc, Name_uObject)),
                               Attribute_Name => Name_Unchecked_Access),

                           Make_Function_Call (Han_Loc,
                             Name => New_Reference_To (
                               RTE (RE_Get_GNAT_Exception), Loc)))))))));
      end if;
   end Build_Protected_Entry;

   -----------------------------------------
   -- Build_Protected_Entry_Specification --
   -----------------------------------------

   function Build_Protected_Entry_Specification
     (Def_Id : Entity_Id;
      Ent_Id : Entity_Id;
      Loc    : Source_Ptr) return Node_Id
   is
      P : Entity_Id;

   begin
      Set_Needs_Debug_Info (Def_Id);
      P := Make_Defining_Identifier (Loc, Name_uP);

      if Present (Ent_Id) then
         Append_Elmt (P, Accept_Address (Ent_Id));
      end if;

      return Make_Procedure_Specification (Loc,
        Defining_Unit_Name => Def_Id,
        Parameter_Specifications => New_List (
          Make_Parameter_Specification (Loc,
            Defining_Identifier => Make_Defining_Identifier (Loc, Name_uO),
            Parameter_Type =>
              New_Reference_To (RTE (RE_Address), Loc)),

          Make_Parameter_Specification (Loc,
            Defining_Identifier => P,
            Parameter_Type =>
              New_Reference_To (RTE (RE_Address), Loc)),

          Make_Parameter_Specification (Loc,
            Defining_Identifier => Make_Defining_Identifier (Loc, Name_uE),
            Parameter_Type =>
              New_Reference_To (RTE (RE_Protected_Entry_Index), Loc))));
   end Build_Protected_Entry_Specification;

   --------------------------
   -- Build_Protected_Spec --
   --------------------------

   function Build_Protected_Spec
     (N           : Node_Id;
      Obj_Type    : Entity_Id;
      Unprotected : Boolean := False;
      Ident       : Entity_Id) return List_Id
   is
      Loc         : constant Source_Ptr := Sloc (N);
      Decl        : Node_Id;
      Formal      : Entity_Id;
      New_Plist   : List_Id;
      New_Param   : Node_Id;

   begin
      New_Plist := New_List;
      Formal := First_Formal (Ident);
      while Present (Formal) loop
         New_Param :=
           Make_Parameter_Specification (Loc,
             Defining_Identifier =>
               Make_Defining_Identifier (Sloc (Formal), Chars (Formal)),
             In_Present => In_Present (Parent (Formal)),
             Out_Present => Out_Present (Parent (Formal)),
             Parameter_Type =>
               New_Reference_To (Etype (Formal), Loc));

         if Unprotected then
            Set_Protected_Formal (Formal, Defining_Identifier (New_Param));
         end if;

         Append (New_Param, New_Plist);
         Next_Formal (Formal);
      end loop;

      --  If the subprogram is a procedure and the context is not an access
      --  to protected subprogram, the parameter is in-out. Otherwise it is
      --  an in parameter.

      Decl :=
        Make_Parameter_Specification (Loc,
          Defining_Identifier =>
            Make_Defining_Identifier (Loc, Name_uObject),
          In_Present => True,
          Out_Present =>
           (Etype (Ident) = Standard_Void_Type
              and then not Is_RTE (Obj_Type, RE_Address)),
          Parameter_Type => New_Reference_To (Obj_Type, Loc));
      Set_Needs_Debug_Info (Defining_Identifier (Decl));
      Prepend_To (New_Plist, Decl);

      return New_Plist;
   end Build_Protected_Spec;

   ---------------------------------------
   -- Build_Protected_Sub_Specification --
   ---------------------------------------

   function Build_Protected_Sub_Specification
     (N       : Node_Id;
      Prottyp : Entity_Id;
      Mode    : Subprogram_Protection_Mode) return Node_Id
   is
      Loc       : constant Source_Ptr := Sloc (N);
      Decl      : Node_Id;
      Ident     : Entity_Id;
      New_Id    : Entity_Id;
      New_Plist : List_Id;
      New_Spec  : Node_Id;

      Append_Chr : constant array (Subprogram_Protection_Mode) of Character :=
                     (Dispatching_Mode => ' ',
                      Protected_Mode   => 'P',
                      Unprotected_Mode => 'N');

   begin
      if Ekind
         (Defining_Unit_Name (Specification (N))) = E_Subprogram_Body
      then
         Decl := Unit_Declaration_Node (Corresponding_Spec (N));
      else
         Decl := N;
      end if;

      Ident := Defining_Unit_Name (Specification (Decl));

      New_Plist :=
        Build_Protected_Spec (Decl,
          Corresponding_Record_Type (Prottyp),
                              Mode = Unprotected_Mode, Ident);

      New_Id :=
        Make_Defining_Identifier (Loc,
          Chars => Build_Selected_Name (Prottyp, Ident, Append_Chr (Mode)));

      --  The unprotected operation carries the user code, and debugging
      --  information must be generated for it, even though this spec does
      --  not come from source. It is also convenient to allow gdb to step
      --  into the protected operation, even though it only contains lock/
      --  unlock calls.

      Set_Needs_Debug_Info (New_Id);

      if Nkind (Specification (Decl)) = N_Procedure_Specification then
         return
           Make_Procedure_Specification (Loc,
             Defining_Unit_Name => New_Id,
             Parameter_Specifications => New_Plist);

      else
         --  We need to create a new specification for the anonymous
         --  subprogram type.

         New_Spec :=
           Make_Function_Specification (Loc,
             Defining_Unit_Name => New_Id,
             Parameter_Specifications => New_Plist,
             Result_Definition =>
               Copy_Result_Type (Result_Definition (Specification (Decl))));

         Set_Return_Present (Defining_Unit_Name (New_Spec));
         return New_Spec;
      end if;
   end Build_Protected_Sub_Specification;

   -------------------------------------
   -- Build_Protected_Subprogram_Body --
   -------------------------------------

   function Build_Protected_Subprogram_Body
     (N         : Node_Id;
      Pid       : Node_Id;
      N_Op_Spec : Node_Id) return Node_Id
   is
      Loc          : constant Source_Ptr := Sloc (N);
      Op_Spec      : Node_Id;
      P_Op_Spec    : Node_Id;
      Uactuals     : List_Id;
      Pformal      : Node_Id;
      Unprot_Call  : Node_Id;
      Sub_Body     : Node_Id;
      Lock_Name    : Node_Id;
      Lock_Stmt    : Node_Id;
      Service_Name : Node_Id;
      R            : Node_Id;
      Return_Stmt  : Node_Id := Empty;    -- init to avoid gcc 3 warning
      Pre_Stmts    : List_Id := No_List;  -- init to avoid gcc 3 warning
      Stmts        : List_Id;
      Object_Parm  : Node_Id;
      Exc_Safe     : Boolean;

      function Is_Exception_Safe (Subprogram : Node_Id) return Boolean;
      --  Tell whether a given subprogram cannot raise an exception

      -----------------------
      -- Is_Exception_Safe --
      -----------------------

      function Is_Exception_Safe (Subprogram : Node_Id) return Boolean is

         function Has_Side_Effect (N : Node_Id) return Boolean;
         --  Return True whenever encountering a subprogram call or raise
         --  statement of any kind in the sequence of statements

         ---------------------
         -- Has_Side_Effect --
         ---------------------

         --  What is this doing buried two levels down in exp_ch9. It seems
         --  like a generally useful function, and indeed there may be code
         --  duplication going on here ???

         function Has_Side_Effect (N : Node_Id) return Boolean is
            Stmt : Node_Id;
            Expr : Node_Id;

            function Is_Call_Or_Raise (N : Node_Id) return Boolean;
            --  Indicate whether N is a subprogram call or a raise statement

            ----------------------
            -- Is_Call_Or_Raise --
            ----------------------

            function Is_Call_Or_Raise (N : Node_Id) return Boolean is
            begin
               return Nkind (N) = N_Procedure_Call_Statement
                 or else Nkind (N) = N_Function_Call
                 or else Nkind (N) = N_Raise_Statement
                 or else Nkind (N) = N_Raise_Constraint_Error
                 or else Nkind (N) = N_Raise_Program_Error
                 or else Nkind (N) = N_Raise_Storage_Error;
            end Is_Call_Or_Raise;

         --  Start of processing for Has_Side_Effect

         begin
            Stmt := N;
            while Present (Stmt) loop
               if Is_Call_Or_Raise (Stmt) then
                  return True;
               end if;

               --  An object declaration can also contain a function call
               --  or a raise statement

               if Nkind (Stmt) = N_Object_Declaration then
                  Expr := Expression (Stmt);

                  if Present (Expr) and then Is_Call_Or_Raise (Expr) then
                     return True;
                  end if;
               end if;

               Next (Stmt);
            end loop;

            return False;
         end Has_Side_Effect;

      --  Start of processing for Is_Exception_Safe

      begin
         --  If the checks handled by the back end are not disabled, we cannot
         --  ensure that no exception will be raised.

         if not Access_Checks_Suppressed (Empty)
           or else not Discriminant_Checks_Suppressed (Empty)
           or else not Range_Checks_Suppressed (Empty)
           or else not Index_Checks_Suppressed (Empty)
           or else Opt.Stack_Checking_Enabled
         then
            return False;
         end if;

         if Has_Side_Effect (First (Declarations (Subprogram)))
           or else
              Has_Side_Effect (
                First (Statements (Handled_Statement_Sequence (Subprogram))))
         then
            return False;
         else
            return True;
         end if;
      end Is_Exception_Safe;

   --  Start of processing for Build_Protected_Subprogram_Body

   begin
      Op_Spec := Specification (N);
      Exc_Safe := Is_Exception_Safe (N);

      P_Op_Spec :=
        Build_Protected_Sub_Specification (N, Pid, Protected_Mode);

      --  Build a list of the formal parameters of the protected version of
      --  the subprogram to use as the actual parameters of the unprotected
      --  version.

      Uactuals := New_List;
      Pformal := First (Parameter_Specifications (P_Op_Spec));
      while Present (Pformal) loop
         Append (
           Make_Identifier (Loc, Chars (Defining_Identifier (Pformal))),
           Uactuals);
         Next (Pformal);
      end loop;

      --  Make a call to the unprotected version of the subprogram built above
      --  for use by the protected version built below.

      if Nkind (Op_Spec) = N_Function_Specification then
         if Exc_Safe then
            R := Make_Defining_Identifier (Loc, New_Internal_Name ('R'));
            Unprot_Call :=
              Make_Object_Declaration (Loc,
                Defining_Identifier => R,
                Constant_Present => True,
                Object_Definition => New_Copy (Result_Definition (N_Op_Spec)),
                Expression =>
                  Make_Function_Call (Loc,
                    Name => Make_Identifier (Loc,
                      Chars (Defining_Unit_Name (N_Op_Spec))),
                    Parameter_Associations => Uactuals));
            Return_Stmt := Make_Simple_Return_Statement (Loc,
              Expression => New_Reference_To (R, Loc));

         else
            Unprot_Call := Make_Simple_Return_Statement (Loc,
              Expression => Make_Function_Call (Loc,
                Name =>
                  Make_Identifier (Loc,
                    Chars (Defining_Unit_Name (N_Op_Spec))),
                Parameter_Associations => Uactuals));
         end if;

      else
         Unprot_Call := Make_Procedure_Call_Statement (Loc,
           Name =>
             Make_Identifier (Loc,
               Chars (Defining_Unit_Name (N_Op_Spec))),
           Parameter_Associations => Uactuals);
      end if;

      --  Wrap call in block that will be covered by an at_end handler

      if not Exc_Safe then
         Unprot_Call := Make_Block_Statement (Loc,
           Handled_Statement_Sequence =>
             Make_Handled_Sequence_Of_Statements (Loc,
               Statements => New_List (Unprot_Call)));
      end if;

      --  Make the protected subprogram body. This locks the protected
      --  object and calls the unprotected version of the subprogram.

      --  If the protected object is controlled (i.e it has entries or
      --  needs finalization for interrupt handling), call Lock_Entries,
      --  except if the protected object follows the Ravenscar profile, in
      --  which case call Lock_Entry, otherwise call the simplified version,
      --  Lock.

      if Has_Entries (Pid)
        or else Has_Interrupt_Handler (Pid)
        or else (Has_Attach_Handler (Pid)
                  and then not Restricted_Profile)
        or else (Ada_Version >= Ada_05
                  and then Present (Interface_List (Parent (Pid))))
      then
         if Abort_Allowed
           or else Restriction_Active (No_Entry_Queue) = False
           or else Number_Entries (Pid) > 1
           or else (Has_Attach_Handler (Pid) and then not Restricted_Profile)
         then
            Lock_Name := New_Reference_To (RTE (RE_Lock_Entries), Loc);
            Service_Name := New_Reference_To (RTE (RE_Service_Entries), Loc);

         else
            Lock_Name := New_Reference_To (RTE (RE_Lock_Entry), Loc);
            Service_Name := New_Reference_To (RTE (RE_Service_Entry), Loc);
         end if;

      else
         Lock_Name := New_Reference_To (RTE (RE_Lock), Loc);
         Service_Name := New_Reference_To (RTE (RE_Unlock), Loc);
      end if;

      Object_Parm :=
        Make_Attribute_Reference (Loc,
           Prefix =>
             Make_Selected_Component (Loc,
               Prefix =>
                 Make_Identifier (Loc, Name_uObject),
             Selector_Name =>
                 Make_Identifier (Loc, Name_uObject)),
           Attribute_Name => Name_Unchecked_Access);

      Lock_Stmt := Make_Procedure_Call_Statement (Loc,
        Name => Lock_Name,
        Parameter_Associations => New_List (Object_Parm));

      if Abort_Allowed then
         Stmts := New_List (
           Make_Procedure_Call_Statement (Loc,
             Name => New_Reference_To (RTE (RE_Abort_Defer), Loc),
             Parameter_Associations => Empty_List),
           Lock_Stmt);

      else
         Stmts := New_List (Lock_Stmt);
      end if;

      if not Exc_Safe then
         Append (Unprot_Call, Stmts);
      else
         if Nkind (Op_Spec) = N_Function_Specification then
            Pre_Stmts := Stmts;
            Stmts     := Empty_List;
         else
            Append (Unprot_Call, Stmts);
         end if;

         Append (
           Make_Procedure_Call_Statement (Loc,
             Name => Service_Name,
             Parameter_Associations =>
               New_List (New_Copy_Tree (Object_Parm))),
           Stmts);

         if Abort_Allowed then
            Append (
              Make_Procedure_Call_Statement (Loc,
                Name => New_Reference_To (RTE (RE_Abort_Undefer), Loc),
                Parameter_Associations => Empty_List),
              Stmts);
         end if;

         if Nkind (Op_Spec) = N_Function_Specification then
            Append (Return_Stmt, Stmts);
            Append (Make_Block_Statement (Loc,
              Declarations => New_List (Unprot_Call),
              Handled_Statement_Sequence =>
                Make_Handled_Sequence_Of_Statements (Loc,
                  Statements => Stmts)), Pre_Stmts);
            Stmts := Pre_Stmts;
         end if;
      end if;

      Sub_Body :=
        Make_Subprogram_Body (Loc,
          Declarations => Empty_List,
          Specification => P_Op_Spec,
          Handled_Statement_Sequence =>
            Make_Handled_Sequence_Of_Statements (Loc, Statements => Stmts));

      if not Exc_Safe then
         Set_Is_Protected_Subprogram_Body (Sub_Body);
      end if;

      return Sub_Body;
   end Build_Protected_Subprogram_Body;

   -------------------------------------
   -- Build_Protected_Subprogram_Call --
   -------------------------------------

   procedure Build_Protected_Subprogram_Call
     (N        : Node_Id;
      Name     : Node_Id;
      Rec      : Node_Id;
      External : Boolean := True)
   is
      Loc     : constant Source_Ptr := Sloc (N);
      Sub     : constant Entity_Id  := Entity (Name);
      New_Sub : Node_Id;
      Params  : List_Id;

   begin
      if External then
         New_Sub := New_Occurrence_Of (External_Subprogram (Sub), Loc);
      else
         New_Sub :=
           New_Occurrence_Of (Protected_Body_Subprogram (Sub), Loc);
      end if;

      if Present (Parameter_Associations (N)) then
         Params := New_Copy_List_Tree (Parameter_Associations (N));
      else
         Params := New_List;
      end if;

      Prepend (Rec, Params);

      if Ekind (Sub) = E_Procedure then
         Rewrite (N,
           Make_Procedure_Call_Statement (Loc,
             Name => New_Sub,
             Parameter_Associations => Params));

      else
         pragma Assert (Ekind (Sub) = E_Function);
         Rewrite (N,
           Make_Function_Call (Loc,
             Name => New_Sub,
             Parameter_Associations => Params));
      end if;

      if External
        and then Nkind (Rec) = N_Unchecked_Type_Conversion
        and then Is_Entity_Name (Expression (Rec))
        and then Is_Shared_Passive (Entity (Expression (Rec)))
      then
         Add_Shared_Var_Lock_Procs (N);
      end if;
   end Build_Protected_Subprogram_Call;

   -------------------------
   -- Build_Selected_Name --
   -------------------------

   function Build_Selected_Name
     (Prefix      : Entity_Id;
      Selector    : Entity_Id;
      Append_Char : Character := ' ') return Name_Id
   is
      Select_Buffer : String (1 .. Hostparm.Max_Name_Length);
      Select_Len    : Natural;

   begin
      Get_Name_String (Chars (Selector));
      Select_Len := Name_Len;
      Select_Buffer (1 .. Select_Len) := Name_Buffer (1 .. Name_Len);
      Get_Name_String (Chars (Prefix));

      --  If scope is anonymous type, discard suffix to recover name of
      --  single protected object. Otherwise use protected type name.

      if Name_Buffer (Name_Len) = 'T' then
         Name_Len := Name_Len - 1;
      end if;

      Name_Buffer (Name_Len + 1) := '_';
      Name_Buffer (Name_Len + 2) := '_';

      Name_Len := Name_Len + 2;
      for J in 1 .. Select_Len loop
         Name_Len := Name_Len + 1;
         Name_Buffer (Name_Len) := Select_Buffer (J);
      end loop;

      --  Now add the Append_Char if specified. The encoding to follow
      --  depends on the type of entity. If Append_Char is either 'N' or 'P',
      --  then the entity is associated to a protected type subprogram.
      --  Otherwise, it is a protected type entry. For each case, the
      --  encoding to follow for the suffix is documented in exp_dbug.ads.

      --  It would be better to encapsulate this as a routine in Exp_Dbug ???

      if Append_Char /= ' ' then
         if Append_Char = 'P' or Append_Char = 'N' then
            Name_Len := Name_Len + 1;
            Name_Buffer (Name_Len) := Append_Char;
            return Name_Find;
         else
            Name_Buffer (Name_Len + 1) := '_';
            Name_Buffer (Name_Len + 2) := Append_Char;
            Name_Len := Name_Len + 2;
            return New_External_Name (Name_Find, ' ', -1);
         end if;
      else
         return Name_Find;
      end if;
   end Build_Selected_Name;

   -----------------------------
   -- Build_Simple_Entry_Call --
   -----------------------------

   --  A task entry call is converted to a call to Call_Simple

   --    declare
   --       P : parms := (parm, parm, parm);
   --    begin
   --       Call_Simple (acceptor-task, entry-index, P'Address);
   --       parm := P.param;
   --       parm := P.param;
   --       ...
   --    end;

   --  Here Pnn is an aggregate of the type constructed for the entry to hold
   --  the parameters, and the constructed aggregate value contains either the
   --  parameters or, in the case of non-elementary types, references to these
   --  parameters. Then the address of this aggregate is passed to the runtime
   --  routine, along with the task id value and the task entry index value.
   --  Pnn is only required if parameters are present.

   --  The assignments after the call are present only in the case of in-out
   --  or out parameters for elementary types, and are used to assign back the
   --  resulting values of such parameters.

   --  Note: the reason that we insert a block here is that in the context
   --  of selects, conditional entry calls etc. the entry call statement
   --  appears on its own, not as an element of a list.

   --  A protected entry call is converted to a Protected_Entry_Call:

   --  declare
   --     P   : E1_Params := (param, param, param);
   --     Pnn : Boolean;
   --     Bnn : Communications_Block;

   --  declare
   --     P   : E1_Params := (param, param, param);
   --     Bnn : Communications_Block;

   --  begin
   --     Protected_Entry_Call (
   --       Object => po._object'Access,
   --       E => <entry index>;
   --       Uninterpreted_Data => P'Address;
   --       Mode => Simple_Call;
   --       Block => Bnn);
   --     parm := P.param;
   --     parm := P.param;
   --       ...
   --  end;

   procedure Build_Simple_Entry_Call
     (N       : Node_Id;
      Concval : Node_Id;
      Ename   : Node_Id;
      Index   : Node_Id)
   is
   begin
      Expand_Call (N);

      --  If call has been inlined, nothing left to do

      if Nkind (N) = N_Block_Statement then
         return;
      end if;

      --  Convert entry call to Call_Simple call

      declare
         Loc       : constant Source_Ptr := Sloc (N);
         Parms     : constant List_Id    := Parameter_Associations (N);
         Stats     : constant List_Id    := New_List;
         Actual    : Node_Id;
         Call      : Node_Id;
         Comm_Name : Entity_Id;
         Conctyp   : Node_Id;
         Decls     : List_Id;
         Ent       : Entity_Id;
         Ent_Acc   : Entity_Id;
         Formal    : Node_Id;
         Iface_Tag : Entity_Id;
         Iface_Typ : Entity_Id;
         N_Node    : Node_Id;
         N_Var     : Node_Id;
         P         : Entity_Id;
         Parm1     : Node_Id;
         Parm2     : Node_Id;
         Parm3     : Node_Id;
         Pdecl     : Node_Id;
         Plist     : List_Id;
         X         : Entity_Id;
         Xdecl     : Node_Id;

      begin
         --  Simple entry and entry family cases merge here

         Ent     := Entity (Ename);
         Ent_Acc := Entry_Parameters_Type (Ent);
         Conctyp := Etype (Concval);

         --  If prefix is an access type, dereference to obtain the task type

         if Is_Access_Type (Conctyp) then
            Conctyp := Designated_Type (Conctyp);
         end if;

         --  Special case for protected subprogram calls

         if Is_Protected_Type (Conctyp)
           and then Is_Subprogram (Entity (Ename))
         then
            if not Is_Eliminated (Entity (Ename)) then
               Build_Protected_Subprogram_Call
                 (N, Ename, Convert_Concurrent (Concval, Conctyp));
               Analyze (N);
            end if;

            return;
         end if;

         --  First parameter is the Task_Id value from the task value or the
         --  Object from the protected object value, obtained by selecting
         --  the _Task_Id or _Object from the result of doing an unchecked
         --  conversion to convert the value to the corresponding record type.

         Parm1 := Concurrent_Ref (Concval);

         --  Second parameter is the entry index, computed by the routine
         --  provided for this purpose. The value of this expression is
         --  assigned to an intermediate variable to assure that any entry
         --  family index expressions are evaluated before the entry
         --  parameters.

         if Abort_Allowed
           or else Restriction_Active (No_Entry_Queue) = False
           or else not Is_Protected_Type (Conctyp)
           or else Number_Entries (Conctyp) > 1
           or else (Has_Attach_Handler (Conctyp)
                     and then not Restricted_Profile)
         then
            X := Make_Defining_Identifier (Loc, Name_uX);

            Xdecl :=
              Make_Object_Declaration (Loc,
                Defining_Identifier => X,
                Object_Definition =>
                  New_Reference_To (RTE (RE_Task_Entry_Index), Loc),
                Expression => Actual_Index_Expression (
                  Loc, Entity (Ename), Index, Concval));

            Decls := New_List (Xdecl);
            Parm2 := New_Reference_To (X, Loc);

         else
            Xdecl := Empty;
            Decls := New_List;
            Parm2 := Empty;
         end if;

         --  The third parameter is the packaged parameters. If there are
         --  none, then it is just the null address, since nothing is passed.

         if No (Parms) then
            Parm3 := New_Reference_To (RTE (RE_Null_Address), Loc);
            P := Empty;

         --  Case of parameters present, where third argument is the address
         --  of a packaged record containing the required parameter values.

         else
            --  First build a list of parameter values, which are references to
            --  objects of the parameter types.

            Plist := New_List;

            Actual := First_Actual (N);
            Formal := First_Formal (Ent);

            while Present (Actual) loop

               --  If it is a by_copy_type, copy it to a new variable. The
               --  packaged record has a field that points to this variable.

               if Is_By_Copy_Type (Etype (Actual)) then
                  N_Node :=
                    Make_Object_Declaration (Loc,
                      Defining_Identifier =>
                        Make_Defining_Identifier (Loc,
                          Chars => New_Internal_Name ('J')),
                      Aliased_Present => True,
                      Object_Definition =>
                        New_Reference_To (Etype (Formal), Loc));

                  --  Mark the object as not needing initialization since the
                  --  initialization is performed separately, avoiding errors
                  --  on cases such as formals of null-excluding access types.

                  Set_No_Initialization (N_Node);

                  --  We have to make an assignment statement separate for the
                  --  case of limited type. We cannot assign it unless the
                  --  Assignment_OK flag is set first.

                  if Ekind (Formal) /= E_Out_Parameter then
                     N_Var :=
                       New_Reference_To (Defining_Identifier (N_Node), Loc);
                     Set_Assignment_OK (N_Var);
                     Append_To (Stats,
                       Make_Assignment_Statement (Loc,
                         Name => N_Var,
                         Expression => Relocate_Node (Actual)));
                  end if;

                  Append (N_Node, Decls);

                  Append_To (Plist,
                    Make_Attribute_Reference (Loc,
                      Attribute_Name => Name_Unchecked_Access,
                    Prefix =>
                      New_Reference_To (Defining_Identifier (N_Node), Loc)));
               else
                  --  Interface class-wide formal

                  if Ada_Version >= Ada_05
                    and then Ekind (Etype (Formal)) = E_Class_Wide_Type
                    and then Is_Interface (Etype (Formal))
                  then
                     Iface_Typ := Etype (Etype (Formal));

                     --  Generate:
                     --    formal_iface_type! (actual.iface_tag)'reference

                     Iface_Tag :=
                       Find_Interface_Tag (Etype (Actual), Iface_Typ);
                     pragma Assert (Present (Iface_Tag));

                     Append_To (Plist,
                       Make_Reference (Loc,
                         Unchecked_Convert_To (Iface_Typ,
                           Make_Selected_Component (Loc,
                             Prefix =>
                               Relocate_Node (Actual),
                             Selector_Name =>
                               New_Reference_To (Iface_Tag, Loc)))));
                  else
                     --  Generate:
                     --    actual'reference

                     Append_To (Plist,
                       Make_Reference (Loc, Relocate_Node (Actual)));
                  end if;
               end if;

               Next_Actual (Actual);
               Next_Formal_With_Extras (Formal);
            end loop;

            --  Now build the declaration of parameters initialized with the
            --  aggregate containing this constructed parameter list.

            P := Make_Defining_Identifier (Loc, Name_uP);

            Pdecl :=
              Make_Object_Declaration (Loc,
                Defining_Identifier => P,
                Object_Definition =>
                  New_Reference_To (Designated_Type (Ent_Acc), Loc),
                Expression =>
                  Make_Aggregate (Loc, Expressions => Plist));

            Parm3 :=
              Make_Attribute_Reference (Loc,
                Attribute_Name => Name_Address,
                Prefix => New_Reference_To (P, Loc));

            Append (Pdecl, Decls);
         end if;

         --  Now we can create the call, case of protected type

         if Is_Protected_Type (Conctyp) then
            if Abort_Allowed
              or else Restriction_Active (No_Entry_Queue) = False
              or else Number_Entries (Conctyp) > 1
              or else (Has_Attach_Handler (Conctyp)
                        and then not Restricted_Profile)
            then
               --  Change the type of the index declaration

               Set_Object_Definition (Xdecl,
                 New_Reference_To (RTE (RE_Protected_Entry_Index), Loc));

               --  Some additional declarations for protected entry calls

               if No (Decls) then
                  Decls := New_List;
               end if;

               --  Bnn : Communications_Block;

               Comm_Name :=
                 Make_Defining_Identifier (Loc, New_Internal_Name ('B'));

               Append_To (Decls,
                 Make_Object_Declaration (Loc,
                   Defining_Identifier => Comm_Name,
                   Object_Definition =>
                     New_Reference_To (RTE (RE_Communication_Block), Loc)));

               --  Some additional statements for protected entry calls

               --     Protected_Entry_Call (
               --       Object => po._object'Access,
               --       E => <entry index>;
               --       Uninterpreted_Data => P'Address;
               --       Mode => Simple_Call;
               --       Block => Bnn);

               Call :=
                 Make_Procedure_Call_Statement (Loc,
                   Name =>
                     New_Reference_To (RTE (RE_Protected_Entry_Call), Loc),

                   Parameter_Associations => New_List (
                     Make_Attribute_Reference (Loc,
                       Attribute_Name => Name_Unchecked_Access,
                       Prefix         => Parm1),
                     Parm2,
                     Parm3,
                     New_Reference_To (RTE (RE_Simple_Call), Loc),
                     New_Occurrence_Of (Comm_Name, Loc)));

            else
               --     Protected_Single_Entry_Call (
               --       Object => po._object'Access,
               --       Uninterpreted_Data => P'Address;
               --       Mode => Simple_Call);

               Call :=
                 Make_Procedure_Call_Statement (Loc,
                   Name => New_Reference_To (
                     RTE (RE_Protected_Single_Entry_Call), Loc),

                   Parameter_Associations => New_List (
                     Make_Attribute_Reference (Loc,
                       Attribute_Name => Name_Unchecked_Access,
                       Prefix         => Parm1),
                     Parm3,
                     New_Reference_To (RTE (RE_Simple_Call), Loc)));
            end if;

         --  Case of task type

         else
            Call :=
              Make_Procedure_Call_Statement (Loc,
                Name => New_Reference_To (RTE (RE_Call_Simple), Loc),
                Parameter_Associations => New_List (Parm1, Parm2, Parm3));

         end if;

         Append_To (Stats, Call);

         --  If there are out or in/out parameters by copy add assignment
         --  statements for the result values.

         if Present (Parms) then
            Actual := First_Actual (N);
            Formal := First_Formal (Ent);

            Set_Assignment_OK (Actual);
            while Present (Actual) loop
               if Is_By_Copy_Type (Etype (Actual))
                 and then Ekind (Formal) /= E_In_Parameter
               then
                  N_Node :=
                    Make_Assignment_Statement (Loc,
                      Name => New_Copy (Actual),
                      Expression =>
                        Make_Explicit_Dereference (Loc,
                          Make_Selected_Component (Loc,
                            Prefix => New_Reference_To (P, Loc),
                            Selector_Name =>
                              Make_Identifier (Loc, Chars (Formal)))));

                  --  In all cases (including limited private types) we want
                  --  the assignment to be valid.

                  Set_Assignment_OK (Name (N_Node));

                  --  If the call is the triggering alternative in an
                  --  asynchronous select, or the entry_call alternative of a
                  --  conditional entry call, the assignments for in-out
                  --  parameters are incorporated into the statement list that
                  --  follows, so that there are executed only if the entry
                  --  call succeeds.

                  if (Nkind (Parent (N)) = N_Triggering_Alternative
                       and then N = Triggering_Statement (Parent (N)))
                    or else
                     (Nkind (Parent (N)) = N_Entry_Call_Alternative
                       and then N = Entry_Call_Statement (Parent (N)))
                  then
                     if No (Statements (Parent (N))) then
                        Set_Statements (Parent (N), New_List);
                     end if;

                     Prepend (N_Node, Statements (Parent (N)));

                  else
                     Insert_After (Call, N_Node);
                  end if;
               end if;

               Next_Actual (Actual);
               Next_Formal_With_Extras (Formal);
            end loop;
         end if;

         --  Finally, create block and analyze it

         Rewrite (N,
           Make_Block_Statement (Loc,
             Declarations => Decls,
             Handled_Statement_Sequence =>
               Make_Handled_Sequence_Of_Statements (Loc,
                 Statements => Stats)));

         Analyze (N);
      end;
   end Build_Simple_Entry_Call;

   --------------------------------
   -- Build_Task_Activation_Call --
   --------------------------------

   procedure Build_Task_Activation_Call (N : Node_Id) is
      Loc   : constant Source_Ptr := Sloc (N);
      Chain : Entity_Id;
      Call  : Node_Id;
      Name  : Node_Id;
      P     : Node_Id;

   begin
      --  Get the activation chain entity. Except in the case of a package
      --  body, this is in the node that was passed. For a package body, we
      --  have to find the corresponding package declaration node.

      if Nkind (N) = N_Package_Body then
         P := Corresponding_Spec (N);
         loop
            P := Parent (P);
            exit when Nkind (P) = N_Package_Declaration;
         end loop;

         Chain := Activation_Chain_Entity (P);

      else
         Chain := Activation_Chain_Entity (N);
      end if;

      if Present (Chain) then
         if Restricted_Profile then
            Name := New_Reference_To (RTE (RE_Activate_Restricted_Tasks), Loc);
         else
            Name := New_Reference_To (RTE (RE_Activate_Tasks), Loc);
         end if;

         Call :=
           Make_Procedure_Call_Statement (Loc,
             Name => Name,
             Parameter_Associations =>
               New_List (Make_Attribute_Reference (Loc,
                 Prefix => New_Occurrence_Of (Chain, Loc),
                 Attribute_Name => Name_Unchecked_Access)));

         if Nkind (N) = N_Package_Declaration then
            if Present (Corresponding_Body (N)) then
               null;

            elsif Present (Private_Declarations (Specification (N))) then
               Append (Call, Private_Declarations (Specification (N)));

            else
               Append (Call, Visible_Declarations (Specification (N)));
            end if;

         else
            if Present (Handled_Statement_Sequence (N)) then

               --  The call goes at the start of the statement sequence
               --  after the start of exception range label if one is present.

               declare
                  Stm : Node_Id;

               begin
                  Stm := First (Statements (Handled_Statement_Sequence (N)));

                  --  A special case, skip exception range label if one is
                  --  present (from front end zcx processing).

                  if Nkind (Stm) = N_Label and then Exception_Junk (Stm) then
                     Next (Stm);
                  end if;

                  --  Another special case, if the first statement is a block
                  --  from optimization of a local raise to a goto, then the
                  --  call goes inside this block.

                  if Nkind (Stm) = N_Block_Statement
                    and then Exception_Junk (Stm)
                  then
                     Stm :=
                       First (Statements (Handled_Statement_Sequence (Stm)));
                  end if;

                  --  Insertion point is after any exception label pushes,
                  --  since we want it covered by any local handlers.

                  while Nkind (Stm) in N_Push_xxx_Label loop
                     Next (Stm);
                  end loop;

                  --  Now we have the proper insertion point

                  Insert_Before (Stm, Call);
               end;

            else
               Set_Handled_Statement_Sequence (N,
                  Make_Handled_Sequence_Of_Statements (Loc,
                     Statements => New_List (Call)));
            end if;
         end if;

         Analyze (Call);
         Check_Task_Activation (N);
      end if;
   end Build_Task_Activation_Call;

   -------------------------------
   -- Build_Task_Allocate_Block --
   -------------------------------

   procedure Build_Task_Allocate_Block
     (Actions : List_Id;
      N       : Node_Id;
      Args    : List_Id)
   is
      T      : constant Entity_Id  := Entity (Expression (N));
      Init   : constant Entity_Id  := Base_Init_Proc (T);
      Loc    : constant Source_Ptr := Sloc (N);
      Chain  : constant Entity_Id  :=
                 Make_Defining_Identifier (Loc, Name_uChain);

      Blkent : Entity_Id;
      Block  : Node_Id;

   begin
      Blkent := Make_Defining_Identifier (Loc, New_Internal_Name ('A'));

      Block :=
        Make_Block_Statement (Loc,
          Identifier => New_Reference_To (Blkent, Loc),
          Declarations => New_List (

            --  _Chain  : Activation_Chain;

            Make_Object_Declaration (Loc,
              Defining_Identifier => Chain,
              Aliased_Present => True,
              Object_Definition   =>
                New_Reference_To (RTE (RE_Activation_Chain), Loc))),

          Handled_Statement_Sequence =>
            Make_Handled_Sequence_Of_Statements (Loc,

              Statements => New_List (

               --  Init (Args);

                Make_Procedure_Call_Statement (Loc,
                  Name => New_Reference_To (Init, Loc),
                  Parameter_Associations => Args),

               --  Activate_Tasks (_Chain);

                Make_Procedure_Call_Statement (Loc,
                  Name => New_Reference_To (RTE (RE_Activate_Tasks), Loc),
                  Parameter_Associations => New_List (
                    Make_Attribute_Reference (Loc,
                      Prefix => New_Reference_To (Chain, Loc),
                      Attribute_Name => Name_Unchecked_Access))))),

          Has_Created_Identifier => True,
          Is_Task_Allocation_Block => True);

      Append_To (Actions,
        Make_Implicit_Label_Declaration (Loc,
          Defining_Identifier => Blkent,
          Label_Construct     => Block));

      Append_To (Actions, Block);

      Set_Activation_Chain_Entity (Block, Chain);
   end Build_Task_Allocate_Block;

   -----------------------------------------------
   -- Build_Task_Allocate_Block_With_Init_Stmts --
   -----------------------------------------------

   procedure Build_Task_Allocate_Block_With_Init_Stmts
     (Actions    : List_Id;
      N          : Node_Id;
      Init_Stmts : List_Id)
   is
      Loc    : constant Source_Ptr := Sloc (N);
      Chain  : constant Entity_Id  :=
                 Make_Defining_Identifier (Loc, Name_uChain);
      Blkent : Entity_Id;
      Block  : Node_Id;

   begin
      Blkent := Make_Defining_Identifier (Loc, New_Internal_Name ('A'));

      Append_To (Init_Stmts,
        Make_Procedure_Call_Statement (Loc,
          Name => New_Reference_To (RTE (RE_Activate_Tasks), Loc),
          Parameter_Associations => New_List (
            Make_Attribute_Reference (Loc,
              Prefix => New_Reference_To (Chain, Loc),
              Attribute_Name => Name_Unchecked_Access))));

      Block :=
        Make_Block_Statement (Loc,
          Identifier => New_Reference_To (Blkent, Loc),
          Declarations => New_List (

            --  _Chain  : Activation_Chain;

            Make_Object_Declaration (Loc,
              Defining_Identifier => Chain,
              Aliased_Present => True,
              Object_Definition   =>
                New_Reference_To (RTE (RE_Activation_Chain), Loc))),

          Handled_Statement_Sequence =>
            Make_Handled_Sequence_Of_Statements (Loc, Init_Stmts),

          Has_Created_Identifier => True,
          Is_Task_Allocation_Block => True);

      Append_To (Actions,
        Make_Implicit_Label_Declaration (Loc,
          Defining_Identifier => Blkent,
          Label_Construct     => Block));

      Append_To (Actions, Block);

      Set_Activation_Chain_Entity (Block, Chain);
   end Build_Task_Allocate_Block_With_Init_Stmts;

   -----------------------------------
   -- Build_Task_Proc_Specification --
   -----------------------------------

   function Build_Task_Proc_Specification (T : Entity_Id) return Node_Id is
      Loc : constant Source_Ptr := Sloc (T);
      Nam : constant Name_Id    := Chars (T);
      Ent : Entity_Id;

   begin
      Ent :=
        Make_Defining_Identifier (Loc,
          Chars => New_External_Name (Nam, 'B'));
      Set_Is_Internal (Ent);

      --  Associate the procedure with the task, if this is the declaration
      --  (and not the body) of the procedure.

      if No (Task_Body_Procedure (T)) then
         Set_Task_Body_Procedure (T, Ent);
      end if;

      return
        Make_Procedure_Specification (Loc,
          Defining_Unit_Name       => Ent,
          Parameter_Specifications =>
            New_List (
              Make_Parameter_Specification (Loc,
                Defining_Identifier =>
                  Make_Defining_Identifier (Loc, Name_uTask),
                Parameter_Type =>
                  Make_Access_Definition (Loc,
                    Subtype_Mark =>
                      New_Reference_To
                        (Corresponding_Record_Type (T), Loc)))));
   end Build_Task_Proc_Specification;

   ---------------------------------------
   -- Build_Unprotected_Subprogram_Body --
   ---------------------------------------

   function Build_Unprotected_Subprogram_Body
     (N   : Node_Id;
      Pid : Node_Id) return Node_Id
   is
      Loc       : constant Source_Ptr := Sloc (N);
      N_Op_Spec : Node_Id;
      Op_Decls  : List_Id;

   begin
      --  Make an unprotected version of the subprogram for use within the same
      --  object, with a new name and an additional parameter representing the
      --  object.

      Op_Decls := Declarations (N);
      N_Op_Spec :=
        Build_Protected_Sub_Specification (N, Pid, Unprotected_Mode);

      return
        Make_Subprogram_Body (Loc,
          Specification => N_Op_Spec,
          Declarations => Op_Decls,
          Handled_Statement_Sequence =>
            Handled_Statement_Sequence (N));
   end Build_Unprotected_Subprogram_Body;

   ----------------------------
   -- Collect_Entry_Families --
   ----------------------------

   procedure Collect_Entry_Families
     (Loc          : Source_Ptr;
      Cdecls       : List_Id;
      Current_Node : in out Node_Id;
      Conctyp      : Entity_Id)
   is
      Efam      : Entity_Id;
      Efam_Decl : Node_Id;
      Efam_Type : Entity_Id;

   begin
      Efam := First_Entity (Conctyp);

      while Present (Efam) loop

         if Ekind (Efam) = E_Entry_Family then
            Efam_Type :=
              Make_Defining_Identifier (Loc,
                Chars => New_Internal_Name ('F'));

            declare
               Bas : Entity_Id :=
                       Base_Type
                        (Etype (Discrete_Subtype_Definition (Parent (Efam))));
               Bas_Decl : Node_Id := Empty;
               Lo, Hi   : Node_Id;

            begin
               Get_Index_Bounds
                 (Discrete_Subtype_Definition (Parent (Efam)), Lo, Hi);

               if Is_Potentially_Large_Family (Bas, Conctyp, Lo, Hi) then
                  Bas :=
                    Make_Defining_Identifier (Loc, New_Internal_Name ('B'));
                  Bas_Decl :=
                    Make_Subtype_Declaration (Loc,
                       Defining_Identifier => Bas,
                       Subtype_Indication =>
                         Make_Subtype_Indication (Loc,
                           Subtype_Mark =>
                             New_Occurrence_Of (Standard_Integer, Loc),
                           Constraint =>
                             Make_Range_Constraint (Loc,
                               Range_Expression => Make_Range (Loc,
                                 Make_Integer_Literal
                                   (Loc, -Entry_Family_Bound),
                                 Make_Integer_Literal
                                   (Loc, Entry_Family_Bound - 1)))));

                  Insert_After (Current_Node, Bas_Decl);
                  Current_Node := Bas_Decl;
                  Analyze (Bas_Decl);
               end if;

               Efam_Decl :=
                 Make_Full_Type_Declaration (Loc,
                   Defining_Identifier => Efam_Type,
                   Type_Definition =>
                     Make_Unconstrained_Array_Definition (Loc,
                       Subtype_Marks =>
                         (New_List (New_Occurrence_Of (Bas, Loc))),

                    Component_Definition =>
                      Make_Component_Definition (Loc,
                        Aliased_Present    => False,
                        Subtype_Indication =>
                          New_Reference_To (Standard_Character, Loc))));
            end;

            Insert_After (Current_Node, Efam_Decl);
            Current_Node := Efam_Decl;
            Analyze (Efam_Decl);

            Append_To (Cdecls,
              Make_Component_Declaration (Loc,
                Defining_Identifier =>
                  Make_Defining_Identifier (Loc, Chars (Efam)),

                Component_Definition =>
                  Make_Component_Definition (Loc,
                    Aliased_Present    => False,
                    Subtype_Indication =>
                      Make_Subtype_Indication (Loc,
                        Subtype_Mark =>
                          New_Occurrence_Of (Efam_Type, Loc),

                        Constraint  =>
                          Make_Index_Or_Discriminant_Constraint (Loc,
                            Constraints => New_List (
                              New_Occurrence_Of
                                (Etype (Discrete_Subtype_Definition
                                  (Parent (Efam))), Loc)))))));

         end if;

         Next_Entity (Efam);
      end loop;
   end Collect_Entry_Families;

   ----------------------
   -- Copy_Result_Type --
   ----------------------

   function Copy_Result_Type (Res : Node_Id) return Node_Id is
      New_Res  : constant Node_Id := New_Copy_Tree (Res);
      Par_Spec : Node_Id;
      Formal   : Entity_Id;

   begin
      if Nkind (New_Res) = N_Access_Definition then

         --  Provide new entities for the formals

         Par_Spec := First (Parameter_Specifications
                              (Access_To_Subprogram_Definition (New_Res)));
         while Present (Par_Spec) loop
            Formal := Defining_Identifier (Par_Spec);
            Set_Defining_Identifier (Par_Spec,
              Make_Defining_Identifier (Sloc (Formal), Chars (Formal)));
            Next (Par_Spec);
         end loop;
      end if;

      return New_Res;
   end Copy_Result_Type;

   --------------------
   -- Concurrent_Ref --
   --------------------

   --  The expression returned for a reference to a concurrent object has the
   --  form:

   --    taskV!(name)._Task_Id

   --  for a task, and

   --    objectV!(name)._Object

   --  for a protected object. For the case of an access to a concurrent
   --  object, there is an extra explicit dereference:

   --    taskV!(name.all)._Task_Id
   --    objectV!(name.all)._Object

   --  here taskV and objectV are the types for the associated records, which
   --  contain the required _Task_Id and _Object fields for tasks and protected
   --  objects, respectively.

   --  For the case of a task type name, the expression is

   --    Self;

   --  i.e. a call to the Self function which returns precisely this Task_Id

   --  For the case of a protected type name, the expression is

   --    objectR

   --  which is a renaming of the _object field of the current object object
   --  record, passed into protected operations as a parameter.

   function Concurrent_Ref (N : Node_Id) return Node_Id is
      Loc  : constant Source_Ptr := Sloc (N);
      Ntyp : constant Entity_Id  := Etype (N);
      Dtyp : Entity_Id;
      Sel  : Name_Id;

      function Is_Current_Task (T : Entity_Id) return Boolean;
      --  Check whether the reference is to the immediately enclosing task
      --  type, or to an outer one (rare but legal).

      ---------------------
      -- Is_Current_Task --
      ---------------------

      function Is_Current_Task (T : Entity_Id) return Boolean is
         Scop : Entity_Id;

      begin
         Scop := Current_Scope;
         while Present (Scop)
           and then Scop /= Standard_Standard
         loop

            if Scop = T then
               return True;

            elsif Is_Task_Type (Scop) then
               return False;

            --  If this is a procedure nested within the task type, we must
            --  assume that it can be called from an inner task, and therefore
            --  cannot treat it as a local reference.

            elsif Is_Overloadable (Scop)
              and then In_Open_Scopes (T)
            then
               return False;

            else
               Scop := Scope (Scop);
            end if;
         end loop;

         --  We know that we are within the task body, so should have found it
         --  in scope.

         raise Program_Error;
      end Is_Current_Task;

   --  Start of processing for Concurrent_Ref

   begin
      if Is_Access_Type (Ntyp) then
         Dtyp := Designated_Type (Ntyp);

         if Is_Protected_Type (Dtyp) then
            Sel := Name_uObject;
         else
            Sel := Name_uTask_Id;
         end if;

         return
           Make_Selected_Component (Loc,
             Prefix =>
               Unchecked_Convert_To (Corresponding_Record_Type (Dtyp),
                 Make_Explicit_Dereference (Loc, N)),
             Selector_Name => Make_Identifier (Loc, Sel));

      elsif Is_Entity_Name (N)
        and then Is_Concurrent_Type (Entity (N))
      then
         if Is_Task_Type (Entity (N)) then

            if Is_Current_Task (Entity (N)) then
               return
                 Make_Function_Call (Loc,
                   Name => New_Reference_To (RTE (RE_Self), Loc));

            else
               declare
                  Decl   : Node_Id;
                  T_Self : constant Entity_Id :=
                             Make_Defining_Identifier (Loc,
                               Chars => New_Internal_Name ('T'));
                  T_Body : constant Node_Id :=
                             Parent (Corresponding_Body (Parent (Entity (N))));

               begin
                  Decl := Make_Object_Declaration (Loc,
                     Defining_Identifier => T_Self,
                     Object_Definition =>
                       New_Occurrence_Of (RTE (RO_ST_Task_Id), Loc),
                     Expression =>
                       Make_Function_Call (Loc,
                         Name => New_Reference_To (RTE (RE_Self), Loc)));
                  Prepend (Decl, Declarations (T_Body));
                  Analyze (Decl);
                  Set_Scope (T_Self, Entity (N));
                  return New_Occurrence_Of (T_Self,  Loc);
               end;
            end if;

         else
            pragma Assert (Is_Protected_Type (Entity (N)));
            return
              New_Reference_To (
                Object_Ref (Corresponding_Body (Parent (Base_Type (Ntyp)))),
                Loc);
         end if;

      else
         pragma Assert (Is_Concurrent_Type (Ntyp));

         if Is_Protected_Type (Ntyp) then
            Sel := Name_uObject;
         else
            Sel := Name_uTask_Id;
         end if;

         return
           Make_Selected_Component (Loc,
             Prefix =>
               Unchecked_Convert_To (Corresponding_Record_Type (Ntyp),
                 New_Copy_Tree (N)),
             Selector_Name => Make_Identifier (Loc, Sel));
      end if;
   end Concurrent_Ref;

   ------------------------
   -- Convert_Concurrent --
   ------------------------

   function Convert_Concurrent
     (N   : Node_Id;
      Typ : Entity_Id) return Node_Id
   is
   begin
      if not Is_Concurrent_Type (Typ) then
         return N;
      else
         return
           Unchecked_Convert_To (Corresponding_Record_Type (Typ),
             New_Copy_Tree (N));
      end if;
   end Convert_Concurrent;

   ----------------------------
   -- Entry_Index_Expression --
   ----------------------------

   function Entry_Index_Expression
     (Sloc  : Source_Ptr;
      Ent   : Entity_Id;
      Index : Node_Id;
      Ttyp  : Entity_Id) return Node_Id
   is
      Expr : Node_Id;
      Num  : Node_Id;
      Lo   : Node_Id;
      Hi   : Node_Id;
      Prev : Entity_Id;
      S    : Node_Id;

   begin
      --  The queues of entries and entry families appear in textual order in
      --  the associated record. The entry index is computed as the sum of the
      --  number of queues for all entries that precede the designated one, to
      --  which is added the index expression, if this expression denotes a
      --  member of a family.

      --  The following is a place holder for the count of simple entries

      Num := Make_Integer_Literal (Sloc, 1);

      --  We construct an expression which is a series of addition operations.
      --  The first operand is the number of single entries that precede this
      --  one, the second operand is the index value relative to the start of
      --  the referenced family, and the remaining operands are the lengths of
      --  the entry families that precede this entry, i.e. the constructed
      --  expression is:

      --    number_simple_entries +
      --      (s'pos (index-value) - s'pos (family'first)) + 1 +
      --      family'length + ...

      --  where index-value is the given index value, and s is the index
      --  subtype (we have to use pos because the subtype might be an
      --  enumeration type preventing direct subtraction). Note that the task
      --  entry array is one-indexed.

      --  The upper bound of the entry family may be a discriminant, so we
      --  retrieve the lower bound explicitly to compute offset, rather than
      --  using the index subtype which may mention a discriminant.

      if Present (Index) then
         S := Etype (Discrete_Subtype_Definition (Declaration_Node (Ent)));

         Expr :=
           Make_Op_Add (Sloc,
             Left_Opnd  => Num,

             Right_Opnd =>
               Family_Offset (
                 Sloc,
                 Make_Attribute_Reference (Sloc,
                   Attribute_Name => Name_Pos,
                   Prefix => New_Reference_To (Base_Type (S), Sloc),
                   Expressions => New_List (Relocate_Node (Index))),
                 Type_Low_Bound (S),
                 Ttyp,
                 False));
      else
         Expr := Num;
      end if;

      --  Now add lengths of preceding entries and entry families

      Prev := First_Entity (Ttyp);

      while Chars (Prev) /= Chars (Ent)
        or else (Ekind (Prev) /= Ekind (Ent))
        or else not Sem_Ch6.Type_Conformant (Ent, Prev)
      loop
         if Ekind (Prev) = E_Entry then
            Set_Intval (Num, Intval (Num) + 1);

         elsif Ekind (Prev) = E_Entry_Family then
            S :=
              Etype (Discrete_Subtype_Definition (Declaration_Node (Prev)));
            Lo := Type_Low_Bound  (S);
            Hi := Type_High_Bound (S);

            Expr :=
              Make_Op_Add (Sloc,
              Left_Opnd  => Expr,
              Right_Opnd => Family_Size (Sloc, Hi, Lo, Ttyp, False));

         --  Other components are anonymous types to be ignored

         else
            null;
         end if;

         Next_Entity (Prev);
      end loop;

      return Expr;
   end Entry_Index_Expression;

   ---------------------------
   -- Establish_Task_Master --
   ---------------------------

   procedure Establish_Task_Master (N : Node_Id) is
      Call : Node_Id;
   begin
      if Restriction_Active (No_Task_Hierarchy) = False then
         Call := Build_Runtime_Call (Sloc (N), RE_Enter_Master);
         Prepend_To (Declarations (N), Call);
         Analyze (Call);
      end if;
   end Establish_Task_Master;

   --------------------------------
   -- Expand_Accept_Declarations --
   --------------------------------

   --  Part of the expansion of an accept statement involves the creation of
   --  a declaration that can be referenced from the statement sequence of
   --  the accept:

   --    Ann : Address;

   --  This declaration is inserted immediately before the accept statement
   --  and it is important that it be inserted before the statements of the
   --  statement sequence are analyzed. Thus it would be too late to create
   --  this declaration in the Expand_N_Accept_Statement routine, which is
   --  why there is a separate procedure to be called directly from Sem_Ch9.

   --  Ann is used to hold the address of the record containing the parameters
   --  (see Expand_N_Entry_Call for more details on how this record is built).
   --  References to the parameters do an unchecked conversion of this address
   --  to a pointer to the required record type, and then access the field that
   --  holds the value of the required parameter. The entity for the address
   --  variable is held as the top stack element (i.e. the last element) of the
   --  Accept_Address stack in the corresponding entry entity, and this element
   --  must be set in place  before the statements are processed.

   --  The above description applies to the case of a stand alone accept
   --  statement, i.e. one not appearing as part of a select alternative.

   --  For the case of an accept that appears as part of a select alternative
   --  of a selective accept, we must still create the declaration right away,
   --  since Ann is needed immediately, but there is an important difference:

   --    The declaration is inserted before the selective accept, not before
   --    the accept statement (which is not part of a list anyway, and so would
   --    not accommodate inserted declarations)

   --    We only need one address variable for the entire selective accept. So
   --    the Ann declaration is created only for the first accept alternative,
   --    and subsequent accept alternatives reference the same Ann variable.

   --  We can distinguish the two cases by seeing whether the accept statement
   --  is part of a list. If not, then it must be in an accept alternative.

   --  To expand the requeue statement, a label is provided at the end of the
   --  accept statement or alternative of which it is a part, so that the
   --  statement can be skipped after the requeue is complete. This label is
   --  created here rather than during the expansion of the accept statement,
   --  because it will be needed by any requeue statements within the accept,
   --  which are expanded before the accept.

   procedure Expand_Accept_Declarations (N : Node_Id; Ent : Entity_Id) is
      Loc    : constant Source_Ptr := Sloc (N);
      Ann    : Entity_Id := Empty;
      Adecl  : Node_Id;
      Lab_Id : Node_Id;
      Lab    : Node_Id;
      Ldecl  : Node_Id;
      Ldecl2 : Node_Id;

   begin
      if Expander_Active then

         --  If we have no handled statement sequence, then build a dummy
         --  sequence consisting of a null statement. This is only done if
         --  pragma FIFO_Within_Priorities is specified. The issue here is
         --  that even a null accept body has an effect on the called task
         --  in terms of its position in the queue, so we cannot optimize
         --  the context switch away. However, if FIFO_Within_Priorities
         --  is not active, the optimization is legitimate, since we can
         --  say that our dispatching policy (i.e. the default dispatching
         --  policy) reorders the queue to be the same as just before the
         --  call. In the absence of a specified dispatching policy, we are
         --  allowed to modify queue orders for a given priority at will!

         if Opt.Task_Dispatching_Policy = 'F' and then
           No (Handled_Statement_Sequence (N))
         then
            Set_Handled_Statement_Sequence (N,
              Make_Handled_Sequence_Of_Statements (Loc,
                New_List (Make_Null_Statement (Loc))));
         end if;

         --  Create and declare two labels to be placed at the end of the
         --  accept statement. The first label is used to allow requeues to
         --  skip the remainder of entry processing. The second label is used
         --  to skip the remainder of entry processing if the rendezvous
         --  completes in the middle of the accept body.

         if Present (Handled_Statement_Sequence (N)) then
            Lab_Id := Make_Identifier (Loc, New_Internal_Name ('L'));
            Set_Entity (Lab_Id,
              Make_Defining_Identifier (Loc, Chars (Lab_Id)));
            Lab := Make_Label (Loc, Lab_Id);
            Ldecl :=
              Make_Implicit_Label_Declaration (Loc,
                Defining_Identifier  => Entity (Lab_Id),
                Label_Construct      => Lab);
            Append (Lab, Statements (Handled_Statement_Sequence (N)));

            Lab_Id := Make_Identifier (Loc, New_Internal_Name ('L'));
            Set_Entity (Lab_Id,
              Make_Defining_Identifier (Loc, Chars (Lab_Id)));
            Lab := Make_Label (Loc, Lab_Id);
            Ldecl2 :=
              Make_Implicit_Label_Declaration (Loc,
                Defining_Identifier  => Entity (Lab_Id),
                Label_Construct      => Lab);
            Append (Lab, Statements (Handled_Statement_Sequence (N)));

         else
            Ldecl := Empty;
            Ldecl2 := Empty;
         end if;

         --  Case of stand alone accept statement

         if Is_List_Member (N) then

            if Present (Handled_Statement_Sequence (N)) then
               Ann :=
                 Make_Defining_Identifier (Loc,
                   Chars => New_Internal_Name ('A'));

               Adecl :=
                 Make_Object_Declaration (Loc,
                   Defining_Identifier => Ann,
                   Object_Definition =>
                     New_Reference_To (RTE (RE_Address), Loc));

               Insert_Before (N, Adecl);
               Analyze (Adecl);

               Insert_Before (N, Ldecl);
               Analyze (Ldecl);

               Insert_Before (N, Ldecl2);
               Analyze (Ldecl2);
            end if;

         --  Case of accept statement which is in an accept alternative

         else
            declare
               Acc_Alt : constant Node_Id := Parent (N);
               Sel_Acc : constant Node_Id := Parent (Acc_Alt);
               Alt     : Node_Id;

            begin
               pragma Assert (Nkind (Acc_Alt) = N_Accept_Alternative);
               pragma Assert (Nkind (Sel_Acc) = N_Selective_Accept);

               --  ??? Consider a single label for select statements

               if Present (Handled_Statement_Sequence (N)) then
                  Prepend (Ldecl2,
                     Statements (Handled_Statement_Sequence (N)));
                  Analyze (Ldecl2);

                  Prepend (Ldecl,
                     Statements (Handled_Statement_Sequence (N)));
                  Analyze (Ldecl);
               end if;

               --  Find first accept alternative of the selective accept. A
               --  valid selective accept must have at least one accept in it.

               Alt := First (Select_Alternatives (Sel_Acc));

               while Nkind (Alt) /= N_Accept_Alternative loop
                  Next (Alt);
               end loop;

               --  If we are the first accept statement, then we have to create
               --  the Ann variable, as for the stand alone case, except that
               --  it is inserted before the selective accept. Similarly, a
               --  label for requeue expansion must be declared.

               if N = Accept_Statement (Alt) then
                  Ann :=
                    Make_Defining_Identifier (Loc, New_Internal_Name ('A'));

                  Adecl :=
                    Make_Object_Declaration (Loc,
                      Defining_Identifier => Ann,
                      Object_Definition =>
                        New_Reference_To (RTE (RE_Address), Loc));

                  Insert_Before (Sel_Acc, Adecl);
                  Analyze (Adecl);

               --  If we are not the first accept statement, then find the Ann
               --  variable allocated by the first accept and use it.

               else
                  Ann :=
                    Node (Last_Elmt (Accept_Address
                      (Entity (Entry_Direct_Name (Accept_Statement (Alt))))));
               end if;
            end;
         end if;

         --  Merge here with Ann either created or referenced, and Adecl
         --  pointing to the corresponding declaration. Remaining processing
         --  is the same for the two cases.

         if Present (Ann) then
            Append_Elmt (Ann, Accept_Address (Ent));
            Set_Needs_Debug_Info (Ann);
         end if;

         --  Create renaming declarations for the entry formals. Each reference
         --  to a formal becomes a dereference of a component of the parameter
         --  block, whose address is held in Ann. These declarations are
         --  eventually inserted into the accept block, and analyzed there so
         --  that they have the proper scope for gdb and do not conflict with
         --  other declarations.

         if Present (Parameter_Specifications (N))
           and then Present (Handled_Statement_Sequence (N))
         then
            declare
               Comp   : Entity_Id;
               Decl   : Node_Id;
               Formal : Entity_Id;
               New_F  : Entity_Id;

            begin
               Push_Scope (Ent);
               Formal := First_Formal (Ent);

               while Present (Formal) loop
                  Comp  := Entry_Component (Formal);
                  New_F :=
                    Make_Defining_Identifier (Sloc (Formal), Chars (Formal));

                  Set_Etype (New_F, Etype (Formal));
                  Set_Scope (New_F, Ent);
                  Set_Needs_Debug_Info (New_F);   --  That's the whole point.

                  if Ekind (Formal) = E_In_Parameter then
                     Set_Ekind (New_F, E_Constant);
                  else
                     Set_Ekind (New_F, E_Variable);
                     Set_Extra_Constrained (New_F, Extra_Constrained (Formal));
                  end if;

                  Set_Actual_Subtype (New_F, Actual_Subtype (Formal));

                  Decl :=
                    Make_Object_Renaming_Declaration (Loc,
                      Defining_Identifier =>
                        New_F,
                      Subtype_Mark =>
                        New_Reference_To (Etype (Formal), Loc),
                      Name =>
                        Make_Explicit_Dereference (Loc,
                          Make_Selected_Component (Loc,
                            Prefix =>
                              Unchecked_Convert_To (
                                Entry_Parameters_Type (Ent),
                                New_Reference_To (Ann, Loc)),
                            Selector_Name =>
                              New_Reference_To (Comp, Loc))));

                  if No (Declarations (N)) then
                     Set_Declarations (N, New_List);
                  end if;

                  Append (Decl, Declarations (N));
                  Set_Renamed_Object (Formal, New_F);
                  Next_Formal (Formal);
               end loop;

               End_Scope;
            end;
         end if;
      end if;
   end Expand_Accept_Declarations;

   ---------------------------------------------
   -- Expand_Access_Protected_Subprogram_Type --
   ---------------------------------------------

   procedure Expand_Access_Protected_Subprogram_Type (N : Node_Id) is
      Loc    : constant Source_Ptr := Sloc (N);
      Comps  : List_Id;
      T      : constant Entity_Id  := Defining_Identifier (N);
      D_T    : constant Entity_Id  := Designated_Type (T);
      D_T2   : constant Entity_Id  := Make_Defining_Identifier (Loc,
                                        Chars => New_Internal_Name ('D'));
      E_T    : constant Entity_Id  := Make_Defining_Identifier (Loc,
                                        Chars => New_Internal_Name ('E'));
      P_List : constant List_Id    := Build_Protected_Spec
                                        (N, RTE (RE_Address), False, D_T);
      Decl1  : Node_Id;
      Decl2  : Node_Id;
      Def1   : Node_Id;

   begin
      --  Create access to protected subprogram with full signature

      if Nkind (Type_Definition (N)) = N_Access_Function_Definition then
         Def1 :=
           Make_Access_Function_Definition (Loc,
             Parameter_Specifications => P_List,
             Result_Definition        =>
               Copy_Result_Type (Result_Definition (Type_Definition (N))));

      else
         Def1 :=
           Make_Access_Procedure_Definition (Loc,
             Parameter_Specifications => P_List);
      end if;

      Decl1 :=
        Make_Full_Type_Declaration (Loc,
          Defining_Identifier => D_T2,
          Type_Definition => Def1);

      Analyze (Decl1);
      Insert_After (N, Decl1);

      --  Create Equivalent_Type, a record with two components for an access to
      --  object and an access to subprogram.

      Comps := New_List (
        Make_Component_Declaration (Loc,
          Defining_Identifier =>
            Make_Defining_Identifier (Loc, New_Internal_Name ('P')),
          Component_Definition =>
            Make_Component_Definition (Loc,
              Aliased_Present    => False,
              Subtype_Indication =>
                New_Occurrence_Of (RTE (RE_Address), Loc))),

        Make_Component_Declaration (Loc,
          Defining_Identifier =>
            Make_Defining_Identifier (Loc, New_Internal_Name ('S')),
          Component_Definition =>
            Make_Component_Definition (Loc,
              Aliased_Present    => False,
              Subtype_Indication => New_Occurrence_Of (D_T2, Loc))));

      Decl2 :=
        Make_Full_Type_Declaration (Loc,
          Defining_Identifier => E_T,
          Type_Definition     =>
            Make_Record_Definition (Loc,
              Component_List =>
                Make_Component_List (Loc,
                  Component_Items => Comps)));

      Analyze (Decl2);
      Insert_After (Decl1, Decl2);
      Set_Equivalent_Type (T, E_T);
   end Expand_Access_Protected_Subprogram_Type;

   --------------------------
   -- Expand_Entry_Barrier --
   --------------------------

   procedure Expand_Entry_Barrier (N : Node_Id; Ent : Entity_Id) is
      Loc       : constant Source_Ptr := Sloc (N);
      Prot      : constant Entity_Id  := Scope (Ent);
      Spec_Decl : constant Node_Id    := Parent (Prot);
      Cond      : constant Node_Id    :=
                    Condition (Entry_Body_Formal_Part (N));
      Func      : Node_Id;
      B_F       : Node_Id;
      Body_Decl : Node_Id;

   begin
      if No_Run_Time_Mode then
         Error_Msg_CRT ("entry barrier", N);
         return;
      end if;

      --  The body of the entry barrier must be analyzed in the context of the
      --  protected object, but its scope is external to it, just as any other
      --  unprotected version of a protected operation. The specification has
      --  been produced when the protected type declaration was elaborated. We
      --  build the body, insert it in the enclosing scope, but analyze it in
      --  the current context. A more uniform approach would be to treat
      --  barrier just as a protected function, and discard the protected
      --  version of it because it is never called.

      if Expander_Active then
         B_F := Build_Barrier_Function (N, Ent, Prot);
         Func := Barrier_Function (Ent);
         Set_Corresponding_Spec (B_F, Func);

         Body_Decl := Parent (Corresponding_Body (Spec_Decl));

         if Nkind (Parent (Body_Decl)) = N_Subunit then
            Body_Decl := Corresponding_Stub (Parent (Body_Decl));
         end if;

         Insert_Before_And_Analyze (Body_Decl, B_F);

         Update_Prival_Subtypes (B_F);

         Set_Privals (Spec_Decl, N, Loc, After_Barrier => True);
         Set_Discriminals (Spec_Decl);
         Set_Scope (Func, Scope (Prot));

      else
         Analyze_And_Resolve (Cond, Any_Boolean);
      end if;

      --  The Ravenscar profile restricts barriers to simple variables declared
      --  within the protected object. We also allow Boolean constants, since
      --  these appear in several published examples and are also allowed by
      --  the Aonix compiler.

      --  Note that after analysis variables in this context will be replaced
      --  by the corresponding prival, that is to say a renaming of a selected
      --  component of the form _Object.Var. If expansion is disabled, as
      --  within a generic, we check that the entity appears in the current
      --  scope.

      if Is_Entity_Name (Cond) then
<<<<<<< HEAD
=======

         --  A small optimization of useless renamings. If the scope of the
         --  entity of the condition is not the barrier function, then the
         --  condition does not reference any of the generated renamings
         --  within the function.

         if Expander_Active
           and then Scope (Entity (Cond)) /= Func
         then
            Set_Declarations (B_F, Empty_List);
         end if;

>>>>>>> 60a98cce
         if Entity (Cond) = Standard_False
              or else
            Entity (Cond) = Standard_True
         then
            return;

         elsif not Expander_Active
           and then Scope (Entity (Cond)) = Current_Scope
         then
            return;

         --  Check for case of _object.all.field (note that the explicit
         --  dereference gets inserted by analyze/expand of _object.field)

         elsif Present (Renamed_Object (Entity (Cond)))
           and then
             Nkind (Renamed_Object (Entity (Cond))) = N_Selected_Component
           and then
             Chars
               (Prefix
                 (Prefix (Renamed_Object (Entity (Cond))))) = Name_uObject
         then
            return;
         end if;
      end if;

      --  It is not a boolean variable or literal, so check the restriction

      Check_Restriction (Simple_Barriers, Cond);
   end Expand_Entry_Barrier;

   ------------------------------------
   -- Expand_Entry_Body_Declarations --
   ------------------------------------

   procedure Expand_Entry_Body_Declarations (N : Node_Id) is
      Loc        : constant Source_Ptr := Sloc (N);
      Index_Spec : Node_Id;

   begin
      if Expander_Active then

         --  Expand entry bodies corresponding to entry families
         --  by assigning a placeholder for the constant that will
         --  be used to expand references to the entry index parameter.

         Index_Spec :=
           Entry_Index_Specification (Entry_Body_Formal_Part (N));

         if Present (Index_Spec) then
            declare
               Index_Con : constant Entity_Id :=
                             Make_Defining_Identifier (Loc,
                               Chars => New_Internal_Name ('J'));
            begin
               --  Mark the index constant as having a valid value since it
               --  will act as a renaming of the original entry index which
               --  is known to be valid.

               Set_Is_Known_Valid (Index_Con);

               Set_Entry_Index_Constant
                 (Defining_Identifier (Index_Spec), Index_Con);
            end;
         end if;
      end if;
   end Expand_Entry_Body_Declarations;

   ------------------------------
   -- Expand_N_Abort_Statement --
   ------------------------------

   --  Expand abort T1, T2, .. Tn; into:
   --    Abort_Tasks (Task_List'(1 => T1.Task_Id, 2 => T2.Task_Id ...))

   procedure Expand_N_Abort_Statement (N : Node_Id) is
      Loc    : constant Source_Ptr := Sloc (N);
      Tlist  : constant List_Id    := Names (N);
      Count  : Nat;
      Aggr   : Node_Id;
      Tasknm : Node_Id;

   begin
      Aggr := Make_Aggregate (Loc, Component_Associations => New_List);
      Count := 0;

      Tasknm := First (Tlist);

      while Present (Tasknm) loop
         Count := Count + 1;

         --  A task interface class-wide type object is being aborted.
         --  Retrieve its _task_id by calling a dispatching routine.

         if Ada_Version >= Ada_05
           and then Ekind (Etype (Tasknm)) = E_Class_Wide_Type
<<<<<<< HEAD
           and then Is_Interface      (Etype (Tasknm))
=======
           and then Is_Interface (Etype (Tasknm))
>>>>>>> 60a98cce
           and then Is_Task_Interface (Etype (Tasknm))
         then
            Append_To (Component_Associations (Aggr),
              Make_Component_Association (Loc,
                Choices => New_List (
                  Make_Integer_Literal (Loc, Count)),
                Expression =>

<<<<<<< HEAD
                  --  Tasknm._disp_get_task_id

                    Make_Selected_Component (Loc,
                      Prefix =>
                        New_Copy_Tree (Tasknm),
                      Selector_Name =>
                        Make_Identifier (Loc, Name_uDisp_Get_Task_Id))));
=======
                  --  Task_Id (Tasknm._disp_get_task_id)

                  Make_Unchecked_Type_Conversion (Loc,
                    Subtype_Mark =>
                      New_Reference_To (RTE (RO_ST_Task_Id), Loc),
                    Expression =>
                      Make_Selected_Component (Loc,
                        Prefix =>
                          New_Copy_Tree (Tasknm),
                        Selector_Name =>
                          Make_Identifier (Loc, Name_uDisp_Get_Task_Id)))));
>>>>>>> 60a98cce

         else
            Append_To (Component_Associations (Aggr),
              Make_Component_Association (Loc,
                Choices => New_List (
                  Make_Integer_Literal (Loc, Count)),
                Expression => Concurrent_Ref (Tasknm)));
         end if;

         Next (Tasknm);
      end loop;

      Rewrite (N,
        Make_Procedure_Call_Statement (Loc,
          Name => New_Reference_To (RTE (RE_Abort_Tasks), Loc),
          Parameter_Associations => New_List (
            Make_Qualified_Expression (Loc,
              Subtype_Mark => New_Reference_To (RTE (RE_Task_List), Loc),
              Expression => Aggr))));

      Analyze (N);
   end Expand_N_Abort_Statement;

   -------------------------------
   -- Expand_N_Accept_Statement --
   -------------------------------

   --  This procedure handles expansion of accept statements that stand
   --  alone, i.e. they are not part of an accept alternative. The expansion
   --  of accept statement in accept alternatives is handled by the routines
   --  Expand_N_Accept_Alternative and Expand_N_Selective_Accept. The
   --  following description applies only to stand alone accept statements.

   --  If there is no handled statement sequence, or only null statements,
   --  then this is called a trivial accept, and the expansion is:

   --    Accept_Trivial (entry-index)

   --  If there is a handled statement sequence, then the expansion is:

   --    Ann : Address;
   --    {Lnn : Label}

   --    begin
   --       begin
   --          Accept_Call (entry-index, Ann);
   --          Renaming_Declarations for formals
   --          <statement sequence from N_Accept_Statement node>
   --          Complete_Rendezvous;
   --          <<Lnn>>
   --
   --       exception
   --          when ... =>
   --             <exception handler from N_Accept_Statement node>
   --             Complete_Rendezvous;
   --          when ... =>
   --             <exception handler from N_Accept_Statement node>
   --             Complete_Rendezvous;
   --          ...
   --       end;

   --    exception
   --       when all others =>
   --          Exceptional_Complete_Rendezvous (Get_GNAT_Exception);
   --    end;

   --  The first three declarations were already inserted ahead of the accept
   --  statement by the Expand_Accept_Declarations procedure, which was called
   --  directly from the semantics during analysis of the accept. statement,
   --  before analyzing its contained statements.

   --  The declarations from the N_Accept_Statement, as noted in Sinfo, come
   --  from possible expansion activity (the original source of course does
   --  not have any declarations associated with the accept statement, since
   --  an accept statement has no declarative part). In particular, if the
   --  expander is active, the first such declaration is the declaration of
   --  the Accept_Params_Ptr entity (see Sem_Ch9.Analyze_Accept_Statement).
   --
   --  The two blocks are merged into a single block if the inner block has
   --  no exception handlers, but otherwise two blocks are required, since
   --  exceptions might be raised in the exception handlers of the inner
   --  block, and Exceptional_Complete_Rendezvous must be called.

   procedure Expand_N_Accept_Statement (N : Node_Id) is
      Loc     : constant Source_Ptr := Sloc (N);
      Stats   : constant Node_Id    := Handled_Statement_Sequence (N);
      Ename   : constant Node_Id    := Entry_Direct_Name (N);
      Eindx   : constant Node_Id    := Entry_Index (N);
      Eent    : constant Entity_Id  := Entity (Ename);
      Acstack : constant Elist_Id   := Accept_Address (Eent);
      Ann     : constant Entity_Id  := Node (Last_Elmt (Acstack));
      Ttyp    : constant Entity_Id  := Etype (Scope (Eent));
      Blkent  : Entity_Id;
      Call    : Node_Id;
      Block   : Node_Id;

      function Null_Statements (Stats : List_Id) return Boolean;
      --  Check for null statement sequence (i.e a list of labels and
      --  null statements).

      ---------------------
      -- Null_Statements --
      ---------------------

      function Null_Statements (Stats : List_Id) return Boolean is
         Stmt : Node_Id;

      begin
         Stmt := First (Stats);
         while Nkind (Stmt) /= N_Empty
           and then (Nkind (Stmt) = N_Null_Statement
                       or else
                     Nkind (Stmt) = N_Label)
         loop
            Next (Stmt);
         end loop;

         return Nkind (Stmt) = N_Empty;
      end Null_Statements;

   --  Start of processing for Expand_N_Accept_Statement

   begin
      --  If accept statement is not part of a list, then its parent must be
      --  an accept alternative, and, as described above, we do not do any
      --  expansion for such accept statements at this level.

      if not Is_List_Member (N) then
         pragma Assert (Nkind (Parent (N)) = N_Accept_Alternative);
         return;

      --  Trivial accept case (no statement sequence, or null statements).
      --  If the accept statement has declarations, then just insert them
      --  before the procedure call.

      --  We avoid this optimization when FIFO_Within_Priorities is active,
      --  since it is not correct according to annex D semantics. The problem
      --  is that the call is required to reorder the acceptors position on
      --  its ready queue, even though there is nothing to be done. However,
      --  if no policy is specified, then we decide that our dispatching
      --  policy always reorders the queue right after the RV to look the
      --  way they were just before the RV. Since we are allowed to freely
      --  reorder same-priority queues (this is part of what dispatching
      --  policies are all about), the optimization is legitimate.

      elsif Opt.Task_Dispatching_Policy /= 'F'
        and then (No (Stats) or else Null_Statements (Statements (Stats)))
      then
         --  Remove declarations for renamings, because the parameter block
         --  will not be assigned.

         declare
            D      : Node_Id;
            Next_D : Node_Id;

         begin
            D := First (Declarations (N));

            while Present (D) loop
               Next_D := Next (D);
               if Nkind (D) = N_Object_Renaming_Declaration then
                  Remove (D);
               end if;

               D := Next_D;
            end loop;
         end;

         if Present (Declarations (N)) then
            Insert_Actions (N, Declarations (N));
         end if;

         Rewrite (N,
           Make_Procedure_Call_Statement (Loc,
             Name => New_Reference_To (RTE (RE_Accept_Trivial), Loc),
             Parameter_Associations => New_List (
               Entry_Index_Expression (Loc, Entity (Ename), Eindx, Ttyp))));

         Analyze (N);

         --  Discard Entry_Address that was created for it, so it will not be
         --  emitted if this accept statement is in the statement part of a
         --  delay alternative.

         if Present (Stats) then
            Remove_Last_Elmt (Acstack);
         end if;

      --  Case of statement sequence present

      else
         --  Construct the block, using the declarations from the accept
         --  statement if any to initialize the declarations of the block.

         Blkent := Make_Defining_Identifier (Loc, New_Internal_Name ('A'));
         Set_Ekind (Blkent, E_Block);
         Set_Etype (Blkent, Standard_Void_Type);
         Set_Scope (Blkent, Current_Scope);

         Block :=
           Make_Block_Statement (Loc,
             Identifier                 => New_Reference_To (Blkent, Loc),
             Declarations               => Declarations (N),
             Handled_Statement_Sequence => Build_Accept_Body (N));

         --  Prepend call to Accept_Call to main statement sequence If the
         --  accept has exception handlers, the statement sequence is wrapped
         --  in a block. Insert call and renaming declarations in the
         --  declarations of the block, so they are elaborated before the
         --  handlers.

         Call :=
           Make_Procedure_Call_Statement (Loc,
             Name => New_Reference_To (RTE (RE_Accept_Call), Loc),
             Parameter_Associations => New_List (
               Entry_Index_Expression (Loc, Entity (Ename), Eindx, Ttyp),
               New_Reference_To (Ann, Loc)));

         if Parent (Stats) = N then
            Prepend (Call, Statements (Stats));
         else
            Set_Declarations
              (Parent (Stats),
                New_List (Call));
         end if;

         Analyze (Call);

         Push_Scope (Blkent);

         declare
            D      : Node_Id;
            Next_D : Node_Id;
            Typ    : Entity_Id;

         begin
            D := First (Declarations (N));
            while Present (D) loop
               Next_D := Next (D);

               if Nkind (D) = N_Object_Renaming_Declaration then

                  --  The renaming declarations for the formals were created
                  --  during analysis of the accept statement, and attached to
                  --  the list of declarations. Place them now in the context
                  --  of the accept block or subprogram.

                  Remove (D);
                  Typ := Entity (Subtype_Mark (D));
                  Insert_After (Call, D);
                  Analyze (D);

                  --  If the formal is class_wide, it does not have an actual
                  --  subtype. The analysis of the renaming declaration creates
                  --  one, but we need to retain the class-wide nature of the
                  --  entity.

                  if Is_Class_Wide_Type (Typ) then
                     Set_Etype (Defining_Identifier (D), Typ);
                  end if;

               end if;

               D := Next_D;
            end loop;
         end;

         End_Scope;

         --  Replace the accept statement by the new block

         Rewrite (N, Block);
         Analyze (N);

         --  Last step is to unstack the Accept_Address value

         Remove_Last_Elmt (Acstack);
      end if;
   end Expand_N_Accept_Statement;

   ----------------------------------
   -- Expand_N_Asynchronous_Select --
   ----------------------------------

   --  This procedure assumes that the trigger statement is an entry call or
   --  a dispatching procedure call. A delay alternative should already have
   --  been expanded into an entry call to the appropriate delay object Wait
   --  entry.

   --  If the trigger is a task entry call, the select is implemented with
   --  a Task_Entry_Call:

   --    declare
   --       B : Boolean;
   --       C : Boolean;
   --       P : parms := (parm, parm, parm);

   --        --  Clean is added by Exp_Ch7.Expand_Cleanup_Actions

   --       procedure _clean is
   --       begin
   --          ...
   --          Cancel_Task_Entry_Call (C);
   --          ...
   --       end _clean;

   --    begin
   --       Abort_Defer;
   --       Task_Entry_Call
   --         (acceptor-task,
   --          entry-index,
   --          P'Address,
   --          Asynchronous_Call,
   --          B);

   --       begin
   --          begin
   --             Abort_Undefer;
   --             <abortable-part>
   --          at end
   --             _clean;        --  Added by Exp_Ch7.Expand_Cleanup_Actions.
   --          end;
   --       exception
   --          when Abort_Signal => Abort_Undefer;
   --       end;

   --       parm := P.param;
   --       parm := P.param;
   --       ...
   --       if not C then
   --          <triggered-statements>
   --       end if;
   --    end;

   --  Note that Build_Simple_Entry_Call is used to expand the entry
   --  of the asynchronous entry call (by the
   --  Expand_N_Entry_Call_Statement procedure) as follows:

   --    declare
   --       P : parms := (parm, parm, parm);
   --    begin
   --       Call_Simple (acceptor-task, entry-index, P'Address);
   --       parm := P.param;
   --       parm := P.param;
   --       ...
   --    end;

   --  so the task at hand is to convert the latter expansion into the former

   --  If the trigger is a protected entry call, the select is
   --  implemented with Protected_Entry_Call:

   --  declare
   --     P   : E1_Params := (param, param, param);
   --     Bnn : Communications_Block;

   --  begin
   --     declare
   --        --  Clean is added by Exp_Ch7.Expand_Cleanup_Actions.
   --        procedure _clean is
   --        begin
   --           ...
   --           if Enqueued (Bnn) then
   --              Cancel_Protected_Entry_Call (Bnn);
   --           end if;
   --           ...
   --        end _clean;

   --     begin
   --        begin
   --           Protected_Entry_Call (
   --             Object => po._object'Access,
   --             E => <entry index>;
   --             Uninterpreted_Data => P'Address;
   --             Mode => Asynchronous_Call;
   --             Block => Bnn);
   --           if Enqueued (Bnn) then
   --              <abortable-part>
   --           end if;
   --        at end
   --           _clean;        --  Added by Exp_Ch7.Expand_Cleanup_Actions.
   --        end;
   --     exception
   --        when Abort_Signal => Abort_Undefer;
   --     end;

   --     if not Cancelled (Bnn) then
   --        <triggered-statements>
   --     end if;
   --  end;

   --  Build_Simple_Entry_Call is used to expand the all to a simple
   --  protected entry call:

   --  declare
   --     P   : E1_Params := (param, param, param);
   --     Bnn : Communications_Block;

   --  begin
   --     Protected_Entry_Call (
   --       Object => po._object'Access,
   --       E => <entry index>;
   --       Uninterpreted_Data => P'Address;
   --       Mode => Simple_Call;
   --       Block => Bnn);
   --     parm := P.param;
   --     parm := P.param;
   --       ...
   --  end;

   --  Ada 2005 (AI-345): If the trigger is a dispatching call, the select is
   --  expanded into:

   --    declare
   --       B   : Boolean := False;
   --       Bnn : Communication_Block;
   --       C   : Ada.Tags.Prim_Op_Kind;
<<<<<<< HEAD
=======
   --       D   : Dummy_Communication_Block;
>>>>>>> 60a98cce
   --       K   : Ada.Tags.Tagged_Kind :=
   --               Ada.Tags.Get_Tagged_Kind (Ada.Tags.Tag (<object>));
   --       P   : Parameters := (Param1 .. ParamN);
   --       S   : Integer;
   --       U   : Boolean;

   --    begin
   --       if K = Ada.Tags.TK_Limited_Tagged then
   --          <dispatching-call>;
   --          <triggering-statements>;

   --       else
   --          S := Ada.Tags.Get_Offset_Index (Ada.Tags.Tag (<object>),
   --                 DT_Position (<dispatching-call>));

   --          _Disp_Get_Prim_Op_Kind (<object>, S, C);

   --          if C = POK_Protected_Entry then
   --             declare
   --                procedure _clean is
   --                begin
   --                   if Enqueued (Bnn) then
   --                      Cancel_Protected_Entry_Call (Bnn);
   --                   end if;
   --                end _clean;

   --             begin
   --                begin
   --                   _Disp_Asynchronous_Select
<<<<<<< HEAD
   --                     (<object>, S, P'address, Bnn, B);
=======
   --                     (<object>, S, P'address, D, B);
   --                   Bnn := Communication_Block (D);
>>>>>>> 60a98cce

   --                   Param1 := P.Param1;
   --                   ...
   --                   ParamN := P.ParamN;

   --                   if Enqueued (Bnn) then
   --                      <abortable-statements>
   --                   end if;
   --                at end
   --                   _clean;
   --                end;
   --             exception
   --                when Abort_Signal => Abort_Undefer;
   --             end;

   --             if not Cancelled (Bnn) then
   --                <triggering-statements>
   --             end if;

   --          elsif C = POK_Task_Entry then
   --             declare
   --                procedure _clean is
   --                begin
   --                   Cancel_Task_Entry_Call (U);
   --                end _clean;

   --             begin
   --                Abort_Defer;

   --                _Disp_Asynchronous_Select
<<<<<<< HEAD
   --                  (<object>, S, P'address, Bnn, B);
=======
   --                  (<object>, S, P'address, D, B);
   --                Bnn := Communication_Bloc (D);
>>>>>>> 60a98cce

   --                Param1 := P.Param1;
   --                ...
   --                ParamN := P.ParamN;

   --                begin
   --                   begin
   --                      Abort_Undefer;
   --                      <abortable-statements>
   --                   at end
   --                      _clean;
   --                   end;
   --                exception
   --                   when Abort_Signal => Abort_Undefer;
   --                end;

   --                if not U then
   --                   <triggering-statements>
   --                end if;
   --             end;

   --          else
   --             <dispatching-call>;
   --             <triggering-statements>
   --          end if;
   --       end if;
   --    end;

   --  The job is to convert this to the asynchronous form

   --  If the trigger is a delay statement, it will have been expanded into a
   --  call to one of the GNARL delay procedures. This routine will convert
   --  this into a protected entry call on a delay object and then continue
   --  processing as for a protected entry call trigger. This requires
   --  declaring a Delay_Block object and adding a pointer to this object to
   --  the parameter list of the delay procedure to form the parameter list of
   --  the entry call. This object is used by the runtime to queue the delay
   --  request.

   --  For a description of the use of P and the assignments after the
   --  call, see Expand_N_Entry_Call_Statement.

   procedure Expand_N_Asynchronous_Select (N : Node_Id) is
      Loc    : constant Source_Ptr := Sloc (N);
      Abrt   : constant Node_Id    := Abortable_Part (N);
      Astats : constant List_Id    := Statements (Abrt);
      Trig   : constant Node_Id    := Triggering_Alternative (N);
      Tstats : constant List_Id    := Statements (Trig);

      Abort_Block_Ent   : Entity_Id;
      Abortable_Block   : Node_Id;
      Actuals           : List_Id;
      Blk_Ent           : Entity_Id;
      Blk_Typ           : Entity_Id;
      Call              : Node_Id;
      Call_Ent          : Entity_Id;
      Cancel_Param      : Entity_Id;
      Cleanup_Block     : Node_Id;
      Cleanup_Block_Ent : Entity_Id;
      Cleanup_Stmts     : List_Id;
      Conc_Typ_Stmts    : List_Id;
      Concval           : Node_Id;
      Dblock_Ent        : Entity_Id;
      Decl              : Node_Id;
      Decls             : List_Id;
      Ecall             : Node_Id;
      Ename             : Node_Id;
      Enqueue_Call      : Node_Id;
      Formals           : List_Id;
      Hdle              : List_Id;
      Index             : Node_Id;
      Lim_Typ_Stmts     : List_Id;
      N_Orig            : Node_Id;
      Obj               : Entity_Id;
      Param             : Node_Id;
      Params            : List_Id;
      Pdef              : Entity_Id;
      ProtE_Stmts       : List_Id;
      ProtP_Stmts       : List_Id;
      Stmt              : Node_Id;
      Stmts             : List_Id;
      Target_Undefer    : RE_Id;
      TaskE_Stmts       : List_Id;
      Undefer_Args      : List_Id := No_List;

      B   : Entity_Id;  --  Call status flag
      Bnn : Entity_Id;  --  Communication block
      C   : Entity_Id;  --  Call kind
      K   : Entity_Id;  --  Tagged kind
      P   : Entity_Id;  --  Parameter block
      S   : Entity_Id;  --  Primitive operation slot
      T   : Entity_Id;  --  Additional status flag

   begin
      Blk_Ent := Make_Defining_Identifier (Loc, New_Internal_Name ('A'));
      Ecall   := Triggering_Statement (Trig);

      --  The arguments in the call may require dynamic allocation, and the
      --  call statement may have been transformed into a block. The block
      --  may contain additional declarations for internal entities, and the
      --  original call is found by sequential search.

      if Nkind (Ecall) = N_Block_Statement then
         Ecall := First (Statements (Handled_Statement_Sequence (Ecall)));
         while Nkind (Ecall) /= N_Procedure_Call_Statement
           and then Nkind (Ecall) /= N_Entry_Call_Statement
         loop
            Next (Ecall);
         end loop;
      end if;

      --  This is either a dispatching call or a delay statement used as a
      --  trigger which was expanded into a procedure call.

      if Nkind (Ecall) = N_Procedure_Call_Statement then
         if Ada_Version >= Ada_05
           and then
             (No (Original_Node (Ecall))
                or else
                  (Nkind (Original_Node (Ecall)) /= N_Delay_Relative_Statement
                     and then
                   Nkind (Original_Node (Ecall)) /= N_Delay_Until_Statement))
         then
            Extract_Dispatching_Call (Ecall, Call_Ent, Obj, Actuals, Formals);

            Decls := New_List;
            Stmts := New_List;

            --  Call status flag processing, generate:
            --    B : Boolean := False;

            B := Build_B (Loc, Decls);

            --  Communication block processing, generate:
            --    Bnn : Communication_Block;

            Bnn := Make_Defining_Identifier (Loc, New_Internal_Name ('B'));

            Append_To (Decls,
              Make_Object_Declaration (Loc,
                Defining_Identifier =>
                  Bnn,
                Object_Definition =>
                  New_Reference_To (RTE (RE_Communication_Block), Loc)));

            --  Call kind processing, generate:
            --    C : Ada.Tags.Prim_Op_Kind;

            C := Build_C (Loc, Decls);

            --  Tagged kind processing, generate:
            --    K : Ada.Tags.Tagged_Kind :=
            --          Ada.Tags.Get_Tagged_Kind (Ada.Tags.Tag (<object>));

<<<<<<< HEAD
=======
            --  Dummy communication block, generate:
            --    D : Dummy_Communication_Block;

            Append_To (Decls,
              Make_Object_Declaration (Loc,
                Defining_Identifier =>
                  Make_Defining_Identifier (Loc, Name_uD),
                Object_Definition =>
                  New_Reference_To (
                    RTE (RE_Dummy_Communication_Block), Loc)));

>>>>>>> 60a98cce
            K := Build_K (Loc, Decls, Obj);

            --  Parameter block processing

            Blk_Typ := Build_Parameter_Block
                         (Loc, Actuals, Formals, Decls);
            P       := Parameter_Block_Pack
                         (Loc, Blk_Typ, Actuals, Formals, Decls, Stmts);

            --  Dispatch table slot processing, generate:
            --    S : Integer;

            S := Build_S (Loc, Decls);

            --  Additional status flag processing, generate:

            T := Make_Defining_Identifier (Loc, New_Internal_Name ('T'));

            Append_To (Decls,
              Make_Object_Declaration (Loc,
                Defining_Identifier =>
                  T,
                Object_Definition =>
                  New_Reference_To (Standard_Boolean, Loc)));

            --  ---------------------------------------------------------------
            --  Protected entry handling

            --  Generate:
            --    Param1 := P.Param1;
            --    ...
            --    ParamN := P.ParamN;

            Cleanup_Stmts := Parameter_Block_Unpack (Loc, P, Actuals, Formals);
<<<<<<< HEAD

            --  Generate:
            --    _Disp_Asynchronous_Select (<object>, S, P'address, Bnn, B);
=======

            --  Generate:
            --    Bnn := Communication_Block (D);

            Prepend_To (Cleanup_Stmts,
              Make_Assignment_Statement (Loc,
                Name =>
                  New_Reference_To (Bnn, Loc),
                Expression =>
                  Make_Unchecked_Type_Conversion (Loc,
                    Subtype_Mark =>
                      New_Reference_To (RTE (RE_Communication_Block), Loc),
                    Expression =>
                      Make_Identifier (Loc, Name_uD))));

            --  Generate:
            --    _Disp_Asynchronous_Select (<object>, S, P'address, D, B);
>>>>>>> 60a98cce

            Prepend_To (Cleanup_Stmts,
              Make_Procedure_Call_Statement (Loc,
                Name =>
                  New_Reference_To (
                    Find_Prim_Op (Etype (Etype (Obj)),
                      Name_uDisp_Asynchronous_Select),
                    Loc),
                Parameter_Associations =>
                  New_List (
                    New_Copy_Tree    (Obj),
                    New_Reference_To (S, Loc),
                    Make_Attribute_Reference (Loc,
                      Prefix => New_Reference_To (P, Loc),
                      Attribute_Name => Name_Address),
<<<<<<< HEAD
                    New_Reference_To (Bnn, Loc),
=======
                    Make_Identifier (Loc, Name_uD),
>>>>>>> 60a98cce
                    New_Reference_To (B, Loc))));

            --  Generate:
            --    if Enqueued (Bnn) then
            --       <abortable-statements>
            --    end if;

            Append_To (Cleanup_Stmts,
              Make_If_Statement (Loc,
                Condition =>
                  Make_Function_Call (Loc,
                    Name =>
                      New_Reference_To (RTE (RE_Enqueued), Loc),
                    Parameter_Associations =>
                      New_List (
                        New_Reference_To (Bnn, Loc))),

                Then_Statements =>
                  New_Copy_List_Tree (Astats)));

            --  Wrap the statements in a block. Exp_Ch7.Expand_Cleanup_Actions
            --  will then generate a _clean for the communication block Bnn.

            --  Generate:
            --    declare
            --       procedure _clean is
            --       begin
            --          if Enqueued (Bnn) then
            --             Cancel_Protected_Entry_Call (Bnn);
            --          end if;
            --       end _clean;
            --    begin
            --       Cleanup_Stmts
            --    at end
            --       _clean;
            --    end;

            Cleanup_Block_Ent :=
              Make_Defining_Identifier (Loc, New_Internal_Name ('C'));

            Cleanup_Block :=
              Build_Cleanup_Block (Loc, Cleanup_Block_Ent, Cleanup_Stmts, Bnn);

            --  Wrap the cleanup block in an exception handling block

            --  Generate:
            --    begin
            --       Cleanup_Block
            --    exception
            --       when Abort_Signal => Abort_Undefer;
            --    end;

            Abort_Block_Ent :=
              Make_Defining_Identifier (Loc, New_Internal_Name ('A'));

            ProtE_Stmts :=
              New_List (
                Make_Implicit_Label_Declaration (Loc,
                  Defining_Identifier => Abort_Block_Ent),

                Build_Abort_Block
                  (Loc, Abort_Block_Ent, Cleanup_Block_Ent, Cleanup_Block));

            --  Generate:
            --    if not Cancelled (Bnn) then
            --       <triggering-statements>
            --    end if;

            Append_To (ProtE_Stmts,
              Make_If_Statement (Loc,
                Condition =>
                  Make_Op_Not (Loc,
                    Right_Opnd =>
                      Make_Function_Call (Loc,
                        Name =>
                          New_Reference_To (RTE (RE_Cancelled), Loc),
                        Parameter_Associations =>
                          New_List (
                            New_Reference_To (Bnn, Loc)))),

                Then_Statements =>
                  New_Copy_List_Tree (Tstats)));

            --  ---------------------------------------------------------------
            --  Task entry handling

            --  Generate:
            --    Param1 := P.Param1;
            --    ...
            --    ParamN := P.ParamN;

            TaskE_Stmts := Parameter_Block_Unpack (Loc, P, Actuals, Formals);
<<<<<<< HEAD

            --  Generate:
            --    _Disp_Asynchronous_Select (<object>, S, P'address, Bnn, B);
=======

            --  Generate:
            --    Bnn := Communication_Block (D);

            Append_To (TaskE_Stmts,
              Make_Assignment_Statement (Loc,
                Name =>
                  New_Reference_To (Bnn, Loc),
                Expression =>
                  Make_Unchecked_Type_Conversion (Loc,
                    Subtype_Mark =>
                      New_Reference_To (RTE (RE_Communication_Block), Loc),
                    Expression =>
                      Make_Identifier (Loc, Name_uD))));

            --  Generate:
            --    _Disp_Asynchronous_Select (<object>, S, P'address, D, B);
>>>>>>> 60a98cce

            Prepend_To (TaskE_Stmts,
              Make_Procedure_Call_Statement (Loc,
                Name =>
                  New_Reference_To (
                    Find_Prim_Op (Etype (Etype (Obj)),
                      Name_uDisp_Asynchronous_Select),
                    Loc),
                Parameter_Associations =>
                  New_List (
                    New_Copy_Tree    (Obj),
                    New_Reference_To (S, Loc),
                    Make_Attribute_Reference (Loc,
                      Prefix => New_Reference_To (P, Loc),
                      Attribute_Name => Name_Address),
<<<<<<< HEAD
                    New_Reference_To (Bnn, Loc),
=======
                    Make_Identifier (Loc, Name_uD),
>>>>>>> 60a98cce
                    New_Reference_To (B, Loc))));

            --  Generate:
            --    Abort_Defer;

            Prepend_To (TaskE_Stmts,
              Make_Procedure_Call_Statement (Loc,
                Name =>
                  New_Reference_To (RTE (RE_Abort_Defer), Loc),
                Parameter_Associations =>
                  No_List));

            --  Generate:
            --    Abort_Undefer;
            --    <abortable-statements>

            Cleanup_Stmts := New_Copy_List_Tree (Astats);

            Prepend_To (Cleanup_Stmts,
              Make_Procedure_Call_Statement (Loc,
                Name =>
                  New_Reference_To (RTE (RE_Abort_Undefer), Loc),
                Parameter_Associations =>
                  No_List));

            --  Wrap the statements in a block. Exp_Ch7.Expand_Cleanup_Actions
            --  will generate a _clean for the additional status flag.

            --  Generate:
            --    declare
            --       procedure _clean is
            --       begin
            --          Cancel_Task_Entry_Call (U);
            --       end _clean;
            --    begin
            --       Cleanup_Stmts
            --    at end
            --       _clean;
            --    end;

            Cleanup_Block_Ent :=
              Make_Defining_Identifier (Loc, New_Internal_Name ('C'));

            Cleanup_Block :=
              Build_Cleanup_Block (Loc, Cleanup_Block_Ent, Cleanup_Stmts, T);

            --  Wrap the cleanup block in an exception handling block

            --  Generate:
            --    begin
            --       Cleanup_Block
            --    exception
            --       when Abort_Signal => Abort_Undefer;
            --    end;

            Abort_Block_Ent :=
              Make_Defining_Identifier (Loc, New_Internal_Name ('A'));

<<<<<<< HEAD
            Append_To (TaskE_Stmts,
              Make_Implicit_Label_Declaration (Loc,
                Defining_Identifier => Abort_Block_Ent));

            Append_To (TaskE_Stmts,
=======
            Append_To (TaskE_Stmts,
              Make_Implicit_Label_Declaration (Loc,
                Defining_Identifier => Abort_Block_Ent));

            Append_To (TaskE_Stmts,
>>>>>>> 60a98cce
              Build_Abort_Block
                (Loc, Abort_Block_Ent, Cleanup_Block_Ent, Cleanup_Block));

            --  Generate:
            --    if not T then
            --       <triggering-statements>
            --    end if;

            Append_To (TaskE_Stmts,
              Make_If_Statement (Loc,
                Condition =>
                  Make_Op_Not (Loc,
                    Right_Opnd =>
                      New_Reference_To (T, Loc)),

                Then_Statements =>
                  New_Copy_List_Tree (Tstats)));

            -------------------------------------------------------------------
            --  Protected procedure handling

            --  Generate:
            --    <dispatching-call>;
            --    <triggering-statements>

            ProtP_Stmts := New_Copy_List_Tree (Tstats);
            Prepend_To (ProtP_Stmts, New_Copy_Tree (Ecall));

            --  Generate:
            --    S := Ada.Tags.Get_Offset_Index (
            --           Ada.Tags.Tag (<object>), DT_Position (Call_Ent));

            Conc_Typ_Stmts := New_List (
              Build_S_Assignment (Loc, S, Obj, Call_Ent));

            --  Generate:
            --    _Disp_Get_Prim_Op_Kind (<object>, S, C);

            Append_To (Conc_Typ_Stmts,
              Make_Procedure_Call_Statement (Loc,
                Name =>
                  New_Reference_To (
                    Find_Prim_Op (Etype (Etype (Obj)),
                      Name_uDisp_Get_Prim_Op_Kind),
                    Loc),
                Parameter_Associations =>
                  New_List (
                    New_Copy_Tree    (Obj),
                    New_Reference_To (S, Loc),
                    New_Reference_To (C, Loc))));

            --  Generate:
            --    if C = POK_Procedure_Entry then
            --       ProtE_Stmts
            --    elsif C = POK_Task_Entry then
            --       TaskE_Stmts
            --    else
            --       ProtP_Stmts
            --    end if;

            Append_To (Conc_Typ_Stmts,
              Make_If_Statement (Loc,
                Condition =>
                  Make_Op_Eq (Loc,
                    Left_Opnd =>
                      New_Reference_To (C, Loc),
                    Right_Opnd =>
                      New_Reference_To (RTE (RE_POK_Protected_Entry), Loc)),

                Then_Statements =>
                  ProtE_Stmts,

                Elsif_Parts =>
                  New_List (
                    Make_Elsif_Part (Loc,
                      Condition =>
                        Make_Op_Eq (Loc,
                          Left_Opnd =>
                            New_Reference_To (C, Loc),
                          Right_Opnd =>
                            New_Reference_To (RTE (RE_POK_Task_Entry), Loc)),

                      Then_Statements =>
                        TaskE_Stmts)),

                Else_Statements =>
                  ProtP_Stmts));

            --  Generate:
            --    <dispatching-call>;
            --    <triggering-statements>

            Lim_Typ_Stmts := New_Copy_List_Tree (Tstats);
            Prepend_To (Lim_Typ_Stmts, New_Copy_Tree (Ecall));

            --  Generate:
            --    if K = Ada.Tags.TK_Limited_Tagged then
            --       Lim_Typ_Stmts
            --    else
            --       Conc_Typ_Stmts
            --    end if;

            Append_To (Stmts,
              Make_If_Statement (Loc,
                Condition =>
                   Make_Op_Eq (Loc,
                     Left_Opnd =>
                       New_Reference_To (K, Loc),
                     Right_Opnd =>
                       New_Reference_To (RTE (RE_TK_Limited_Tagged), Loc)),

                Then_Statements =>
                  Lim_Typ_Stmts,

                Else_Statements =>
                  Conc_Typ_Stmts));

            Rewrite (N,
              Make_Block_Statement (Loc,
                Declarations =>
                  Decls,
                Handled_Statement_Sequence =>
                  Make_Handled_Sequence_Of_Statements (Loc, Stmts)));

            Analyze (N);
            return;

         --  Delay triggering statement processing

         else
            --  Add a Delay_Block object to the parameter list of the delay
            --  procedure to form the parameter list of the Wait entry call.

            Dblock_Ent :=
              Make_Defining_Identifier (Loc, New_Internal_Name ('D'));

            Pdef := Entity (Name (Ecall));

            if Is_RTE (Pdef, RO_CA_Delay_For) then
               Enqueue_Call :=
                 New_Reference_To (RTE (RE_Enqueue_Duration), Loc);

            elsif Is_RTE (Pdef, RO_CA_Delay_Until) then
               Enqueue_Call :=
                 New_Reference_To (RTE (RE_Enqueue_Calendar), Loc);

            else pragma Assert (Is_RTE (Pdef, RO_RT_Delay_Until));
               Enqueue_Call := New_Reference_To (RTE (RE_Enqueue_RT), Loc);
            end if;

            Append_To (Parameter_Associations (Ecall),
              Make_Attribute_Reference (Loc,
                Prefix => New_Reference_To (Dblock_Ent, Loc),
                Attribute_Name => Name_Unchecked_Access));

            --  Create the inner block to protect the abortable part

            Hdle := New_List (
              Make_Implicit_Exception_Handler (Loc,
                Exception_Choices =>
                  New_List (New_Reference_To (Stand.Abort_Signal, Loc)),
                Statements => New_List (
                  Make_Procedure_Call_Statement (Loc,
                    Name => New_Reference_To (RTE (RE_Abort_Undefer), Loc)))));

            Prepend_To (Astats,
              Make_Procedure_Call_Statement (Loc,
                Name => New_Reference_To (RTE (RE_Abort_Undefer), Loc)));

            Abortable_Block :=
              Make_Block_Statement (Loc,
                Identifier => New_Reference_To (Blk_Ent, Loc),
                Handled_Statement_Sequence =>
                  Make_Handled_Sequence_Of_Statements (Loc,
                    Statements => Astats),
                Has_Created_Identifier => True,
                Is_Asynchronous_Call_Block => True);

            --  Append call to if Enqueue (When, DB'Unchecked_Access) then

            Rewrite (Ecall,
              Make_Implicit_If_Statement (N,
                Condition => Make_Function_Call (Loc,
                  Name => Enqueue_Call,
                  Parameter_Associations => Parameter_Associations (Ecall)),
                Then_Statements =>
                  New_List (Make_Block_Statement (Loc,
                    Handled_Statement_Sequence =>
                      Make_Handled_Sequence_Of_Statements (Loc,
                        Statements => New_List (
                          Make_Implicit_Label_Declaration (Loc,
                            Defining_Identifier => Blk_Ent,
                            Label_Construct     => Abortable_Block),
                          Abortable_Block),
                        Exception_Handlers => Hdle)))));

            Stmts := New_List (Ecall);

            --  Construct statement sequence for new block

            Append_To (Stmts,
              Make_Implicit_If_Statement (N,
                Condition => Make_Function_Call (Loc,
                  Name => New_Reference_To (
                    RTE (RE_Timed_Out), Loc),
                  Parameter_Associations => New_List (
                    Make_Attribute_Reference (Loc,
                      Prefix => New_Reference_To (Dblock_Ent, Loc),
                      Attribute_Name => Name_Unchecked_Access))),
                Then_Statements => Tstats));

            --  The result is the new block

            Set_Entry_Cancel_Parameter (Blk_Ent, Dblock_Ent);

            Rewrite (N,
              Make_Block_Statement (Loc,
                Declarations => New_List (
                  Make_Object_Declaration (Loc,
                    Defining_Identifier => Dblock_Ent,
                    Aliased_Present => True,
                    Object_Definition => New_Reference_To (
                      RTE (RE_Delay_Block), Loc))),

                Handled_Statement_Sequence =>
                  Make_Handled_Sequence_Of_Statements (Loc, Stmts)));

            Analyze (N);
            return;
         end if;

      else
         N_Orig := N;
      end if;

      Extract_Entry (Ecall, Concval, Ename, Index);
      Build_Simple_Entry_Call (Ecall, Concval, Ename, Index);

      Stmts := Statements (Handled_Statement_Sequence (Ecall));
      Decls := Declarations (Ecall);

      if Is_Protected_Type (Etype (Concval)) then

         --  Get the declarations of the block expanded from the entry call

         Decl := First (Decls);
         while Present (Decl)
           and then
             (Nkind (Decl) /= N_Object_Declaration
               or else not Is_RTE (Etype (Object_Definition (Decl)),
                                   RE_Communication_Block))
         loop
            Next (Decl);
         end loop;

         pragma Assert (Present (Decl));
         Cancel_Param := Defining_Identifier (Decl);

         --  Change the mode of the Protected_Entry_Call call

         --  Protected_Entry_Call (
         --    Object => po._object'Access,
         --    E => <entry index>;
         --    Uninterpreted_Data => P'Address;
         --    Mode => Asynchronous_Call;
         --    Block => Bnn);

         Stmt := First (Stmts);

         --  Skip assignments to temporaries created for in-out parameters

         --  This makes unwarranted assumptions about the shape of the expanded
         --  tree for the call, and should be cleaned up ???

         while Nkind (Stmt) /= N_Procedure_Call_Statement loop
            Next (Stmt);
         end loop;

         Call := Stmt;

         Param := First (Parameter_Associations (Call));
         while Present (Param)
           and then not Is_RTE (Etype (Param), RE_Call_Modes)
         loop
            Next (Param);
         end loop;

         pragma Assert (Present (Param));
         Rewrite (Param, New_Reference_To (RTE (RE_Asynchronous_Call), Loc));
         Analyze (Param);

         --  Append an if statement to execute the abortable part

         --  Generate:
         --    if Enqueued (Bnn) then

         Append_To (Stmts,
           Make_Implicit_If_Statement (N,
             Condition => Make_Function_Call (Loc,
               Name => New_Reference_To (
                 RTE (RE_Enqueued), Loc),
               Parameter_Associations => New_List (
                 New_Reference_To (Cancel_Param, Loc))),
             Then_Statements => Astats));

         Abortable_Block :=
           Make_Block_Statement (Loc,
             Identifier => New_Reference_To (Blk_Ent, Loc),
             Handled_Statement_Sequence =>
               Make_Handled_Sequence_Of_Statements (Loc,
                 Statements => Stmts),
             Has_Created_Identifier => True,
             Is_Asynchronous_Call_Block => True);

         --  For the VM call Update_Exception instead of Abort_Undefer.
         --  See 4jexcept.ads for an explanation.

         if VM_Target = No_VM then
            Target_Undefer := RE_Abort_Undefer;
         else
            Target_Undefer := RE_Update_Exception;
            Undefer_Args :=
              New_List (Make_Function_Call (Loc,
                          Name => New_Occurrence_Of
                                    (RTE (RE_Current_Target_Exception), Loc)));
         end if;

         Stmts := New_List (
           Make_Block_Statement (Loc,
             Handled_Statement_Sequence =>
               Make_Handled_Sequence_Of_Statements (Loc,
                 Statements => New_List (
                   Make_Implicit_Label_Declaration (Loc,
                     Defining_Identifier => Blk_Ent,
                     Label_Construct     => Abortable_Block),
                   Abortable_Block),

               --  exception

                 Exception_Handlers => New_List (
                   Make_Implicit_Exception_Handler (Loc,

               --  when Abort_Signal =>
               --     Abort_Undefer.all;

                     Exception_Choices =>
                       New_List (New_Reference_To (Stand.Abort_Signal, Loc)),
                     Statements => New_List (
                       Make_Procedure_Call_Statement (Loc,
                         Name => New_Reference_To (
                           RTE (Target_Undefer), Loc),
                         Parameter_Associations => Undefer_Args)))))),

         --  if not Cancelled (Bnn) then
         --     triggered statements
         --  end if;

           Make_Implicit_If_Statement (N,
             Condition => Make_Op_Not (Loc,
               Right_Opnd =>
                 Make_Function_Call (Loc,
                   Name => New_Occurrence_Of (RTE (RE_Cancelled), Loc),
                   Parameter_Associations => New_List (
                     New_Occurrence_Of (Cancel_Param, Loc)))),
             Then_Statements => Tstats));

      --  Asynchronous task entry call

      else
         if No (Decls) then
            Decls := New_List;
         end if;

         B := Make_Defining_Identifier (Loc, Name_uB);

         --  Insert declaration of B in declarations of existing block

         Prepend_To (Decls,
           Make_Object_Declaration (Loc,
             Defining_Identifier => B,
             Object_Definition => New_Reference_To (Standard_Boolean, Loc)));

         Cancel_Param := Make_Defining_Identifier (Loc, Name_uC);

         --  Insert declaration of C in declarations of existing block

         Prepend_To (Decls,
           Make_Object_Declaration (Loc,
             Defining_Identifier => Cancel_Param,
             Object_Definition => New_Reference_To (Standard_Boolean, Loc)));

         --  Remove and save the call to Call_Simple

         Stmt := First (Stmts);

         --  Skip assignments to temporaries created for in-out parameters.
         --  This makes unwarranted assumptions about the shape of the expanded
         --  tree for the call, and should be cleaned up ???

         while Nkind (Stmt) /= N_Procedure_Call_Statement loop
            Next (Stmt);
         end loop;

         Call := Stmt;

         --  Create the inner block to protect the abortable part

         Hdle :=  New_List (
           Make_Implicit_Exception_Handler (Loc,
             Exception_Choices =>
               New_List (New_Reference_To (Stand.Abort_Signal, Loc)),
             Statements => New_List (
               Make_Procedure_Call_Statement (Loc,
                 Name => New_Reference_To (RTE (RE_Abort_Undefer), Loc)))));

         Prepend_To (Astats,
           Make_Procedure_Call_Statement (Loc,
             Name => New_Reference_To (RTE (RE_Abort_Undefer), Loc)));

         Abortable_Block :=
           Make_Block_Statement (Loc,
             Identifier => New_Reference_To (Blk_Ent, Loc),
             Handled_Statement_Sequence =>
               Make_Handled_Sequence_Of_Statements (Loc,
                 Statements => Astats),
             Has_Created_Identifier => True,
             Is_Asynchronous_Call_Block => True);

         Insert_After (Call,
           Make_Block_Statement (Loc,
             Handled_Statement_Sequence =>
               Make_Handled_Sequence_Of_Statements (Loc,
                 Statements => New_List (
                   Make_Implicit_Label_Declaration (Loc,
                     Defining_Identifier => Blk_Ent,
                     Label_Construct     => Abortable_Block),
                   Abortable_Block),
                 Exception_Handlers => Hdle)));

         --  Create new call statement

         Params := Parameter_Associations (Call);

         Append_To (Params,
           New_Reference_To (RTE (RE_Asynchronous_Call), Loc));
         Append_To (Params,
           New_Reference_To (B, Loc));

         Rewrite (Call,
           Make_Procedure_Call_Statement (Loc,
             Name =>
               New_Reference_To (RTE (RE_Task_Entry_Call), Loc),
             Parameter_Associations => Params));

         --  Construct statement sequence for new block

         Append_To (Stmts,
           Make_Implicit_If_Statement (N,
             Condition =>
               Make_Op_Not (Loc,
                 New_Reference_To (Cancel_Param, Loc)),
             Then_Statements => Tstats));

         --  Protected the call against abort

         Prepend_To (Stmts,
           Make_Procedure_Call_Statement (Loc,
             Name => New_Reference_To (RTE (RE_Abort_Defer), Loc),
             Parameter_Associations => Empty_List));
      end if;

      Set_Entry_Cancel_Parameter (Blk_Ent, Cancel_Param);

      --  The result is the new block

      Rewrite (N_Orig,
        Make_Block_Statement (Loc,
          Declarations => Decls,
          Handled_Statement_Sequence =>
            Make_Handled_Sequence_Of_Statements (Loc, Stmts)));

      Analyze (N_Orig);
   end Expand_N_Asynchronous_Select;

   -------------------------------------
   -- Expand_N_Conditional_Entry_Call --
   -------------------------------------

   --  The conditional task entry call is converted to a call to
   --  Task_Entry_Call:

   --    declare
   --       B : Boolean;
   --       P : parms := (parm, parm, parm);

   --    begin
   --       Task_Entry_Call
   --         (acceptor-task,
   --          entry-index,
   --          P'Address,
   --          Conditional_Call,
   --          B);
   --       parm := P.param;
   --       parm := P.param;
   --       ...
   --       if B then
   --          normal-statements
   --       else
   --          else-statements
   --       end if;
   --    end;

   --  For a description of the use of P and the assignments after the
   --  call, see Expand_N_Entry_Call_Statement. Note that the entry call
   --  of the conditional entry call has already been expanded (by the
   --  Expand_N_Entry_Call_Statement procedure) as follows:

   --    declare
   --       P : parms := (parm, parm, parm);
   --    begin
   --       ... info for in-out parameters
   --       Call_Simple (acceptor-task, entry-index, P'Address);
   --       parm := P.param;
   --       parm := P.param;
   --       ...
   --    end;

   --  so the task at hand is to convert the latter expansion into the former

   --  The conditional protected entry call is converted to a call to
   --  Protected_Entry_Call:

   --    declare
   --       P : parms := (parm, parm, parm);
   --       Bnn : Communications_Block;

   --    begin
   --       Protected_Entry_Call (
   --         Object => po._object'Access,
   --         E => <entry index>;
   --         Uninterpreted_Data => P'Address;
   --         Mode => Conditional_Call;
   --         Block => Bnn);
   --       parm := P.param;
   --       parm := P.param;
   --       ...
   --       if Cancelled (Bnn) then
   --          else-statements
   --       else
   --          normal-statements
   --       end if;
   --    end;

   --  As for tasks, the entry call of the conditional entry call has
   --  already been expanded (by the Expand_N_Entry_Call_Statement procedure)
   --  as follows:

   --    declare
   --       P   : E1_Params := (param, param, param);
   --       Bnn : Communications_Block;

   --    begin
   --       Protected_Entry_Call (
   --         Object => po._object'Access,
   --         E => <entry index>;
   --         Uninterpreted_Data => P'Address;
   --         Mode => Simple_Call;
   --         Block => Bnn);
   --       parm := P.param;
   --       parm := P.param;
   --         ...
   --    end;

   --  Ada 2005 (AI-345): A dispatching conditional entry call is converted
   --  into:

   --    declare
   --       B : Boolean := False;
   --       C : Ada.Tags.Prim_Op_Kind;
   --       K : Ada.Tags.Tagged_Kind :=
   --             Ada.Tags.Get_Tagged_Kind (Ada.Tags.Tag (<object>));
   --       P : Parameters := (Param1 .. ParamN);
   --       S : Integer;

   --    begin
   --       if K = Ada.Tags.TK_Limited_Tagged then
   --          <dispatching-call>;
   --          <triggering-statements>

   --       else
   --          S := Ada.Tags.Get_Offset_Index (Ada.Tags.Tag (<object>),
   --                 DT_Position (<dispatching-call>));

   --          _Disp_Conditional_Select (<object>, S, P'address, C, B);

   --          if C = POK_Protected_Entry
   --            or else C = POK_Task_Entry
   --          then
   --             Param1 := P.Param1;
   --             ...
   --             ParamN := P.ParamN;
   --          end if;

   --          if B then
   --             if C = POK_Procedure
   --               or else C = POK_Protected_Procedure
   --               or else C = POK_Task_Procedure
   --             then
   --                <dispatching-call>;
   --             end if;

   --             <triggering-statements>
   --          else
   --             <else-statements>
   --          end if;
   --       end if;
   --    end;

   procedure Expand_N_Conditional_Entry_Call (N : Node_Id) is
      Loc : constant Source_Ptr := Sloc (N);
      Alt : constant Node_Id    := Entry_Call_Alternative (N);
      Blk : Node_Id             := Entry_Call_Statement (Alt);
      Transient_Blk : Node_Id;

      Actuals        : List_Id;
      Blk_Typ        : Entity_Id;
      Call           : Node_Id;
      Call_Ent       : Entity_Id;
      Conc_Typ_Stmts : List_Id;
      Decl           : Node_Id;
      Decls          : List_Id;
      Formals        : List_Id;
      Lim_Typ_Stmts  : List_Id;
      N_Stats        : List_Id;
      Obj            : Entity_Id;
      Param          : Node_Id;
      Params         : List_Id;
      Stmt           : Node_Id;
      Stmts          : List_Id;
      Unpack         : List_Id;

      B : Entity_Id;  --  Call status flag
      C : Entity_Id;  --  Call kind
      K : Entity_Id;  --  Tagged kind
      P : Entity_Id;  --  Parameter block
      S : Entity_Id;  --  Primitive operation slot

   begin
      if Ada_Version >= Ada_05
        and then Nkind (Blk) = N_Procedure_Call_Statement
      then
         Extract_Dispatching_Call (Blk, Call_Ent, Obj, Actuals, Formals);

         Decls := New_List;
         Stmts := New_List;

         --  Call status flag processing, generate:
         --    B : Boolean := False;

         B := Build_B (Loc, Decls);

         --  Call kind processing, generate:
         --    C : Ada.Tags.Prim_Op_Kind;

         C := Build_C (Loc, Decls);

         --  Tagged kind processing, generate:
         --    K : Ada.Tags.Tagged_Kind :=
         --          Ada.Tags.Get_Tagged_Kind (Ada.Tags.Tag (<object>));

         K := Build_K (Loc, Decls, Obj);

         --  Parameter block processing

         Blk_Typ := Build_Parameter_Block (Loc, Actuals, Formals, Decls);
         P       := Parameter_Block_Pack
                      (Loc, Blk_Typ, Actuals, Formals, Decls, Stmts);

         --  Dispatch table slot processing, generate:
         --    S : Integer;

         S := Build_S (Loc, Decls);

         --  Generate:
         --    S := Ada.Tags.Get_Offset_Index (
         --           Ada.Tags.Tag (<object>), DT_Position (Call_Ent));

         Conc_Typ_Stmts := New_List (
           Build_S_Assignment (Loc, S, Obj, Call_Ent));

         --  Generate:
         --    _Disp_Conditional_Select (<object>, S, P'address, C, B);

         Append_To (Conc_Typ_Stmts,
           Make_Procedure_Call_Statement (Loc,
             Name =>
               New_Reference_To (
                 Find_Prim_Op (Etype (Etype (Obj)),
                   Name_uDisp_Conditional_Select),
                 Loc),
             Parameter_Associations =>
               New_List (
                 New_Copy_Tree    (Obj),
                 New_Reference_To (S, Loc),
                 Make_Attribute_Reference (Loc,
                   Prefix => New_Reference_To (P, Loc),
                   Attribute_Name => Name_Address),
                 New_Reference_To (C, Loc),
                 New_Reference_To (B, Loc))));

         --  Generate:
         --    if C = POK_Protected_Entry
         --      or else C = POK_Task_Entry
         --    then
         --       Param1 := P.Param1;
         --       ...
         --       ParamN := P.ParamN;
         --    end if;

         Unpack := Parameter_Block_Unpack (Loc, P, Actuals, Formals);

         --  Generate the if statement only when the packed parameters need
         --  explicit assignments to their corresponding actuals.

         if Present (Unpack) then
            Append_To (Conc_Typ_Stmts,
              Make_If_Statement (Loc,

                Condition =>
                  Make_Or_Else (Loc,
                    Left_Opnd =>
                      Make_Op_Eq (Loc,
                        Left_Opnd =>
                          New_Reference_To (C, Loc),
                        Right_Opnd =>
                          New_Reference_To (RTE (
                            RE_POK_Protected_Entry), Loc)),
                    Right_Opnd =>
                      Make_Op_Eq (Loc,
                        Left_Opnd =>
                          New_Reference_To (C, Loc),
                        Right_Opnd =>
                          New_Reference_To (RTE (RE_POK_Task_Entry), Loc))),

                 Then_Statements =>
                   Unpack));
         end if;

         --  Generate:
         --    if B then
         --       if C = POK_Procedure
         --         or else C = POK_Protected_Procedure
         --         or else C = POK_Task_Procedure
         --       then
         --          <dispatching-call>
         --       end if;
         --       <normal-statements>
         --    else
         --       <else-statements>
         --    end if;

         N_Stats := New_Copy_List_Tree (Statements (Alt));

         Prepend_To (N_Stats,
           Make_If_Statement (Loc,
             Condition =>
               Make_Or_Else (Loc,
                 Left_Opnd =>
                   Make_Op_Eq (Loc,
                     Left_Opnd =>
                       New_Reference_To (C, Loc),
                     Right_Opnd =>
                       New_Reference_To (RTE (RE_POK_Procedure), Loc)),

                 Right_Opnd =>
                   Make_Or_Else (Loc,
                     Left_Opnd =>
                       Make_Op_Eq (Loc,
                         Left_Opnd =>
                           New_Reference_To (C, Loc),
                         Right_Opnd =>
                           New_Reference_To (RTE (
                             RE_POK_Protected_Procedure), Loc)),

                     Right_Opnd =>
                       Make_Op_Eq (Loc,
                         Left_Opnd =>
                           New_Reference_To (C, Loc),
                         Right_Opnd =>
                           New_Reference_To (RTE (
                             RE_POK_Task_Procedure), Loc)))),

             Then_Statements =>
               New_List (Blk)));

         Append_To (Conc_Typ_Stmts,
           Make_If_Statement (Loc,
             Condition       => New_Reference_To (B, Loc),
             Then_Statements => N_Stats,
             Else_Statements => Else_Statements (N)));

         --  Generate:
         --    <dispatching-call>;
         --    <triggering-statements>

         Lim_Typ_Stmts := New_Copy_List_Tree (Statements (Alt));
         Prepend_To (Lim_Typ_Stmts, New_Copy_Tree (Blk));

         --  Generate:
         --    if K = Ada.Tags.TK_Limited_Tagged then
         --       Lim_Typ_Stmts
         --    else
         --       Conc_Typ_Stmts
         --    end if;

         Append_To (Stmts,
           Make_If_Statement (Loc,
             Condition =>
               Make_Op_Eq (Loc,
                 Left_Opnd =>
                   New_Reference_To (K, Loc),
                 Right_Opnd =>
                   New_Reference_To (RTE (RE_TK_Limited_Tagged), Loc)),

             Then_Statements =>
               Lim_Typ_Stmts,

             Else_Statements =>
               Conc_Typ_Stmts));

         Rewrite (N,
           Make_Block_Statement (Loc,
             Declarations               => Decls,
             Handled_Statement_Sequence =>
               Make_Handled_Sequence_Of_Statements (Loc, Stmts)));

      --  As described above, The entry alternative is transformed into a
      --  block that contains the gnulli call, and possibly assignment
      --  statements for in-out parameters. The gnulli call may itself be
      --  rewritten into a transient block if some unconstrained parameters
      --  require it. We need to retrieve the call to complete its parameter
      --  list.

      else
         Transient_Blk :=
            First_Real_Statement (Handled_Statement_Sequence (Blk));

         if Present (Transient_Blk)
           and then Nkind (Transient_Blk) = N_Block_Statement
         then
            Blk := Transient_Blk;
         end if;

         Stmts := Statements (Handled_Statement_Sequence (Blk));
         Stmt  := First (Stmts);
         while Nkind (Stmt) /= N_Procedure_Call_Statement loop
            Next (Stmt);
         end loop;

         Call   := Stmt;
         Params := Parameter_Associations (Call);

         if Is_RTE (Entity (Name (Call)), RE_Protected_Entry_Call) then

            --  Substitute Conditional_Entry_Call for Simple_Call parameter

            Param := First (Params);
            while Present (Param)
              and then not Is_RTE (Etype (Param), RE_Call_Modes)
            loop
               Next (Param);
            end loop;

            pragma Assert (Present (Param));
            Rewrite (Param, New_Reference_To (RTE (RE_Conditional_Call), Loc));

            Analyze (Param);

            --  Find the Communication_Block parameter for the call to the
            --  Cancelled function.

            Decl := First (Declarations (Blk));
            while Present (Decl)
              and then not Is_RTE (Etype (Object_Definition (Decl)),
                             RE_Communication_Block)
            loop
               Next (Decl);
            end loop;

            --  Add an if statement to execute the else part if the call
            --  does not succeed (as indicated by the Cancelled predicate).

            Append_To (Stmts,
              Make_Implicit_If_Statement (N,
                Condition => Make_Function_Call (Loc,
                  Name => New_Reference_To (RTE (RE_Cancelled), Loc),
                  Parameter_Associations => New_List (
                    New_Reference_To (Defining_Identifier (Decl), Loc))),
                Then_Statements => Else_Statements (N),
                Else_Statements => Statements (Alt)));

         else
            B := Make_Defining_Identifier (Loc, Name_uB);

            --  Insert declaration of B in declarations of existing block

            if No (Declarations (Blk)) then
               Set_Declarations (Blk, New_List);
            end if;

            Prepend_To (Declarations (Blk),
              Make_Object_Declaration (Loc,
                Defining_Identifier => B,
                Object_Definition =>
                  New_Reference_To (Standard_Boolean, Loc)));

            --  Create new call statement

            Append_To (Params,
              New_Reference_To (RTE (RE_Conditional_Call), Loc));
            Append_To (Params, New_Reference_To (B, Loc));

            Rewrite (Call,
              Make_Procedure_Call_Statement (Loc,
                Name => New_Reference_To (RTE (RE_Task_Entry_Call), Loc),
                Parameter_Associations => Params));

            --  Construct statement sequence for new block

            Append_To (Stmts,
              Make_Implicit_If_Statement (N,
                Condition => New_Reference_To (B, Loc),
                Then_Statements => Statements (Alt),
                Else_Statements => Else_Statements (N)));
         end if;

         --  The result is the new block

         Rewrite (N,
           Make_Block_Statement (Loc,
             Declarations => Declarations (Blk),
             Handled_Statement_Sequence =>
               Make_Handled_Sequence_Of_Statements (Loc, Stmts)));
      end if;

      Analyze (N);
   end Expand_N_Conditional_Entry_Call;

   ---------------------------------------
   -- Expand_N_Delay_Relative_Statement --
   ---------------------------------------

   --  Delay statement is implemented as a procedure call to Delay_For
   --  defined in Ada.Calendar.Delays in order to reduce the overhead of
   --  simple delays imposed by the use of Protected Objects.

   procedure Expand_N_Delay_Relative_Statement (N : Node_Id) is
      Loc : constant Source_Ptr := Sloc (N);
   begin
      Rewrite (N,
        Make_Procedure_Call_Statement (Loc,
          Name => New_Reference_To (RTE (RO_CA_Delay_For), Loc),
          Parameter_Associations => New_List (Expression (N))));
      Analyze (N);
   end Expand_N_Delay_Relative_Statement;

   ------------------------------------
   -- Expand_N_Delay_Until_Statement --
   ------------------------------------

   --  Delay Until statement is implemented as a procedure call to
   --  Delay_Until defined in Ada.Calendar.Delays and Ada.Real_Time.Delays.

   procedure Expand_N_Delay_Until_Statement (N : Node_Id) is
      Loc : constant Source_Ptr := Sloc (N);
      Typ : Entity_Id;

   begin
      if Is_RTE (Base_Type (Etype (Expression (N))), RO_CA_Time) then
         Typ := RTE (RO_CA_Delay_Until);
      else
         Typ := RTE (RO_RT_Delay_Until);
      end if;

      Rewrite (N,
        Make_Procedure_Call_Statement (Loc,
          Name => New_Reference_To (Typ, Loc),
          Parameter_Associations => New_List (Expression (N))));

      Analyze (N);
   end Expand_N_Delay_Until_Statement;

   -------------------------
   -- Expand_N_Entry_Body --
   -------------------------

   procedure Expand_N_Entry_Body (N : Node_Id) is
      Loc         : constant Source_Ptr := Sloc (N);
      Dec         : constant Node_Id    := Parent (Current_Scope);
      Ent_Formals : constant Node_Id    := Entry_Body_Formal_Part (N);
      Index_Spec  : constant Node_Id    :=
                      Entry_Index_Specification (Ent_Formals);
      Next_Op     : Node_Id;
      First_Decl  : constant Node_Id := First (Declarations (N));
      Index_Decl  : List_Id;

   begin
      --  Add the renamings for private declarations and discriminants

      Add_Discriminal_Declarations
        (Declarations (N), Defining_Identifier (Dec), Name_uObject, Loc);
      Add_Private_Declarations
        (Declarations (N), Defining_Identifier (Dec), Name_uObject, Loc);

      if Present (Index_Spec) then
         Index_Decl :=
           Index_Constant_Declaration
             (N,
               Defining_Identifier (Index_Spec), Defining_Identifier (Dec));

         --  If the entry has local declarations, insert index declaration
         --  before them, because the index may be used therein.

         if Present (First_Decl) then
            Insert_List_Before (First_Decl, Index_Decl);
         else
            Append_List_To (Declarations (N), Index_Decl);
         end if;
      end if;

      --  Associate privals and discriminals with the next protected operation
      --  body to be expanded. These are used to expand references to private
      --  data objects and discriminants, respectively.

      Next_Op := Next_Protected_Operation (N);

      if Present (Next_Op) then
         Set_Privals (Dec, Next_Op, Loc);
         Set_Discriminals (Dec);
      end if;
   end Expand_N_Entry_Body;

   -----------------------------------
   -- Expand_N_Entry_Call_Statement --
   -----------------------------------

   --  An entry call is expanded into GNARLI calls to implement
   --  a simple entry call (see Build_Simple_Entry_Call).

   procedure Expand_N_Entry_Call_Statement (N : Node_Id) is
      Concval : Node_Id;
      Ename   : Node_Id;
      Index   : Node_Id;

   begin
      if No_Run_Time_Mode then
         Error_Msg_CRT ("entry call", N);
         return;
      end if;

      --  If this entry call is part of an asynchronous select, don't expand it
      --  here; it will be expanded with the select statement. Don't expand
      --  timed entry calls either, as they are translated into asynchronous
      --  entry calls.

      --  ??? This whole approach is questionable; it may be better to go back
      --  to allowing the expansion to take place and then attempting to fix it
      --  up in Expand_N_Asynchronous_Select. The tricky part is figuring out
      --  whether the expanded call is on a task or protected entry.

      if (Nkind (Parent (N)) /= N_Triggering_Alternative
           or else N /= Triggering_Statement (Parent (N)))
        and then (Nkind (Parent (N)) /= N_Entry_Call_Alternative
                   or else N /= Entry_Call_Statement (Parent (N))
                   or else Nkind (Parent (Parent (N))) /= N_Timed_Entry_Call)
      then
         Extract_Entry (N, Concval, Ename, Index);
         Build_Simple_Entry_Call (N, Concval, Ename, Index);
      end if;
   end Expand_N_Entry_Call_Statement;

   --------------------------------
   -- Expand_N_Entry_Declaration --
   --------------------------------

   --  If there are parameters, then first, each of the formals is marked by
   --  setting Is_Entry_Formal. Next a record type is built which is used to
   --  hold the parameter values. The name of this record type is entryP where
   --  entry is the name of the entry, with an additional corresponding access
   --  type called entryPA. The record type has matching components for each
   --  formal (the component names are the same as the formal names). For
   --  elementary types, the component type matches the formal type. For
   --  composite types, an access type is declared (with the name formalA)
   --  which designates the formal type, and the type of the component is this
   --  access type. Finally the Entry_Component of each formal is set to
   --  reference the corresponding record component.

   procedure Expand_N_Entry_Declaration (N : Node_Id) is
      Loc        : constant Source_Ptr := Sloc (N);
      Entry_Ent  : constant Entity_Id  := Defining_Identifier (N);
      Components : List_Id;
      Formal     : Node_Id;
      Ftype      : Entity_Id;
      Last_Decl  : Node_Id;
      Component  : Entity_Id;
      Ctype      : Entity_Id;
      Decl       : Node_Id;
      Rec_Ent    : Entity_Id;
      Acc_Ent    : Entity_Id;

   begin
      Formal := First_Formal (Entry_Ent);
      Last_Decl := N;

      --  Most processing is done only if parameters are present

      if Present (Formal) then
         Components := New_List;

         --  Loop through formals

         while Present (Formal) loop
            Set_Is_Entry_Formal (Formal);
            Component :=
              Make_Defining_Identifier (Sloc (Formal), Chars (Formal));
            Set_Entry_Component (Formal, Component);
            Set_Entry_Formal (Component, Formal);
            Ftype := Etype (Formal);

            --  Declare new access type and then append

            Ctype :=
              Make_Defining_Identifier (Loc, New_Internal_Name ('A'));

            Decl :=
              Make_Full_Type_Declaration (Loc,
                Defining_Identifier => Ctype,
                Type_Definition     =>
                  Make_Access_To_Object_Definition (Loc,
                    All_Present        => True,
                    Constant_Present   => Ekind (Formal) = E_In_Parameter,
                    Subtype_Indication => New_Reference_To (Ftype, Loc)));

            Insert_After (Last_Decl, Decl);
            Last_Decl := Decl;

            Append_To (Components,
              Make_Component_Declaration (Loc,
                Defining_Identifier => Component,
                Component_Definition =>
                  Make_Component_Definition (Loc,
                    Aliased_Present    => False,
                    Subtype_Indication => New_Reference_To (Ctype, Loc))));

            Next_Formal_With_Extras (Formal);
         end loop;

         --  Create the Entry_Parameter_Record declaration

         Rec_Ent :=
           Make_Defining_Identifier (Loc, New_Internal_Name ('P'));

         Decl :=
           Make_Full_Type_Declaration (Loc,
             Defining_Identifier => Rec_Ent,
             Type_Definition     =>
               Make_Record_Definition (Loc,
                 Component_List =>
                   Make_Component_List (Loc,
                     Component_Items => Components)));

         Insert_After (Last_Decl, Decl);
         Last_Decl := Decl;

         --  Construct and link in the corresponding access type

         Acc_Ent :=
           Make_Defining_Identifier (Loc, New_Internal_Name ('A'));

         Set_Entry_Parameters_Type (Entry_Ent, Acc_Ent);

         Decl :=
           Make_Full_Type_Declaration (Loc,
             Defining_Identifier => Acc_Ent,
             Type_Definition     =>
               Make_Access_To_Object_Definition (Loc,
                 All_Present        => True,
                 Subtype_Indication => New_Reference_To (Rec_Ent, Loc)));

         Insert_After (Last_Decl, Decl);
         Last_Decl := Decl;
      end if;
   end Expand_N_Entry_Declaration;

   -----------------------------
   -- Expand_N_Protected_Body --
   -----------------------------

   --  Protected bodies are expanded to the completion of the subprograms
   --  created for the corresponding protected type. These are a protected and
   --  unprotected version of each protected subprogram in the object, a
   --  function to calculate each entry barrier, and a procedure to execute the
   --  sequence of statements of each protected entry body. For example, for
   --  protected type ptype:

   --  function entB
   --    (O : System.Address;
   --     E : Protected_Entry_Index)
   --     return Boolean
   --  is
   --     <discriminant renamings>
   --     <private object renamings>
   --  begin
   --     return <barrier expression>;
   --  end entB;

   --  procedure pprocN (_object : in out poV;...) is
   --     <discriminant renamings>
   --     <private object renamings>
   --  begin
   --     <sequence of statements>
   --  end pprocN;

   --  procedure pprocP (_object : in out poV;...) is
   --     procedure _clean is
   --       Pn : Boolean;
   --     begin
   --       ptypeS (_object, Pn);
   --       Unlock (_object._object'Access);
   --       Abort_Undefer.all;
   --     end _clean;

   --  begin
   --     Abort_Defer.all;
   --     Lock (_object._object'Access);
   --     pprocN (_object;...);
   --  at end
   --     _clean;
   --  end pproc;

   --  function pfuncN (_object : poV;...) return Return_Type is
   --     <discriminant renamings>
   --     <private object renamings>
   --  begin
   --     <sequence of statements>
   --  end pfuncN;

   --  function pfuncP (_object : poV) return Return_Type is
   --     procedure _clean is
   --     begin
   --        Unlock (_object._object'Access);
   --        Abort_Undefer.all;
   --     end _clean;

   --  begin
   --     Abort_Defer.all;
   --     Lock (_object._object'Access);
   --     return pfuncN (_object);

   --  at end
   --     _clean;
   --  end pfunc;

   --  procedure entE
   --    (O : System.Address;
   --     P : System.Address;
   --     E : Protected_Entry_Index)
   --  is
   --     <discriminant renamings>
   --     <private object renamings>
   --     type poVP is access poV;
   --     _Object : ptVP := ptVP!(O);

   --  begin
   --     begin
   --        <statement sequence>
   --        Complete_Entry_Body (_Object._Object);
   --     exception
   --        when all others =>
   --           Exceptional_Complete_Entry_Body (
   --             _Object._Object, Get_GNAT_Exception);
   --     end;
   --  end entE;

   --  The type poV is the record created for the protected type to hold
   --  the state of the protected object.

   procedure Expand_N_Protected_Body (N : Node_Id) is
      Loc          : constant Source_Ptr := Sloc (N);
      Pid          : constant Entity_Id  := Corresponding_Spec (N);
      Has_Entries  : Boolean := False;
      Op_Body      : Node_Id;
      Op_Decl      : Node_Id;
      Op_Id        : Entity_Id;
      Disp_Op_Body : Node_Id;
      New_Op_Body  : Node_Id;
      Current_Node : Node_Id;
      Num_Entries  : Natural := 0;

      function Build_Dispatching_Subprogram_Body
        (N        : Node_Id;
         Pid      : Node_Id;
         Prot_Bod : Node_Id) return Node_Id;
      --  Build a dispatching version of the protected subprogram body. The
      --  newly generated subprogram contains a call to the original protected
      --  body. The following code is generated:
      --
      --  function <protected-function-name> (Param1 .. ParamN) return
      --    <return-type> is
      --  begin
      --     return <protected-function-name>P (Param1 .. ParamN);
      --  end <protected-function-name>;
      --
      --  or
      --
      --  procedure <protected-procedure-name> (Param1 .. ParamN) is
      --  begin
      --     <protected-procedure-name>P (Param1 .. ParamN);
      --  end <protected-procedure-name>

      ---------------------------------------
      -- Build_Dispatching_Subprogram_Body --
      ---------------------------------------

      function Build_Dispatching_Subprogram_Body
        (N        : Node_Id;
         Pid      : Node_Id;
         Prot_Bod : Node_Id) return Node_Id
      is
         Loc     : constant Source_Ptr := Sloc (N);
         Actuals : List_Id;
         Formal  : Node_Id;
         Spec    : Node_Id;
         Stmts   : List_Id;

      begin
         --  Generate a specification without a letter suffix in order to
         --  override an interface function or procedure.

         Spec :=
           Build_Protected_Sub_Specification (N, Pid, Dispatching_Mode);

         --  The formal parameters become the actuals of the protected
         --  function or procedure call.

         Actuals := New_List;
         Formal  := First (Parameter_Specifications (Spec));
         while Present (Formal) loop
            Append_To (Actuals,
              Make_Identifier (Loc, Chars (Defining_Identifier (Formal))));

            Next (Formal);
         end loop;

         if Nkind (Spec) = N_Procedure_Specification then
            Stmts :=
              New_List (
                Make_Procedure_Call_Statement (Loc,
                  Name =>
                    New_Reference_To (Corresponding_Spec (Prot_Bod), Loc),
                  Parameter_Associations => Actuals));
         else
            pragma Assert (Nkind (Spec) = N_Function_Specification);

            Stmts :=
              New_List (
                Make_Simple_Return_Statement (Loc,
                  Expression =>
                    Make_Function_Call (Loc,
                      Name =>
                        New_Reference_To (Corresponding_Spec (Prot_Bod), Loc),
                      Parameter_Associations => Actuals)));
         end if;

         return
           Make_Subprogram_Body (Loc,
             Declarations  => Empty_List,
             Specification => Spec,
             Handled_Statement_Sequence =>
               Make_Handled_Sequence_Of_Statements (Loc, Stmts));
      end Build_Dispatching_Subprogram_Body;

   --  Start of processing for Expand_N_Protected_Body

   begin
      if No_Run_Time_Mode then
         Error_Msg_CRT ("protected body", N);
         return;
      end if;

      if Nkind (Parent (N)) = N_Subunit then

         --  This is the proper body corresponding to a stub. The declarations
         --  must be inserted at the point of the stub, which is in the decla-
         --  rative part of the parent unit.

         Current_Node := Corresponding_Stub (Parent (N));

      else
         Current_Node := N;
      end if;

      Op_Body := First (Declarations (N));

      --  The protected body is replaced with the bodies of its
      --  protected operations, and the declarations for internal objects
      --  that may have been created for entry family bounds.

      Rewrite (N, Make_Null_Statement (Sloc (N)));
      Analyze (N);

      while Present (Op_Body) loop
         case Nkind (Op_Body) is
            when N_Subprogram_Declaration =>
               null;

            when N_Subprogram_Body =>

               --  Exclude functions created to analyze defaults

               if not Is_Eliminated (Defining_Entity (Op_Body))
                 and then not Is_Eliminated (Corresponding_Spec (Op_Body))
               then
                  New_Op_Body :=
                    Build_Unprotected_Subprogram_Body (Op_Body, Pid);

                  --  Propagate the finalization chain to the new body.
                  --  In the unlikely event that the subprogram contains a
                  --  declaration or allocator for an object that requires
                  --  finalization, the corresponding chain is created when
                  --  analyzing the body, and attached to its entity. This
                  --  entity is not further elaborated, and so the chain
                  --  properly belongs to the newly created subprogram body.

                  if Present
                    (Finalization_Chain_Entity (Defining_Entity (Op_Body)))
                  then
                     Set_Finalization_Chain_Entity
                       (Protected_Body_Subprogram
                         (Corresponding_Spec (Op_Body)),
                       Finalization_Chain_Entity (Defining_Entity (Op_Body)));
                     Set_Analyzed
                         (Handled_Statement_Sequence (New_Op_Body), False);
                  end if;

                  Insert_After (Current_Node, New_Op_Body);
                  Current_Node := New_Op_Body;
                  Analyze (New_Op_Body);

                  Update_Prival_Subtypes (New_Op_Body);

                  --  Build the corresponding protected operation. It may
                  --  appear that this is needed only this is a visible
                  --  operation of the type, or if it is an interrupt handler,
                  --  and this was the strategy used previously in GNAT.
                  --  However, the operation may be exported through a
                  --  'Access to an external caller. This is the common idiom
                  --  in code that uses the Ada 2005 Timing_Events package
                  --  As a result we need to produce the protected body for
                  --  both visible and private operations.

                  if Present (Corresponding_Spec (Op_Body)) then
                     Op_Decl :=
                        Unit_Declaration_Node (Corresponding_Spec (Op_Body));

                     if
                       Nkind (Parent (Op_Decl)) = N_Protected_Definition
                     then
                        New_Op_Body :=
                           Build_Protected_Subprogram_Body (
                             Op_Body, Pid, Specification (New_Op_Body));

                        Insert_After (Current_Node, New_Op_Body);
                        Analyze (New_Op_Body);

                        Current_Node := New_Op_Body;

                        --  Generate an overriding primitive operation body for
                        --  this subprogram if the protected type implements
                        --  an interface.

                        if Ada_Version >= Ada_05
                          and then Present (Abstract_Interfaces (
                                     Corresponding_Record_Type (Pid)))
                        then
                           Disp_Op_Body :=
                             Build_Dispatching_Subprogram_Body (
                               Op_Body, Pid, New_Op_Body);

                           Insert_After (Current_Node, Disp_Op_Body);
                           Analyze (Disp_Op_Body);

                           Current_Node := Disp_Op_Body;
                        end if;
                     end if;
                  end if;
               end if;

            when N_Entry_Body =>
               Op_Id := Defining_Identifier (Op_Body);
               Has_Entries := True;
               Num_Entries := Num_Entries + 1;

               New_Op_Body := Build_Protected_Entry (Op_Body, Op_Id, Pid);

               Insert_After (Current_Node, New_Op_Body);
               Current_Node := New_Op_Body;
               Analyze (New_Op_Body);

               Update_Prival_Subtypes (New_Op_Body);

            when N_Implicit_Label_Declaration =>
               null;

            when N_Itype_Reference =>
               Insert_After (Current_Node, New_Copy (Op_Body));

            when N_Freeze_Entity =>
               New_Op_Body := New_Copy (Op_Body);

               if Present (Entity (Op_Body))
                 and then Freeze_Node (Entity (Op_Body)) = Op_Body
               then
                  Set_Freeze_Node (Entity (Op_Body), New_Op_Body);
               end if;

               Insert_After (Current_Node, New_Op_Body);
               Current_Node := New_Op_Body;
               Analyze (New_Op_Body);

            when N_Pragma =>
               New_Op_Body := New_Copy (Op_Body);
               Insert_After (Current_Node, New_Op_Body);
               Current_Node := New_Op_Body;
               Analyze (New_Op_Body);

            when N_Object_Declaration =>
               pragma Assert (not Comes_From_Source (Op_Body));
               New_Op_Body := New_Copy (Op_Body);
               Insert_After (Current_Node, New_Op_Body);
               Current_Node := New_Op_Body;
               Analyze (New_Op_Body);

            when others =>
               raise Program_Error;

         end case;

         Next (Op_Body);
      end loop;

      --  Finally, create the body of the function that maps an entry index
      --  into the corresponding body index, except when there is no entry,
      --  or in a ravenscar-like profile (no abort, no entry queue, 1 entry)

      if Has_Entries
        and then (Abort_Allowed
                  or else Restriction_Active (No_Entry_Queue) = False
                  or else Num_Entries > 1
                  or else (Has_Attach_Handler (Pid)
                            and then not Restricted_Profile))
      then
         New_Op_Body := Build_Find_Body_Index (Pid);
         Insert_After (Current_Node, New_Op_Body);
         Current_Node := New_Op_Body;
         Analyze (New_Op_Body);
      end if;

      --  Ada 2005 (AI-345): Construct the primitive entry wrapper bodies after
      --  the protected body. At this point the entry specs have been created,
      --  frozen and included in the dispatch table for the protected type.

      pragma Assert (Present (Corresponding_Record_Type (Pid)));

      if Ada_Version >= Ada_05
        and then Present (Protected_Definition (Parent (Pid)))
        and then Present (Abstract_Interfaces
                          (Corresponding_Record_Type (Pid)))
      then
         declare
            Vis_Decl  : Node_Id :=
                          First (Visible_Declarations
                                 (Protected_Definition (Parent (Pid))));
            Wrap_Body : Node_Id;

         begin
            --  Examine the visible declarations of the protected type, looking
            --  for an entry declaration. We do not consider entry families
            --  since they cannot have dispatching operations, thus they do not
            --  need entry wrappers.

            while Present (Vis_Decl) loop
               if Nkind (Vis_Decl) = N_Entry_Declaration then
                  Wrap_Body :=
                    Build_Wrapper_Body (Loc,
                      Proc_Nam => Defining_Identifier (Vis_Decl),
                      Obj_Typ  => Corresponding_Record_Type (Pid),
                      Formals  => Parameter_Specifications (Vis_Decl));

                  if Wrap_Body /= Empty then
                     Insert_After (Current_Node, Wrap_Body);
                     Current_Node := Wrap_Body;

                     Analyze (Wrap_Body);
                  end if;

               elsif Nkind (Vis_Decl) = N_Subprogram_Declaration then
                  Wrap_Body :=
                    Build_Wrapper_Body (Loc,
                      Proc_Nam => Defining_Unit_Name
                                        (Specification (Vis_Decl)),
                      Obj_Typ  => Corresponding_Record_Type (Pid),
                      Formals  => Parameter_Specifications
                                        (Specification (Vis_Decl)));

                  if Wrap_Body /= Empty then
                     Insert_After (Current_Node, Wrap_Body);
                     Current_Node := Wrap_Body;

                     Analyze (Wrap_Body);
                  end if;
               end if;

               Next (Vis_Decl);
            end loop;
         end;
      end if;
   end Expand_N_Protected_Body;

   -----------------------------------------
   -- Expand_N_Protected_Type_Declaration --
   -----------------------------------------

   --  First we create a corresponding record type declaration used to
   --  represent values of this protected type.
   --  The general form of this type declaration is

   --    type poV (discriminants) is record
   --      _Object       : aliased <kind>Protection
   --         [(<entry count> [, <handler count>])];
   --      [entry_family  : array (bounds) of Void;]
   --      <private data fields>
   --    end record;

   --  The discriminants are present only if the corresponding protected type
   --  has discriminants, and they exactly mirror the protected type
   --  discriminants. The private data fields similarly mirror the private
   --  declarations of the protected type.

   --  The Object field is always present. It contains RTS specific data used
   --  to control the protected object. It is declared as Aliased so that it
   --  can be passed as a pointer to the RTS. This allows the protected record
   --  to be referenced within RTS data structures. An appropriate Protection
   --  type and discriminant are generated.

   --  The Service field is present for protected objects with entries. It
   --  contains sufficient information to allow the entry service procedure for
   --  this object to be called when the object is not known till runtime.

   --  One entry_family component is present for each entry family in the
   --  task definition (see Expand_N_Task_Type_Declaration).

   --  When a protected object is declared, an instance of the protected type
   --  value record is created. The elaboration of this declaration creates the
   --  correct bounds for the entry families, and also evaluates the priority
   --  expression if needed. The initialization routine for the protected type
   --  itself then calls Initialize_Protection with appropriate parameters to
   --  initialize the value of the Task_Id field. Install_Handlers may be also
   --  called if a pragma Attach_Handler applies.

   --  Note: this record is passed to the subprograms created by the expansion
   --  of protected subprograms and entries. It is an in parameter to protected
   --  functions and an in out parameter to procedures and entry bodies. The
   --  Entity_Id for this created record type is placed in the
   --  Corresponding_Record_Type field of the associated protected type entity.

   --  Next we create a procedure specifications for protected subprograms and
   --  entry bodies. For each protected subprograms two subprograms are
   --  created, an unprotected and a protected version. The unprotected version
   --  is called from within other operations of the same protected object.

   --  We also build the call to register the procedure if a pragma
   --  Interrupt_Handler applies.

   --  A single subprogram is created to service all entry bodies; it has an
   --  additional boolean out parameter indicating that the previous entry call
   --  made by the current task was serviced immediately, i.e. not by proxy.
   --  The O parameter contains a pointer to a record object of the type
   --  described above. An untyped interface is used here to allow this
   --  procedure to be called in places where the type of the object to be
   --  serviced is not known. This must be done, for example, when a call that
   --  may have been requeued is cancelled; the corresponding object must be
   --  serviced, but which object that is not known till runtime.

   --  procedure ptypeS
   --    (O : System.Address; P : out Boolean);
   --  procedure pprocN (_object : in out poV);
   --  procedure pproc (_object : in out poV);
   --  function pfuncN (_object : poV);
   --  function pfunc (_object : poV);
   --  ...

   --  Note that this must come after the record type declaration, since
   --  the specs refer to this type.

   procedure Expand_N_Protected_Type_Declaration (N : Node_Id) is
      Loc     : constant Source_Ptr := Sloc (N);
      Prottyp : constant Entity_Id  := Defining_Identifier (N);

      Pdef : constant Node_Id := Protected_Definition (N);
      --  This contains two lists; one for visible and one for private decls

      Rec_Decl     : Node_Id;
      Cdecls       : List_Id;
      Discr_Map    : constant Elist_Id := New_Elmt_List;
      Priv         : Node_Id;
      New_Priv     : Node_Id;
      Comp         : Node_Id;
      Comp_Id      : Entity_Id;
      Sub          : Node_Id;
      Current_Node : Node_Id := N;
      Bdef         : Entity_Id := Empty; -- avoid uninit warning
      Edef         : Entity_Id := Empty; -- avoid uninit warning
      Entries_Aggr : Node_Id;
      Body_Id      : Entity_Id;
      Body_Arr     : Node_Id;
      E_Count      : Int;
      Object_Comp  : Node_Id;

      procedure Register_Handler;
      --  For a protected operation that is an interrupt handler, add the
      --  freeze action that will register it as such.

      ----------------------
      -- Register_Handler --
      ----------------------

      procedure Register_Handler is

         --  All semantic checks already done in Sem_Prag

         Prot_Proc    : constant Entity_Id :=
                       Defining_Unit_Name
                         (Specification (Current_Node));

         Proc_Address : constant Node_Id :=
                          Make_Attribute_Reference (Loc,
                          Prefix => New_Reference_To (Prot_Proc, Loc),
                          Attribute_Name => Name_Address);

         RTS_Call     : constant Entity_Id :=
                          Make_Procedure_Call_Statement (Loc,
                            Name =>
                              New_Reference_To (
                                RTE (RE_Register_Interrupt_Handler), Loc),
                            Parameter_Associations =>
                              New_List (Proc_Address));
      begin
         Append_Freeze_Action (Prot_Proc, RTS_Call);
      end Register_Handler;

   --  Start of processing for Expand_N_Protected_Type_Declaration

   begin
      if Present (Corresponding_Record_Type (Prottyp)) then
         return;
      else
         Rec_Decl := Build_Corresponding_Record (N, Prottyp, Loc);
      end if;

      Cdecls := Component_Items (Component_List (Type_Definition (Rec_Decl)));

      --  Ada 2005 (AI-345): Propagate the attribute that contains the list
      --  of implemented interfaces.

      Set_Interface_List (Type_Definition (Rec_Decl), Interface_List (N));

      Qualify_Entity_Names (N);

      --  If the type has discriminants, their occurrences in the declaration
      --  have been replaced by the corresponding discriminals. For components
      --  that are constrained by discriminants, their homologues in the
      --  corresponding record type must refer to the discriminants of that
      --  record, so we must apply a new renaming to subtypes_indications:

      --     protected discriminant => discriminal => record discriminant

      --  This replacement is not applied to default expressions, for which
      --  the discriminal is correct.

      if Has_Discriminants (Prottyp) then
         declare
            Disc : Entity_Id;
            Decl : Node_Id;
         begin
            Disc := First_Discriminant (Prottyp);
            Decl := First (Discriminant_Specifications (Rec_Decl));
            while Present (Disc) loop
               Append_Elmt (Discriminal (Disc), Discr_Map);
               Append_Elmt (Defining_Identifier (Decl), Discr_Map);
               Next_Discriminant (Disc);
               Next (Decl);
            end loop;
         end;
      end if;

      --  Fill in the component declarations

      --  Add components for entry families. For each entry family, create an
      --  anonymous type declaration with the same size, and analyze the type.

      Collect_Entry_Families (Loc, Cdecls, Current_Node, Prottyp);

      --  Prepend the _Object field with the right type to the component list.
      --  We need to compute the number of entries, and in some cases the
      --  number of Attach_Handler pragmas.

      declare
         Ritem              : Node_Id;
         Num_Attach_Handler : Int := 0;
         Protection_Subtype : Node_Id;
         Entry_Count_Expr   : constant Node_Id :=
                                Build_Entry_Count_Expression
                                  (Prottyp, Cdecls, Loc);

      begin
         if Has_Attach_Handler (Prottyp) then
            Ritem := First_Rep_Item (Prottyp);
            while Present (Ritem) loop
               if Nkind (Ritem) = N_Pragma
                 and then Chars (Ritem) = Name_Attach_Handler
               then
                  Num_Attach_Handler := Num_Attach_Handler + 1;
               end if;

               Next_Rep_Item (Ritem);
            end loop;

            if Restricted_Profile then
               if Has_Entries (Prottyp) then
                  Protection_Subtype :=
                    New_Reference_To (RTE (RE_Protection_Entry), Loc);
               else
                  Protection_Subtype :=
                    New_Reference_To (RTE (RE_Protection), Loc);
               end if;
            else
               Protection_Subtype :=
                 Make_Subtype_Indication
                   (Sloc => Loc,
                    Subtype_Mark =>
                      New_Reference_To
                        (RTE (RE_Static_Interrupt_Protection), Loc),
                    Constraint =>
                      Make_Index_Or_Discriminant_Constraint (
                        Sloc => Loc,
                        Constraints => New_List (
                          Entry_Count_Expr,
                          Make_Integer_Literal (Loc, Num_Attach_Handler))));
            end if;

         elsif Has_Interrupt_Handler (Prottyp) then
            Protection_Subtype :=
               Make_Subtype_Indication (
                 Sloc => Loc,
                 Subtype_Mark => New_Reference_To
                   (RTE (RE_Dynamic_Interrupt_Protection), Loc),
                 Constraint =>
                   Make_Index_Or_Discriminant_Constraint (
                     Sloc => Loc,
                     Constraints => New_List (Entry_Count_Expr)));

         --  Type has explicit entries or generated primitive entry wrappers

         elsif Has_Entries (Prottyp)
           or else (Ada_Version >= Ada_05
                      and then Present (Interface_List (N)))
         then
            if Abort_Allowed
              or else Restriction_Active (No_Entry_Queue) = False
              or else Number_Entries (Prottyp) > 1
            then
               Protection_Subtype :=
                  Make_Subtype_Indication (
                    Sloc => Loc,
                    Subtype_Mark =>
                      New_Reference_To (RTE (RE_Protection_Entries), Loc),
                    Constraint =>
                      Make_Index_Or_Discriminant_Constraint (
                        Sloc => Loc,
                        Constraints => New_List (Entry_Count_Expr)));

            else
               Protection_Subtype :=
                 New_Reference_To (RTE (RE_Protection_Entry), Loc);
            end if;

         else
            Protection_Subtype := New_Reference_To (RTE (RE_Protection), Loc);
         end if;

         Object_Comp :=
           Make_Component_Declaration (Loc,
             Defining_Identifier =>
               Make_Defining_Identifier (Loc, Name_uObject),
             Component_Definition =>
               Make_Component_Definition (Loc,
                 Aliased_Present    => True,
                 Subtype_Indication => Protection_Subtype));
      end;

      pragma Assert (Present (Pdef));

      --  Add private field components

      if Present (Private_Declarations (Pdef)) then
         Priv := First (Private_Declarations (Pdef));

         while Present (Priv) loop

            if Nkind (Priv) = N_Component_Declaration then

               --  The component definition consists of a subtype indication,
               --  or (in Ada 2005) an access definition. Make a copy of the
               --  proper definition.

               declare
                  Old_Comp : constant Node_Id   := Component_Definition (Priv);
                  Pent     : constant Entity_Id := Defining_Identifier (Priv);
                  New_Comp : Node_Id;

               begin
                  if Present (Subtype_Indication (Old_Comp)) then
                     New_Comp :=
                       Make_Component_Definition (Sloc (Pent),
                         Aliased_Present    => False,
                         Subtype_Indication =>
                           New_Copy_Tree (Subtype_Indication (Old_Comp),
                                           Discr_Map));
                  else
                     New_Comp :=
                       Make_Component_Definition (Sloc (Pent),
                         Aliased_Present    => False,
                         Access_Definition  =>
                           New_Copy_Tree (Access_Definition (Old_Comp),
                                           Discr_Map));
                  end if;

                  New_Priv :=
                    Make_Component_Declaration (Loc,
                      Defining_Identifier =>
                        Make_Defining_Identifier (Sloc (Pent), Chars (Pent)),
                      Component_Definition => New_Comp,
                      Expression => Expression (Priv));

                  Append_To (Cdecls, New_Priv);
               end;

            elsif Nkind (Priv) = N_Subprogram_Declaration then

               --  Make the unprotected version of the subprogram available
               --  for expansion of intra object calls. There is need for
               --  a protected version only if the subprogram is an interrupt
               --  handler, otherwise  this operation can only be called from
               --  within the body.

               Sub :=
                 Make_Subprogram_Declaration (Loc,
                   Specification =>
                     Build_Protected_Sub_Specification
                       (Priv, Prottyp, Unprotected_Mode));

               Insert_After (Current_Node, Sub);
               Analyze (Sub);

               Set_Protected_Body_Subprogram
                 (Defining_Unit_Name (Specification (Priv)),
                  Defining_Unit_Name (Specification (Sub)));

               Current_Node := Sub;

               Sub :=
                 Make_Subprogram_Declaration (Loc,
                   Specification =>
                     Build_Protected_Sub_Specification
                       (Priv, Prottyp, Protected_Mode));

               Insert_After (Current_Node, Sub);
               Analyze (Sub);
               Current_Node := Sub;

               if Is_Interrupt_Handler
                 (Defining_Unit_Name (Specification (Priv)))
               then
                  if not Restricted_Profile then
                     Register_Handler;
                  end if;
               end if;
            end if;

            Next (Priv);
         end loop;
      end if;

      --  Put the _Object component after the private component so that it
      --  be finalized early as required by 9.4 (20)

      Append_To (Cdecls, Object_Comp);

      Insert_After (Current_Node, Rec_Decl);
      Current_Node := Rec_Decl;

      --  Analyze the record declaration immediately after construction,
      --  because the initialization procedure is needed for single object
      --  declarations before the next entity is analyzed (the freeze call
      --  that generates this initialization procedure is found below).

      Analyze (Rec_Decl, Suppress => All_Checks);

      --  Ada 2005 (AI-345): Construct the primitive entry wrappers before
      --  the corresponding record is frozen

      if Ada_Version >= Ada_05
        and then Present (Visible_Declarations (Pdef))
        and then Present (Corresponding_Record_Type
                          (Defining_Identifier (Parent (Pdef))))
        and then Present (Abstract_Interfaces
                          (Corresponding_Record_Type
                           (Defining_Identifier (Parent (Pdef)))))
      then
         declare
            Current_Node : Node_Id := Rec_Decl;
            Vis_Decl     : Node_Id;
            Wrap_Spec    : Node_Id;
            New_N        : Node_Id;

         begin
            --  Examine the visible declarations of the protected type, looking
            --  for declarations of entries, and subprograms. We do not
            --  consider entry families since they cannot have dispatching
            --  operations, thus they do not need entry wrappers.

            Vis_Decl := First (Visible_Declarations (Pdef));

            while Present (Vis_Decl) loop

               Wrap_Spec := Empty;

               if Nkind (Vis_Decl) = N_Entry_Declaration
                 and then No (Discrete_Subtype_Definition (Vis_Decl))
               then
                  Wrap_Spec :=
                    Build_Wrapper_Spec (Loc,
                      Proc_Nam => Defining_Identifier (Vis_Decl),
                      Obj_Typ  => Defining_Identifier (Rec_Decl),
                      Formals  => Parameter_Specifications (Vis_Decl));

               elsif Nkind (Vis_Decl) = N_Subprogram_Declaration then
                  Wrap_Spec :=
                    Build_Wrapper_Spec (Loc,
                      Proc_Nam => Defining_Unit_Name
                                    (Specification (Vis_Decl)),
                      Obj_Typ  => Defining_Identifier (Rec_Decl),
                      Formals  => Parameter_Specifications
                                    (Specification (Vis_Decl)));

               end if;

               if Wrap_Spec /= Empty then
                  New_N := Make_Subprogram_Declaration (Loc,
                             Specification => Wrap_Spec);

                  Insert_After (Current_Node, New_N);
                  Current_Node := New_N;

                  Analyze (New_N);
               end if;

               Next (Vis_Decl);
            end loop;
         end;
      end if;

      --  Collect pointers to entry bodies and their barriers, to be placed
      --  in the Entry_Bodies_Array for the type. For each entry/family we
      --  add an expression to the aggregate which is the initial value of
      --  this array. The array is declared after all protected subprograms.

      if Has_Entries (Prottyp) then
         Entries_Aggr :=
           Make_Aggregate (Loc, Expressions => New_List);

      else
         Entries_Aggr := Empty;
      end if;

      --  Build two new procedure specifications for each protected subprogram;
      --  one to call from outside the object and one to call from inside.
      --  Build a barrier function and an entry body action procedure
      --  specification for each protected entry. Initialize the entry body
      --  array. If subprogram is flagged as eliminated, do not generate any
      --  internal operations.

      E_Count := 0;

      Comp := First (Visible_Declarations (Pdef));

      while Present (Comp) loop
         if Nkind (Comp) = N_Subprogram_Declaration
           and then not Is_Eliminated (Defining_Entity (Comp))
         then
            Sub :=
              Make_Subprogram_Declaration (Loc,
                Specification =>
                  Build_Protected_Sub_Specification
                    (Comp, Prottyp, Unprotected_Mode));

            Insert_After (Current_Node, Sub);
            Analyze (Sub);

            Set_Protected_Body_Subprogram
              (Defining_Unit_Name (Specification (Comp)),
               Defining_Unit_Name (Specification (Sub)));

            --  Make the protected version of the subprogram available for
            --  expansion of external calls.

            Current_Node := Sub;

            Sub :=
              Make_Subprogram_Declaration (Loc,
                Specification =>
                  Build_Protected_Sub_Specification
                    (Comp, Prottyp, Protected_Mode));

            Insert_After (Current_Node, Sub);
            Analyze (Sub);

            Current_Node := Sub;

            --  Generate an overriding primitive operation specification for
            --  this subprogram if the protected type implements an inerface.

            if Ada_Version >= Ada_05
              and then
                Present (Abstract_Interfaces
                          (Corresponding_Record_Type (Prottyp)))
            then
               Sub :=
                 Make_Subprogram_Declaration (Loc,
                   Specification =>
                     Build_Protected_Sub_Specification
                       (Comp, Prottyp, Dispatching_Mode));

               Insert_After (Current_Node, Sub);
               Analyze (Sub);

               Current_Node := Sub;
            end if;

            --  If a pragma Interrupt_Handler applies, build and add a call to
            --  Register_Interrupt_Handler to the freezing actions of the
            --  protected version (Current_Node) of the subprogram:

            --    system.interrupts.register_interrupt_handler
            --       (prot_procP'address);

            if not Restricted_Profile
              and then Is_Interrupt_Handler
                         (Defining_Unit_Name (Specification (Comp)))
            then
               Register_Handler;
            end if;

         elsif Nkind (Comp) = N_Entry_Declaration then
            E_Count := E_Count + 1;
            Comp_Id := Defining_Identifier (Comp);
            Set_Privals_Chain (Comp_Id, New_Elmt_List);
            Edef :=
              Make_Defining_Identifier (Loc,
                Build_Selected_Name (Prottyp, Comp_Id, 'E'));
            Sub :=
              Make_Subprogram_Declaration (Loc,
                Specification =>
                  Build_Protected_Entry_Specification (Edef, Comp_Id, Loc));

            Insert_After (Current_Node, Sub);
            Analyze (Sub);

            Set_Protected_Body_Subprogram (
              Defining_Identifier (Comp),
              Defining_Unit_Name (Specification (Sub)));

            Current_Node := Sub;

            Bdef :=
              Make_Defining_Identifier (Loc,
                Build_Selected_Name (Prottyp, Comp_Id, 'B'));
            Sub :=
              Make_Subprogram_Declaration (Loc,
                Specification =>
                  Build_Barrier_Function_Specification (Bdef, Loc));

            Insert_After (Current_Node, Sub);
            Analyze (Sub);
            Set_Protected_Body_Subprogram (Bdef, Bdef);
            Set_Barrier_Function (Comp_Id, Bdef);
            Set_Scope (Bdef, Scope (Comp_Id));
            Current_Node := Sub;

            --  Collect pointers to the protected subprogram and the barrier
            --  of the current entry, for insertion into Entry_Bodies_Array.

            Append (
              Make_Aggregate (Loc,
                Expressions => New_List (
                  Make_Attribute_Reference (Loc,
                    Prefix => New_Reference_To (Bdef, Loc),
                    Attribute_Name => Name_Unrestricted_Access),
                  Make_Attribute_Reference (Loc,
                    Prefix => New_Reference_To (Edef, Loc),
                    Attribute_Name => Name_Unrestricted_Access))),
              Expressions (Entries_Aggr));

         end if;

         Next (Comp);
      end loop;

      --  If there are some private entry declarations, expand it as if they
      --  were visible entries.

      if Present (Private_Declarations (Pdef)) then
         Comp := First (Private_Declarations (Pdef));
         while Present (Comp) loop
            if Nkind (Comp) = N_Entry_Declaration then
               E_Count := E_Count + 1;
               Comp_Id := Defining_Identifier (Comp);
               Set_Privals_Chain (Comp_Id, New_Elmt_List);
               Edef :=
                 Make_Defining_Identifier (Loc,
                  Build_Selected_Name (Prottyp, Comp_Id, 'E'));

               Sub :=
                 Make_Subprogram_Declaration (Loc,
                   Specification =>
                     Build_Protected_Entry_Specification (Edef, Comp_Id, Loc));

               Insert_After (Current_Node, Sub);
               Analyze (Sub);

               Set_Protected_Body_Subprogram (
                 Defining_Identifier (Comp),
                 Defining_Unit_Name (Specification (Sub)));

               Current_Node := Sub;

               Bdef :=
                 Make_Defining_Identifier (Loc,
                    Build_Selected_Name (Prottyp, Comp_Id, 'E'));

               Sub :=
                 Make_Subprogram_Declaration (Loc,
                   Specification =>
                     Build_Barrier_Function_Specification (Bdef, Loc));

               Insert_After (Current_Node, Sub);
               Analyze (Sub);
               Set_Protected_Body_Subprogram (Bdef, Bdef);
               Set_Barrier_Function (Comp_Id, Bdef);
               Set_Scope (Bdef, Scope (Comp_Id));
               Current_Node := Sub;

               --  Collect pointers to the protected subprogram and the barrier
               --  of the current entry, for insertion into Entry_Bodies_Array.

               Append (
                 Make_Aggregate (Loc,
                   Expressions => New_List (
                     Make_Attribute_Reference (Loc,
                       Prefix => New_Reference_To (Bdef, Loc),
                       Attribute_Name => Name_Unrestricted_Access),
                     Make_Attribute_Reference (Loc,
                       Prefix => New_Reference_To (Edef, Loc),
                       Attribute_Name => Name_Unrestricted_Access))),
                 Expressions (Entries_Aggr));
            end if;

            Next (Comp);
         end loop;
      end if;

      --  Emit declaration for Entry_Bodies_Array, now that the addresses of
      --  all protected subprograms have been collected.

      if Has_Entries (Prottyp) then
         Body_Id := Make_Defining_Identifier (Sloc (Prottyp),
           New_External_Name (Chars (Prottyp), 'A'));

         if Abort_Allowed
           or else Restriction_Active (No_Entry_Queue) = False
           or else E_Count > 1
           or else (Has_Attach_Handler (Prottyp)
                     and then not Restricted_Profile)
         then
            Body_Arr := Make_Object_Declaration (Loc,
              Defining_Identifier => Body_Id,
              Aliased_Present => True,
              Object_Definition =>
                Make_Subtype_Indication (Loc,
                  Subtype_Mark => New_Reference_To (
                    RTE (RE_Protected_Entry_Body_Array), Loc),
                  Constraint =>
                    Make_Index_Or_Discriminant_Constraint (Loc,
                      Constraints => New_List (
                         Make_Range (Loc,
                           Make_Integer_Literal (Loc, 1),
                           Make_Integer_Literal (Loc, E_Count))))),
              Expression => Entries_Aggr);

         else
            Body_Arr := Make_Object_Declaration (Loc,
              Defining_Identifier => Body_Id,
              Aliased_Present => True,
              Object_Definition => New_Reference_To (RTE (RE_Entry_Body), Loc),
              Expression =>
                Make_Aggregate (Loc,
                  Expressions => New_List (
                    Make_Attribute_Reference (Loc,
                      Prefix => New_Reference_To (Bdef, Loc),
                      Attribute_Name => Name_Unrestricted_Access),
                    Make_Attribute_Reference (Loc,
                      Prefix => New_Reference_To (Edef, Loc),
                      Attribute_Name => Name_Unrestricted_Access))));
         end if;

         --  A pointer to this array will be placed in the corresponding record
         --  by its initialization procedure so this needs to be analyzed here.

         Insert_After (Current_Node, Body_Arr);
         Current_Node := Body_Arr;
         Analyze (Body_Arr);

         Set_Entry_Bodies_Array (Prottyp, Body_Id);

         --  Finally, build the function that maps an entry index into the
         --  corresponding body. A pointer to this function is placed in each
         --  object of the type. Except for a ravenscar-like profile (no abort,
         --  no entry queue, 1 entry)

         if Abort_Allowed
           or else Restriction_Active (No_Entry_Queue) = False
           or else E_Count > 1
           or else (Has_Attach_Handler (Prottyp)
                     and then not Restricted_Profile)
         then
            Sub :=
              Make_Subprogram_Declaration (Loc,
                Specification => Build_Find_Body_Index_Spec (Prottyp));
            Insert_After (Current_Node, Sub);
            Analyze (Sub);
         end if;
      end if;
   end Expand_N_Protected_Type_Declaration;

   --------------------------------
   -- Expand_N_Requeue_Statement --
   --------------------------------

   --  A requeue statement is expanded into one of four GNARLI operations,
   --  depending on the source and destination (task or protected object). In
   --  addition, code must be generated to jump around the remainder of
   --  processing for the original entry and, if the destination is (different)
   --  protected object, to attempt to service it. The following illustrates
   --  the various cases:

   --  procedure entE
   --    (O : System.Address;
   --     P : System.Address;
   --     E : Protected_Entry_Index)
   --  is
   --     <discriminant renamings>
   --     <private object renamings>
   --     type poVP is access poV;
   --     _Object : ptVP := ptVP!(O);

   --  begin
   --     begin
   --        <start of statement sequence for entry>

   --        -- Requeue from one protected entry body to another protected
   --        -- entry.

   --        Requeue_Protected_Entry (
   --          _object._object'Access,
   --          new._object'Access,
   --          E,
   --          Abort_Present);
   --        return;

   --        <some more of the statement sequence for entry>

   --        --  Requeue from an entry body to a task entry

   --        Requeue_Protected_To_Task_Entry (
   --          New._task_id,
   --          E,
   --          Abort_Present);
   --        return;

   --        <rest of statement sequence for entry>
   --        Complete_Entry_Body (_Object._Object);

   --     exception
   --        when all others =>
   --           Exceptional_Complete_Entry_Body (
   --             _Object._Object, Get_GNAT_Exception);
   --     end;
   --  end entE;

   --  Requeue of a task entry call to a task entry

   --  Accept_Call (E, Ann);
   --     <start of statement sequence for accept statement>
   --     Requeue_Task_Entry (New._task_id, E, Abort_Present);
   --     goto Lnn;
   --     <rest of statement sequence for accept statement>
   --     <<Lnn>>
   --     Complete_Rendezvous;

   --  exception
   --     when all others =>
   --        Exceptional_Complete_Rendezvous (Get_GNAT_Exception);

   --  Requeue of a task entry call to a protected entry

   --  Accept_Call (E, Ann);
   --     <start of statement sequence for accept statement>
   --     Requeue_Task_To_Protected_Entry (
   --       new._object'Access,
   --       E,
   --       Abort_Present);
   --     newS (new, Pnn);
   --     goto Lnn;
   --     <rest of statement sequence for accept statement>
   --     <<Lnn>>
   --     Complete_Rendezvous;

   --  exception
   --     when all others =>
   --        Exceptional_Complete_Rendezvous (Get_GNAT_Exception);

   --  Further details on these expansions can be found in
   --  Expand_N_Protected_Body and Expand_N_Accept_Statement.

   procedure Expand_N_Requeue_Statement (N : Node_Id) is
      Loc        : constant Source_Ptr := Sloc (N);
      Acc_Stat   : Node_Id;
      Concval    : Node_Id;
      Ename      : Node_Id;
      Index      : Node_Id;
      Conctyp    : Entity_Id;
      Oldtyp     : Entity_Id;
      Lab_Node   : Node_Id;
      Rcall      : Node_Id;
      Abortable  : Node_Id;
      Skip_Stat  : Node_Id;
      Self_Param : Node_Id;
      New_Param  : Node_Id;
      Params     : List_Id;
      RTS_Call   : Entity_Id;

   begin
      Abortable :=
        New_Occurrence_Of (Boolean_Literals (Abort_Present (N)), Loc);

      --  Set up the target object

      Extract_Entry (N, Concval, Ename, Index);
      Conctyp := Etype (Concval);
      New_Param := Concurrent_Ref (Concval);

      --  The target entry index and abortable flag are the same for all cases

      Params := New_List (
        Entry_Index_Expression (Loc, Entity (Ename), Index, Conctyp),
        Abortable);

      --  Determine proper GNARLI call and required additional parameters
      --  Loop to find nearest enclosing task type or protected type

      Oldtyp := Current_Scope;
      loop
         if Is_Task_Type (Oldtyp) then
            if Is_Task_Type (Conctyp) then
               RTS_Call := RTE (RE_Requeue_Task_Entry);

            else
               pragma Assert (Is_Protected_Type (Conctyp));
               RTS_Call := RTE (RE_Requeue_Task_To_Protected_Entry);
               New_Param :=
                 Make_Attribute_Reference (Loc,
                   Prefix => New_Param,
                   Attribute_Name => Name_Unchecked_Access);
            end if;

            Prepend (New_Param, Params);
            exit;

         elsif Is_Protected_Type (Oldtyp) then
            Self_Param :=
              Make_Attribute_Reference (Loc,
                Prefix => Concurrent_Ref (New_Occurrence_Of (Oldtyp, Loc)),
                Attribute_Name => Name_Unchecked_Access);

            if Is_Task_Type (Conctyp) then
               RTS_Call := RTE (RE_Requeue_Protected_To_Task_Entry);

            else
               pragma Assert (Is_Protected_Type (Conctyp));
               RTS_Call := RTE (RE_Requeue_Protected_Entry);
               New_Param :=
                 Make_Attribute_Reference (Loc,
                   Prefix => New_Param,
                   Attribute_Name => Name_Unchecked_Access);
            end if;

            Prepend (New_Param, Params);
            Prepend (Self_Param, Params);
            exit;

         --  If neither task type or protected type, must be in some inner
         --  enclosing block, so move on out

         else
            Oldtyp := Scope (Oldtyp);
         end if;
      end loop;

      --  Create the GNARLI call

      Rcall := Make_Procedure_Call_Statement (Loc,
        Name =>
          New_Occurrence_Of (RTS_Call, Loc),
        Parameter_Associations => Params);

      Rewrite (N, Rcall);
      Analyze (N);

      if Is_Protected_Type (Oldtyp) then

         --  Build the return statement to skip the rest of the entry body

         Skip_Stat := Make_Simple_Return_Statement (Loc);

      else
         --  If the requeue is within a task, find the end label of the
         --  enclosing accept statement.

         Acc_Stat := Parent (N);
         while Nkind (Acc_Stat) /= N_Accept_Statement loop
            Acc_Stat := Parent (Acc_Stat);
         end loop;

         --  The last statement is the second label, used for completing the
         --  rendezvous the usual way. The label we are looking for is right
         --  before it.

         Lab_Node :=
           Prev (Last (Statements (Handled_Statement_Sequence (Acc_Stat))));

         pragma Assert (Nkind (Lab_Node) = N_Label);

         --  Build the goto statement to skip the rest of the accept
         --  statement.

         Skip_Stat :=
           Make_Goto_Statement (Loc,
             Name => New_Occurrence_Of (Entity (Identifier (Lab_Node)), Loc));
      end if;

      Set_Analyzed (Skip_Stat);

      Insert_After (N, Skip_Stat);
   end Expand_N_Requeue_Statement;

   -------------------------------
   -- Expand_N_Selective_Accept --
   -------------------------------

   procedure Expand_N_Selective_Accept (N : Node_Id) is
      Loc            : constant Source_Ptr := Sloc (N);
      Alts           : constant List_Id    := Select_Alternatives (N);

      --  Note: in the below declarations a lot of new lists are allocated
      --  unconditionally which may well not end up being used. That's
      --  not a good idea since it wastes space gratuitously ???

      Accept_Case    : List_Id;
      Accept_List    : constant List_Id := New_List;

      Alt            : Node_Id;
      Alt_List       : constant List_Id := New_List;
      Alt_Stats      : List_Id;
      Ann            : Entity_Id := Empty;

      Block          : Node_Id;
      Check_Guard    : Boolean := True;

      Decls          : constant List_Id := New_List;
      Stats          : constant List_Id := New_List;
      Body_List      : constant List_Id := New_List;
      Trailing_List  : constant List_Id := New_List;

      Choices        : List_Id;
      Else_Present   : Boolean := False;
      Terminate_Alt  : Node_Id := Empty;
      Select_Mode    : Node_Id;

      Delay_Case     : List_Id;
      Delay_Count    : Integer := 0;
      Delay_Val      : Entity_Id;
      Delay_Index    : Entity_Id;
      Delay_Min      : Entity_Id;
      Delay_Num      : Int := 1;
      Delay_Alt_List : List_Id := New_List;
      Delay_List     : constant List_Id := New_List;
      D              : Entity_Id;
      M              : Entity_Id;

      First_Delay    : Boolean := True;
      Guard_Open     : Entity_Id;

      End_Lab        : Node_Id;
      Index          : Int := 1;
      Lab            : Node_Id;
      Num_Alts       : Int;
      Num_Accept     : Nat := 0;
      Proc           : Node_Id;
      Q              : Node_Id;
      Time_Type      : Entity_Id;
      X              : Node_Id;
      Select_Call    : Node_Id;

      Qnam : constant Entity_Id :=
               Make_Defining_Identifier (Loc, New_External_Name ('S', 0));

      Xnam : constant Entity_Id :=
               Make_Defining_Identifier (Loc, New_External_Name ('J', 1));

      -----------------------
      -- Local subprograms --
      -----------------------

      function Accept_Or_Raise return List_Id;
      --  For the rare case where delay alternatives all have guards, and
      --  all of them are closed, it is still possible that there were open
      --  accept alternatives with no callers. We must reexamine the
      --  Accept_List, and execute a selective wait with no else if some
      --  accept is open. If none, we raise program_error.

      procedure Add_Accept (Alt : Node_Id);
      --  Process a single accept statement in a select alternative. Build
      --  procedure for body of accept, and add entry to dispatch table with
      --  expression for guard, in preparation for call to run time select.

      function Make_And_Declare_Label (Num : Int) return Node_Id;
      --  Manufacture a label using Num as a serial number and declare it.
      --  The declaration is appended to Decls. The label marks the trailing
      --  statements of an accept or delay alternative.

      function Make_Select_Call (Select_Mode : Entity_Id) return Node_Id;
      --  Build call to Selective_Wait runtime routine

      procedure Process_Delay_Alternative (Alt : Node_Id; Index : Int);
      --  Add code to compare value of delay with previous values, and
      --  generate case entry for trailing statements.

      procedure Process_Accept_Alternative
        (Alt   : Node_Id;
         Index : Int;
         Proc  : Node_Id);
      --  Add code to call corresponding procedure, and branch to
      --  trailing statements, if any.

      ---------------------
      -- Accept_Or_Raise --
      ---------------------

      function Accept_Or_Raise return List_Id is
         Cond  : Node_Id;
         Stats : List_Id;
         J     : constant Entity_Id := Make_Defining_Identifier (Loc,
                                                  New_Internal_Name ('J'));

      begin
         --  We generate the following:

         --    for J in q'range loop
         --       if q(J).S /=null_task_entry then
         --          selective_wait (simple_mode,...);
         --          done := True;
         --          exit;
         --       end if;
         --    end loop;
         --
         --    if no rendez_vous then
         --       raise program_error;
         --    end if;

         --    Note that the code needs to know that the selector name
         --    in an Accept_Alternative is named S.

         Cond := Make_Op_Ne (Loc,
           Left_Opnd =>
             Make_Selected_Component (Loc,
               Prefix => Make_Indexed_Component (Loc,
                 Prefix => New_Reference_To (Qnam, Loc),
                   Expressions => New_List (New_Reference_To (J, Loc))),
             Selector_Name => Make_Identifier (Loc, Name_S)),
           Right_Opnd =>
             New_Reference_To (RTE (RE_Null_Task_Entry), Loc));

         Stats := New_List (
           Make_Implicit_Loop_Statement (N,
             Identifier => Empty,
             Iteration_Scheme =>
               Make_Iteration_Scheme (Loc,
                 Loop_Parameter_Specification =>
                   Make_Loop_Parameter_Specification (Loc,
                     Defining_Identifier => J,
                     Discrete_Subtype_Definition =>
                       Make_Attribute_Reference (Loc,
                         Prefix => New_Reference_To (Qnam, Loc),
                         Attribute_Name => Name_Range,
                         Expressions => New_List (
                           Make_Integer_Literal (Loc, 1))))),

             Statements => New_List (
               Make_Implicit_If_Statement (N,
                 Condition =>  Cond,
                 Then_Statements => New_List (
                   Make_Select_Call (
                    New_Reference_To (RTE (RE_Simple_Mode), Loc)),
                   Make_Exit_Statement (Loc))))));

         Append_To (Stats,
           Make_Raise_Program_Error (Loc,
             Condition => Make_Op_Eq (Loc,
               Left_Opnd  => New_Reference_To (Xnam, Loc),
               Right_Opnd =>
                 New_Reference_To (RTE (RE_No_Rendezvous), Loc)),
             Reason => PE_All_Guards_Closed));

         return Stats;
      end Accept_Or_Raise;

      ----------------
      -- Add_Accept --
      ----------------

      procedure Add_Accept (Alt : Node_Id) is
         Acc_Stm   : constant Node_Id    := Accept_Statement (Alt);
         Ename     : constant Node_Id    := Entry_Direct_Name (Acc_Stm);
         Eent      : constant Entity_Id  := Entity (Ename);
         Index     : constant Node_Id    := Entry_Index (Acc_Stm);
         Null_Body : Node_Id;
         Proc_Body : Node_Id;
         PB_Ent    : Entity_Id;
         Expr      : Node_Id;
         Call      : Node_Id;

      begin
         if No (Ann) then
            Ann := Node (Last_Elmt (Accept_Address (Eent)));
         end if;

         if Present (Condition (Alt)) then
            Expr :=
              Make_Conditional_Expression (Loc, New_List (
                Condition (Alt),
                Entry_Index_Expression (Loc, Eent, Index, Scope (Eent)),
                New_Reference_To (RTE (RE_Null_Task_Entry), Loc)));
         else
            Expr :=
              Entry_Index_Expression
                (Loc, Eent, Index, Scope (Eent));
         end if;

         if Present (Handled_Statement_Sequence (Accept_Statement (Alt))) then
            Null_Body := New_Reference_To (Standard_False, Loc);

            if Abort_Allowed then
               Call := Make_Procedure_Call_Statement (Loc,
                 Name => New_Reference_To (RTE (RE_Abort_Undefer), Loc));
               Insert_Before (First (Statements (Handled_Statement_Sequence (
                 Accept_Statement (Alt)))), Call);
               Analyze (Call);
            end if;

            PB_Ent :=
              Make_Defining_Identifier (Sloc (Ename),
                New_External_Name (Chars (Ename), 'A', Num_Accept));

            Set_Needs_Debug_Info (PB_Ent, Comes_From_Source (Alt));

            Proc_Body :=
              Make_Subprogram_Body (Loc,
                Specification =>
                  Make_Procedure_Specification (Loc,
                    Defining_Unit_Name => PB_Ent),
               Declarations => Declarations (Acc_Stm),
               Handled_Statement_Sequence =>
                 Build_Accept_Body (Accept_Statement (Alt)));

            --  During the analysis of the body of the accept statement, any
            --  zero cost exception handler records were collected in the
            --  Accept_Handler_Records field of the N_Accept_Alternative node.
            --  This is where we move them to where they belong, namely the
            --  newly created procedure.

            Set_Handler_Records (PB_Ent, Accept_Handler_Records (Alt));
            Append (Proc_Body, Body_List);

         else
            Null_Body := New_Reference_To (Standard_True,  Loc);

            --  if accept statement has declarations, insert above, given that
            --  we are not creating a body for the accept.

            if Present (Declarations (Acc_Stm)) then
               Insert_Actions (N, Declarations (Acc_Stm));
            end if;
         end if;

         Append_To (Accept_List,
           Make_Aggregate (Loc, Expressions => New_List (Null_Body, Expr)));

         Num_Accept := Num_Accept + 1;
      end Add_Accept;

      ----------------------------
      -- Make_And_Declare_Label --
      ----------------------------

      function Make_And_Declare_Label (Num : Int) return Node_Id is
         Lab_Id : Node_Id;

      begin
         Lab_Id := Make_Identifier (Loc, New_External_Name ('L', Num));
         Lab :=
           Make_Label (Loc, Lab_Id);

         Append_To (Decls,
           Make_Implicit_Label_Declaration (Loc,
             Defining_Identifier  =>
               Make_Defining_Identifier (Loc, Chars (Lab_Id)),
             Label_Construct => Lab));

         return Lab;
      end Make_And_Declare_Label;

      ----------------------
      -- Make_Select_Call --
      ----------------------

      function Make_Select_Call (Select_Mode : Entity_Id) return Node_Id is
         Params : constant List_Id := New_List;

      begin
         Append (
           Make_Attribute_Reference (Loc,
             Prefix => New_Reference_To (Qnam, Loc),
             Attribute_Name => Name_Unchecked_Access),
           Params);
         Append (Select_Mode, Params);
         Append (New_Reference_To (Ann, Loc), Params);
         Append (New_Reference_To (Xnam, Loc), Params);

         return
           Make_Procedure_Call_Statement (Loc,
             Name => New_Reference_To (RTE (RE_Selective_Wait), Loc),
             Parameter_Associations => Params);
      end Make_Select_Call;

      --------------------------------
      -- Process_Accept_Alternative --
      --------------------------------

      procedure Process_Accept_Alternative
        (Alt   : Node_Id;
         Index : Int;
         Proc  : Node_Id)
      is
         Choices   : List_Id := No_List;
         Alt_Stats : List_Id;

      begin
         Adjust_Condition (Condition (Alt));
         Alt_Stats := No_List;

         if Present (Handled_Statement_Sequence (Accept_Statement (Alt))) then
            Choices := New_List (
              Make_Integer_Literal (Loc, Index));

            Alt_Stats := New_List (
              Make_Procedure_Call_Statement (Loc,
                Name => New_Reference_To (
                  Defining_Unit_Name (Specification (Proc)), Loc)));
         end if;

         if Statements (Alt) /= Empty_List then

            if No (Alt_Stats) then

               --  Accept with no body, followed by trailing statements

               Choices := New_List (
                 Make_Integer_Literal (Loc, Index));

               Alt_Stats := New_List;
            end if;

            --  After the call, if any, branch to to trailing statements. We
            --  create a label for each, as well as the corresponding label
            --  declaration.

            Lab := Make_And_Declare_Label (Index);
            Append_To (Alt_Stats,
              Make_Goto_Statement (Loc,
                Name => New_Copy (Identifier (Lab))));

            Append (Lab, Trailing_List);
            Append_List (Statements (Alt), Trailing_List);
            Append_To (Trailing_List,
              Make_Goto_Statement (Loc,
                Name => New_Copy (Identifier (End_Lab))));
         end if;

         if Present (Alt_Stats) then

            --  Procedure call. and/or trailing statements

            Append_To (Alt_List,
              Make_Case_Statement_Alternative (Loc,
                Discrete_Choices => Choices,
                Statements => Alt_Stats));
         end if;
      end Process_Accept_Alternative;

      -------------------------------
      -- Process_Delay_Alternative --
      -------------------------------

      procedure Process_Delay_Alternative (Alt : Node_Id; Index : Int) is
         Choices   : List_Id;
         Cond      : Node_Id;
         Delay_Alt : List_Id;

      begin
         --  Deal with C/Fortran boolean as delay condition

         Adjust_Condition (Condition (Alt));

         --  Determine the smallest specified delay

         --  for each delay alternative generate:

         --    if guard-expression then
         --       Delay_Val  := delay-expression;
         --       Guard_Open := True;
         --       if Delay_Val < Delay_Min then
         --          Delay_Min   := Delay_Val;
         --          Delay_Index := Index;
         --       end if;
         --    end if;

         --  The enclosing if-statement is omitted if there is no guard

         if Delay_Count = 1
           or else First_Delay
         then
            First_Delay := False;

            Delay_Alt := New_List (
              Make_Assignment_Statement (Loc,
                Name => New_Reference_To (Delay_Min, Loc),
                Expression => Expression (Delay_Statement (Alt))));

            if Delay_Count > 1 then
               Append_To (Delay_Alt,
                 Make_Assignment_Statement (Loc,
                   Name       => New_Reference_To (Delay_Index, Loc),
                   Expression => Make_Integer_Literal (Loc, Index)));
            end if;

         else
            Delay_Alt := New_List (
              Make_Assignment_Statement (Loc,
                Name => New_Reference_To (Delay_Val, Loc),
                Expression => Expression (Delay_Statement (Alt))));

            if Time_Type = Standard_Duration then
               Cond :=
                  Make_Op_Lt (Loc,
                    Left_Opnd  => New_Reference_To (Delay_Val, Loc),
                    Right_Opnd => New_Reference_To (Delay_Min, Loc));

            else
               --  The scope of the time type must define a comparison
               --  operator. The scope itself may not be visible, so we
               --  construct a node with entity information to insure that
               --  semantic analysis can find the proper operator.

               Cond :=
                 Make_Function_Call (Loc,
                   Name => Make_Selected_Component (Loc,
                     Prefix => New_Reference_To (Scope (Time_Type), Loc),
                     Selector_Name =>
                       Make_Operator_Symbol (Loc,
                         Chars => Name_Op_Lt,
                         Strval => No_String)),
                    Parameter_Associations =>
                      New_List (
                        New_Reference_To (Delay_Val, Loc),
                        New_Reference_To (Delay_Min, Loc)));

               Set_Entity (Prefix (Name (Cond)), Scope (Time_Type));
            end if;

            Append_To (Delay_Alt,
              Make_Implicit_If_Statement (N,
                Condition => Cond,
                Then_Statements => New_List (
                  Make_Assignment_Statement (Loc,
                    Name       => New_Reference_To (Delay_Min, Loc),
                    Expression => New_Reference_To (Delay_Val, Loc)),

                  Make_Assignment_Statement (Loc,
                    Name       => New_Reference_To (Delay_Index, Loc),
                    Expression => Make_Integer_Literal (Loc, Index)))));
         end if;

         if Check_Guard then
            Append_To (Delay_Alt,
              Make_Assignment_Statement (Loc,
                Name => New_Reference_To (Guard_Open, Loc),
                Expression => New_Reference_To (Standard_True, Loc)));
         end if;

         if Present (Condition (Alt)) then
            Delay_Alt := New_List (
              Make_Implicit_If_Statement (N,
                Condition => Condition (Alt),
                Then_Statements => Delay_Alt));
         end if;

         Append_List (Delay_Alt, Delay_List);

         --  If the delay alternative has a statement part, add choice to the
         --  case statements for delays.

         if Present (Statements (Alt)) then

            if Delay_Count = 1 then
               Append_List (Statements (Alt), Delay_Alt_List);

            else
               Choices := New_List (
                 Make_Integer_Literal (Loc, Index));

               Append_To (Delay_Alt_List,
                 Make_Case_Statement_Alternative (Loc,
                   Discrete_Choices => Choices,
                   Statements => Statements (Alt)));
            end if;

         elsif Delay_Count = 1 then

            --  If the single delay has no trailing statements, add a branch
            --  to the exit label to the selective wait.

            Delay_Alt_List := New_List (
              Make_Goto_Statement (Loc,
                Name => New_Copy (Identifier (End_Lab))));

         end if;
      end Process_Delay_Alternative;

   --  Start of processing for Expand_N_Selective_Accept

   begin
      --  First insert some declarations before the select. The first is:

      --    Ann : Address

      --  This variable holds the parameters passed to the accept body. This
      --  declaration has already been inserted by the time we get here by
      --  a call to Expand_Accept_Declarations made from the semantics when
      --  processing the first accept statement contained in the select. We
      --  can find this entity as Accept_Address (E), where E is any of the
      --  entries references by contained accept statements.

      --  The first step is to scan the list of Selective_Accept_Statements
      --  to find this entity, and also count the number of accepts, and
      --  determine if terminated, delay or else is present:

      Num_Alts := 0;

      Alt := First (Alts);
      while Present (Alt) loop

         if Nkind (Alt) = N_Accept_Alternative then
            Add_Accept (Alt);

         elsif Nkind (Alt) = N_Delay_Alternative then
            Delay_Count := Delay_Count + 1;

            --  If the delays are relative delays, the delay expressions have
            --  type Standard_Duration. Otherwise they must have some time type
            --  recognized by GNAT.

            if Nkind (Delay_Statement (Alt)) = N_Delay_Relative_Statement then
               Time_Type := Standard_Duration;
            else
               Time_Type := Etype (Expression (Delay_Statement (Alt)));

               if Is_RTE (Base_Type (Etype (Time_Type)), RO_CA_Time)
                 or else Is_RTE (Base_Type (Etype (Time_Type)), RO_RT_Time)
               then
                  null;
               else
                  Error_Msg_NE (
                    "& is not a time type (RM 9.6(6))",
                       Expression (Delay_Statement (Alt)), Time_Type);
                  Time_Type := Standard_Duration;
                  Set_Etype (Expression (Delay_Statement (Alt)), Any_Type);
               end if;
            end if;

            if No (Condition (Alt)) then

               --  This guard will always be open

               Check_Guard := False;
            end if;

         elsif Nkind (Alt) = N_Terminate_Alternative then
            Adjust_Condition (Condition (Alt));
            Terminate_Alt := Alt;
         end if;

         Num_Alts := Num_Alts + 1;
         Next (Alt);
      end loop;

      Else_Present := Present (Else_Statements (N));

      --  At the same time (see procedure Add_Accept) we build the accept list:

      --    Qnn : Accept_List (1 .. num-select) := (
      --          (null-body, entry-index),
      --          (null-body, entry-index),
      --          ..
      --          (null_body, entry-index));

      --  In the above declaration, null-body is True if the corresponding
      --  accept has no body, and false otherwise. The entry is either the
      --  entry index expression if there is no guard, or if a guard is
      --  present, then a conditional expression of the form:

      --    (if guard then entry-index else Null_Task_Entry)

      --  If a guard is statically known to be false, the entry can simply
      --  be omitted from the accept list.

      Q :=
        Make_Object_Declaration (Loc,
          Defining_Identifier => Qnam,
          Object_Definition =>
            New_Reference_To (RTE (RE_Accept_List), Loc),
          Aliased_Present => True,

          Expression =>
             Make_Qualified_Expression (Loc,
               Subtype_Mark =>
                 New_Reference_To (RTE (RE_Accept_List), Loc),
               Expression =>
                 Make_Aggregate (Loc, Expressions => Accept_List)));

      Append (Q, Decls);

      --  Then we declare the variable that holds the index for the accept
      --  that will be selected for service:

      --    Xnn : Select_Index;

      X :=
        Make_Object_Declaration (Loc,
          Defining_Identifier => Xnam,
          Object_Definition =>
            New_Reference_To (RTE (RE_Select_Index), Loc),
          Expression =>
            New_Reference_To (RTE (RE_No_Rendezvous), Loc));

      Append (X, Decls);

      --  After this follow procedure declarations for each accept body

      --    procedure Pnn is
      --    begin
      --       ...
      --    end;

      --  where the ... are statements from the corresponding procedure body.
      --  No parameters are involved, since the parameters are passed via Ann
      --  and the parameter references have already been expanded to be direct
      --  references to Ann (see Exp_Ch2.Expand_Entry_Parameter). Furthermore,
      --  any embedded tasking statements (which would normally be illegal in
      --  procedures), have been converted to calls to the tasking runtime so
      --  there is no problem in putting them into procedures.

      --  The original accept statement has been expanded into a block in
      --  the same fashion as for simple accepts (see Build_Accept_Body).

      --  Note: we don't really need to build these procedures for the case
      --  where no delay statement is present, but it is just as easy to
      --  build them unconditionally, and not significantly inefficient,
      --  since if they are short they will be inlined anyway.

      --  The procedure declarations have been assembled in Body_List

      --  If delays are present, we must compute the required delay.
      --  We first generate the declarations:

      --    Delay_Index : Boolean := 0;
      --    Delay_Min   : Some_Time_Type.Time;
      --    Delay_Val   : Some_Time_Type.Time;

      --  Delay_Index will be set to the index of the minimum delay, i.e. the
      --  active delay that is actually chosen as the basis for the possible
      --  delay if an immediate rendez-vous is not possible.

      --  In the most common case there is a single delay statement, and this
      --  is handled specially.

      if Delay_Count > 0 then

         --  Generate the required declarations

         Delay_Val :=
           Make_Defining_Identifier (Loc, New_External_Name ('D', 1));
         Delay_Index :=
           Make_Defining_Identifier (Loc, New_External_Name ('D', 2));
         Delay_Min :=
           Make_Defining_Identifier (Loc, New_External_Name ('D', 3));

         Append_To (Decls,
           Make_Object_Declaration (Loc,
             Defining_Identifier => Delay_Val,
             Object_Definition   => New_Reference_To (Time_Type, Loc)));

         Append_To (Decls,
           Make_Object_Declaration (Loc,
             Defining_Identifier => Delay_Index,
             Object_Definition   => New_Reference_To (Standard_Integer, Loc),
             Expression          => Make_Integer_Literal (Loc, 0)));

         Append_To (Decls,
           Make_Object_Declaration (Loc,
             Defining_Identifier => Delay_Min,
             Object_Definition   => New_Reference_To (Time_Type, Loc),
             Expression          =>
               Unchecked_Convert_To (Time_Type,
                 Make_Attribute_Reference (Loc,
                   Prefix =>
                     New_Occurrence_Of (Underlying_Type (Time_Type), Loc),
                   Attribute_Name => Name_Last))));

         --  Create Duration and Delay_Mode objects used for passing a delay
         --  value to RTS

         D := Make_Defining_Identifier (Loc, New_Internal_Name ('D'));
         M := Make_Defining_Identifier (Loc, New_Internal_Name ('M'));

         declare
            Discr : Entity_Id;

         begin
            --  Note that these values are defined in s-osprim.ads and must
            --  be kept in sync:
            --
            --     Relative          : constant := 0;
            --     Absolute_Calendar : constant := 1;
            --     Absolute_RT       : constant := 2;

            if Time_Type = Standard_Duration then
               Discr := Make_Integer_Literal (Loc, 0);

            elsif Is_RTE (Base_Type (Etype (Time_Type)), RO_CA_Time) then
               Discr := Make_Integer_Literal (Loc, 1);

            else
               pragma Assert
                 (Is_RTE (Base_Type (Etype (Time_Type)), RO_RT_Time));
               Discr := Make_Integer_Literal (Loc, 2);
            end if;

            Append_To (Decls,
              Make_Object_Declaration (Loc,
                Defining_Identifier => D,
                Object_Definition =>
                  New_Reference_To (Standard_Duration, Loc)));

            Append_To (Decls,
              Make_Object_Declaration (Loc,
                Defining_Identifier => M,
                Object_Definition   =>
                  New_Reference_To (Standard_Integer, Loc),
                Expression          => Discr));
         end;

         if Check_Guard then
            Guard_Open :=
              Make_Defining_Identifier (Loc, New_External_Name ('G', 1));

            Append_To (Decls,
              Make_Object_Declaration (Loc,
                 Defining_Identifier => Guard_Open,
                 Object_Definition => New_Reference_To (Standard_Boolean, Loc),
                 Expression        => New_Reference_To (Standard_False, Loc)));
         end if;

      --  Delay_Count is zero, don't need M and D set (suppress warning)

      else
         M := Empty;
         D := Empty;
      end if;

      if Present (Terminate_Alt) then

         --  If the terminate alternative guard is False, use
         --  Simple_Mode; otherwise use Terminate_Mode.

         if Present (Condition (Terminate_Alt)) then
            Select_Mode := Make_Conditional_Expression (Loc,
              New_List (Condition (Terminate_Alt),
                        New_Reference_To (RTE (RE_Terminate_Mode), Loc),
                        New_Reference_To (RTE (RE_Simple_Mode), Loc)));
         else
            Select_Mode := New_Reference_To (RTE (RE_Terminate_Mode), Loc);
         end if;

      elsif Else_Present or Delay_Count > 0 then
         Select_Mode := New_Reference_To (RTE (RE_Else_Mode), Loc);

      else
         Select_Mode := New_Reference_To (RTE (RE_Simple_Mode), Loc);
      end if;

      Select_Call := Make_Select_Call (Select_Mode);
      Append (Select_Call, Stats);

      --  Now generate code to act on the result. There is an entry
      --  in this case for each accept statement with a non-null body,
      --  followed by a branch to the statements that follow the Accept.
      --  In the absence of delay alternatives, we generate:

      --    case X is
      --      when No_Rendezvous =>  --  omitted if simple mode
      --         goto Lab0;

      --      when 1 =>
      --         P1n;
      --         goto Lab1;

      --      when 2 =>
      --         P2n;
      --         goto Lab2;

      --      when others =>
      --         goto Exit;
      --    end case;
      --
      --    Lab0: Else_Statements;
      --    goto exit;

      --    Lab1:  Trailing_Statements1;
      --    goto Exit;
      --
      --    Lab2:  Trailing_Statements2;
      --    goto Exit;
      --    ...
      --    Exit:

      --  Generate label for common exit

      End_Lab := Make_And_Declare_Label (Num_Alts + 1);

      --  First entry is the default case, when no rendezvous is possible

      Choices := New_List (New_Reference_To (RTE (RE_No_Rendezvous), Loc));

      if Else_Present then

         --  If no rendezvous is possible, the else part is executed

         Lab := Make_And_Declare_Label (0);
         Alt_Stats := New_List (
           Make_Goto_Statement (Loc,
             Name => New_Copy (Identifier (Lab))));

         Append (Lab, Trailing_List);
         Append_List (Else_Statements (N), Trailing_List);
         Append_To (Trailing_List,
           Make_Goto_Statement (Loc,
             Name => New_Copy (Identifier (End_Lab))));
      else
         Alt_Stats := New_List (
           Make_Goto_Statement (Loc,
             Name => New_Copy (Identifier (End_Lab))));
      end if;

      Append_To (Alt_List,
        Make_Case_Statement_Alternative (Loc,
          Discrete_Choices => Choices,
          Statements => Alt_Stats));

      --  We make use of the fact that Accept_Index is an integer type, and
      --  generate successive literals for entries for each accept. Only those
      --  for which there is a body or trailing statements get a case entry.

      Alt := First (Select_Alternatives (N));
      Proc := First (Body_List);
      while Present (Alt) loop

         if Nkind (Alt) = N_Accept_Alternative then
            Process_Accept_Alternative (Alt, Index, Proc);
            Index := Index + 1;

            if Present
              (Handled_Statement_Sequence (Accept_Statement (Alt)))
            then
               Next (Proc);
            end if;

         elsif Nkind (Alt) = N_Delay_Alternative then
            Process_Delay_Alternative (Alt, Delay_Num);
            Delay_Num := Delay_Num + 1;
         end if;

         Next (Alt);
      end loop;

      --  An others choice is always added to the main case, as well
      --  as the delay case (to satisfy the compiler).

      Append_To (Alt_List,
        Make_Case_Statement_Alternative (Loc,
          Discrete_Choices =>
            New_List (Make_Others_Choice (Loc)),
          Statements       =>
            New_List (Make_Goto_Statement (Loc,
              Name => New_Copy (Identifier (End_Lab))))));

      Accept_Case := New_List (
        Make_Case_Statement (Loc,
          Expression   => New_Reference_To (Xnam, Loc),
          Alternatives => Alt_List));

      Append_List (Trailing_List, Accept_Case);
      Append (End_Lab, Accept_Case);
      Append_List (Body_List, Decls);

      --  Construct case statement for trailing statements of delay
      --  alternatives, if there are several of them.

      if Delay_Count > 1 then
         Append_To (Delay_Alt_List,
           Make_Case_Statement_Alternative (Loc,
             Discrete_Choices =>
               New_List (Make_Others_Choice (Loc)),
             Statements       =>
               New_List (Make_Null_Statement (Loc))));

         Delay_Case := New_List (
           Make_Case_Statement (Loc,
             Expression   => New_Reference_To (Delay_Index, Loc),
             Alternatives => Delay_Alt_List));
      else
         Delay_Case := Delay_Alt_List;
      end if;

      --  If there are no delay alternatives, we append the case statement
      --  to the statement list.

      if Delay_Count = 0 then
         Append_List (Accept_Case, Stats);

      --  Delay alternatives present

      else
         --  If delay alternatives are present we generate:

         --    find minimum delay.
         --    DX := minimum delay;
         --    M := <delay mode>;
         --    Timed_Selective_Wait (Q'Unchecked_Access, Delay_Mode, P,
         --      DX, MX, X);
         --
         --    if X = No_Rendezvous then
         --      case statement for delay statements.
         --    else
         --      case statement for accept alternatives.
         --    end if;

         declare
            Cases : Node_Id;
            Stmt  : Node_Id;
            Parms : List_Id;
            Parm  : Node_Id;
            Conv  : Node_Id;

         begin
            --  The type of the delay expression is known to be legal

            if Time_Type = Standard_Duration then
               Conv := New_Reference_To (Delay_Min, Loc);

            elsif Is_RTE (Base_Type (Etype (Time_Type)), RO_CA_Time) then
               Conv := Make_Function_Call (Loc,
                 New_Reference_To (RTE (RO_CA_To_Duration), Loc),
                 New_List (New_Reference_To (Delay_Min, Loc)));

            else
               pragma Assert
                 (Is_RTE (Base_Type (Etype (Time_Type)), RO_RT_Time));

               Conv := Make_Function_Call (Loc,
                 New_Reference_To (RTE (RO_RT_To_Duration), Loc),
                 New_List (New_Reference_To (Delay_Min, Loc)));
            end if;

            Stmt := Make_Assignment_Statement (Loc,
              Name => New_Reference_To (D, Loc),
              Expression => Conv);

            --  Change the value for Accept_Modes. (Else_Mode -> Delay_Mode)

            Parms := Parameter_Associations (Select_Call);
            Parm := First (Parms);

            while Present (Parm)
              and then Parm /= Select_Mode
            loop
               Next (Parm);
            end loop;

            pragma Assert (Present (Parm));
            Rewrite (Parm, New_Reference_To (RTE (RE_Delay_Mode), Loc));
            Analyze (Parm);

            --  Prepare two new parameters of Duration and Delay_Mode type
            --  which represent the value and the mode of the minimum delay.

            Next (Parm);
            Insert_After (Parm, New_Reference_To (M, Loc));
            Insert_After (Parm, New_Reference_To (D, Loc));

            --  Create a call to RTS

            Rewrite (Select_Call,
              Make_Procedure_Call_Statement (Loc,
                Name => New_Reference_To (RTE (RE_Timed_Selective_Wait), Loc),
                Parameter_Associations => Parms));

            --  This new call should follow the calculation of the minimum
            --  delay.

            Insert_List_Before (Select_Call, Delay_List);

            if Check_Guard then
               Stmt :=
                 Make_Implicit_If_Statement (N,
                   Condition => New_Reference_To (Guard_Open, Loc),
                   Then_Statements =>
                     New_List (New_Copy_Tree (Stmt),
                       New_Copy_Tree (Select_Call)),
                   Else_Statements => Accept_Or_Raise);
               Rewrite (Select_Call, Stmt);
            else
               Insert_Before (Select_Call, Stmt);
            end if;

            Cases :=
              Make_Implicit_If_Statement (N,
                Condition => Make_Op_Eq (Loc,
                  Left_Opnd  => New_Reference_To (Xnam, Loc),
                  Right_Opnd =>
                    New_Reference_To (RTE (RE_No_Rendezvous), Loc)),

                Then_Statements => Delay_Case,
                Else_Statements => Accept_Case);

            Append (Cases, Stats);
         end;
      end if;

      --  Replace accept statement with appropriate block

      Block :=
        Make_Block_Statement (Loc,
          Declarations => Decls,
          Handled_Statement_Sequence =>
            Make_Handled_Sequence_Of_Statements (Loc,
              Statements => Stats));

      Rewrite (N, Block);
      Analyze (N);

      --  Note: have to worry more about abort deferral in above code ???

      --  Final step is to unstack the Accept_Address entries for all accept
      --  statements appearing in accept alternatives in the select statement

      Alt := First (Alts);
      while Present (Alt) loop
         if Nkind (Alt) = N_Accept_Alternative then
            Remove_Last_Elmt (Accept_Address
              (Entity (Entry_Direct_Name (Accept_Statement (Alt)))));
         end if;

         Next (Alt);
      end loop;
   end Expand_N_Selective_Accept;

   --------------------------------------
   -- Expand_N_Single_Task_Declaration --
   --------------------------------------

   --  Single task declarations should never be present after semantic
   --  analysis, since we expect them to be replaced by a declaration of an
   --  anonymous task type, followed by a declaration of the task object. We
   --  include this routine to make sure that is happening!

   procedure Expand_N_Single_Task_Declaration (N : Node_Id) is
   begin
      raise Program_Error;
   end Expand_N_Single_Task_Declaration;

   ------------------------
   -- Expand_N_Task_Body --
   ------------------------

   --  Given a task body

   --    task body tname is
   --       <declarations>
   --    begin
   --       <statements>
   --    end x;

   --  This expansion routine converts it into a procedure and sets the
   --  elaboration flag for the procedure to true, to represent the fact
   --  that the task body is now elaborated:

   --    procedure tnameB (_Task : access tnameV) is
   --       discriminal : dtype renames _Task.discriminant;

   --       procedure _clean is
   --       begin
   --          Abort_Defer.all;
   --          Complete_Task;
   --          Abort_Undefer.all;
   --          return;
   --       end _clean;

   --    begin
   --       Abort_Undefer.all;
   --       <declarations>
   --       System.Task_Stages.Complete_Activation;
   --       <statements>
   --    at end
   --       _clean;
   --    end tnameB;

   --    tnameE := True;

   --  In addition, if the task body is an activator, then a call to activate
   --  tasks is added at the start of the statements, before the call to
   --  Complete_Activation, and if in addition the task is a master then it
   --  must be established as a master. These calls are inserted and analyzed
   --  in Expand_Cleanup_Actions, when the Handled_Sequence_Of_Statements is
   --  expanded.

   --  There is one discriminal declaration line generated for each
   --  discriminant that is present to provide an easy reference point for
   --  discriminant references inside the body (see Exp_Ch2.Expand_Name).

   --  Note on relationship to GNARLI definition. In the GNARLI definition,
   --  task body procedures have a profile (Arg : System.Address). That is
   --  needed because GNARLI has to use the same access-to-subprogram type
   --  for all task types. We depend here on knowing that in GNAT, passing
   --  an address argument by value is identical to passing a record value
   --  by access (in either case a single pointer is passed), so even though
   --  this procedure has the wrong profile. In fact it's all OK, since the
   --  callings sequence is identical.

   procedure Expand_N_Task_Body (N : Node_Id) is
      Loc   : constant Source_Ptr := Sloc (N);
      Ttyp  : constant Entity_Id  := Corresponding_Spec (N);
      Call  : Node_Id;
      New_N : Node_Id;

   begin
      --  Here we start the expansion by generating discriminal declarations

      Add_Discriminal_Declarations (Declarations (N), Ttyp, Name_uTask, Loc);

      --  Add a call to Abort_Undefer at the very beginning of the task
      --  body since this body is called with abort still deferred.

      if Abort_Allowed then
         Call := Build_Runtime_Call (Loc, RE_Abort_Undefer);
         Insert_Before
           (First (Statements (Handled_Statement_Sequence (N))), Call);
         Analyze (Call);
      end if;

      --  The statement part has already been protected with an at_end and
      --  cleanup actions. The call to Complete_Activation must be placed
      --  at the head of the sequence of statements of that block. The
      --  declarations have been merged in this sequence of statements but
      --  the first real statement is accessible from the First_Real_Statement
      --  field (which was set for exactly this purpose).

      if Restricted_Profile then
         Call := Build_Runtime_Call (Loc, RE_Complete_Restricted_Activation);
      else
         Call := Build_Runtime_Call (Loc, RE_Complete_Activation);
      end if;

      Insert_Before
        (First_Real_Statement (Handled_Statement_Sequence (N)), Call);
      Analyze (Call);

      New_N :=
        Make_Subprogram_Body (Loc,
          Specification => Build_Task_Proc_Specification (Ttyp),
          Declarations  => Declarations (N),
          Handled_Statement_Sequence => Handled_Statement_Sequence (N));

      --  If the task contains generic instantiations, cleanup actions
      --  are delayed until after instantiation. Transfer the activation
      --  chain to the subprogram, to insure that the activation call is
      --  properly generated. It the task body contains inner tasks, indicate
      --  that the subprogram is a task master.

      if Delay_Cleanups (Ttyp) then
         Set_Activation_Chain_Entity (New_N, Activation_Chain_Entity (N));
         Set_Is_Task_Master  (New_N, Is_Task_Master (N));
      end if;

      Rewrite (N, New_N);
      Analyze (N);

      --  Set elaboration flag immediately after task body. If the body is a
      --  subunit, the flag is set in the declarative part containing the stub.

      if Nkind (Parent (N)) /= N_Subunit then
         Insert_After (N,
           Make_Assignment_Statement (Loc,
             Name =>
               Make_Identifier (Loc, New_External_Name (Chars (Ttyp), 'E')),
             Expression => New_Reference_To (Standard_True, Loc)));
      end if;

      --  Ada 2005 (AI-345): Construct the primitive entry wrapper bodies after
      --  the task body. At this point the entry specs have been created,
      --  frozen and included in the dispatch table for the task type.

      pragma Assert (Present (Corresponding_Record_Type (Ttyp)));

      if Ada_Version >= Ada_05
        and then Present (Task_Definition (Parent (Ttyp)))
        and then Present (Abstract_Interfaces
                          (Corresponding_Record_Type (Ttyp)))
      then
         declare
            Current_Node : Node_Id;
            Vis_Decl     : Node_Id :=
              First (Visible_Declarations (Task_Definition (Parent (Ttyp))));
            Wrap_Body    : Node_Id;

         begin
            if Nkind (Parent (N)) = N_Subunit then
               Current_Node := Corresponding_Stub (Parent (N));
            else
               Current_Node := N;
            end if;

            --  Examine the visible declarations of the task type, looking for
            --  an entry declaration. We do not consider entry families since
            --  they cannot have dispatching operations, thus they do not need
            --  entry wrappers.

            while Present (Vis_Decl) loop
               if Nkind (Vis_Decl) = N_Entry_Declaration
                 and then Ekind (Defining_Identifier (Vis_Decl)) = E_Entry
               then

                  --  Create the specification of the wrapper

                  Wrap_Body :=
                    Build_Wrapper_Body (Loc,
                      Proc_Nam => Defining_Identifier (Vis_Decl),
                      Obj_Typ  => Corresponding_Record_Type (Ttyp),
                      Formals  => Parameter_Specifications (Vis_Decl));

                  if Wrap_Body /= Empty then
                     Insert_After (Current_Node, Wrap_Body);
                     Current_Node := Wrap_Body;

                     Analyze (Wrap_Body);
                  end if;
               end if;

               Next (Vis_Decl);
            end loop;
         end;
      end if;
   end Expand_N_Task_Body;

   ------------------------------------
   -- Expand_N_Task_Type_Declaration --
   ------------------------------------

   --  We have several things to do. First we must create a Boolean flag used
   --  to mark if the body is elaborated yet. This variable gets set to True
   --  when the body of the task is elaborated (we can't rely on the normal
   --  ABE mechanism for the task body, since we need to pass an access to
   --  this elaboration boolean to the runtime routines).

   --    taskE : aliased Boolean := False;

   --  Next a variable is declared to hold the task stack size (either the
   --  default : Unspecified_Size, or a value that is set by a pragma
   --  Storage_Size). If the value of the pragma Storage_Size is static, then
   --  the variable is initialized with this value:

   --    taskZ : Size_Type := Unspecified_Size;
   --  or
   --    taskZ : Size_Type := Size_Type (size_expression);

   --  Next we create a corresponding record type declaration used to represent
   --  values of this task. The general form of this type declaration is

   --    type taskV (discriminants) is record
   --      _Task_Id     : Task_Id;
   --      entry_family : array (bounds) of Void;
   --      _Priority    : Integer         := priority_expression;
   --      _Size        : Size_Type       := Size_Type (size_expression);
   --      _Task_Info   : Task_Info_Type  := task_info_expression;
   --    end record;

   --  The discriminants are present only if the corresponding task type has
   --  discriminants, and they exactly mirror the task type discriminants.

   --  The Id field is always present. It contains the Task_Id value, as set by
   --  the call to Create_Task. Note that although the task is limited, the
   --  task value record type is not limited, so there is no problem in passing
   --  this field as an out parameter to Create_Task.

   --  One entry_family component is present for each entry family in the task
   --  definition. The bounds correspond to the bounds of the entry family
   --  (which may depend on discriminants). The element type is void, since we
   --  only need the bounds information for determining the entry index. Note
   --  that the use of an anonymous array would normally be illegal in this
   --  context, but this is a parser check, and the semantics is quite prepared
   --  to handle such a case.

   --  The _Size field is present only if a Storage_Size pragma appears in the
   --  task definition. The expression captures the argument that was present
   --  in the pragma, and is used to override the task stack size otherwise
   --  associated with the task type.

   --  The _Priority field is present only if a Priority or Interrupt_Priority
   --  pragma appears in the task definition. The expression captures the
   --  argument that was present in the pragma, and is used to provide the Size
   --  parameter to the call to Create_Task.

   --  The _Task_Info field is present only if a Task_Info pragma appears in
   --  the task definition. The expression captures the argument that was
   --  present in the pragma, and is used to provide the Task_Image parameter
   --  to the call to Create_Task.

   --  When a task is declared, an instance of the task value record is
   --  created. The elaboration of this declaration creates the correct bounds
   --  for the entry families, and also evaluates the size, priority, and
   --  task_Info expressions if needed. The initialization routine for the task
   --  type itself then calls Create_Task with appropriate parameters to
   --  initialize the value of the Task_Id field.

   --  Note: the address of this record is passed as the "Discriminants"
   --  parameter for Create_Task. Since Create_Task merely passes this onto the
   --  body procedure, it does not matter that it does not quite match the
   --  GNARLI model of what is being passed (the record contains more than just
   --  the discriminants, but the discriminants can be found from the record
   --  value).

   --  The Entity_Id for this created record type is placed in the
   --  Corresponding_Record_Type field of the associated task type entity.

   --  Next we create a procedure specification for the task body procedure:

   --    procedure taskB (_Task : access taskV);

   --  Note that this must come after the record type declaration, since
   --  the spec refers to this type. It turns out that the initialization
   --  procedure for the value type references the task body spec, but that's
   --  fine, since it won't be generated till the freeze point for the type,
   --  which is certainly after the task body spec declaration.

   --  Finally, we set the task index value field of the entry attribute in
   --  the case of a simple entry.

   procedure Expand_N_Task_Type_Declaration (N : Node_Id) is
      Loc       : constant Source_Ptr := Sloc (N);
      Tasktyp   : constant Entity_Id  := Etype (Defining_Identifier (N));
      Tasknm    : constant Name_Id    := Chars (Tasktyp);
      Taskdef   : constant Node_Id    := Task_Definition (N);

      Proc_Spec  : Node_Id;
      Rec_Decl   : Node_Id;
      Rec_Ent    : Entity_Id;
      Cdecls     : List_Id;
      Elab_Decl  : Node_Id;
      Size_Decl  : Node_Id;
      Body_Decl  : Node_Id;
      Task_Size  : Node_Id;
      Ent_Stack  : Entity_Id;
      Decl_Stack : Node_Id;

   begin
      --  If already expanded, nothing to do

      if Present (Corresponding_Record_Type (Tasktyp)) then
         return;
      end if;

      --  Here we will do the expansion

      Rec_Decl := Build_Corresponding_Record (N, Tasktyp, Loc);

      --  Ada 2005 (AI-345): Propagate the attribute that contains the list
      --  of implemented interfaces.

      Set_Interface_List (Type_Definition (Rec_Decl), Interface_List (N));

      Rec_Ent  := Defining_Identifier (Rec_Decl);
      Cdecls   := Component_Items (Component_List
                                     (Type_Definition (Rec_Decl)));

      Qualify_Entity_Names (N);

      --  First create the elaboration variable

      Elab_Decl :=
        Make_Object_Declaration (Loc,
          Defining_Identifier =>
            Make_Defining_Identifier (Sloc (Tasktyp),
              Chars => New_External_Name (Tasknm, 'E')),
          Aliased_Present      => True,
          Object_Definition    => New_Reference_To (Standard_Boolean, Loc),
          Expression           => New_Reference_To (Standard_False, Loc));
      Insert_After (N, Elab_Decl);

      --  Next create the declaration of the size variable (tasknmZ)

      Set_Storage_Size_Variable (Tasktyp,
        Make_Defining_Identifier (Sloc (Tasktyp),
          Chars => New_External_Name (Tasknm, 'Z')));

      if Present (Taskdef) and then Has_Storage_Size_Pragma (Taskdef) and then
        Is_Static_Expression (Expression (First (
          Pragma_Argument_Associations (Find_Task_Or_Protected_Pragma (
            Taskdef, Name_Storage_Size)))))
      then
         Size_Decl :=
           Make_Object_Declaration (Loc,
             Defining_Identifier => Storage_Size_Variable (Tasktyp),
             Object_Definition => New_Reference_To (RTE (RE_Size_Type), Loc),
             Expression =>
               Convert_To (RTE (RE_Size_Type),
                 Relocate_Node (
                   Expression (First (
                     Pragma_Argument_Associations (
                       Find_Task_Or_Protected_Pragma
                         (Taskdef, Name_Storage_Size)))))));

      else
         Size_Decl :=
           Make_Object_Declaration (Loc,
             Defining_Identifier => Storage_Size_Variable (Tasktyp),
             Object_Definition => New_Reference_To (RTE (RE_Size_Type), Loc),
             Expression => New_Reference_To (RTE (RE_Unspecified_Size), Loc));
      end if;

      Insert_After (Elab_Decl, Size_Decl);

      --  Next build the rest of the corresponding record declaration. This is
      --  done last, since the corresponding record initialization procedure
      --  will reference the previously created entities.

      --  Fill in the component declarations -- first the _Task_Id field

      Append_To (Cdecls,
        Make_Component_Declaration (Loc,
          Defining_Identifier =>
            Make_Defining_Identifier (Loc, Name_uTask_Id),
          Component_Definition =>
            Make_Component_Definition (Loc,
              Aliased_Present    => False,
              Subtype_Indication => New_Reference_To (RTE (RO_ST_Task_Id),
                                    Loc))));

      --  Declare static ATCB (that is, created by the expander) if we are
      --  using the Restricted run time.

      if Restricted_Profile then
         Append_To (Cdecls,
           Make_Component_Declaration (Loc,
             Defining_Identifier  =>
               Make_Defining_Identifier (Loc, Name_uATCB),

             Component_Definition =>
               Make_Component_Definition (Loc,
                 Aliased_Present     => True,
                 Subtype_Indication  => Make_Subtype_Indication (Loc,
                   Subtype_Mark => New_Occurrence_Of
                     (RTE (RE_Ada_Task_Control_Block), Loc),

                   Constraint   =>
                     Make_Index_Or_Discriminant_Constraint (Loc,
                       Constraints =>
                         New_List (Make_Integer_Literal (Loc, 0)))))));

      end if;

      --  Declare static stack (that is, created by the expander) if we are
      --  using the Restricted run time on a bare board configuration.

      if Restricted_Profile
        and then Preallocated_Stacks_On_Target
      then
         --  First we need to extract the appropriate stack size

         Ent_Stack := Make_Defining_Identifier (Loc, Name_uStack);

         if Present (Taskdef) and then Has_Storage_Size_Pragma (Taskdef) then
            declare
               Expr_N : constant Node_Id :=
                          Expression (First (
                            Pragma_Argument_Associations (
                              Find_Task_Or_Protected_Pragma
                                (Taskdef, Name_Storage_Size))));
               Etyp   : constant Entity_Id := Etype (Expr_N);
               P      : constant Node_Id   := Parent (Expr_N);

            begin
               --  The stack is defined inside the corresponding record.
               --  Therefore if the size of the stack is set by means of
               --  a discriminant, we must reference the discriminant of the
               --  corresponding record type.

               if Nkind (Expr_N) in N_Has_Entity
                 and then Present (Discriminal_Link (Entity (Expr_N)))
               then
                  Task_Size :=
                    New_Reference_To
                      (CR_Discriminant (Discriminal_Link (Entity (Expr_N))),
                       Loc);
                  Set_Parent   (Task_Size, P);
                  Set_Etype    (Task_Size, Etyp);
                  Set_Analyzed (Task_Size);

               else
                  Task_Size := Relocate_Node (Expr_N);
               end if;
            end;

         else
            Task_Size :=
              New_Reference_To (RTE (RE_Default_Stack_Size), Loc);
         end if;

         Decl_Stack := Make_Component_Declaration (Loc,
           Defining_Identifier  => Ent_Stack,

           Component_Definition =>
             Make_Component_Definition (Loc,
               Aliased_Present     => True,
               Subtype_Indication  => Make_Subtype_Indication (Loc,
                 Subtype_Mark =>
                   New_Occurrence_Of (RTE (RE_Storage_Array), Loc),

                 Constraint   =>
                   Make_Index_Or_Discriminant_Constraint (Loc,
                     Constraints  => New_List (Make_Range (Loc,
                       Low_Bound  => Make_Integer_Literal (Loc, 1),
                       High_Bound => Convert_To (RTE (RE_Storage_Offset),
                         Task_Size)))))));

         Append_To (Cdecls, Decl_Stack);

         --  The appropriate alignment for the stack is ensured by the run-time
         --  code in charge of task creation.

      end if;

      --  Add components for entry families

      Collect_Entry_Families (Loc, Cdecls, Size_Decl, Tasktyp);

      --  Add the _Priority component if a Priority pragma is present

      if Present (Taskdef) and then Has_Priority_Pragma (Taskdef) then
         declare
            Prag : constant Node_Id :=
                     Find_Task_Or_Protected_Pragma (Taskdef, Name_Priority);
            Expr : Node_Id;

         begin
            Expr := First (Pragma_Argument_Associations (Prag));

            if Nkind (Expr) = N_Pragma_Argument_Association then
               Expr := Expression (Expr);
            end if;

            Expr := New_Copy_Tree (Expr);

            --  Add conversion to proper type to do range check if required
            --  Note that for runtime units, we allow out of range interrupt
            --  priority values to be used in a priority pragma. This is for
            --  the benefit of some versions of System.Interrupts which use
            --  a special server task with maximum interrupt priority.

            if Chars (Prag) = Name_Priority
              and then not GNAT_Mode
            then
               Rewrite (Expr, Convert_To (RTE (RE_Priority), Expr));
            else
               Rewrite (Expr, Convert_To (RTE (RE_Any_Priority), Expr));
            end if;

            Append_To (Cdecls,
              Make_Component_Declaration (Loc,
                Defining_Identifier =>
                  Make_Defining_Identifier (Loc, Name_uPriority),
                Component_Definition =>
                  Make_Component_Definition (Loc,
                    Aliased_Present    => False,
                    Subtype_Indication => New_Reference_To (Standard_Integer,
                                                            Loc)),
                Expression => Expr));
         end;
      end if;

      --  Add the _Task_Size component if a Storage_Size pragma is present

      if Present (Taskdef)
        and then Has_Storage_Size_Pragma (Taskdef)
      then
         Append_To (Cdecls,
           Make_Component_Declaration (Loc,
             Defining_Identifier =>
               Make_Defining_Identifier (Loc, Name_uSize),

             Component_Definition =>
               Make_Component_Definition (Loc,
                 Aliased_Present    => False,
                 Subtype_Indication => New_Reference_To (RTE (RE_Size_Type),
                                                         Loc)),

             Expression =>
               Convert_To (RTE (RE_Size_Type),
                 Relocate_Node (
                   Expression (First (
                     Pragma_Argument_Associations (
                       Find_Task_Or_Protected_Pragma
                         (Taskdef, Name_Storage_Size))))))));
      end if;

      --  Add the _Task_Info component if a Task_Info pragma is present

      if Present (Taskdef) and then Has_Task_Info_Pragma (Taskdef) then
         Append_To (Cdecls,
           Make_Component_Declaration (Loc,
             Defining_Identifier =>
               Make_Defining_Identifier (Loc, Name_uTask_Info),

             Component_Definition =>
               Make_Component_Definition (Loc,
                 Aliased_Present    => False,
                 Subtype_Indication =>
                   New_Reference_To (RTE (RE_Task_Info_Type), Loc)),

             Expression => New_Copy (
               Expression (First (
                 Pragma_Argument_Associations (
                   Find_Task_Or_Protected_Pragma
                     (Taskdef, Name_Task_Info)))))));
      end if;

      Insert_After (Size_Decl, Rec_Decl);

      --  Analyze the record declaration immediately after construction,
      --  because the initialization procedure is needed for single task
      --  declarations before the next entity is analyzed.

      Analyze (Rec_Decl);

      --  Create the declaration of the task body procedure

      Proc_Spec := Build_Task_Proc_Specification (Tasktyp);
      Body_Decl :=
        Make_Subprogram_Declaration (Loc,
          Specification => Proc_Spec);

      Insert_After (Rec_Decl, Body_Decl);

      --  The subprogram does not comes from source, so we have to indicate the
      --  need for debugging information explicitly.

      Set_Needs_Debug_Info
        (Defining_Entity (Proc_Spec), Comes_From_Source (Original_Node (N)));

      --  Ada 2005 (AI-345): Construct the primitive entry wrapper specs before
      --  the corresponding record has been frozen.

      if Ada_Version >= Ada_05
        and then Present (Taskdef)
        and then Present (Corresponding_Record_Type
                          (Defining_Identifier (Parent (Taskdef))))
        and then Present (Abstract_Interfaces
                          (Corresponding_Record_Type
                           (Defining_Identifier (Parent (Taskdef)))))
      then
         declare
            Current_Node : Node_Id := Rec_Decl;
            Vis_Decl     : Node_Id := First (Visible_Declarations (Taskdef));
            Wrap_Spec    : Node_Id;
            New_N        : Node_Id;

         begin
            --  Examine the visible declarations of the task type, looking for
            --  an entry declaration. We do not consider entry families since
            --  they cannot have dispatching operations, thus they do not need
            --  entry wrappers.

            while Present (Vis_Decl) loop
               if Nkind (Vis_Decl) = N_Entry_Declaration
                 and then Ekind (Defining_Identifier (Vis_Decl)) = E_Entry
               then
                  Wrap_Spec :=
                    Build_Wrapper_Spec (Loc,
                      Proc_Nam => Defining_Identifier (Vis_Decl),
                      Obj_Typ  => Etype (Rec_Ent),
                      Formals  => Parameter_Specifications (Vis_Decl));

                  if Wrap_Spec /= Empty then
                     New_N :=
                       Make_Subprogram_Declaration (Loc,
                         Specification => Wrap_Spec);

                     Insert_After (Current_Node, New_N);
                     Current_Node := New_N;

                     Analyze (New_N);
                  end if;
               end if;

               Next (Vis_Decl);
            end loop;
         end;
      end if;

      --  Ada 2005 (AI-345): We must defer freezing to allow further
      --  declaration of primitive subprograms covering task interfaces

      if Ada_Version <= Ada_95 then

         --  Now we can freeze the corresponding record. This needs manually
         --  freezing, since it is really part of the task type, and the task
         --  type is frozen at this stage. We of course need the initialization
         --  procedure for this corresponding record type and we won't get it
         --  in time if we don't freeze now.

         declare
            L : constant List_Id := Freeze_Entity (Rec_Ent, Loc);

         begin
            if Is_Non_Empty_List (L) then
               Insert_List_After (Body_Decl, L);
            end if;
         end;
      end if;

      --  Complete the expansion of access types to the current task type, if
      --  any were declared.

      Expand_Previous_Access_Type (Tasktyp);
   end Expand_N_Task_Type_Declaration;

   -------------------------------
   -- Expand_N_Timed_Entry_Call --
   -------------------------------

   --  A timed entry call in normal case is not implemented using ATC mechanism
   --  anymore for efficiency reason.

   --     select
   --        T.E;
   --        S1;
   --     or
   --        Delay D;
   --        S2;
   --     end select;

   --  is expanded as follow:

   --  1) When T.E is a task entry_call;

   --    declare
   --       B  : Boolean;
   --       X  : Task_Entry_Index := <entry index>;
   --       DX : Duration := To_Duration (D);
   --       M  : Delay_Mode := <discriminant>;
   --       P  : parms := (parm, parm, parm);

   --    begin
   --       Timed_Protected_Entry_Call (<acceptor-task>, X, P'Address,
   --         DX, M, B);
   --       if B then
   --          S1;
   --       else
   --          S2;
   --       end if;
   --    end;

   --  2) When T.E is a protected entry_call;

   --    declare
   --       B  : Boolean;
   --       X  : Protected_Entry_Index := <entry index>;
   --       DX : Duration := To_Duration (D);
   --       M  : Delay_Mode := <discriminant>;
   --       P  : parms := (parm, parm, parm);

   --    begin
   --       Timed_Protected_Entry_Call (<object>'unchecked_access, X,
   --         P'Address, DX, M, B);
   --       if B then
   --          S1;
   --       else
   --          S2;
   --       end if;
   --    end;

   --  3) Ada 2005 (AI-345): When T.E is a dispatching procedure call;

   --    declare
   --       B  : Boolean := False;
   --       C  : Ada.Tags.Prim_Op_Kind;
   --       DX : Duration := To_Duration (D)
   --       K : Ada.Tags.Tagged_Kind :=
   --             Ada.Tags.Get_Tagged_Kind (Ada.Tags.Tag (<object>));
   --       M  : Integer :=...;
   --       P  : Parameters := (Param1 .. ParamN);
   --       S  : Iteger;

   --    begin
   --       if K = Ada.Tags.TK_Limited_Tagged then
   --          <dispatching-call>;
   --          <triggering-statements>

   --       else
   --          S := Ada.Tags.Get_Offset_Index (Ada.Tags.Tag (<object>),
   --                 DT_Position (<dispatching-call>));

   --          _Disp_Timed_Select (<object>, S, P'Address, DX, M, C, B);

   --          if C = POK_Protected_Entry
   --            or else C = POK_Task_Entry
   --          then
   --             Param1 := P.Param1;
   --             ...
   --             ParamN := P.ParamN;
   --          end if;

   --          if B then
   --             if C = POK_Procedure
   --               or else C = POK_Protected_Procedure
   --               or else C = POK_Task_Procedure
   --             then
   --                <dispatching-call>;
   --             end if;

   --             <triggering-statements>
   --          else
   --             <timed-statements>
   --          end if;
   --       end if;
   --    end;

   procedure Expand_N_Timed_Entry_Call (N : Node_Id) is
      Loc : constant Source_Ptr := Sloc (N);

      E_Call  : Node_Id :=
                  Entry_Call_Statement (Entry_Call_Alternative (N));
      E_Stats : constant List_Id :=
                  Statements (Entry_Call_Alternative (N));
      D_Stat  : constant Node_Id :=
                  Delay_Statement (Delay_Alternative (N));
      D_Stats : constant List_Id :=
                  Statements (Delay_Alternative (N));

      Actuals        : List_Id;
      Blk_Typ        : Entity_Id;
      Call           : Node_Id;
      Call_Ent       : Entity_Id;
      Conc_Typ_Stmts : List_Id;
      Concval        : Node_Id;
      D_Conv         : Node_Id;
      D_Disc         : Node_Id;
      D_Type         : Entity_Id;
      Decls          : List_Id;
      Dummy          : Node_Id;
      Ename          : Node_Id;
      Formals        : List_Id;
      Index          : Node_Id;
      Lim_Typ_Stmts  : List_Id;
      N_Stats        : List_Id;
      Obj            : Entity_Id;
      Param          : Node_Id;
      Params         : List_Id;
      Stmt           : Node_Id;
      Stmts          : List_Id;
      Unpack         : List_Id;

      B : Entity_Id;  --  Call status flag
      C : Entity_Id;  --  Call kind
      D : Entity_Id;  --  Delay
      K : Entity_Id;  --  Tagged kind
      M : Entity_Id;  --  Delay mode
      P : Entity_Id;  --  Parameter block
      S : Entity_Id;  --  Primitive operation slot

   begin
      --  The arguments in the call may require dynamic allocation, and the
      --  call statement may have been transformed into a block. The block
      --  may contain additional declarations for internal entities, and the
      --  original call is found by sequential search.

      if Nkind (E_Call) = N_Block_Statement then
         E_Call := First (Statements (Handled_Statement_Sequence (E_Call)));
         while Nkind (E_Call) /= N_Procedure_Call_Statement
           and then Nkind (E_Call) /= N_Entry_Call_Statement
         loop
            Next (E_Call);
         end loop;
      end if;

      if Ada_Version >= Ada_05
        and then Nkind (E_Call) = N_Procedure_Call_Statement
      then
         Extract_Dispatching_Call (E_Call, Call_Ent, Obj, Actuals, Formals);

         Decls := New_List;
         Stmts := New_List;

      else
         --  Build an entry call using Simple_Entry_Call

         Extract_Entry (E_Call, Concval, Ename, Index);
         Build_Simple_Entry_Call (E_Call, Concval, Ename, Index);

         Decls := Declarations (E_Call);
         Stmts := Statements (Handled_Statement_Sequence (E_Call));

         if No (Decls) then
            Decls := New_List;
         end if;
      end if;

      --  Call status flag processing

      if Ada_Version >= Ada_05
        and then Nkind (E_Call) = N_Procedure_Call_Statement
      then
         --  Generate:
         --    B : Boolean := False;

         B := Build_B (Loc, Decls);

      else
         --  Generate:
         --    B : Boolean;

         B := Make_Defining_Identifier (Loc, Name_uB);

         Prepend_To (Decls,
           Make_Object_Declaration (Loc,
             Defining_Identifier =>
               B,
             Object_Definition =>
               New_Reference_To (Standard_Boolean, Loc)));
      end if;

      --  Call kind processing

      if Ada_Version >= Ada_05
        and then Nkind (E_Call) = N_Procedure_Call_Statement
      then
         --  Generate:
         --    C : Ada.Tags.Prim_Op_Kind;

         C := Build_C (Loc, Decls);
      end if;

      --  Duration and mode processing

      D_Type := Base_Type (Etype (Expression (D_Stat)));

      --  Use the type of the delay expression (Calendar or Real_Time)
      --  to generate the appropriate conversion.

      if Nkind (D_Stat) = N_Delay_Relative_Statement then
         D_Disc := Make_Integer_Literal (Loc, 0);
         D_Conv := Relocate_Node (Expression (D_Stat));

      elsif Is_RTE (D_Type, RO_CA_Time) then
         D_Disc := Make_Integer_Literal (Loc, 1);
         D_Conv := Make_Function_Call (Loc,
           New_Reference_To (RTE (RO_CA_To_Duration), Loc),
           New_List (New_Copy (Expression (D_Stat))));

      else pragma Assert (Is_RTE (D_Type, RO_RT_Time));
         D_Disc := Make_Integer_Literal (Loc, 2);
         D_Conv := Make_Function_Call (Loc,
           New_Reference_To (RTE (RO_RT_To_Duration), Loc),
           New_List (New_Copy (Expression (D_Stat))));
      end if;

      D := Make_Defining_Identifier (Loc, New_Internal_Name ('D'));

      --  Generate:
      --    D : Duration;

      Append_To (Decls,
        Make_Object_Declaration (Loc,
          Defining_Identifier =>
            D,
          Object_Definition =>
            New_Reference_To (Standard_Duration, Loc)));

      M := Make_Defining_Identifier (Loc, New_Internal_Name ('M'));

      --  Generate:
      --    M : Integer := (0 | 1 | 2);

      Append_To (Decls,
        Make_Object_Declaration (Loc,
          Defining_Identifier =>
            M,
          Object_Definition =>
            New_Reference_To (Standard_Integer, Loc),
          Expression =>
            D_Disc));

      --  Do the assignement at this stage only because the evaluation of the
      --  expression must not occur before (see ACVC C97302A).

      Append_To (Stmts,
        Make_Assignment_Statement (Loc,
          Name =>
            New_Reference_To (D, Loc),
          Expression =>
            D_Conv));

      --  Parameter block processing

      --  Manually create the parameter block for dispatching calls. In the
      --  case of entries, the block has already been created during the call
      --  to Build_Simple_Entry_Call.

      if Ada_Version >= Ada_05
        and then Nkind (E_Call) = N_Procedure_Call_Statement
      then
         --  Tagged kind processing, generate:
         --    K : Ada.Tags.Tagged_Kind :=
         --          Ada.Tags.Get_Tagged_Kind (Ada.Tags.Tag <object>));

         K := Build_K (Loc, Decls, Obj);

         Blk_Typ := Build_Parameter_Block (Loc, Actuals, Formals, Decls);
         P       := Parameter_Block_Pack  (Loc, Blk_Typ, Actuals, Formals,
                      Decls, Stmts);

         --  Dispatch table slot processing, generate:
         --    S : Integer;
<<<<<<< HEAD

         S := Build_S (Loc, Decls);

         --  Generate:
         --    S := Ada.Tags.Get_Offset_Index (
         --           Ada.Tags.Tag (<object>), DT_Position (Call_Ent));

         Conc_Typ_Stmts := New_List (
           Build_S_Assignment (Loc, S, Obj, Call_Ent));

         --  Generate:
=======

         S := Build_S (Loc, Decls);

         --  Generate:
         --    S := Ada.Tags.Get_Offset_Index (
         --           Ada.Tags.Tag (<object>), DT_Position (Call_Ent));

         Conc_Typ_Stmts := New_List (
           Build_S_Assignment (Loc, S, Obj, Call_Ent));

         --  Generate:
>>>>>>> 60a98cce
         --    _Disp_Timed_Select (<object>, S, P'address, D, M, C, B);

         --  where Obj is the controlling formal parameter, S is the dispatch
         --  table slot number of the dispatching operation, P is the wrapped
         --  parameter block, D is the duration, M is the duration mode, C is
         --  the call kind and B is the call status.

         Params := New_List;

         Append_To (Params, New_Copy_Tree    (Obj));
         Append_To (Params, New_Reference_To (S, Loc));
         Append_To (Params, Make_Attribute_Reference (Loc,
                              Prefix => New_Reference_To (P, Loc),
                              Attribute_Name => Name_Address));
         Append_To (Params, New_Reference_To (D, Loc));
         Append_To (Params, New_Reference_To (M, Loc));
         Append_To (Params, New_Reference_To (C, Loc));
         Append_To (Params, New_Reference_To (B, Loc));

         Append_To (Conc_Typ_Stmts,
           Make_Procedure_Call_Statement (Loc,
             Name =>
               New_Reference_To (
                 Find_Prim_Op (Etype (Etype (Obj)),
                   Name_uDisp_Timed_Select),
                 Loc),
             Parameter_Associations =>
               Params));

         --  Generate:
         --    if C = POK_Protected_Entry
         --      or else C = POK_Task_Entry
         --    then
         --       Param1 := P.Param1;
         --       ...
         --       ParamN := P.ParamN;
         --    end if;

         Unpack := Parameter_Block_Unpack (Loc, P, Actuals, Formals);

         --  Generate the if statement only when the packed parameters need
         --  explicit assignments to their corresponding actuals.

         if Present (Unpack) then
            Append_To (Conc_Typ_Stmts,
              Make_If_Statement (Loc,

                Condition =>
                  Make_Or_Else (Loc,
                    Left_Opnd =>
                      Make_Op_Eq (Loc,
                        Left_Opnd =>
                          New_Reference_To (C, Loc),
                        Right_Opnd =>
                          New_Reference_To (RTE (
                            RE_POK_Protected_Entry), Loc)),
                    Right_Opnd =>
                      Make_Op_Eq (Loc,
                        Left_Opnd =>
                          New_Reference_To (C, Loc),
                        Right_Opnd =>
                          New_Reference_To (RTE (RE_POK_Task_Entry), Loc))),

                Then_Statements =>
                  Unpack));
         end if;

         --  Generate:

         --    if B then
         --       if C = POK_Procedure
         --         or else C = POK_Protected_Procedure
         --         or else C = POK_Task_Procedure
         --       then
         --          <dispatching-call>
         --       end if;
         --       <triggering-statements>
         --    else
         --       <timed-statements>
         --    end if;

         N_Stats := New_Copy_List_Tree (E_Stats);

         Prepend_To (N_Stats,
           Make_If_Statement (Loc,

             Condition =>
               Make_Or_Else (Loc,
                 Left_Opnd =>
                   Make_Op_Eq (Loc,
                     Left_Opnd =>
                       New_Reference_To (C, Loc),
                     Right_Opnd =>
                       New_Reference_To (RTE (RE_POK_Procedure), Loc)),
                 Right_Opnd =>
                   Make_Or_Else (Loc,
                     Left_Opnd =>
                       Make_Op_Eq (Loc,
                         Left_Opnd =>
                           New_Reference_To (C, Loc),
                         Right_Opnd =>
                           New_Reference_To (RTE (
                             RE_POK_Protected_Procedure), Loc)),
                     Right_Opnd =>
                       Make_Op_Eq (Loc,
                         Left_Opnd =>
                           New_Reference_To (C, Loc),
                         Right_Opnd =>
                           New_Reference_To (RTE (
                             RE_POK_Task_Procedure), Loc)))),

             Then_Statements =>
               New_List (E_Call)));

         Append_To (Conc_Typ_Stmts,
           Make_If_Statement (Loc,
             Condition       => New_Reference_To (B, Loc),
             Then_Statements => N_Stats,
             Else_Statements => D_Stats));

         --  Generate:
         --    <dispatching-call>;
         --    <triggering-statements>

         Lim_Typ_Stmts := New_Copy_List_Tree (E_Stats);
         Prepend_To (Lim_Typ_Stmts, New_Copy_Tree (E_Call));

         --  Generate:
         --    if K = Ada.Tags.TK_Limited_Tagged then
         --       Lim_Typ_Stmts
         --    else
         --       Conc_Typ_Stmts
         --    end if;

         Append_To (Stmts,
           Make_If_Statement (Loc,
             Condition =>
               Make_Op_Eq (Loc,
                 Left_Opnd =>
                   New_Reference_To (K, Loc),
                 Right_Opnd =>
                   New_Reference_To (RTE (RE_TK_Limited_Tagged), Loc)),

             Then_Statements =>
               Lim_Typ_Stmts,

             Else_Statements =>
               Conc_Typ_Stmts));

      else
         --  Skip assignments to temporaries created for in-out parameters.
         --  This makes unwarranted assumptions about the shape of the expanded
         --  tree for the call, and should be cleaned up ???

         Stmt := First (Stmts);
         while Nkind (Stmt) /= N_Procedure_Call_Statement loop
            Next (Stmt);
         end loop;

         --  Do the assignement at this stage only because the evaluation
         --  of the expression must not occur before (see ACVC C97302A).

         Insert_Before (Stmt,
           Make_Assignment_Statement (Loc,
             Name => New_Reference_To (D, Loc),
             Expression => D_Conv));

         Call   := Stmt;
         Params := Parameter_Associations (Call);

         --  For a protected type, we build a Timed_Protected_Entry_Call

         if Is_Protected_Type (Etype (Concval)) then

            --  Create a new call statement

            Param := First (Params);
            while Present (Param)
              and then not Is_RTE (Etype (Param), RE_Call_Modes)
            loop
               Next (Param);
            end loop;

            Dummy := Remove_Next (Next (Param));

            --  Remove garbage is following the Cancel_Param if present

            Dummy := Next (Param);

            --  Remove the mode of the Protected_Entry_Call call, then remove
            --  the Communication_Block of the Protected_Entry_Call call, and
            --  finally add Duration and a Delay_Mode parameter

            pragma Assert (Present (Param));
            Rewrite (Param, New_Reference_To (D, Loc));

            Rewrite (Dummy, New_Reference_To (M, Loc));

            --  Add a Boolean flag for successful entry call

            Append_To (Params, New_Reference_To (B, Loc));

            if Abort_Allowed
              or else Restriction_Active (No_Entry_Queue) = False
              or else Number_Entries (Etype (Concval)) > 1
            then
               Rewrite (Call,
                 Make_Procedure_Call_Statement (Loc,
                   Name =>
                     New_Reference_To (RTE (
                       RE_Timed_Protected_Entry_Call), Loc),
                   Parameter_Associations => Params));
            else
               Param := First (Params);
               while Present (Param)
                 and then not Is_RTE (Etype (Param), RE_Protected_Entry_Index)
               loop
                  Next (Param);
               end loop;

               Remove (Param);

               Rewrite (Call,
                 Make_Procedure_Call_Statement (Loc,
                   Name => New_Reference_To (
                     RTE (RE_Timed_Protected_Single_Entry_Call), Loc),
                   Parameter_Associations => Params));
            end if;

         --  For the task case, build a Timed_Task_Entry_Call

         else
            --  Create a new call statement

            Append_To (Params, New_Reference_To (D, Loc));
            Append_To (Params, New_Reference_To (M, Loc));
            Append_To (Params, New_Reference_To (B, Loc));

            Rewrite (Call,
              Make_Procedure_Call_Statement (Loc,
                Name =>
                  New_Reference_To (RTE (RE_Timed_Task_Entry_Call), Loc),
                Parameter_Associations => Params));
         end if;

         Append_To (Stmts,
           Make_Implicit_If_Statement (N,
             Condition => New_Reference_To (B, Loc),
             Then_Statements => E_Stats,
             Else_Statements => D_Stats));
      end if;

      Rewrite (N,
        Make_Block_Statement (Loc,
          Declarations => Decls,
          Handled_Statement_Sequence =>
            Make_Handled_Sequence_Of_Statements (Loc, Stmts)));

      Analyze (N);
   end Expand_N_Timed_Entry_Call;

   ----------------------------------------
   -- Expand_Protected_Body_Declarations --
   ----------------------------------------

   --  Part of the expansion of a protected body involves the creation of a
   --  declaration that can be referenced from the statement sequences of the
   --  entry bodies:

   --    A : Address;

   --  This declaration is inserted in the declarations of the service entries
   --  procedure for the protected body, and it is important that it be
   --  inserted before the statements of the entry body statement sequences are
   --  analyzed. Thus it would be too late to create this declaration in the
   --  Expand_N_Protected_Body routine, which is why there is a separate
   --  procedure to be called directly from Sem_Ch9.

   --  Ann is used to hold the address of the record containing the parameters
   --  (see Expand_N_Entry_Call for more details on how this record is built).
   --  References to the parameters do an unchecked conversion of this address
   --  to a pointer to the required record type, and then access the field that
   --  holds the value of the required parameter. The entity for the address
   --  variable is held as the top stack element (i.e. the last element) of the
   --  Accept_Address stack in the corresponding entry entity, and this element
   --  must be set in place  before the statements are processed.

   --  No stack is needed for entry bodies, since they cannot be nested, but it
   --  is kept for consistency between protected and task entries. The stack
   --  will never contain more than one element. There is also only one such
   --  variable for a given protected body, but this is placed on the
   --  Accept_Address stack of all of the entries, again for consistency.

   --  To expand the requeue statement, a label is provided at the end of the
   --  loop in the entry service routine created by the expander (see
   --  Expand_N_Protected_Body for details), so that the statement can be
   --  skipped after the requeue is complete. This label is created during the
   --  expansion of the entry body, which will take place after the expansion
   --  of the requeue statements that it contains, so a placeholder defining
   --  identifier is associated with the task type here.

   --  Another label is provided following case statement created by the
   --  expander. This label is need for implementing return statement from
   --  entry body so that a return can be expanded as a goto to this label.
   --  This label is created during the expansion of the entry body, which
   --  will take place after the expansion of the return statements that it
   --  contains. Therefore, just like the label for expanding requeues, we
   --  need another placeholder for the label.

   procedure Expand_Protected_Body_Declarations
     (N       : Node_Id;
      Spec_Id : Entity_Id)
   is
      Op : Node_Id;

   begin
      if No_Run_Time_Mode then
         Error_Msg_CRT ("protected body", N);
         return;

      elsif Expander_Active then

         --  Associate privals with the first subprogram or entry body to be
         --  expanded. These are used to expand references to private data
         --  objects.

         Op := First_Protected_Operation (Declarations (N));

         if Present (Op) then
            Set_Discriminals (Parent (Spec_Id));
            Set_Privals (Parent (Spec_Id), Op, Sloc (N));
         end if;
      end if;
   end Expand_Protected_Body_Declarations;

   -------------------------
   -- External_Subprogram --
   -------------------------

   function External_Subprogram (E : Entity_Id) return Entity_Id is
      Subp : constant Entity_Id := Protected_Body_Subprogram (E);

   begin
<<<<<<< HEAD
      --  The internal and external subprograms follow each other on the
      --  entity chain. Note that previously private operations had no
      --  separate external subprogram. We now create one in all cases,
      --  because a private operation may actually appear in an external
      --  call, through a 'Access reference used for a callback.

      return Next_Entity (Subp);
=======
      --  The internal and external subprograms follow each other on the entity
      --  chain. Note that previously private operations had no separate
      --  external subprogram. We now create one in all cases, because a
      --  private operation may actually appear in an external call, through
      --  a 'Access reference used for a callback.

      --  If the operation is a function that returns an anonymous access type,
      --  the corresponding itype appears before the operation, and must be
      --  skipped.

      --  This mechanism is fragile, there should be a real link between the
      --  two versions of the operation, but there is no place to put it ???

      if Is_Access_Type (Next_Entity (Subp)) then
         return Next_Entity (Next_Entity (Subp));
      else
         return Next_Entity (Subp);
      end if;
>>>>>>> 60a98cce
   end External_Subprogram;

   ------------------------------
   -- Extract_Dispatching_Call --
   ------------------------------

   procedure Extract_Dispatching_Call
     (N        : Node_Id;
      Call_Ent : out Entity_Id;
      Object   : out Entity_Id;
      Actuals  : out List_Id;
      Formals  : out List_Id)
   is
      Call_Nam : Node_Id;

   begin
      pragma Assert (Nkind (N) = N_Procedure_Call_Statement);

      if Present (Original_Node (N)) then
         Call_Nam := Name (Original_Node (N));
      else
         Call_Nam := Name (N);
      end if;

      --  Retrieve the name of the dispatching procedure. It contains the
      --  dispatch table slot number.

      loop
         case Nkind (Call_Nam) is
            when N_Identifier =>
               exit;

            when N_Selected_Component =>
               Call_Nam := Selector_Name (Call_Nam);

            when others =>
               raise Program_Error;

         end case;
      end loop;

      Actuals  := Parameter_Associations (N);
      Call_Ent := Entity (Call_Nam);
      Formals  := Parameter_Specifications (Parent (Call_Ent));
      Object   := First (Actuals);

      if Present (Original_Node (Object)) then
         Object := Original_Node (Object);
      end if;
   end Extract_Dispatching_Call;

   -------------------
   -- Extract_Entry --
   -------------------

   procedure Extract_Entry
     (N       : Node_Id;
      Concval : out Node_Id;
      Ename   : out Node_Id;
      Index   : out Node_Id)
   is
      Nam : constant Node_Id := Name (N);

   begin
      --  For a simple entry, the name is a selected component, with the
      --  prefix being the task value, and the selector being the entry.

      if Nkind (Nam) = N_Selected_Component then
         Concval := Prefix (Nam);
         Ename   := Selector_Name (Nam);
         Index   := Empty;

      --  For a member of an entry family, the name is an indexed component
      --  where the prefix is a selected component, whose prefix in turn is
      --  the task value, and whose selector is the entry family. The single
      --  expression in the expressions list of the indexed component is the
      --  subscript for the family.

      else pragma Assert (Nkind (Nam) = N_Indexed_Component);
         Concval := Prefix (Prefix (Nam));
         Ename   := Selector_Name (Prefix (Nam));
         Index   := First (Expressions (Nam));
      end if;
   end Extract_Entry;

   -------------------
   -- Family_Offset --
   -------------------

   function Family_Offset
     (Loc  : Source_Ptr;
      Hi   : Node_Id;
      Lo   : Node_Id;
      Ttyp : Entity_Id;
      Cap  : Boolean) return Node_Id
   is
      Ityp : Entity_Id;
      Real_Hi : Node_Id;
      Real_Lo : Node_Id;

      function Convert_Discriminant_Ref (Bound : Node_Id) return Node_Id;
      --  If one of the bounds is a reference to a discriminant, replace with
      --  corresponding discriminal of type. Within the body of a task retrieve
      --  the renamed discriminant by simple visibility, using its generated
      --  name. Within a protected object, find the original discriminant and
      --  replace it with the discriminal of the current protected operation.

      ------------------------------
      -- Convert_Discriminant_Ref --
      ------------------------------

      function Convert_Discriminant_Ref (Bound : Node_Id) return Node_Id is
         Loc : constant Source_Ptr := Sloc (Bound);
         B   : Node_Id;
         D   : Entity_Id;

      begin
         if Is_Entity_Name (Bound)
           and then Ekind (Entity (Bound)) = E_Discriminant
         then
            if Is_Task_Type (Ttyp)
              and then Has_Completion (Ttyp)
            then
               B := Make_Identifier (Loc, Chars (Entity (Bound)));
               Find_Direct_Name (B);

            elsif Is_Protected_Type (Ttyp) then
               D := First_Discriminant (Ttyp);
               while Chars (D) /= Chars (Entity (Bound)) loop
                  Next_Discriminant (D);
               end loop;

               B := New_Reference_To  (Discriminal (D), Loc);

            else
               B := New_Reference_To (Discriminal (Entity (Bound)), Loc);
            end if;

         elsif Nkind (Bound) = N_Attribute_Reference then
            return Bound;

         else
            B := New_Copy_Tree (Bound);
         end if;

         return
           Make_Attribute_Reference (Loc,
             Attribute_Name => Name_Pos,
             Prefix => New_Occurrence_Of (Etype (Bound), Loc),
             Expressions    => New_List (B));
      end Convert_Discriminant_Ref;

   --  Start of processing for Family_Offset

   begin
      Real_Hi := Convert_Discriminant_Ref (Hi);
      Real_Lo := Convert_Discriminant_Ref (Lo);

      if Cap then
         if Is_Task_Type (Ttyp) then
            Ityp := RTE (RE_Task_Entry_Index);
         else
            Ityp := RTE (RE_Protected_Entry_Index);
         end if;

         Real_Hi :=
           Make_Attribute_Reference (Loc,
             Prefix         => New_Reference_To (Ityp, Loc),
             Attribute_Name => Name_Min,
             Expressions    => New_List (
               Real_Hi,
               Make_Integer_Literal (Loc, Entry_Family_Bound - 1)));

         Real_Lo :=
           Make_Attribute_Reference (Loc,
             Prefix         => New_Reference_To (Ityp, Loc),
             Attribute_Name => Name_Max,
             Expressions    => New_List (
               Real_Lo,
               Make_Integer_Literal (Loc, -Entry_Family_Bound)));
      end if;

      return Make_Op_Subtract (Loc, Real_Hi, Real_Lo);
   end Family_Offset;

   -----------------
   -- Family_Size --
   -----------------

   function Family_Size
     (Loc  : Source_Ptr;
      Hi   : Node_Id;
      Lo   : Node_Id;
      Ttyp : Entity_Id;
      Cap  : Boolean) return Node_Id
   is
      Ityp : Entity_Id;

   begin
      if Is_Task_Type (Ttyp) then
         Ityp := RTE (RE_Task_Entry_Index);
      else
         Ityp := RTE (RE_Protected_Entry_Index);
      end if;

      return
        Make_Attribute_Reference (Loc,
          Prefix         => New_Reference_To (Ityp, Loc),
          Attribute_Name => Name_Max,
          Expressions    => New_List (
            Make_Op_Add (Loc,
              Left_Opnd  =>
                Family_Offset (Loc, Hi, Lo, Ttyp, Cap),
              Right_Opnd =>
                Make_Integer_Literal (Loc, 1)),
            Make_Integer_Literal (Loc, 0)));
   end Family_Size;

   -----------------------------------
   -- Find_Task_Or_Protected_Pragma --
   -----------------------------------

   function Find_Task_Or_Protected_Pragma
     (T : Node_Id;
      P : Name_Id) return Node_Id
   is
      N : Node_Id;

   begin
      N := First (Visible_Declarations (T));
      while Present (N) loop
         if Nkind (N) = N_Pragma then
            if Chars (N) = P then
               return N;

            elsif P = Name_Priority
              and then Chars (N) = Name_Interrupt_Priority
            then
               return N;

            else
               Next (N);
            end if;

         else
            Next (N);
         end if;
      end loop;

      N := First (Private_Declarations (T));
      while Present (N) loop
         if Nkind (N) = N_Pragma then
            if  Chars (N) = P then
               return N;

            elsif P = Name_Priority
              and then Chars (N) = Name_Interrupt_Priority
            then
               return N;

            else
               Next (N);
            end if;

         else
            Next (N);
         end if;
      end loop;

      raise Program_Error;
   end Find_Task_Or_Protected_Pragma;

   -------------------------------
   -- First_Protected_Operation --
   -------------------------------

   function First_Protected_Operation (D : List_Id) return Node_Id is
      First_Op : Node_Id;

   begin
      First_Op := First (D);
      while Present (First_Op)
        and then Nkind (First_Op) /= N_Subprogram_Body
        and then Nkind (First_Op) /= N_Entry_Body
      loop
         Next (First_Op);
      end loop;

      return First_Op;
   end First_Protected_Operation;

   ---------------------------------
   -- Is_Potentially_Large_Family --
   ---------------------------------

   function Is_Potentially_Large_Family
     (Base_Index : Entity_Id;
      Conctyp    : Entity_Id;
      Lo         : Node_Id;
      Hi         : Node_Id) return Boolean
   is
   begin
      return Scope (Base_Index) = Standard_Standard
        and then Base_Index = Base_Type (Standard_Integer)
        and then Has_Discriminants (Conctyp)
        and then Present
          (Discriminant_Default_Value (First_Discriminant (Conctyp)))
        and then
          (Denotes_Discriminant (Lo, True)
            or else Denotes_Discriminant (Hi, True));
   end Is_Potentially_Large_Family;

   --------------------------------
   -- Index_Constant_Declaration --
   --------------------------------

   function Index_Constant_Declaration
     (N        : Node_Id;
      Index_Id : Entity_Id;
      Prot     : Entity_Id) return List_Id
   is
      Loc       : constant Source_Ptr := Sloc (N);
      Decls     : constant List_Id    := New_List;
      Index_Con : constant Entity_Id  := Entry_Index_Constant (Index_Id);
      Index_Typ : Entity_Id;

      Hi : Node_Id := Type_High_Bound (Etype (Index_Id));
      Lo : Node_Id := Type_Low_Bound  (Etype (Index_Id));

      function Replace_Discriminant (Bound : Node_Id) return Node_Id;
      --  The bounds of the entry index may depend on discriminants, so each
      --  declaration of an entry_index_constant must have its own subtype
      --  declaration, using the local renaming of the object discriminant.

      --------------------------
      -- Replace_Discriminant --
      --------------------------

      function Replace_Discriminant (Bound : Node_Id) return Node_Id is
      begin
         if Nkind (Bound) = N_Identifier
           and then Ekind (Entity (Bound)) = E_Constant
           and then Present (Discriminal_Link (Entity (Bound)))
         then
            return Make_Identifier (Loc, Chars (Entity (Bound)));
         else
            return Duplicate_Subexpr (Bound);
         end if;
      end Replace_Discriminant;

   --  Start of processing for Index_Constant_Declaration

   begin
      Set_Discriminal_Link (Index_Con, Index_Id);

      if Is_Entity_Name (
        Original_Node (Discrete_Subtype_Definition (Parent (Index_Id))))
      then
         --  Simple case: entry family is given by a subtype mark, and index
         --  constant has the same type, no replacement needed.

         Index_Typ := Etype (Index_Id);

      else
         Hi := Replace_Discriminant (Hi);
         Lo := Replace_Discriminant (Lo);

         Index_Typ := Make_Defining_Identifier (Loc, New_Internal_Name ('J'));

         Append (
           Make_Subtype_Declaration (Loc,
             Defining_Identifier => Index_Typ,
             Subtype_Indication =>
               Make_Subtype_Indication (Loc,
                 Subtype_Mark =>
                   New_Occurrence_Of (Base_Type (Etype (Index_Id)), Loc),
                 Constraint =>
                   Make_Range_Constraint (Loc,
                     Range_Expression => Make_Range (Loc, Lo, Hi)))),
           Decls);

      end if;

      Append (
        Make_Object_Declaration (Loc,
          Defining_Identifier => Index_Con,
          Constant_Present => True,
          Object_Definition => New_Occurrence_Of (Index_Typ, Loc),

          Expression =>
            Make_Attribute_Reference (Loc,
              Prefix => New_Reference_To (Index_Typ, Loc),
              Attribute_Name => Name_Val,

              Expressions => New_List (

                Make_Op_Add (Loc,
                  Left_Opnd =>
                    Make_Op_Subtract (Loc,
                      Left_Opnd => Make_Identifier (Loc, Name_uE),
                      Right_Opnd =>
                        Entry_Index_Expression (Loc,
                          Defining_Identifier (N), Empty, Prot)),

                  Right_Opnd =>
                    Make_Attribute_Reference (Loc,
                      Prefix => New_Reference_To (Index_Typ, Loc),
                      Attribute_Name => Name_Pos,
                      Expressions => New_List (
                        Make_Attribute_Reference (Loc,
                          Prefix => New_Reference_To (Index_Typ, Loc),
                    Attribute_Name => Name_First))))))),
      Decls);

      return Decls;
   end Index_Constant_Declaration;

   --------------------------------
   -- Make_Initialize_Protection --
   --------------------------------

   function Make_Initialize_Protection
     (Protect_Rec : Entity_Id) return List_Id
   is
      Loc         : constant Source_Ptr := Sloc (Protect_Rec);
      P_Arr       : Entity_Id;
      Pdef        : Node_Id;
      Pdec        : Node_Id;
      Ptyp        : constant Node_Id :=
                      Corresponding_Concurrent_Type (Protect_Rec);
      Args        : List_Id;
      L           : constant List_Id := New_List;
      Has_Entry   : constant Boolean := Has_Entries (Ptyp);
      Restricted  : constant Boolean := Restricted_Profile;

   begin
      --  We may need two calls to properly initialize the object, one to
      --  Initialize_Protection, and possibly one to Install_Handlers if we
      --  have a pragma Attach_Handler.

      --  Get protected declaration. In the case of a task type declaration,
      --  this is simply the parent of the protected type entity. In the single
      --  protected object declaration, this parent will be the implicit type,
      --  and we can find the corresponding single protected object declaration
      --  by searching forward in the declaration list in the tree.

      --  Is the test for N_Single_Protected_Declaration needed here??? Nodes
      --  of this type should have been removed during semantic analysis.

      Pdec := Parent (Ptyp);
      while Nkind (Pdec) /= N_Protected_Type_Declaration
        and then Nkind (Pdec) /= N_Single_Protected_Declaration
      loop
         Next (Pdec);
      end loop;

      --  Now we can find the object definition from this declaration

      Pdef := Protected_Definition (Pdec);

      --  Build the parameter list for the call. Note that _Init is the name
      --  of the formal for the object to be initialized, which is the task
      --  value record itself.

      Args := New_List;

      --  Object parameter. This is a pointer to the object of type
      --  Protection used by the GNARL to control the protected object.

      Append_To (Args,
        Make_Attribute_Reference (Loc,
          Prefix =>
            Make_Selected_Component (Loc,
              Prefix => Make_Identifier (Loc, Name_uInit),
              Selector_Name => Make_Identifier (Loc, Name_uObject)),
          Attribute_Name => Name_Unchecked_Access));

      --  Priority parameter. Set to Unspecified_Priority unless there is a
      --  priority pragma, in which case we take the value from the pragma,
      --  or there is an interrupt pragma and no priority pragma, and we
      --  set the ceiling to Interrupt_Priority'Last, an implementation-
      --  defined value, see D.3(10).

      if Present (Pdef)
        and then Has_Priority_Pragma (Pdef)
      then
         declare
            Prio : constant Node_Id :=
                     Expression
                       (First
                          (Pragma_Argument_Associations
                             (Find_Task_Or_Protected_Pragma
                                (Pdef, Name_Priority))));
            Temp : Entity_Id;

         begin
            --  If priority is a static expression, then we can duplicate it
            --  with no problem and simply append it to the argument list.

            if Is_Static_Expression (Prio) then
               Append_To (Args,
                          Duplicate_Subexpr_No_Checks (Prio));

            --  Otherwise, the priority may be a per-object expression, if it
            --  depends on a discriminant of the type. In this case, create
            --  local variable to capture the expression. Note that it is
            --  really necessary to create this variable explicitly. It might
            --  be thought that removing side effects would the appropriate
            --  approach, but that could generate declarations improperly
            --  placed in the enclosing scope.

            --  Note: Use System.Any_Priority as the expected type for the
            --  non-static priority expression, in case the expression has not
            --  been analyzed yet (as occurs for example with pragma
            --  Interrupt_Priority).

            else
               Temp :=
                 Make_Defining_Identifier (Loc, New_Internal_Name ('R'));

               Append_To (L,
                  Make_Object_Declaration (Loc,
                     Defining_Identifier => Temp,
                     Object_Definition   =>
                       New_Occurrence_Of (RTE (RE_Any_Priority), Loc),
                     Expression          => Relocate_Node (Prio)));

                  Append_To (Args, New_Occurrence_Of (Temp, Loc));
            end if;
         end;

      --  When no priority is specified but an xx_Handler pragma is, we default
      --  to System.Interrupts.Default_Interrupt_Priority, see D.3(10).

      elsif Has_Interrupt_Handler (Ptyp)
        or else Has_Attach_Handler (Ptyp)
      then
         Append_To (Args,
           New_Reference_To (RTE (RE_Default_Interrupt_Priority), Loc));

      --  Normal case, no priority or xx_Handler specified, default priority

      else
         Append_To (Args,
           New_Reference_To (RTE (RE_Unspecified_Priority), Loc));
      end if;

      --  Test for Compiler_Info parameter. This parameter allows entry body
      --  procedures and barrier functions to be called from the runtime. It
      --  is a pointer to the record generated by the compiler to represent
      --  the protected object.

      if Has_Entry
        or else Has_Interrupt_Handler (Ptyp)
        or else Has_Attach_Handler (Ptyp)
        or else (Ada_Version >= Ada_05
                   and then Present (Interface_List (Parent (Ptyp))))
      then
         if Has_Entry or else not Restricted then
            Append_To (Args,
               Make_Attribute_Reference (Loc,
                 Prefix => Make_Identifier (Loc, Name_uInit),
                 Attribute_Name => Name_Address));
         end if;

         --  Entry_Bodies parameter. This is a pointer to an array of pointers
         --  to the entry body procedures and barrier functions of the object.
         --  If the protected type has no entries this object will not exist;
         --  in this case, pass a null.

         if Has_Entry then
            P_Arr := Entry_Bodies_Array (Ptyp);

            Append_To (Args,
              Make_Attribute_Reference (Loc,
                Prefix => New_Reference_To (P_Arr, Loc),
                Attribute_Name => Name_Unrestricted_Access));

            if Abort_Allowed
              or else Restriction_Active (No_Entry_Queue) = False
              or else Number_Entries (Ptyp) > 1
              or else (Has_Attach_Handler (Ptyp) and then not Restricted)
            then
               --  Find index mapping function (clumsy but ok for now)

               while Ekind (P_Arr) /= E_Function loop
                  Next_Entity (P_Arr);
               end loop;

               Append_To (Args,
                  Make_Attribute_Reference (Loc,
                    Prefix =>
                      New_Reference_To (P_Arr, Loc),
                    Attribute_Name => Name_Unrestricted_Access));
            end if;

         elsif not Restricted then
            Append_To (Args, Make_Null (Loc));
            Append_To (Args, Make_Null (Loc));
         end if;

         if Abort_Allowed
           or else Restriction_Active (No_Entry_Queue) = False
           or else Number_Entries (Ptyp) > 1
           or else (Has_Attach_Handler (Ptyp)
                     and then not Restricted)
         then
            Append_To (L,
              Make_Procedure_Call_Statement (Loc,
                Name => New_Reference_To (
                  RTE (RE_Initialize_Protection_Entries), Loc),
                Parameter_Associations => Args));

         elsif not Has_Entry and then Restricted then
            Append_To (L,
              Make_Procedure_Call_Statement (Loc,
                Name => New_Reference_To (
                  RTE (RE_Initialize_Protection), Loc),
                Parameter_Associations => Args));

         else
            Append_To (L,
              Make_Procedure_Call_Statement (Loc,
                Name => New_Reference_To (
                  RTE (RE_Initialize_Protection_Entry), Loc),
                Parameter_Associations => Args));
         end if;

      else
         Append_To (L,
           Make_Procedure_Call_Statement (Loc,
             Name => New_Reference_To (RTE (RE_Initialize_Protection), Loc),
             Parameter_Associations => Args));
      end if;

      if Has_Attach_Handler (Ptyp) then

         --  We have a list of N Attach_Handler (ProcI, ExprI), and we have to
         --  make the following call:

         --  Install_Handlers (_object,
         --    ((Expr1, Proc1'access), ...., (ExprN, ProcN'access));

         --  or, in the case of Ravenscar:

         --  Install_Handlers
         --    ((Expr1, Proc1'access), ...., (ExprN, ProcN'access));

         declare
            Args  : constant List_Id := New_List;
            Table : constant List_Id := New_List;
            Ritem : Node_Id := First_Rep_Item (Ptyp);

         begin
            if not Restricted then

               --  Appends the _object argument

               Append_To (Args,
                 Make_Attribute_Reference (Loc,
                   Prefix =>
                     Make_Selected_Component (Loc,
                       Prefix => Make_Identifier (Loc, Name_uInit),
                       Selector_Name => Make_Identifier (Loc, Name_uObject)),
                   Attribute_Name => Name_Unchecked_Access));
            end if;

            --  Build the Attach_Handler table argument

            while Present (Ritem) loop
               if Nkind (Ritem) = N_Pragma
                 and then Chars (Ritem) = Name_Attach_Handler
               then
                  declare
                     Handler : constant Node_Id :=
                                 First (Pragma_Argument_Associations (Ritem));

                     Interrupt : constant Node_Id  := Next (Handler);
                     Expr      : constant  Node_Id := Expression (Interrupt);

                  begin
                     Append_To (Table,
                       Make_Aggregate (Loc, Expressions => New_List (
                         Unchecked_Convert_To
                          (RTE (RE_System_Interrupt_Id), Expr),
                         Make_Attribute_Reference (Loc,
                           Prefix => Make_Selected_Component (Loc,
                              Make_Identifier (Loc, Name_uInit),
                              Duplicate_Subexpr_No_Checks
                                (Expression (Handler))),
                           Attribute_Name => Name_Access))));
                  end;
               end if;

               Next_Rep_Item (Ritem);
            end loop;

            --  Append the table argument we just built

            Append_To (Args, Make_Aggregate (Loc, Table));

            --  Append the Install_Handler call to the statements

            Append_To (L,
              Make_Procedure_Call_Statement (Loc,
                Name => New_Reference_To (RTE (RE_Install_Handlers), Loc),
                Parameter_Associations => Args));
         end;
      end if;

      return L;
   end Make_Initialize_Protection;

   ---------------------------
   -- Make_Task_Create_Call --
   ---------------------------

   function Make_Task_Create_Call (Task_Rec : Entity_Id) return Node_Id is
      Loc    : constant Source_Ptr := Sloc (Task_Rec);
      Name   : Node_Id;
      Tdef   : Node_Id;
      Tdec   : Node_Id;
      Ttyp   : Node_Id;
      Tnam   : Name_Id;
      Args   : List_Id;
      Ecount : Node_Id;

   begin
      Ttyp := Corresponding_Concurrent_Type (Task_Rec);
      Tnam := Chars (Ttyp);

      --  Get task declaration. In the case of a task type declaration, this is
      --  simply the parent of the task type entity. In the single task
      --  declaration, this parent will be the implicit type, and we can find
      --  the corresponding single task declaration by searching forward in the
      --  declaration list in the tree.

      --  Is the test for N_Single_Task_Declaration needed here??? Nodes of
      --  this type should have been removed during semantic analysis.

      Tdec := Parent (Ttyp);
      while Nkind (Tdec) /= N_Task_Type_Declaration
        and then Nkind (Tdec) /= N_Single_Task_Declaration
      loop
         Next (Tdec);
      end loop;

      --  Now we can find the task definition from this declaration

      Tdef := Task_Definition (Tdec);

      --  Build the parameter list for the call. Note that _Init is the name
      --  of the formal for the object to be initialized, which is the task
      --  value record itself.

      Args := New_List;

      --  Priority parameter. Set to Unspecified_Priority unless there is a
      --  priority pragma, in which case we take the value from the pragma.

      if Present (Tdef) and then Has_Priority_Pragma (Tdef) then
         Append_To (Args,
           Make_Selected_Component (Loc,
             Prefix => Make_Identifier (Loc, Name_uInit),
             Selector_Name => Make_Identifier (Loc, Name_uPriority)));
      else
         Append_To (Args,
           New_Reference_To (RTE (RE_Unspecified_Priority), Loc));
      end if;

      --  Optional Stack parameter

      if Restricted_Profile then

         --  If the stack has been preallocated by the expander then
         --  pass its address. Otherwise, pass a null address.

         if Preallocated_Stacks_On_Target then
            Append_To (Args,
              Make_Attribute_Reference (Loc,
                Prefix         => Make_Selected_Component (Loc,
                  Prefix        => Make_Identifier (Loc, Name_uInit),
                  Selector_Name =>
                    Make_Identifier (Loc, Name_uStack)),
                Attribute_Name => Name_Address));

         else
            Append_To (Args,
              New_Reference_To (RTE (RE_Null_Address), Loc));
         end if;
      end if;

      --  Size parameter. If no Storage_Size pragma is present, then
      --  the size is taken from the taskZ variable for the type, which
      --  is either Unspecified_Size, or has been reset by the use of
      --  a Storage_Size attribute definition clause. If a pragma is
      --  present, then the size is taken from the _Size field of the
      --  task value record, which was set from the pragma value.

      if Present (Tdef)
        and then Has_Storage_Size_Pragma (Tdef)
      then
         Append_To (Args,
           Make_Selected_Component (Loc,
             Prefix => Make_Identifier (Loc, Name_uInit),
             Selector_Name => Make_Identifier (Loc, Name_uSize)));

      else
         Append_To (Args,
           New_Reference_To (Storage_Size_Variable (Ttyp), Loc));
      end if;

      --  Task_Info parameter. Set to Unspecified_Task_Info unless there is a
      --  Task_Info pragma, in which case we take the value from the pragma.

      if Present (Tdef)
        and then Has_Task_Info_Pragma (Tdef)
      then
         Append_To (Args,
           Make_Selected_Component (Loc,
             Prefix => Make_Identifier (Loc, Name_uInit),
             Selector_Name => Make_Identifier (Loc, Name_uTask_Info)));

      else
         Append_To (Args,
           New_Reference_To (RTE (RE_Unspecified_Task_Info), Loc));
      end if;

      if not Restricted_Profile then

         --  Number of entries. This is an expression of the form:
         --
         --    n + _Init.a'Length + _Init.a'B'Length + ...
         --
         --  where a,b... are the entry family names for the task definition

         Ecount := Build_Entry_Count_Expression (
           Ttyp,
           Component_Items (Component_List (
             Type_Definition (Parent (
               Corresponding_Record_Type (Ttyp))))),
           Loc);
         Append_To (Args, Ecount);

         --  Master parameter. This is a reference to the _Master parameter of
         --  the initialization procedure, except in the case of the pragma
         --  Restrictions (No_Task_Hierarchy) where the value is fixed to 3.
         --  See comments in System.Tasking.Initialization.Init_RTS for the
         --  value 3.

         if Restriction_Active (No_Task_Hierarchy) = False then
            Append_To (Args, Make_Identifier (Loc, Name_uMaster));
         else
            Append_To (Args, Make_Integer_Literal (Loc, 3));
         end if;
      end if;

      --  State parameter. This is a pointer to the task body procedure. The
      --  required value is obtained by taking the address of the task body
      --  procedure and converting it (with an unchecked conversion) to the
      --  type required by the task kernel. For further details, see the
      --  description of Expand_N_Task_Body

      Append_To (Args,
        Unchecked_Convert_To (RTE (RE_Task_Procedure_Access),
          Make_Attribute_Reference (Loc,
            Prefix =>
              New_Occurrence_Of (Get_Task_Body_Procedure (Ttyp), Loc),
            Attribute_Name => Name_Address)));

      --  Discriminants parameter. This is just the address of the task
      --  value record itself (which contains the discriminant values

      Append_To (Args,
        Make_Attribute_Reference (Loc,
          Prefix => Make_Identifier (Loc, Name_uInit),
          Attribute_Name => Name_Address));

      --  Elaborated parameter. This is an access to the elaboration Boolean

      Append_To (Args,
        Make_Attribute_Reference (Loc,
          Prefix => Make_Identifier (Loc, New_External_Name (Tnam, 'E')),
          Attribute_Name => Name_Unchecked_Access));

      --  Chain parameter. This is a reference to the _Chain parameter of
      --  the initialization procedure.

      Append_To (Args, Make_Identifier (Loc, Name_uChain));

      --  Task name parameter. Take this from the _Task_Id parameter to the
      --  init call unless there is a Task_Name pragma, in which case we take
      --  the value from the pragma.

      if Present (Tdef)
        and then Has_Task_Name_Pragma (Tdef)
      then
         Append_To (Args,
           New_Copy (
             Expression (First (
               Pragma_Argument_Associations (
                 Find_Task_Or_Protected_Pragma
                   (Tdef, Name_Task_Name))))));

      else
         Append_To (Args, Make_Identifier (Loc, Name_uTask_Name));
      end if;

      --  Created_Task parameter. This is the _Task_Id field of the task
      --  record value

      Append_To (Args,
        Make_Selected_Component (Loc,
          Prefix => Make_Identifier (Loc, Name_uInit),
          Selector_Name => Make_Identifier (Loc, Name_uTask_Id)));

      if Restricted_Profile then
         Name := New_Reference_To (RTE (RE_Create_Restricted_Task), Loc);
      else
         Name := New_Reference_To (RTE (RE_Create_Task), Loc);
      end if;

      return Make_Procedure_Call_Statement (Loc,
        Name => Name, Parameter_Associations => Args);
   end Make_Task_Create_Call;

   ------------------------------
   -- Next_Protected_Operation --
   ------------------------------

   function Next_Protected_Operation (N : Node_Id) return Node_Id is
      Next_Op : Node_Id;

   begin
      Next_Op := Next (N);
      while Present (Next_Op)
        and then Nkind (Next_Op) /= N_Subprogram_Body
        and then Nkind (Next_Op) /= N_Entry_Body
      loop
         Next (Next_Op);
      end loop;

      return Next_Op;
   end Next_Protected_Operation;

   --------------------------
   -- Parameter_Block_Pack --
   --------------------------

   function Parameter_Block_Pack
     (Loc     : Source_Ptr;
      Blk_Typ : Entity_Id;
      Actuals : List_Id;
      Formals : List_Id;
      Decls   : List_Id;
      Stmts   : List_Id) return Node_Id
   is
      Actual    : Entity_Id;
      Expr      : Node_Id := Empty;
      Formal    : Entity_Id;
      Has_Param : Boolean := False;
      P         : Entity_Id;
      Params    : List_Id;
      Temp_Asn  : Node_Id;
      Temp_Nam  : Node_Id;

   begin
      Actual := First (Actuals);
      Formal := Defining_Identifier (First (Formals));
      Params := New_List;

      while Present (Actual) loop
         if Is_By_Copy_Type (Etype (Actual)) then
            --  Generate:
            --    Jnn : aliased <formal-type>

            Temp_Nam :=
              Make_Defining_Identifier (Loc, New_Internal_Name ('J'));

            Append_To (Decls,
              Make_Object_Declaration (Loc,
                Aliased_Present =>
                  True,
                Defining_Identifier =>
                  Temp_Nam,
                Object_Definition =>
                  New_Reference_To (Etype (Formal), Loc)));

            if Ekind (Formal) /= E_Out_Parameter then

               --  Generate:
               --    Jnn := <actual>

               Temp_Asn :=
                 New_Reference_To (Temp_Nam, Loc);

               Set_Assignment_OK (Temp_Asn);

               Append_To (Stmts,
                 Make_Assignment_Statement (Loc,
                   Name =>
                     Temp_Asn,
                   Expression =>
                     New_Copy_Tree (Actual)));
            end if;

            --  Generate:
            --    Jnn'unchecked_access

            Append_To (Params,
              Make_Attribute_Reference (Loc,
                Attribute_Name =>
                  Name_Unchecked_Access,
                Prefix =>
                  New_Reference_To (Temp_Nam, Loc)));

            Has_Param := True;

         --  The controlling parameter is omitted

         else
            if not Is_Controlling_Actual (Actual) then
               Append_To (Params,
                 Make_Reference (Loc, New_Copy_Tree (Actual)));

               Has_Param := True;
            end if;
         end if;

         Next_Actual (Actual);
         Next_Formal_With_Extras (Formal);
      end loop;

      if Has_Param then
         Expr := Make_Aggregate (Loc, Params);
      end if;

      --  Generate:
      --    P : Ann := (
      --      J1'unchecked_access;
      --      <actual2>'reference;
      --      ...);

      P := Make_Defining_Identifier (Loc, New_Internal_Name ('P'));

      Append_To (Decls,
        Make_Object_Declaration (Loc,
          Defining_Identifier =>
            P,
          Object_Definition =>
            New_Reference_To (Blk_Typ, Loc),
          Expression =>
            Expr));

      return P;
   end Parameter_Block_Pack;

   ----------------------------
   -- Parameter_Block_Unpack --
   ----------------------------

   function Parameter_Block_Unpack
     (Loc     : Source_Ptr;
      P       : Entity_Id;
      Actuals : List_Id;
      Formals : List_Id) return List_Id
   is
      Actual    : Entity_Id;
      Asnmt     : Node_Id;
      Formal    : Entity_Id;
      Has_Asnmt : Boolean := False;
      Result    : constant List_Id := New_List;

   begin
      Actual := First (Actuals);
      Formal := Defining_Identifier (First (Formals));
      while Present (Actual) loop
         if Is_By_Copy_Type (Etype (Actual))
           and then Ekind (Formal) /= E_In_Parameter
         then
            --  Generate:
            --    <actual> := P.<formal>;

            Asnmt :=
              Make_Assignment_Statement (Loc,
                Name =>
                  New_Copy (Actual),
                Expression =>
                  Make_Explicit_Dereference (Loc,
                    Make_Selected_Component (Loc,
                      Prefix =>
                        New_Reference_To (P, Loc),
                      Selector_Name =>
                        Make_Identifier (Loc, Chars (Formal)))));

            Set_Assignment_OK (Name (Asnmt));
            Append_To (Result, Asnmt);

            Has_Asnmt := True;
         end if;

         Next_Actual (Actual);
         Next_Formal_With_Extras (Formal);
      end loop;

      if Has_Asnmt then
         return Result;
      else
         return New_List (Make_Null_Statement (Loc));
      end if;
   end Parameter_Block_Unpack;

   ----------------------
   -- Set_Discriminals --
   ----------------------

   procedure Set_Discriminals (Dec : Node_Id) is
      D       : Entity_Id;
      Pdef    : Entity_Id;
      D_Minal : Entity_Id;

   begin
      pragma Assert (Nkind (Dec) = N_Protected_Type_Declaration);
      Pdef := Defining_Identifier (Dec);

      if Has_Discriminants (Pdef) then
         D := First_Discriminant (Pdef);
         while Present (D) loop
            D_Minal :=
              Make_Defining_Identifier (Sloc (D),
                Chars => New_External_Name (Chars (D), 'D'));

            Set_Ekind (D_Minal, E_Constant);
            Set_Etype (D_Minal, Etype (D));
            Set_Scope (D_Minal, Pdef);
            Set_Discriminal (D, D_Minal);
            Set_Discriminal_Link (D_Minal, D);

            Next_Discriminant (D);
         end loop;
      end if;
   end Set_Discriminals;

   -----------------
   -- Set_Privals --
   -----------------

   procedure Set_Privals
      (Dec           : Node_Id;
       Op            : Node_Id;
       Loc           : Source_Ptr;
       After_Barrier : Boolean := False)
   is
      P_Decl      : Node_Id;
      P_Id        : Entity_Id;
      Priv        : Entity_Id;
      Def         : Node_Id;
      Body_Ent    : Entity_Id;
      For_Barrier : constant Boolean :=
                      Nkind (Op) = N_Entry_Body and then not After_Barrier;

      Prec_Decl : constant Node_Id :=
                    Parent (Corresponding_Record_Type
                             (Defining_Identifier (Dec)));
      Prec_Def  : constant Entity_Id := Type_Definition (Prec_Decl);
      Obj_Decl  : Node_Id;
      P_Subtype : Entity_Id;
      Assoc_L   : constant Elist_Id := New_Elmt_List;
      Op_Id     : Entity_Id;

   begin
      pragma Assert (Nkind (Dec) = N_Protected_Type_Declaration);
      pragma Assert
        (Nkind (Op) = N_Subprogram_Body or else Nkind (Op) = N_Entry_Body);

      Def := Protected_Definition (Dec);

      if Present (Private_Declarations (Def)) then
         P_Decl := First (Private_Declarations (Def));
         while Present (P_Decl) loop
            if Nkind (P_Decl) = N_Component_Declaration then
               P_Id := Defining_Identifier (P_Decl);

               if For_Barrier then
                  Priv :=
                    Make_Defining_Identifier (Loc,
                      Chars => New_External_Name (Chars (P_Id), 'P'));
               else
                  Priv :=
                    Make_Defining_Identifier (Loc,
                      Chars => New_External_Name (Chars (P_Id)));
               end if;

               Set_Ekind     (Priv, E_Variable);
               Set_Etype     (Priv, Etype (P_Id));
               Set_Scope     (Priv, Scope (P_Id));
               Set_Esize     (Priv, Esize (Etype (P_Id)));
               Set_Alignment (Priv, Alignment (Etype (P_Id)));

               --  If the type of the component is an itype, we must create a
               --  new itype for the corresponding prival in each protected
               --  operation, to avoid scoping problems. We create new itypes
               --  by copying the tree for the component definition.
               --  (Ada 2005) If the itype is an anonymous access type created
               --  for an access definition for a component, it is declared in
               --  the enclosing scope, and we do no create a local version of
               --  it, to prevent scoping anomalies in gigi.

               if Is_Itype (Etype (P_Id))
                  and then not
                    (Is_Access_Type (Etype (P_Id))
                      and then Is_Local_Anonymous_Access (Etype (P_Id)))
               then
                  Append_Elmt (P_Id, Assoc_L);
                  Append_Elmt (Priv, Assoc_L);

                  if Nkind (Op) = N_Entry_Body then
                     Op_Id := Defining_Identifier (Op);
                  else
                     Op_Id := Defining_Unit_Name (Specification (Op));
                  end if;

                  Discard_Node
                    (New_Copy_Tree (P_Decl, Assoc_L, New_Scope => Op_Id));
               end if;

               Set_Protected_Operation (P_Id, Op);
               Set_Prival (P_Id, Priv);
            end if;

            Next (P_Decl);
         end loop;
      end if;

      --  There is one more implicit private decl: the object itself. "prival"
      --  for this is attached to the protected body defining identifier.

      Body_Ent := Corresponding_Body (Dec);

      Priv :=
        Make_Defining_Identifier (Sloc (Body_Ent),
          Chars => New_External_Name (Chars (Body_Ent), 'R'));

      --  Set the Etype to the implicit subtype of Protection created when
      --  the protected type declaration was expanded. This node will not
      --  be analyzed until it is used as the defining identifier for the
      --  renaming declaration in the protected operation body, and it will
      --  be needed in the references expanded before that body is expanded.
      --  Since the Protection field is aliased, set Is_Aliased as well.

      Obj_Decl := First (Component_Items (Component_List (Prec_Def)));
      while Chars (Defining_Identifier (Obj_Decl)) /= Name_uObject loop
         Next (Obj_Decl);
      end loop;

      P_Subtype  := Etype (Defining_Identifier (Obj_Decl));
      Set_Ekind (Priv, E_Variable);
      Set_Etype (Priv, P_Subtype);
      Set_Is_Aliased (Priv);
      Set_Object_Ref (Body_Ent, Priv);
   end Set_Privals;

   ----------------------------
   -- Update_Prival_Subtypes --
   ----------------------------

   procedure Update_Prival_Subtypes (N : Node_Id) is

      function Process (N : Node_Id) return Traverse_Result;
      --  Update the etype of occurrences of privals whose etype does not
      --  match the current Etype of the prival entity itself.

      procedure Update_Array_Bounds (E : Entity_Id);
      --  Itypes generated for array expressions may depend on the
      --  determinants of the protected object, and need to be processed
      --  separately because they are not attached to the tree.

      procedure Update_Index_Types (N : Node_Id);
      --  Similarly, update the types of expressions in indexed components
      --  which may depend on other discriminants.

      -------------
      -- Process --
      -------------

      function Process (N : Node_Id) return Traverse_Result is
      begin
         if Is_Entity_Name (N)  then
            declare
               E : constant Entity_Id := Entity (N);
            begin
               if Present (E)
                 and then (Ekind (E) = E_Constant
                            or else Ekind (E) = E_Variable)
                 and then Nkind (Parent (E)) = N_Object_Renaming_Declaration
                 and then not Is_Scalar_Type (Etype (E))
                 and then Etype (N) /= Etype (E)
               then

                  --  Ensure that reference and entity have the same Etype,
                  --  to prevent back-end inconsistencies.

                  Set_Etype (N, Etype (E));
                  Update_Index_Types (N);

               elsif Present (E)
                 and then Ekind (E) = E_Constant
                 and then Present (Discriminal_Link (E))
               then
                  Set_Etype (N, Etype (E));
               end if;
            end;

            return OK;

         elsif Nkind (N) = N_Defining_Identifier
           or else Nkind (N) = N_Defining_Operator_Symbol
           or else Nkind (N) = N_Defining_Character_Literal
         then
            return Skip;

         elsif Nkind (N) = N_String_Literal then

            --  Array type, but bounds are constant

            return OK;

         elsif Nkind (N) = N_Object_Declaration
           and then Is_Itype (Etype (Defining_Identifier (N)))
           and then Is_Array_Type (Etype (Defining_Identifier (N)))
         then
            Update_Array_Bounds (Etype (Defining_Identifier (N)));
            return OK;

         --  For array components of discriminated records, use the base type
         --  directly, because it may depend indirectly on the discriminants of
         --  the protected type.

         --  Cleaner would be a systematic mechanism to compute actual subtypes
         --  of private components???

         elsif Nkind (N) in N_Has_Etype
           and then Present (Etype (N))
           and then Is_Array_Type (Etype (N))
           and then Nkind (N) = N_Selected_Component
           and then Has_Discriminants (Etype (Prefix (N)))
         then
            Set_Etype (N, Base_Type (Etype (N)));
            Update_Index_Types (N);
            return OK;

         else
            if Nkind (N) in N_Has_Etype
              and then Present (Etype (N))
              and then Is_Itype (Etype (N)) then

               if Is_Array_Type (Etype (N)) then
                  Update_Array_Bounds (Etype (N));

               elsif Is_Scalar_Type (Etype (N)) then
                  Update_Prival_Subtypes (Type_Low_Bound  (Etype (N)));
                  Update_Prival_Subtypes (Type_High_Bound (Etype (N)));
               end if;
            end if;

            return OK;
         end if;
      end Process;

      -------------------------
      -- Update_Array_Bounds --
      -------------------------

      procedure Update_Array_Bounds (E : Entity_Id) is
         Ind : Node_Id;
      begin
         Ind := First_Index (E);
         while Present (Ind) loop
            Update_Prival_Subtypes (Type_Low_Bound  (Etype (Ind)));
            Update_Prival_Subtypes (Type_High_Bound (Etype (Ind)));
            Next_Index (Ind);
         end loop;
      end Update_Array_Bounds;

      ------------------------
      -- Update_Index_Types --
      ------------------------

      procedure Update_Index_Types (N : Node_Id) is
         Indx1 : Node_Id;
         I_Typ : Node_Id;

      begin
         --  If the prefix has an actual subtype that is different from the
         --  nominal one, update the types of the indices, so that the proper
         --  constraints are applied. Do not apply this transformation to a
         --  packed array, where the index type is computed for a byte array
         --  and is different from the source index.

         if Nkind (Parent (N)) = N_Indexed_Component
           and then
             not Is_Bit_Packed_Array (Etype (Prefix (Parent (N))))
         then
            Indx1 := First (Expressions (Parent (N)));
            I_Typ := First_Index (Etype (N));

            while Present (Indx1) and then Present (I_Typ) loop

               if not Is_Entity_Name (Indx1) then
                  Set_Etype (Indx1, Base_Type (Etype (I_Typ)));
               end if;

               Next (Indx1);
               Next_Index (I_Typ);
            end loop;
         end if;
      end Update_Index_Types;

      procedure Traverse is new Traverse_Proc (Process);

   --  Start of processing for Update_Prival_Subtypes

   begin
      Traverse (N);
   end Update_Prival_Subtypes;

end Exp_Ch9;<|MERGE_RESOLUTION|>--- conflicted
+++ resolved
@@ -6,11 +6,7 @@
 --                                                                          --
 --                                 B o d y                                  --
 --                                                                          --
-<<<<<<< HEAD
---          Copyright (C) 1992-2006, Free Software Foundation, Inc.         --
-=======
 --          Copyright (C) 1992-2007, Free Software Foundation, Inc.         --
->>>>>>> 60a98cce
 --                                                                          --
 -- GNAT is free software;  you can  redistribute it  and/or modify it under --
 -- terms of the  GNU General Public License as published  by the Free Soft- --
@@ -702,8 +698,6 @@
          while Present (P) loop
             if Nkind (P) = N_Component_Declaration then
                Pdef := Defining_Identifier (P);
-<<<<<<< HEAD
-=======
 
                --  The privals are declared before the current body is
                --  analyzed. for visibility reasons. Set their Sloc so
@@ -714,7 +708,6 @@
 
                Set_Sloc (Prival (Pdef), Loc);
 
->>>>>>> 60a98cce
                Decl :=
                  Make_Object_Renaming_Declaration (Loc,
                    Defining_Identifier => Prival (Pdef),
@@ -771,13 +764,10 @@
             Protection_Type := RE_Protection;
          end if;
 
-<<<<<<< HEAD
-=======
          --  Adjust Sloc, as for the other privals
 
          Set_Sloc (Object_Ref (Body_Ent), Loc);
 
->>>>>>> 60a98cce
          Decl :=
            Make_Object_Renaming_Declaration (Loc,
              Defining_Identifier => Object_Ref (Body_Ent),
@@ -922,16 +912,6 @@
       then
          Chain := Make_Defining_Identifier (Sloc (N), Name_uChain);
 
-<<<<<<< HEAD
-         --  An extended return statement is not really a task activator, but
-         --  it does have an activation chain on which to store the tasks
-         --  temporarily. On successful return, the tasks on this chain are
-         --  moved to the chain passed in by the
-         --  caller. N_Extended_Return_Statement does not have an
-         --  Activation_Chain_Entity, because we do not want to build a call
-         --  to Activate_Tasks; task activation is the responsibility of the
-         --  caller.
-=======
          --  Note: An extended return statement is not really a task activator,
          --  but it does have an activation chain on which to store the tasks
          --  temporarily. On successful return, the tasks on this chain are
@@ -939,7 +919,6 @@
          --  Activatation_Chain_Entity for an N_Extended_Return_Statement,
          --  because we do not want to build a call to Activate_Tasks. Task
          --  activation is the responsibility of the caller.
->>>>>>> 60a98cce
 
          if Nkind (P) /= N_Extended_Return_Statement then
             Set_Activation_Chain_Entity (P, Chain);
@@ -1526,14 +1505,6 @@
             while Present (Prim_Op_Param)
               and then Present (Proc_Param)
             loop
-<<<<<<< HEAD
-               --  The two parameters must be mode conformant
-
-               if not Conforming_Types (
-                 Etype (Parameter_Type (Prim_Op_Param)),
-                 Etype (Parameter_Type (Proc_Param)),
-                 Mode_Conformant)
-=======
                Prim_Op_Typ := Find_Parameter_Type (Prim_Op_Param);
                Proc_Typ    := Find_Parameter_Type (Proc_Param);
 
@@ -1541,7 +1512,6 @@
 
                if not Conforming_Types
                         (Prim_Op_Typ, Proc_Typ, Mode_Conformant)
->>>>>>> 60a98cce
                then
                   return False;
                end if;
@@ -2209,11 +2179,7 @@
                  Statements => Op_Stats,
                  End_Label  => End_Lab,
                  Exception_Handlers => New_List (
-<<<<<<< HEAD
-                   Make_Implicit_Exception_Handler (Loc,
-=======
                    Make_Implicit_Exception_Handler (Han_Loc,
->>>>>>> 60a98cce
                      Exception_Choices => New_List (Ohandle),
 
                      Statements =>  New_List (
@@ -4389,8 +4355,6 @@
       --  scope.
 
       if Is_Entity_Name (Cond) then
-<<<<<<< HEAD
-=======
 
          --  A small optimization of useless renamings. If the scope of the
          --  entity of the condition is not the barrier function, then the
@@ -4403,7 +4367,6 @@
             Set_Declarations (B_F, Empty_List);
          end if;
 
->>>>>>> 60a98cce
          if Entity (Cond) = Standard_False
               or else
             Entity (Cond) = Standard_True
@@ -4500,11 +4463,7 @@
 
          if Ada_Version >= Ada_05
            and then Ekind (Etype (Tasknm)) = E_Class_Wide_Type
-<<<<<<< HEAD
-           and then Is_Interface      (Etype (Tasknm))
-=======
            and then Is_Interface (Etype (Tasknm))
->>>>>>> 60a98cce
            and then Is_Task_Interface (Etype (Tasknm))
          then
             Append_To (Component_Associations (Aggr),
@@ -4513,15 +4472,6 @@
                   Make_Integer_Literal (Loc, Count)),
                 Expression =>
 
-<<<<<<< HEAD
-                  --  Tasknm._disp_get_task_id
-
-                    Make_Selected_Component (Loc,
-                      Prefix =>
-                        New_Copy_Tree (Tasknm),
-                      Selector_Name =>
-                        Make_Identifier (Loc, Name_uDisp_Get_Task_Id))));
-=======
                   --  Task_Id (Tasknm._disp_get_task_id)
 
                   Make_Unchecked_Type_Conversion (Loc,
@@ -4533,7 +4483,6 @@
                           New_Copy_Tree (Tasknm),
                         Selector_Name =>
                           Make_Identifier (Loc, Name_uDisp_Get_Task_Id)))));
->>>>>>> 60a98cce
 
          else
             Append_To (Component_Associations (Aggr),
@@ -4951,10 +4900,7 @@
    --       B   : Boolean := False;
    --       Bnn : Communication_Block;
    --       C   : Ada.Tags.Prim_Op_Kind;
-<<<<<<< HEAD
-=======
    --       D   : Dummy_Communication_Block;
->>>>>>> 60a98cce
    --       K   : Ada.Tags.Tagged_Kind :=
    --               Ada.Tags.Get_Tagged_Kind (Ada.Tags.Tag (<object>));
    --       P   : Parameters := (Param1 .. ParamN);
@@ -4984,12 +4930,8 @@
    --             begin
    --                begin
    --                   _Disp_Asynchronous_Select
-<<<<<<< HEAD
-   --                     (<object>, S, P'address, Bnn, B);
-=======
    --                     (<object>, S, P'address, D, B);
    --                   Bnn := Communication_Block (D);
->>>>>>> 60a98cce
 
    --                   Param1 := P.Param1;
    --                   ...
@@ -5020,12 +4962,8 @@
    --                Abort_Defer;
 
    --                _Disp_Asynchronous_Select
-<<<<<<< HEAD
-   --                  (<object>, S, P'address, Bnn, B);
-=======
    --                  (<object>, S, P'address, D, B);
    --                Bnn := Communication_Bloc (D);
->>>>>>> 60a98cce
 
    --                Param1 := P.Param1;
    --                ...
@@ -5180,8 +5118,6 @@
             --    K : Ada.Tags.Tagged_Kind :=
             --          Ada.Tags.Get_Tagged_Kind (Ada.Tags.Tag (<object>));
 
-<<<<<<< HEAD
-=======
             --  Dummy communication block, generate:
             --    D : Dummy_Communication_Block;
 
@@ -5193,7 +5129,6 @@
                   New_Reference_To (
                     RTE (RE_Dummy_Communication_Block), Loc)));
 
->>>>>>> 60a98cce
             K := Build_K (Loc, Decls, Obj);
 
             --  Parameter block processing
@@ -5228,11 +5163,6 @@
             --    ParamN := P.ParamN;
 
             Cleanup_Stmts := Parameter_Block_Unpack (Loc, P, Actuals, Formals);
-<<<<<<< HEAD
-
-            --  Generate:
-            --    _Disp_Asynchronous_Select (<object>, S, P'address, Bnn, B);
-=======
 
             --  Generate:
             --    Bnn := Communication_Block (D);
@@ -5250,7 +5180,6 @@
 
             --  Generate:
             --    _Disp_Asynchronous_Select (<object>, S, P'address, D, B);
->>>>>>> 60a98cce
 
             Prepend_To (Cleanup_Stmts,
               Make_Procedure_Call_Statement (Loc,
@@ -5266,11 +5195,7 @@
                     Make_Attribute_Reference (Loc,
                       Prefix => New_Reference_To (P, Loc),
                       Attribute_Name => Name_Address),
-<<<<<<< HEAD
-                    New_Reference_To (Bnn, Loc),
-=======
                     Make_Identifier (Loc, Name_uD),
->>>>>>> 60a98cce
                     New_Reference_To (B, Loc))));
 
             --  Generate:
@@ -5363,11 +5288,6 @@
             --    ParamN := P.ParamN;
 
             TaskE_Stmts := Parameter_Block_Unpack (Loc, P, Actuals, Formals);
-<<<<<<< HEAD
-
-            --  Generate:
-            --    _Disp_Asynchronous_Select (<object>, S, P'address, Bnn, B);
-=======
 
             --  Generate:
             --    Bnn := Communication_Block (D);
@@ -5385,7 +5305,6 @@
 
             --  Generate:
             --    _Disp_Asynchronous_Select (<object>, S, P'address, D, B);
->>>>>>> 60a98cce
 
             Prepend_To (TaskE_Stmts,
               Make_Procedure_Call_Statement (Loc,
@@ -5401,11 +5320,7 @@
                     Make_Attribute_Reference (Loc,
                       Prefix => New_Reference_To (P, Loc),
                       Attribute_Name => Name_Address),
-<<<<<<< HEAD
-                    New_Reference_To (Bnn, Loc),
-=======
                     Make_Identifier (Loc, Name_uD),
->>>>>>> 60a98cce
                     New_Reference_To (B, Loc))));
 
             --  Generate:
@@ -5464,19 +5379,11 @@
             Abort_Block_Ent :=
               Make_Defining_Identifier (Loc, New_Internal_Name ('A'));
 
-<<<<<<< HEAD
             Append_To (TaskE_Stmts,
               Make_Implicit_Label_Declaration (Loc,
                 Defining_Identifier => Abort_Block_Ent));
 
             Append_To (TaskE_Stmts,
-=======
-            Append_To (TaskE_Stmts,
-              Make_Implicit_Label_Declaration (Loc,
-                Defining_Identifier => Abort_Block_Ent));
-
-            Append_To (TaskE_Stmts,
->>>>>>> 60a98cce
               Build_Abort_Block
                 (Loc, Abort_Block_Ent, Cleanup_Block_Ent, Cleanup_Block));
 
@@ -10089,7 +9996,6 @@
 
          --  Dispatch table slot processing, generate:
          --    S : Integer;
-<<<<<<< HEAD
 
          S := Build_S (Loc, Decls);
 
@@ -10101,19 +10007,6 @@
            Build_S_Assignment (Loc, S, Obj, Call_Ent));
 
          --  Generate:
-=======
-
-         S := Build_S (Loc, Decls);
-
-         --  Generate:
-         --    S := Ada.Tags.Get_Offset_Index (
-         --           Ada.Tags.Tag (<object>), DT_Position (Call_Ent));
-
-         Conc_Typ_Stmts := New_List (
-           Build_S_Assignment (Loc, S, Obj, Call_Ent));
-
-         --  Generate:
->>>>>>> 60a98cce
          --    _Disp_Timed_Select (<object>, S, P'address, D, M, C, B);
 
          --  where Obj is the controlling formal parameter, S is the dispatch
@@ -10457,15 +10350,6 @@
       Subp : constant Entity_Id := Protected_Body_Subprogram (E);
 
    begin
-<<<<<<< HEAD
-      --  The internal and external subprograms follow each other on the
-      --  entity chain. Note that previously private operations had no
-      --  separate external subprogram. We now create one in all cases,
-      --  because a private operation may actually appear in an external
-      --  call, through a 'Access reference used for a callback.
-
-      return Next_Entity (Subp);
-=======
       --  The internal and external subprograms follow each other on the entity
       --  chain. Note that previously private operations had no separate
       --  external subprogram. We now create one in all cases, because a
@@ -10484,7 +10368,6 @@
       else
          return Next_Entity (Subp);
       end if;
->>>>>>> 60a98cce
    end External_Subprogram;
 
    ------------------------------

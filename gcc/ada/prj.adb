------------------------------------------------------------------------------
--                                                                          --
--                         GNAT COMPILER COMPONENTS                         --
--                                                                          --
--                                  P R J                                   --
--                                                                          --
--                                 B o d y                                  --
--                                                                          --
<<<<<<< HEAD
--          Copyright (C) 2001-2009, Free Software Foundation, Inc.         --
=======
--          Copyright (C) 2001-2011, Free Software Foundation, Inc.         --
>>>>>>> 3082eeb7
--                                                                          --
-- GNAT is free software;  you can  redistribute it  and/or modify it under --
-- terms of the  GNU General Public License as published  by the Free Soft- --
-- ware  Foundation;  either version 3,  or (at your option) any later ver- --
-- sion.  GNAT is distributed in the hope that it will be useful, but WITH- --
-- OUT ANY WARRANTY;  without even the  implied warranty of MERCHANTABILITY --
-- or FITNESS FOR A PARTICULAR PURPOSE.  See the GNU General Public License --
-- for  more details.  You should have  received  a copy of the GNU General --
-- Public License  distributed with GNAT; see file COPYING3.  If not, go to --
-- http://www.gnu.org/licenses for a complete copy of the license.          --
--                                                                          --
-- GNAT was originally developed  by the GNAT team at  New York University. --
-- Extensive contributions were provided by Ada Core Technologies Inc.      --
--                                                                          --
------------------------------------------------------------------------------

with Debug;
<<<<<<< HEAD
with Osint;    use Osint;
with Output;   use Output;
with Prj.Attr;
=======
with Opt;
with Osint;    use Osint;
with Output;   use Output;
with Prj.Attr;
with Prj.Com;
>>>>>>> 3082eeb7
with Prj.Err;  use Prj.Err;
with Snames;   use Snames;
with Uintp;    use Uintp;

with Ada.Characters.Handling;    use Ada.Characters.Handling;
with Ada.Unchecked_Deallocation;

<<<<<<< HEAD
with GNAT.Directory_Operations; use GNAT.Directory_Operations;

with System.Case_Util; use System.Case_Util;
with System.HTable;
=======
with GNAT.Case_Util;            use GNAT.Case_Util;
with GNAT.Directory_Operations; use GNAT.Directory_Operations;
with GNAT.HTable;
>>>>>>> 3082eeb7

package body Prj is

   Object_Suffix : constant String := Get_Target_Object_Suffix.all;
   --  File suffix for object files

   Initial_Buffer_Size : constant := 100;
   --  Initial size for extensible buffer used in Add_To_Buffer

   The_Empty_String : Name_Id := No_Name;

<<<<<<< HEAD
   subtype Known_Casing is Casing_Type range All_Upper_Case .. Mixed_Case;
=======
   Debug_Level : Integer := 0;
   --  Current indentation level for debug traces
>>>>>>> 3082eeb7

   type Cst_String_Access is access constant String;

   All_Lower_Case_Image : aliased constant String := "lowercase";
   All_Upper_Case_Image : aliased constant String := "UPPERCASE";
   Mixed_Case_Image     : aliased constant String := "MixedCase";

   The_Casing_Images : constant array (Known_Casing) of Cst_String_Access :=
                         (All_Lower_Case => All_Lower_Case_Image'Access,
                          All_Upper_Case => All_Upper_Case_Image'Access,
                          Mixed_Case     => Mixed_Case_Image'Access);

<<<<<<< HEAD
   Project_Empty : constant Project_Data :=
                     (Qualifier                      => Unspecified,
                      Externally_Built               => False,
                      Config                         => Default_Project_Config,
                      Name                           => No_Name,
                      Display_Name                   => No_Name,
                      Path                           => No_Path_Information,
                      Virtual                        => False,
                      Location                       => No_Location,
                      Mains                          => Nil_String,
                      Directory                      => No_Path_Information,
                      Library                        => False,
                      Library_Dir                    => No_Path_Information,
                      Library_Src_Dir                => No_Path_Information,
                      Library_ALI_Dir                => No_Path_Information,
                      Library_Name                   => No_Name,
                      Library_Kind                   => Static,
                      Lib_Internal_Name              => No_Name,
                      Standalone_Library             => False,
                      Lib_Interface_ALIs             => Nil_String,
                      Lib_Auto_Init                  => False,
                      Libgnarl_Needed                => Unknown,
                      Symbol_Data                    => No_Symbols,
                      Interfaces_Defined             => False,
                      Source_Dirs                    => Nil_String,
                      Source_Dir_Ranks               => No_Number_List,
                      Object_Directory               => No_Path_Information,
                      Library_TS                     => Empty_Time_Stamp,
                      Exec_Directory                 => No_Path_Information,
                      Extends                        => No_Project,
                      Extended_By                    => No_Project,
                      Languages                      => No_Language_Index,
                      Decl                           => No_Declarations,
                      Imported_Projects              => null,
                      Include_Path_File              => No_Path,
                      All_Imported_Projects          => null,
                      Ada_Include_Path               => null,
                      Ada_Objects_Path               => null,
                      Objects_Path                   => null,
                      Objects_Path_File_With_Libs    => No_Path,
                      Objects_Path_File_Without_Libs => No_Path,
                      Config_File_Name               => No_Path,
                      Config_File_Temp               => False,
                      Config_Checked                 => False,
                      Need_To_Build_Lib              => False,
                      Has_Multi_Unit_Sources         => False,
                      Depth                          => 0,
                      Unkept_Comments                => False);

=======
>>>>>>> 3082eeb7
   procedure Free (Project : in out Project_Id);
   --  Free memory allocated for Project

   procedure Free_List (Languages : in out Language_Ptr);
   procedure Free_List (Source : in out Source_Id);
   procedure Free_List (Languages : in out Language_List);
   --  Free memory allocated for the list of languages or sources

<<<<<<< HEAD
=======
   procedure Reset_Units_In_Table (Table : in out Units_Htable.Instance);
   --  Resets all Units to No_Unit_Index Unit.File_Names (Spec).Unit &
   --  Unit.File_Names (Impl).Unit in the given table.

>>>>>>> 3082eeb7
   procedure Free_Units (Table : in out Units_Htable.Instance);
   --  Free memory allocated for unit information in the project

   procedure Language_Changed (Iter : in out Source_Iterator);
   procedure Project_Changed (Iter : in out Source_Iterator);
   --  Called when a new project or language was selected for this iterator

   function Contains_ALI_Files (Dir : Path_Name_Type) return Boolean;
   --  Return True if there is at least one ALI file in the directory Dir

   -------------------
   -- Add_To_Buffer --
   -------------------

   procedure Add_To_Buffer
     (S    : String;
      To   : in out String_Access;
      Last : in out Natural)
   is
   begin
      if To = null then
         To := new String (1 .. Initial_Buffer_Size);
         Last := 0;
      end if;

      --  If Buffer is too small, double its size

      while Last + S'Length > To'Last loop
         declare
            New_Buffer : constant  String_Access :=
                           new String (1 .. 2 * Last);

         begin
            New_Buffer (1 .. Last) := To (1 .. Last);
            Free (To);
            To := New_Buffer;
         end;
      end loop;

      To (Last + 1 .. Last + S'Length) := S;
      Last := Last + S'Length;
   end Add_To_Buffer;

<<<<<<< HEAD
   ---------------------------
   -- Delete_Temporary_File --
   ---------------------------

   procedure Delete_Temporary_File
     (Tree : Project_Tree_Ref;
      Path : Path_Name_Type)
   is
      Dont_Care : Boolean;
      pragma Warnings (Off, Dont_Care);
=======
   ---------------------------------
   -- Current_Object_Path_File_Of --
   ---------------------------------

   function Current_Object_Path_File_Of
     (Shared : Shared_Project_Tree_Data_Access) return Path_Name_Type
   is
   begin
      return Shared.Private_Part.Current_Object_Path_File;
   end Current_Object_Path_File_Of;

   ---------------------------------
   -- Current_Source_Path_File_Of --
   ---------------------------------
>>>>>>> 3082eeb7

   function Current_Source_Path_File_Of
     (Shared : Shared_Project_Tree_Data_Access)
      return Path_Name_Type is
   begin
<<<<<<< HEAD
      if not Debug.Debug_Flag_N then
         if Current_Verbosity = High then
            Write_Line ("Removing temp file: " & Get_Name_String (Path));
         end if;

         Delete_File (Get_Name_String (Path), Dont_Care);

         for Index in
           1 .. Temp_Files_Table.Last (Tree.Private_Part.Temp_Files)
         loop
            if Tree.Private_Part.Temp_Files.Table (Index) = Path then
               Tree.Private_Part.Temp_Files.Table (Index) := No_Path;
            end if;
         end loop;
      end if;
   end Delete_Temporary_File;

   ---------------------------
   -- Delete_All_Temp_Files --
   ---------------------------

   procedure Delete_All_Temp_Files (Tree : Project_Tree_Ref) is
      Dont_Care : Boolean;
      pragma Warnings (Off, Dont_Care);

      Path : Path_Name_Type;

   begin
      if not Debug.Debug_Flag_N then
         for Index in
           1 .. Temp_Files_Table.Last (Tree.Private_Part.Temp_Files)
         loop
            Path := Tree.Private_Part.Temp_Files.Table (Index);

            if Path /= No_Path then
               if Current_Verbosity = High then
                  Write_Line ("Removing temp file: "
                              & Get_Name_String (Path));
               end if;

               Delete_File (Get_Name_String (Path), Dont_Care);
            end if;
         end loop;

         Temp_Files_Table.Free (Tree.Private_Part.Temp_Files);
         Temp_Files_Table.Init (Tree.Private_Part.Temp_Files);
=======
      return Shared.Private_Part.Current_Source_Path_File;
   end Current_Source_Path_File_Of;

   ---------------------------
   -- Delete_Temporary_File --
   ---------------------------

   procedure Delete_Temporary_File
     (Shared : Shared_Project_Tree_Data_Access := null;
      Path   : Path_Name_Type)
   is
      Dont_Care : Boolean;
      pragma Warnings (Off, Dont_Care);

   begin
      if not Debug.Debug_Flag_N then
         if Current_Verbosity = High then
            Write_Line ("Removing temp file: " & Get_Name_String (Path));
         end if;

         Delete_File (Get_Name_String (Path), Dont_Care);

         if Shared /= null then
            for Index in
              1 .. Temp_Files_Table.Last (Shared.Private_Part.Temp_Files)
            loop
               if Shared.Private_Part.Temp_Files.Table (Index) = Path then
                  Shared.Private_Part.Temp_Files.Table (Index) := No_Path;
               end if;
            end loop;
         end if;
>>>>>>> 3082eeb7
      end if;
   end Delete_Temporary_File;

<<<<<<< HEAD
      --  If any of the environment variables ADA_PRJ_INCLUDE_FILE or
      --  ADA_PRJ_OBJECTS_FILE has been set, then reset their value to
      --  the empty string. On VMS, this has the effect of deassigning
      --  the logical names.

      if Tree.Private_Part.Current_Source_Path_File /= No_Path then
         Setenv (Project_Include_Path_File, "");
      end if;

      if Tree.Private_Part.Current_Object_Path_File /= No_Path then
=======
   ------------------------------
   -- Delete_Temp_Config_Files --
   ------------------------------

   procedure Delete_Temp_Config_Files (Project_Tree : Project_Tree_Ref) is
      Success : Boolean;
      pragma Warnings (Off, Success);

      Proj : Project_List;

   begin
      if not Debug.Debug_Flag_N then
         if Project_Tree /= null then
            Proj := Project_Tree.Projects;
            while Proj /= null loop
               if Proj.Project.Config_File_Temp then
                  Delete_Temporary_File
                    (Project_Tree.Shared, Proj.Project.Config_File_Name);

                  --  Make sure that we don't have a config file for this
                  --  project, in case there are several mains. In this case,
                  --  we will recreate another config file: we cannot reuse the
                  --  one that we just deleted!

                  Proj.Project.Config_Checked   := False;
                  Proj.Project.Config_File_Name := No_Path;
                  Proj.Project.Config_File_Temp := False;
               end if;

               Proj := Proj.Next;
            end loop;
         end if;
      end if;
   end Delete_Temp_Config_Files;

   ---------------------------
   -- Delete_All_Temp_Files --
   ---------------------------

   procedure Delete_All_Temp_Files
     (Shared : Shared_Project_Tree_Data_Access)
   is
      Dont_Care : Boolean;
      pragma Warnings (Off, Dont_Care);

      Path : Path_Name_Type;

   begin
      if not Debug.Debug_Flag_N then
         for Index in
           1 .. Temp_Files_Table.Last (Shared.Private_Part.Temp_Files)
         loop
            Path := Shared.Private_Part.Temp_Files.Table (Index);

            if Path /= No_Path then
               if Current_Verbosity = High then
                  Write_Line ("Removing temp file: "
                              & Get_Name_String (Path));
               end if;

               Delete_File (Get_Name_String (Path), Dont_Care);
            end if;
         end loop;

         Temp_Files_Table.Free (Shared.Private_Part.Temp_Files);
         Temp_Files_Table.Init (Shared.Private_Part.Temp_Files);
      end if;

      --  If any of the environment variables ADA_PRJ_INCLUDE_FILE or
      --  ADA_PRJ_OBJECTS_FILE has been set, then reset their value to
      --  the empty string. On VMS, this has the effect of deassigning
      --  the logical names.

      if Shared.Private_Part.Current_Source_Path_File /= No_Path then
         Setenv (Project_Include_Path_File, "");
      end if;

      if Shared.Private_Part.Current_Object_Path_File /= No_Path then
>>>>>>> 3082eeb7
         Setenv (Project_Objects_Path_File, "");
      end if;
   end Delete_All_Temp_Files;

   ---------------------
   -- Dependency_Name --
   ---------------------

   function Dependency_Name
     (Source_File_Name : File_Name_Type;
      Dependency       : Dependency_File_Kind) return File_Name_Type
   is
   begin
      case Dependency is
         when None =>
            return No_File;

         when Makefile =>
            return Extend_Name (Source_File_Name, Makefile_Dependency_Suffix);

         when ALI_File =>
            return Extend_Name (Source_File_Name, ALI_Dependency_Suffix);
      end case;
   end Dependency_Name;

   ----------------
   -- Empty_File --
   ----------------

   function Empty_File return File_Name_Type is
   begin
      return File_Name_Type (The_Empty_String);
   end Empty_File;

   -------------------
   -- Empty_Project --
   -------------------

<<<<<<< HEAD
   function Empty_Project return Project_Data is
   begin
      Prj.Initialize (Tree => No_Project_Tree);
      return Project_Empty;
=======
   function Empty_Project
     (Qualifier : Project_Qualifier) return Project_Data
   is
   begin
      Prj.Initialize (Tree => No_Project_Tree);

      declare
         Data : Project_Data (Qualifier => Qualifier);

      begin
         --  Only the fields for which no default value could be provided in
         --  prj.ads are initialized below.

         Data.Config := Default_Project_Config;
         return Data;
      end;
>>>>>>> 3082eeb7
   end Empty_Project;

   ------------------
   -- Empty_String --
   ------------------

   function Empty_String return Name_Id is
   begin
      return The_Empty_String;
   end Empty_String;

   ------------
   -- Expect --
   ------------

   procedure Expect (The_Token : Token_Type; Token_Image : String) is
   begin
      if Token /= The_Token then
<<<<<<< HEAD
         --  ??? Should pass user flags here instead
=======

         --  ??? Should pass user flags here instead

>>>>>>> 3082eeb7
         Error_Msg (Gnatmake_Flags, Token_Image & " expected", Token_Ptr);
      end if;
   end Expect;

   -----------------
   -- Extend_Name --
   -----------------

   function Extend_Name
     (File        : File_Name_Type;
      With_Suffix : String) return File_Name_Type
   is
      Last : Positive;

   begin
      Get_Name_String (File);
      Last := Name_Len + 1;

      while Name_Len /= 0 and then Name_Buffer (Name_Len) /= '.' loop
         Name_Len := Name_Len - 1;
      end loop;

      if Name_Len <= 1 then
         Name_Len := Last;
      end if;

      for J in With_Suffix'Range loop
         Name_Buffer (Name_Len) := With_Suffix (J);
         Name_Len := Name_Len + 1;
      end loop;

      Name_Len := Name_Len - 1;
      return Name_Find;
   end Extend_Name;

   ---------------------
   -- Project_Changed --
   ---------------------

   procedure Project_Changed (Iter : in out Source_Iterator) is
   begin
<<<<<<< HEAD
      Iter.Language := Iter.Project.Project.Languages;
      Language_Changed (Iter);
=======
      if Iter.Project /= null then
         Iter.Language := Iter.Project.Project.Languages;
         Language_Changed (Iter);
      end if;
>>>>>>> 3082eeb7
   end Project_Changed;

   ----------------------
   -- Language_Changed --
   ----------------------

   procedure Language_Changed (Iter : in out Source_Iterator) is
   begin
<<<<<<< HEAD
      Iter.Current  := No_Source;
=======
      Iter.Current := No_Source;
>>>>>>> 3082eeb7

      if Iter.Language_Name /= No_Name then
         while Iter.Language /= null
           and then Iter.Language.Name /= Iter.Language_Name
         loop
            Iter.Language := Iter.Language.Next;
         end loop;
      end if;

      --  If there is no matching language in this project, move to next

      if Iter.Language = No_Language_Index then
         if Iter.All_Projects then
            Iter.Project := Iter.Project.Next;
<<<<<<< HEAD

            if Iter.Project /= null then
               Project_Changed (Iter);
            end if;

=======
            Project_Changed (Iter);
>>>>>>> 3082eeb7
         else
            Iter.Project := null;
         end if;

      else
         Iter.Current := Iter.Language.First_Source;

         if Iter.Current = No_Source then
            Iter.Language := Iter.Language.Next;
            Language_Changed (Iter);
         end if;
      end if;
   end Language_Changed;

   ---------------------
   -- For_Each_Source --
   ---------------------

   function For_Each_Source
     (In_Tree  : Project_Tree_Ref;
      Project  : Project_Id := No_Project;
      Language : Name_Id := No_Name) return Source_Iterator
   is
      Iter : Source_Iterator;
   begin
      Iter := Source_Iterator'
        (In_Tree       => In_Tree,
         Project       => In_Tree.Projects,
         All_Projects  => Project = No_Project,
         Language_Name => Language,
         Language      => No_Language_Index,
         Current       => No_Source);

      if Project /= null then
         while Iter.Project /= null
           and then Iter.Project.Project /= Project
         loop
            Iter.Project := Iter.Project.Next;
         end loop;
      end if;

      Project_Changed (Iter);

      return Iter;
   end For_Each_Source;

   -------------
   -- Element --
   -------------

   function Element (Iter : Source_Iterator) return Source_Id is
   begin
      return Iter.Current;
   end Element;

   ----------
   -- Next --
   ----------

   procedure Next (Iter : in out Source_Iterator) is
   begin
      Iter.Current := Iter.Current.Next_In_Lang;
      if Iter.Current = No_Source then
         Iter.Language := Iter.Language.Next;
         Language_Changed (Iter);
      end if;
   end Next;

   --------------------------------
   -- For_Every_Project_Imported --
   --------------------------------

   procedure For_Every_Project_Imported
<<<<<<< HEAD
     (By             : Project_Id;
      With_State     : in out State;
      Imported_First : Boolean := False)
=======
     (By                 : Project_Id;
      Tree               : Project_Tree_Ref;
      With_State         : in out State;
      Include_Aggregated : Boolean := True;
      Imported_First     : Boolean := False)
>>>>>>> 3082eeb7
   is
      use Project_Boolean_Htable;
      Seen : Project_Boolean_Htable.Instance := Project_Boolean_Htable.Nil;

      procedure Recursive_Check
        (Project : Project_Id;
         Tree    : Project_Tree_Ref);
      --  Check if a project has already been seen. If not seen, mark it as
      --  Seen, Call Action, and check all its imported projects.

      ---------------------
      -- Recursive_Check --
      ---------------------

      procedure Recursive_Check
        (Project : Project_Id;
         Tree    : Project_Tree_Ref)
      is
         List : Project_List;

      begin
         if not Get (Seen, Project) then
<<<<<<< HEAD
            Set (Seen, Project, True);

            if not Imported_First then
               Action (Project, With_State);
            end if;

            --  Visited all extended projects

            if Project.Extends /= No_Project then
               Recursive_Check (Project.Extends);
            end if;

            --  Visited all imported projects

            List := Project.Imported_Projects;
            while List /= null loop
               Recursive_Check (List.Project);
               List := List.Next;
            end loop;

            if Imported_First then
               Action (Project, With_State);
=======
            --  Even if a project is aggregated multiple times, we will only
            --  return it once.

            Set (Seen, Project, True);

            if not Imported_First then
               Action (Project, Tree, With_State);
            end if;

            --  Visit all extended projects

            if Project.Extends /= No_Project then
               Recursive_Check (Project.Extends, Tree);
            end if;

            --  Visit all imported projects

            List := Project.Imported_Projects;
            while List /= null loop
               Recursive_Check (List.Project, Tree);
               List := List.Next;
            end loop;

            --  Visit all aggregated projects

            if Include_Aggregated
              and then Project.Qualifier in Aggregate_Project
            then
               declare
                  Agg : Aggregated_Project_List;
               begin
                  Agg := Project.Aggregated_Projects;
                  while Agg /= null loop
                     pragma Assert (Agg.Project /= No_Project);
                     Recursive_Check (Agg.Project, Agg.Tree);
                     Agg := Agg.Next;
                  end loop;
               end;
            end if;

            if Imported_First then
               Action (Project, Tree, With_State);
>>>>>>> 3082eeb7
            end if;
         end if;
      end Recursive_Check;

   --  Start of processing for For_Every_Project_Imported

   begin
<<<<<<< HEAD
      Recursive_Check (Project => By);
=======
      Recursive_Check (Project => By, Tree => Tree);
>>>>>>> 3082eeb7
      Reset (Seen);
   end For_Every_Project_Imported;

   -----------------
   -- Find_Source --
   -----------------

   function Find_Source
     (In_Tree          : Project_Tree_Ref;
      Project          : Project_Id;
      In_Imported_Only : Boolean := False;
      In_Extended_Only : Boolean := False;
<<<<<<< HEAD
      Base_Name        : File_Name_Type) return Source_Id
   is
      Result : Source_Id  := No_Source;

      procedure Look_For_Sources (Proj : Project_Id; Src : in out Source_Id);
=======
      Base_Name        : File_Name_Type;
      Index            : Int := 0) return Source_Id
   is
      Result : Source_Id  := No_Source;

      procedure Look_For_Sources
        (Proj : Project_Id;
         Tree : Project_Tree_Ref;
         Src  : in out Source_Id);
>>>>>>> 3082eeb7
      --  Look for Base_Name in the sources of Proj

      ----------------------
      -- Look_For_Sources --
      ----------------------

<<<<<<< HEAD
      procedure Look_For_Sources (Proj : Project_Id; Src : in out Source_Id) is
         Iterator : Source_Iterator;

      begin
         Iterator := For_Each_Source (In_Tree => In_Tree, Project => Proj);
         while Element (Iterator) /= No_Source loop
            if Element (Iterator).File = Base_Name then
               Src := Element (Iterator);
               return;
=======
      procedure Look_For_Sources
        (Proj : Project_Id;
         Tree : Project_Tree_Ref;
         Src  : in out Source_Id)
      is
         Iterator : Source_Iterator;

      begin
         Iterator := For_Each_Source (In_Tree => Tree, Project => Proj);
         while Element (Iterator) /= No_Source loop
            if Element (Iterator).File = Base_Name
              and then (Index = 0 or else Element (Iterator).Index = Index)
            then
               Src := Element (Iterator);

               --  If the source has been excluded, continue looking. We will
               --  get the excluded source only if there is no other source
               --  with the same base name that is not locally removed.

               if not Element (Iterator).Locally_Removed then
                  return;
               end if;
>>>>>>> 3082eeb7
            end if;

            Next (Iterator);
         end loop;
      end Look_For_Sources;

      procedure For_Imported_Projects is new For_Every_Project_Imported
        (State => Source_Id, Action => Look_For_Sources);

      Proj : Project_Id;

   --  Start of processing for Find_Source

   begin
      if In_Extended_Only then
         Proj := Project;
         while Proj /= No_Project loop
<<<<<<< HEAD
            Look_For_Sources (Proj, Result);
=======
            Look_For_Sources (Proj, In_Tree, Result);
>>>>>>> 3082eeb7
            exit when Result /= No_Source;

            Proj := Proj.Extends;
         end loop;

      elsif In_Imported_Only then
<<<<<<< HEAD
         Look_For_Sources (Project, Result);

         if Result = No_Source then
            For_Imported_Projects
              (By         => Project,
               With_State => Result);
         end if;
      else
         Look_For_Sources (No_Project, Result);
=======
         Look_For_Sources (Project, In_Tree, Result);

         if Result = No_Source then
            For_Imported_Projects
              (By                 => Project,
               Tree               => In_Tree,
               Include_Aggregated => False,
               With_State         => Result);
         end if;

      else
         Look_For_Sources (No_Project, In_Tree, Result);
>>>>>>> 3082eeb7
      end if;

      return Result;
   end Find_Source;

   ----------
   -- Hash --
   ----------

   function Hash is new GNAT.HTable.Hash (Header_Num => Header_Num);
   --  Used in implementation of other functions Hash below

   function Hash (Name : File_Name_Type) return Header_Num is
   begin
      return Hash (Get_Name_String (Name));
   end Hash;

   function Hash (Name : Name_Id) return Header_Num is
   begin
      return Hash (Get_Name_String (Name));
   end Hash;

   function Hash (Name : Path_Name_Type) return Header_Num is
   begin
      return Hash (Get_Name_String (Name));
   end Hash;

   function Hash (Project : Project_Id) return Header_Num is
   begin
      if Project = No_Project then
         return Header_Num'First;
      else
         return Hash (Get_Name_String (Project.Name));
      end if;
   end Hash;

   -----------
   -- Image --
   -----------

   function Image (The_Casing : Casing_Type) return String is
   begin
      return The_Casing_Images (The_Casing).all;
   end Image;

   -----------------------------
   -- Is_Standard_GNAT_Naming --
   -----------------------------

   function Is_Standard_GNAT_Naming
     (Naming : Lang_Naming_Data) return Boolean
   is
   begin
      return Get_Name_String (Naming.Spec_Suffix) = ".ads"
        and then Get_Name_String (Naming.Body_Suffix) = ".adb"
        and then Get_Name_String (Naming.Dot_Replacement) = "-";
   end Is_Standard_GNAT_Naming;

   ----------------
   -- Initialize --
   ----------------

   procedure Initialize (Tree : Project_Tree_Ref) is
   begin
      if The_Empty_String = No_Name then
         Uintp.Initialize;
         Name_Len := 0;
         The_Empty_String := Name_Find;

         Prj.Attr.Initialize;

         --  Make sure that new reserved words after Ada 95 may be used as
         --  identifiers.

         Opt.Ada_Version := Opt.Ada_95;

         Set_Name_Table_Byte (Name_Project,  Token_Type'Pos (Tok_Project));
         Set_Name_Table_Byte (Name_Extends,  Token_Type'Pos (Tok_Extends));
         Set_Name_Table_Byte (Name_External, Token_Type'Pos (Tok_External));
         Set_Name_Table_Byte
           (Name_External_As_List, Token_Type'Pos (Tok_External_As_List));
      end if;

      if Tree /= No_Project_Tree then
         Reset (Tree);
      end if;
   end Initialize;

   ------------------
   -- Is_Extending --
   ------------------

   function Is_Extending
     (Extending : Project_Id;
      Extended  : Project_Id) return Boolean
   is
      Proj : Project_Id;

   begin
      Proj := Extending;
      while Proj /= No_Project loop
         if Proj = Extended then
            return True;
         end if;

         Proj := Proj.Extends;
      end loop;

      return False;
   end Is_Extending;

   -----------------
   -- Object_Name --
   -----------------
<<<<<<< HEAD

   function Object_Name
     (Source_File_Name   : File_Name_Type;
      Object_File_Suffix : Name_Id := No_Name) return File_Name_Type
   is
   begin
      if Object_File_Suffix = No_Name then
         return Extend_Name
           (Source_File_Name, Object_Suffix);
      else
         return Extend_Name
           (Source_File_Name, Get_Name_String (Object_File_Suffix));
      end if;
   end Object_Name;

   function Object_Name
     (Source_File_Name   : File_Name_Type;
=======

   function Object_Name
     (Source_File_Name   : File_Name_Type;
      Object_File_Suffix : Name_Id := No_Name) return File_Name_Type
   is
   begin
      if Object_File_Suffix = No_Name then
         return Extend_Name
           (Source_File_Name, Object_Suffix);
      else
         return Extend_Name
           (Source_File_Name, Get_Name_String (Object_File_Suffix));
      end if;
   end Object_Name;

   function Object_Name
     (Source_File_Name   : File_Name_Type;
>>>>>>> 3082eeb7
      Source_Index       : Int;
      Index_Separator    : Character;
      Object_File_Suffix : Name_Id := No_Name) return File_Name_Type
   is
      Index_Img : constant String := Source_Index'Img;
      Last      : Natural;

   begin
      Get_Name_String (Source_File_Name);

      Last := Name_Len;
      while Last > 1 and then Name_Buffer (Last) /= '.' loop
         Last := Last - 1;
      end loop;

      if Last > 1 then
         Name_Len := Last - 1;
      end if;

      Add_Char_To_Name_Buffer (Index_Separator);
      Add_Str_To_Name_Buffer (Index_Img (2 .. Index_Img'Last));

      if Object_File_Suffix = No_Name then
         Add_Str_To_Name_Buffer (Object_Suffix);
      else
         Add_Str_To_Name_Buffer (Get_Name_String (Object_File_Suffix));
      end if;

      return Name_Find;
   end Object_Name;

   ----------------------
   -- Record_Temp_File --
   ----------------------

   procedure Record_Temp_File
<<<<<<< HEAD
     (Tree : Project_Tree_Ref;
      Path : Path_Name_Type)
   is
   begin
      Temp_Files_Table.Append (Tree.Private_Part.Temp_Files, Path);
=======
     (Shared : Shared_Project_Tree_Data_Access;
      Path   : Path_Name_Type)
   is
   begin
      Temp_Files_Table.Append (Shared.Private_Part.Temp_Files, Path);
>>>>>>> 3082eeb7
   end Record_Temp_File;

   ----------
   -- Free --
   ----------
<<<<<<< HEAD

   procedure Free (Project : in out Project_Id) is
      procedure Unchecked_Free is new Ada.Unchecked_Deallocation
        (Project_Data, Project_Id);
=======
>>>>>>> 3082eeb7

   procedure Free (List : in out Aggregated_Project_List) is
      procedure Unchecked_Free is new Ada.Unchecked_Deallocation
        (Aggregated_Project, Aggregated_Project_List);
      Tmp : Aggregated_Project_List;
   begin
<<<<<<< HEAD
      if Project /= null then
         Free (Project.Ada_Include_Path);
         Free (Project.Objects_Path);
         Free (Project.Ada_Objects_Path);
         Free_List (Project.Imported_Projects, Free_Project => False);
         Free_List (Project.All_Imported_Projects, Free_Project => False);
         Free_List (Project.Languages);

         Unchecked_Free (Project);
      end if;
   end Free;

   ---------------
   -- Free_List --
   ---------------

   procedure Free_List (Languages : in out Language_List) is
      procedure Unchecked_Free is new Ada.Unchecked_Deallocation
        (Language_List_Element, Language_List);
      Tmp : Language_List;
   begin
      while Languages /= null loop
         Tmp := Languages.Next;
         Unchecked_Free (Languages);
         Languages := Tmp;
      end loop;
   end Free_List;

   ---------------
   -- Free_List --
   ---------------

   procedure Free_List (Source : in out Source_Id) is
      procedure Unchecked_Free is new
        Ada.Unchecked_Deallocation (Source_Data, Source_Id);

      Tmp : Source_Id;

   begin
      while Source /= No_Source loop
         Tmp := Source.Next_In_Lang;
         Free_List (Source.Alternate_Languages);

         if Source.Unit /= null
           and then Source.Kind in Spec_Or_Body
         then
            Source.Unit.File_Names (Source.Kind) := null;
         end if;

         Unchecked_Free (Source);
         Source := Tmp;
      end loop;
   end Free_List;

   ---------------
   -- Free_List --
   ---------------

   procedure Free_List
     (List         : in out Project_List;
      Free_Project : Boolean)
   is
      procedure Unchecked_Free is new
        Ada.Unchecked_Deallocation (Project_List_Element, Project_List);

      Tmp : Project_List;

   begin
      while List /= null loop
         Tmp := List.Next;

=======
      while List /= null loop
         Tmp := List.Next;

         Free (List.Tree);

         Unchecked_Free (List);
         List := Tmp;
      end loop;
   end Free;

   ----------------------------
   -- Add_Aggregated_Project --
   ----------------------------

   procedure Add_Aggregated_Project
     (Project : Project_Id; Path : Path_Name_Type) is
   begin
      Project.Aggregated_Projects := new Aggregated_Project'
        (Path    => Path,
         Project => No_Project,
         Tree    => null,
         Next    => Project.Aggregated_Projects);
   end Add_Aggregated_Project;

   ----------
   -- Free --
   ----------

   procedure Free (Project : in out Project_Id) is
      procedure Unchecked_Free is new Ada.Unchecked_Deallocation
        (Project_Data, Project_Id);

   begin
      if Project /= null then
         Free (Project.Ada_Include_Path);
         Free (Project.Objects_Path);
         Free (Project.Ada_Objects_Path);
         Free_List (Project.Imported_Projects, Free_Project => False);
         Free_List (Project.All_Imported_Projects, Free_Project => False);
         Free_List (Project.Languages);

         case Project.Qualifier is
            when Aggregate | Aggregate_Library =>
               Free (Project.Aggregated_Projects);

            when others =>
               null;
         end case;

         Unchecked_Free (Project);
      end if;
   end Free;

   ---------------
   -- Free_List --
   ---------------

   procedure Free_List (Languages : in out Language_List) is
      procedure Unchecked_Free is new Ada.Unchecked_Deallocation
        (Language_List_Element, Language_List);
      Tmp : Language_List;
   begin
      while Languages /= null loop
         Tmp := Languages.Next;
         Unchecked_Free (Languages);
         Languages := Tmp;
      end loop;
   end Free_List;

   ---------------
   -- Free_List --
   ---------------

   procedure Free_List (Source : in out Source_Id) is
      procedure Unchecked_Free is new
        Ada.Unchecked_Deallocation (Source_Data, Source_Id);

      Tmp : Source_Id;

   begin
      while Source /= No_Source loop
         Tmp := Source.Next_In_Lang;
         Free_List (Source.Alternate_Languages);

         if Source.Unit /= null
           and then Source.Kind in Spec_Or_Body
         then
            Source.Unit.File_Names (Source.Kind) := null;
         end if;

         Unchecked_Free (Source);
         Source := Tmp;
      end loop;
   end Free_List;

   ---------------
   -- Free_List --
   ---------------

   procedure Free_List
     (List         : in out Project_List;
      Free_Project : Boolean)
   is
      procedure Unchecked_Free is new
        Ada.Unchecked_Deallocation (Project_List_Element, Project_List);

      Tmp : Project_List;

   begin
      while List /= null loop
         Tmp := List.Next;

>>>>>>> 3082eeb7
         if Free_Project then
            Free (List.Project);
         end if;

         Unchecked_Free (List);
         List := Tmp;
      end loop;
   end Free_List;

   ---------------
   -- Free_List --
   ---------------

   procedure Free_List (Languages : in out Language_Ptr) is
      procedure Unchecked_Free is new
        Ada.Unchecked_Deallocation (Language_Data, Language_Ptr);

      Tmp : Language_Ptr;

   begin
      while Languages /= null loop
         Tmp := Languages.Next;
         Free_List (Languages.First_Source);
         Unchecked_Free (Languages);
         Languages := Tmp;
<<<<<<< HEAD
=======
      end loop;
   end Free_List;

   --------------------------
   -- Reset_Units_In_Table --
   --------------------------

   procedure Reset_Units_In_Table (Table : in out Units_Htable.Instance) is
      Unit : Unit_Index;

   begin
      Unit := Units_Htable.Get_First (Table);
      while Unit /= No_Unit_Index loop
         if Unit.File_Names (Spec) /= null then
            Unit.File_Names (Spec).Unit := No_Unit_Index;
         end if;

         if Unit.File_Names (Impl) /= null then
            Unit.File_Names (Impl).Unit := No_Unit_Index;
         end if;

         Unit := Units_Htable.Get_Next (Table);
      end loop;
   end Reset_Units_In_Table;

   ----------------
   -- Free_Units --
   ----------------

   procedure Free_Units (Table : in out Units_Htable.Instance) is
      procedure Unchecked_Free is new
        Ada.Unchecked_Deallocation (Unit_Data, Unit_Index);

      Unit : Unit_Index;

   begin
      Unit := Units_Htable.Get_First (Table);
      while Unit /= No_Unit_Index loop

         --  We cannot reset Unit.File_Names (Impl or Spec).Unit here as
         --  Source_Data buffer is freed by the following instruction
         --  Free_List (Tree.Projects, Free_Project => True);

         Unchecked_Free (Unit);
         Unit := Units_Htable.Get_Next (Table);
>>>>>>> 3082eeb7
      end loop;
   end Free_List;

   ----------------
   -- Free_Units --
   ----------------

<<<<<<< HEAD
   procedure Free_Units (Table : in out Units_Htable.Instance) is
      procedure Unchecked_Free is new
        Ada.Unchecked_Deallocation (Unit_Data, Unit_Index);

      Unit : Unit_Index;

   begin
      Unit := Units_Htable.Get_First (Table);
      while Unit /= No_Unit_Index loop
         if Unit.File_Names (Spec) /= null then
            Unit.File_Names (Spec).Unit := No_Unit_Index;
         end if;

         if Unit.File_Names (Impl) /= null then
            Unit.File_Names (Impl).Unit := No_Unit_Index;
         end if;

         Unchecked_Free (Unit);
         Unit := Units_Htable.Get_Next (Table);
      end loop;

=======
>>>>>>> 3082eeb7
      Units_Htable.Reset (Table);
   end Free_Units;

   ----------
   -- Free --
   ----------

   procedure Free (Tree : in out Project_Tree_Ref) is
      procedure Unchecked_Free is new
<<<<<<< HEAD
        Ada.Unchecked_Deallocation (Project_Tree_Data, Project_Tree_Ref);

   begin
      if Tree /= null then
         Name_List_Table.Free (Tree.Name_Lists);
         Number_List_Table.Free (Tree.Number_Lists);
         String_Element_Table.Free (Tree.String_Elements);
         Variable_Element_Table.Free (Tree.Variable_Elements);
         Array_Element_Table.Free (Tree.Array_Elements);
         Array_Table.Free (Tree.Arrays);
         Package_Table.Free (Tree.Packages);
         Source_Paths_Htable.Reset (Tree.Source_Paths_HT);

         Free_List (Tree.Projects, Free_Project => True);
         Free_Units (Tree.Units_HT);

         --  Private part

         Temp_Files_Table.Free  (Tree.Private_Part.Temp_Files);

=======
        Ada.Unchecked_Deallocation
          (Project_Tree_Data, Project_Tree_Ref);

      procedure Unchecked_Free is new
        Ada.Unchecked_Deallocation
          (Project_Tree_Appdata'Class, Project_Tree_Appdata_Access);

   begin
      if Tree /= null then
         if Tree.Is_Root_Tree then
            Name_List_Table.Free        (Tree.Shared.Name_Lists);
            Number_List_Table.Free      (Tree.Shared.Number_Lists);
            String_Element_Table.Free   (Tree.Shared.String_Elements);
            Variable_Element_Table.Free (Tree.Shared.Variable_Elements);
            Array_Element_Table.Free    (Tree.Shared.Array_Elements);
            Array_Table.Free            (Tree.Shared.Arrays);
            Package_Table.Free          (Tree.Shared.Packages);
            Temp_Files_Table.Free       (Tree.Shared.Private_Part.Temp_Files);
         end if;

         if Tree.Appdata /= null then
            Free (Tree.Appdata.all);
            Unchecked_Free (Tree.Appdata);
         end if;

         Source_Paths_Htable.Reset (Tree.Source_Paths_HT);
         Source_Files_Htable.Reset (Tree.Source_Files_HT);

         Reset_Units_In_Table (Tree.Units_HT);
         Free_List (Tree.Projects, Free_Project => True);
         Free_Units (Tree.Units_HT);

>>>>>>> 3082eeb7
         Unchecked_Free (Tree);
      end if;
   end Free;

   -----------
   -- Reset --
   -----------

   procedure Reset (Tree : Project_Tree_Ref) is
   begin
      --  Visible tables
<<<<<<< HEAD

      Name_List_Table.Init          (Tree.Name_Lists);
      Number_List_Table.Init        (Tree.Number_Lists);
      String_Element_Table.Init     (Tree.String_Elements);
      Variable_Element_Table.Init   (Tree.Variable_Elements);
      Array_Element_Table.Init      (Tree.Array_Elements);
      Array_Table.Init              (Tree.Arrays);
      Package_Table.Init            (Tree.Packages);
      Source_Paths_Htable.Reset     (Tree.Source_Paths_HT);

      Free_List (Tree.Projects, Free_Project => True);
      Free_Units (Tree.Units_HT);

      --  Private part table

      Temp_Files_Table.Init       (Tree.Private_Part.Temp_Files);

      Tree.Private_Part.Current_Source_Path_File := No_Path;
      Tree.Private_Part.Current_Object_Path_File := No_Path;
   end Reset;

   -------------------
   -- Switches_Name --
   -------------------

   function Switches_Name
     (Source_File_Name : File_Name_Type) return File_Name_Type
   is
   begin
      return Extend_Name (Source_File_Name, Switches_Dependency_Suffix);
   end Switches_Name;

   -----------
   -- Value --
   -----------

   function Value (Image : String) return Casing_Type is
   begin
      for Casing in The_Casing_Images'Range loop
         if To_Lower (Image) = To_Lower (The_Casing_Images (Casing).all) then
            return Casing;
         end if;
      end loop;

      raise Constraint_Error;
   end Value;

   ---------------------
   -- Has_Ada_Sources --
   ---------------------

   function Has_Ada_Sources (Data : Project_Id) return Boolean is
      Lang : Language_Ptr;
=======

      if Tree.Is_Root_Tree then

         --  We cannot use 'Access here:
         --    "illegal attribute for discriminant-dependent component"
         --  However, we know this is valid since Shared and Shared_Data have
         --  the same lifetime and will always exist concurrently.

         Tree.Shared := Tree.Shared_Data'Unrestricted_Access;
         Name_List_Table.Init        (Tree.Shared.Name_Lists);
         Number_List_Table.Init      (Tree.Shared.Number_Lists);
         String_Element_Table.Init   (Tree.Shared.String_Elements);
         Variable_Element_Table.Init (Tree.Shared.Variable_Elements);
         Array_Element_Table.Init    (Tree.Shared.Array_Elements);
         Array_Table.Init            (Tree.Shared.Arrays);
         Package_Table.Init          (Tree.Shared.Packages);

         --  Private part table

         Temp_Files_Table.Init (Tree.Shared.Private_Part.Temp_Files);

         Tree.Shared.Private_Part.Current_Source_Path_File := No_Path;
         Tree.Shared.Private_Part.Current_Object_Path_File := No_Path;
      end if;

      Source_Paths_Htable.Reset    (Tree.Source_Paths_HT);
      Source_Files_Htable.Reset    (Tree.Source_Files_HT);
      Replaced_Source_HTable.Reset (Tree.Replaced_Sources);

      Tree.Replaced_Source_Number := 0;

      Reset_Units_In_Table (Tree.Units_HT);
      Free_List (Tree.Projects, Free_Project => True);
      Free_Units (Tree.Units_HT);
   end Reset;

   -------------------------------------
   -- Set_Current_Object_Path_File_Of --
   -------------------------------------

   procedure Set_Current_Object_Path_File_Of
     (Shared : Shared_Project_Tree_Data_Access;
      To     : Path_Name_Type)
   is
   begin
      Shared.Private_Part.Current_Object_Path_File := To;
   end Set_Current_Object_Path_File_Of;

   -------------------------------------
   -- Set_Current_Source_Path_File_Of --
   -------------------------------------

   procedure Set_Current_Source_Path_File_Of
     (Shared : Shared_Project_Tree_Data_Access;
      To     : Path_Name_Type)
   is
   begin
      Shared.Private_Part.Current_Source_Path_File := To;
   end Set_Current_Source_Path_File_Of;

   -----------------------
   -- Set_Path_File_Var --
   -----------------------
>>>>>>> 3082eeb7

   procedure Set_Path_File_Var (Name : String; Value : String) is
      Host_Spec : String_Access := To_Host_File_Spec (Value);
   begin
<<<<<<< HEAD
      Lang := Data.Languages;
      while Lang /= No_Language_Index loop
         if Lang.Name = Name_Ada then
            return Lang.First_Source /= No_Source;
         end if;
         Lang := Lang.Next;
      end loop;

      return False;
   end Has_Ada_Sources;

   ------------------------
   -- Contains_ALI_Files --
   ------------------------

   function Contains_ALI_Files (Dir : Path_Name_Type) return Boolean is
      Dir_Name : constant String := Get_Name_String (Dir);
      Direct   : Dir_Type;
      Name     : String (1 .. 1_000);
      Last     : Natural;
      Result   : Boolean := False;

   begin
      Open (Direct, Dir_Name);

      --  For each file in the directory, check if it is an ALI file

      loop
         Read (Direct, Name, Last);
         exit when Last = 0;
         Canonical_Case_File_Name (Name (1 .. Last));
         Result := Last >= 5 and then Name (Last - 3 .. Last) = ".ali";
         exit when Result;
      end loop;

      Close (Direct);
      return Result;

   exception
      --  If there is any problem, close the directory if open and return True.
      --  The library directory will be added to the path.

      when others =>
         if Is_Open (Direct) then
            Close (Direct);
         end if;

         return True;
   end Contains_ALI_Files;

   --------------------------
   -- Get_Object_Directory --
   --------------------------

=======
      if Host_Spec = null then
         Prj.Com.Fail
           ("could not convert file name """ & Value & """ to host spec");
      else
         Setenv (Name, Host_Spec.all);
         Free (Host_Spec);
      end if;
   end Set_Path_File_Var;

   -------------------
   -- Switches_Name --
   -------------------

   function Switches_Name
     (Source_File_Name : File_Name_Type) return File_Name_Type
   is
   begin
      return Extend_Name (Source_File_Name, Switches_Dependency_Suffix);
   end Switches_Name;

   -----------
   -- Value --
   -----------

   function Value (Image : String) return Casing_Type is
   begin
      for Casing in The_Casing_Images'Range loop
         if To_Lower (Image) = To_Lower (The_Casing_Images (Casing).all) then
            return Casing;
         end if;
      end loop;

      raise Constraint_Error;
   end Value;

   ---------------------
   -- Has_Ada_Sources --
   ---------------------

   function Has_Ada_Sources (Data : Project_Id) return Boolean is
      Lang : Language_Ptr;

   begin
      Lang := Data.Languages;
      while Lang /= No_Language_Index loop
         if Lang.Name = Name_Ada then
            return Lang.First_Source /= No_Source;
         end if;
         Lang := Lang.Next;
      end loop;

      return False;
   end Has_Ada_Sources;

   ------------------------
   -- Contains_ALI_Files --
   ------------------------

   function Contains_ALI_Files (Dir : Path_Name_Type) return Boolean is
      Dir_Name : constant String := Get_Name_String (Dir);
      Direct   : Dir_Type;
      Name     : String (1 .. 1_000);
      Last     : Natural;
      Result   : Boolean := False;

   begin
      Open (Direct, Dir_Name);

      --  For each file in the directory, check if it is an ALI file

      loop
         Read (Direct, Name, Last);
         exit when Last = 0;
         Canonical_Case_File_Name (Name (1 .. Last));
         Result := Last >= 5 and then Name (Last - 3 .. Last) = ".ali";
         exit when Result;
      end loop;

      Close (Direct);
      return Result;

   exception
      --  If there is any problem, close the directory if open and return True.
      --  The library directory will be added to the path.

      when others =>
         if Is_Open (Direct) then
            Close (Direct);
         end if;

         return True;
   end Contains_ALI_Files;

   --------------------------
   -- Get_Object_Directory --
   --------------------------

>>>>>>> 3082eeb7
   function Get_Object_Directory
     (Project             : Project_Id;
      Including_Libraries : Boolean;
      Only_If_Ada         : Boolean := False) return Path_Name_Type
   is
   begin
      if (Project.Library and then Including_Libraries)
        or else
          (Project.Object_Directory /= No_Path_Information
            and then (not Including_Libraries or else not Project.Library))
      then
         --  For a library project, add the library ALI directory if there is
         --  no object directory or if the library ALI directory contains ALI
         --  files; otherwise add the object directory.

         if Project.Library then
            if Project.Object_Directory = No_Path_Information
<<<<<<< HEAD
              or else Contains_ALI_Files (Project.Library_ALI_Dir.Name)
            then
               return Project.Library_ALI_Dir.Name;
            else
               return Project.Object_Directory.Name;
=======
              or else Contains_ALI_Files (Project.Library_ALI_Dir.Display_Name)
            then
               return Project.Library_ALI_Dir.Display_Name;
            else
               return Project.Object_Directory.Display_Name;
>>>>>>> 3082eeb7
            end if;

            --  For a non-library project, add object directory if it is not a
            --  virtual project, and if there are Ada sources in the project or
            --  one of the projects it extends. If there are no Ada sources,
            --  adding the object directory could disrupt the order of the
            --  object dirs in the path.

         elsif not Project.Virtual then
            declare
               Add_Object_Dir : Boolean;
               Prj            : Project_Id;

            begin
               Add_Object_Dir := not Only_If_Ada;
               Prj := Project;
               while not Add_Object_Dir and then Prj /= No_Project loop
                  if Has_Ada_Sources (Prj) then
                     Add_Object_Dir := True;
                  else
                     Prj := Prj.Extends;
                  end if;
               end loop;

               if Add_Object_Dir then
<<<<<<< HEAD
                  return Project.Object_Directory.Name;
=======
                  return Project.Object_Directory.Display_Name;
>>>>>>> 3082eeb7
               end if;
            end;
         end if;
      end if;

      return No_Path;
   end Get_Object_Directory;
<<<<<<< HEAD

   -----------------------------------
   -- Ultimate_Extending_Project_Of --
   -----------------------------------

=======

   -----------------------------------
   -- Ultimate_Extending_Project_Of --
   -----------------------------------

>>>>>>> 3082eeb7
   function Ultimate_Extending_Project_Of
     (Proj : Project_Id) return Project_Id
   is
      Prj : Project_Id;

   begin
      Prj := Proj;
      while Prj /= null and then Prj.Extended_By /= No_Project loop
         Prj := Prj.Extended_By;
      end loop;

      return Prj;
   end Ultimate_Extending_Project_Of;
<<<<<<< HEAD

   -----------------------------------
   -- Compute_All_Imported_Projects --
   -----------------------------------

   procedure Compute_All_Imported_Projects (Tree : Project_Tree_Ref) is
      Project : Project_Id;

      procedure Recursive_Add (Prj : Project_Id; Dummy : in out Boolean);
      --  Recursively add the projects imported by project Project, but not
      --  those that are extended.

      -------------------
      -- Recursive_Add --
      -------------------

      procedure Recursive_Add (Prj : Project_Id; Dummy : in out Boolean) is
         pragma Unreferenced (Dummy);
         List    : Project_List;
         Prj2    : Project_Id;

      begin
         --  A project is not importing itself

         Prj2 := Ultimate_Extending_Project_Of (Prj);

         if Project /= Prj2 then

            --  Check that the project is not already in the list. We know the
            --  one passed to Recursive_Add have never been visited before, but
            --  the one passed it are the extended projects.

            List := Project.All_Imported_Projects;
            while List /= null loop
               if List.Project = Prj2 then
                  return;
               end if;

               List := List.Next;
            end loop;

            --  Add it to the list

            Project.All_Imported_Projects :=
              new Project_List_Element'
                (Project => Prj2,
                 Next    => Project.All_Imported_Projects);
=======

   -----------------------------------
   -- Compute_All_Imported_Projects --
   -----------------------------------

   procedure Compute_All_Imported_Projects
     (Root_Project : Project_Id;
      Tree         : Project_Tree_Ref)
   is
      procedure Analyze_Tree
        (Local_Root : Project_Id;
         Local_Tree : Project_Tree_Ref);
      --  Process Project and all its aggregated project to analyze their own
      --  imported projects.

      ------------------
      -- Analyze_Tree --
      ------------------

      procedure Analyze_Tree
        (Local_Root : Project_Id;
         Local_Tree : Project_Tree_Ref)
      is
         pragma Unreferenced (Local_Root);

         Project : Project_Id;

         procedure Recursive_Add
           (Prj   : Project_Id;
            Tree  : Project_Tree_Ref;
            Dummy : in out Boolean);
         --  Recursively add the projects imported by project Project, but not
         --  those that are extended.

         -------------------
         -- Recursive_Add --
         -------------------

         procedure Recursive_Add
           (Prj   : Project_Id;
            Tree  : Project_Tree_Ref;
            Dummy : in out Boolean)
         is
            pragma Unreferenced (Dummy, Tree);
            List : Project_List;
            Prj2 : Project_Id;

         begin
            --  A project is not importing itself

            Prj2 := Ultimate_Extending_Project_Of (Prj);

            if Project /= Prj2 then

               --  Check that the project is not already in the list. We know
               --  the one passed to Recursive_Add have never been visited
               --  before, but the one passed it are the extended projects.

               List := Project.All_Imported_Projects;
               while List /= null loop
                  if List.Project = Prj2 then
                     return;
                  end if;

                  List := List.Next;
               end loop;

               --  Add it to the list

               Project.All_Imported_Projects :=
                 new Project_List_Element'
                   (Project => Prj2,
                    Next    => Project.All_Imported_Projects);
            end if;
         end Recursive_Add;

         procedure For_All_Projects is
           new For_Every_Project_Imported (Boolean, Recursive_Add);

         Dummy : Boolean := False;
         List  : Project_List;

      begin
         List := Local_Tree.Projects;
         while List /= null loop
            Project := List.Project;
            Free_List
              (Project.All_Imported_Projects, Free_Project => False);
            For_All_Projects
              (Project, Local_Tree, Dummy, Include_Aggregated => False);
            List := List.Next;
         end loop;
      end Analyze_Tree;

      procedure For_Aggregates is
        new For_Project_And_Aggregated (Analyze_Tree);

   --  Start of processing for Compute_All_Imported_Projects

   begin
      For_Aggregates (Root_Project, Tree);
   end Compute_All_Imported_Projects;

   -------------------
   -- Is_Compilable --
   -------------------

   function Is_Compilable (Source : Source_Id) return Boolean is
   begin
      case Source.Compilable is
         when Unknown =>
            if Source.Language.Config.Compiler_Driver /= No_File
              and then
                Length_Of_Name (Source.Language.Config.Compiler_Driver) /= 0
              and then not Source.Locally_Removed
              and then (Source.Language.Config.Kind /= File_Based
                         or else Source.Kind /= Spec)
            then
               --  Do not modify Source.Compilable before the source record
               --  has been initialized.

               if Source.Source_TS /= Empty_Time_Stamp then
                  Source.Compilable := Yes;
               end if;

               return True;

            else
               if Source.Source_TS /= Empty_Time_Stamp then
                  Source.Compilable := No;
               end if;

               return False;
            end if;

         when Yes =>
            return True;

         when No =>
            return False;
      end case;
   end Is_Compilable;

   ------------------------------
   -- Object_To_Global_Archive --
   ------------------------------

   function Object_To_Global_Archive (Source : Source_Id) return Boolean is
   begin
      return Source.Language.Config.Kind = File_Based
        and then Source.Kind = Impl
        and then Source.Language.Config.Objects_Linked
        and then Is_Compilable (Source)
        and then Source.Language.Config.Object_Generated;
   end Object_To_Global_Archive;

   ----------------------------
   -- Get_Language_From_Name --
   ----------------------------

   function Get_Language_From_Name
     (Project : Project_Id;
      Name    : String) return Language_Ptr
   is
      N      : Name_Id;
      Result : Language_Ptr;

   begin
      Name_Len := Name'Length;
      Name_Buffer (1 .. Name_Len) := Name;
      To_Lower (Name_Buffer (1 .. Name_Len));
      N := Name_Find;

      Result := Project.Languages;
      while Result /= No_Language_Index loop
         if Result.Name = N then
            return Result;
>>>>>>> 3082eeb7
         end if;
      end Recursive_Add;

      procedure For_All_Projects is
        new For_Every_Project_Imported (Boolean, Recursive_Add);

<<<<<<< HEAD
      Dummy : Boolean := False;
      List  : Project_List;

   begin
      List := Tree.Projects;
      while List /= null loop
         Project := List.Project;
         Free_List (Project.All_Imported_Projects, Free_Project => False);
         For_All_Projects (Project, Dummy);
         List := List.Next;
=======
         Result := Result.Next;
>>>>>>> 3082eeb7
      end loop;
   end Compute_All_Imported_Projects;

<<<<<<< HEAD
   -------------------
   -- Is_Compilable --
   -------------------

   function Is_Compilable (Source : Source_Id) return Boolean is
   begin
      return Source.Language.Config.Compiler_Driver /= No_File
        and then Length_Of_Name (Source.Language.Config.Compiler_Driver) /= 0
        and then not Source.Locally_Removed;
   end Is_Compilable;

   ------------------------------
   -- Object_To_Global_Archive --
   ------------------------------

   function Object_To_Global_Archive (Source : Source_Id) return Boolean is
   begin
      return Source.Language.Config.Kind = File_Based
        and then Source.Kind = Impl
        and then Source.Language.Config.Objects_Linked
        and then Is_Compilable (Source)
        and then Source.Language.Config.Object_Generated;
   end Object_To_Global_Archive;

   ----------------------------
   -- Get_Language_From_Name --
   ----------------------------

   function Get_Language_From_Name
     (Project : Project_Id;
      Name    : String) return Language_Ptr
   is
      N      : Name_Id;
      Result : Language_Ptr;

   begin
      Name_Len := Name'Length;
      Name_Buffer (1 .. Name_Len) := Name;
      To_Lower (Name_Buffer (1 .. Name_Len));
      N := Name_Find;

      Result := Project.Languages;
      while Result /= No_Language_Index loop
         if Result.Name = N then
            return Result;
         end if;

         Result := Result.Next;
      end loop;

      return No_Language_Index;
   end Get_Language_From_Name;

   ----------------
   -- Other_Part --
   ----------------

   function Other_Part (Source : Source_Id) return Source_Id is
   begin
      if Source.Unit /= No_Unit_Index then
         case Source.Kind is
            when Impl =>
               return Source.Unit.File_Names (Spec);
            when Spec =>
               return Source.Unit.File_Names (Impl);
            when Sep =>
               return No_Source;
         end case;
      else
         return No_Source;
      end if;
   end Other_Part;

   ------------------
   -- Create_Flags --
   ------------------

   function Create_Flags
     (Report_Error               : Error_Handler;
      When_No_Sources            : Error_Warning;
      Require_Sources_Other_Lang : Boolean := True;
      Allow_Duplicate_Basenames  : Boolean := True;
      Compiler_Driver_Mandatory  : Boolean := False;
      Error_On_Unknown_Language  : Boolean := True;
      Require_Obj_Dirs           : Error_Warning := Error)
      return Processing_Flags
   is
   begin
      return Processing_Flags'
        (Report_Error               => Report_Error,
         When_No_Sources            => When_No_Sources,
         Require_Sources_Other_Lang => Require_Sources_Other_Lang,
         Allow_Duplicate_Basenames  => Allow_Duplicate_Basenames,
         Error_On_Unknown_Language  => Error_On_Unknown_Language,
         Compiler_Driver_Mandatory  => Compiler_Driver_Mandatory,
         Require_Obj_Dirs           => Require_Obj_Dirs);
   end Create_Flags;

   ------------
   -- Length --
   ------------

   function Length
     (Table : Name_List_Table.Instance;
      List  : Name_List_Index) return Natural
   is
      Count : Natural := 0;
      Tmp   : Name_List_Index;

   begin
      Tmp := List;
      while Tmp /= No_Name_List loop
         Count := Count + 1;
         Tmp := Table.Table (Tmp).Next;
      end loop;

      return Count;
   end Length;
=======
      return No_Language_Index;
   end Get_Language_From_Name;

   ----------------
   -- Other_Part --
   ----------------

   function Other_Part (Source : Source_Id) return Source_Id is
   begin
      if Source.Unit /= No_Unit_Index then
         case Source.Kind is
            when Impl =>
               return Source.Unit.File_Names (Spec);
            when Spec =>
               return Source.Unit.File_Names (Impl);
            when Sep =>
               return No_Source;
         end case;
      else
         return No_Source;
      end if;
   end Other_Part;

   ------------------
   -- Create_Flags --
   ------------------

   function Create_Flags
     (Report_Error               : Error_Handler;
      When_No_Sources            : Error_Warning;
      Require_Sources_Other_Lang : Boolean       := True;
      Allow_Duplicate_Basenames  : Boolean       := True;
      Compiler_Driver_Mandatory  : Boolean       := False;
      Error_On_Unknown_Language  : Boolean       := True;
      Require_Obj_Dirs           : Error_Warning := Error;
      Allow_Invalid_External     : Error_Warning := Error;
      Missing_Source_Files       : Error_Warning := Error;
      Ignore_Missing_With        : Boolean       := False)
      return Processing_Flags
   is
   begin
      return Processing_Flags'
        (Report_Error               => Report_Error,
         When_No_Sources            => When_No_Sources,
         Require_Sources_Other_Lang => Require_Sources_Other_Lang,
         Allow_Duplicate_Basenames  => Allow_Duplicate_Basenames,
         Error_On_Unknown_Language  => Error_On_Unknown_Language,
         Compiler_Driver_Mandatory  => Compiler_Driver_Mandatory,
         Require_Obj_Dirs           => Require_Obj_Dirs,
         Allow_Invalid_External     => Allow_Invalid_External,
         Missing_Source_Files       => Missing_Source_Files,
         Ignore_Missing_With        => Ignore_Missing_With);
   end Create_Flags;

   ------------
   -- Length --
   ------------

   function Length
     (Table : Name_List_Table.Instance;
      List  : Name_List_Index) return Natural
   is
      Count : Natural := 0;
      Tmp   : Name_List_Index;

   begin
      Tmp := List;
      while Tmp /= No_Name_List loop
         Count := Count + 1;
         Tmp := Table.Table (Tmp).Next;
      end loop;

      return Count;
   end Length;

   ------------------
   -- Debug_Output --
   ------------------

   procedure Debug_Output (Str : String) is
   begin
      if Current_Verbosity > Default then
         Write_Line ((1 .. Debug_Level * 2 => ' ') & Str);
      end if;
   end Debug_Output;

   ------------------
   -- Debug_Indent --
   ------------------

   procedure Debug_Indent is
   begin
      if Current_Verbosity = High then
         Write_Str ((1 .. Debug_Level * 2 => ' '));
      end if;
   end Debug_Indent;

   ------------------
   -- Debug_Output --
   ------------------

   procedure Debug_Output (Str : String; Str2 : Name_Id) is
   begin
      if Current_Verbosity = High then
         Debug_Indent;
         Write_Str (Str);

         if Str2 = No_Name then
            Write_Line (" <no_name>");
         else
            Write_Line (" """ & Get_Name_String (Str2) & '"');
         end if;
      end if;
   end Debug_Output;

   ---------------------------
   -- Debug_Increase_Indent --
   ---------------------------

   procedure Debug_Increase_Indent
     (Str : String := ""; Str2 : Name_Id := No_Name)
   is
   begin
      if Str2 /= No_Name then
         Debug_Output (Str, Str2);
      else
         Debug_Output (Str);
      end if;
      Debug_Level := Debug_Level + 1;
   end Debug_Increase_Indent;

   ---------------------------
   -- Debug_Decrease_Indent --
   ---------------------------

   procedure Debug_Decrease_Indent (Str : String := "") is
   begin
      if Debug_Level > 0 then
         Debug_Level := Debug_Level - 1;
      end if;

      if Str /= "" then
         Debug_Output (Str);
      end if;
   end Debug_Decrease_Indent;

   ----------------
   -- Debug_Name --
   ----------------

   function Debug_Name (Tree : Project_Tree_Ref) return Name_Id is
      P : Project_List;

   begin
      Name_Len := 0;
      Add_Str_To_Name_Buffer ("Tree [");

      P := Tree.Projects;
      while P /= null loop
         if P /= Tree.Projects then
            Add_Char_To_Name_Buffer (',');
         end if;

         Add_Str_To_Name_Buffer (Get_Name_String (P.Project.Name));

         P := P.Next;
      end loop;

      Add_Char_To_Name_Buffer (']');

      return Name_Find;
   end Debug_Name;

   ----------
   -- Free --
   ----------

   procedure Free (Tree : in out Project_Tree_Appdata) is
      pragma Unreferenced (Tree);
   begin
      null;
   end Free;

   --------------------------------
   -- For_Project_And_Aggregated --
   --------------------------------

   procedure For_Project_And_Aggregated
     (Root_Project : Project_Id;
      Root_Tree    : Project_Tree_Ref)
   is
      Agg : Aggregated_Project_List;

   begin
      Action (Root_Project, Root_Tree);

      if Root_Project.Qualifier in Aggregate_Project then
         Agg := Root_Project.Aggregated_Projects;
         while Agg /= null loop
            For_Project_And_Aggregated (Agg.Project, Agg.Tree);
            Agg := Agg.Next;
         end loop;
      end if;
   end For_Project_And_Aggregated;

--  Package initialization for Prj
>>>>>>> 3082eeb7

begin
   --  Make sure that the standard config and user project file extensions are
   --  compatible with canonical case file naming.

   Canonical_Case_File_Name (Config_Project_File_Extension);
   Canonical_Case_File_Name (Project_File_Extension);
end Prj;<|MERGE_RESOLUTION|>--- conflicted
+++ resolved
@@ -6,11 +6,7 @@
 --                                                                          --
 --                                 B o d y                                  --
 --                                                                          --
-<<<<<<< HEAD
---          Copyright (C) 2001-2009, Free Software Foundation, Inc.         --
-=======
 --          Copyright (C) 2001-2011, Free Software Foundation, Inc.         --
->>>>>>> 3082eeb7
 --                                                                          --
 -- GNAT is free software;  you can  redistribute it  and/or modify it under --
 -- terms of the  GNU General Public License as published  by the Free Soft- --
@@ -28,17 +24,11 @@
 ------------------------------------------------------------------------------
 
 with Debug;
-<<<<<<< HEAD
-with Osint;    use Osint;
-with Output;   use Output;
-with Prj.Attr;
-=======
 with Opt;
 with Osint;    use Osint;
 with Output;   use Output;
 with Prj.Attr;
 with Prj.Com;
->>>>>>> 3082eeb7
 with Prj.Err;  use Prj.Err;
 with Snames;   use Snames;
 with Uintp;    use Uintp;
@@ -46,16 +36,9 @@
 with Ada.Characters.Handling;    use Ada.Characters.Handling;
 with Ada.Unchecked_Deallocation;
 
-<<<<<<< HEAD
-with GNAT.Directory_Operations; use GNAT.Directory_Operations;
-
-with System.Case_Util; use System.Case_Util;
-with System.HTable;
-=======
 with GNAT.Case_Util;            use GNAT.Case_Util;
 with GNAT.Directory_Operations; use GNAT.Directory_Operations;
 with GNAT.HTable;
->>>>>>> 3082eeb7
 
 package body Prj is
 
@@ -67,12 +50,8 @@
 
    The_Empty_String : Name_Id := No_Name;
 
-<<<<<<< HEAD
-   subtype Known_Casing is Casing_Type range All_Upper_Case .. Mixed_Case;
-=======
    Debug_Level : Integer := 0;
    --  Current indentation level for debug traces
->>>>>>> 3082eeb7
 
    type Cst_String_Access is access constant String;
 
@@ -85,58 +64,6 @@
                           All_Upper_Case => All_Upper_Case_Image'Access,
                           Mixed_Case     => Mixed_Case_Image'Access);
 
-<<<<<<< HEAD
-   Project_Empty : constant Project_Data :=
-                     (Qualifier                      => Unspecified,
-                      Externally_Built               => False,
-                      Config                         => Default_Project_Config,
-                      Name                           => No_Name,
-                      Display_Name                   => No_Name,
-                      Path                           => No_Path_Information,
-                      Virtual                        => False,
-                      Location                       => No_Location,
-                      Mains                          => Nil_String,
-                      Directory                      => No_Path_Information,
-                      Library                        => False,
-                      Library_Dir                    => No_Path_Information,
-                      Library_Src_Dir                => No_Path_Information,
-                      Library_ALI_Dir                => No_Path_Information,
-                      Library_Name                   => No_Name,
-                      Library_Kind                   => Static,
-                      Lib_Internal_Name              => No_Name,
-                      Standalone_Library             => False,
-                      Lib_Interface_ALIs             => Nil_String,
-                      Lib_Auto_Init                  => False,
-                      Libgnarl_Needed                => Unknown,
-                      Symbol_Data                    => No_Symbols,
-                      Interfaces_Defined             => False,
-                      Source_Dirs                    => Nil_String,
-                      Source_Dir_Ranks               => No_Number_List,
-                      Object_Directory               => No_Path_Information,
-                      Library_TS                     => Empty_Time_Stamp,
-                      Exec_Directory                 => No_Path_Information,
-                      Extends                        => No_Project,
-                      Extended_By                    => No_Project,
-                      Languages                      => No_Language_Index,
-                      Decl                           => No_Declarations,
-                      Imported_Projects              => null,
-                      Include_Path_File              => No_Path,
-                      All_Imported_Projects          => null,
-                      Ada_Include_Path               => null,
-                      Ada_Objects_Path               => null,
-                      Objects_Path                   => null,
-                      Objects_Path_File_With_Libs    => No_Path,
-                      Objects_Path_File_Without_Libs => No_Path,
-                      Config_File_Name               => No_Path,
-                      Config_File_Temp               => False,
-                      Config_Checked                 => False,
-                      Need_To_Build_Lib              => False,
-                      Has_Multi_Unit_Sources         => False,
-                      Depth                          => 0,
-                      Unkept_Comments                => False);
-
-=======
->>>>>>> 3082eeb7
    procedure Free (Project : in out Project_Id);
    --  Free memory allocated for Project
 
@@ -145,13 +72,10 @@
    procedure Free_List (Languages : in out Language_List);
    --  Free memory allocated for the list of languages or sources
 
-<<<<<<< HEAD
-=======
    procedure Reset_Units_In_Table (Table : in out Units_Htable.Instance);
    --  Resets all Units to No_Unit_Index Unit.File_Names (Spec).Unit &
    --  Unit.File_Names (Impl).Unit in the given table.
 
->>>>>>> 3082eeb7
    procedure Free_Units (Table : in out Units_Htable.Instance);
    --  Free memory allocated for unit information in the project
 
@@ -195,18 +119,6 @@
       Last := Last + S'Length;
    end Add_To_Buffer;
 
-<<<<<<< HEAD
-   ---------------------------
-   -- Delete_Temporary_File --
-   ---------------------------
-
-   procedure Delete_Temporary_File
-     (Tree : Project_Tree_Ref;
-      Path : Path_Name_Type)
-   is
-      Dont_Care : Boolean;
-      pragma Warnings (Off, Dont_Care);
-=======
    ---------------------------------
    -- Current_Object_Path_File_Of --
    ---------------------------------
@@ -221,60 +133,11 @@
    ---------------------------------
    -- Current_Source_Path_File_Of --
    ---------------------------------
->>>>>>> 3082eeb7
 
    function Current_Source_Path_File_Of
      (Shared : Shared_Project_Tree_Data_Access)
       return Path_Name_Type is
    begin
-<<<<<<< HEAD
-      if not Debug.Debug_Flag_N then
-         if Current_Verbosity = High then
-            Write_Line ("Removing temp file: " & Get_Name_String (Path));
-         end if;
-
-         Delete_File (Get_Name_String (Path), Dont_Care);
-
-         for Index in
-           1 .. Temp_Files_Table.Last (Tree.Private_Part.Temp_Files)
-         loop
-            if Tree.Private_Part.Temp_Files.Table (Index) = Path then
-               Tree.Private_Part.Temp_Files.Table (Index) := No_Path;
-            end if;
-         end loop;
-      end if;
-   end Delete_Temporary_File;
-
-   ---------------------------
-   -- Delete_All_Temp_Files --
-   ---------------------------
-
-   procedure Delete_All_Temp_Files (Tree : Project_Tree_Ref) is
-      Dont_Care : Boolean;
-      pragma Warnings (Off, Dont_Care);
-
-      Path : Path_Name_Type;
-
-   begin
-      if not Debug.Debug_Flag_N then
-         for Index in
-           1 .. Temp_Files_Table.Last (Tree.Private_Part.Temp_Files)
-         loop
-            Path := Tree.Private_Part.Temp_Files.Table (Index);
-
-            if Path /= No_Path then
-               if Current_Verbosity = High then
-                  Write_Line ("Removing temp file: "
-                              & Get_Name_String (Path));
-               end if;
-
-               Delete_File (Get_Name_String (Path), Dont_Care);
-            end if;
-         end loop;
-
-         Temp_Files_Table.Free (Tree.Private_Part.Temp_Files);
-         Temp_Files_Table.Init (Tree.Private_Part.Temp_Files);
-=======
       return Shared.Private_Part.Current_Source_Path_File;
    end Current_Source_Path_File_Of;
 
@@ -306,22 +169,9 @@
                end if;
             end loop;
          end if;
->>>>>>> 3082eeb7
       end if;
    end Delete_Temporary_File;
 
-<<<<<<< HEAD
-      --  If any of the environment variables ADA_PRJ_INCLUDE_FILE or
-      --  ADA_PRJ_OBJECTS_FILE has been set, then reset their value to
-      --  the empty string. On VMS, this has the effect of deassigning
-      --  the logical names.
-
-      if Tree.Private_Part.Current_Source_Path_File /= No_Path then
-         Setenv (Project_Include_Path_File, "");
-      end if;
-
-      if Tree.Private_Part.Current_Object_Path_File /= No_Path then
-=======
    ------------------------------
    -- Delete_Temp_Config_Files --
    ------------------------------
@@ -400,7 +250,6 @@
       end if;
 
       if Shared.Private_Part.Current_Object_Path_File /= No_Path then
->>>>>>> 3082eeb7
          Setenv (Project_Objects_Path_File, "");
       end if;
    end Delete_All_Temp_Files;
@@ -439,12 +288,6 @@
    -- Empty_Project --
    -------------------
 
-<<<<<<< HEAD
-   function Empty_Project return Project_Data is
-   begin
-      Prj.Initialize (Tree => No_Project_Tree);
-      return Project_Empty;
-=======
    function Empty_Project
      (Qualifier : Project_Qualifier) return Project_Data
    is
@@ -461,7 +304,6 @@
          Data.Config := Default_Project_Config;
          return Data;
       end;
->>>>>>> 3082eeb7
    end Empty_Project;
 
    ------------------
@@ -480,13 +322,9 @@
    procedure Expect (The_Token : Token_Type; Token_Image : String) is
    begin
       if Token /= The_Token then
-<<<<<<< HEAD
+
          --  ??? Should pass user flags here instead
-=======
-
-         --  ??? Should pass user flags here instead
-
->>>>>>> 3082eeb7
+
          Error_Msg (Gnatmake_Flags, Token_Image & " expected", Token_Ptr);
       end if;
    end Expect;
@@ -528,15 +366,10 @@
 
    procedure Project_Changed (Iter : in out Source_Iterator) is
    begin
-<<<<<<< HEAD
-      Iter.Language := Iter.Project.Project.Languages;
-      Language_Changed (Iter);
-=======
       if Iter.Project /= null then
          Iter.Language := Iter.Project.Project.Languages;
          Language_Changed (Iter);
       end if;
->>>>>>> 3082eeb7
    end Project_Changed;
 
    ----------------------
@@ -545,11 +378,7 @@
 
    procedure Language_Changed (Iter : in out Source_Iterator) is
    begin
-<<<<<<< HEAD
-      Iter.Current  := No_Source;
-=======
       Iter.Current := No_Source;
->>>>>>> 3082eeb7
 
       if Iter.Language_Name /= No_Name then
          while Iter.Language /= null
@@ -564,15 +393,7 @@
       if Iter.Language = No_Language_Index then
          if Iter.All_Projects then
             Iter.Project := Iter.Project.Next;
-<<<<<<< HEAD
-
-            if Iter.Project /= null then
-               Project_Changed (Iter);
-            end if;
-
-=======
             Project_Changed (Iter);
->>>>>>> 3082eeb7
          else
             Iter.Project := null;
          end if;
@@ -646,17 +467,11 @@
    --------------------------------
 
    procedure For_Every_Project_Imported
-<<<<<<< HEAD
-     (By             : Project_Id;
-      With_State     : in out State;
-      Imported_First : Boolean := False)
-=======
      (By                 : Project_Id;
       Tree               : Project_Tree_Ref;
       With_State         : in out State;
       Include_Aggregated : Boolean := True;
       Imported_First     : Boolean := False)
->>>>>>> 3082eeb7
    is
       use Project_Boolean_Htable;
       Seen : Project_Boolean_Htable.Instance := Project_Boolean_Htable.Nil;
@@ -679,30 +494,6 @@
 
       begin
          if not Get (Seen, Project) then
-<<<<<<< HEAD
-            Set (Seen, Project, True);
-
-            if not Imported_First then
-               Action (Project, With_State);
-            end if;
-
-            --  Visited all extended projects
-
-            if Project.Extends /= No_Project then
-               Recursive_Check (Project.Extends);
-            end if;
-
-            --  Visited all imported projects
-
-            List := Project.Imported_Projects;
-            while List /= null loop
-               Recursive_Check (List.Project);
-               List := List.Next;
-            end loop;
-
-            if Imported_First then
-               Action (Project, With_State);
-=======
             --  Even if a project is aggregated multiple times, we will only
             --  return it once.
 
@@ -745,7 +536,6 @@
 
             if Imported_First then
                Action (Project, Tree, With_State);
->>>>>>> 3082eeb7
             end if;
          end if;
       end Recursive_Check;
@@ -753,11 +543,7 @@
    --  Start of processing for For_Every_Project_Imported
 
    begin
-<<<<<<< HEAD
-      Recursive_Check (Project => By);
-=======
       Recursive_Check (Project => By, Tree => Tree);
->>>>>>> 3082eeb7
       Reset (Seen);
    end For_Every_Project_Imported;
 
@@ -770,13 +556,6 @@
       Project          : Project_Id;
       In_Imported_Only : Boolean := False;
       In_Extended_Only : Boolean := False;
-<<<<<<< HEAD
-      Base_Name        : File_Name_Type) return Source_Id
-   is
-      Result : Source_Id  := No_Source;
-
-      procedure Look_For_Sources (Proj : Project_Id; Src : in out Source_Id);
-=======
       Base_Name        : File_Name_Type;
       Index            : Int := 0) return Source_Id
    is
@@ -786,24 +565,12 @@
         (Proj : Project_Id;
          Tree : Project_Tree_Ref;
          Src  : in out Source_Id);
->>>>>>> 3082eeb7
       --  Look for Base_Name in the sources of Proj
 
       ----------------------
       -- Look_For_Sources --
       ----------------------
 
-<<<<<<< HEAD
-      procedure Look_For_Sources (Proj : Project_Id; Src : in out Source_Id) is
-         Iterator : Source_Iterator;
-
-      begin
-         Iterator := For_Each_Source (In_Tree => In_Tree, Project => Proj);
-         while Element (Iterator) /= No_Source loop
-            if Element (Iterator).File = Base_Name then
-               Src := Element (Iterator);
-               return;
-=======
       procedure Look_For_Sources
         (Proj : Project_Id;
          Tree : Project_Tree_Ref;
@@ -826,7 +593,6 @@
                if not Element (Iterator).Locally_Removed then
                   return;
                end if;
->>>>>>> 3082eeb7
             end if;
 
             Next (Iterator);
@@ -844,28 +610,13 @@
       if In_Extended_Only then
          Proj := Project;
          while Proj /= No_Project loop
-<<<<<<< HEAD
-            Look_For_Sources (Proj, Result);
-=======
             Look_For_Sources (Proj, In_Tree, Result);
->>>>>>> 3082eeb7
             exit when Result /= No_Source;
 
             Proj := Proj.Extends;
          end loop;
 
       elsif In_Imported_Only then
-<<<<<<< HEAD
-         Look_For_Sources (Project, Result);
-
-         if Result = No_Source then
-            For_Imported_Projects
-              (By         => Project,
-               With_State => Result);
-         end if;
-      else
-         Look_For_Sources (No_Project, Result);
-=======
          Look_For_Sources (Project, In_Tree, Result);
 
          if Result = No_Source then
@@ -878,7 +629,6 @@
 
       else
          Look_For_Sources (No_Project, In_Tree, Result);
->>>>>>> 3082eeb7
       end if;
 
       return Result;
@@ -993,7 +743,6 @@
    -----------------
    -- Object_Name --
    -----------------
-<<<<<<< HEAD
 
    function Object_Name
      (Source_File_Name   : File_Name_Type;
@@ -1011,25 +760,6 @@
 
    function Object_Name
      (Source_File_Name   : File_Name_Type;
-=======
-
-   function Object_Name
-     (Source_File_Name   : File_Name_Type;
-      Object_File_Suffix : Name_Id := No_Name) return File_Name_Type
-   is
-   begin
-      if Object_File_Suffix = No_Name then
-         return Extend_Name
-           (Source_File_Name, Object_Suffix);
-      else
-         return Extend_Name
-           (Source_File_Name, Get_Name_String (Object_File_Suffix));
-      end if;
-   end Object_Name;
-
-   function Object_Name
-     (Source_File_Name   : File_Name_Type;
->>>>>>> 3082eeb7
       Source_Index       : Int;
       Index_Separator    : Character;
       Object_File_Suffix : Name_Id := No_Name) return File_Name_Type
@@ -1066,38 +796,55 @@
    ----------------------
 
    procedure Record_Temp_File
-<<<<<<< HEAD
-     (Tree : Project_Tree_Ref;
-      Path : Path_Name_Type)
-   is
-   begin
-      Temp_Files_Table.Append (Tree.Private_Part.Temp_Files, Path);
-=======
      (Shared : Shared_Project_Tree_Data_Access;
       Path   : Path_Name_Type)
    is
    begin
       Temp_Files_Table.Append (Shared.Private_Part.Temp_Files, Path);
->>>>>>> 3082eeb7
    end Record_Temp_File;
 
    ----------
    -- Free --
    ----------
-<<<<<<< HEAD
-
-   procedure Free (Project : in out Project_Id) is
-      procedure Unchecked_Free is new Ada.Unchecked_Deallocation
-        (Project_Data, Project_Id);
-=======
->>>>>>> 3082eeb7
 
    procedure Free (List : in out Aggregated_Project_List) is
       procedure Unchecked_Free is new Ada.Unchecked_Deallocation
         (Aggregated_Project, Aggregated_Project_List);
       Tmp : Aggregated_Project_List;
    begin
-<<<<<<< HEAD
+      while List /= null loop
+         Tmp := List.Next;
+
+         Free (List.Tree);
+
+         Unchecked_Free (List);
+         List := Tmp;
+      end loop;
+   end Free;
+
+   ----------------------------
+   -- Add_Aggregated_Project --
+   ----------------------------
+
+   procedure Add_Aggregated_Project
+     (Project : Project_Id; Path : Path_Name_Type) is
+   begin
+      Project.Aggregated_Projects := new Aggregated_Project'
+        (Path    => Path,
+         Project => No_Project,
+         Tree    => null,
+         Next    => Project.Aggregated_Projects);
+   end Add_Aggregated_Project;
+
+   ----------
+   -- Free --
+   ----------
+
+   procedure Free (Project : in out Project_Id) is
+      procedure Unchecked_Free is new Ada.Unchecked_Deallocation
+        (Project_Data, Project_Id);
+
+   begin
       if Project /= null then
          Free (Project.Ada_Include_Path);
          Free (Project.Objects_Path);
@@ -1106,6 +853,14 @@
          Free_List (Project.All_Imported_Projects, Free_Project => False);
          Free_List (Project.Languages);
 
+         case Project.Qualifier is
+            when Aggregate | Aggregate_Library =>
+               Free (Project.Aggregated_Projects);
+
+            when others =>
+               null;
+         end case;
+
          Unchecked_Free (Project);
       end if;
    end Free;
@@ -1169,120 +924,6 @@
       while List /= null loop
          Tmp := List.Next;
 
-=======
-      while List /= null loop
-         Tmp := List.Next;
-
-         Free (List.Tree);
-
-         Unchecked_Free (List);
-         List := Tmp;
-      end loop;
-   end Free;
-
-   ----------------------------
-   -- Add_Aggregated_Project --
-   ----------------------------
-
-   procedure Add_Aggregated_Project
-     (Project : Project_Id; Path : Path_Name_Type) is
-   begin
-      Project.Aggregated_Projects := new Aggregated_Project'
-        (Path    => Path,
-         Project => No_Project,
-         Tree    => null,
-         Next    => Project.Aggregated_Projects);
-   end Add_Aggregated_Project;
-
-   ----------
-   -- Free --
-   ----------
-
-   procedure Free (Project : in out Project_Id) is
-      procedure Unchecked_Free is new Ada.Unchecked_Deallocation
-        (Project_Data, Project_Id);
-
-   begin
-      if Project /= null then
-         Free (Project.Ada_Include_Path);
-         Free (Project.Objects_Path);
-         Free (Project.Ada_Objects_Path);
-         Free_List (Project.Imported_Projects, Free_Project => False);
-         Free_List (Project.All_Imported_Projects, Free_Project => False);
-         Free_List (Project.Languages);
-
-         case Project.Qualifier is
-            when Aggregate | Aggregate_Library =>
-               Free (Project.Aggregated_Projects);
-
-            when others =>
-               null;
-         end case;
-
-         Unchecked_Free (Project);
-      end if;
-   end Free;
-
-   ---------------
-   -- Free_List --
-   ---------------
-
-   procedure Free_List (Languages : in out Language_List) is
-      procedure Unchecked_Free is new Ada.Unchecked_Deallocation
-        (Language_List_Element, Language_List);
-      Tmp : Language_List;
-   begin
-      while Languages /= null loop
-         Tmp := Languages.Next;
-         Unchecked_Free (Languages);
-         Languages := Tmp;
-      end loop;
-   end Free_List;
-
-   ---------------
-   -- Free_List --
-   ---------------
-
-   procedure Free_List (Source : in out Source_Id) is
-      procedure Unchecked_Free is new
-        Ada.Unchecked_Deallocation (Source_Data, Source_Id);
-
-      Tmp : Source_Id;
-
-   begin
-      while Source /= No_Source loop
-         Tmp := Source.Next_In_Lang;
-         Free_List (Source.Alternate_Languages);
-
-         if Source.Unit /= null
-           and then Source.Kind in Spec_Or_Body
-         then
-            Source.Unit.File_Names (Source.Kind) := null;
-         end if;
-
-         Unchecked_Free (Source);
-         Source := Tmp;
-      end loop;
-   end Free_List;
-
-   ---------------
-   -- Free_List --
-   ---------------
-
-   procedure Free_List
-     (List         : in out Project_List;
-      Free_Project : Boolean)
-   is
-      procedure Unchecked_Free is new
-        Ada.Unchecked_Deallocation (Project_List_Element, Project_List);
-
-      Tmp : Project_List;
-
-   begin
-      while List /= null loop
-         Tmp := List.Next;
-
->>>>>>> 3082eeb7
          if Free_Project then
             Free (List.Project);
          end if;
@@ -1308,8 +949,6 @@
          Free_List (Languages.First_Source);
          Unchecked_Free (Languages);
          Languages := Tmp;
-<<<<<<< HEAD
-=======
       end loop;
    end Free_List;
 
@@ -1355,38 +994,8 @@
 
          Unchecked_Free (Unit);
          Unit := Units_Htable.Get_Next (Table);
->>>>>>> 3082eeb7
-      end loop;
-   end Free_List;
-
-   ----------------
-   -- Free_Units --
-   ----------------
-
-<<<<<<< HEAD
-   procedure Free_Units (Table : in out Units_Htable.Instance) is
-      procedure Unchecked_Free is new
-        Ada.Unchecked_Deallocation (Unit_Data, Unit_Index);
-
-      Unit : Unit_Index;
-
-   begin
-      Unit := Units_Htable.Get_First (Table);
-      while Unit /= No_Unit_Index loop
-         if Unit.File_Names (Spec) /= null then
-            Unit.File_Names (Spec).Unit := No_Unit_Index;
-         end if;
-
-         if Unit.File_Names (Impl) /= null then
-            Unit.File_Names (Impl).Unit := No_Unit_Index;
-         end if;
-
-         Unchecked_Free (Unit);
-         Unit := Units_Htable.Get_Next (Table);
-      end loop;
-
-=======
->>>>>>> 3082eeb7
+      end loop;
+
       Units_Htable.Reset (Table);
    end Free_Units;
 
@@ -1396,28 +1005,6 @@
 
    procedure Free (Tree : in out Project_Tree_Ref) is
       procedure Unchecked_Free is new
-<<<<<<< HEAD
-        Ada.Unchecked_Deallocation (Project_Tree_Data, Project_Tree_Ref);
-
-   begin
-      if Tree /= null then
-         Name_List_Table.Free (Tree.Name_Lists);
-         Number_List_Table.Free (Tree.Number_Lists);
-         String_Element_Table.Free (Tree.String_Elements);
-         Variable_Element_Table.Free (Tree.Variable_Elements);
-         Array_Element_Table.Free (Tree.Array_Elements);
-         Array_Table.Free (Tree.Arrays);
-         Package_Table.Free (Tree.Packages);
-         Source_Paths_Htable.Reset (Tree.Source_Paths_HT);
-
-         Free_List (Tree.Projects, Free_Project => True);
-         Free_Units (Tree.Units_HT);
-
-         --  Private part
-
-         Temp_Files_Table.Free  (Tree.Private_Part.Temp_Files);
-
-=======
         Ada.Unchecked_Deallocation
           (Project_Tree_Data, Project_Tree_Ref);
 
@@ -1450,7 +1037,6 @@
          Free_List (Tree.Projects, Free_Project => True);
          Free_Units (Tree.Units_HT);
 
->>>>>>> 3082eeb7
          Unchecked_Free (Tree);
       end if;
    end Free;
@@ -1462,61 +1048,6 @@
    procedure Reset (Tree : Project_Tree_Ref) is
    begin
       --  Visible tables
-<<<<<<< HEAD
-
-      Name_List_Table.Init          (Tree.Name_Lists);
-      Number_List_Table.Init        (Tree.Number_Lists);
-      String_Element_Table.Init     (Tree.String_Elements);
-      Variable_Element_Table.Init   (Tree.Variable_Elements);
-      Array_Element_Table.Init      (Tree.Array_Elements);
-      Array_Table.Init              (Tree.Arrays);
-      Package_Table.Init            (Tree.Packages);
-      Source_Paths_Htable.Reset     (Tree.Source_Paths_HT);
-
-      Free_List (Tree.Projects, Free_Project => True);
-      Free_Units (Tree.Units_HT);
-
-      --  Private part table
-
-      Temp_Files_Table.Init       (Tree.Private_Part.Temp_Files);
-
-      Tree.Private_Part.Current_Source_Path_File := No_Path;
-      Tree.Private_Part.Current_Object_Path_File := No_Path;
-   end Reset;
-
-   -------------------
-   -- Switches_Name --
-   -------------------
-
-   function Switches_Name
-     (Source_File_Name : File_Name_Type) return File_Name_Type
-   is
-   begin
-      return Extend_Name (Source_File_Name, Switches_Dependency_Suffix);
-   end Switches_Name;
-
-   -----------
-   -- Value --
-   -----------
-
-   function Value (Image : String) return Casing_Type is
-   begin
-      for Casing in The_Casing_Images'Range loop
-         if To_Lower (Image) = To_Lower (The_Casing_Images (Casing).all) then
-            return Casing;
-         end if;
-      end loop;
-
-      raise Constraint_Error;
-   end Value;
-
-   ---------------------
-   -- Has_Ada_Sources --
-   ---------------------
-
-   function Has_Ada_Sources (Data : Project_Id) return Boolean is
-      Lang : Language_Ptr;
-=======
 
       if Tree.Is_Root_Tree then
 
@@ -1580,12 +1111,53 @@
    -----------------------
    -- Set_Path_File_Var --
    -----------------------
->>>>>>> 3082eeb7
 
    procedure Set_Path_File_Var (Name : String; Value : String) is
       Host_Spec : String_Access := To_Host_File_Spec (Value);
    begin
-<<<<<<< HEAD
+      if Host_Spec = null then
+         Prj.Com.Fail
+           ("could not convert file name """ & Value & """ to host spec");
+      else
+         Setenv (Name, Host_Spec.all);
+         Free (Host_Spec);
+      end if;
+   end Set_Path_File_Var;
+
+   -------------------
+   -- Switches_Name --
+   -------------------
+
+   function Switches_Name
+     (Source_File_Name : File_Name_Type) return File_Name_Type
+   is
+   begin
+      return Extend_Name (Source_File_Name, Switches_Dependency_Suffix);
+   end Switches_Name;
+
+   -----------
+   -- Value --
+   -----------
+
+   function Value (Image : String) return Casing_Type is
+   begin
+      for Casing in The_Casing_Images'Range loop
+         if To_Lower (Image) = To_Lower (The_Casing_Images (Casing).all) then
+            return Casing;
+         end if;
+      end loop;
+
+      raise Constraint_Error;
+   end Value;
+
+   ---------------------
+   -- Has_Ada_Sources --
+   ---------------------
+
+   function Has_Ada_Sources (Data : Project_Id) return Boolean is
+      Lang : Language_Ptr;
+
+   begin
       Lang := Data.Languages;
       while Lang /= No_Language_Index loop
          if Lang.Name = Name_Ada then
@@ -1640,105 +1212,6 @@
    -- Get_Object_Directory --
    --------------------------
 
-=======
-      if Host_Spec = null then
-         Prj.Com.Fail
-           ("could not convert file name """ & Value & """ to host spec");
-      else
-         Setenv (Name, Host_Spec.all);
-         Free (Host_Spec);
-      end if;
-   end Set_Path_File_Var;
-
-   -------------------
-   -- Switches_Name --
-   -------------------
-
-   function Switches_Name
-     (Source_File_Name : File_Name_Type) return File_Name_Type
-   is
-   begin
-      return Extend_Name (Source_File_Name, Switches_Dependency_Suffix);
-   end Switches_Name;
-
-   -----------
-   -- Value --
-   -----------
-
-   function Value (Image : String) return Casing_Type is
-   begin
-      for Casing in The_Casing_Images'Range loop
-         if To_Lower (Image) = To_Lower (The_Casing_Images (Casing).all) then
-            return Casing;
-         end if;
-      end loop;
-
-      raise Constraint_Error;
-   end Value;
-
-   ---------------------
-   -- Has_Ada_Sources --
-   ---------------------
-
-   function Has_Ada_Sources (Data : Project_Id) return Boolean is
-      Lang : Language_Ptr;
-
-   begin
-      Lang := Data.Languages;
-      while Lang /= No_Language_Index loop
-         if Lang.Name = Name_Ada then
-            return Lang.First_Source /= No_Source;
-         end if;
-         Lang := Lang.Next;
-      end loop;
-
-      return False;
-   end Has_Ada_Sources;
-
-   ------------------------
-   -- Contains_ALI_Files --
-   ------------------------
-
-   function Contains_ALI_Files (Dir : Path_Name_Type) return Boolean is
-      Dir_Name : constant String := Get_Name_String (Dir);
-      Direct   : Dir_Type;
-      Name     : String (1 .. 1_000);
-      Last     : Natural;
-      Result   : Boolean := False;
-
-   begin
-      Open (Direct, Dir_Name);
-
-      --  For each file in the directory, check if it is an ALI file
-
-      loop
-         Read (Direct, Name, Last);
-         exit when Last = 0;
-         Canonical_Case_File_Name (Name (1 .. Last));
-         Result := Last >= 5 and then Name (Last - 3 .. Last) = ".ali";
-         exit when Result;
-      end loop;
-
-      Close (Direct);
-      return Result;
-
-   exception
-      --  If there is any problem, close the directory if open and return True.
-      --  The library directory will be added to the path.
-
-      when others =>
-         if Is_Open (Direct) then
-            Close (Direct);
-         end if;
-
-         return True;
-   end Contains_ALI_Files;
-
-   --------------------------
-   -- Get_Object_Directory --
-   --------------------------
-
->>>>>>> 3082eeb7
    function Get_Object_Directory
      (Project             : Project_Id;
       Including_Libraries : Boolean;
@@ -1756,19 +1229,11 @@
 
          if Project.Library then
             if Project.Object_Directory = No_Path_Information
-<<<<<<< HEAD
-              or else Contains_ALI_Files (Project.Library_ALI_Dir.Name)
-            then
-               return Project.Library_ALI_Dir.Name;
-            else
-               return Project.Object_Directory.Name;
-=======
               or else Contains_ALI_Files (Project.Library_ALI_Dir.Display_Name)
             then
                return Project.Library_ALI_Dir.Display_Name;
             else
                return Project.Object_Directory.Display_Name;
->>>>>>> 3082eeb7
             end if;
 
             --  For a non-library project, add object directory if it is not a
@@ -1794,11 +1259,7 @@
                end loop;
 
                if Add_Object_Dir then
-<<<<<<< HEAD
-                  return Project.Object_Directory.Name;
-=======
                   return Project.Object_Directory.Display_Name;
->>>>>>> 3082eeb7
                end if;
             end;
          end if;
@@ -1806,19 +1267,11 @@
 
       return No_Path;
    end Get_Object_Directory;
-<<<<<<< HEAD
 
    -----------------------------------
    -- Ultimate_Extending_Project_Of --
    -----------------------------------
 
-=======
-
-   -----------------------------------
-   -- Ultimate_Extending_Project_Of --
-   -----------------------------------
-
->>>>>>> 3082eeb7
    function Ultimate_Extending_Project_Of
      (Proj : Project_Id) return Project_Id
    is
@@ -1832,55 +1285,6 @@
 
       return Prj;
    end Ultimate_Extending_Project_Of;
-<<<<<<< HEAD
-
-   -----------------------------------
-   -- Compute_All_Imported_Projects --
-   -----------------------------------
-
-   procedure Compute_All_Imported_Projects (Tree : Project_Tree_Ref) is
-      Project : Project_Id;
-
-      procedure Recursive_Add (Prj : Project_Id; Dummy : in out Boolean);
-      --  Recursively add the projects imported by project Project, but not
-      --  those that are extended.
-
-      -------------------
-      -- Recursive_Add --
-      -------------------
-
-      procedure Recursive_Add (Prj : Project_Id; Dummy : in out Boolean) is
-         pragma Unreferenced (Dummy);
-         List    : Project_List;
-         Prj2    : Project_Id;
-
-      begin
-         --  A project is not importing itself
-
-         Prj2 := Ultimate_Extending_Project_Of (Prj);
-
-         if Project /= Prj2 then
-
-            --  Check that the project is not already in the list. We know the
-            --  one passed to Recursive_Add have never been visited before, but
-            --  the one passed it are the extended projects.
-
-            List := Project.All_Imported_Projects;
-            while List /= null loop
-               if List.Project = Prj2 then
-                  return;
-               end if;
-
-               List := List.Next;
-            end loop;
-
-            --  Add it to the list
-
-            Project.All_Imported_Projects :=
-              new Project_List_Element'
-                (Project => Prj2,
-                 Next    => Project.All_Imported_Projects);
-=======
 
    -----------------------------------
    -- Compute_All_Imported_Projects --
@@ -2058,150 +1462,11 @@
       while Result /= No_Language_Index loop
          if Result.Name = N then
             return Result;
->>>>>>> 3082eeb7
-         end if;
-      end Recursive_Add;
-
-      procedure For_All_Projects is
-        new For_Every_Project_Imported (Boolean, Recursive_Add);
-
-<<<<<<< HEAD
-      Dummy : Boolean := False;
-      List  : Project_List;
-
-   begin
-      List := Tree.Projects;
-      while List /= null loop
-         Project := List.Project;
-         Free_List (Project.All_Imported_Projects, Free_Project => False);
-         For_All_Projects (Project, Dummy);
-         List := List.Next;
-=======
+         end if;
+
          Result := Result.Next;
->>>>>>> 3082eeb7
-      end loop;
-   end Compute_All_Imported_Projects;
-
-<<<<<<< HEAD
-   -------------------
-   -- Is_Compilable --
-   -------------------
-
-   function Is_Compilable (Source : Source_Id) return Boolean is
-   begin
-      return Source.Language.Config.Compiler_Driver /= No_File
-        and then Length_Of_Name (Source.Language.Config.Compiler_Driver) /= 0
-        and then not Source.Locally_Removed;
-   end Is_Compilable;
-
-   ------------------------------
-   -- Object_To_Global_Archive --
-   ------------------------------
-
-   function Object_To_Global_Archive (Source : Source_Id) return Boolean is
-   begin
-      return Source.Language.Config.Kind = File_Based
-        and then Source.Kind = Impl
-        and then Source.Language.Config.Objects_Linked
-        and then Is_Compilable (Source)
-        and then Source.Language.Config.Object_Generated;
-   end Object_To_Global_Archive;
-
-   ----------------------------
-   -- Get_Language_From_Name --
-   ----------------------------
-
-   function Get_Language_From_Name
-     (Project : Project_Id;
-      Name    : String) return Language_Ptr
-   is
-      N      : Name_Id;
-      Result : Language_Ptr;
-
-   begin
-      Name_Len := Name'Length;
-      Name_Buffer (1 .. Name_Len) := Name;
-      To_Lower (Name_Buffer (1 .. Name_Len));
-      N := Name_Find;
-
-      Result := Project.Languages;
-      while Result /= No_Language_Index loop
-         if Result.Name = N then
-            return Result;
-         end if;
-
-         Result := Result.Next;
-      end loop;
-
-      return No_Language_Index;
-   end Get_Language_From_Name;
-
-   ----------------
-   -- Other_Part --
-   ----------------
-
-   function Other_Part (Source : Source_Id) return Source_Id is
-   begin
-      if Source.Unit /= No_Unit_Index then
-         case Source.Kind is
-            when Impl =>
-               return Source.Unit.File_Names (Spec);
-            when Spec =>
-               return Source.Unit.File_Names (Impl);
-            when Sep =>
-               return No_Source;
-         end case;
-      else
-         return No_Source;
-      end if;
-   end Other_Part;
-
-   ------------------
-   -- Create_Flags --
-   ------------------
-
-   function Create_Flags
-     (Report_Error               : Error_Handler;
-      When_No_Sources            : Error_Warning;
-      Require_Sources_Other_Lang : Boolean := True;
-      Allow_Duplicate_Basenames  : Boolean := True;
-      Compiler_Driver_Mandatory  : Boolean := False;
-      Error_On_Unknown_Language  : Boolean := True;
-      Require_Obj_Dirs           : Error_Warning := Error)
-      return Processing_Flags
-   is
-   begin
-      return Processing_Flags'
-        (Report_Error               => Report_Error,
-         When_No_Sources            => When_No_Sources,
-         Require_Sources_Other_Lang => Require_Sources_Other_Lang,
-         Allow_Duplicate_Basenames  => Allow_Duplicate_Basenames,
-         Error_On_Unknown_Language  => Error_On_Unknown_Language,
-         Compiler_Driver_Mandatory  => Compiler_Driver_Mandatory,
-         Require_Obj_Dirs           => Require_Obj_Dirs);
-   end Create_Flags;
-
-   ------------
-   -- Length --
-   ------------
-
-   function Length
-     (Table : Name_List_Table.Instance;
-      List  : Name_List_Index) return Natural
-   is
-      Count : Natural := 0;
-      Tmp   : Name_List_Index;
-
-   begin
-      Tmp := List;
-      while Tmp /= No_Name_List loop
-         Count := Count + 1;
-         Tmp := Table.Table (Tmp).Next;
-      end loop;
-
-      return Count;
-   end Length;
-=======
+      end loop;
+
       return No_Language_Index;
    end Get_Language_From_Name;
 
@@ -2408,7 +1673,6 @@
    end For_Project_And_Aggregated;
 
 --  Package initialization for Prj
->>>>>>> 3082eeb7
 
 begin
    --  Make sure that the standard config and user project file extensions are

------------------------------------------------------------------------------
--                                                                          --
--                         GNAT COMPILER COMPONENTS                         --
--                                                                          --
--                                 P R E P                                  --
--                                                                          --
--                                 B o d y                                  --
--                                                                          --
--          Copyright (C) 2002-2006, Free Software Foundation, Inc.         --
--                                                                          --
-- GNAT is free software;  you can  redistribute it  and/or modify it under --
-- terms of the  GNU General Public License as published  by the Free Soft- --
-- ware  Foundation;  either version 2,  or (at your option) any later ver- --
-- sion.  GNAT is distributed in the hope that it will be useful, but WITH- --
-- OUT ANY WARRANTY;  without even the  implied warranty of MERCHANTABILITY --
-- or FITNESS FOR A PARTICULAR PURPOSE.  See the GNU General Public License --
-- for  more details.  You should have  received  a copy of the GNU General --
-- Public License  distributed with GNAT;  see file COPYING.  If not, write --
-- to  the  Free Software Foundation,  51  Franklin  Street,  Fifth  Floor, --
-- Boston, MA 02110-1301, USA.                                              --
--                                                                          --
-- GNAT was originally developed  by the GNAT team at  New York University. --
-- Extensive contributions were provided by Ada Core Technologies Inc.      --
--                                                                          --
------------------------------------------------------------------------------

with Csets;    use Csets;
with Err_Vars; use Err_Vars;
with Namet;    use Namet;
with Opt;      use Opt;
with Osint;    use Osint;
with Output;   use Output;
with Scans;    use Scans;
with Snames;   use Snames;
with Sinput;
with Stringt;  use Stringt;
with Table;

with GNAT.Heap_Sort_G;

package body Prep is

   use Symbol_Table;

   type Token_Name_Array is array (Token_Type) of Name_Id;
   Token_Names : constant Token_Name_Array :=
     (Tok_Abort     => Name_Abort,
      Tok_Abs       => Name_Abs,
      Tok_Abstract  => Name_Abstract,
      Tok_Accept    => Name_Accept,
      Tok_Aliased   => Name_Aliased,
      Tok_All       => Name_All,
      Tok_Array     => Name_Array,
      Tok_And       => Name_And,
      Tok_At        => Name_At,
      Tok_Begin     => Name_Begin,
      Tok_Body      => Name_Body,
      Tok_Case      => Name_Case,
      Tok_Constant  => Name_Constant,
      Tok_Declare   => Name_Declare,
      Tok_Delay     => Name_Delay,
      Tok_Delta     => Name_Delta,
      Tok_Digits    => Name_Digits,
      Tok_Else      => Name_Else,
      Tok_Elsif     => Name_Elsif,
      Tok_End       => Name_End,
      Tok_Entry     => Name_Entry,
      Tok_Exception => Name_Exception,
      Tok_Exit      => Name_Exit,
      Tok_For       => Name_For,
      Tok_Function  => Name_Function,
      Tok_Generic   => Name_Generic,
      Tok_Goto      => Name_Goto,
      Tok_If        => Name_If,
      Tok_Is        => Name_Is,
      Tok_Limited   => Name_Limited,
      Tok_Loop      => Name_Loop,
      Tok_Mod       => Name_Mod,
      Tok_New       => Name_New,
      Tok_Null      => Name_Null,
      Tok_Of        => Name_Of,
      Tok_Or        => Name_Or,
      Tok_Others    => Name_Others,
      Tok_Out       => Name_Out,
      Tok_Package   => Name_Package,
      Tok_Pragma    => Name_Pragma,
      Tok_Private   => Name_Private,
      Tok_Procedure => Name_Procedure,
      Tok_Protected => Name_Protected,
      Tok_Raise     => Name_Raise,
      Tok_Range     => Name_Range,
      Tok_Record    => Name_Record,
      Tok_Rem       => Name_Rem,
      Tok_Renames   => Name_Renames,
      Tok_Requeue   => Name_Requeue,
      Tok_Return    => Name_Return,
      Tok_Reverse   => Name_Reverse,
      Tok_Select    => Name_Select,
      Tok_Separate  => Name_Separate,
      Tok_Subtype   => Name_Subtype,
      Tok_Tagged    => Name_Tagged,
      Tok_Task      => Name_Task,
      Tok_Terminate => Name_Terminate,
      Tok_Then      => Name_Then,
      Tok_Type      => Name_Type,
      Tok_Until     => Name_Until,
      Tok_Use       => Name_Use,
      Tok_When      => Name_When,
      Tok_While     => Name_While,
      Tok_With      => Name_With,
      Tok_Xor       => Name_Xor,
      others        => No_Name);

   Already_Initialized : Boolean := False;
   --  Used to avoid repetition of the part of the initialisation that needs
   --  to be done only once.

   Empty_String : String_Id;
   --  "", as a string_id

   String_False : String_Id;
   --  "false", as a string_id

   Name_Defined : Name_Id;
   --  defined, as a name_id

   ---------------
   -- Behaviour --
   ---------------

   --  Accesses to procedure specified by procedure Initialize

   Error_Msg : Error_Msg_Proc;
   --  Report an error

   Scan : Scan_Proc;
   --  Scan one token

   Set_Ignore_Errors : Set_Ignore_Errors_Proc;
   --  Indicate if error should be taken into account

   Put_Char : Put_Char_Proc;
   --  Output one character

   New_EOL : New_EOL_Proc;
   --  Output an end of line indication

   -------------------------------
   -- State of the Preprocessor --
   -------------------------------

   type Pp_State is record
      If_Ptr : Source_Ptr;
      --  The location of the #if statement.
      --  Used to flag #if with no corresponding #end if, at the end.

      Else_Ptr : Source_Ptr;
      --  The location of the #else statement.
      --  Used to detect multiple #else.

      Deleting : Boolean;
      --  Set to True when the code should be deleted or commented out

      Match_Seen : Boolean;
      --  Set to True when a condition in an #if or an #elsif is True.
      --  Also set to True if Deleting at the previous level is True.
      --  Used to decide if Deleting should be set to True in a following
      --  #elsif or #else.

   end record;

   type Pp_Depth is new Nat;

   Ground : constant Pp_Depth := 0;

   package Pp_States is new Table.Table
     (Table_Component_Type => Pp_State,
      Table_Index_Type     => Pp_Depth,
      Table_Low_Bound      => 1,
      Table_Initial        => 10,
      Table_Increment      => 100,
      Table_Name           => "Prep.Pp_States");
   --  A stack of the states of the preprocessor, for nested #if

   type Operator is (None, Op_Or, Op_And);

   -----------------
   -- Subprograms --
   -----------------

   function Deleting return Boolean;
   --  Return True if code should be deleted or commented out

   function Expression (Evaluate_It : Boolean) return Boolean;
   --  Evaluate a condition in an #if or an #elsif statement.
   --  If Evaluate_It is False, the condition is effectively evaluated,
   --  otherwise, only the syntax is checked.

   procedure Go_To_End_Of_Line;
   --  Advance the scan pointer until we reach an end of line or the end
   --  of the buffer.

   function Matching_Strings (S1, S2 : String_Id) return Boolean;
   --  Returns True if the two string parameters are equal (case insensitive)

   ---------------------------------------
   -- Change_Reserved_Keyword_To_Symbol --
   ---------------------------------------

   procedure Change_Reserved_Keyword_To_Symbol
     (All_Keywords : Boolean := False)
   is
      New_Name : constant Name_Id := Token_Names (Token);

   begin
      if New_Name /= No_Name then
         case Token is
            when Tok_If  | Tok_Else | Tok_Elsif | Tok_End |
                 Tok_And | Tok_Or   | Tok_Then =>
               if All_Keywords then
                  Token := Tok_Identifier;
                  Token_Name := New_Name;
               end if;

            when others =>
               Token := Tok_Identifier;
               Token_Name := New_Name;
         end case;
      end if;
   end Change_Reserved_Keyword_To_Symbol;

   ------------------------------------------
   -- Check_Command_Line_Symbol_Definition --
   ------------------------------------------

   procedure Check_Command_Line_Symbol_Definition
     (Definition  : String;
      Data        : out Symbol_Data)
   is
      Index       : Natural := 0;
      Result      : Symbol_Data;

   begin
      --  Look for the character '='

      for J in Definition'Range loop
         if Definition (J) = '=' then
            Index := J;
            exit;
         end if;
      end loop;

      --  If no character '=', then the value is True

      if Index = 0 then
         --  Put the symbol in the name buffer

         Name_Len := Definition'Length;
         Name_Buffer (1 .. Name_Len) := Definition;
         Result := True_Value;

      elsif Index = Definition'First then
         Fail ("invalid symbol definition """, Definition, """");

      else
         --  Put the symbol in the name buffer

         Name_Len := Index - Definition'First;
         Name_Buffer (1 .. Name_Len) :=
           String'(Definition (Definition'First .. Index - 1));

         --  Check the syntax of the value

         if Definition (Index + 1) /= '"'
           or else Definition (Definition'Last) /= '"'
         then
            for J in Index + 1 .. Definition'Last loop
               case Definition (J) is
                  when '_' | '.' | '0' .. '9' | 'a' .. 'z' | 'A' .. 'Z' =>
                     null;

                  when others =>
                     Fail ("illegal value """,
                           Definition (Index + 1 .. Definition'Last),
                           """");
               end case;
            end loop;
         end if;

         --  And put the value in the result

         Result.Is_A_String := False;
         Start_String;
         Store_String_Chars (Definition (Index + 1 .. Definition'Last));
         Result.Value := End_String;
      end if;

      --  Now, check the syntax of the symbol (we don't allow accented and
      --  wide characters)

      if Name_Buffer (1) not in 'a' .. 'z'
        and then Name_Buffer (1) not in 'A' .. 'Z'
      then
         Fail ("symbol """,
               Name_Buffer (1 .. Name_Len),
               """ does not start with a letter");
      end if;

      for J in 2 .. Name_Len loop
         case Name_Buffer (J) is
            when 'a' .. 'z' | 'A' .. 'Z' | '0' .. '9' =>
               null;

            when '_' =>
               if J = Name_Len then
                  Fail ("symbol """,
                        Name_Buffer (1 .. Name_Len),
                        """ end with a '_'");

               elsif Name_Buffer (J + 1) = '_' then
                  Fail ("symbol """,
                        Name_Buffer (1 .. Name_Len),
                        """ contains consecutive '_'");
               end if;

            when others =>
               Fail ("symbol """,
                     Name_Buffer (1 .. Name_Len),
                     """ contains illegal character(s)");
         end case;
      end loop;

      Result.On_The_Command_Line := True;

      --  Put the symbol name in the result

      declare
         Sym : constant String := Name_Buffer (1 .. Name_Len);

      begin
         for Index in 1 .. Name_Len loop
            Name_Buffer (Index) := Fold_Lower (Name_Buffer (Index));
         end loop;

         Result.Symbol := Name_Find;
         Name_Len := Sym'Length;
         Name_Buffer (1 .. Name_Len) := Sym;
         Result.Original := Name_Find;
      end;

      Data := Result;
   end Check_Command_Line_Symbol_Definition;

   --------------
   -- Deleting --
   --------------

   function Deleting return Boolean is
   begin
      --  Always return False when not inside an #if statement

      if Pp_States.Last = Ground then
         return False;

      else
         return Pp_States.Table (Pp_States.Last).Deleting;
      end if;
   end Deleting;

   ----------------
   -- Expression --
   ----------------

   function Expression (Evaluate_It : Boolean) return Boolean is
      Evaluation : Boolean := Evaluate_It;
      --  Is set to False after an "or else" when left term is True and
      --  after an "and then" when left term is False.

      Final_Result : Boolean := False;

      Current_Result : Boolean := False;
      --  Value of a term

      Current_Operator : Operator := None;
      Symbol1          : Symbol_Id;
      Symbol2          : Symbol_Id;
      Symbol_Name1     : Name_Id;
      Symbol_Name2     : Name_Id;
      Symbol_Pos1      : Source_Ptr;
      Symbol_Pos2      : Source_Ptr;
      Symbol_Value1    : String_Id;
      Symbol_Value2    : String_Id;

   begin
      --  Loop for each term

      loop
         Change_Reserved_Keyword_To_Symbol;

         Current_Result := False;

         case Token is

            when Tok_Left_Paren =>

               --  ( expression )

               Scan.all;
               Current_Result := Expression (Evaluation);

               if Token = Tok_Right_Paren then
                  Scan.all;

               else
                  Error_Msg ("`)` expected", Token_Ptr);
               end if;

            when Tok_Not =>

               --  not expression

               Scan.all;
               Current_Result := not Expression (Evaluation);

            when Tok_Identifier =>
               Symbol_Name1 := Token_Name;
               Symbol_Pos1  := Token_Ptr;
               Scan.all;

               if Token = Tok_Apostrophe then

                  --  symbol'Defined

                  Scan.all;

                  if Token = Tok_Identifier
                    and then Token_Name = Name_Defined
                  then
                     Scan.all;

                  else
                     Error_Msg ("identifier `Defined` expected", Token_Ptr);
                  end if;

                  if Evaluation then
                     Current_Result := Index_Of (Symbol_Name1) /= No_Symbol;
                  end if;

               elsif Token = Tok_Equal then
                  Scan.all;

                  Change_Reserved_Keyword_To_Symbol;

                  if Token = Tok_Identifier then

                     --  symbol = symbol

                     Symbol_Name2 := Token_Name;
                     Symbol_Pos2  := Token_Ptr;
                     Scan.all;

                     if Evaluation then
                        Symbol1 := Index_Of (Symbol_Name1);

                        if Symbol1 = No_Symbol then
                           if Undefined_Symbols_Are_False then
                              Symbol_Value1 := String_False;

                           else
                              Error_Msg_Name_1 := Symbol_Name1;
                              Error_Msg ("unknown symbol %", Symbol_Pos1);
                              Symbol_Value1 := No_String;
                           end if;

                        else
                           Symbol_Value1 :=
                             Mapping.Table (Symbol1).Value;
                        end if;

                        Symbol2 := Index_Of (Symbol_Name2);

                        if Symbol2 = No_Symbol then
                           if Undefined_Symbols_Are_False then
                              Symbol_Value2 := String_False;

                           else
                              Error_Msg_Name_1 := Symbol_Name2;
                              Error_Msg ("unknown symbol %", Symbol_Pos2);
                              Symbol_Value2 := No_String;
                           end if;

                        else
                           Symbol_Value2 := Mapping.Table (Symbol2).Value;
                        end if;

                        if Symbol_Value1 /= No_String
                          and then Symbol_Value2 /= No_String
                        then
                           Current_Result := Matching_Strings
                                               (Symbol_Value1, Symbol_Value2);
                        end if;
                     end if;

                  elsif Token = Tok_String_Literal then

                     --  symbol = "value"

                     if Evaluation then
                        Symbol1 := Index_Of (Symbol_Name1);

                        if Symbol1 = No_Symbol then
                           if Undefined_Symbols_Are_False then
                              Symbol_Value1 := String_False;

                           else
                              Error_Msg_Name_1 := Symbol_Name1;
                              Error_Msg ("unknown symbol %", Symbol_Pos1);
                              Symbol_Value1 := No_String;
                           end if;

                        else
                           Symbol_Value1 := Mapping.Table (Symbol1).Value;
                        end if;

                        if Symbol_Value1 /= No_String then
                           Current_Result :=
                             Matching_Strings
                               (Symbol_Value1,
                                String_Literal_Id);
                        end if;
                     end if;

                     Scan.all;

                  else
                     Error_Msg
                       ("symbol or literal string expected", Token_Ptr);
                  end if;

               else
                  --  symbol (True or False)

                  if Evaluation then
                     Symbol1 := Index_Of (Symbol_Name1);

                     if Symbol1 = No_Symbol then
                        if Undefined_Symbols_Are_False then
                           Symbol_Value1 := String_False;

                        else
                           Error_Msg_Name_1 := Symbol_Name1;
                           Error_Msg ("unknown symbol %", Symbol_Pos1);
                           Symbol_Value1 := No_String;
                        end if;

                     else
                        Symbol_Value1 := Mapping.Table (Symbol1).Value;
                     end if;

                     if Symbol_Value1 /= No_String then
                        String_To_Name_Buffer (Symbol_Value1);

                        for Index in 1 .. Name_Len loop
                           Name_Buffer (Index) :=
                             Fold_Lower (Name_Buffer (Index));
                        end loop;

                        if Name_Buffer (1 .. Name_Len) = "true" then
                           Current_Result := True;

                        elsif Name_Buffer (1 .. Name_Len) = "false" then
                           Current_Result := False;

                        else
                           Error_Msg_Name_1 := Symbol_Name1;
                           Error_Msg
                             ("value of symbol % is not True or False",
                              Symbol_Pos1);
                        end if;
                     end if;
                  end if;
               end if;

            when others =>
               Error_Msg ("`(`, NOT or symbol expected", Token_Ptr);
         end case;

         --  Update the cumulative final result

         case Current_Operator is
            when None =>
               Final_Result := Current_Result;

            when Op_Or =>
               Final_Result := Final_Result or Current_Result;

            when Op_And =>
               Final_Result := Final_Result and Current_Result;
         end case;

         --  Check the next operator

         if Token = Tok_And then
            if Current_Operator = Op_Or then
               Error_Msg ("mixing OR and AND is not allowed", Token_Ptr);
            end if;

            Current_Operator := Op_And;
            Scan.all;

            if Token = Tok_Then then
               Scan.all;

               if Final_Result = False then
                  Evaluation := False;
               end if;
            end if;

         elsif Token = Tok_Or then
            if Current_Operator = Op_And then
               Error_Msg ("mixing AND and OR is not allowed", Token_Ptr);
            end if;

            Current_Operator := Op_Or;
            Scan.all;

            if Token = Tok_Else then
               Scan.all;

               if Final_Result then
                  Evaluation := False;
               end if;
            end if;

         else
            --  No operator: exit the term loop

            exit;
         end if;
      end loop;

      return Final_Result;
   end Expression;

   -----------------------
   -- Go_To_End_Of_Line --
   -----------------------

   procedure Go_To_End_Of_Line is
   begin
      --  Scan until we get an end of line or we reach the end of the buffer

      while Token /= Tok_End_Of_Line
        and then Token /= Tok_EOF
      loop
         Scan.all;
      end loop;
   end Go_To_End_Of_Line;

   --------------
   -- Index_Of --
   --------------

   function Index_Of (Symbol : Name_Id) return Symbol_Id is
   begin
      if Mapping.Table /= null then
         for J in Symbol_Id range 1 .. Symbol_Table.Last (Mapping) loop
            if Mapping.Table (J).Symbol = Symbol then
               return J;
            end if;
         end loop;
      end if;

      return No_Symbol;
   end Index_Of;

   ----------------
   -- Initialize --
   ----------------

   procedure Initialize
     (Error_Msg         : Error_Msg_Proc;
      Scan              : Scan_Proc;
      Set_Ignore_Errors : Set_Ignore_Errors_Proc;
      Put_Char          : Put_Char_Proc;
      New_EOL           : New_EOL_Proc)
   is
   begin
      if not Already_Initialized then
         Start_String;
         Store_String_Chars ("True");
         True_Value.Value := End_String;

         Start_String;
         Empty_String := End_String;

<<<<<<< HEAD
      procedure Output_Line (From, To : Source_Ptr);
      --  Output a line or the end of a line from the buffer to the output
      --  file, followed by an end of line terminator. Depending on the value
      --  of Deleting and the switches, the line may be commented out, blank or
      --  not output at all.
=======
         Name_Len := 7;
         Name_Buffer (1 .. Name_Len) := "defined";
         Name_Defined := Name_Find;
>>>>>>> f8383f28

         Start_String;
         Store_String_Chars ("False");
         String_False := End_String;

         Already_Initialized := True;
      end if;

      Prep.Error_Msg         := Error_Msg;
      Prep.Scan              := Scan;
      Prep.Set_Ignore_Errors := Set_Ignore_Errors;
      Prep.Put_Char          := Put_Char;
      Prep.New_EOL           := New_EOL;
   end Initialize;

   ------------------
   -- List_Symbols --
   ------------------

   procedure List_Symbols (Foreword : String) is
      Order : array (0 ..  Integer (Symbol_Table.Last (Mapping)))
                 of Symbol_Id;
      --  After alphabetical sorting, this array stores thehe indices of
      --  the symbols in the order they are displayed.

      function Lt (Op1, Op2 : Natural) return Boolean;
      --  Comparison routine for sort call

      procedure Move (From : Natural; To : Natural);
      --  Move routine for sort call

      --------
      -- Lt --
      --------

      function Lt (Op1, Op2 : Natural) return Boolean is
         S1 : constant String :=
                Get_Name_String (Mapping.Table (Order (Op1)).Symbol);
         S2 : constant String :=
                Get_Name_String (Mapping.Table (Order (Op2)).Symbol);

      begin
         return S1 < S2;
      end Lt;

<<<<<<< HEAD
      --  We need to call Scan for the first time, because Initialize_Scanner
      --  is no longer doing it.
=======
      ----------
      -- Move --
      ----------
>>>>>>> f8383f28

      procedure Move (From : Natural; To : Natural) is
      begin
         Order (To) := Order (From);
      end Move;

<<<<<<< HEAD
      Input_Line_Loop : loop
         exit Input_Line_Loop when Token = Tok_EOF;
=======
      package Sort_Syms is new GNAT.Heap_Sort_G (Move, Lt);
>>>>>>> f8383f28

      Max_L : Natural;
      --  Maximum length of any symbol

   --  Start of processing for List_Symbols_Case

   begin
      if Symbol_Table.Last (Mapping) = 0 then
         return;
      end if;

      if Foreword'Length > 0 then
         Write_Eol;
         Write_Line (Foreword);

         for J in Foreword'Range loop
            Write_Char ('=');
         end loop;
      end if;

<<<<<<< HEAD
                     --  #if

                     when Tok_If =>
                        declare
                           If_Ptr : constant Source_Ptr := Token_Ptr;
=======
      --  Initialize the order

      for J in Order'Range loop
         Order (J) := Symbol_Id (J);
      end loop;
>>>>>>> f8383f28

      --  Sort alphabetically

      Sort_Syms.Sort (Order'Last);

      Max_L := 7;

      for J in 1 .. Symbol_Table.Last (Mapping) loop
         Get_Name_String (Mapping.Table (J).Original);
         Max_L := Integer'Max (Max_L, Name_Len);
      end loop;

      Write_Eol;
      Write_Str ("Symbol");

      for J in 1 .. Max_L - 5 loop
         Write_Char (' ');
      end loop;

      Write_Line ("Value");

      Write_Str ("------");

<<<<<<< HEAD
                     --  #elsif

                     when Tok_Elsif =>
                        Cond := False;
=======
      for J in 1 .. Max_L - 5 loop
         Write_Char (' ');
      end loop;

      Write_Line ("------");
>>>>>>> f8383f28

      for J in 1 .. Order'Last loop
         declare
            Data : constant Symbol_Data := Mapping.Table (Order (J));

         begin
            Get_Name_String (Data.Original);
            Write_Str (Name_Buffer (1 .. Name_Len));

            for K in Name_Len .. Max_L loop
               Write_Char (' ');
            end loop;

            String_To_Name_Buffer (Data.Value);

            if Data.Is_A_String then
               Write_Char ('"');

               for J in 1 .. Name_Len loop
                  Write_Char (Name_Buffer (J));

                  if Name_Buffer (J) = '"' then
                     Write_Char ('"');
                  end if;
               end loop;

               Write_Char ('"');

            else
               Write_Str (Name_Buffer (1 .. Name_Len));
            end if;
         end;

<<<<<<< HEAD
                     --  #else

                     when Tok_Else =>
                        if Pp_States.Last = 0 then
                           Error_Msg ("no IF for this ELSE", Token_Ptr);

                        elsif
                           Pp_States.Table (Pp_States.Last).Else_Ptr /= 0
                        then
                           Error_Msg ("duplicate ELSE line", Token_Ptr);
                        end if;

                        --  Set the possibly new values of Deleting and
                        --  Match_Seen.

                        if Pp_States.Last > 0 then
                           if Pp_States.Table (Pp_States.Last).Match_Seen then
                              Pp_States.Table (Pp_States.Last).Deleting :=
                                True;

                           else
                              Pp_States.Table (Pp_States.Last).Match_Seen :=
                                True;
                              Pp_States.Table (Pp_States.Last).Deleting :=
                                False;
                           end if;
=======
         Write_Eol;
      end loop;

      Write_Eol;
   end List_Symbols;
>>>>>>> f8383f28

   ----------------------
   -- Matching_Strings --
   ----------------------

   function Matching_Strings (S1, S2 : String_Id) return Boolean is
   begin
      String_To_Name_Buffer (S1);

      for Index in 1 .. Name_Len loop
         Name_Buffer (Index) := Fold_Lower (Name_Buffer (Index));
      end loop;

      declare
         String1 : constant String := Name_Buffer (1 .. Name_Len);

<<<<<<< HEAD
                     --  #end if;

                     when Tok_End =>
                        if Pp_States.Last = 0 then
                           Error_Msg ("no IF for this END", Token_Ptr);
                        end if;
=======
      begin
         String_To_Name_Buffer (S2);

         for Index in 1 .. Name_Len loop
            Name_Buffer (Index) := Fold_Lower (Name_Buffer (Index));
         end loop;
>>>>>>> f8383f28

         return String1 = Name_Buffer (1 .. Name_Len);
      end;
   end Matching_Strings;

   --------------------
   -- Parse_Def_File --
   --------------------

   procedure Parse_Def_File is
      Symbol        : Symbol_Id;
      Symbol_Name   : Name_Id;
      Original_Name : Name_Id;
      Data          : Symbol_Data;
      Value_Start   : Source_Ptr;
      Value_End     : Source_Ptr;
      Ch            : Character;

      use ASCII;

   begin
      Def_Line_Loop :
      loop
         Scan.all;

         exit Def_Line_Loop when Token = Tok_EOF;

         if Token /= Tok_End_Of_Line then
            Change_Reserved_Keyword_To_Symbol;

            if Token /= Tok_Identifier then
               Error_Msg ("identifier expected", Token_Ptr);
               goto Cleanup;
            end if;

<<<<<<< HEAD
                        --  Decrement the depth of the #if stack
=======
            Symbol_Name := Token_Name;
            Name_Len := 0;
>>>>>>> f8383f28

            for Ptr in Token_Ptr .. Scan_Ptr - 1 loop
               Name_Len := Name_Len + 1;
               Name_Buffer (Name_Len) := Sinput.Source (Ptr);
            end loop;

<<<<<<< HEAD
                     --  Illegal preprocessor line

                     when others =>
                        if Pp_States.Last = 0 then
                           Error_Msg ("IF expected", Token_Ptr);
=======
            Original_Name := Name_Find;
            Scan.all;

            if Token /= Tok_Colon_Equal then
               Error_Msg ("`:=` expected", Token_Ptr);
               goto Cleanup;
            end if;
>>>>>>> f8383f28

            Scan.all;

            if Token = Tok_String_Literal then
               Data := (Symbol              => Symbol_Name,
                        Original            => Original_Name,
                        On_The_Command_Line => False,
                        Is_A_String         => True,
                        Value               => String_Literal_Id);

               Scan.all;

               if Token /= Tok_End_Of_Line and then Token /= Tok_EOF then
                  Error_Msg ("extraneous text in definition", Token_Ptr);
                  goto Cleanup;
               end if;

            elsif Token = Tok_End_Of_Line or Token = Tok_EOF then
               Data := (Symbol              => Symbol_Name,
                        Original            => Original_Name,
                        On_The_Command_Line => False,
                        Is_A_String         => False,
                        Value               => Empty_String);

            else
               Value_Start := Token_Ptr;
               Value_End   := Token_Ptr - 1;
               Scan_Ptr    := Token_Ptr;

<<<<<<< HEAD
               else
                  while Token /= Tok_End_Of_Line
                    and then Token /= Tok_EOF
                  loop
                     if Token = Tok_Special
                       and then Special_Character = '$'
                     then
                        declare
                           Dollar_Ptr : constant Source_Ptr := Token_Ptr;
                           Symbol     : Symbol_Id;
=======
               Value_Chars_Loop :
               loop
                  Ch := Sinput.Source (Scan_Ptr);
>>>>>>> f8383f28

                  case Ch is
                     when '_' | '.' | '0' .. '9' | 'a' .. 'z' | 'A' .. 'Z' =>
                        Value_End := Scan_Ptr;
                        Scan_Ptr := Scan_Ptr + 1;

                     when ' ' | HT | VT | CR | LF | FF =>
                        exit Value_Chars_Loop;

                     when others =>
                        Error_Msg ("illegal character", Scan_Ptr);
                        goto Cleanup;
                  end case;
               end loop Value_Chars_Loop;

<<<<<<< HEAD
                              --  If symbol exists, replace by its value
=======
               Scan.all;
>>>>>>> f8383f28

               if Token /= Tok_End_Of_Line and then Token /= Tok_EOF then
                  Error_Msg ("extraneous text in definition", Token_Ptr);
                  goto Cleanup;
               end if;

               Start_String;

               while Value_Start <= Value_End loop
                  Store_String_Char (Sinput.Source (Value_Start));
                  Value_Start := Value_Start + 1;
               end loop;

               Data := (Symbol              => Symbol_Name,
                        Original            => Original_Name,
                        On_The_Command_Line => False,
                        Is_A_String         => False,
                        Value               => End_String);
            end if;

            --  Now that we have the value, get the symbol index

            Symbol := Index_Of (Symbol_Name);

            if Symbol /= No_Symbol then
               --  If we already have an entry for this symbol, replace it
               --  with the new value, except if the symbol was declared
               --  on the command line.

               if Mapping.Table (Symbol).On_The_Command_Line then
                  goto Continue;
               end if;

            else
               --  As it is the first time we see this symbol, create a new
               --  entry in the table.

               if Mapping.Table = null then
                  Symbol_Table.Init (Mapping);
               end if;

               Symbol_Table.Increment_Last (Mapping);
               Symbol := Symbol_Table.Last (Mapping);
            end if;

            Mapping.Table (Symbol) := Data;
            goto Continue;

            <<Cleanup>>
               Set_Ignore_Errors (To => True);

               while Token /= Tok_End_Of_Line and Token /= Tok_EOF loop
                  Scan.all;
               end loop;

<<<<<<< HEAD
         if Token = Tok_End_Of_Line then
            if (Sinput.Source (Token_Ptr) = ASCII.CR
                  and then Sinput.Source (Token_Ptr + 1) = ASCII.LF)
              or else
               (Sinput.Source (Token_Ptr) = ASCII.CR
                  and then Sinput.Source (Token_Ptr + 1) = ASCII.LF)
            then
               Start_Of_Processing := Token_Ptr + 2;
            else
               Start_Of_Processing := Token_Ptr + 1;
            end if;
=======
               Set_Ignore_Errors (To => False);

            <<Continue>>
               null;
>>>>>>> f8383f28
         end if;
      end loop Def_Line_Loop;
   end Parse_Def_File;

<<<<<<< HEAD
         --  Now, scan the first token of the next line. If the token is EOF,
         --  the scan ponter will not move, and the token will still be EOF.
=======
   ----------------
   -- Preprocess --
   ----------------
>>>>>>> f8383f28

   procedure Preprocess is
      Start_Of_Processing : Source_Ptr;
      Cond                : Boolean;
      Preprocessor_Line   : Boolean := False;

      procedure Output (From, To : Source_Ptr);
      --  Output the characters with indices From .. To in the buffer
      --  to the output file.

      procedure Output_Line (From, To : Source_Ptr);
      --  Output a line or the end of a line from the buffer to the output
      --  file, followed by an end of line terminator. Depending on the value
      --  of Deleting and the switches, the line may be commented out, blank or
      --  not output at all.

      ------------
      -- Output --
      ------------

      procedure Output (From, To : Source_Ptr) is
      begin
         for J in From .. To loop
            Put_Char (Sinput.Source (J));
         end loop;
      end Output;

      -----------------
      -- Output_Line --
      -----------------

      procedure Output_Line (From, To : Source_Ptr) is
      begin
         if Deleting or Preprocessor_Line then
            if Blank_Deleted_Lines then
               New_EOL.all;

            elsif Comment_Deleted_Lines then
               Put_Char ('-');
               Put_Char ('-');
               Put_Char ('!');

               if From < To then
                  Put_Char (' ');
                  Output (From, To);
               end if;

               New_EOL.all;
            end if;

         else
            Output (From, To);
            New_EOL.all;
         end if;
      end Output_Line;

   --  Start of processing for Preprocess

   begin
      Start_Of_Processing := Scan_Ptr;

      --  We need to call Scan for the first time, because Initialize_Scanner
      --  is no longer doing it.

      Scan.all;

      Input_Line_Loop : loop
         exit Input_Line_Loop when Token = Tok_EOF;

         Preprocessor_Line := False;

         if Token /= Tok_End_Of_Line then

            --  Preprocessor line

            if Token = Tok_Special and then Special_Character = '#' then
                  Preprocessor_Line := True;
                  Scan.all;

                  case Token is

                     --  #if

                     when Tok_If =>
                        declare
                           If_Ptr : constant Source_Ptr := Token_Ptr;

                        begin
                           Scan.all;
                           Cond := Expression (not Deleting);

                           --  Check for an eventual "then"

                           if Token = Tok_Then then
                              Scan.all;
                           end if;

                           --  It is an error to have trailing characters after
                           --  the condition or "then".

                           if Token /= Tok_End_Of_Line
                             and then Token /= Tok_EOF
                           then
                              Error_Msg
                                ("extraneous text on preprocessor line",
                                 Token_Ptr);
                              Go_To_End_Of_Line;
                           end if;

                           declare
                              --  Set the initial state of this new "#if".
                              --  This must be done before incrementing the
                              --  Last of the table, otherwise function
                              --  Deleting does not report the correct value.

                              New_State : constant Pp_State :=
                                (If_Ptr     => If_Ptr,
                                 Else_Ptr   => 0,
                                 Deleting   => Deleting or (not Cond),
                                 Match_Seen => Deleting or Cond);

                           begin
                              Pp_States.Increment_Last;
                              Pp_States.Table (Pp_States.Last) := New_State;
                           end;
                        end;

                     --  #elsif

                     when Tok_Elsif =>
                        Cond := False;

                        if Pp_States.Last = 0
                          or else Pp_States.Table (Pp_States.Last).Else_Ptr
                                                                        /= 0
                        then
                           Error_Msg ("no IF for this ELSIF", Token_Ptr);

                        else
                           Cond :=
                             not Pp_States.Table (Pp_States.Last).Match_Seen;
                        end if;

                        Scan.all;
                        Cond := Expression (Cond);

                        --  Check for an eventual "then"

                        if Token = Tok_Then then
                           Scan.all;
                        end if;

                        --  It is an error to have trailing characters after
                        --  the condition or "then".

                        if Token /= Tok_End_Of_Line
                          and then Token /= Tok_EOF
                        then
                           Error_Msg
                             ("extraneous text on preprocessor line",
                              Token_Ptr);

                           Go_To_End_Of_Line;
                        end if;

                        --  Depending on the value of the condition, set the
                        --  new values of Deleting and Match_Seen.
                        if Pp_States.Last > 0 then
                           if Pp_States.Table (Pp_States.Last).Match_Seen then
                              Pp_States.Table (Pp_States.Last).Deleting :=
                                True;
                           else
                              if Cond then
                                 Pp_States.Table (Pp_States.Last).Match_Seen :=
                                   True;
                                 Pp_States.Table (Pp_States.Last).Deleting :=
                                   False;
                              end if;
                           end if;
                        end if;

                     --  #else

                     when Tok_Else =>
                        if Pp_States.Last = 0 then
                           Error_Msg ("no IF for this ELSE", Token_Ptr);

                        elsif
                           Pp_States.Table (Pp_States.Last).Else_Ptr /= 0
                        then
                           Error_Msg ("duplicate ELSE line", Token_Ptr);
                        end if;

                        --  Set the possibly new values of Deleting and
                        --  Match_Seen.

                        if Pp_States.Last > 0 then
                           if Pp_States.Table (Pp_States.Last).Match_Seen then
                              Pp_States.Table (Pp_States.Last).Deleting :=
                                True;

                           else
                              Pp_States.Table (Pp_States.Last).Match_Seen :=
                                True;
                              Pp_States.Table (Pp_States.Last).Deleting :=
                                False;
                           end if;

                           --  Set the Else_Ptr to check for illegal #elsif
                           --  later.

                           Pp_States.Table (Pp_States.Last).Else_Ptr :=
                             Token_Ptr;
                        end if;

                        Scan.all;

                        --  It is an error to have characters after "#else"
                        if Token /= Tok_End_Of_Line
                          and then Token /= Tok_EOF
                        then
                           Error_Msg
                             ("extraneous text on preprocessor line",
                              Token_Ptr);
                           Go_To_End_Of_Line;
                        end if;

                     --  #end if;

                     when Tok_End =>
                        if Pp_States.Last = 0 then
                           Error_Msg ("no IF for this END", Token_Ptr);
                        end if;

                        Scan.all;

                        if Token /= Tok_If then
                           Error_Msg ("IF expected", Token_Ptr);

                        else
                           Scan.all;

                           if Token /= Tok_Semicolon then
                              Error_Msg ("`;` Expected", Token_Ptr);

                           else
                              Scan.all;

                              --  It is an error to have character after
                              --  "#end if;".
                              if Token /= Tok_End_Of_Line
                                and then Token /= Tok_EOF
                              then
                                 Error_Msg
                                   ("extraneous text on preprocessor line",
                                    Token_Ptr);
                              end if;
                           end if;
                        end if;

                        --  In case of one of the errors above, skip the tokens
                        --  until the end of line is reached.

                        Go_To_End_Of_Line;

                        --  Decrement the depth of the #if stack

                        if Pp_States.Last > 0 then
                           Pp_States.Decrement_Last;
                        end if;

                     --  Illegal preprocessor line

                     when others =>
                        if Pp_States.Last = 0 then
                           Error_Msg ("IF expected", Token_Ptr);

                        elsif
                          Pp_States.Table (Pp_States.Last).Else_Ptr = 0
                        then
                           Error_Msg ("IF, ELSIF, ELSE, or `END IF` expected",
                                      Token_Ptr);

                        else
                           Error_Msg ("IF or `END IF` expected", Token_Ptr);
                        end if;

                        --  Skip to the end of this illegal line

                        Go_To_End_Of_Line;
                  end case;

            --  Not a preprocessor line

            else
               --  Do not report errors for those lines, even if there are
               --  Ada parsing errors.

               Set_Ignore_Errors (To => True);

               if Deleting then
                  Go_To_End_Of_Line;

               else
                  while Token /= Tok_End_Of_Line
                    and then Token /= Tok_EOF
                  loop
                     if Token = Tok_Special
                       and then Special_Character = '$'
                     then
                        declare
                           Dollar_Ptr : constant Source_Ptr := Token_Ptr;
                           Symbol     : Symbol_Id;

                        begin
                           Scan.all;
                           Change_Reserved_Keyword_To_Symbol;

                           if Token = Tok_Identifier
                             and then Token_Ptr = Dollar_Ptr + 1
                           then
                              --  $symbol

                              Symbol := Index_Of (Token_Name);

                              --  If symbol exists, replace by its value

                              if Symbol /= No_Symbol then
                                 Output (Start_Of_Processing, Dollar_Ptr - 1);
                                 Start_Of_Processing := Scan_Ptr;
                                 String_To_Name_Buffer
                                   (Mapping.Table (Symbol).Value);

                                 if Mapping.Table (Symbol).Is_A_String then

                                    --  Value is an Ada string

                                    Put_Char ('"');

                                    for J in 1 .. Name_Len loop
                                       Put_Char (Name_Buffer (J));

                                       if Name_Buffer (J) = '"' then
                                          Put_Char ('"');
                                       end if;
                                    end loop;

                                    Put_Char ('"');

                                 else
                                    --  Value is a sequence of characters, not
                                    --  an Ada string.

                                    for J in 1 .. Name_Len loop
                                       Put_Char (Name_Buffer (J));
                                    end loop;
                                 end if;
                              end if;
                           end if;
                        end;
                     end if;

                     Scan.all;
                  end loop;
               end if;

               Set_Ignore_Errors (To => False);
            end if;
         end if;

         pragma Assert (Token = Tok_End_Of_Line or Token = Tok_EOF);

         --  At this point, the token is either end of line or EOF.
         --  The line to possibly output stops just before the token.

         Output_Line (Start_Of_Processing, Token_Ptr - 1);

         --  If we are at the end of a line, the scan pointer is at the first
         --  non blank character, not necessarily the first character of the
         --  line; so, we have to deduct Start_Of_Processing from the token
         --  pointer.

         if Token = Tok_End_Of_Line then
            if (Sinput.Source (Token_Ptr) = ASCII.CR
                  and then Sinput.Source (Token_Ptr + 1) = ASCII.LF)
              or else
               (Sinput.Source (Token_Ptr) = ASCII.CR
                  and then Sinput.Source (Token_Ptr + 1) = ASCII.LF)
            then
               Start_Of_Processing := Token_Ptr + 2;
            else
               Start_Of_Processing := Token_Ptr + 1;
            end if;
         end if;

         --  Now, scan the first token of the next line. If the token is EOF,
         --  the scan ponter will not move, and the token will still be EOF.

         Set_Ignore_Errors (To => True);
         Scan.all;
         Set_Ignore_Errors (To => False);
      end loop Input_Line_Loop;

      --  Report an error for any missing some "#end if;"

      for Level in reverse 1 .. Pp_States.Last loop
         Error_Msg ("no `END IF` for this IF", Pp_States.Table (Level).If_Ptr);
      end loop;
   end Preprocess;

end Prep;<|MERGE_RESOLUTION|>--- conflicted
+++ resolved
@@ -694,17 +694,9 @@
          Start_String;
          Empty_String := End_String;
 
-<<<<<<< HEAD
-      procedure Output_Line (From, To : Source_Ptr);
-      --  Output a line or the end of a line from the buffer to the output
-      --  file, followed by an end of line terminator. Depending on the value
-      --  of Deleting and the switches, the line may be commented out, blank or
-      --  not output at all.
-=======
          Name_Len := 7;
          Name_Buffer (1 .. Name_Len) := "defined";
          Name_Defined := Name_Find;
->>>>>>> f8383f28
 
          Start_String;
          Store_String_Chars ("False");
@@ -750,26 +742,16 @@
          return S1 < S2;
       end Lt;
 
-<<<<<<< HEAD
-      --  We need to call Scan for the first time, because Initialize_Scanner
-      --  is no longer doing it.
-=======
       ----------
       -- Move --
       ----------
->>>>>>> f8383f28
 
       procedure Move (From : Natural; To : Natural) is
       begin
          Order (To) := Order (From);
       end Move;
 
-<<<<<<< HEAD
-      Input_Line_Loop : loop
-         exit Input_Line_Loop when Token = Tok_EOF;
-=======
       package Sort_Syms is new GNAT.Heap_Sort_G (Move, Lt);
->>>>>>> f8383f28
 
       Max_L : Natural;
       --  Maximum length of any symbol
@@ -790,19 +772,11 @@
          end loop;
       end if;
 
-<<<<<<< HEAD
-                     --  #if
-
-                     when Tok_If =>
-                        declare
-                           If_Ptr : constant Source_Ptr := Token_Ptr;
-=======
       --  Initialize the order
 
       for J in Order'Range loop
          Order (J) := Symbol_Id (J);
       end loop;
->>>>>>> f8383f28
 
       --  Sort alphabetically
 
@@ -826,18 +800,11 @@
 
       Write_Str ("------");
 
-<<<<<<< HEAD
-                     --  #elsif
-
-                     when Tok_Elsif =>
-                        Cond := False;
-=======
       for J in 1 .. Max_L - 5 loop
          Write_Char (' ');
       end loop;
 
       Write_Line ("------");
->>>>>>> f8383f28
 
       for J in 1 .. Order'Last loop
          declare
@@ -871,40 +838,11 @@
             end if;
          end;
 
-<<<<<<< HEAD
-                     --  #else
-
-                     when Tok_Else =>
-                        if Pp_States.Last = 0 then
-                           Error_Msg ("no IF for this ELSE", Token_Ptr);
-
-                        elsif
-                           Pp_States.Table (Pp_States.Last).Else_Ptr /= 0
-                        then
-                           Error_Msg ("duplicate ELSE line", Token_Ptr);
-                        end if;
-
-                        --  Set the possibly new values of Deleting and
-                        --  Match_Seen.
-
-                        if Pp_States.Last > 0 then
-                           if Pp_States.Table (Pp_States.Last).Match_Seen then
-                              Pp_States.Table (Pp_States.Last).Deleting :=
-                                True;
-
-                           else
-                              Pp_States.Table (Pp_States.Last).Match_Seen :=
-                                True;
-                              Pp_States.Table (Pp_States.Last).Deleting :=
-                                False;
-                           end if;
-=======
          Write_Eol;
       end loop;
 
       Write_Eol;
    end List_Symbols;
->>>>>>> f8383f28
 
    ----------------------
    -- Matching_Strings --
@@ -921,21 +859,12 @@
       declare
          String1 : constant String := Name_Buffer (1 .. Name_Len);
 
-<<<<<<< HEAD
-                     --  #end if;
-
-                     when Tok_End =>
-                        if Pp_States.Last = 0 then
-                           Error_Msg ("no IF for this END", Token_Ptr);
-                        end if;
-=======
       begin
          String_To_Name_Buffer (S2);
 
          for Index in 1 .. Name_Len loop
             Name_Buffer (Index) := Fold_Lower (Name_Buffer (Index));
          end loop;
->>>>>>> f8383f28
 
          return String1 = Name_Buffer (1 .. Name_Len);
       end;
@@ -971,25 +900,14 @@
                goto Cleanup;
             end if;
 
-<<<<<<< HEAD
-                        --  Decrement the depth of the #if stack
-=======
             Symbol_Name := Token_Name;
             Name_Len := 0;
->>>>>>> f8383f28
 
             for Ptr in Token_Ptr .. Scan_Ptr - 1 loop
                Name_Len := Name_Len + 1;
                Name_Buffer (Name_Len) := Sinput.Source (Ptr);
             end loop;
 
-<<<<<<< HEAD
-                     --  Illegal preprocessor line
-
-                     when others =>
-                        if Pp_States.Last = 0 then
-                           Error_Msg ("IF expected", Token_Ptr);
-=======
             Original_Name := Name_Find;
             Scan.all;
 
@@ -997,7 +915,6 @@
                Error_Msg ("`:=` expected", Token_Ptr);
                goto Cleanup;
             end if;
->>>>>>> f8383f28
 
             Scan.all;
 
@@ -1027,22 +944,9 @@
                Value_End   := Token_Ptr - 1;
                Scan_Ptr    := Token_Ptr;
 
-<<<<<<< HEAD
-               else
-                  while Token /= Tok_End_Of_Line
-                    and then Token /= Tok_EOF
-                  loop
-                     if Token = Tok_Special
-                       and then Special_Character = '$'
-                     then
-                        declare
-                           Dollar_Ptr : constant Source_Ptr := Token_Ptr;
-                           Symbol     : Symbol_Id;
-=======
                Value_Chars_Loop :
                loop
                   Ch := Sinput.Source (Scan_Ptr);
->>>>>>> f8383f28
 
                   case Ch is
                      when '_' | '.' | '0' .. '9' | 'a' .. 'z' | 'A' .. 'Z' =>
@@ -1058,11 +962,7 @@
                   end case;
                end loop Value_Chars_Loop;
 
-<<<<<<< HEAD
-                              --  If symbol exists, replace by its value
-=======
                Scan.all;
->>>>>>> f8383f28
 
                if Token /= Tok_End_Of_Line and then Token /= Tok_EOF then
                   Error_Msg ("extraneous text in definition", Token_Ptr);
@@ -1118,36 +1018,17 @@
                   Scan.all;
                end loop;
 
-<<<<<<< HEAD
-         if Token = Tok_End_Of_Line then
-            if (Sinput.Source (Token_Ptr) = ASCII.CR
-                  and then Sinput.Source (Token_Ptr + 1) = ASCII.LF)
-              or else
-               (Sinput.Source (Token_Ptr) = ASCII.CR
-                  and then Sinput.Source (Token_Ptr + 1) = ASCII.LF)
-            then
-               Start_Of_Processing := Token_Ptr + 2;
-            else
-               Start_Of_Processing := Token_Ptr + 1;
-            end if;
-=======
                Set_Ignore_Errors (To => False);
 
             <<Continue>>
                null;
->>>>>>> f8383f28
          end if;
       end loop Def_Line_Loop;
    end Parse_Def_File;
 
-<<<<<<< HEAD
-         --  Now, scan the first token of the next line. If the token is EOF,
-         --  the scan ponter will not move, and the token will still be EOF.
-=======
    ----------------
    -- Preprocess --
    ----------------
->>>>>>> f8383f28
 
    procedure Preprocess is
       Start_Of_Processing : Source_Ptr;

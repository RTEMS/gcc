------------------------------------------------------------------------------
--                                                                          --
--                         GNAT COMPILER COMPONENTS                         --
--                                                                          --
--                                 P R E P                                  --
--                                                                          --
--                                 B o d y                                  --
--                                                                          --
<<<<<<< HEAD
--          Copyright (C) 2002-2006, Free Software Foundation, Inc.         --
=======
--          Copyright (C) 2002-2007, Free Software Foundation, Inc.         --
>>>>>>> 60a98cce
--                                                                          --
-- GNAT is free software;  you can  redistribute it  and/or modify it under --
-- terms of the  GNU General Public License as published  by the Free Soft- --
-- ware  Foundation;  either version 2,  or (at your option) any later ver- --
-- sion.  GNAT is distributed in the hope that it will be useful, but WITH- --
-- OUT ANY WARRANTY;  without even the  implied warranty of MERCHANTABILITY --
-- or FITNESS FOR A PARTICULAR PURPOSE.  See the GNU General Public License --
-- for  more details.  You should have  received  a copy of the GNU General --
-- Public License  distributed with GNAT;  see file COPYING.  If not, write --
-- to  the  Free Software Foundation,  51  Franklin  Street,  Fifth  Floor, --
-- Boston, MA 02110-1301, USA.                                              --
--                                                                          --
-- GNAT was originally developed  by the GNAT team at  New York University. --
-- Extensive contributions were provided by Ada Core Technologies Inc.      --
--                                                                          --
------------------------------------------------------------------------------

with Csets;    use Csets;
with Err_Vars; use Err_Vars;
with Opt;      use Opt;
with Osint;    use Osint;
with Output;   use Output;
with Scans;    use Scans;
with Snames;   use Snames;
with Sinput;
with Stringt;  use Stringt;
with Table;

with GNAT.Heap_Sort_G;

package body Prep is

   use Symbol_Table;

   type Token_Name_Array is array (Token_Type) of Name_Id;
   Token_Names : constant Token_Name_Array :=
     (Tok_Abort     => Name_Abort,
      Tok_Abs       => Name_Abs,
      Tok_Abstract  => Name_Abstract,
      Tok_Accept    => Name_Accept,
      Tok_Aliased   => Name_Aliased,
      Tok_All       => Name_All,
      Tok_Array     => Name_Array,
      Tok_And       => Name_And,
      Tok_At        => Name_At,
      Tok_Begin     => Name_Begin,
      Tok_Body      => Name_Body,
      Tok_Case      => Name_Case,
      Tok_Constant  => Name_Constant,
      Tok_Declare   => Name_Declare,
      Tok_Delay     => Name_Delay,
      Tok_Delta     => Name_Delta,
      Tok_Digits    => Name_Digits,
      Tok_Else      => Name_Else,
      Tok_Elsif     => Name_Elsif,
      Tok_End       => Name_End,
      Tok_Entry     => Name_Entry,
      Tok_Exception => Name_Exception,
      Tok_Exit      => Name_Exit,
      Tok_For       => Name_For,
      Tok_Function  => Name_Function,
      Tok_Generic   => Name_Generic,
      Tok_Goto      => Name_Goto,
      Tok_If        => Name_If,
      Tok_Is        => Name_Is,
      Tok_Limited   => Name_Limited,
      Tok_Loop      => Name_Loop,
      Tok_Mod       => Name_Mod,
      Tok_New       => Name_New,
      Tok_Null      => Name_Null,
      Tok_Of        => Name_Of,
      Tok_Or        => Name_Or,
      Tok_Others    => Name_Others,
      Tok_Out       => Name_Out,
      Tok_Package   => Name_Package,
      Tok_Pragma    => Name_Pragma,
      Tok_Private   => Name_Private,
      Tok_Procedure => Name_Procedure,
      Tok_Protected => Name_Protected,
      Tok_Raise     => Name_Raise,
      Tok_Range     => Name_Range,
      Tok_Record    => Name_Record,
      Tok_Rem       => Name_Rem,
      Tok_Renames   => Name_Renames,
      Tok_Requeue   => Name_Requeue,
      Tok_Return    => Name_Return,
      Tok_Reverse   => Name_Reverse,
      Tok_Select    => Name_Select,
      Tok_Separate  => Name_Separate,
      Tok_Subtype   => Name_Subtype,
      Tok_Tagged    => Name_Tagged,
      Tok_Task      => Name_Task,
      Tok_Terminate => Name_Terminate,
      Tok_Then      => Name_Then,
      Tok_Type      => Name_Type,
      Tok_Until     => Name_Until,
      Tok_Use       => Name_Use,
      Tok_When      => Name_When,
      Tok_While     => Name_While,
      Tok_With      => Name_With,
      Tok_Xor       => Name_Xor,
      others        => No_Name);

   Already_Initialized : Boolean := False;
   --  Used to avoid repetition of the part of the initialisation that needs
   --  to be done only once.

   Empty_String : String_Id;
   --  "", as a string_id

   String_False : String_Id;
   --  "false", as a string_id

   Name_Defined : Name_Id;
   --  defined, as a name_id

   ---------------
   -- Behaviour --
   ---------------

   --  Accesses to procedure specified by procedure Initialize

   Error_Msg : Error_Msg_Proc;
   --  Report an error

   Scan : Scan_Proc;
   --  Scan one token

   Set_Ignore_Errors : Set_Ignore_Errors_Proc;
   --  Indicate if error should be taken into account

   Put_Char : Put_Char_Proc;
   --  Output one character

   New_EOL : New_EOL_Proc;
   --  Output an end of line indication

   -------------------------------
   -- State of the Preprocessor --
   -------------------------------

   type Pp_State is record
      If_Ptr : Source_Ptr;
      --  The location of the #if statement.
      --  Used to flag #if with no corresponding #end if, at the end.

      Else_Ptr : Source_Ptr;
      --  The location of the #else statement.
      --  Used to detect multiple #else.

      Deleting : Boolean;
      --  Set to True when the code should be deleted or commented out

      Match_Seen : Boolean;
      --  Set to True when a condition in an #if or an #elsif is True.
      --  Also set to True if Deleting at the previous level is True.
      --  Used to decide if Deleting should be set to True in a following
      --  #elsif or #else.

   end record;

   type Pp_Depth is new Nat;

   Ground : constant Pp_Depth := 0;

   package Pp_States is new Table.Table
     (Table_Component_Type => Pp_State,
      Table_Index_Type     => Pp_Depth,
      Table_Low_Bound      => 1,
      Table_Initial        => 10,
      Table_Increment      => 100,
      Table_Name           => "Prep.Pp_States");
   --  A stack of the states of the preprocessor, for nested #if

   type Operator is (None, Op_Or, Op_And);

   -----------------
   -- Subprograms --
   -----------------

   function Deleting return Boolean;
   --  Return True if code should be deleted or commented out

   function Expression
     (Evaluate_It  : Boolean;
      Complemented : Boolean := False) return Boolean;
   --  Evaluate a condition in an #if or an #elsif statement.
   --  If Evaluate_It is False, the condition is effectively evaluated,
   --  otherwise, only the syntax is checked.

   procedure Go_To_End_Of_Line;
   --  Advance the scan pointer until we reach an end of line or the end
   --  of the buffer.

   function Matching_Strings (S1, S2 : String_Id) return Boolean;
   --  Returns True if the two string parameters are equal (case insensitive)

   ---------------------------------------
   -- Change_Reserved_Keyword_To_Symbol --
   ---------------------------------------

   procedure Change_Reserved_Keyword_To_Symbol
     (All_Keywords : Boolean := False)
   is
      New_Name : constant Name_Id := Token_Names (Token);

   begin
      if New_Name /= No_Name then
         case Token is
            when Tok_If  | Tok_Else | Tok_Elsif | Tok_End |
                 Tok_And | Tok_Or   | Tok_Then =>
               if All_Keywords then
                  Token := Tok_Identifier;
                  Token_Name := New_Name;
               end if;

            when others =>
               Token := Tok_Identifier;
               Token_Name := New_Name;
         end case;
      end if;
   end Change_Reserved_Keyword_To_Symbol;

   ------------------------------------------
   -- Check_Command_Line_Symbol_Definition --
   ------------------------------------------

   procedure Check_Command_Line_Symbol_Definition
     (Definition  : String;
      Data        : out Symbol_Data)
   is
      Index       : Natural := 0;
      Result      : Symbol_Data;

   begin
      --  Look for the character '='

      for J in Definition'Range loop
         if Definition (J) = '=' then
            Index := J;
            exit;
         end if;
      end loop;

      --  If no character '=', then the value is True

      if Index = 0 then
         --  Put the symbol in the name buffer

         Name_Len := Definition'Length;
         Name_Buffer (1 .. Name_Len) := Definition;
         Result := True_Value;

      elsif Index = Definition'First then
         Fail ("invalid symbol definition """, Definition, """");

      else
         --  Put the symbol in the name buffer

         Name_Len := Index - Definition'First;
         Name_Buffer (1 .. Name_Len) :=
           String'(Definition (Definition'First .. Index - 1));

         --  Check the syntax of the value

         if Definition (Index + 1) /= '"'
           or else Definition (Definition'Last) /= '"'
         then
            for J in Index + 1 .. Definition'Last loop
               case Definition (J) is
                  when '_' | '.' | '0' .. '9' | 'a' .. 'z' | 'A' .. 'Z' =>
                     null;

                  when others =>
                     Fail ("illegal value """,
                           Definition (Index + 1 .. Definition'Last),
                           """");
               end case;
            end loop;
         end if;

         --  And put the value in the result

         Result.Is_A_String := False;
         Start_String;
         Store_String_Chars (Definition (Index + 1 .. Definition'Last));
         Result.Value := End_String;
      end if;

      --  Now, check the syntax of the symbol (we don't allow accented and
      --  wide characters)

      if Name_Buffer (1) not in 'a' .. 'z'
        and then Name_Buffer (1) not in 'A' .. 'Z'
      then
         Fail ("symbol """,
               Name_Buffer (1 .. Name_Len),
               """ does not start with a letter");
      end if;

      for J in 2 .. Name_Len loop
         case Name_Buffer (J) is
            when 'a' .. 'z' | 'A' .. 'Z' | '0' .. '9' =>
               null;

            when '_' =>
               if J = Name_Len then
                  Fail ("symbol """,
                        Name_Buffer (1 .. Name_Len),
                        """ end with a '_'");

               elsif Name_Buffer (J + 1) = '_' then
                  Fail ("symbol """,
                        Name_Buffer (1 .. Name_Len),
                        """ contains consecutive '_'");
               end if;

            when others =>
               Fail ("symbol """,
                     Name_Buffer (1 .. Name_Len),
                     """ contains illegal character(s)");
         end case;
      end loop;

      Result.On_The_Command_Line := True;

      --  Put the symbol name in the result

      declare
         Sym : constant String := Name_Buffer (1 .. Name_Len);

      begin
         for Index in 1 .. Name_Len loop
            Name_Buffer (Index) := Fold_Lower (Name_Buffer (Index));
         end loop;

         Result.Symbol := Name_Find;
         Name_Len := Sym'Length;
         Name_Buffer (1 .. Name_Len) := Sym;
         Result.Original := Name_Find;
      end;

      Data := Result;
   end Check_Command_Line_Symbol_Definition;

   --------------
   -- Deleting --
   --------------

   function Deleting return Boolean is
   begin
      --  Always return False when not inside an #if statement

      if Pp_States.Last = Ground then
         return False;
      else
         return Pp_States.Table (Pp_States.Last).Deleting;
      end if;
   end Deleting;

   ----------------
   -- Expression --
   ----------------

<<<<<<< HEAD
   function Expression (Evaluate_It : Boolean) return Boolean is
=======
   function Expression
     (Evaluate_It  : Boolean;
      Complemented : Boolean := False) return Boolean
   is
>>>>>>> 60a98cce
      Evaluation : Boolean := Evaluate_It;
      --  Is set to False after an "or else" when left term is True and
      --  after an "and then" when left term is False.

      Final_Result : Boolean := False;

      Current_Result : Boolean := False;
      --  Value of a term

      Current_Operator : Operator := None;
      Symbol1          : Symbol_Id;
      Symbol2          : Symbol_Id;
      Symbol_Name1     : Name_Id;
      Symbol_Name2     : Name_Id;
      Symbol_Pos1      : Source_Ptr;
      Symbol_Pos2      : Source_Ptr;
      Symbol_Value1    : String_Id;
      Symbol_Value2    : String_Id;

   begin
      --  Loop for each term

      loop
         Change_Reserved_Keyword_To_Symbol;

         Current_Result := False;

         case Token is

            when Tok_Left_Paren =>

               --  ( expression )

               Scan.all;
               Current_Result := Expression (Evaluation);

               if Token = Tok_Right_Paren then
                  Scan.all;

               else
                  Error_Msg ("`)` expected", Token_Ptr);
               end if;

            when Tok_Not =>

               --  not expression

               Scan.all;
               Current_Result :=
                 not Expression (Evaluation, Complemented => True);

            when Tok_Identifier =>
               Symbol_Name1 := Token_Name;
               Symbol_Pos1  := Token_Ptr;
               Scan.all;

               if Token = Tok_Apostrophe then

                  --  symbol'Defined

                  Scan.all;

                  if Token = Tok_Identifier
                    and then Token_Name = Name_Defined
                  then
                     Scan.all;

                  else
                     Error_Msg ("identifier `Defined` expected", Token_Ptr);
                  end if;

                  if Evaluation then
                     Current_Result := Index_Of (Symbol_Name1) /= No_Symbol;
                  end if;

               elsif Token = Tok_Equal then
                  Scan.all;

                  Change_Reserved_Keyword_To_Symbol;

                  if Token = Tok_Identifier then

                     --  symbol = symbol

                     Symbol_Name2 := Token_Name;
                     Symbol_Pos2  := Token_Ptr;
                     Scan.all;

                     if Evaluation then
                        Symbol1 := Index_Of (Symbol_Name1);

                        if Symbol1 = No_Symbol then
                           if Undefined_Symbols_Are_False then
                              Symbol_Value1 := String_False;

                           else
                              Error_Msg_Name_1 := Symbol_Name1;
                              Error_Msg ("unknown symbol %", Symbol_Pos1);
                              Symbol_Value1 := No_String;
                           end if;

                        else
                           Symbol_Value1 :=
                             Mapping.Table (Symbol1).Value;
                        end if;

                        Symbol2 := Index_Of (Symbol_Name2);

                        if Symbol2 = No_Symbol then
                           if Undefined_Symbols_Are_False then
                              Symbol_Value2 := String_False;

                           else
                              Error_Msg_Name_1 := Symbol_Name2;
                              Error_Msg ("unknown symbol %", Symbol_Pos2);
                              Symbol_Value2 := No_String;
                           end if;

                        else
                           Symbol_Value2 := Mapping.Table (Symbol2).Value;
                        end if;

                        if Symbol_Value1 /= No_String
                          and then Symbol_Value2 /= No_String
                        then
                           Current_Result := Matching_Strings
                                               (Symbol_Value1, Symbol_Value2);
                        end if;
                     end if;

                  elsif Token = Tok_String_Literal then

                     --  symbol = "value"

                     if Evaluation then
                        Symbol1 := Index_Of (Symbol_Name1);

                        if Symbol1 = No_Symbol then
                           if Undefined_Symbols_Are_False then
                              Symbol_Value1 := String_False;

                           else
                              Error_Msg_Name_1 := Symbol_Name1;
                              Error_Msg ("unknown symbol %", Symbol_Pos1);
                              Symbol_Value1 := No_String;
                           end if;

                        else
                           Symbol_Value1 := Mapping.Table (Symbol1).Value;
                        end if;

                        if Symbol_Value1 /= No_String then
                           Current_Result :=
                             Matching_Strings
                               (Symbol_Value1,
                                String_Literal_Id);
                        end if;
                     end if;

                     Scan.all;

                  else
                     Error_Msg
                       ("symbol or literal string expected", Token_Ptr);
                  end if;

               else
                  --  symbol (True or False)

                  if Evaluation then
                     Symbol1 := Index_Of (Symbol_Name1);

                     if Symbol1 = No_Symbol then
                        if Undefined_Symbols_Are_False then
                           Symbol_Value1 := String_False;

                        else
                           Error_Msg_Name_1 := Symbol_Name1;
                           Error_Msg ("unknown symbol %", Symbol_Pos1);
                           Symbol_Value1 := No_String;
                        end if;

                     else
                        Symbol_Value1 := Mapping.Table (Symbol1).Value;
                     end if;

                     if Symbol_Value1 /= No_String then
                        String_To_Name_Buffer (Symbol_Value1);

                        for Index in 1 .. Name_Len loop
                           Name_Buffer (Index) :=
                             Fold_Lower (Name_Buffer (Index));
                        end loop;

                        if Name_Buffer (1 .. Name_Len) = "true" then
                           Current_Result := True;

                        elsif Name_Buffer (1 .. Name_Len) = "false" then
                           Current_Result := False;

                        else
                           Error_Msg_Name_1 := Symbol_Name1;
                           Error_Msg
                             ("value of symbol % is not True or False",
                              Symbol_Pos1);
                        end if;
                     end if;
                  end if;
               end if;

            when others =>
               Error_Msg ("`(`, NOT or symbol expected", Token_Ptr);
         end case;

         --  Update the cumulative final result

         case Current_Operator is
            when None =>
               Final_Result := Current_Result;

            when Op_Or =>
               Final_Result := Final_Result or Current_Result;

            when Op_And =>
               Final_Result := Final_Result and Current_Result;
         end case;

         --  Check the next operator

         if Token = Tok_And then
            if Complemented then
               Error_Msg
                ("mixing NOT and AND is not allowed, parentheses are required",
                 Token_Ptr);

            elsif Current_Operator = Op_Or then
               Error_Msg ("mixing OR and AND is not allowed", Token_Ptr);
            end if;

            Current_Operator := Op_And;
            Scan.all;

            if Token = Tok_Then then
               Scan.all;

               if Final_Result = False then
                  Evaluation := False;
               end if;
            end if;

         elsif Token = Tok_Or then
            if Complemented then
               Error_Msg
                 ("mixing NOT and OR is not allowed, parentheses are required",
                  Token_Ptr);

            elsif Current_Operator = Op_And then
               Error_Msg ("mixing AND and OR is not allowed", Token_Ptr);
            end if;

            Current_Operator := Op_Or;
            Scan.all;

            if Token = Tok_Else then
               Scan.all;

               if Final_Result then
                  Evaluation := False;
               end if;
            end if;

         else
            --  No operator: exit the term loop

            exit;
         end if;
      end loop;

      return Final_Result;
   end Expression;

   -----------------------
   -- Go_To_End_Of_Line --
   -----------------------

   procedure Go_To_End_Of_Line is
   begin
      --  Scan until we get an end of line or we reach the end of the buffer

      while Token /= Tok_End_Of_Line
        and then Token /= Tok_EOF
      loop
         Scan.all;
      end loop;
   end Go_To_End_Of_Line;

   --------------
   -- Index_Of --
   --------------

   function Index_Of (Symbol : Name_Id) return Symbol_Id is
   begin
      if Mapping.Table /= null then
         for J in Symbol_Id range 1 .. Symbol_Table.Last (Mapping) loop
            if Mapping.Table (J).Symbol = Symbol then
               return J;
            end if;
         end loop;
      end if;

      return No_Symbol;
   end Index_Of;

   ----------------
   -- Initialize --
   ----------------

   procedure Initialize
     (Error_Msg         : Error_Msg_Proc;
      Scan              : Scan_Proc;
      Set_Ignore_Errors : Set_Ignore_Errors_Proc;
      Put_Char          : Put_Char_Proc;
      New_EOL           : New_EOL_Proc)
   is
   begin
      if not Already_Initialized then
         Start_String;
         Store_String_Chars ("True");
         True_Value.Value := End_String;

         Start_String;
         Empty_String := End_String;

         Name_Len := 7;
         Name_Buffer (1 .. Name_Len) := "defined";
         Name_Defined := Name_Find;

         Start_String;
         Store_String_Chars ("False");
         String_False := End_String;

         Already_Initialized := True;
      end if;

      Prep.Error_Msg         := Error_Msg;
      Prep.Scan              := Scan;
      Prep.Set_Ignore_Errors := Set_Ignore_Errors;
      Prep.Put_Char          := Put_Char;
      Prep.New_EOL           := New_EOL;
   end Initialize;
<<<<<<< HEAD

   ------------------
   -- List_Symbols --
   ------------------

   procedure List_Symbols (Foreword : String) is
      Order : array (0 ..  Integer (Symbol_Table.Last (Mapping)))
                 of Symbol_Id;
      --  After alphabetical sorting, this array stores thehe indices of
      --  the symbols in the order they are displayed.

      function Lt (Op1, Op2 : Natural) return Boolean;
      --  Comparison routine for sort call

      procedure Move (From : Natural; To : Natural);
      --  Move routine for sort call

      --------
      -- Lt --
      --------

      function Lt (Op1, Op2 : Natural) return Boolean is
         S1 : constant String :=
                Get_Name_String (Mapping.Table (Order (Op1)).Symbol);
         S2 : constant String :=
                Get_Name_String (Mapping.Table (Order (Op2)).Symbol);

      begin
         return S1 < S2;
      end Lt;

      ----------
      -- Move --
      ----------

      procedure Move (From : Natural; To : Natural) is
      begin
         Order (To) := Order (From);
      end Move;

      package Sort_Syms is new GNAT.Heap_Sort_G (Move, Lt);

      Max_L : Natural;
      --  Maximum length of any symbol

   --  Start of processing for List_Symbols_Case

   begin
      if Symbol_Table.Last (Mapping) = 0 then
         return;
      end if;

      if Foreword'Length > 0 then
         Write_Eol;
         Write_Line (Foreword);

         for J in Foreword'Range loop
            Write_Char ('=');
         end loop;
      end if;

      --  Initialize the order

      for J in Order'Range loop
         Order (J) := Symbol_Id (J);
      end loop;

      --  Sort alphabetically

      Sort_Syms.Sort (Order'Last);

      Max_L := 7;

      for J in 1 .. Symbol_Table.Last (Mapping) loop
         Get_Name_String (Mapping.Table (J).Original);
         Max_L := Integer'Max (Max_L, Name_Len);
      end loop;

      Write_Eol;
      Write_Str ("Symbol");

      for J in 1 .. Max_L - 5 loop
         Write_Char (' ');
      end loop;

      Write_Line ("Value");

      Write_Str ("------");

      for J in 1 .. Max_L - 5 loop
         Write_Char (' ');
      end loop;

      Write_Line ("------");

      for J in 1 .. Order'Last loop
         declare
            Data : constant Symbol_Data := Mapping.Table (Order (J));

         begin
            Get_Name_String (Data.Original);
            Write_Str (Name_Buffer (1 .. Name_Len));

            for K in Name_Len .. Max_L loop
               Write_Char (' ');
            end loop;

            String_To_Name_Buffer (Data.Value);

            if Data.Is_A_String then
               Write_Char ('"');

               for J in 1 .. Name_Len loop
                  Write_Char (Name_Buffer (J));

                  if Name_Buffer (J) = '"' then
                     Write_Char ('"');
                  end if;
               end loop;

               Write_Char ('"');

            else
               Write_Str (Name_Buffer (1 .. Name_Len));
            end if;
         end;

         Write_Eol;
      end loop;

      Write_Eol;
   end List_Symbols;

   ----------------------
   -- Matching_Strings --
   ----------------------

   function Matching_Strings (S1, S2 : String_Id) return Boolean is
   begin
      String_To_Name_Buffer (S1);

      for Index in 1 .. Name_Len loop
         Name_Buffer (Index) := Fold_Lower (Name_Buffer (Index));
      end loop;

=======

   ------------------
   -- List_Symbols --
   ------------------

   procedure List_Symbols (Foreword : String) is
      Order : array (0 ..  Integer (Symbol_Table.Last (Mapping)))
                 of Symbol_Id;
      --  After alphabetical sorting, this array stores thehe indices of
      --  the symbols in the order they are displayed.

      function Lt (Op1, Op2 : Natural) return Boolean;
      --  Comparison routine for sort call

      procedure Move (From : Natural; To : Natural);
      --  Move routine for sort call

      --------
      -- Lt --
      --------

      function Lt (Op1, Op2 : Natural) return Boolean is
         S1 : constant String :=
                Get_Name_String (Mapping.Table (Order (Op1)).Symbol);
         S2 : constant String :=
                Get_Name_String (Mapping.Table (Order (Op2)).Symbol);

      begin
         return S1 < S2;
      end Lt;

      ----------
      -- Move --
      ----------

      procedure Move (From : Natural; To : Natural) is
      begin
         Order (To) := Order (From);
      end Move;

      package Sort_Syms is new GNAT.Heap_Sort_G (Move, Lt);

      Max_L : Natural;
      --  Maximum length of any symbol

   --  Start of processing for List_Symbols_Case

   begin
      if Symbol_Table.Last (Mapping) = 0 then
         return;
      end if;

      if Foreword'Length > 0 then
         Write_Eol;
         Write_Line (Foreword);

         for J in Foreword'Range loop
            Write_Char ('=');
         end loop;
      end if;

      --  Initialize the order

      for J in Order'Range loop
         Order (J) := Symbol_Id (J);
      end loop;

      --  Sort alphabetically

      Sort_Syms.Sort (Order'Last);

      Max_L := 7;

      for J in 1 .. Symbol_Table.Last (Mapping) loop
         Get_Name_String (Mapping.Table (J).Original);
         Max_L := Integer'Max (Max_L, Name_Len);
      end loop;

      Write_Eol;
      Write_Str ("Symbol");

      for J in 1 .. Max_L - 5 loop
         Write_Char (' ');
      end loop;

      Write_Line ("Value");

      Write_Str ("------");

      for J in 1 .. Max_L - 5 loop
         Write_Char (' ');
      end loop;

      Write_Line ("------");

      for J in 1 .. Order'Last loop
         declare
            Data : constant Symbol_Data := Mapping.Table (Order (J));

         begin
            Get_Name_String (Data.Original);
            Write_Str (Name_Buffer (1 .. Name_Len));

            for K in Name_Len .. Max_L loop
               Write_Char (' ');
            end loop;

            String_To_Name_Buffer (Data.Value);

            if Data.Is_A_String then
               Write_Char ('"');

               for J in 1 .. Name_Len loop
                  Write_Char (Name_Buffer (J));

                  if Name_Buffer (J) = '"' then
                     Write_Char ('"');
                  end if;
               end loop;

               Write_Char ('"');

            else
               Write_Str (Name_Buffer (1 .. Name_Len));
            end if;
         end;

         Write_Eol;
      end loop;

      Write_Eol;
   end List_Symbols;

   ----------------------
   -- Matching_Strings --
   ----------------------

   function Matching_Strings (S1, S2 : String_Id) return Boolean is
   begin
      String_To_Name_Buffer (S1);

      for Index in 1 .. Name_Len loop
         Name_Buffer (Index) := Fold_Lower (Name_Buffer (Index));
      end loop;

>>>>>>> 60a98cce
      declare
         String1 : constant String := Name_Buffer (1 .. Name_Len);

      begin
         String_To_Name_Buffer (S2);

         for Index in 1 .. Name_Len loop
            Name_Buffer (Index) := Fold_Lower (Name_Buffer (Index));
         end loop;

         return String1 = Name_Buffer (1 .. Name_Len);
      end;
   end Matching_Strings;

   --------------------
   -- Parse_Def_File --
   --------------------

   procedure Parse_Def_File is
      Symbol        : Symbol_Id;
      Symbol_Name   : Name_Id;
      Original_Name : Name_Id;
      Data          : Symbol_Data;
      Value_Start   : Source_Ptr;
      Value_End     : Source_Ptr;
      Ch            : Character;

      use ASCII;

   begin
      Def_Line_Loop :
      loop
         Scan.all;

         exit Def_Line_Loop when Token = Tok_EOF;

         if Token /= Tok_End_Of_Line then
            Change_Reserved_Keyword_To_Symbol;

            if Token /= Tok_Identifier then
               Error_Msg ("identifier expected", Token_Ptr);
               goto Cleanup;
            end if;

            Symbol_Name := Token_Name;
            Name_Len := 0;

            for Ptr in Token_Ptr .. Scan_Ptr - 1 loop
               Name_Len := Name_Len + 1;
               Name_Buffer (Name_Len) := Sinput.Source (Ptr);
            end loop;

            Original_Name := Name_Find;
            Scan.all;

            if Token /= Tok_Colon_Equal then
               Error_Msg ("`:=` expected", Token_Ptr);
               goto Cleanup;
            end if;

            Scan.all;

            if Token = Tok_String_Literal then
               Data := (Symbol              => Symbol_Name,
                        Original            => Original_Name,
                        On_The_Command_Line => False,
                        Is_A_String         => True,
                        Value               => String_Literal_Id);

               Scan.all;

               if Token /= Tok_End_Of_Line and then Token /= Tok_EOF then
                  Error_Msg ("extraneous text in definition", Token_Ptr);
                  goto Cleanup;
               end if;

            elsif Token = Tok_End_Of_Line or Token = Tok_EOF then
               Data := (Symbol              => Symbol_Name,
                        Original            => Original_Name,
                        On_The_Command_Line => False,
                        Is_A_String         => False,
                        Value               => Empty_String);

            else
               Value_Start := Token_Ptr;
               Value_End   := Token_Ptr - 1;
               Scan_Ptr    := Token_Ptr;

               Value_Chars_Loop :
               loop
                  Ch := Sinput.Source (Scan_Ptr);

                  case Ch is
                     when '_' | '.' | '0' .. '9' | 'a' .. 'z' | 'A' .. 'Z' =>
                        Value_End := Scan_Ptr;
                        Scan_Ptr := Scan_Ptr + 1;

                     when ' ' | HT | VT | CR | LF | FF =>
                        exit Value_Chars_Loop;

                     when others =>
                        Error_Msg ("illegal character", Scan_Ptr);
                        goto Cleanup;
                  end case;
               end loop Value_Chars_Loop;

               Scan.all;

               if Token /= Tok_End_Of_Line and then Token /= Tok_EOF then
                  Error_Msg ("extraneous text in definition", Token_Ptr);
                  goto Cleanup;
               end if;

               Start_String;

               while Value_Start <= Value_End loop
                  Store_String_Char (Sinput.Source (Value_Start));
                  Value_Start := Value_Start + 1;
               end loop;

               Data := (Symbol              => Symbol_Name,
                        Original            => Original_Name,
                        On_The_Command_Line => False,
                        Is_A_String         => False,
                        Value               => End_String);
            end if;

            --  Now that we have the value, get the symbol index

            Symbol := Index_Of (Symbol_Name);

            if Symbol /= No_Symbol then
               --  If we already have an entry for this symbol, replace it
               --  with the new value, except if the symbol was declared
               --  on the command line.

               if Mapping.Table (Symbol).On_The_Command_Line then
                  goto Continue;
               end if;

            else
               --  As it is the first time we see this symbol, create a new
               --  entry in the table.

               if Mapping.Table = null then
                  Symbol_Table.Init (Mapping);
               end if;

               Symbol_Table.Increment_Last (Mapping);
               Symbol := Symbol_Table.Last (Mapping);
            end if;

            Mapping.Table (Symbol) := Data;
            goto Continue;

            <<Cleanup>>
               Set_Ignore_Errors (To => True);

               while Token /= Tok_End_Of_Line and Token /= Tok_EOF loop
                  Scan.all;
               end loop;

               Set_Ignore_Errors (To => False);

            <<Continue>>
               null;
         end if;
      end loop Def_Line_Loop;
   end Parse_Def_File;

   ----------------
   -- Preprocess --
   ----------------

   procedure Preprocess is
      Start_Of_Processing : Source_Ptr;
      Cond                : Boolean;
      Preprocessor_Line   : Boolean := False;

      procedure Output (From, To : Source_Ptr);
      --  Output the characters with indices From .. To in the buffer
      --  to the output file.

      procedure Output_Line (From, To : Source_Ptr);
      --  Output a line or the end of a line from the buffer to the output
      --  file, followed by an end of line terminator. Depending on the value
      --  of Deleting and the switches, the line may be commented out, blank or
      --  not output at all.

      ------------
      -- Output --
      ------------

      procedure Output (From, To : Source_Ptr) is
      begin
         for J in From .. To loop
            Put_Char (Sinput.Source (J));
         end loop;
      end Output;

      -----------------
      -- Output_Line --
      -----------------

      procedure Output_Line (From, To : Source_Ptr) is
      begin
         if Deleting or Preprocessor_Line then
            if Blank_Deleted_Lines then
               New_EOL.all;

            elsif Comment_Deleted_Lines then
               Put_Char ('-');
               Put_Char ('-');
               Put_Char ('!');

               if From < To then
                  Put_Char (' ');
                  Output (From, To);
               end if;

               New_EOL.all;
            end if;

         else
            Output (From, To);
            New_EOL.all;
         end if;
      end Output_Line;

   --  Start of processing for Preprocess

   begin
      Start_Of_Processing := Scan_Ptr;

      --  We need to call Scan for the first time, because Initialize_Scanner
      --  is no longer doing it.

      Scan.all;

      Input_Line_Loop : loop
         exit Input_Line_Loop when Token = Tok_EOF;

         Preprocessor_Line := False;

         if Token /= Tok_End_Of_Line then

            --  Preprocessor line

            if Token = Tok_Special and then Special_Character = '#' then
                  Preprocessor_Line := True;
                  Scan.all;

                  case Token is

                     --  #if

                     when Tok_If =>
                        declare
                           If_Ptr : constant Source_Ptr := Token_Ptr;

                        begin
                           Scan.all;
                           Cond := Expression (not Deleting);

                           --  Check for an eventual "then"

                           if Token = Tok_Then then
                              Scan.all;
                           end if;

                           --  It is an error to have trailing characters after
                           --  the condition or "then".

                           if Token /= Tok_End_Of_Line
                             and then Token /= Tok_EOF
                           then
                              Error_Msg
                                ("extraneous text on preprocessor line",
                                 Token_Ptr);
                              Go_To_End_Of_Line;
                           end if;

                           declare
                              --  Set the initial state of this new "#if".
                              --  This must be done before incrementing the
                              --  Last of the table, otherwise function
                              --  Deleting does not report the correct value.

                              New_State : constant Pp_State :=
                                (If_Ptr     => If_Ptr,
                                 Else_Ptr   => 0,
                                 Deleting   => Deleting or (not Cond),
                                 Match_Seen => Deleting or Cond);

                           begin
                              Pp_States.Increment_Last;
                              Pp_States.Table (Pp_States.Last) := New_State;
                           end;
                        end;

                     --  #elsif

                     when Tok_Elsif =>
                        Cond := False;

                        if Pp_States.Last = 0
                          or else Pp_States.Table (Pp_States.Last).Else_Ptr
                                                                        /= 0
                        then
                           Error_Msg ("no IF for this ELSIF", Token_Ptr);

                        else
                           Cond :=
                             not Pp_States.Table (Pp_States.Last).Match_Seen;
                        end if;

                        Scan.all;
                        Cond := Expression (Cond);

                        --  Check for an eventual "then"

                        if Token = Tok_Then then
                           Scan.all;
                        end if;

                        --  It is an error to have trailing characters after
                        --  the condition or "then".

                        if Token /= Tok_End_Of_Line
                          and then Token /= Tok_EOF
                        then
                           Error_Msg
                             ("extraneous text on preprocessor line",
                              Token_Ptr);

                           Go_To_End_Of_Line;
                        end if;

                        --  Depending on the value of the condition, set the
                        --  new values of Deleting and Match_Seen.
                        if Pp_States.Last > 0 then
                           if Pp_States.Table (Pp_States.Last).Match_Seen then
                              Pp_States.Table (Pp_States.Last).Deleting :=
                                True;
                           else
                              if Cond then
                                 Pp_States.Table (Pp_States.Last).Match_Seen :=
                                   True;
                                 Pp_States.Table (Pp_States.Last).Deleting :=
                                   False;
                              end if;
                           end if;
                        end if;

                     --  #else

                     when Tok_Else =>
                        if Pp_States.Last = 0 then
                           Error_Msg ("no IF for this ELSE", Token_Ptr);

                        elsif
                           Pp_States.Table (Pp_States.Last).Else_Ptr /= 0
                        then
                           Error_Msg ("duplicate ELSE line", Token_Ptr);
                        end if;

                        --  Set the possibly new values of Deleting and
                        --  Match_Seen.

                        if Pp_States.Last > 0 then
                           if Pp_States.Table (Pp_States.Last).Match_Seen then
                              Pp_States.Table (Pp_States.Last).Deleting :=
                                True;

                           else
                              Pp_States.Table (Pp_States.Last).Match_Seen :=
                                True;
                              Pp_States.Table (Pp_States.Last).Deleting :=
                                False;
                           end if;

                           --  Set the Else_Ptr to check for illegal #elsif
                           --  later.

                           Pp_States.Table (Pp_States.Last).Else_Ptr :=
                             Token_Ptr;
                        end if;

                        Scan.all;

                        --  It is an error to have characters after "#else"
                        if Token /= Tok_End_Of_Line
                          and then Token /= Tok_EOF
                        then
                           Error_Msg
                             ("extraneous text on preprocessor line",
                              Token_Ptr);
                           Go_To_End_Of_Line;
                        end if;

                     --  #end if;

                     when Tok_End =>
                        if Pp_States.Last = 0 then
                           Error_Msg ("no IF for this END", Token_Ptr);
                        end if;

                        Scan.all;

                        if Token /= Tok_If then
                           Error_Msg ("IF expected", Token_Ptr);

                        else
                           Scan.all;

                           if Token /= Tok_Semicolon then
                              Error_Msg ("`;` Expected", Token_Ptr);

                           else
                              Scan.all;

                              --  It is an error to have character after
                              --  "#end if;".
                              if Token /= Tok_End_Of_Line
                                and then Token /= Tok_EOF
                              then
                                 Error_Msg
                                   ("extraneous text on preprocessor line",
                                    Token_Ptr);
                              end if;
                           end if;
                        end if;

                        --  In case of one of the errors above, skip the tokens
                        --  until the end of line is reached.

                        Go_To_End_Of_Line;

                        --  Decrement the depth of the #if stack

                        if Pp_States.Last > 0 then
                           Pp_States.Decrement_Last;
                        end if;

                     --  Illegal preprocessor line

                     when others =>
                        if Pp_States.Last = 0 then
                           Error_Msg ("IF expected", Token_Ptr);

                        elsif
                          Pp_States.Table (Pp_States.Last).Else_Ptr = 0
                        then
                           Error_Msg ("IF, ELSIF, ELSE, or `END IF` expected",
                                      Token_Ptr);

                        else
                           Error_Msg ("IF or `END IF` expected", Token_Ptr);
                        end if;

                        --  Skip to the end of this illegal line

                        Go_To_End_Of_Line;
                  end case;

            --  Not a preprocessor line

            else
               --  Do not report errors for those lines, even if there are
               --  Ada parsing errors.

               Set_Ignore_Errors (To => True);

               if Deleting then
                  Go_To_End_Of_Line;

               else
                  while Token /= Tok_End_Of_Line
                    and then Token /= Tok_EOF
                  loop
                     if Token = Tok_Special
                       and then Special_Character = '$'
                     then
                        declare
                           Dollar_Ptr : constant Source_Ptr := Token_Ptr;
                           Symbol     : Symbol_Id;

                        begin
                           Scan.all;
                           Change_Reserved_Keyword_To_Symbol;

                           if Token = Tok_Identifier
                             and then Token_Ptr = Dollar_Ptr + 1
                           then
                              --  $symbol

                              Symbol := Index_Of (Token_Name);

                              --  If symbol exists, replace by its value

                              if Symbol /= No_Symbol then
                                 Output (Start_Of_Processing, Dollar_Ptr - 1);
                                 Start_Of_Processing := Scan_Ptr;
                                 String_To_Name_Buffer
                                   (Mapping.Table (Symbol).Value);

                                 if Mapping.Table (Symbol).Is_A_String then

                                    --  Value is an Ada string

                                    Put_Char ('"');

                                    for J in 1 .. Name_Len loop
                                       Put_Char (Name_Buffer (J));

                                       if Name_Buffer (J) = '"' then
                                          Put_Char ('"');
                                       end if;
                                    end loop;

                                    Put_Char ('"');

                                 else
                                    --  Value is a sequence of characters, not
                                    --  an Ada string.

                                    for J in 1 .. Name_Len loop
                                       Put_Char (Name_Buffer (J));
                                    end loop;
                                 end if;
                              end if;
                           end if;
                        end;
                     end if;

                     Scan.all;
                  end loop;
               end if;

               Set_Ignore_Errors (To => False);
            end if;
         end if;

         pragma Assert (Token = Tok_End_Of_Line or Token = Tok_EOF);

         --  At this point, the token is either end of line or EOF.
         --  The line to possibly output stops just before the token.

         Output_Line (Start_Of_Processing, Token_Ptr - 1);

         --  If we are at the end of a line, the scan pointer is at the first
         --  non blank character, not necessarily the first character of the
         --  line; so, we have to deduct Start_Of_Processing from the token
         --  pointer.

         if Token = Tok_End_Of_Line then
            if (Sinput.Source (Token_Ptr) = ASCII.CR
                  and then Sinput.Source (Token_Ptr + 1) = ASCII.LF)
              or else
               (Sinput.Source (Token_Ptr) = ASCII.CR
                  and then Sinput.Source (Token_Ptr + 1) = ASCII.LF)
            then
               Start_Of_Processing := Token_Ptr + 2;
            else
               Start_Of_Processing := Token_Ptr + 1;
            end if;
         end if;

         --  Now, scan the first token of the next line. If the token is EOF,
         --  the scan ponter will not move, and the token will still be EOF.

         Set_Ignore_Errors (To => True);
         Scan.all;
         Set_Ignore_Errors (To => False);
      end loop Input_Line_Loop;

      --  Report an error for any missing some "#end if;"

      for Level in reverse 1 .. Pp_States.Last loop
         Error_Msg ("no `END IF` for this IF", Pp_States.Table (Level).If_Ptr);
      end loop;
   end Preprocess;

end Prep;<|MERGE_RESOLUTION|>--- conflicted
+++ resolved
@@ -6,11 +6,7 @@
 --                                                                          --
 --                                 B o d y                                  --
 --                                                                          --
-<<<<<<< HEAD
---          Copyright (C) 2002-2006, Free Software Foundation, Inc.         --
-=======
 --          Copyright (C) 2002-2007, Free Software Foundation, Inc.         --
->>>>>>> 60a98cce
 --                                                                          --
 -- GNAT is free software;  you can  redistribute it  and/or modify it under --
 -- terms of the  GNU General Public License as published  by the Free Soft- --
@@ -375,14 +371,10 @@
    -- Expression --
    ----------------
 
-<<<<<<< HEAD
-   function Expression (Evaluate_It : Boolean) return Boolean is
-=======
    function Expression
      (Evaluate_It  : Boolean;
       Complemented : Boolean := False) return Boolean
    is
->>>>>>> 60a98cce
       Evaluation : Boolean := Evaluate_It;
       --  Is set to False after an "or else" when left term is True and
       --  after an "and then" when left term is False.
@@ -733,7 +725,6 @@
       Prep.Put_Char          := Put_Char;
       Prep.New_EOL           := New_EOL;
    end Initialize;
-<<<<<<< HEAD
 
    ------------------
    -- List_Symbols --
@@ -879,153 +870,6 @@
          Name_Buffer (Index) := Fold_Lower (Name_Buffer (Index));
       end loop;
 
-=======
-
-   ------------------
-   -- List_Symbols --
-   ------------------
-
-   procedure List_Symbols (Foreword : String) is
-      Order : array (0 ..  Integer (Symbol_Table.Last (Mapping)))
-                 of Symbol_Id;
-      --  After alphabetical sorting, this array stores thehe indices of
-      --  the symbols in the order they are displayed.
-
-      function Lt (Op1, Op2 : Natural) return Boolean;
-      --  Comparison routine for sort call
-
-      procedure Move (From : Natural; To : Natural);
-      --  Move routine for sort call
-
-      --------
-      -- Lt --
-      --------
-
-      function Lt (Op1, Op2 : Natural) return Boolean is
-         S1 : constant String :=
-                Get_Name_String (Mapping.Table (Order (Op1)).Symbol);
-         S2 : constant String :=
-                Get_Name_String (Mapping.Table (Order (Op2)).Symbol);
-
-      begin
-         return S1 < S2;
-      end Lt;
-
-      ----------
-      -- Move --
-      ----------
-
-      procedure Move (From : Natural; To : Natural) is
-      begin
-         Order (To) := Order (From);
-      end Move;
-
-      package Sort_Syms is new GNAT.Heap_Sort_G (Move, Lt);
-
-      Max_L : Natural;
-      --  Maximum length of any symbol
-
-   --  Start of processing for List_Symbols_Case
-
-   begin
-      if Symbol_Table.Last (Mapping) = 0 then
-         return;
-      end if;
-
-      if Foreword'Length > 0 then
-         Write_Eol;
-         Write_Line (Foreword);
-
-         for J in Foreword'Range loop
-            Write_Char ('=');
-         end loop;
-      end if;
-
-      --  Initialize the order
-
-      for J in Order'Range loop
-         Order (J) := Symbol_Id (J);
-      end loop;
-
-      --  Sort alphabetically
-
-      Sort_Syms.Sort (Order'Last);
-
-      Max_L := 7;
-
-      for J in 1 .. Symbol_Table.Last (Mapping) loop
-         Get_Name_String (Mapping.Table (J).Original);
-         Max_L := Integer'Max (Max_L, Name_Len);
-      end loop;
-
-      Write_Eol;
-      Write_Str ("Symbol");
-
-      for J in 1 .. Max_L - 5 loop
-         Write_Char (' ');
-      end loop;
-
-      Write_Line ("Value");
-
-      Write_Str ("------");
-
-      for J in 1 .. Max_L - 5 loop
-         Write_Char (' ');
-      end loop;
-
-      Write_Line ("------");
-
-      for J in 1 .. Order'Last loop
-         declare
-            Data : constant Symbol_Data := Mapping.Table (Order (J));
-
-         begin
-            Get_Name_String (Data.Original);
-            Write_Str (Name_Buffer (1 .. Name_Len));
-
-            for K in Name_Len .. Max_L loop
-               Write_Char (' ');
-            end loop;
-
-            String_To_Name_Buffer (Data.Value);
-
-            if Data.Is_A_String then
-               Write_Char ('"');
-
-               for J in 1 .. Name_Len loop
-                  Write_Char (Name_Buffer (J));
-
-                  if Name_Buffer (J) = '"' then
-                     Write_Char ('"');
-                  end if;
-               end loop;
-
-               Write_Char ('"');
-
-            else
-               Write_Str (Name_Buffer (1 .. Name_Len));
-            end if;
-         end;
-
-         Write_Eol;
-      end loop;
-
-      Write_Eol;
-   end List_Symbols;
-
-   ----------------------
-   -- Matching_Strings --
-   ----------------------
-
-   function Matching_Strings (S1, S2 : String_Id) return Boolean is
-   begin
-      String_To_Name_Buffer (S1);
-
-      for Index in 1 .. Name_Len loop
-         Name_Buffer (Index) := Fold_Lower (Name_Buffer (Index));
-      end loop;
-
->>>>>>> 60a98cce
       declare
          String1 : constant String := Name_Buffer (1 .. Name_Len);
 

--- conflicted
+++ resolved
@@ -148,16 +148,6 @@
    --      o  object declaration
    --      r  renaming declaration
    --      i  generic instantiation
-<<<<<<< HEAD
-   --      C  CASE statement (includes only the expression)
-   --      E  EXIT statement
-   --      F  FOR loop statement (includes only the iteration scheme)
-   --      I  IF statement (includes only the condition [in the RM sense, which
-   --         is a decision in the SCO sense])
-   --      P  PRAGMA
-   --      R  extended RETURN statement
-   --      W  WHILE loop statement (includes only the condition)
-=======
    --      C  CASE statement (from CASE through end of expression)
    --      E  EXIT statement
    --      F  FOR loop statement (from FOR through end of iteration scheme)
@@ -165,38 +155,17 @@
    --      P  PRAGMA
    --      R  extended RETURN statement
    --      W  WHILE loop statement (from WHILE through end of condition)
->>>>>>> 6e7f08ad
 
    --      Note: for I and W, condition above is in the RM syntax sense (this
    --      condition is a decision in SCO terminology).
 
    --    and is omitted for all other cases
 
-<<<<<<< HEAD
-   --    Note: in the following description, logical operator includes only the
-   --    short circuited forms and NOT (so can be only NOT, AND THEN, OR ELSE).
-   --    The reason that we can exclude AND/OR/XOR is that we expect SCO's to
-   --    be generated using the restriction No_Direct_Boolean_Operators if we
-   --    are interested in decision coverage, which does not permit the use of
-   --    AND/OR/XOR on boolean operands. These are permitted on modular integer
-   --    types, but such operations do not count as decisions in any case. If
-   --    we are generating SCO's only for simple coverage, then we are not
-   --    interested in decisions in any case.
-
-   --    Decisions are either simple or complex. A simple decision is a boolean
-   --    expresssion that occurs in the context of a control structure in the
-   --    source program, including WHILE, IF, EXIT WHEN, or in an Assert,
-   --    Check, Pre_Condition or Post_Condition pragma. For pragmas, decision
-   --    SCOs are generated only if the corresponding pragma is enabled. Note
-   --    that a boolean expression in any other context, for example as right
-   --    hand side of an assignment, is not considered to be a simple decision.
-=======
    --    Note: up to 6 entries can appear on a single CS line. If more than 6
    --    entries appear in one logical statement sequence, continuation lines
    --    are marked by Cs and appear immediately after the CS line.
 
    --  Decisions
->>>>>>> 6e7f08ad
 
    --    Note: in the following description, logical operator includes only the
    --    short-circuited forms and NOT (so can be only NOT, AND THEN, OR ELSE).
@@ -288,11 +257,6 @@
    --      where t/f are used to mark a condition that has been recognized by
    --      the compiler as always being true or false.
 
-<<<<<<< HEAD
-   --    & indicates AND THEN connecting two conditions.
-
-   --    | indicates OR ELSE connecting two conditions.
-=======
    --    & indicates AND THEN connecting two conditions
 
    --    | indicates OR ELSE connecting two conditions
@@ -337,7 +301,6 @@
    --    For an EXIT WHEN statement, an F chaining indicator is present if
    --    there is an immediately following sequence in the same sequence of
    --    statements.
->>>>>>> 6e7f08ad
 
    --    In all other cases, chaining indicators are omitted
 
@@ -357,9 +320,6 @@
    --    Note: up to 6 entries can appear on a single CC line. If more than 6
    --    entries appear in one logical statement sequence, continuation lines
    --    are marked by Cc and appear immediately after the CC line.
-
-   --    In the context of Couverture, the No_Direct_Boolean_Opeartors
-   --    restriction is assumed, and no other operator can appear.
 
    ---------------------------------------------------------------------
    -- Internal table used to store Source Coverage Obligations (SCOs) --
@@ -403,13 +363,6 @@
    --    statements on a single CS line (possibly followed by Cs continuation
    --    lines).
 
-<<<<<<< HEAD
-   --    Decision
-   --      C1   = decision type code
-   --      C2   = ' '
-   --      From = location of IF/EXIT/PRAGMA/WHILE token,
-   --             No_Source_Location for X
-=======
    --    Decision (IF/EXIT/WHILE)
    --      C1   = 'I'/'E'/'W' (for IF/EXIT/WHILE)
    --      C2   = ' '
@@ -440,7 +393,6 @@
    --      C1   = 'X'
    --      C2   = ' '
    --      From = No_Source_Location
->>>>>>> 6e7f08ad
    --      To   = No_Source_Location
    --      Last = unused
 
@@ -466,12 +418,7 @@
 
    --    Note: the sequence starting with a decision, and continuing with
    --    operators and elements up to and including the first one labeled with
-<<<<<<< HEAD
-   --    Last = True, indicate the sequence to be output for a complex decision
-   --    on a single CD decision line.
-=======
    --    Last = True, indicate the sequence to be output on one decision line.
->>>>>>> 6e7f08ad
 
    ----------------
    -- Unit Table --

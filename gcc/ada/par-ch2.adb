--- conflicted
+++ resolved
@@ -501,13 +501,6 @@
          Id_Present := False;
       end if;
 
-<<<<<<< HEAD
-      if Identifier_Seen and not Id_Present then
-         Error_Msg_SC
-           ("|pragma argument identifier required here");
-         Error_Msg_SC
-           ("\since previous argument had identifier (RM 2.8(4))");
-=======
       --  Diagnose error of "positional" argument for pragma appearing after
       --  a "named" argument (quotes here are because that's not quite accurate
       --  Ada RM terminology).
@@ -518,7 +511,6 @@
       if Identifier_Seen and not Id_Present and not CodePeer_Mode then
          Error_Msg_SC ("|pragma argument identifier required here");
          Error_Msg_SC ("\since previous argument had identifier (RM 2.8(4))");
->>>>>>> 155d23aa
       end if;
 
       if Id_Present then

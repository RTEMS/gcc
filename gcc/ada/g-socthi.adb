------------------------------------------------------------------------------
--                                                                          --
--                         GNAT COMPILER COMPONENTS                         --
--                                                                          --
--                    G N A T . S O C K E T S . T H I N                     --
--                                                                          --
--                                 B o d y                                  --
--                                                                          --
<<<<<<< HEAD
--                     Copyright (C) 2001-2005, AdaCore                     --
=======
--                     Copyright (C) 2001-2007, AdaCore                     --
>>>>>>> 751ff693
--                                                                          --
-- GNAT is free software;  you can  redistribute it  and/or modify it under --
-- terms of the  GNU General Public License as published  by the Free Soft- --
-- ware  Foundation;  either version 2,  or (at your option) any later ver- --
-- sion.  GNAT is distributed in the hope that it will be useful, but WITH- --
-- OUT ANY WARRANTY;  without even the  implied warranty of MERCHANTABILITY --
-- or FITNESS FOR A PARTICULAR PURPOSE.  See the GNU General Public License --
-- for  more details.  You should have  received  a copy of the GNU General --
-- Public License  distributed with GNAT;  see file COPYING.  If not, write --
-- to  the  Free Software Foundation,  51  Franklin  Street,  Fifth  Floor, --
-- Boston, MA 02110-1301, USA.                                              --
--                                                                          --
-- As a special exception,  if other files  instantiate  generics from this --
-- unit, or you link  this unit with other files  to produce an executable, --
-- this  unit  does not  by itself cause  the resulting  executable  to  be --
-- covered  by the  GNU  General  Public  License.  This exception does not --
-- however invalidate  any other reasons why  the executable file  might be --
-- covered by the  GNU Public License.                                      --
--                                                                          --
-- GNAT was originally developed  by the GNAT team at  New York University. --
-- Extensive contributions were provided by Ada Core Technologies Inc.      --
--                                                                          --
------------------------------------------------------------------------------

--  This package provides a target dependent thin interface to the sockets
--  layer for use by the GNAT.Sockets package (g-socket.ads). This package
--  should not be directly with'ed by an applications program.

--  This is the default version

with GNAT.OS_Lib; use GNAT.OS_Lib;
with GNAT.Task_Lock;

with Interfaces.C; use Interfaces.C;

package body GNAT.Sockets.Thin is

   Non_Blocking_Sockets : constant Fd_Set_Access :=
                            New_Socket_Set (No_Socket_Set);
   --  When this package is initialized with Process_Blocking_IO set
   --  to True, sockets are set in non-blocking mode to avoid blocking
   --  the whole process when a thread wants to perform a blocking IO
   --  operation. But the user can also set a socket in non-blocking
   --  mode by purpose. In order to make a difference between these
   --  two situations, we track the origin of non-blocking mode in
   --  Non_Blocking_Sockets. If S is in Non_Blocking_Sockets, it has
   --  been set in non-blocking mode by the user.

   Quantum : constant Duration := 0.2;
<<<<<<< HEAD
   --  When Thread_Blocking_IO is False, we set sockets in
   --  non-blocking mode and we spend a period of time Quantum between
   --  two attempts on a blocking operation.

   Thread_Blocking_IO : Boolean := True;
   --  Comment required for this ???

   Unknown_System_Error : constant C.Strings.chars_ptr :=
                            C.Strings.New_String ("Unknown system error");

=======
   --  When Constants.Thread_Blocking_IO is False, we set sockets in
   --  non-blocking mode and we spend a period of time Quantum between
   --  two attempts on a blocking operation.

   Unknown_System_Error : constant C.Strings.chars_ptr :=
                            C.Strings.New_String ("Unknown system error");

>>>>>>> 751ff693
   --  Comments required for following functions ???

   function Syscall_Accept
     (S       : C.int;
      Addr    : System.Address;
<<<<<<< HEAD
      Addrlen : access C.int) return C.int;
=======
      Addrlen : not null access C.int) return C.int;
>>>>>>> 751ff693
   pragma Import (C, Syscall_Accept, "accept");

   function Syscall_Connect
     (S       : C.int;
      Name    : System.Address;
      Namelen : C.int) return C.int;
   pragma Import (C, Syscall_Connect, "connect");

   function Syscall_Ioctl
     (S    : C.int;
      Req  : C.int;
      Arg  : Int_Access) return C.int;
   pragma Import (C, Syscall_Ioctl, "ioctl");

   function Syscall_Recv
     (S     : C.int;
      Msg   : System.Address;
      Len   : C.int;
      Flags : C.int) return C.int;
   pragma Import (C, Syscall_Recv, "recv");

   function Syscall_Recvfrom
     (S       : C.int;
      Msg     : System.Address;
      Len     : C.int;
      Flags   : C.int;
      From    : Sockaddr_In_Access;
<<<<<<< HEAD
      Fromlen : access C.int) return C.int;
=======
      Fromlen : not null access C.int) return C.int;
>>>>>>> 751ff693
   pragma Import (C, Syscall_Recvfrom, "recvfrom");

   function Syscall_Send
     (S     : C.int;
      Msg   : System.Address;
      Len   : C.int;
      Flags : C.int) return C.int;
   pragma Import (C, Syscall_Send, "send");

   function Syscall_Sendto
     (S     : C.int;
      Msg   : System.Address;
      Len   : C.int;
      Flags : C.int;
      To    : Sockaddr_In_Access;
      Tolen : C.int) return C.int;
   pragma Import (C, Syscall_Sendto, "sendto");

   function Syscall_Socket
     (Domain   : C.int;
      Typ      : C.int;
      Protocol : C.int) return C.int;
   pragma Import (C, Syscall_Socket, "socket");

   procedure Disable_SIGPIPE (S : C.int);
   pragma Import (C, Disable_SIGPIPE, "__gnat_disable_sigpipe");

<<<<<<< HEAD
=======
   procedure Disable_All_SIGPIPEs;
   pragma Import (C, Disable_All_SIGPIPEs, "__gnat_disable_all_sigpipes");
   --  Sets the process to ignore all SIGPIPE signals on platforms that
   --  don't support Disable_SIGPIPE for particular streams.

>>>>>>> 751ff693
   function Non_Blocking_Socket (S : C.int) return Boolean;
   procedure Set_Non_Blocking_Socket (S : C.int; V : Boolean);

   --------------
   -- C_Accept --
   --------------

   function C_Accept
     (S       : C.int;
      Addr    : System.Address;
<<<<<<< HEAD
      Addrlen : access C.int) return C.int
=======
      Addrlen : not null access C.int) return C.int
>>>>>>> 751ff693
   is
      R   : C.int;
      Val : aliased C.int := 1;

      Discard : C.int;
      pragma Warnings (Off, Discard);

   begin
      loop
         R := Syscall_Accept (S, Addr, Addrlen);
<<<<<<< HEAD
         exit when Thread_Blocking_IO
=======
         exit when Constants.Thread_Blocking_IO
>>>>>>> 751ff693
           or else R /= Failure
           or else Non_Blocking_Socket (S)
           or else Errno /= Constants.EWOULDBLOCK;
         delay Quantum;
      end loop;

<<<<<<< HEAD
      if not Thread_Blocking_IO
=======
      if not Constants.Thread_Blocking_IO
>>>>>>> 751ff693
        and then R /= Failure
      then
         --  A socket inherits the properties ot its server especially
         --  the FIONBIO flag. Do not use C_Ioctl as this subprogram
         --  tracks sockets set in non-blocking mode by user.

         Set_Non_Blocking_Socket (R, Non_Blocking_Socket (S));
         Discard := Syscall_Ioctl (R, Constants.FIONBIO, Val'Unchecked_Access);
      end if;

      Disable_SIGPIPE (R);
      return R;
   end C_Accept;

   ---------------
   -- C_Connect --
   ---------------

   function C_Connect
     (S       : C.int;
      Name    : System.Address;
      Namelen : C.int) return C.int
   is
      Res : C.int;

   begin
      Res := Syscall_Connect (S, Name, Namelen);

      if Constants.Thread_Blocking_IO
        or else Res /= Failure
        or else Non_Blocking_Socket (S)
        or else Errno /= Constants.EINPROGRESS
      then
         return Res;
      end if;

      declare
         WSet : Fd_Set_Access;
         Now  : aliased Timeval;

      begin
         WSet := New_Socket_Set (No_Socket_Set);
         loop
            Insert_Socket_In_Set (WSet, S);
            Now := Immediat;
            Res := C_Select
              (S + 1,
               No_Fd_Set,
               WSet,
               No_Fd_Set,
               Now'Unchecked_Access);

            exit when Res > 0;

            if Res = Failure then
               Free_Socket_Set (WSet);
               return Res;
            end if;

            delay Quantum;
         end loop;

         Free_Socket_Set (WSet);
      end;

      Res := Syscall_Connect (S, Name, Namelen);

      if Res = Failure
        and then Errno = Constants.EISCONN
      then
         return Thin.Success;
      else
         return Res;
      end if;
   end C_Connect;

   -------------
   -- C_Ioctl --
   -------------

   function C_Ioctl
     (S   : C.int;
      Req : C.int;
      Arg : Int_Access) return C.int
   is
   begin
      if not Constants.Thread_Blocking_IO
        and then Req = Constants.FIONBIO
      then
         if Arg.all /= 0 then
            Set_Non_Blocking_Socket (S, True);
         end if;
      end if;

      return Syscall_Ioctl (S, Req, Arg);
   end C_Ioctl;

   ------------
   -- C_Recv --
   ------------

   function C_Recv
     (S     : C.int;
      Msg   : System.Address;
      Len   : C.int;
      Flags : C.int) return C.int
   is
      Res : C.int;

   begin
      loop
         Res := Syscall_Recv (S, Msg, Len, Flags);
         exit when Constants.Thread_Blocking_IO
           or else Res /= Failure
           or else Non_Blocking_Socket (S)
           or else Errno /= Constants.EWOULDBLOCK;
         delay Quantum;
      end loop;

      return Res;
   end C_Recv;

   ----------------
   -- C_Recvfrom --
   ----------------

   function C_Recvfrom
     (S       : C.int;
      Msg     : System.Address;
      Len     : C.int;
      Flags   : C.int;
      From    : Sockaddr_In_Access;
<<<<<<< HEAD
      Fromlen : access C.int) return C.int
=======
      Fromlen : not null access C.int) return C.int
>>>>>>> 751ff693
   is
      Res : C.int;

   begin
      loop
         Res := Syscall_Recvfrom (S, Msg, Len, Flags, From, Fromlen);
         exit when Constants.Thread_Blocking_IO
           or else Res /= Failure
           or else Non_Blocking_Socket (S)
           or else Errno /= Constants.EWOULDBLOCK;
         delay Quantum;
      end loop;

      return Res;
   end C_Recvfrom;

   ------------
   -- C_Send --
   ------------

   function C_Send
     (S     : C.int;
      Msg   : System.Address;
      Len   : C.int;
      Flags : C.int) return C.int
   is
      Res : C.int;

   begin
      loop
         Res := Syscall_Send (S, Msg, Len, Flags);
         exit when Constants.Thread_Blocking_IO
           or else Res /= Failure
           or else Non_Blocking_Socket (S)
           or else Errno /= Constants.EWOULDBLOCK;
         delay Quantum;
      end loop;

      return Res;
   end C_Send;

   --------------
   -- C_Sendto --
   --------------

   function C_Sendto
     (S     : C.int;
      Msg   : System.Address;
      Len   : C.int;
      Flags : C.int;
      To    : Sockaddr_In_Access;
      Tolen : C.int) return C.int
   is
      Res : C.int;

   begin
      loop
         Res := Syscall_Sendto (S, Msg, Len, Flags, To, Tolen);
         exit when Constants.Thread_Blocking_IO
           or else Res /= Failure
           or else Non_Blocking_Socket (S)
           or else Errno /= Constants.EWOULDBLOCK;
         delay Quantum;
      end loop;

      return Res;
   end C_Sendto;

   --------------
   -- C_Socket --
   --------------

   function C_Socket
     (Domain   : C.int;
      Typ      : C.int;
      Protocol : C.int) return C.int
   is
      R   : C.int;
      Val : aliased C.int := 1;

      Discard : C.int;
      pragma Unreferenced (Discard);

   begin
      R := Syscall_Socket (Domain, Typ, Protocol);

<<<<<<< HEAD
      if not Thread_Blocking_IO
=======
      if not Constants.Thread_Blocking_IO
>>>>>>> 751ff693
        and then R /= Failure
      then
         --  Do not use C_Ioctl as this subprogram tracks sockets set
         --  in non-blocking mode by user.

         Discard := Syscall_Ioctl (R, Constants.FIONBIO, Val'Unchecked_Access);
         Set_Non_Blocking_Socket (R, False);
      end if;
      Disable_SIGPIPE (R);
      return R;
   end C_Socket;

   --------------
   -- Finalize --
   --------------

   procedure Finalize is
   begin
      null;
   end Finalize;

   -------------------------
   -- Host_Error_Messages --
   -------------------------

   package body Host_Error_Messages is separate;

   ----------------
   -- Initialize --
   ----------------

   procedure Initialize is
   begin
      Disable_All_SIGPIPEs;
   end Initialize;

   -------------------------
   -- Non_Blocking_Socket --
   -------------------------

   function Non_Blocking_Socket (S : C.int) return Boolean is
      R : Boolean;
   begin
      Task_Lock.Lock;
      R := (Is_Socket_In_Set (Non_Blocking_Sockets, S) /= 0);
      Task_Lock.Unlock;
      return R;
   end Non_Blocking_Socket;

   -----------------
   -- Set_Address --
   -----------------

   procedure Set_Address
     (Sin     : Sockaddr_In_Access;
      Address : In_Addr)
   is
   begin
      Sin.Sin_Addr := Address;
   end Set_Address;

   ----------------
   -- Set_Family --
   ----------------

   procedure Set_Family
     (Sin    : Sockaddr_In_Access;
      Family : C.int)
   is
   begin
      Sin.Sin_Family := C.unsigned_short (Family);
   end Set_Family;

   ----------------
   -- Set_Length --
   ----------------

   procedure Set_Length
     (Sin : Sockaddr_In_Access;
      Len : C.int)
   is
      pragma Unreferenced (Sin);
      pragma Unreferenced (Len);

   begin
      null;
   end Set_Length;

   -----------------------------
   -- Set_Non_Blocking_Socket --
   -----------------------------

   procedure Set_Non_Blocking_Socket (S : C.int; V : Boolean) is
   begin
      Task_Lock.Lock;

      if V then
         Insert_Socket_In_Set (Non_Blocking_Sockets, S);
      else
         Remove_Socket_From_Set (Non_Blocking_Sockets, S);
      end if;
<<<<<<< HEAD

      Task_Lock.Unlock;
   end Set_Non_Blocking_Socket;

   --------------
   -- Set_Port --
   --------------

   procedure Set_Port
     (Sin  : Sockaddr_In_Access;
      Port : C.unsigned_short)
   is
   begin
      Sin.Sin_Port   := Port;
   end Set_Port;
=======

      Task_Lock.Unlock;
   end Set_Non_Blocking_Socket;

   --------------
   -- Set_Port --
   --------------

   procedure Set_Port
     (Sin  : Sockaddr_In_Access;
      Port : C.unsigned_short)
   is
   begin
      Sin.Sin_Port   := Port;
   end Set_Port;

   --------------------
   -- Signalling_Fds --
   --------------------

   package body Signalling_Fds is

      --  In this default implementation, we use a C version of these
      --  subprograms provided by socket.c.

      function C_Create (Fds : not null access Fd_Pair) return C.int;
      function C_Read (Rsig : C.int) return C.int;
      function C_Write (Wsig : C.int) return C.int;
      procedure C_Close (Sig : C.int);

      pragma Import (C, C_Create, "__gnat_create_signalling_fds");
      pragma Import (C, C_Read,   "__gnat_read_signalling_fd");
      pragma Import (C, C_Write,  "__gnat_write_signalling_fd");
      pragma Import (C, C_Close,  "__gnat_close_signalling_fd");

      function Create
        (Fds : not null access Fd_Pair) return C.int renames C_Create;
      function Read (Rsig : C.int) return C.int renames C_Read;
      function Write (Wsig : C.int) return C.int renames C_Write;
      procedure Close (Sig : C.int) renames C_Close;

   end Signalling_Fds;
>>>>>>> 751ff693

   --------------------------
   -- Socket_Error_Message --
   --------------------------

   function Socket_Error_Message
     (Errno : Integer) return C.Strings.chars_ptr
   is
      use type Interfaces.C.Strings.chars_ptr;

      C_Msg : C.Strings.chars_ptr;

   begin
      C_Msg := C_Strerror (C.int (Errno));

      if C_Msg = C.Strings.Null_Ptr then
         return Unknown_System_Error;
      else
         return C_Msg;
      end if;
   end Socket_Error_Message;

end GNAT.Sockets.Thin;<|MERGE_RESOLUTION|>--- conflicted
+++ resolved
@@ -6,11 +6,7 @@
 --                                                                          --
 --                                 B o d y                                  --
 --                                                                          --
-<<<<<<< HEAD
---                     Copyright (C) 2001-2005, AdaCore                     --
-=======
 --                     Copyright (C) 2001-2007, AdaCore                     --
->>>>>>> 751ff693
 --                                                                          --
 -- GNAT is free software;  you can  redistribute it  and/or modify it under --
 -- terms of the  GNU General Public License as published  by the Free Soft- --
@@ -60,18 +56,6 @@
    --  been set in non-blocking mode by the user.
 
    Quantum : constant Duration := 0.2;
-<<<<<<< HEAD
-   --  When Thread_Blocking_IO is False, we set sockets in
-   --  non-blocking mode and we spend a period of time Quantum between
-   --  two attempts on a blocking operation.
-
-   Thread_Blocking_IO : Boolean := True;
-   --  Comment required for this ???
-
-   Unknown_System_Error : constant C.Strings.chars_ptr :=
-                            C.Strings.New_String ("Unknown system error");
-
-=======
    --  When Constants.Thread_Blocking_IO is False, we set sockets in
    --  non-blocking mode and we spend a period of time Quantum between
    --  two attempts on a blocking operation.
@@ -79,17 +63,12 @@
    Unknown_System_Error : constant C.Strings.chars_ptr :=
                             C.Strings.New_String ("Unknown system error");
 
->>>>>>> 751ff693
    --  Comments required for following functions ???
 
    function Syscall_Accept
      (S       : C.int;
       Addr    : System.Address;
-<<<<<<< HEAD
-      Addrlen : access C.int) return C.int;
-=======
       Addrlen : not null access C.int) return C.int;
->>>>>>> 751ff693
    pragma Import (C, Syscall_Accept, "accept");
 
    function Syscall_Connect
@@ -117,11 +96,7 @@
       Len     : C.int;
       Flags   : C.int;
       From    : Sockaddr_In_Access;
-<<<<<<< HEAD
-      Fromlen : access C.int) return C.int;
-=======
       Fromlen : not null access C.int) return C.int;
->>>>>>> 751ff693
    pragma Import (C, Syscall_Recvfrom, "recvfrom");
 
    function Syscall_Send
@@ -149,14 +124,11 @@
    procedure Disable_SIGPIPE (S : C.int);
    pragma Import (C, Disable_SIGPIPE, "__gnat_disable_sigpipe");
 
-<<<<<<< HEAD
-=======
    procedure Disable_All_SIGPIPEs;
    pragma Import (C, Disable_All_SIGPIPEs, "__gnat_disable_all_sigpipes");
    --  Sets the process to ignore all SIGPIPE signals on platforms that
    --  don't support Disable_SIGPIPE for particular streams.
 
->>>>>>> 751ff693
    function Non_Blocking_Socket (S : C.int) return Boolean;
    procedure Set_Non_Blocking_Socket (S : C.int; V : Boolean);
 
@@ -167,11 +139,7 @@
    function C_Accept
      (S       : C.int;
       Addr    : System.Address;
-<<<<<<< HEAD
-      Addrlen : access C.int) return C.int
-=======
       Addrlen : not null access C.int) return C.int
->>>>>>> 751ff693
    is
       R   : C.int;
       Val : aliased C.int := 1;
@@ -182,22 +150,14 @@
    begin
       loop
          R := Syscall_Accept (S, Addr, Addrlen);
-<<<<<<< HEAD
-         exit when Thread_Blocking_IO
-=======
          exit when Constants.Thread_Blocking_IO
->>>>>>> 751ff693
            or else R /= Failure
            or else Non_Blocking_Socket (S)
            or else Errno /= Constants.EWOULDBLOCK;
          delay Quantum;
       end loop;
 
-<<<<<<< HEAD
-      if not Thread_Blocking_IO
-=======
       if not Constants.Thread_Blocking_IO
->>>>>>> 751ff693
         and then R /= Failure
       then
          --  A socket inherits the properties ot its server especially
@@ -330,11 +290,7 @@
       Len     : C.int;
       Flags   : C.int;
       From    : Sockaddr_In_Access;
-<<<<<<< HEAD
-      Fromlen : access C.int) return C.int
-=======
       Fromlen : not null access C.int) return C.int
->>>>>>> 751ff693
    is
       Res : C.int;
 
@@ -421,11 +377,7 @@
    begin
       R := Syscall_Socket (Domain, Typ, Protocol);
 
-<<<<<<< HEAD
-      if not Thread_Blocking_IO
-=======
       if not Constants.Thread_Blocking_IO
->>>>>>> 751ff693
         and then R /= Failure
       then
          --  Do not use C_Ioctl as this subprogram tracks sockets set
@@ -527,23 +479,6 @@
       else
          Remove_Socket_From_Set (Non_Blocking_Sockets, S);
       end if;
-<<<<<<< HEAD
-
-      Task_Lock.Unlock;
-   end Set_Non_Blocking_Socket;
-
-   --------------
-   -- Set_Port --
-   --------------
-
-   procedure Set_Port
-     (Sin  : Sockaddr_In_Access;
-      Port : C.unsigned_short)
-   is
-   begin
-      Sin.Sin_Port   := Port;
-   end Set_Port;
-=======
 
       Task_Lock.Unlock;
    end Set_Non_Blocking_Socket;
@@ -586,7 +521,6 @@
       procedure Close (Sig : C.int) renames C_Close;
 
    end Signalling_Fds;
->>>>>>> 751ff693
 
    --------------------------
    -- Socket_Error_Message --

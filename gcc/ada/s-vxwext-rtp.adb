--- conflicted
+++ resolved
@@ -6,11 +6,7 @@
 --                                                                          --
 --                                   B o d y                                --
 --                                                                          --
-<<<<<<< HEAD
---            Copyright (C) 2009, Free Software Foundation, Inc.            --
-=======
 --            Copyright (C) 2008-2009, Free Software Foundation, Inc.       --
->>>>>>> 42a9ba1d
 --                                                                          --
 -- GNARL is free software;  you can redistribute it  and/or modify it under --
 -- terms of the  GNU General Public License as published  by the Free Soft- --
@@ -83,8 +79,6 @@
       return 0;
    end Interrupt_Number_To_Vector;
 
-<<<<<<< HEAD
-=======
    ------------------------
    -- taskCpuAffinitySet --
    ------------------------
@@ -95,5 +89,4 @@
       return ERROR;
    end taskCpuAffinitySet;
 
->>>>>>> 42a9ba1d
 end System.VxWorks.Ext;
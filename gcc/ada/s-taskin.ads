------------------------------------------------------------------------------
--                                                                          --
--                  GNAT RUN-TIME LIBRARY (GNARL) COMPONENTS                --
--                                                                          --
--                        S Y S T E M . T A S K I N G                       --
--                                                                          --
--                                  S p e c                                 --
--                                                                          --
<<<<<<< HEAD
--          Copyright (C) 1992-2006, Free Software Foundation, Inc.         --
=======
--          Copyright (C) 1992-2007, Free Software Foundation, Inc.         --
>>>>>>> 751ff693
--                                                                          --
-- GNARL is free software; you can  redistribute it  and/or modify it under --
-- terms of the  GNU General Public License as published  by the Free Soft- --
-- ware  Foundation;  either version 2,  or (at your option) any later ver- --
-- sion. GNARL is distributed in the hope that it will be useful, but WITH- --
-- OUT ANY WARRANTY;  without even the  implied warranty of MERCHANTABILITY --
-- or FITNESS FOR A PARTICULAR PURPOSE.  See the GNU General Public License --
-- for  more details.  You should have  received  a copy of the GNU General --
-- Public License  distributed with GNARL; see file COPYING.  If not, write --
-- to  the  Free Software Foundation,  51  Franklin  Street,  Fifth  Floor, --
-- Boston, MA 02110-1301, USA.                                              --
--                                                                          --
-- As a special exception,  if other files  instantiate  generics from this --
-- unit, or you link  this unit with other files  to produce an executable, --
-- this  unit  does not  by itself cause  the resulting  executable  to  be --
-- covered  by the  GNU  General  Public  License.  This exception does not --
-- however invalidate  any other reasons why  the executable file  might be --
-- covered by the  GNU Public License.                                      --
--                                                                          --
-- GNARL was developed by the GNARL team at Florida State University.       --
-- Extensive contributions were provided by Ada Core Technologies, Inc.     --
--                                                                          --
------------------------------------------------------------------------------

--  This package provides necessary type definitions for compiler interface

--  Note: the compiler generates direct calls to this interface, via Rtsfind.
--  Any changes to this interface may require corresponding compiler changes.

with Ada.Exceptions;
--  Used for Exception_Id
--           Exception_Occurrence

with System.Parameters;
--  used for Size_Type

with System.Task_Info;
--  used for Task_Info_Type

with System.Soft_Links;
--  used for TSD

with System.Task_Primitives;
--  used for Private_Data

with System.Stack_Usage;
--  used for Stack_Analyzer

<<<<<<< HEAD
with Unchecked_Conversion;
=======
with Ada.Unchecked_Conversion;
>>>>>>> 751ff693

package System.Tasking is
   pragma Preelaborate;

   -------------------
   -- Locking Rules --
   -------------------

   --  The following rules must be followed at all times, to prevent
   --  deadlock and generally ensure correct operation of locking.

   --  Never lock a lock unless abort is deferred

   --  Never undefer abort while holding a lock

   --  Overlapping critical sections must be properly nested, and locks must
   --  be released in LIFO order. e.g., the following is not allowed:

   --         Lock (X);
   --         ...
   --         Lock (Y);
   --         ...
   --         Unlock (X);
   --         ...
   --         Unlock (Y);

   --  Locks with lower (smaller) level number cannot be locked
   --  while holding a lock with a higher level number. (The level

   --  1. System.Tasking.PO_Simple.Protection.L (any PO lock)
   --  2. System.Tasking.Initialization.Global_Task_Lock (in body)
   --  3. System.Task_Primitives.Operations.Single_RTS_Lock
   --  4. System.Tasking.Ada_Task_Control_Block.LL.L (any TCB lock)

   --  Clearly, there can be no circular chain of hold-and-wait
   --  relationships involving locks in different ordering levels.

   --  We used to have Global_Task_Lock before Protection.L but this was
   --  clearly wrong since there can be calls to "new" inside protected
   --  operations. The new ordering prevents these failures.

   --  Sometimes we need to hold two ATCB locks at the same time. To allow us
   --  to order the locking, each ATCB is given a unique serial number. If one
   --  needs to hold locks on several ATCBs at once, the locks with lower
   --  serial numbers must be locked first.

   --  We don't always need to check the serial numbers, since the serial
   --  numbers are assigned sequentially, and so:

   --  . The parent of a task always has a lower serial number.
   --  . The activator of a task always has a lower serial number.
   --  . The environment task has a lower serial number than any other task.
   --  . If the activator of a task is different from the task's parent,
   --    the parent always has a lower serial number than the activator.

   ---------------------------------
   -- Task_Id related definitions --
   ---------------------------------

   type Ada_Task_Control_Block;

   type Task_Id is access all Ada_Task_Control_Block;

   Null_Task : constant Task_Id;

   type Task_List is array (Positive range <>) of Task_Id;

   function Self return Task_Id;
   pragma Inline (Self);
   --  This is the compiler interface version of this function. Do not call
   --  from the run-time system.

<<<<<<< HEAD
   function To_Task_Id is new Unchecked_Conversion (System.Address, Task_Id);
   function To_Address is new Unchecked_Conversion (Task_Id, System.Address);
=======
   function To_Task_Id is
     new Ada.Unchecked_Conversion (System.Address, Task_Id);
   function To_Address is
     new Ada.Unchecked_Conversion (Task_Id, System.Address);
>>>>>>> 751ff693

   -----------------------
   -- Enumeration types --
   -----------------------

   type Task_States is
     (Unactivated,
      --  Task has been created but has not been activated.
      --  It cannot be executing.

      --  Active states
      --  For all states from here down, the task has been activated.
      --  For all states from here down, except for Terminated, the task
      --  may be executing.
      --  Activator = null iff it has not yet completed activating.

      --  For all states from here down,
      --  the task has been activated, and may be executing.

      Runnable,
      --  Task is not blocked for any reason known to Ada.
      --  (It may be waiting for a mutex, though.)
      --  It is conceptually "executing" in normal mode.

      Terminated,
      --  The task is terminated, in the sense of ARM 9.3 (5).
      --  Any dependents that were waiting on terminate
      --  alternatives have been awakened and have terminated themselves.

      Activator_Sleep,
      --  Task is waiting for created tasks to complete activation

      Acceptor_Sleep,
      --  Task is waiting on an accept or selective wait statement

      Entry_Caller_Sleep,
      --  Task is waiting on an entry call

      Async_Select_Sleep,
      --  Task is waiting to start the abortable part of an
      --  asynchronous select statement.

      Delay_Sleep,
      --  Task is waiting on a select statement with only a delay
      --  alternative open.

      Master_Completion_Sleep,
      --  Master completion has two phases.
      --  In Phase 1 the task is sleeping in Complete_Master
      --  having completed a master within itself,
      --  and is waiting for the tasks dependent on that master to become
      --  terminated or waiting on a terminate Phase.

      Master_Phase_2_Sleep,
      --  In Phase 2 the task is sleeping in Complete_Master
      --  waiting for tasks on terminate alternatives to finish
      --  terminating.

      --  The following are special uses of sleep, for server tasks
      --  within the run-time system.

      Interrupt_Server_Idle_Sleep,
      Interrupt_Server_Blocked_Interrupt_Sleep,
      Timer_Server_Sleep,
      AST_Server_Sleep,

      Asynchronous_Hold,
      --  The task has been held by Asynchronous_Task_Control.Hold_Task

      Interrupt_Server_Blocked_On_Event_Flag
      --  The task has been blocked on a system call waiting for a
      --  completion event/signal to occur.
     );

   type Call_Modes is
     (Simple_Call, Conditional_Call, Asynchronous_Call, Timed_Call);

   type Select_Modes is (Simple_Mode, Else_Mode, Terminate_Mode, Delay_Mode);

   subtype Delay_Modes is Integer;

   -------------------------------
   -- Entry related definitions --
   -------------------------------

   Null_Entry : constant := 0;

   Max_Entry : constant := Integer'Last;

   Interrupt_Entry : constant := -2;

   Cancelled_Entry : constant := -1;

   type Entry_Index is range Interrupt_Entry .. Max_Entry;

   Null_Task_Entry : constant := Null_Entry;

   Max_Task_Entry : constant := Max_Entry;

   type Task_Entry_Index is new Entry_Index
     range Null_Task_Entry .. Max_Task_Entry;

   type Entry_Call_Record;

   type Entry_Call_Link is access all Entry_Call_Record;

   type Entry_Queue is record
      Head : Entry_Call_Link;
      Tail : Entry_Call_Link;
   end record;

   type Task_Entry_Queue_Array is
     array (Task_Entry_Index range <>) of Entry_Queue;

   ----------------------------------
   -- Entry_Call_Record definition --
   ----------------------------------

   type Entry_Call_State is
     (Never_Abortable,
      --  the call is not abortable, and never can be

      Not_Yet_Abortable,
      --  the call is not abortable, but may become so

      Was_Abortable,
      --  the call is not abortable, but once was

      Now_Abortable,
      --  the call is abortable

      Done,
      --  the call has been completed

      Cancelled
      --  the call was asynchronous, and was cancelled
     );

   --  Never_Abortable is used for calls that are made in a abort
   --  deferred region (see ARM 9.8(5-11), 9.8 (20)).
   --  Such a call is never abortable.

   --  The Was_ vs. Not_Yet_ distinction is needed to decide whether it
   --  is OK to advance into the abortable part of an async. select stmt.
   --  That is allowed iff the mode is Now_ or Was_.

   --  Done indicates the call has been completed, without cancellation,
   --  or no call has been made yet at this ATC nesting level,
   --  and so aborting the call is no longer an issue.
   --  Completion of the call does not necessarily indicate "success";
   --  the call may be returning an exception if Exception_To_Raise is
   --  non-null.

   --  Cancelled indicates the call was cancelled,
   --  and so aborting the call is no longer an issue.

   --  The call is on an entry queue unless
   --  State >= Done, in which case it may or may not be still Onqueue.

   --  Please do not modify the order of the values, without checking
   --  all uses of this type. We rely on partial "monotonicity" of
   --  Entry_Call_Record.State to avoid locking when we access this
   --  value for certain tests. In particular:

   --  1)  Once State >= Done, we can rely that the call has been
   --      completed. If State >= Done, it will not
   --      change until the task does another entry call at this level.

   --  2)  Once State >= Was_Abortable, we can rely that the call has
   --      been queued abortably at least once, and so the check for
   --      whether it is OK to advance to the abortable part of an
   --      async. select statement does not need to lock anything.

   type Restricted_Entry_Call_Record is record
      Self : Task_Id;
      --  ID of the caller

      Mode : Call_Modes;

      State : Entry_Call_State;
      pragma Atomic (State);
      --  Indicates part of the state of the call.
      --
      --  Protection: If the call is not on a queue, it should only be
      --  accessed by Self, and Self does not need any lock to modify this
      --  field.
      --
      --  Once the call is on a queue, the value should be something other
      --  than Done unless it is cancelled, and access is controller by the
      --  "server" of the queue -- i.e., the lock of Checked_To_Protection
      --  (Call_Target) if the call record is on the queue of a PO, or the
      --  lock of Called_Target if the call is on the queue of a task. See
      --  comments on type declaration for more details.

      Uninterpreted_Data : System.Address;
      --  Data passed by the compiler

      Exception_To_Raise : Ada.Exceptions.Exception_Id;
      --  The exception to raise once this call has been completed without
      --  being aborted.
   end record;
   pragma Suppress_Initialization (Restricted_Entry_Call_Record);

   -------------------------------------------
   -- Task termination procedure definition --
   -------------------------------------------

   --  We need to redefine here these types (already defined in
   --  Ada.Task_Termination) for avoiding circular dependencies.

   type Cause_Of_Termination is (Normal, Abnormal, Unhandled_Exception);
   --  Possible causes for task termination:
   --
   --    Normal means that the task terminates due to completing the
   --    last sentence of its body, or as a result of waiting on a
   --    terminate alternative.

   --    Abnormal means that the task terminates because it is being aborted

   --    handled_Exception means that the task terminates because of exception
   --    raised by by the execution of its task_body.

   type Termination_Handler is access protected procedure
     (Cause : Cause_Of_Termination;
      T     : Task_Id;
      X     : Ada.Exceptions.Exception_Occurrence);
   --  Used to represent protected procedures to be executed when task
   --  terminates.

   ------------------------------------
   -- Task related other definitions --
   ------------------------------------

   type Activation_Chain is limited private;
<<<<<<< HEAD
   --  Comment required ???
=======
   --  Linked list of to-be-activated tasks, linked through
   --  Activation_Link. The order of tasks on the list is irrelevant, because
   --  the priority rules will ensure that they actually start activating in
   --  priority order.
>>>>>>> 751ff693

   type Activation_Chain_Access is access all Activation_Chain;
   --  Comment required ???

   type Task_Procedure_Access is access procedure (Arg : System.Address);

   type Access_Boolean is access all Boolean;

   function Detect_Blocking return Boolean;
   pragma Inline (Detect_Blocking);
   --  Return whether the Detect_Blocking pragma is enabled

   function Storage_Size (T : Task_Id) return System.Parameters.Size_Type;
   --  Retrieve from the TCB of the task the allocated size of its stack,
   --  either the system default or the size specified by a pragma. This
   --  is in general a non-static value that can depend on discriminants
   --  of the task.

   ----------------------------------------------
   -- Ada_Task_Control_Block (ATCB) definition --
   ----------------------------------------------

   --  Notes on protection (synchronization) of TRTS data structures

   --  Any field of the TCB can be written by the activator of a task when the
   --  task is created, since no other task can access the new task's
   --  state until creation is complete.

   --  The protection for each field is described in a comment starting with
   --  "Protection:".

   --  When a lock is used to protect an ATCB field, this lock is simply named

   --  Some protection is described in terms of tasks related to the
   --  ATCB being protected. These are:

   --    Self:      The task which is controlled by this ATCB
   --    Acceptor:  A task accepting a call from Self
   --    Caller:    A task calling an entry of Self
   --    Parent:    The task executing the master on which Self depends
   --    Dependent: A task dependent on Self
   --    Activator: The task that created Self and initiated its activation
   --    Created:   A task created and activated by Self

   --  Note: The order of the fields is important to implement efficiently
   --  tasking support under gdb.
   --  Currently gdb relies on the order of the State, Parent, Base_Priority,
   --  Task_Image, Task_Image_Len, Call and LL fields.

   -------------------------
   -- Common ATCB section --
   -------------------------

   --  Section used by all GNARL implementations (regular and restricted)

   type Common_ATCB is record
      State : Task_States;
      pragma Atomic (State);
      --  Encodes some basic information about the state of a task,
      --  including whether it has been activated, whether it is sleeping,
      --  and whether it is terminated.
      --
      --  Protection: Self.L

      Parent : Task_Id;
      --  The task on which this task depends.
      --  See also Master_Level and Master_Within.

      Base_Priority : System.Any_Priority;
      --  Base priority, not changed during entry calls, only changed
      --  via dynamic priorities package.
      --
      --  Protection: Only written by Self, accessed by anyone

      Current_Priority : System.Any_Priority;
      --  Active priority, except that the effects of protected object
      --  priority ceilings are not reflected. This only reflects explicit
      --  priority changes and priority inherited through task activation
      --  and rendezvous.
      --
      --  Ada 95 notes: In Ada 95, this field will be transferred to the
      --  Priority field of an Entry_Calls component when an entry call
      --  is initiated. The Priority of the Entry_Calls component will not
      --  change for the duration of the call. The accepting task can
      --  use it to boost its own priority without fear of its changing in
      --  the meantime.
      --
      --  This can safely be used in the priority ordering
      --  of entry queues. Once a call is queued, its priority does not
      --  change.
      --
      --  Since an entry call cannot be made while executing
      --  a protected action, the priority of a task will never reflect a
      --  priority ceiling change at the point of an entry call.
      --
      --  Protection: Only written by Self, and only accessed when Acceptor
      --  accepts an entry or when Created activates, at which points Self is
      --  suspended.

      Protected_Action_Nesting : Natural;
      pragma Atomic (Protected_Action_Nesting);
      --  The dynamic level of protected action nesting for this task. This
      --  field is needed for checking whether potentially blocking operations
      --  are invoked from protected actions. pragma Atomic is used because it
      --  can be read/written from protected interrupt handlers.

<<<<<<< HEAD
      Task_Image : String (1 .. 32);
=======
      Task_Image : String (1 .. System.Parameters.Max_Task_Image_Length);
>>>>>>> 751ff693
      --  Hold a string that provides a readable id for task,
      --  built from the variable of which it is a value or component.

      Task_Image_Len : Natural;
      --  Actual length of Task_Image

      Call : Entry_Call_Link;
      --  The entry call that has been accepted by this task.
      --
      --  Protection: Self.L. Self will modify this field when Self.Accepting
      --  is False, and will not need the mutex to do so. Once a task sets
      --  Pending_ATC_Level = 0, no other task can access this field.

      LL : aliased Task_Primitives.Private_Data;
      --  Control block used by the underlying low-level tasking service
      --  (GNULLI).
      --
      --  Protection: This is used only by the GNULLI implementation, which
      --  takes care of all of its synchronization.

      Task_Arg : System.Address;
      --  The argument to task procedure. Provide a handle for discriminant
      --  information
      --
      --  Protection: Part of the synchronization between Self and Activator.
      --  Activator writes it, once, before Self starts executing. Thereafter,
      --  Self only reads it.

      Task_Entry_Point : Task_Procedure_Access;
      --  Information needed to call the procedure containing the code for
      --  the body of this task.
      --
      --  Protection: Part of the synchronization between Self and Activator.
      --  Activator writes it, once, before Self starts executing. Self reads
      --  it, once, as part of its execution.

      Compiler_Data : System.Soft_Links.TSD;
      --  Task-specific data needed by the compiler to store per-task
      --  structures.
      --
      --  Protection: Only accessed by Self

      All_Tasks_Link : Task_Id;
      --  Used to link this task to the list of all tasks in the system
      --
      --  Protection: RTS_Lock

      Activation_Link : Task_Id;
      --  Used to link this task to a list of tasks to be activated
      --
      --  Protection: Only used by Activator

      Activator : Task_Id;
      --  The task that created this task, either by declaring it as a task
      --  object or by executing a task allocator. The value is null iff Self
      --  has completed activation.
      --
      --  Protection: Set by Activator before Self is activated, and only read
      --  and modified by Self after that.

      Wait_Count : Integer;
      --  This count is used by a task that is waiting for other tasks. At all
      --  other times, the value should be zero. It is used differently in
      --  several different states. Since a task cannot be in more than one of
      --  these states at the same time, a single counter suffices.
      --
      --  Protection: Self.L

      --  Activator_Sleep

      --  This is the number of tasks that this task is activating, i.e. the
      --  children that have started activation but have not completed it.
      --
      --  Protection: Self.L and Created.L. Both mutexes must be locked, since
      --  Self.Activation_Count and Created.State must be synchronized.

      --  Master_Completion_Sleep (phase 1)

      --  This is the number dependent tasks of a master being completed by
      --  Self that are not activated, not terminated, and not waiting on a
      --  terminate alternative.

      --  Master_Completion_2_Sleep (phase 2)

      --  This is the count of tasks dependent on a master being completed by
      --  Self which are waiting on a terminate alternative.

      Elaborated : Access_Boolean;
      --  Pointer to a flag indicating that this task's body has been
      --  elaborated. The flag is created and managed by the
      --  compiler-generated code.
      --
      --  Protection: The field itself is only accessed by Activator. The flag
      --  that it points to is updated by Master and read by Activator; access
      --  is assumed to be atomic.

      Activation_Failed : Boolean;
      --  Set to True if activation of a chain of tasks fails,
      --  so that the activator should raise Tasking_Error.

      Task_Info : System.Task_Info.Task_Info_Type;
      --  System-specific attributes of the task as specified by the
      --  Task_Info pragma.

      Analyzer  : System.Stack_Usage.Stack_Analyzer;
      --  For storing informations used to measure the stack usage

      Global_Task_Lock_Nesting : Natural;
      --  This is the current nesting level of calls to
      --  System.Tasking.Initialization.Lock_Task. This allows a task to call
      --  Lock_Task multiple times without deadlocking. A task only locks
      --  Global_Task_Lock when its Global_Task_Lock_Nesting goes from 0 to 1,
      --  and only unlocked when it goes from 1 to 0.
      --
      --  Protection: Only accessed by Self

      Fall_Back_Handler : Termination_Handler;
      --  This is the fall-back handler that applies to the dependent tasks of
      --  the task.
      --
      --  Protection: Self.L

      Specific_Handler : Termination_Handler;
      --  This is the specific handler that applies only to this task, and not
      --  any of its dependent tasks.
      --
      --  Protection: Self.L
   end record;

   ---------------------------------------
   -- Restricted_Ada_Task_Control_Block --
   ---------------------------------------

   --  This type should only be used by the restricted GNARLI and by
   --  restricted GNULL implementations to allocate an ATCB (see
   --  System.Task_Primitives.Operations.New_ATCB) that will take
   --  significantly less memory.

   --  Note that the restricted GNARLI should only access fields that are
   --  present in the Restricted_Ada_Task_Control_Block structure.

   type Restricted_Ada_Task_Control_Block (Entry_Num : Task_Entry_Index) is
   record
      Common : Common_ATCB;
      --  The common part between various tasking implementations

      Entry_Call : aliased Restricted_Entry_Call_Record;
      --  Protection: This field is used on entry call "queues" associated
      --  with protected objects, and is protected by the protected object
      --  lock.
   end record;
   pragma Suppress_Initialization (Restricted_Ada_Task_Control_Block);

   Interrupt_Manager_ID : Task_Id;
   --  This task ID is declared here to break circular dependencies.
   --  Also declare Interrupt_Manager_ID after Task_Id is known, to avoid
   --  generating unneeded finalization code.

   -----------------------
   -- List of all Tasks --
   -----------------------

   All_Tasks_List : Task_Id;
   --  Global linked list of all tasks

   ------------------------------------------
   -- Regular (non restricted) definitions --
   ------------------------------------------

   --------------------------------
   -- Master Related Definitions --
   --------------------------------

   subtype Master_Level is Integer;
   subtype Master_ID is Master_Level;

   --  Normally, a task starts out with internal master nesting level one
   --  larger than external master nesting level. It is incremented to one by
   --  Enter_Master, which is called in the task body only if the compiler
<<<<<<< HEAD
   --  thinks the task may have dependent tasks. It is set to for the
   --  environment task, the level 2 is reserved for server tasks of the
   --  run-time system (the so called "independent tasks"), and the level 3 is
   --  for the library level tasks.

=======
   --  thinks the task may have dependent tasks. It is set to 1 for the
   --  environment task, the level 2 is reserved for server tasks of the
   --  run-time system (the so called "independent tasks"), and the level 3 is
   --  for the library level tasks. Foreign threads which are detected by
   --  the run-time have a level of 0, allowing these tasks to be easily
   --  distinguished if needed.

   Foreign_Task_Level     : constant Master_Level := 0;
>>>>>>> 751ff693
   Environment_Task_Level : constant Master_Level := 1;
   Independent_Task_Level : constant Master_Level := 2;
   Library_Task_Level     : constant Master_Level := 3;

   ------------------------------
   -- Task size, priority info --
   ------------------------------

   Unspecified_Priority : constant Integer := System.Priority'First - 1;

   Priority_Not_Boosted : constant Integer := System.Priority'First - 1;
   --  Definition of Priority actually has to come from the RTS configuration

   subtype Rendezvous_Priority is Integer
     range Priority_Not_Boosted .. System.Any_Priority'Last;

   ------------------------------------
   -- Rendezvous related definitions --
   ------------------------------------

   No_Rendezvous : constant := 0;

   Max_Select : constant Integer := Integer'Last;
   --  RTS-defined

   subtype Select_Index is Integer range No_Rendezvous .. Max_Select;
   --   type Select_Index is range No_Rendezvous .. Max_Select;

   subtype Positive_Select_Index is
     Select_Index range 1 .. Select_Index'Last;

   type Accept_Alternative is record
      Null_Body : Boolean;
      S         : Task_Entry_Index;
   end record;

   type Accept_List is
     array (Positive_Select_Index range <>) of Accept_Alternative;

   type Accept_List_Access is access constant Accept_List;

   -----------------------------------
   -- ATC_Level related definitions --
   -----------------------------------

   Max_ATC_Nesting : constant Natural := 20;

   subtype ATC_Level_Base is Integer range 0 .. Max_ATC_Nesting;

   ATC_Level_Infinity : constant ATC_Level_Base := ATC_Level_Base'Last;

   subtype ATC_Level is ATC_Level_Base range 0 .. ATC_Level_Base'Last - 1;

   subtype ATC_Level_Index is ATC_Level range 1 .. ATC_Level'Last;

   ----------------------------------
   -- Entry_Call_Record definition --
   ----------------------------------

   type Entry_Call_Record is record
      Self  : Task_Id;
      --  ID of the caller

      Mode : Call_Modes;

      State : Entry_Call_State;
      pragma Atomic (State);
      --  Indicates part of the state of the call
      --
      --  Protection: If the call is not on a queue, it should only be
      --  accessed by Self, and Self does not need any lock to modify this
      --  field. Once the call is on a queue, the value should be something
      --  other than Done unless it is cancelled, and access is controller by
      --  the "server" of the queue -- i.e., the lock of Checked_To_Protection
      --  (Call_Target) if the call record is on the queue of a PO, or the
      --  lock of Called_Target if the call is on the queue of a task. See
      --  comments on type declaration for more details.

      Uninterpreted_Data : System.Address;
      --  Data passed by the compiler

      Exception_To_Raise : Ada.Exceptions.Exception_Id;
      --  The exception to raise once this call has been completed without
      --  being aborted.

      Prev : Entry_Call_Link;

      Next : Entry_Call_Link;

      Level : ATC_Level;
      --  One of Self and Level are redundant in this implementation, since
      --  each Entry_Call_Record is at Self.Entry_Calls (Level). Since we must
      --  have access to the entry call record to be reading this, we could
      --  get Self from Level, or Level from Self. However, this requires
      --  non-portable address arithmetic.

      E : Entry_Index;

      Prio : System.Any_Priority;

      --  The above fields are those that there may be some hope of packing.
      --  They are gathered together to allow for compilers that lay records
      --  out contiguously, to allow for such packing.

      Called_Task : Task_Id;
      pragma Atomic (Called_Task);
      --  Use for task entry calls. The value is null if the call record is
      --  not in use. Conversely, unless State is Done and Onqueue is false,
      --  Called_Task points to an ATCB.
      --
      --  Protection:  Called_Task.L

      Called_PO : System.Address;
      pragma Atomic (Called_PO);
      --  Similar to Called_Task but for protected objects
      --
      --  Note that the previous implementation tried to merge both
      --  Called_Task and Called_PO but this ended up in many unexpected
      --  complications (e.g having to add a magic number in the ATCB, which
      --  caused gdb lots of confusion) with no real gain since the
      --  Lock_Server implementation still need to loop around chasing for
      --  pointer changes even with a single pointer.

      Acceptor_Prev_Call : Entry_Call_Link;
      --  For task entry calls only

      Acceptor_Prev_Priority : Rendezvous_Priority := Priority_Not_Boosted;
      --  For task entry calls only. The priority of the most recent prior
      --  call being serviced. For protected entry calls, this function should
      --  be performed by GNULLI ceiling locking.

      Cancellation_Attempted : Boolean := False;
      pragma Atomic (Cancellation_Attempted);
      --  Cancellation of the call has been attempted.
      --  Consider merging this into State???

<<<<<<< HEAD
      Requeue_With_Abort : Boolean := False;
      --  Temporary to tell caller whether requeue is with abort.
      --  Find a better way of doing this ???
=======
      With_Abort : Boolean := False;
      --  Tell caller whether the call may be aborted
      --  ??? consider merging this with Was_Abortable state
>>>>>>> 751ff693

      Needs_Requeue : Boolean := False;
      --  Temporary to tell acceptor of task entry call that
      --  Exceptional_Complete_Rendezvous needs to do requeue.
   end record;

   ------------------------------------
   -- Task related other definitions --
   ------------------------------------

   type Access_Address is access all System.Address;
   --  Comment on what this is used for ???

   pragma No_Strict_Aliasing (Access_Address);
   --  This type is used in contexts where aliasing may be an issue (see
   --  for example s-tataat.adb), so we avoid any incorrect aliasing
   --  assumptions.

   ----------------------------------------------
   -- Ada_Task_Control_Block (ATCB) definition --
   ----------------------------------------------

   type Entry_Call_Array is array (ATC_Level_Index) of
     aliased Entry_Call_Record;

   type Direct_Index is range 0 .. Parameters.Default_Attribute_Count;
   subtype Direct_Index_Range is Direct_Index range 1 .. Direct_Index'Last;
   --  Attributes with indices in this range are stored directly in the task
   --  control block. Such attributes must be Address-sized. Other attributes
   --  will be held in dynamically allocated records chained off of the task
   --  control block.

   type Direct_Attribute_Element is mod Memory_Size;
   pragma Atomic (Direct_Attribute_Element);

   type Direct_Attribute_Array is
     array (Direct_Index_Range) of aliased Direct_Attribute_Element;

   type Direct_Index_Vector is mod 2 ** Parameters.Default_Attribute_Count;
   --  This is a bit-vector type, used to store information about
   --  the usage of the direct attribute fields.

   type Task_Serial_Number is mod 2 ** 64;
   --  Used to give each task a unique serial number

   type Ada_Task_Control_Block (Entry_Num : Task_Entry_Index) is record
      Common : Common_ATCB;
      --  The common part between various tasking implementations

      Entry_Calls : Entry_Call_Array;
      --  An array of entry calls
      --
      --  Protection: The elements of this array are on entry call queues
      --  associated with protected objects or task entries, and are protected
      --  by the protected object lock or Acceptor.L, respectively.

      New_Base_Priority : System.Any_Priority;
      --  New value for Base_Priority (for dynamic priorities package)
      --
      --  Protection: Self.L

      Open_Accepts : Accept_List_Access;
      --  This points to the Open_Accepts array of accept alternatives passed
      --  to the RTS by the compiler-generated code to Selective_Wait. It is
      --  non-null iff this task is ready to accept an entry call.
      --
      --  Protection: Self.L

      Chosen_Index : Select_Index;
      --  The index in Open_Accepts of the entry call accepted by a selective
      --  wait executed by this task.
      --
      --  Protection: Written by both Self and Caller. Usually protected by
      --  Self.L. However, once the selection is known to have been written it
      --  can be accessed without protection. This happens after Self has
      --  updated it itself using information from a suspended Caller, or
      --  after Caller has updated it and awakened Self.

      Master_of_Task : Master_Level;
      --  The task executing the master of this task, and the ID of this task's
      --  master (unique only among masters currently active within Parent).
      --
      --  Protection: Set by Activator before Self is activated, and read
      --  after Self is activated.

      Master_Within : Master_Level;
      --  The ID of the master currently executing within this task; that is,
      --  the most deeply nested currently active master.
      --
      --  Protection: Only written by Self, and only read by Self or by
      --  dependents when Self is attempting to exit a master. Since Self will
      --  not write this field until the master is complete, the
      --  synchronization should be adequate to prevent races.

      Alive_Count : Integer := 0;
      --  Number of tasks directly dependent on this task (including itself)
      --  that are still "alive", i.e. not terminated.
      --
      --  Protection: Self.L

      Awake_Count : Integer := 0;
      --  Number of tasks directly dependent on this task (including itself)
      --  still "awake", i.e., are not terminated and not waiting on a
      --  terminate alternative.
      --
      --  Invariant: Awake_Count <= Alive_Count

      --  Protection: Self.L

      --  Beginning of flags

      Aborting : Boolean := False;
      pragma Atomic (Aborting);
      --  Self is in the process of aborting. While set, prevents multiple
      --  abort signals from being sent by different aborter while abort
      --  is acted upon. This is essential since an aborter which calls
      --  Abort_To_Level could set the Pending_ATC_Level to yet a lower level
      --  (than the current level), may be preempted and would send the
      --  abort signal when resuming execution. At this point, the abortee
      --  may have completed abort to the proper level such that the
      --  signal (and resulting abort exception) are not handled any more.
      --  In other words, the flag prevents a race between multiple aborters
      --
      --  Protection: protected by atomic access.

      ATC_Hack : Boolean := False;
      pragma Atomic (ATC_Hack);
      --  ?????
      --  Temporary fix, to allow Undefer_Abort to reset Aborting in the
      --  handler for Abort_Signal that encloses an async. entry call.
      --  For the longer term, this should be done via code in the
      --  handler itself.

      Callable : Boolean := True;
      --  It is OK to call entries of this task

      Dependents_Aborted : Boolean := False;
      --  This is set to True by whichever task takes responsibility for
      --  aborting the dependents of this task.
      --
      --  Protection: Self.L

      Interrupt_Entry : Boolean := False;
      --  Indicates if one or more Interrupt Entries are attached to the task.
      --  This flag is needed for cleaning up the Interrupt Entry bindings.

      Pending_Action : Boolean := False;
      --  Unified flag indicating some action needs to be take when abort
      --  next becomes undeferred. Currently set if:
      --  . Pending_Priority_Change is set
      --  . Pending_ATC_Level is changed
      --  . Requeue involving POs
      --    (Abortable field may have changed and the Wait_Until_Abortable
      --     has to recheck the abortable status of the call.)
      --  . Exception_To_Raise is non-null
      --
      --  Protection: Self.L
      --
      --  This should never be reset back to False outside of the procedure
      --  Do_Pending_Action, which is called by Undefer_Abort. It should only
      --  be set to True by Set_Priority and Abort_To_Level.

      Pending_Priority_Change : Boolean := False;
      --  Flag to indicate pending priority change (for dynamic priorities
      --  package). The base priority is updated on the next abort
      --  completion point (aka. synchronization point).
      --
      --  Protection: Self.L

      Terminate_Alternative : Boolean := False;
      --  Task is accepting Select with Terminate Alternative
      --
      --  Protection: Self.L

      --  End of flags

      --  Beginning of counts

      ATC_Nesting_Level : ATC_Level := 1;
      --  The dynamic level of ATC nesting (currently executing nested
      --  asynchronous select statements) in this task.

      --  Protection: Self_ID.L. Only Self reads or updates this field.
      --  Decrementing it deallocates an Entry_Calls component, and care must
      --  be taken that all references to that component are eliminated before
      --  doing the decrement. This in turn will require locking a protected
      --  object (for a protected entry call) or the Acceptor's lock (for a
      --  task entry call). No other task should attempt to read or modify
      --  this value.

      Deferral_Level : Natural := 1;
<<<<<<< HEAD
      --  This is the number of times that Defer_Abortion has been called by
      --  this task without a matching Undefer_Abortion call. Abortion is only
=======
      --  This is the number of times that Defer_Abort has been called by
      --  this task without a matching Undefer_Abort call. Abortion is only
>>>>>>> 751ff693
      --  allowed when this zero. It is initially 1, to protect the task at
      --  startup.

      --  Protection: Only updated by Self; access assumed to be atomic

      Pending_ATC_Level : ATC_Level_Base := ATC_Level_Infinity;
      --  The ATC level to which this task is currently being aborted. If the
      --  value is zero, the entire task has "completed". That may be via
      --  abort, exception propagation, or normal exit. If the value is
      --  ATC_Level_Infinity, the task is not being aborted to any level. If
      --  the value is positive, the task has not completed. This should ONLY
      --  be modified by Abort_To_Level and Exit_One_ATC_Level.
      --
      --  Protection: Self.L

      Serial_Number : Task_Serial_Number;
      --  A growing number to provide some way to check locking  rules/ordering

      Known_Tasks_Index : Integer := -1;
      --  Index in the System.Tasking.Debug.Known_Tasks array

      User_State : Long_Integer := 0;
      --  User-writeable location, for use in debugging tasks; also provides a
      --  simple task specific data.

      Direct_Attributes : Direct_Attribute_Array;
      --  For task attributes that have same size as Address

      Is_Defined : Direct_Index_Vector := 0;
      --  Bit I is 1 iff Direct_Attributes (I) is defined

      Indirect_Attributes : Access_Address;
      --  A pointer to chain of records for other attributes that are not
      --  address-sized, including all tagged types.

      Entry_Queues : Task_Entry_Queue_Array (1 .. Entry_Num);
      --  An array of task entry queues
      --
      --  Protection: Self.L. Once a task has set Self.Stage to Completing, it
      --  has exclusive access to this field.
   end record;

   --------------------
   -- Initialization --
   --------------------

   procedure Initialize;
   --  This procedure constitutes the first part of the initialization of the
   --  GNARL. This includes creating data structures to make the initial thread
   --  into the environment task. The last part of the initialization is done
   --  in System.Tasking.Initialization or System.Tasking.Restricted.Stages.
   --  All the initializations used to be in Tasking.Initialization, but this
   --  is no longer possible with the run time simplification (including
   --  optimized PO and the restricted run time) since one cannot rely on
   --  System.Tasking.Initialization being present, as was done before.

   procedure Initialize_ATCB
     (Self_ID          : Task_Id;
      Task_Entry_Point : Task_Procedure_Access;
      Task_Arg         : System.Address;
      Parent           : Task_Id;
      Elaborated       : Access_Boolean;
      Base_Priority    : System.Any_Priority;
      Task_Info        : System.Task_Info.Task_Info_Type;
      Stack_Size       : System.Parameters.Size_Type;
      T                : Task_Id;
      Success          : out Boolean);
   --  Initialize fields of a TCB and link into global TCB structures Call
   --  this only with abort deferred and holding RTS_Lock. Need more
   --  documentation, mention T, and describe Success ???

private
<<<<<<< HEAD
   Null_Task : constant Task_Id := null;

   type Activation_Chain is record
=======

   Null_Task : constant Task_Id := null;

   type Activation_Chain is limited record
>>>>>>> 751ff693
      T_ID : Task_Id;
   end record;

<<<<<<< HEAD
   --  Activation_chain is an in-out parameter of initialization procedures
   --  and it must be passed by reference because the init proc may terminate
=======
   --  Activation_Chain is an in-out parameter of initialization procedures and
   --  it must be passed by reference because the init proc may terminate
>>>>>>> 751ff693
   --  abnormally after creating task components, and these must be properly
   --  registered for removal (Expunge_Unactivated_Tasks). The "limited" forces
   --  Activation_Chain to be a by-reference type; see RM-6.2(4).

end System.Tasking;<|MERGE_RESOLUTION|>--- conflicted
+++ resolved
@@ -6,11 +6,7 @@
 --                                                                          --
 --                                  S p e c                                 --
 --                                                                          --
-<<<<<<< HEAD
---          Copyright (C) 1992-2006, Free Software Foundation, Inc.         --
-=======
 --          Copyright (C) 1992-2007, Free Software Foundation, Inc.         --
->>>>>>> 751ff693
 --                                                                          --
 -- GNARL is free software; you can  redistribute it  and/or modify it under --
 -- terms of the  GNU General Public License as published  by the Free Soft- --
@@ -59,11 +55,7 @@
 with System.Stack_Usage;
 --  used for Stack_Analyzer
 
-<<<<<<< HEAD
-with Unchecked_Conversion;
-=======
 with Ada.Unchecked_Conversion;
->>>>>>> 751ff693
 
 package System.Tasking is
    pragma Preelaborate;
@@ -136,15 +128,10 @@
    --  This is the compiler interface version of this function. Do not call
    --  from the run-time system.
 
-<<<<<<< HEAD
-   function To_Task_Id is new Unchecked_Conversion (System.Address, Task_Id);
-   function To_Address is new Unchecked_Conversion (Task_Id, System.Address);
-=======
    function To_Task_Id is
      new Ada.Unchecked_Conversion (System.Address, Task_Id);
    function To_Address is
      new Ada.Unchecked_Conversion (Task_Id, System.Address);
->>>>>>> 751ff693
 
    -----------------------
    -- Enumeration types --
@@ -379,17 +366,12 @@
    ------------------------------------
 
    type Activation_Chain is limited private;
-<<<<<<< HEAD
-   --  Comment required ???
-=======
    --  Linked list of to-be-activated tasks, linked through
    --  Activation_Link. The order of tasks on the list is irrelevant, because
    --  the priority rules will ensure that they actually start activating in
    --  priority order.
->>>>>>> 751ff693
 
    type Activation_Chain_Access is access all Activation_Chain;
-   --  Comment required ???
 
    type Task_Procedure_Access is access procedure (Arg : System.Address);
 
@@ -493,11 +475,7 @@
       --  are invoked from protected actions. pragma Atomic is used because it
       --  can be read/written from protected interrupt handlers.
 
-<<<<<<< HEAD
-      Task_Image : String (1 .. 32);
-=======
       Task_Image : String (1 .. System.Parameters.Max_Task_Image_Length);
->>>>>>> 751ff693
       --  Hold a string that provides a readable id for task,
       --  built from the variable of which it is a value or component.
 
@@ -677,13 +655,6 @@
    --  Normally, a task starts out with internal master nesting level one
    --  larger than external master nesting level. It is incremented to one by
    --  Enter_Master, which is called in the task body only if the compiler
-<<<<<<< HEAD
-   --  thinks the task may have dependent tasks. It is set to for the
-   --  environment task, the level 2 is reserved for server tasks of the
-   --  run-time system (the so called "independent tasks"), and the level 3 is
-   --  for the library level tasks.
-
-=======
    --  thinks the task may have dependent tasks. It is set to 1 for the
    --  environment task, the level 2 is reserved for server tasks of the
    --  run-time system (the so called "independent tasks"), and the level 3 is
@@ -692,7 +663,6 @@
    --  distinguished if needed.
 
    Foreign_Task_Level     : constant Master_Level := 0;
->>>>>>> 751ff693
    Environment_Task_Level : constant Master_Level := 1;
    Independent_Task_Level : constant Master_Level := 2;
    Library_Task_Level     : constant Master_Level := 3;
@@ -829,15 +799,9 @@
       --  Cancellation of the call has been attempted.
       --  Consider merging this into State???
 
-<<<<<<< HEAD
-      Requeue_With_Abort : Boolean := False;
-      --  Temporary to tell caller whether requeue is with abort.
-      --  Find a better way of doing this ???
-=======
       With_Abort : Boolean := False;
       --  Tell caller whether the call may be aborted
       --  ??? consider merging this with Was_Abortable state
->>>>>>> 751ff693
 
       Needs_Requeue : Boolean := False;
       --  Temporary to tell acceptor of task entry call that
@@ -1029,13 +993,8 @@
       --  this value.
 
       Deferral_Level : Natural := 1;
-<<<<<<< HEAD
-      --  This is the number of times that Defer_Abortion has been called by
-      --  this task without a matching Undefer_Abortion call. Abortion is only
-=======
       --  This is the number of times that Defer_Abort has been called by
       --  this task without a matching Undefer_Abort call. Abortion is only
->>>>>>> 751ff693
       --  allowed when this zero. It is initially 1, to protect the task at
       --  startup.
 
@@ -1108,26 +1067,15 @@
    --  documentation, mention T, and describe Success ???
 
 private
-<<<<<<< HEAD
+
    Null_Task : constant Task_Id := null;
 
-   type Activation_Chain is record
-=======
-
-   Null_Task : constant Task_Id := null;
-
    type Activation_Chain is limited record
->>>>>>> 751ff693
       T_ID : Task_Id;
    end record;
 
-<<<<<<< HEAD
-   --  Activation_chain is an in-out parameter of initialization procedures
-   --  and it must be passed by reference because the init proc may terminate
-=======
    --  Activation_Chain is an in-out parameter of initialization procedures and
    --  it must be passed by reference because the init proc may terminate
->>>>>>> 751ff693
    --  abnormally after creating task components, and these must be properly
    --  registered for removal (Expunge_Unactivated_Tasks). The "limited" forces
    --  Activation_Chain to be a by-reference type; see RM-6.2(4).

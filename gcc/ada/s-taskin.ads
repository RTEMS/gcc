--- conflicted
+++ resolved
@@ -6,11 +6,7 @@
 --                                                                          --
 --                                  S p e c                                 --
 --                                                                          --
-<<<<<<< HEAD
---          Copyright (C) 1992-2005, Free Software Foundation, Inc.         --
-=======
 --          Copyright (C) 1992-2006, Free Software Foundation, Inc.         --
->>>>>>> c355071f
 --                                                                          --
 -- GNARL is free software; you can  redistribute it  and/or modify it under --
 -- terms of the  GNU General Public License as published  by the Free Soft- --
@@ -357,15 +353,9 @@
    --    raised by by the execution of its task_body.
 
    type Termination_Handler is access protected procedure
-<<<<<<< HEAD
-     (Cause : in Cause_Of_Termination;
-      T     : in Task_Id;
-      X     : in Ada.Exceptions.Exception_Occurrence);
-=======
      (Cause : Cause_Of_Termination;
       T     : Task_Id;
       X     : Ada.Exceptions.Exception_Occurrence);
->>>>>>> c355071f
    --  Used to represent protected procedures to be executed when task
    --  terminates.
 
@@ -385,9 +375,6 @@
 
    function Detect_Blocking return Boolean;
    pragma Inline (Detect_Blocking);
-<<<<<<< HEAD
-   --  Return whether the Detect_Blocking pragma is enabled.
-=======
    --  Return whether the Detect_Blocking pragma is enabled
 
    function Storage_Size (T : Task_Id) return System.Parameters.Size_Type;
@@ -395,7 +382,6 @@
    --  either the system default or the size specified by a pragma. This
    --  is in general a non-static value that can depend on discriminants
    --  of the task.
->>>>>>> c355071f
 
    ----------------------------------------------
    -- Ada_Task_Control_Block (ATCB) definition --
@@ -591,11 +577,7 @@
       --  Task_Info pragma.
 
       Analyzer  : System.Stack_Usage.Stack_Analyzer;
-<<<<<<< HEAD
-      --  For storing informations used to measure the stack usage.
-=======
       --  For storing informations used to measure the stack usage
->>>>>>> c355071f
 
       Global_Task_Lock_Nesting : Natural;
       --  This is the current nesting level of calls to
@@ -607,20 +589,6 @@
       --  Protection: Only accessed by Self
 
       Fall_Back_Handler : Termination_Handler;
-<<<<<<< HEAD
-      pragma Atomic (Fall_Back_Handler);
-      --  This is the fall-back handler that applies to the dependent tasks of
-      --  the task.
-      --
-      --  Protection: atomic access
-
-      Specific_Handler : Termination_Handler;
-      pragma Atomic (Specific_Handler);
-      --  This is the specific handler that applies only to this task, and not
-      --  any of its dependent tasks.
-      --
-      --  Protection: atomic access
-=======
       --  This is the fall-back handler that applies to the dependent tasks of
       --  the task.
       --
@@ -631,7 +599,6 @@
       --  any of its dependent tasks.
       --
       --  Protection: Self.L
->>>>>>> c355071f
    end record;
 
    ---------------------------------------

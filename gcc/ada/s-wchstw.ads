--- conflicted
+++ resolved
@@ -6,11 +6,7 @@
 --                                                                          --
 --                                 S p e c                                  --
 --                                                                          --
-<<<<<<< HEAD
---          Copyright (C) 1992-2005, Free Software Foundation, Inc.         --
-=======
 --          Copyright (C) 1992-2007, Free Software Foundation, Inc.         --
->>>>>>> 751ff693
 --                                                                          --
 -- GNAT is free software;  you can  redistribute it  and/or modify it under --
 -- terms of the  GNU General Public License as published  by the Free Soft- --
@@ -36,28 +32,18 @@
 ------------------------------------------------------------------------------
 
 --  This package contains the routine used to convert strings to wide (wide)
-<<<<<<< HEAD
---  strings for use by wide (wide) character attributes (value, image etc.)
-=======
 --  strings for use by wide (wide) image attribute.
->>>>>>> 751ff693
 
 with System.WCh_Con;
 
 package System.WCh_StW is
    pragma Pure;
 
-<<<<<<< HEAD
-   function String_To_Wide_String
-     (S  : String;
-      EM : System.WCh_Con.WC_Encoding_Method) return Wide_String;
-=======
    procedure String_To_Wide_String
      (S  : String;
       R  : out Wide_String;
       L  : out Natural;
       EM : System.WCh_Con.WC_Encoding_Method);
->>>>>>> 751ff693
    --  This routine simply takes its argument and converts it to wide string
    --  format, storing the result in R (1 .. L), with L being set appropriately
    --  on return. The caller guarantees that R is long enough to accomodate the
@@ -74,17 +60,11 @@
    --  Note: in the WCEM_Brackets case, the brackets escape sequence is used
    --  only for codes greater than 16#FF#.
 
-<<<<<<< HEAD
-   function String_To_Wide_Wide_String
-     (S  : String;
-      EM : System.WCh_Con.WC_Encoding_Method) return Wide_Wide_String;
-=======
    procedure String_To_Wide_Wide_String
      (S  : String;
       R  : out Wide_Wide_String;
       L  : out Natural;
       EM : System.WCh_Con.WC_Encoding_Method);
->>>>>>> 751ff693
    --  Same function with Wide_Wide_String output
 
 end System.WCh_StW;
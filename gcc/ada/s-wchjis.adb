--- conflicted
+++ resolved
@@ -30,8 +30,6 @@
 -- Extensive contributions were provided by Ada Core Technologies Inc.      --
 --                                                                          --
 ------------------------------------------------------------------------------
-
-with System.Pure_Exceptions; use System.Pure_Exceptions;
 
 package body System.WCh_JIS is
 
@@ -86,11 +84,7 @@
          --  bit is set in both bytes.
 
          if JIS2 < 16#80# then
-<<<<<<< HEAD
-            Raise_Exception (CE, "invalid small Katakana character");
-=======
             raise Constraint_Error;
->>>>>>> 60a98cce
          end if;
 
          EUC1 := Character'Val (EUC_Hankaku_Kana);
@@ -100,11 +94,7 @@
       --  a valid character for representation in EUC form.
 
       elsif JIS1 > 16#7F# or else JIS2 > 16#7F# then
-<<<<<<< HEAD
-         Raise_Exception (CE, "wide character value out of EUC range");
-=======
          raise Constraint_Error;
->>>>>>> 60a98cce
 
       --  Result is just the two characters with upper bits set
 

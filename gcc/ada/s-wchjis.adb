------------------------------------------------------------------------------
--                                                                          --
--                         GNAT RUN-TIME COMPONENTS                         --
--                                                                          --
--                       S Y S T E M . W C H _ J I S                        --
--                                                                          --
--                                 B o d y                                  --
--                                                                          --
<<<<<<< HEAD
--          Copyright (C) 1992-2006, Free Software Foundation, Inc.         --
=======
--          Copyright (C) 1992-2007, Free Software Foundation, Inc.         --
>>>>>>> 751ff693
--                                                                          --
-- GNAT is free software;  you can  redistribute it  and/or modify it under --
-- terms of the  GNU General Public License as published  by the Free Soft- --
-- ware  Foundation;  either version 2,  or (at your option) any later ver- --
-- sion.  GNAT is distributed in the hope that it will be useful, but WITH- --
-- OUT ANY WARRANTY;  without even the  implied warranty of MERCHANTABILITY --
-- or FITNESS FOR A PARTICULAR PURPOSE.  See the GNU General Public License --
-- for  more details.  You should have  received  a copy of the GNU General --
-- Public License  distributed with GNAT;  see file COPYING.  If not, write --
-- to  the  Free Software Foundation,  51  Franklin  Street,  Fifth  Floor, --
-- Boston, MA 02110-1301, USA.                                              --
--                                                                          --
-- As a special exception,  if other files  instantiate  generics from this --
-- unit, or you link  this unit with other files  to produce an executable, --
-- this  unit  does not  by itself cause  the resulting  executable  to  be --
-- covered  by the  GNU  General  Public  License.  This exception does not --
-- however invalidate  any other reasons why  the executable file  might be --
-- covered by the  GNU Public License.                                      --
--                                                                          --
-- GNAT was originally developed  by the GNAT team at  New York University. --
-- Extensive contributions were provided by Ada Core Technologies Inc.      --
--                                                                          --
------------------------------------------------------------------------------

<<<<<<< HEAD
with System.Pure_Exceptions; use System.Pure_Exceptions;
=======
pragma Warnings (Off);
pragma Compiler_Unit;
pragma Warnings (On);
>>>>>>> 751ff693

package body System.WCh_JIS is

   type Byte is mod 256;

   EUC_Hankaku_Kana : constant Byte := 16#8E#;
   --  Prefix byte in EUC for Hankaku Kana (small Katakana). Such characters
   --  in EUC are represented by a prefix byte followed by the code, which
   --  is in the upper half (the corresponding JIS internal code is in the
   --  range 16#0080# - 16#00FF#).

   function EUC_To_JIS (EUC1, EUC2 : Character) return Wide_Character is
      EUC1B  : constant Byte := Character'Pos (EUC1);
      EUC2B  : constant Byte := Character'Pos (EUC2);

   begin
      if EUC2B not in 16#A0# .. 16#FE# then
         raise Constraint_Error;
      end if;

      if EUC1B = EUC_Hankaku_Kana then
         return Wide_Character'Val (EUC2B);

      else
         if EUC1B not in 16#A0# .. 16#FE# then
            raise Constraint_Error;
         else
            return Wide_Character'Val
              (256 * Natural (EUC1B and 16#7F#) + Natural (EUC2B and 16#7F#));
         end if;
      end if;
   end EUC_To_JIS;

   ----------------
   -- JIS_To_EUC --
   ----------------

   procedure JIS_To_EUC
     (J    : Wide_Character;
      EUC1 : out Character;
      EUC2 : out Character)
   is
      JIS1 : constant Natural := Wide_Character'Pos (J) / 256;
      JIS2 : constant Natural := Wide_Character'Pos (J) rem 256;

   begin
      --  Special case of small Katakana

      if JIS1 = 0 then

         --  The value must be in the range 16#80# to 16#FF# so that the upper
         --  bit is set in both bytes.

         if JIS2 < 16#80# then
<<<<<<< HEAD
            Raise_Exception (CE, "invalid small Katakana character");
=======
            raise Constraint_Error;
>>>>>>> 751ff693
         end if;

         EUC1 := Character'Val (EUC_Hankaku_Kana);
         EUC2 := Character'Val (JIS2);

      --  The upper bit of both characters must be clear, or this is not
      --  a valid character for representation in EUC form.

      elsif JIS1 > 16#7F# or else JIS2 > 16#7F# then
<<<<<<< HEAD
         Raise_Exception (CE, "wide character value out of EUC range");
=======
         raise Constraint_Error;
>>>>>>> 751ff693

      --  Result is just the two characters with upper bits set

      else
         EUC1 := Character'Val (JIS1 + 16#80#);
         EUC2 := Character'Val (JIS2 + 16#80#);
      end if;
   end JIS_To_EUC;

   ----------------------
   -- JIS_To_Shift_JIS --
   ----------------------

   procedure JIS_To_Shift_JIS
     (J   : Wide_Character;
      SJ1 : out Character;
      SJ2 : out Character)
   is
      JIS1 : Byte;
      JIS2 : Byte;

   begin
      --  The following is the required algorithm, it's hard to make any
      --  more intelligent comments! This was copied from a public domain
      --  C program called etos.c (author unknown).

      JIS1 := Byte (Natural (Wide_Character'Pos (J) / 256));
      JIS2 := Byte (Natural (Wide_Character'Pos (J) rem 256));

      if JIS1 > 16#5F# then
         JIS1 := JIS1 + 16#80#;
      end if;

      if (JIS1 mod 2) = 0 then
         SJ1 := Character'Val ((JIS1 - 16#30#) / 2 + 16#88#);
         SJ2 := Character'Val (JIS2 + 16#7E#);

      else
         if JIS2 >= 16#60# then
            JIS2 := JIS2 + 16#01#;
         end if;

         SJ1 := Character'Val ((JIS1 - 16#31#) / 2 + 16#89#);
         SJ2 := Character'Val (JIS2 + 16#1F#);
      end if;
   end JIS_To_Shift_JIS;

   ----------------------
   -- Shift_JIS_To_JIS --
   ----------------------

   function Shift_JIS_To_JIS (SJ1, SJ2 : Character) return Wide_Character is
      SJIS1 : Byte;
      SJIS2 : Byte;
      JIS1  : Byte;
      JIS2  : Byte;

   begin
      --  The following is the required algorithm, it's hard to make any
      --  more intelligent comments! This was copied from a public domain
      --  C program called stoj.c written by shige@csk.JUNET.

      SJIS1 := Character'Pos (SJ1);
      SJIS2 := Character'Pos (SJ2);

      if SJIS1 >= 16#E0# then
         SJIS1 := SJIS1 - 16#40#;
      end if;

      if SJIS2 >= 16#9F# then
         JIS1 := (SJIS1 - 16#88#) * 2 + 16#30#;
         JIS2 := SJIS2 - 16#7E#;

      else
         if SJIS2 >= 16#7F# then
            SJIS2 := SJIS2 - 16#01#;
         end if;

         JIS1 := (SJIS1 - 16#89#) * 2 + 16#31#;
         JIS2 := SJIS2 - 16#1F#;
      end if;

      if JIS1 not in 16#20# .. 16#7E#
        or else JIS2 not in 16#20# .. 16#7E#
      then
         raise Constraint_Error;
      else
         return Wide_Character'Val (256 * Natural (JIS1) + Natural (JIS2));
      end if;
   end Shift_JIS_To_JIS;

end System.WCh_JIS;<|MERGE_RESOLUTION|>--- conflicted
+++ resolved
@@ -6,11 +6,7 @@
 --                                                                          --
 --                                 B o d y                                  --
 --                                                                          --
-<<<<<<< HEAD
---          Copyright (C) 1992-2006, Free Software Foundation, Inc.         --
-=======
 --          Copyright (C) 1992-2007, Free Software Foundation, Inc.         --
->>>>>>> 751ff693
 --                                                                          --
 -- GNAT is free software;  you can  redistribute it  and/or modify it under --
 -- terms of the  GNU General Public License as published  by the Free Soft- --
@@ -35,13 +31,9 @@
 --                                                                          --
 ------------------------------------------------------------------------------
 
-<<<<<<< HEAD
-with System.Pure_Exceptions; use System.Pure_Exceptions;
-=======
 pragma Warnings (Off);
 pragma Compiler_Unit;
 pragma Warnings (On);
->>>>>>> 751ff693
 
 package body System.WCh_JIS is
 
@@ -96,11 +88,7 @@
          --  bit is set in both bytes.
 
          if JIS2 < 16#80# then
-<<<<<<< HEAD
-            Raise_Exception (CE, "invalid small Katakana character");
-=======
             raise Constraint_Error;
->>>>>>> 751ff693
          end if;
 
          EUC1 := Character'Val (EUC_Hankaku_Kana);
@@ -110,11 +98,7 @@
       --  a valid character for representation in EUC form.
 
       elsif JIS1 > 16#7F# or else JIS2 > 16#7F# then
-<<<<<<< HEAD
-         Raise_Exception (CE, "wide character value out of EUC range");
-=======
          raise Constraint_Error;
->>>>>>> 751ff693
 
       --  Result is just the two characters with upper bits set
 

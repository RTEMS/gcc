------------------------------------------------------------------------------
--                                                                          --
--                         GNAT RUN-TIME COMPONENTS                         --
--                                                                          --
--                 A D A . S T R I N G S . U N B O U N D E D                --
--                                                                          --
--                                 B o d y                                  --
--                                                                          --
<<<<<<< HEAD
--          Copyright (C) 1992-2005, Free Software Foundation, Inc.         --
=======
--          Copyright (C) 1992-2007, Free Software Foundation, Inc.         --
>>>>>>> 751ff693
--                                                                          --
-- GNAT is free software;  you can  redistribute it  and/or modify it under --
-- terms of the  GNU General Public License as published  by the Free Soft- --
-- ware  Foundation;  either version 2,  or (at your option) any later ver- --
-- sion.  GNAT is distributed in the hope that it will be useful, but WITH- --
-- OUT ANY WARRANTY;  without even the  implied warranty of MERCHANTABILITY --
-- or FITNESS FOR A PARTICULAR PURPOSE.  See the GNU General Public License --
-- for  more details.  You should have  received  a copy of the GNU General --
-- Public License  distributed with GNAT;  see file COPYING.  If not, write --
-- to  the  Free Software Foundation,  51  Franklin  Street,  Fifth  Floor, --
-- Boston, MA 02110-1301, USA.                                              --
--                                                                          --
-- As a special exception,  if other files  instantiate  generics from this --
-- unit, or you link  this unit with other files  to produce an executable, --
-- this  unit  does not  by itself cause  the resulting  executable  to  be --
-- covered  by the  GNU  General  Public  License.  This exception does not --
-- however invalidate  any other reasons why  the executable file  might be --
-- covered by the  GNU Public License.                                      --
--                                                                          --
-- GNAT was originally developed  by the GNAT team at  New York University. --
-- Extensive contributions were provided by Ada Core Technologies Inc.      --
--                                                                          --
------------------------------------------------------------------------------

with Ada.Strings.Fixed;
with Ada.Strings.Search;
with Ada.Unchecked_Deallocation;

package body Ada.Strings.Unbounded is

   use Ada.Finalization;

   ---------
   -- "&" --
   ---------

   function "&"
     (Left  : Unbounded_String;
      Right : Unbounded_String) return Unbounded_String
   is
      L_Length : constant Natural := Left.Last;
      R_Length : constant Natural := Right.Last;
      Result   : Unbounded_String;

   begin
      Result.Last := L_Length + R_Length;

      Result.Reference := new String (1 .. Result.Last);

      Result.Reference (1 .. L_Length) :=
        Left.Reference (1 .. Left.Last);
      Result.Reference (L_Length + 1 .. Result.Last) :=
        Right.Reference (1 .. Right.Last);

      return Result;
   end "&";

   function "&"
     (Left  : Unbounded_String;
      Right : String) return Unbounded_String
   is
      L_Length : constant Natural := Left.Last;
      Result   : Unbounded_String;

   begin
      Result.Last := L_Length + Right'Length;

      Result.Reference := new String (1 .. Result.Last);

      Result.Reference (1 .. L_Length) := Left.Reference (1 .. Left.Last);
      Result.Reference (L_Length + 1 .. Result.Last) := Right;

      return Result;
   end "&";

   function "&"
     (Left  : String;
      Right : Unbounded_String) return Unbounded_String
   is
      R_Length : constant Natural := Right.Last;
      Result   : Unbounded_String;

   begin
      Result.Last := Left'Length + R_Length;

      Result.Reference := new String (1 .. Result.Last);

      Result.Reference (1 .. Left'Length) := Left;
      Result.Reference (Left'Length + 1 .. Result.Last) :=
        Right.Reference (1 .. Right.Last);

      return Result;
   end "&";

   function "&"
     (Left  : Unbounded_String;
      Right : Character) return Unbounded_String
   is
      Result : Unbounded_String;

   begin
      Result.Last := Left.Last + 1;

      Result.Reference := new String (1 .. Result.Last);

      Result.Reference (1 .. Result.Last - 1) :=
        Left.Reference (1 .. Left.Last);
      Result.Reference (Result.Last) := Right;

      return Result;
   end "&";

   function "&"
     (Left  : Character;
      Right : Unbounded_String) return Unbounded_String
   is
      Result : Unbounded_String;

   begin
      Result.Last := Right.Last + 1;

      Result.Reference := new String (1 .. Result.Last);
      Result.Reference (1) := Left;
      Result.Reference (2 .. Result.Last) :=
        Right.Reference (1 .. Right.Last);
      return Result;
   end "&";

   ---------
   -- "*" --
   ---------

   function "*"
     (Left  : Natural;
      Right : Character) return Unbounded_String
   is
      Result : Unbounded_String;

   begin
      Result.Last   := Left;

      Result.Reference := new String (1 .. Left);
      for J in Result.Reference'Range loop
         Result.Reference (J) := Right;
      end loop;

      return Result;
   end "*";

   function "*"
     (Left  : Natural;
      Right : String) return Unbounded_String
   is
      Len    : constant Natural := Right'Length;
      K      : Positive;
      Result : Unbounded_String;

   begin
      Result.Last := Left * Len;

      Result.Reference := new String (1 .. Result.Last);

      K := 1;
      for J in 1 .. Left loop
         Result.Reference (K .. K + Len - 1) := Right;
         K := K + Len;
      end loop;

      return Result;
   end "*";

   function "*"
     (Left  : Natural;
      Right : Unbounded_String) return Unbounded_String
   is
      Len    : constant Natural := Right.Last;
      K      : Positive;
      Result : Unbounded_String;

   begin
      Result.Last := Left * Len;

      Result.Reference := new String (1 .. Result.Last);

      K := 1;
      for J in 1 .. Left loop
         Result.Reference (K .. K + Len - 1) :=
           Right.Reference (1 .. Right.Last);
         K := K + Len;
      end loop;

      return Result;
   end "*";

   ---------
   -- "<" --
   ---------

   function "<"
     (Left  : Unbounded_String;
      Right : Unbounded_String) return Boolean
   is
   begin
      return
        Left.Reference (1 .. Left.Last) < Right.Reference (1 .. Right.Last);
   end "<";

   function "<"
     (Left  : Unbounded_String;
      Right : String) return Boolean
   is
   begin
      return Left.Reference (1 .. Left.Last) < Right;
   end "<";

   function "<"
     (Left  : String;
      Right : Unbounded_String) return Boolean
   is
   begin
      return Left < Right.Reference (1 .. Right.Last);
   end "<";

   ----------
   -- "<=" --
   ----------

   function "<="
     (Left  : Unbounded_String;
      Right : Unbounded_String) return Boolean
   is
   begin
      return
        Left.Reference (1 .. Left.Last) <= Right.Reference (1 .. Right.Last);
   end "<=";

   function "<="
     (Left  : Unbounded_String;
      Right : String) return Boolean
   is
   begin
      return Left.Reference (1 .. Left.Last) <= Right;
   end "<=";

   function "<="
     (Left  : String;
      Right : Unbounded_String) return Boolean
   is
   begin
      return Left <= Right.Reference (1 .. Right.Last);
   end "<=";

   ---------
   -- "=" --
   ---------

   function "="
     (Left  : Unbounded_String;
      Right : Unbounded_String) return Boolean
   is
   begin
      return
        Left.Reference (1 .. Left.Last) = Right.Reference (1 .. Right.Last);
   end "=";

   function "="
     (Left  : Unbounded_String;
      Right : String) return Boolean
   is
   begin
      return Left.Reference (1 .. Left.Last) = Right;
   end "=";

   function "="
     (Left  : String;
      Right : Unbounded_String) return Boolean
   is
   begin
      return Left = Right.Reference (1 .. Right.Last);
   end "=";

   ---------
   -- ">" --
   ---------

   function ">"
     (Left  : Unbounded_String;
      Right : Unbounded_String) return Boolean
   is
   begin
      return
        Left.Reference (1 .. Left.Last) > Right.Reference (1 .. Right.Last);
   end ">";

   function ">"
     (Left  : Unbounded_String;
      Right : String) return Boolean
   is
   begin
      return Left.Reference (1 .. Left.Last) > Right;
   end ">";

   function ">"
     (Left  : String;
      Right : Unbounded_String) return Boolean
   is
   begin
      return Left > Right.Reference (1 .. Right.Last);
   end ">";

   ----------
   -- ">=" --
   ----------

   function ">="
     (Left  : Unbounded_String;
      Right : Unbounded_String) return Boolean
   is
   begin
      return
        Left.Reference (1 .. Left.Last) >= Right.Reference (1 .. Right.Last);
   end ">=";

   function ">="
     (Left  : Unbounded_String;
      Right : String) return Boolean
   is
   begin
      return Left.Reference (1 .. Left.Last) >= Right;
   end ">=";

   function ">="
     (Left  : String;
      Right : Unbounded_String) return Boolean
   is
   begin
      return Left >= Right.Reference (1 .. Right.Last);
   end ">=";

   ------------
   -- Adjust --
   ------------

   procedure Adjust (Object : in out Unbounded_String) is
   begin
      --  Copy string, except we do not copy the statically allocated null
      --  string since it can never be deallocated. Note that we do not copy
      --  extra string room here to avoid dragging unused allocated memory.

      if Object.Reference /= Null_String'Access then
         Object.Reference := new String'(Object.Reference (1 .. Object.Last));
      end if;
   end Adjust;

   ------------
   -- Append --
   ------------

   procedure Append
     (Source   : in out Unbounded_String;
      New_Item : Unbounded_String)
   is
   begin
      Realloc_For_Chunk (Source, New_Item.Last);
      Source.Reference (Source.Last + 1 .. Source.Last + New_Item.Last) :=
        New_Item.Reference (1 .. New_Item.Last);
      Source.Last := Source.Last + New_Item.Last;
   end Append;

   procedure Append
     (Source   : in out Unbounded_String;
      New_Item : String)
   is
   begin
      Realloc_For_Chunk (Source, New_Item'Length);
      Source.Reference (Source.Last + 1 .. Source.Last + New_Item'Length) :=
        New_Item;
      Source.Last := Source.Last + New_Item'Length;
   end Append;

   procedure Append
     (Source   : in out Unbounded_String;
      New_Item : Character)
   is
   begin
      Realloc_For_Chunk (Source, 1);
      Source.Reference (Source.Last + 1) := New_Item;
      Source.Last := Source.Last + 1;
   end Append;

   -----------
   -- Count --
   -----------

   function Count
     (Source  : Unbounded_String;
      Pattern : String;
      Mapping : Maps.Character_Mapping := Maps.Identity) return Natural
   is
   begin
      return
        Search.Count (Source.Reference (1 .. Source.Last), Pattern, Mapping);
   end Count;

   function Count
     (Source  : Unbounded_String;
      Pattern : String;
      Mapping : Maps.Character_Mapping_Function) return Natural
   is
   begin
      return
        Search.Count (Source.Reference (1 .. Source.Last), Pattern, Mapping);
   end Count;

   function Count
     (Source : Unbounded_String;
      Set    : Maps.Character_Set) return Natural
   is
   begin
      return Search.Count (Source.Reference (1 .. Source.Last), Set);
   end Count;

   ------------
   -- Delete --
   ------------

   function Delete
     (Source  : Unbounded_String;
      From    : Positive;
      Through : Natural) return Unbounded_String
   is
   begin
      return
        To_Unbounded_String
          (Fixed.Delete (Source.Reference (1 .. Source.Last), From, Through));
   end Delete;

   procedure Delete
     (Source  : in out Unbounded_String;
      From    : Positive;
      Through : Natural)
   is
   begin
      if From > Through then
         null;

      elsif From < Source.Reference'First or else Through > Source.Last then
         raise Index_Error;

      else
         declare
            Len : constant Natural := Through - From + 1;

         begin
            Source.Reference (From .. Source.Last - Len) :=
              Source.Reference (Through + 1 .. Source.Last);
            Source.Last := Source.Last - Len;
         end;
      end if;
   end Delete;

   -------------
   -- Element --
   -------------

   function Element
     (Source : Unbounded_String;
      Index  : Positive) return Character
   is
   begin
      if Index <= Source.Last then
         return Source.Reference (Index);
      else
         raise Strings.Index_Error;
      end if;
   end Element;

   --------------
   -- Finalize --
   --------------

   procedure Finalize (Object : in out Unbounded_String) is
      procedure Deallocate is
         new Ada.Unchecked_Deallocation (String, String_Access);

   begin
      --  Note: Don't try to free statically allocated null string

      if Object.Reference /= Null_String'Access then
         Deallocate (Object.Reference);
         Object.Reference := Null_Unbounded_String.Reference;
         Object.Last := 0;
      end if;
   end Finalize;

   ----------------
   -- Find_Token --
   ----------------

   procedure Find_Token
     (Source : Unbounded_String;
      Set    : Maps.Character_Set;
      Test   : Strings.Membership;
      First  : out Positive;
      Last   : out Natural)
   is
   begin
      Search.Find_Token
        (Source.Reference (1 .. Source.Last), Set, Test, First, Last);
   end Find_Token;

   ----------
   -- Free --
   ----------

   procedure Free (X : in out String_Access) is
      procedure Deallocate is
         new Ada.Unchecked_Deallocation (String, String_Access);

   begin
      --  Note: Do not try to free statically allocated null string

      if X /= Null_Unbounded_String.Reference then
         Deallocate (X);
      end if;
   end Free;

   ----------
   -- Head --
   ----------

   function Head
     (Source : Unbounded_String;
      Count  : Natural;
      Pad    : Character := Space) return Unbounded_String
   is
   begin
      return To_Unbounded_String
        (Fixed.Head (Source.Reference (1 .. Source.Last), Count, Pad));
   end Head;

   procedure Head
     (Source : in out Unbounded_String;
      Count  : Natural;
      Pad    : Character := Space)
   is
      Old : String_Access := Source.Reference;
   begin
      Source.Reference :=
        new String'(Fixed.Head (Source.Reference (1 .. Source.Last),
                    Count, Pad));
      Source.Last := Source.Reference'Length;
      Free (Old);
   end Head;

   -----------
   -- Index --
   -----------

   function Index
     (Source  : Unbounded_String;
      Pattern : String;
      Going   : Strings.Direction := Strings.Forward;
      Mapping : Maps.Character_Mapping := Maps.Identity) return Natural
   is
   begin
      return Search.Index
        (Source.Reference (1 .. Source.Last), Pattern, Going, Mapping);
   end Index;

   function Index
     (Source  : Unbounded_String;
      Pattern : String;
      Going   : Direction := Forward;
      Mapping : Maps.Character_Mapping_Function) return Natural
   is
   begin
      return Search.Index
        (Source.Reference (1 .. Source.Last), Pattern, Going, Mapping);
   end Index;

   function Index
     (Source : Unbounded_String;
      Set    : Maps.Character_Set;
      Test   : Strings.Membership := Strings.Inside;
      Going  : Strings.Direction  := Strings.Forward) return Natural
   is
   begin
      return Search.Index
        (Source.Reference (1 .. Source.Last), Set, Test, Going);
   end Index;

   function Index
     (Source  : Unbounded_String;
      Pattern : String;
      From    : Positive;
      Going   : Direction := Forward;
      Mapping : Maps.Character_Mapping := Maps.Identity) return Natural
   is
   begin
      return Search.Index
        (Source.Reference (1 .. Source.Last), Pattern, From, Going, Mapping);
   end Index;

   function Index
     (Source  : Unbounded_String;
      Pattern : String;
      From    : Positive;
      Going   : Direction := Forward;
      Mapping : Maps.Character_Mapping_Function) return Natural
<<<<<<< HEAD
   is
   begin
      return Search.Index
        (Source.Reference (1 .. Source.Last), Pattern, From, Going, Mapping);
=======
   is
   begin
      return Search.Index
        (Source.Reference (1 .. Source.Last), Pattern, From, Going, Mapping);
   end Index;

   function Index
     (Source  : Unbounded_String;
      Set     : Maps.Character_Set;
      From    : Positive;
      Test    : Membership := Inside;
      Going   : Direction := Forward) return Natural
   is
   begin
      return Search.Index
        (Source.Reference (1 .. Source.Last), Set, From, Test, Going);
>>>>>>> 751ff693
   end Index;

   function Index
     (Source  : Unbounded_String;
      Set     : Maps.Character_Set;
      From    : Positive;
      Test    : Membership := Inside;
      Going   : Direction := Forward) return Natural
   is
   begin
      return Search.Index
        (Source.Reference (1 .. Source.Last), Set, From, Test, Going);
   end Index;

   function Index_Non_Blank
     (Source : Unbounded_String;
      Going  : Strings.Direction := Strings.Forward) return Natural
   is
   begin
      return
        Search.Index_Non_Blank
          (Source.Reference (1 .. Source.Last), Going);
   end Index_Non_Blank;

   function Index_Non_Blank
     (Source : Unbounded_String;
<<<<<<< HEAD
=======
      Going  : Strings.Direction := Strings.Forward) return Natural
   is
   begin
      return
        Search.Index_Non_Blank
          (Source.Reference (1 .. Source.Last), Going);
   end Index_Non_Blank;

   function Index_Non_Blank
     (Source : Unbounded_String;
>>>>>>> 751ff693
      From   : Positive;
      Going  : Direction := Forward) return Natural
   is
   begin
      return
        Search.Index_Non_Blank
          (Source.Reference (1 .. Source.Last), From, Going);
   end Index_Non_Blank;

   ----------------
   -- Initialize --
   ----------------

   procedure Initialize (Object : in out Unbounded_String) is
   begin
      Object.Reference := Null_Unbounded_String.Reference;
      Object.Last      := 0;
   end Initialize;

   ------------
   -- Insert --
   ------------

   function Insert
     (Source   : Unbounded_String;
      Before   : Positive;
      New_Item : String) return Unbounded_String
   is
   begin
      return To_Unbounded_String
        (Fixed.Insert (Source.Reference (1 .. Source.Last), Before, New_Item));
   end Insert;

   procedure Insert
     (Source   : in out Unbounded_String;
      Before   : Positive;
      New_Item : String)
   is
   begin
      if Before not in Source.Reference'First .. Source.Last + 1 then
         raise Index_Error;
      end if;

<<<<<<< HEAD
      Realloc_For_Chunk (Source, New_Item'Size);
=======
      Realloc_For_Chunk (Source, New_Item'Length);
>>>>>>> 751ff693

      Source.Reference
        (Before +  New_Item'Length .. Source.Last + New_Item'Length) :=
           Source.Reference (Before .. Source.Last);

      Source.Reference (Before .. Before + New_Item'Length - 1) := New_Item;
      Source.Last := Source.Last + New_Item'Length;
   end Insert;

   ------------
   -- Length --
   ------------

   function Length (Source : Unbounded_String) return Natural is
   begin
      return Source.Last;
   end Length;

   ---------------
   -- Overwrite --
   ---------------

   function Overwrite
     (Source   : Unbounded_String;
      Position : Positive;
      New_Item : String) return Unbounded_String
   is
   begin
      return To_Unbounded_String
        (Fixed.Overwrite
          (Source.Reference (1 .. Source.Last), Position, New_Item));
   end Overwrite;

   procedure Overwrite
     (Source    : in out Unbounded_String;
      Position  : Positive;
      New_Item  : String)
   is
      NL : constant Natural := New_Item'Length;
   begin
      if Position <= Source.Last - NL + 1 then
         Source.Reference (Position .. Position + NL - 1) := New_Item;
      else
         declare
            Old : String_Access := Source.Reference;
         begin
            Source.Reference := new String'
              (Fixed.Overwrite
                (Source.Reference (1 .. Source.Last), Position, New_Item));
            Source.Last := Source.Reference'Length;
            Free (Old);
         end;
      end if;
   end Overwrite;

   -----------------------
   -- Realloc_For_Chunk --
   -----------------------

   procedure Realloc_For_Chunk
     (Source     : in out Unbounded_String;
      Chunk_Size : Natural)
   is
      Growth_Factor : constant := 32;
      --  The growth factor controls how much extra space is allocated when
      --  we have to increase the size of an allocated unbounded string. By
      --  allocating extra space, we avoid the need to reallocate on every
      --  append, particularly important when a string is built up by repeated
      --  append operations of small pieces. This is expressed as a factor so
      --  32 means add 1/32 of the length of the string as growth space.

      Min_Mul_Alloc : constant := Standard'Maximum_Alignment;
      --  Allocation will be done by a multiple of Min_Mul_Alloc This causes
      --  no memory loss as most (all?) malloc implementations are obliged to
      --  align the returned memory on the maximum alignment as malloc does not
      --  know the target alignment.

      S_Length : constant Natural := Source.Reference'Length;

   begin
      if Chunk_Size > S_Length - Source.Last then
         declare
            New_Size : constant Positive :=
                         S_Length + Chunk_Size + (S_Length / Growth_Factor);

            New_Rounded_Up_Size : constant Positive :=
                                    ((New_Size - 1) / Min_Mul_Alloc + 1) *
                                       Min_Mul_Alloc;

            Tmp : constant String_Access :=
                    new String (1 .. New_Rounded_Up_Size);

         begin
            Tmp (1 .. Source.Last) := Source.Reference (1 .. Source.Last);
            Free (Source.Reference);
            Source.Reference := Tmp;
         end;
      end if;
   end Realloc_For_Chunk;

   ---------------------
   -- Replace_Element --
   ---------------------

   procedure Replace_Element
     (Source : in out Unbounded_String;
      Index  : Positive;
      By     : Character)
   is
   begin
      if Index <= Source.Last then
         Source.Reference (Index) := By;
      else
         raise Strings.Index_Error;
      end if;
   end Replace_Element;

   -------------------
   -- Replace_Slice --
   -------------------

   function Replace_Slice
     (Source : Unbounded_String;
      Low    : Positive;
      High   : Natural;
      By     : String) return Unbounded_String
   is
   begin
      return To_Unbounded_String
        (Fixed.Replace_Slice
           (Source.Reference (1 .. Source.Last), Low, High, By));
   end Replace_Slice;

   procedure Replace_Slice
     (Source : in out Unbounded_String;
      Low    : Positive;
      High   : Natural;
      By     : String)
   is
      Old : String_Access := Source.Reference;
   begin
      Source.Reference := new String'
        (Fixed.Replace_Slice
           (Source.Reference (1 .. Source.Last), Low, High, By));
      Source.Last := Source.Reference'Length;
      Free (Old);
   end Replace_Slice;

   --------------------------
   -- Set_Unbounded_String --
   --------------------------

   procedure Set_Unbounded_String
     (Target : out Unbounded_String;
      Source : String)
   is
<<<<<<< HEAD
=======
      Old : String_Access := Target.Reference;
>>>>>>> 751ff693
   begin
      Target.Last          := Source'Length;
      Target.Reference     := new String (1 .. Source'Length);
      Target.Reference.all := Source;
<<<<<<< HEAD
=======
      Free (Old);
>>>>>>> 751ff693
   end Set_Unbounded_String;

   -----------
   -- Slice --
   -----------

   function Slice
     (Source : Unbounded_String;
      Low    : Positive;
      High   : Natural) return String
   is
   begin
      --  Note: test of High > Length is in accordance with AI95-00128

      if Low > Source.Last + 1 or else High > Source.Last then
         raise Index_Error;
      else
         return Source.Reference (Low .. High);
      end if;
   end Slice;

   ----------
   -- Tail --
   ----------

   function Tail
     (Source : Unbounded_String;
      Count  : Natural;
      Pad    : Character := Space) return Unbounded_String is
   begin
      return To_Unbounded_String
        (Fixed.Tail (Source.Reference (1 .. Source.Last), Count, Pad));
   end Tail;

   procedure Tail
     (Source : in out Unbounded_String;
      Count  : Natural;
      Pad    : Character := Space)
   is
      Old : String_Access := Source.Reference;
   begin
      Source.Reference := new String'
        (Fixed.Tail (Source.Reference (1 .. Source.Last), Count, Pad));
      Source.Last := Source.Reference'Length;
      Free (Old);
   end Tail;

   ---------------
   -- To_String --
   ---------------

   function To_String (Source : Unbounded_String) return String is
   begin
      return Source.Reference (1 .. Source.Last);
   end To_String;

   -------------------------
   -- To_Unbounded_String --
   -------------------------

   function To_Unbounded_String (Source : String) return Unbounded_String is
      Result : Unbounded_String;
   begin
      Result.Last          := Source'Length;
      Result.Reference     := new String (1 .. Source'Length);
      Result.Reference.all := Source;
      return Result;
   end To_Unbounded_String;

   function To_Unbounded_String
     (Length : Natural) return Unbounded_String
   is
      Result : Unbounded_String;
   begin
      Result.Last      := Length;
      Result.Reference := new String (1 .. Length);
      return Result;
   end To_Unbounded_String;

   ---------------
   -- Translate --
   ---------------

   function Translate
     (Source  : Unbounded_String;
      Mapping : Maps.Character_Mapping) return Unbounded_String
   is
   begin
      return To_Unbounded_String
        (Fixed.Translate (Source.Reference (1 .. Source.Last), Mapping));
   end Translate;

   procedure Translate
     (Source  : in out Unbounded_String;
      Mapping : Maps.Character_Mapping)
   is
   begin
      Fixed.Translate (Source.Reference (1 .. Source.Last), Mapping);
   end Translate;

   function Translate
     (Source  : Unbounded_String;
      Mapping : Maps.Character_Mapping_Function) return Unbounded_String
   is
   begin
      return To_Unbounded_String
        (Fixed.Translate (Source.Reference (1 .. Source.Last), Mapping));
   end Translate;

   procedure Translate
     (Source  : in out Unbounded_String;
      Mapping : Maps.Character_Mapping_Function)
   is
   begin
      Fixed.Translate (Source.Reference (1 .. Source.Last), Mapping);
   end Translate;

   ----------
   -- Trim --
   ----------

   function Trim
     (Source : Unbounded_String;
      Side   : Trim_End) return Unbounded_String
   is
   begin
      return To_Unbounded_String
        (Fixed.Trim (Source.Reference (1 .. Source.Last), Side));
   end Trim;

   procedure Trim
     (Source : in out Unbounded_String;
      Side   : Trim_End)
   is
      Old : String_Access := Source.Reference;
   begin
      Source.Reference := new String'
        (Fixed.Trim (Source.Reference (1 .. Source.Last), Side));
      Source.Last      := Source.Reference'Length;
      Free (Old);
   end Trim;

   function Trim
     (Source : Unbounded_String;
      Left   : Maps.Character_Set;
      Right  : Maps.Character_Set) return Unbounded_String
   is
   begin
      return To_Unbounded_String
        (Fixed.Trim (Source.Reference (1 .. Source.Last), Left, Right));
   end Trim;

   procedure Trim
     (Source : in out Unbounded_String;
      Left   : Maps.Character_Set;
      Right  : Maps.Character_Set)
   is
      Old : String_Access := Source.Reference;
   begin
      Source.Reference := new String'
        (Fixed.Trim (Source.Reference (1 .. Source.Last), Left, Right));
      Source.Last      := Source.Reference'Length;
      Free (Old);
   end Trim;

   ---------------------
   -- Unbounded_Slice --
   ---------------------

   function Unbounded_Slice
     (Source : Unbounded_String;
      Low    : Positive;
      High   : Natural) return Unbounded_String
   is
   begin
      if Low > Source.Last + 1 or else High > Source.Last then
         raise Index_Error;
      else
         return To_Unbounded_String (Source.Reference.all (Low .. High));
      end if;
   end Unbounded_Slice;

   procedure Unbounded_Slice
     (Source : Unbounded_String;
      Target : out Unbounded_String;
      Low    : Positive;
      High   : Natural)
   is
   begin
      if Low > Source.Last + 1 or else High > Source.Last then
         raise Index_Error;
      else
         Target := To_Unbounded_String (Source.Reference.all (Low .. High));
      end if;
   end Unbounded_Slice;

end Ada.Strings.Unbounded;<|MERGE_RESOLUTION|>--- conflicted
+++ resolved
@@ -6,11 +6,7 @@
 --                                                                          --
 --                                 B o d y                                  --
 --                                                                          --
-<<<<<<< HEAD
---          Copyright (C) 1992-2005, Free Software Foundation, Inc.         --
-=======
 --          Copyright (C) 1992-2007, Free Software Foundation, Inc.         --
->>>>>>> 751ff693
 --                                                                          --
 -- GNAT is free software;  you can  redistribute it  and/or modify it under --
 -- terms of the  GNU General Public License as published  by the Free Soft- --
@@ -621,12 +617,6 @@
       From    : Positive;
       Going   : Direction := Forward;
       Mapping : Maps.Character_Mapping_Function) return Natural
-<<<<<<< HEAD
-   is
-   begin
-      return Search.Index
-        (Source.Reference (1 .. Source.Last), Pattern, From, Going, Mapping);
-=======
    is
    begin
       return Search.Index
@@ -643,19 +633,6 @@
    begin
       return Search.Index
         (Source.Reference (1 .. Source.Last), Set, From, Test, Going);
->>>>>>> 751ff693
-   end Index;
-
-   function Index
-     (Source  : Unbounded_String;
-      Set     : Maps.Character_Set;
-      From    : Positive;
-      Test    : Membership := Inside;
-      Going   : Direction := Forward) return Natural
-   is
-   begin
-      return Search.Index
-        (Source.Reference (1 .. Source.Last), Set, From, Test, Going);
    end Index;
 
    function Index_Non_Blank
@@ -670,19 +647,6 @@
 
    function Index_Non_Blank
      (Source : Unbounded_String;
-<<<<<<< HEAD
-=======
-      Going  : Strings.Direction := Strings.Forward) return Natural
-   is
-   begin
-      return
-        Search.Index_Non_Blank
-          (Source.Reference (1 .. Source.Last), Going);
-   end Index_Non_Blank;
-
-   function Index_Non_Blank
-     (Source : Unbounded_String;
->>>>>>> 751ff693
       From   : Positive;
       Going  : Direction := Forward) return Natural
    is
@@ -726,11 +690,7 @@
          raise Index_Error;
       end if;
 
-<<<<<<< HEAD
-      Realloc_For_Chunk (Source, New_Item'Size);
-=======
       Realloc_For_Chunk (Source, New_Item'Length);
->>>>>>> 751ff693
 
       Source.Reference
         (Before +  New_Item'Length .. Source.Last + New_Item'Length) :=
@@ -887,18 +847,12 @@
      (Target : out Unbounded_String;
       Source : String)
    is
-<<<<<<< HEAD
-=======
       Old : String_Access := Target.Reference;
->>>>>>> 751ff693
    begin
       Target.Last          := Source'Length;
       Target.Reference     := new String (1 .. Source'Length);
       Target.Reference.all := Source;
-<<<<<<< HEAD
-=======
       Free (Old);
->>>>>>> 751ff693
    end Set_Unbounded_String;
 
    -----------

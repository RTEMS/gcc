------------------------------------------------------------------------------
--                                                                          --
--                         GNAT COMPILER COMPONENTS                         --
--                                                                          --
--                             S E M _ E V A L                              --
--                                                                          --
--                                 B o d y                                  --
--                                                                          --
--          Copyright (C) 1992-2009, Free Software Foundation, Inc.         --
--                                                                          --
-- GNAT is free software;  you can  redistribute it  and/or modify it under --
-- terms of the  GNU General Public License as published  by the Free Soft- --
-- ware  Foundation;  either version 3,  or (at your option) any later ver- --
-- sion.  GNAT is distributed in the hope that it will be useful, but WITH- --
-- OUT ANY WARRANTY;  without even the  implied warranty of MERCHANTABILITY --
-- or FITNESS FOR A PARTICULAR PURPOSE.  See the GNU General Public License --
-- for  more details.  You should have  received  a copy of the GNU General --
-- Public License  distributed with GNAT; see file COPYING3.  If not, go to --
-- http://www.gnu.org/licenses for a complete copy of the license.          --
--                                                                          --
-- GNAT was originally developed  by the GNAT team at  New York University. --
-- Extensive contributions were provided by Ada Core Technologies Inc.      --
--                                                                          --
------------------------------------------------------------------------------

with Atree;    use Atree;
with Checks;   use Checks;
with Debug;    use Debug;
with Einfo;    use Einfo;
with Elists;   use Elists;
with Errout;   use Errout;
with Eval_Fat; use Eval_Fat;
with Exp_Util; use Exp_Util;
with Lib;      use Lib;
with Namet;    use Namet;
with Nmake;    use Nmake;
with Nlists;   use Nlists;
with Opt;      use Opt;
with Sem;      use Sem;
with Sem_Aux;  use Sem_Aux;
with Sem_Cat;  use Sem_Cat;
with Sem_Ch6;  use Sem_Ch6;
with Sem_Ch8;  use Sem_Ch8;
with Sem_Res;  use Sem_Res;
with Sem_Util; use Sem_Util;
with Sem_Type; use Sem_Type;
with Sem_Warn; use Sem_Warn;
with Sinfo;    use Sinfo;
with Snames;   use Snames;
with Stand;    use Stand;
with Stringt;  use Stringt;
with Tbuild;   use Tbuild;

package body Sem_Eval is

   -----------------------------------------
   -- Handling of Compile Time Evaluation --
   -----------------------------------------

   --  The compile time evaluation of expressions is distributed over several
   --  Eval_xxx procedures. These procedures are called immediately after
   --  a subexpression is resolved and is therefore accomplished in a bottom
   --  up fashion. The flags are synthesized using the following approach.

   --    Is_Static_Expression is determined by following the detailed rules
   --    in RM 4.9(4-14). This involves testing the Is_Static_Expression
   --    flag of the operands in many cases.

   --    Raises_Constraint_Error is set if any of the operands have the flag
   --    set or if an attempt to compute the value of the current expression
   --    results in detection of a runtime constraint error.

   --  As described in the spec, the requirement is that Is_Static_Expression
   --  be accurately set, and in addition for nodes for which this flag is set,
   --  Raises_Constraint_Error must also be set. Furthermore a node which has
   --  Is_Static_Expression set, and Raises_Constraint_Error clear, then the
   --  requirement is that the expression value must be precomputed, and the
   --  node is either a literal, or the name of a constant entity whose value
   --  is a static expression.

   --  The general approach is as follows. First compute Is_Static_Expression.
   --  If the node is not static, then the flag is left off in the node and
   --  we are all done. Otherwise for a static node, we test if any of the
   --  operands will raise constraint error, and if so, propagate the flag
   --  Raises_Constraint_Error to the result node and we are done (since the
   --  error was already posted at a lower level).

   --  For the case of a static node whose operands do not raise constraint
   --  error, we attempt to evaluate the node. If this evaluation succeeds,
   --  then the node is replaced by the result of this computation. If the
   --  evaluation raises constraint error, then we rewrite the node with
   --  Apply_Compile_Time_Constraint_Error to raise the exception and also
   --  to post appropriate error messages.

   ----------------
   -- Local Data --
   ----------------

   type Bits is array (Nat range <>) of Boolean;
   --  Used to convert unsigned (modular) values for folding logical ops

   --  The following definitions are used to maintain a cache of nodes that
   --  have compile time known values. The cache is maintained only for
   --  discrete types (the most common case), and is populated by calls to
   --  Compile_Time_Known_Value and Expr_Value, but only used by Expr_Value
   --  since it is possible for the status to change (in particular it is
   --  possible for a node to get replaced by a constraint error node).

   CV_Bits : constant := 5;
   --  Number of low order bits of Node_Id value used to reference entries
   --  in the cache table.

   CV_Cache_Size : constant Nat := 2 ** CV_Bits;
   --  Size of cache for compile time values

   subtype CV_Range is Nat range 0 .. CV_Cache_Size;

   type CV_Entry is record
      N : Node_Id;
      V : Uint;
   end record;

   type CV_Cache_Array is array (CV_Range) of CV_Entry;

   CV_Cache : CV_Cache_Array := (others => (Node_High_Bound, Uint_0));
   --  This is the actual cache, with entries consisting of node/value pairs,
   --  and the impossible value Node_High_Bound used for unset entries.

   -----------------------
   -- Local Subprograms --
   -----------------------

   function From_Bits (B : Bits; T : Entity_Id) return Uint;
   --  Converts a bit string of length B'Length to a Uint value to be used
   --  for a target of type T, which is a modular type. This procedure
   --  includes the necessary reduction by the modulus in the case of a
   --  non-binary modulus (for a binary modulus, the bit string is the
   --  right length any way so all is well).

   function Get_String_Val (N : Node_Id) return Node_Id;
   --  Given a tree node for a folded string or character value, returns
   --  the corresponding string literal or character literal (one of the
   --  two must be available, or the operand would not have been marked
   --  as foldable in the earlier analysis of the operation).

   function OK_Bits (N : Node_Id; Bits : Uint) return Boolean;
   --  Bits represents the number of bits in an integer value to be computed
   --  (but the value has not been computed yet). If this value in Bits is
   --  reasonable, a result of True is returned, with the implication that
   --  the caller should go ahead and complete the calculation. If the value
   --  in Bits is unreasonably large, then an error is posted on node N, and
   --  False is returned (and the caller skips the proposed calculation).

   procedure Out_Of_Range (N : Node_Id);
   --  This procedure is called if it is determined that node N, which
   --  appears in a non-static context, is a compile time known value
   --  which is outside its range, i.e. the range of Etype. This is used
   --  in contexts where this is an illegality if N is static, and should
   --  generate a warning otherwise.

   procedure Rewrite_In_Raise_CE (N : Node_Id; Exp : Node_Id);
   --  N and Exp are nodes representing an expression, Exp is known
   --  to raise CE. N is rewritten in term of Exp in the optimal way.

   function String_Type_Len (Stype : Entity_Id) return Uint;
   --  Given a string type, determines the length of the index type, or,
   --  if this index type is non-static, the length of the base type of
   --  this index type. Note that if the string type is itself static,
   --  then the index type is static, so the second case applies only
   --  if the string type passed is non-static.

   function Test (Cond : Boolean) return Uint;
   pragma Inline (Test);
   --  This function simply returns the appropriate Boolean'Pos value
   --  corresponding to the value of Cond as a universal integer. It is
   --  used for producing the result of the static evaluation of the
   --  logical operators

   procedure Test_Expression_Is_Foldable
     (N    : Node_Id;
      Op1  : Node_Id;
      Stat : out Boolean;
      Fold : out Boolean);
   --  Tests to see if expression N whose single operand is Op1 is foldable,
   --  i.e. the operand value is known at compile time. If the operation is
   --  foldable, then Fold is True on return, and Stat indicates whether
   --  the result is static (i.e. both operands were static). Note that it
   --  is quite possible for Fold to be True, and Stat to be False, since
   --  there are cases in which we know the value of an operand even though
   --  it is not technically static (e.g. the static lower bound of a range
   --  whose upper bound is non-static).
   --
   --  If Stat is set False on return, then Test_Expression_Is_Foldable makes a
   --  call to Check_Non_Static_Context on the operand. If Fold is False on
   --  return, then all processing is complete, and the caller should
   --  return, since there is nothing else to do.
   --
   --  If Stat is set True on return, then Is_Static_Expression is also set
   --  true in node N. There are some cases where this is over-enthusiastic,
   --  e.g. in the two operand case below, for string comaprison, the result
   --  is not static even though the two operands are static. In such cases,
   --  the caller must reset the Is_Static_Expression flag in N.

   procedure Test_Expression_Is_Foldable
     (N    : Node_Id;
      Op1  : Node_Id;
      Op2  : Node_Id;
      Stat : out Boolean;
      Fold : out Boolean);
   --  Same processing, except applies to an expression N with two operands
   --  Op1 and Op2.

   procedure To_Bits (U : Uint; B : out Bits);
   --  Converts a Uint value to a bit string of length B'Length

   ------------------------------
   -- Check_Non_Static_Context --
   ------------------------------

   procedure Check_Non_Static_Context (N : Node_Id) is
      T         : constant Entity_Id := Etype (N);
      Checks_On : constant Boolean   :=
                    not Index_Checks_Suppressed (T)
                      and not Range_Checks_Suppressed (T);

   begin
      --  Ignore cases of non-scalar types or error types

      if T = Any_Type or else not Is_Scalar_Type (T) then
         return;
      end if;

      --  At this stage we have a scalar type. If we have an expression
      --  that raises CE, then we already issued a warning or error msg
      --  so there is nothing more to be done in this routine.

      if Raises_Constraint_Error (N) then
         return;
      end if;

      --  Now we have a scalar type which is not marked as raising a
      --  constraint error exception. The main purpose of this routine
      --  is to deal with static expressions appearing in a non-static
      --  context. That means that if we do not have a static expression
      --  then there is not much to do. The one case that we deal with
      --  here is that if we have a floating-point value that is out of
      --  range, then we post a warning that an infinity will result.

      if not Is_Static_Expression (N) then
         if Is_Floating_Point_Type (T)
           and then Is_Out_Of_Range (N, Base_Type (T), Assume_Valid => True)
         then
            Error_Msg_N
              ("?float value out of range, infinity will be generated", N);
         end if;

         return;
      end if;

      --  Here we have the case of outer level static expression of
      --  scalar type, where the processing of this procedure is needed.

      --  For real types, this is where we convert the value to a machine
      --  number (see RM 4.9(38)). Also see ACVC test C490001. We should
      --  only need to do this if the parent is a constant declaration,
      --  since in other cases, gigi should do the necessary conversion
      --  correctly, but experimentation shows that this is not the case
      --  on all machines, in particular if we do not convert all literals
      --  to machine values in non-static contexts, then ACVC test C490001
      --  fails on Sparc/Solaris and SGI/Irix.

      if Nkind (N) = N_Real_Literal
        and then not Is_Machine_Number (N)
        and then not Is_Generic_Type (Etype (N))
        and then Etype (N) /= Universal_Real
      then
         --  Check that value is in bounds before converting to machine
         --  number, so as not to lose case where value overflows in the
         --  least significant bit or less. See B490001.

         if Is_Out_Of_Range (N, Base_Type (T), Assume_Valid => True) then
            Out_Of_Range (N);
            return;
         end if;

         --  Note: we have to copy the node, to avoid problems with conformance
         --  of very similar numbers (see ACVC tests B4A010C and B63103A).

         Rewrite (N, New_Copy (N));

         if not Is_Floating_Point_Type (T) then
            Set_Realval
              (N, Corresponding_Integer_Value (N) * Small_Value (T));

         elsif not UR_Is_Zero (Realval (N)) then

            --  Note: even though RM 4.9(38) specifies biased rounding,
            --  this has been modified by AI-100 in order to prevent
            --  confusing differences in rounding between static and
            --  non-static expressions. AI-100 specifies that the effect
            --  of such rounding is implementation dependent, and in GNAT
            --  we round to nearest even to match the run-time behavior.

            Set_Realval
              (N, Machine (Base_Type (T), Realval (N), Round_Even, N));
         end if;

         Set_Is_Machine_Number (N);
      end if;

      --  Check for out of range universal integer. This is a non-static
      --  context, so the integer value must be in range of the runtime
      --  representation of universal integers.

      --  We do this only within an expression, because that is the only
      --  case in which non-static universal integer values can occur, and
      --  furthermore, Check_Non_Static_Context is currently (incorrectly???)
      --  called in contexts like the expression of a number declaration where
      --  we certainly want to allow out of range values.

      if Etype (N) = Universal_Integer
        and then Nkind (N) = N_Integer_Literal
        and then Nkind (Parent (N)) in N_Subexpr
        and then
          (Intval (N) < Expr_Value (Type_Low_Bound (Universal_Integer))
            or else
           Intval (N) > Expr_Value (Type_High_Bound (Universal_Integer)))
      then
         Apply_Compile_Time_Constraint_Error
           (N, "non-static universal integer value out of range?",
            CE_Range_Check_Failed);

      --  Check out of range of base type

      elsif Is_Out_Of_Range (N, Base_Type (T), Assume_Valid => True) then
         Out_Of_Range (N);

      --  Give warning if outside subtype (where one or both of the bounds of
      --  the subtype is static). This warning is omitted if the expression
      --  appears in a range that could be null (warnings are handled elsewhere
      --  for this case).

      elsif T /= Base_Type (T)
        and then Nkind (Parent (N)) /= N_Range
      then
         if Is_In_Range (N, T, Assume_Valid => True) then
            null;

         elsif Is_Out_Of_Range (N, T, Assume_Valid => True) then
            Apply_Compile_Time_Constraint_Error
              (N, "value not in range of}?", CE_Range_Check_Failed);

         elsif Checks_On then
            Enable_Range_Check (N);

         else
            Set_Do_Range_Check (N, False);
         end if;
      end if;
   end Check_Non_Static_Context;

   ---------------------------------
   -- Check_String_Literal_Length --
   ---------------------------------

   procedure Check_String_Literal_Length (N : Node_Id; Ttype : Entity_Id) is
   begin
      if not Raises_Constraint_Error (N)
        and then Is_Constrained (Ttype)
      then
         if
           UI_From_Int (String_Length (Strval (N))) /= String_Type_Len (Ttype)
         then
            Apply_Compile_Time_Constraint_Error
              (N, "string length wrong for}?",
               CE_Length_Check_Failed,
               Ent => Ttype,
               Typ => Ttype);
         end if;
      end if;
   end Check_String_Literal_Length;

   --------------------------
   -- Compile_Time_Compare --
   --------------------------

   function Compile_Time_Compare
     (L, R         : Node_Id;
      Assume_Valid : Boolean) return Compare_Result
   is
      Discard : aliased Uint;
   begin
      return Compile_Time_Compare (L, R, Discard'Access, Assume_Valid);
   end Compile_Time_Compare;

   function Compile_Time_Compare
     (L, R         : Node_Id;
      Diff         : access Uint;
      Assume_Valid : Boolean;
      Rec          : Boolean := False) return Compare_Result
   is
      Ltyp : Entity_Id := Underlying_Type (Etype (L));
      Rtyp : Entity_Id := Underlying_Type (Etype (R));
      --  These get reset to the base type for the case of entities where
      --  Is_Known_Valid is not set. This takes care of handling possible
      --  invalid representations using the value of the base type, in
      --  accordance with RM 13.9.1(10).

      Discard : aliased Uint;

      procedure Compare_Decompose
        (N : Node_Id;
         R : out Node_Id;
         V : out Uint);
      --  This procedure decomposes the node N into an expression node and a
      --  signed offset, so that the value of N is equal to the value of R plus
      --  the value V (which may be negative). If no such decomposition is
      --  possible, then on return R is a copy of N, and V is set to zero.

      function Compare_Fixup (N : Node_Id) return Node_Id;
      --  This function deals with replacing 'Last and 'First references with
      --  their corresponding type bounds, which we then can compare. The
      --  argument is the original node, the result is the identity, unless we
      --  have a 'Last/'First reference in which case the value returned is the
      --  appropriate type bound.

      function Is_Known_Valid_Operand (Opnd : Node_Id) return Boolean;
      --  Even if the context does not assume that values are valid, some
      --  simple cases can be recognized.

      function Is_Same_Value (L, R : Node_Id) return Boolean;
      --  Returns True iff L and R represent expressions that definitely
      --  have identical (but not necessarily compile time known) values
      --  Indeed the caller is expected to have already dealt with the
      --  cases of compile time known values, so these are not tested here.

      -----------------------
      -- Compare_Decompose --
      -----------------------

      procedure Compare_Decompose
        (N : Node_Id;
         R : out Node_Id;
         V : out Uint)
      is
      begin
         if Nkind (N) = N_Op_Add
           and then Nkind (Right_Opnd (N)) = N_Integer_Literal
         then
            R := Left_Opnd (N);
            V := Intval (Right_Opnd (N));
            return;

         elsif Nkind (N) = N_Op_Subtract
           and then Nkind (Right_Opnd (N)) = N_Integer_Literal
         then
            R := Left_Opnd (N);
            V := UI_Negate (Intval (Right_Opnd (N)));
            return;

         elsif Nkind (N) = N_Attribute_Reference  then
            if Attribute_Name (N) = Name_Succ then
               R := First (Expressions (N));
               V := Uint_1;
               return;

            elsif Attribute_Name (N) = Name_Pred then
               R := First (Expressions (N));
               V := Uint_Minus_1;
               return;
            end if;
         end if;

         R := N;
         V := Uint_0;
      end Compare_Decompose;

      -------------------
      -- Compare_Fixup --
      -------------------

      function Compare_Fixup (N : Node_Id) return Node_Id is
         Indx : Node_Id;
         Xtyp : Entity_Id;
         Subs : Nat;

      begin
         if Nkind (N) = N_Attribute_Reference
           and then (Attribute_Name (N) = Name_First
                       or else
                     Attribute_Name (N) = Name_Last)
         then
            Xtyp := Etype (Prefix (N));

            --  If we have no type, then just abandon the attempt to do
            --  a fixup, this is probably the result of some other error.

            if No (Xtyp) then
               return N;
            end if;

            --  Dereference an access type

            if Is_Access_Type (Xtyp) then
               Xtyp := Designated_Type (Xtyp);
            end if;

            --  If we don't have an array type at this stage, something
            --  is peculiar, e.g. another error, and we abandon the attempt
            --  at a fixup.

            if not Is_Array_Type (Xtyp) then
               return N;
            end if;

            --  Ignore unconstrained array, since bounds are not meaningful

            if not Is_Constrained (Xtyp) then
               return N;
            end if;

            if Ekind (Xtyp) = E_String_Literal_Subtype then
               if Attribute_Name (N) = Name_First then
                  return String_Literal_Low_Bound (Xtyp);

               else         -- Attribute_Name (N) = Name_Last
                  return Make_Integer_Literal (Sloc (N),
                    Intval => Intval (String_Literal_Low_Bound (Xtyp))
                                + String_Literal_Length (Xtyp));
               end if;
            end if;

            --  Find correct index type

            Indx := First_Index (Xtyp);

            if Present (Expressions (N)) then
               Subs := UI_To_Int (Expr_Value (First (Expressions (N))));

               for J in 2 .. Subs loop
                  Indx := Next_Index (Indx);
               end loop;
            end if;

            Xtyp := Etype (Indx);

            if Attribute_Name (N) = Name_First then
               return Type_Low_Bound (Xtyp);

            else -- Attribute_Name (N) = Name_Last
               return Type_High_Bound (Xtyp);
            end if;
         end if;

         return N;
      end Compare_Fixup;

      ----------------------------
      -- Is_Known_Valid_Operand --
      ----------------------------

      function Is_Known_Valid_Operand (Opnd : Node_Id) return Boolean is
      begin
         return (Is_Entity_Name (Opnd)
                  and then
                    (Is_Known_Valid (Entity (Opnd))
                      or else Ekind (Entity (Opnd)) = E_In_Parameter
                      or else
                        (Ekind (Entity (Opnd)) in Object_Kind
                           and then Present (Current_Value (Entity (Opnd))))))
           or else Is_OK_Static_Expression (Opnd);
      end Is_Known_Valid_Operand;

      -------------------
      -- Is_Same_Value --
      -------------------

      function Is_Same_Value (L, R : Node_Id) return Boolean is
         Lf : constant Node_Id := Compare_Fixup (L);
         Rf : constant Node_Id := Compare_Fixup (R);

         function Is_Same_Subscript (L, R : List_Id) return Boolean;
         --  L, R are the Expressions values from two attribute nodes for First
         --  or Last attributes. Either may be set to No_List if no expressions
         --  are present (indicating subscript 1). The result is True if both
         --  expressions represent the same subscript (note one case is where
         --  one subscript is missing and the other is explicitly set to 1).

         -----------------------
         -- Is_Same_Subscript --
         -----------------------

         function Is_Same_Subscript (L, R : List_Id) return Boolean is
         begin
            if L = No_List then
               if R = No_List then
                  return True;
               else
                  return Expr_Value (First (R)) = Uint_1;
               end if;

            else
               if R = No_List then
                  return Expr_Value (First (L)) = Uint_1;
               else
                  return Expr_Value (First (L)) = Expr_Value (First (R));
               end if;
            end if;
         end Is_Same_Subscript;

      --  Start of processing for Is_Same_Value

      begin
         --  Values are the same if they refer to the same entity and the
         --  entity is non-volatile. This does not however apply to Float
         --  types, since we may have two NaN values and they should never
         --  compare equal.

         if Nkind_In (Lf, N_Identifier, N_Expanded_Name)
           and then Nkind_In (Rf, N_Identifier, N_Expanded_Name)
           and then Entity (Lf) = Entity (Rf)
           and then Present (Entity (Lf))
           and then not Is_Floating_Point_Type (Etype (L))
           and then not Is_Volatile_Reference (L)
           and then not Is_Volatile_Reference (R)
         then
            return True;

         --  Or if they are compile time known and identical

         elsif Compile_Time_Known_Value (Lf)
                 and then
               Compile_Time_Known_Value (Rf)
           and then Expr_Value (Lf) = Expr_Value (Rf)
         then
            return True;

         --  False if Nkind of the two nodes is different for remaining cases

         elsif Nkind (Lf) /= Nkind (Rf) then
            return False;

         --  True if both 'First or 'Last values applying to the same entity
         --  (first and last don't change even if value does). Note that we
         --  need this even with the calls to Compare_Fixup, to handle the
         --  case of unconstrained array attributes where Compare_Fixup
         --  cannot find useful bounds.

         elsif Nkind (Lf) = N_Attribute_Reference
           and then Attribute_Name (Lf) = Attribute_Name (Rf)
           and then (Attribute_Name (Lf) = Name_First
                       or else
                     Attribute_Name (Lf) = Name_Last)
           and then Nkind_In (Prefix (Lf), N_Identifier, N_Expanded_Name)
           and then Nkind_In (Prefix (Rf), N_Identifier, N_Expanded_Name)
           and then Entity (Prefix (Lf)) = Entity (Prefix (Rf))
           and then Is_Same_Subscript (Expressions (Lf), Expressions (Rf))
         then
            return True;

         --  True if the same selected component from the same record

         elsif Nkind (Lf) = N_Selected_Component
           and then Selector_Name (Lf) = Selector_Name (Rf)
           and then Is_Same_Value (Prefix (Lf), Prefix (Rf))
         then
            return True;

         --  True if the same unary operator applied to the same operand

         elsif Nkind (Lf) in N_Unary_Op
           and then Is_Same_Value (Right_Opnd (Lf), Right_Opnd (Rf))
         then
            return True;

         --  True if the same binary operator applied to the same operands

         elsif Nkind (Lf) in N_Binary_Op
           and then Is_Same_Value (Left_Opnd  (Lf), Left_Opnd  (Rf))
           and then Is_Same_Value (Right_Opnd (Lf), Right_Opnd (Rf))
         then
            return True;

         --  All other cases, we can't tell, so return False

         else
            return False;
         end if;
      end Is_Same_Value;

   --  Start of processing for Compile_Time_Compare

   begin
      Diff.all := No_Uint;

      --  If either operand could raise constraint error, then we cannot
      --  know the result at compile time (since CE may be raised!)

      if not (Cannot_Raise_Constraint_Error (L)
                and then
              Cannot_Raise_Constraint_Error (R))
      then
         return Unknown;
      end if;

      --  Identical operands are most certainly equal

      if L = R then
         return EQ;

      --  If expressions have no types, then do not attempt to determine if
      --  they are the same, since something funny is going on. One case in
      --  which this happens is during generic template analysis, when bounds
      --  are not fully analyzed.

      elsif No (Ltyp) or else No (Rtyp) then
         return Unknown;

      --  We do not attempt comparisons for packed arrays arrays represented as
      --  modular types, where the semantics of comparison is quite different.

      elsif Is_Packed_Array_Type (Ltyp)
        and then Is_Modular_Integer_Type (Ltyp)
      then
         return Unknown;

      --  For access types, the only time we know the result at compile time
      --  (apart from identical operands, which we handled already) is if we
      --  know one operand is null and the other is not, or both operands are
      --  known null.

      elsif Is_Access_Type (Ltyp) then
         if Known_Null (L) then
            if Known_Null (R) then
               return EQ;
            elsif Known_Non_Null (R) then
               return NE;
            else
               return Unknown;
            end if;

         elsif Known_Non_Null (L) and then Known_Null (R) then
            return NE;

         else
            return Unknown;
         end if;

      --  Case where comparison involves two compile time known values

      elsif Compile_Time_Known_Value (L)
        and then Compile_Time_Known_Value (R)
      then
         --  For the floating-point case, we have to be a little careful, since
         --  at compile time we are dealing with universal exact values, but at
         --  runtime, these will be in non-exact target form. That's why the
         --  returned results are LE and GE below instead of LT and GT.

         if Is_Floating_Point_Type (Ltyp)
              or else
            Is_Floating_Point_Type (Rtyp)
         then
            declare
               Lo : constant Ureal := Expr_Value_R (L);
               Hi : constant Ureal := Expr_Value_R (R);

            begin
               if Lo < Hi then
                  return LE;
               elsif Lo = Hi then
                  return EQ;
               else
                  return GE;
               end if;
            end;

         --  For string types, we have two string literals and we proceed to
         --  compare them using the Ada style dictionary string comparison.

         elsif not Is_Scalar_Type (Ltyp) then
            declare
               Lstring : constant String_Id := Strval (Expr_Value_S (L));
               Rstring : constant String_Id := Strval (Expr_Value_S (R));
               Llen    : constant Nat       := String_Length (Lstring);
               Rlen    : constant Nat       := String_Length (Rstring);

            begin
               for J in 1 .. Nat'Min (Llen, Rlen) loop
                  declare
                     LC : constant Char_Code := Get_String_Char (Lstring, J);
                     RC : constant Char_Code := Get_String_Char (Rstring, J);
                  begin
                     if LC < RC then
                        return LT;
                     elsif LC > RC then
                        return GT;
                     end if;
                  end;
               end loop;

               if Llen < Rlen then
                  return LT;
               elsif Llen > Rlen then
                  return GT;
               else
                  return EQ;
               end if;
            end;

         --  For remaining scalar cases we know exactly (note that this does
         --  include the fixed-point case, where we know the run time integer
         --  values now).

         else
            declare
               Lo : constant Uint := Expr_Value (L);
               Hi : constant Uint := Expr_Value (R);

            begin
               if Lo < Hi then
                  Diff.all := Hi - Lo;
                  return LT;

               elsif Lo = Hi then
                  return EQ;

               else
                  Diff.all := Lo - Hi;
                  return GT;
               end if;
            end;
         end if;

      --  Cases where at least one operand is not known at compile time

      else
         --  Remaining checks apply only for discrete types

         if not Is_Discrete_Type (Ltyp)
           or else not Is_Discrete_Type (Rtyp)
         then
            return Unknown;
         end if;

         --  Defend against generic types, or actually any expressions that
         --  contain a reference to a generic type from within a generic
         --  template. We don't want to do any range analysis of such
         --  expressions for two reasons. First, the bounds of a generic type
         --  itself are junk and cannot be used for any kind of analysis.
         --  Second, we may have a case where the range at run time is indeed
         --  known, but we don't want to do compile time analysis in the
         --  template based on that range since in an instance the value may be
         --  static, and able to be elaborated without reference to the bounds
         --  of types involved. As an example, consider:

         --     (F'Pos (F'Last) + 1) > Integer'Last

         --  The expression on the left side of > is Universal_Integer and thus
         --  acquires the type Integer for evaluation at run time, and at run
         --  time it is true that this condition is always False, but within
         --  an instance F may be a type with a static range greater than the
         --  range of Integer, and the expression statically evaluates to True.

         if References_Generic_Formal_Type (L)
              or else
            References_Generic_Formal_Type (R)
         then
            return Unknown;
         end if;

         --  Replace types by base types for the case of entities which are
         --  not known to have valid representations. This takes care of
         --  properly dealing with invalid representations.

         if not Assume_Valid and then not Assume_No_Invalid_Values then
            if Is_Entity_Name (L) and then not Is_Known_Valid (Entity (L)) then
               Ltyp := Underlying_Type (Base_Type (Ltyp));
            end if;

            if Is_Entity_Name (R) and then not Is_Known_Valid (Entity (R)) then
               Rtyp := Underlying_Type (Base_Type (Rtyp));
            end if;
         end if;

         --  Try range analysis on variables and see if ranges are disjoint

         declare
            LOK, ROK : Boolean;
            LLo, LHi : Uint;
            RLo, RHi : Uint;

         begin
            Determine_Range (L, LOK, LLo, LHi, Assume_Valid);
            Determine_Range (R, ROK, RLo, RHi, Assume_Valid);

            if LOK and ROK then
               if LHi < RLo then
                  return LT;

               elsif RHi < LLo then
                  return GT;

               elsif LLo = LHi
                 and then RLo = RHi
                 and then LLo = RLo
               then
<<<<<<< HEAD
                  return EQ;
=======

                  --  If the range includes a single literal and we can assume
                  --  validity then the result is known even if an operand is
                  --  not static.

                  if Assume_Valid then
                     return EQ;
                  else
                     return Unknown;
                  end if;
>>>>>>> 42a9ba1d

               elsif LHi = RLo then
                  return LE;

               elsif RHi = LLo then
                  return GE;
<<<<<<< HEAD
=======

               elsif not Is_Known_Valid_Operand (L)
                 and then not Assume_Valid
               then
                  if Is_Same_Value (L, R) then
                     return EQ;
                  else
                     return Unknown;
                  end if;
>>>>>>> 42a9ba1d
               end if;
            end if;
         end;

         --  Here is where we check for comparisons against maximum bounds of
         --  types, where we know that no value can be outside the bounds of
         --  the subtype. Note that this routine is allowed to assume that all
         --  expressions are within their subtype bounds. Callers wishing to
         --  deal with possibly invalid values must in any case take special
         --  steps (e.g. conversions to larger types) to avoid this kind of
         --  optimization, which is always considered to be valid. We do not
         --  attempt this optimization with generic types, since the type
         --  bounds may not be meaningful in this case.

         --  We are in danger of an infinite recursion here. It does not seem
         --  useful to go more than one level deep, so the parameter Rec is
         --  used to protect ourselves against this infinite recursion.

         if not Rec then

            --  See if we can get a decisive check against one operand and
            --  a bound of the other operand (four possible tests here).
            --  Note that we avoid testing junk bounds of a generic type.

            if not Is_Generic_Type (Rtyp) then
               case Compile_Time_Compare (L, Type_Low_Bound (Rtyp),
                                          Discard'Access,
                                          Assume_Valid, Rec => True)
               is
                  when LT => return LT;
                  when LE => return LE;
                  when EQ => return LE;
                  when others => null;
               end case;

<<<<<<< HEAD
            case Compile_Time_Compare (L, Type_Low_Bound (Rtyp),
                                       Discard'Access,
                                       Assume_Valid, Rec => True)
            is
               when LT => return LT;
               when LE => return LE;
               when EQ => return LE;
               when others => null;
            end case;

            case Compile_Time_Compare (L, Type_High_Bound (Rtyp),
                                       Discard'Access,
                                       Assume_Valid, Rec => True)
            is
               when GT => return GT;
               when GE => return GE;
               when EQ => return GE;
               when others => null;
            end case;

            case Compile_Time_Compare (Type_Low_Bound (Ltyp), R,
                                       Discard'Access,
                                       Assume_Valid, Rec => True)
            is
               when GT => return GT;
               when GE => return GE;
               when EQ => return GE;
               when others => null;
            end case;

            case Compile_Time_Compare (Type_High_Bound (Ltyp), R,
                                       Discard'Access,
                                       Assume_Valid, Rec => True)
            is
               when LT => return LT;
               when LE => return LE;
               when EQ => return LE;
               when others => null;
            end case;
=======
               case Compile_Time_Compare (L, Type_High_Bound (Rtyp),
                                          Discard'Access,
                                          Assume_Valid, Rec => True)
               is
                  when GT => return GT;
                  when GE => return GE;
                  when EQ => return GE;
                  when others => null;
               end case;
            end if;

            if not Is_Generic_Type (Ltyp) then
               case Compile_Time_Compare (Type_Low_Bound (Ltyp), R,
                                          Discard'Access,
                                          Assume_Valid, Rec => True)
               is
                  when GT => return GT;
                  when GE => return GE;
                  when EQ => return GE;
                  when others => null;
               end case;

               case Compile_Time_Compare (Type_High_Bound (Ltyp), R,
                                          Discard'Access,
                                          Assume_Valid, Rec => True)
               is
                  when LT => return LT;
                  when LE => return LE;
                  when EQ => return LE;
                  when others => null;
               end case;
            end if;
>>>>>>> 42a9ba1d
         end if;

         --  Next attempt is to decompose the expressions to extract
         --  a constant offset resulting from the use of any of the forms:

         --     expr + literal
         --     expr - literal
         --     typ'Succ (expr)
         --     typ'Pred (expr)

         --  Then we see if the two expressions are the same value, and if so
         --  the result is obtained by comparing the offsets.

         declare
            Lnode : Node_Id;
            Loffs : Uint;
            Rnode : Node_Id;
            Roffs : Uint;

         begin
            Compare_Decompose (L, Lnode, Loffs);
            Compare_Decompose (R, Rnode, Roffs);

            if Is_Same_Value (Lnode, Rnode) then
               if Loffs = Roffs then
                  return EQ;

               elsif Loffs < Roffs then
                  Diff.all := Roffs - Loffs;
                  return LT;

               else
                  Diff.all := Loffs - Roffs;
                  return GT;
               end if;
            end if;
         end;

         --  Next attempt is to see if we have an entity compared with a
         --  compile time known value, where there is a current value
         --  conditional for the entity which can tell us the result.

         declare
            Var : Node_Id;
            --  Entity variable (left operand)

            Val : Uint;
            --  Value (right operand)

            Inv : Boolean;
            --  If False, we have reversed the operands

            Op : Node_Kind;
            --  Comparison operator kind from Get_Current_Value_Condition call

            Opn : Node_Id;
            --  Value from Get_Current_Value_Condition call

            Opv : Uint;
            --  Value of Opn

            Result : Compare_Result;
            --  Known result before inversion

         begin
            if Is_Entity_Name (L)
              and then Compile_Time_Known_Value (R)
            then
               Var := L;
               Val := Expr_Value (R);
               Inv := False;

            elsif Is_Entity_Name (R)
              and then Compile_Time_Known_Value (L)
            then
               Var := R;
               Val := Expr_Value (L);
               Inv := True;

               --  That was the last chance at finding a compile time result

            else
               return Unknown;
            end if;

            Get_Current_Value_Condition (Var, Op, Opn);

            --  That was the last chance, so if we got nothing return

            if No (Opn) then
               return Unknown;
            end if;

            Opv := Expr_Value (Opn);

            --  We got a comparison, so we might have something interesting

            --  Convert LE to LT and GE to GT, just so we have fewer cases

            if Op = N_Op_Le then
               Op := N_Op_Lt;
               Opv := Opv + 1;

            elsif Op = N_Op_Ge then
               Op := N_Op_Gt;
               Opv := Opv - 1;
            end if;

            --  Deal with equality case

            if Op = N_Op_Eq then
               if Val = Opv then
                  Result := EQ;
               elsif Opv < Val then
                  Result := LT;
               else
                  Result := GT;
               end if;

            --  Deal with inequality case

            elsif Op = N_Op_Ne then
               if Val = Opv then
                  Result := NE;
               else
                  return Unknown;
               end if;

            --  Deal with greater than case

            elsif Op = N_Op_Gt then
               if Opv >= Val then
                  Result := GT;
               elsif Opv = Val - 1 then
                  Result := GE;
               else
                  return Unknown;
               end if;

            --  Deal with less than case

            else pragma Assert (Op = N_Op_Lt);
               if Opv <= Val then
                  Result := LT;
               elsif Opv = Val + 1 then
                  Result := LE;
               else
                  return Unknown;
               end if;
            end if;

            --  Deal with inverting result

            if Inv then
               case Result is
                  when GT     => return LT;
                  when GE     => return LE;
                  when LT     => return GT;
                  when LE     => return GE;
                  when others => return Result;
               end case;
            end if;

            return Result;
         end;
      end if;
   end Compile_Time_Compare;

   -------------------------------
   -- Compile_Time_Known_Bounds --
   -------------------------------

   function Compile_Time_Known_Bounds (T : Entity_Id) return Boolean is
      Indx : Node_Id;
      Typ  : Entity_Id;

   begin
      if not Is_Array_Type (T) then
         return False;
      end if;

      Indx := First_Index (T);
      while Present (Indx) loop
         Typ := Underlying_Type (Etype (Indx));

         --  Never look at junk bounds of a generic type

         if Is_Generic_Type (Typ) then
            return False;
         end if;

         --  Otherwise check bounds for compile time known

         if not Compile_Time_Known_Value (Type_Low_Bound (Typ)) then
            return False;
         elsif not Compile_Time_Known_Value (Type_High_Bound (Typ)) then
            return False;
         else
            Next_Index (Indx);
         end if;
      end loop;

      return True;
   end Compile_Time_Known_Bounds;

   ------------------------------
   -- Compile_Time_Known_Value --
   ------------------------------

   function Compile_Time_Known_Value (Op : Node_Id) return Boolean is
      K      : constant Node_Kind := Nkind (Op);
      CV_Ent : CV_Entry renames CV_Cache (Nat (Op) mod CV_Cache_Size);

   begin
      --  Never known at compile time if bad type or raises constraint error
      --  or empty (latter case occurs only as a result of a previous error)

      if No (Op)
        or else Op = Error
        or else Etype (Op) = Any_Type
        or else Raises_Constraint_Error (Op)
      then
         return False;
      end if;

      --  If this is not a static expression or a null literal, and we are in
      --  configurable run-time mode, then we consider it not known at compile
      --  time. This avoids anomalies where whether something is allowed with a
      --  given configurable run-time library depends on how good the compiler
      --  is at optimizing and knowing that things are constant when they are
      --  nonstatic.

      if Configurable_Run_Time_Mode
        and then K /= N_Null
        and then not Is_Static_Expression (Op)
      then
         return False;
      end if;

      --  If we have an entity name, then see if it is the name of a constant
      --  and if so, test the corresponding constant value, or the name of
      --  an enumeration literal, which is always a constant.

      if Present (Etype (Op)) and then Is_Entity_Name (Op) then
         declare
            E : constant Entity_Id := Entity (Op);
            V : Node_Id;

         begin
            --  Never known at compile time if it is a packed array value.
            --  We might want to try to evaluate these at compile time one
            --  day, but we do not make that attempt now.

            if Is_Packed_Array_Type (Etype (Op)) then
               return False;
            end if;

            if Ekind (E) = E_Enumeration_Literal then
               return True;

            elsif Ekind (E) = E_Constant then
               V := Constant_Value (E);
               return Present (V) and then Compile_Time_Known_Value (V);
            end if;
         end;

      --  We have a value, see if it is compile time known

      else
         --  Integer literals are worth storing in the cache

         if K = N_Integer_Literal then
            CV_Ent.N := Op;
            CV_Ent.V := Intval (Op);
            return True;

         --  Other literals and NULL are known at compile time

         elsif
            K = N_Character_Literal
              or else
            K = N_Real_Literal
              or else
            K = N_String_Literal
              or else
            K = N_Null
         then
            return True;

         --  Any reference to Null_Parameter is known at compile time. No
         --  other attribute references (that have not already been folded)
         --  are known at compile time.

         elsif K = N_Attribute_Reference then
            return Attribute_Name (Op) = Name_Null_Parameter;
         end if;
      end if;

      --  If we fall through, not known at compile time

      return False;

   --  If we get an exception while trying to do this test, then some error
   --  has occurred, and we simply say that the value is not known after all

   exception
      when others =>
         return False;
   end Compile_Time_Known_Value;

   --------------------------------------
   -- Compile_Time_Known_Value_Or_Aggr --
   --------------------------------------

   function Compile_Time_Known_Value_Or_Aggr (Op : Node_Id) return Boolean is
   begin
      --  If we have an entity name, then see if it is the name of a constant
      --  and if so, test the corresponding constant value, or the name of
      --  an enumeration literal, which is always a constant.

      if Is_Entity_Name (Op) then
         declare
            E : constant Entity_Id := Entity (Op);
            V : Node_Id;

         begin
            if Ekind (E) = E_Enumeration_Literal then
               return True;

            elsif Ekind (E) /= E_Constant then
               return False;

            else
               V := Constant_Value (E);
               return Present (V)
                 and then Compile_Time_Known_Value_Or_Aggr (V);
            end if;
         end;

      --  We have a value, see if it is compile time known

      else
         if Compile_Time_Known_Value (Op) then
            return True;

         elsif Nkind (Op) = N_Aggregate then

            if Present (Expressions (Op)) then
               declare
                  Expr : Node_Id;

               begin
                  Expr := First (Expressions (Op));
                  while Present (Expr) loop
                     if not Compile_Time_Known_Value_Or_Aggr (Expr) then
                        return False;
                     end if;

                     Next (Expr);
                  end loop;
               end;
            end if;

            if Present (Component_Associations (Op)) then
               declare
                  Cass : Node_Id;

               begin
                  Cass := First (Component_Associations (Op));
                  while Present (Cass) loop
                     if not
                       Compile_Time_Known_Value_Or_Aggr (Expression (Cass))
                     then
                        return False;
                     end if;

                     Next (Cass);
                  end loop;
               end;
            end if;

            return True;

         --  All other types of values are not known at compile time

         else
            return False;
         end if;

      end if;
   end Compile_Time_Known_Value_Or_Aggr;

   -----------------
   -- Eval_Actual --
   -----------------

   --  This is only called for actuals of functions that are not predefined
   --  operators (which have already been rewritten as operators at this
   --  stage), so the call can never be folded, and all that needs doing for
   --  the actual is to do the check for a non-static context.

   procedure Eval_Actual (N : Node_Id) is
   begin
      Check_Non_Static_Context (N);
   end Eval_Actual;

   --------------------
   -- Eval_Allocator --
   --------------------

   --  Allocators are never static, so all we have to do is to do the
   --  check for a non-static context if an expression is present.

   procedure Eval_Allocator (N : Node_Id) is
      Expr : constant Node_Id := Expression (N);

   begin
      if Nkind (Expr) = N_Qualified_Expression then
         Check_Non_Static_Context (Expression (Expr));
      end if;
   end Eval_Allocator;

   ------------------------
   -- Eval_Arithmetic_Op --
   ------------------------

   --  Arithmetic operations are static functions, so the result is static
   --  if both operands are static (RM 4.9(7), 4.9(20)).

   procedure Eval_Arithmetic_Op (N : Node_Id) is
      Left  : constant Node_Id   := Left_Opnd (N);
      Right : constant Node_Id   := Right_Opnd (N);
      Ltype : constant Entity_Id := Etype (Left);
      Rtype : constant Entity_Id := Etype (Right);
      Stat  : Boolean;
      Fold  : Boolean;

   begin
      --  If not foldable we are done

      Test_Expression_Is_Foldable (N, Left, Right, Stat, Fold);

      if not Fold then
         return;
      end if;

      --  Fold for cases where both operands are of integer type

      if Is_Integer_Type (Ltype) and then Is_Integer_Type (Rtype) then
         declare
            Left_Int  : constant Uint := Expr_Value (Left);
            Right_Int : constant Uint := Expr_Value (Right);
            Result    : Uint;

         begin
            case Nkind (N) is

               when N_Op_Add =>
                  Result := Left_Int + Right_Int;

               when N_Op_Subtract =>
                  Result := Left_Int - Right_Int;

               when N_Op_Multiply =>
                  if OK_Bits
                       (N, UI_From_Int
                             (Num_Bits (Left_Int) + Num_Bits (Right_Int)))
                  then
                     Result := Left_Int * Right_Int;
                  else
                     Result := Left_Int;
                  end if;

               when N_Op_Divide =>

                  --  The exception Constraint_Error is raised by integer
                  --  division, rem and mod if the right operand is zero.

                  if Right_Int = 0 then
                     Apply_Compile_Time_Constraint_Error
                       (N, "division by zero",
                        CE_Divide_By_Zero,
                        Warn => not Stat);
                     return;

                  else
                     Result := Left_Int / Right_Int;
                  end if;

               when N_Op_Mod =>

                  --  The exception Constraint_Error is raised by integer
                  --  division, rem and mod if the right operand is zero.

                  if Right_Int = 0 then
                     Apply_Compile_Time_Constraint_Error
                       (N, "mod with zero divisor",
                        CE_Divide_By_Zero,
                        Warn => not Stat);
                     return;
                  else
                     Result := Left_Int mod Right_Int;
                  end if;

               when N_Op_Rem =>

                  --  The exception Constraint_Error is raised by integer
                  --  division, rem and mod if the right operand is zero.

                  if Right_Int = 0 then
                     Apply_Compile_Time_Constraint_Error
                       (N, "rem with zero divisor",
                        CE_Divide_By_Zero,
                        Warn => not Stat);
                     return;

                  else
                     Result := Left_Int rem Right_Int;
                  end if;

               when others =>
                  raise Program_Error;
            end case;

            --  Adjust the result by the modulus if the type is a modular type

            if Is_Modular_Integer_Type (Ltype) then
               Result := Result mod Modulus (Ltype);

               --  For a signed integer type, check non-static overflow

            elsif (not Stat) and then Is_Signed_Integer_Type (Ltype) then
               declare
                  BT : constant Entity_Id := Base_Type (Ltype);
                  Lo : constant Uint := Expr_Value (Type_Low_Bound (BT));
                  Hi : constant Uint := Expr_Value (Type_High_Bound (BT));
               begin
                  if Result < Lo or else Result > Hi then
                     Apply_Compile_Time_Constraint_Error
                       (N, "value not in range of }?",
                        CE_Overflow_Check_Failed,
                        Ent => BT);
                     return;
                  end if;
               end;
            end if;

            --  If we get here we can fold the result

            Fold_Uint (N, Result, Stat);
         end;

      --  Cases where at least one operand is a real. We handle the cases
      --  of both reals, or mixed/real integer cases (the latter happen
      --  only for divide and multiply, and the result is always real).

      elsif Is_Real_Type (Ltype) or else Is_Real_Type (Rtype) then
         declare
            Left_Real  : Ureal;
            Right_Real : Ureal;
            Result     : Ureal;

         begin
            if Is_Real_Type (Ltype) then
               Left_Real := Expr_Value_R (Left);
            else
               Left_Real := UR_From_Uint (Expr_Value (Left));
            end if;

            if Is_Real_Type (Rtype) then
               Right_Real := Expr_Value_R (Right);
            else
               Right_Real := UR_From_Uint (Expr_Value (Right));
            end if;

            if Nkind (N) = N_Op_Add then
               Result := Left_Real + Right_Real;

            elsif Nkind (N) = N_Op_Subtract then
               Result := Left_Real - Right_Real;

            elsif Nkind (N) = N_Op_Multiply then
               Result := Left_Real * Right_Real;

            else pragma Assert (Nkind (N) = N_Op_Divide);
               if UR_Is_Zero (Right_Real) then
                  Apply_Compile_Time_Constraint_Error
                    (N, "division by zero", CE_Divide_By_Zero);
                  return;
               end if;

               Result := Left_Real / Right_Real;
            end if;

            Fold_Ureal (N, Result, Stat);
         end;
      end if;
   end Eval_Arithmetic_Op;

   ----------------------------
   -- Eval_Character_Literal --
   ----------------------------

   --  Nothing to be done!

   procedure Eval_Character_Literal (N : Node_Id) is
      pragma Warnings (Off, N);
   begin
      null;
   end Eval_Character_Literal;

   ---------------
   -- Eval_Call --
   ---------------

   --  Static function calls are either calls to predefined operators
   --  with static arguments, or calls to functions that rename a literal.
   --  Only the latter case is handled here, predefined operators are
   --  constant-folded elsewhere.

   --  If the function is itself inherited (see 7423-001) the literal of
   --  the parent type must be explicitly converted to the return type
   --  of the function.

   procedure Eval_Call (N : Node_Id) is
      Loc : constant Source_Ptr := Sloc (N);
      Typ : constant Entity_Id  := Etype (N);
      Lit : Entity_Id;

   begin
      if Nkind (N) = N_Function_Call
        and then No (Parameter_Associations (N))
        and then Is_Entity_Name (Name (N))
        and then Present (Alias (Entity (Name (N))))
        and then Is_Enumeration_Type (Base_Type (Typ))
      then
         Lit := Alias (Entity (Name (N)));
         while Present (Alias (Lit)) loop
            Lit := Alias (Lit);
         end loop;

         if Ekind (Lit) = E_Enumeration_Literal then
            if Base_Type (Etype (Lit)) /= Base_Type (Typ) then
               Rewrite
                 (N, Convert_To (Typ, New_Occurrence_Of (Lit, Loc)));
            else
               Rewrite (N, New_Occurrence_Of (Lit, Loc));
            end if;

            Resolve (N, Typ);
         end if;
      end if;
   end Eval_Call;

   ------------------------
   -- Eval_Concatenation --
   ------------------------

   --  Concatenation is a static function, so the result is static if both
   --  operands are static (RM 4.9(7), 4.9(21)).

   procedure Eval_Concatenation (N : Node_Id) is
      Left  : constant Node_Id   := Left_Opnd (N);
      Right : constant Node_Id   := Right_Opnd (N);
      C_Typ : constant Entity_Id := Root_Type (Component_Type (Etype (N)));
      Stat  : Boolean;
      Fold  : Boolean;

   begin
      --  Concatenation is never static in Ada 83, so if Ada 83 check operand
      --  non-static context.

      if Ada_Version = Ada_83
        and then Comes_From_Source (N)
      then
         Check_Non_Static_Context (Left);
         Check_Non_Static_Context (Right);
         return;
      end if;

      --  If not foldable we are done. In principle concatenation that yields
      --  any string type is static (i.e. an array type of character types).
      --  However, character types can include enumeration literals, and
      --  concatenation in that case cannot be described by a literal, so we
      --  only consider the operation static if the result is an array of
      --  (a descendant of) a predefined character type.

      Test_Expression_Is_Foldable (N, Left, Right, Stat, Fold);

      if not (Is_Standard_Character_Type (C_Typ) and then Fold) then
         Set_Is_Static_Expression (N, False);
         return;
      end if;

      --  Compile time string concatenation

      --  ??? Note that operands that are aggregates can be marked as static,
      --  so we should attempt at a later stage to fold concatenations with
      --  such aggregates.

      declare
         Left_Str   : constant Node_Id := Get_String_Val (Left);
         Left_Len   : Nat;
         Right_Str  : constant Node_Id := Get_String_Val (Right);
         Folded_Val : String_Id;

      begin
         --  Establish new string literal, and store left operand. We make
         --  sure to use the special Start_String that takes an operand if
         --  the left operand is a string literal. Since this is optimized
         --  in the case where that is the most recently created string
         --  literal, we ensure efficient time/space behavior for the
         --  case of a concatenation of a series of string literals.

         if Nkind (Left_Str) = N_String_Literal then
            Left_Len :=  String_Length (Strval (Left_Str));

            --  If the left operand is the empty string, and the right operand
            --  is a string literal (the case of "" & "..."), the result is the
            --  value of the right operand. This optimization is important when
            --  Is_Folded_In_Parser, to avoid copying an enormous right
            --  operand.

            if Left_Len = 0 and then Nkind (Right_Str) = N_String_Literal then
               Folded_Val := Strval (Right_Str);
            else
               Start_String (Strval (Left_Str));
            end if;

         else
            Start_String;
            Store_String_Char (UI_To_CC (Char_Literal_Value (Left_Str)));
            Left_Len := 1;
         end if;

         --  Now append the characters of the right operand, unless we
         --  optimized the "" & "..." case above.

         if Nkind (Right_Str) = N_String_Literal then
            if Left_Len /= 0 then
               Store_String_Chars (Strval (Right_Str));
               Folded_Val := End_String;
            end if;
         else
            Store_String_Char (UI_To_CC (Char_Literal_Value (Right_Str)));
            Folded_Val := End_String;
         end if;

         Set_Is_Static_Expression (N, Stat);

         if Stat then

            --  If left operand is the empty string, the result is the
            --  right operand, including its bounds if anomalous.

            if Left_Len = 0
              and then Is_Array_Type (Etype (Right))
              and then Etype (Right) /= Any_String
            then
               Set_Etype (N, Etype (Right));
            end if;

            Fold_Str (N, Folded_Val, Static => True);
         end if;
      end;
   end Eval_Concatenation;

   ---------------------------------
   -- Eval_Conditional_Expression --
   ---------------------------------

   --  This GNAT internal construct can never be statically folded, so the
   --  only required processing is to do the check for non-static context
   --  for the two expression operands.

   procedure Eval_Conditional_Expression (N : Node_Id) is
      Condition : constant Node_Id := First (Expressions (N));
      Then_Expr : constant Node_Id := Next (Condition);
      Else_Expr : constant Node_Id := Next (Then_Expr);

   begin
      Check_Non_Static_Context (Then_Expr);
      Check_Non_Static_Context (Else_Expr);
   end Eval_Conditional_Expression;

   ----------------------
   -- Eval_Entity_Name --
   ----------------------

   --  This procedure is used for identifiers and expanded names other than
   --  named numbers (see Eval_Named_Integer, Eval_Named_Real. These are
   --  static if they denote a static constant (RM 4.9(6)) or if the name
   --  denotes an enumeration literal (RM 4.9(22)).

   procedure Eval_Entity_Name (N : Node_Id) is
      Def_Id : constant Entity_Id := Entity (N);
      Val    : Node_Id;

   begin
      --  Enumeration literals are always considered to be constants
      --  and cannot raise constraint error (RM 4.9(22)).

      if Ekind (Def_Id) = E_Enumeration_Literal then
         Set_Is_Static_Expression (N);
         return;

      --  A name is static if it denotes a static constant (RM 4.9(5)), and
      --  we also copy Raise_Constraint_Error. Notice that even if non-static,
      --  it does not violate 10.2.1(8) here, since this is not a variable.

      elsif Ekind (Def_Id) = E_Constant then

         --  Deferred constants must always be treated as nonstatic
         --  outside the scope of their full view.

         if Present (Full_View (Def_Id))
           and then not In_Open_Scopes (Scope (Def_Id))
         then
            Val := Empty;
         else
            Val := Constant_Value (Def_Id);
         end if;

         if Present (Val) then
            Set_Is_Static_Expression
              (N, Is_Static_Expression (Val)
                    and then Is_Static_Subtype (Etype (Def_Id)));
            Set_Raises_Constraint_Error (N, Raises_Constraint_Error (Val));

            if not Is_Static_Expression (N)
              and then not Is_Generic_Type (Etype (N))
            then
               Validate_Static_Object_Name (N);
            end if;

            return;
         end if;
      end if;

      --  Fall through if the name is not static

      Validate_Static_Object_Name (N);
   end Eval_Entity_Name;

   ----------------------------
   -- Eval_Indexed_Component --
   ----------------------------

   --  Indexed components are never static, so we need to perform the check
   --  for non-static context on the index values. Then, we check if the
   --  value can be obtained at compile time, even though it is non-static.

   procedure Eval_Indexed_Component (N : Node_Id) is
      Expr : Node_Id;

   begin
      --  Check for non-static context on index values

      Expr := First (Expressions (N));
      while Present (Expr) loop
         Check_Non_Static_Context (Expr);
         Next (Expr);
      end loop;

      --  If the indexed component appears in an object renaming declaration
      --  then we do not want to try to evaluate it, since in this case we
      --  need the identity of the array element.

      if Nkind (Parent (N)) = N_Object_Renaming_Declaration then
         return;

      --  Similarly if the indexed component appears as the prefix of an
      --  attribute we don't want to evaluate it, because at least for
      --  some cases of attributes we need the identify (e.g. Access, Size)

      elsif Nkind (Parent (N)) = N_Attribute_Reference then
         return;
      end if;

      --  Note: there are other cases, such as the left side of an assignment,
      --  or an OUT parameter for a call, where the replacement results in the
      --  illegal use of a constant, But these cases are illegal in the first
      --  place, so the replacement, though silly, is harmless.

      --  Now see if this is a constant array reference

      if List_Length (Expressions (N)) = 1
        and then Is_Entity_Name (Prefix (N))
        and then Ekind (Entity (Prefix (N))) = E_Constant
        and then Present (Constant_Value (Entity (Prefix (N))))
      then
         declare
            Loc : constant Source_Ptr := Sloc (N);
            Arr : constant Node_Id    := Constant_Value (Entity (Prefix (N)));
            Sub : constant Node_Id    := First (Expressions (N));

            Atyp : Entity_Id;
            --  Type of array

            Lin : Nat;
            --  Linear one's origin subscript value for array reference

            Lbd : Node_Id;
            --  Lower bound of the first array index

            Elm : Node_Id;
            --  Value from constant array

         begin
            Atyp := Etype (Arr);

            if Is_Access_Type (Atyp) then
               Atyp := Designated_Type (Atyp);
            end if;

            --  If we have an array type (we should have but perhaps there
            --  are error cases where this is not the case), then see if we
            --  can do a constant evaluation of the array reference.

            if Is_Array_Type (Atyp) then
               if Ekind (Atyp) = E_String_Literal_Subtype then
                  Lbd := String_Literal_Low_Bound (Atyp);
               else
                  Lbd := Type_Low_Bound (Etype (First_Index (Atyp)));
               end if;

               if Compile_Time_Known_Value (Sub)
                 and then Nkind (Arr) = N_Aggregate
                 and then Compile_Time_Known_Value (Lbd)
                 and then Is_Discrete_Type (Component_Type (Atyp))
               then
                  Lin := UI_To_Int (Expr_Value (Sub) - Expr_Value (Lbd)) + 1;

                  if List_Length (Expressions (Arr)) >= Lin then
                     Elm := Pick (Expressions (Arr), Lin);

                     --  If the resulting expression is compile time known,
                     --  then we can rewrite the indexed component with this
                     --  value, being sure to mark the result as non-static.
                     --  We also reset the Sloc, in case this generates an
                     --  error later on (e.g. 136'Access).

                     if Compile_Time_Known_Value (Elm) then
                        Rewrite (N, Duplicate_Subexpr_No_Checks (Elm));
                        Set_Is_Static_Expression (N, False);
                        Set_Sloc (N, Loc);
                     end if;
                  end if;

               --  We can also constant-fold if the prefix is a string literal.
               --  This will be useful in an instantiation or an inlining.

               elsif Compile_Time_Known_Value (Sub)
                 and then Nkind (Arr) = N_String_Literal
                 and then Compile_Time_Known_Value (Lbd)
                 and then Expr_Value (Lbd) = 1
                 and then Expr_Value (Sub) <=
                   String_Literal_Length (Etype (Arr))
               then
                  declare
                     C : constant Char_Code :=
                           Get_String_Char (Strval (Arr),
                             UI_To_Int (Expr_Value (Sub)));
                  begin
                     Set_Character_Literal_Name (C);

                     Elm :=
                       Make_Character_Literal (Loc,
                         Chars              => Name_Find,
                         Char_Literal_Value => UI_From_CC (C));
                     Set_Etype (Elm, Component_Type (Atyp));
                     Rewrite (N, Duplicate_Subexpr_No_Checks (Elm));
                     Set_Is_Static_Expression (N, False);
                  end;
               end if;
            end if;
         end;
      end if;
   end Eval_Indexed_Component;

   --------------------------
   -- Eval_Integer_Literal --
   --------------------------

   --  Numeric literals are static (RM 4.9(1)), and have already been marked
   --  as static by the analyzer. The reason we did it that early is to allow
   --  the possibility of turning off the Is_Static_Expression flag after
   --  analysis, but before resolution, when integer literals are generated
   --  in the expander that do not correspond to static expressions.

   procedure Eval_Integer_Literal (N : Node_Id) is
      T : constant Entity_Id := Etype (N);

      function In_Any_Integer_Context return Boolean;
      --  If the literal is resolved with a specific type in a context where
      --  the expected type is Any_Integer, there are no range checks on the
      --  literal. By the time the literal is evaluated, it carries the type
      --  imposed by the enclosing expression, and we must recover the context
      --  to determine that Any_Integer is meant.

      ----------------------------
      -- In_Any_Integer_Context --
      ----------------------------

      function In_Any_Integer_Context return Boolean is
         Par : constant Node_Id   := Parent (N);
         K   : constant Node_Kind := Nkind (Par);

      begin
         --  Any_Integer also appears in digits specifications for real types,
         --  but those have bounds smaller that those of any integer base type,
         --  so we can safely ignore these cases.

         return    K = N_Number_Declaration
           or else K = N_Attribute_Reference
           or else K = N_Attribute_Definition_Clause
           or else K = N_Modular_Type_Definition
           or else K = N_Signed_Integer_Type_Definition;
      end In_Any_Integer_Context;

   --  Start of processing for Eval_Integer_Literal

   begin

      --  If the literal appears in a non-expression context, then it is
      --  certainly appearing in a non-static context, so check it. This is
      --  actually a redundant check, since Check_Non_Static_Context would
      --  check it, but it seems worth while avoiding the call.

      if Nkind (Parent (N)) not in N_Subexpr
        and then not In_Any_Integer_Context
      then
         Check_Non_Static_Context (N);
      end if;

      --  Modular integer literals must be in their base range

      if Is_Modular_Integer_Type (T)
        and then Is_Out_Of_Range (N, Base_Type (T), Assume_Valid => True)
      then
         Out_Of_Range (N);
      end if;
   end Eval_Integer_Literal;

   ---------------------
   -- Eval_Logical_Op --
   ---------------------

   --  Logical operations are static functions, so the result is potentially
   --  static if both operands are potentially static (RM 4.9(7), 4.9(20)).

   procedure Eval_Logical_Op (N : Node_Id) is
      Left  : constant Node_Id := Left_Opnd (N);
      Right : constant Node_Id := Right_Opnd (N);
      Stat  : Boolean;
      Fold  : Boolean;

   begin
      --  If not foldable we are done

      Test_Expression_Is_Foldable (N, Left, Right, Stat, Fold);

      if not Fold then
         return;
      end if;

      --  Compile time evaluation of logical operation

      declare
         Left_Int  : constant Uint := Expr_Value (Left);
         Right_Int : constant Uint := Expr_Value (Right);

      begin
         if Is_Modular_Integer_Type (Etype (N)) then
            declare
               Left_Bits  : Bits (0 .. UI_To_Int (Esize (Etype (N))) - 1);
               Right_Bits : Bits (0 .. UI_To_Int (Esize (Etype (N))) - 1);

            begin
               To_Bits (Left_Int, Left_Bits);
               To_Bits (Right_Int, Right_Bits);

               --  Note: should really be able to use array ops instead of
               --  these loops, but they weren't working at the time ???

               if Nkind (N) = N_Op_And then
                  for J in Left_Bits'Range loop
                     Left_Bits (J) := Left_Bits (J) and Right_Bits (J);
                  end loop;

               elsif Nkind (N) = N_Op_Or then
                  for J in Left_Bits'Range loop
                     Left_Bits (J) := Left_Bits (J) or Right_Bits (J);
                  end loop;

               else
                  pragma Assert (Nkind (N) = N_Op_Xor);

                  for J in Left_Bits'Range loop
                     Left_Bits (J) := Left_Bits (J) xor Right_Bits (J);
                  end loop;
               end if;

               Fold_Uint (N, From_Bits (Left_Bits, Etype (N)), Stat);
            end;

         else
            pragma Assert (Is_Boolean_Type (Etype (N)));

            if Nkind (N) = N_Op_And then
               Fold_Uint (N,
                 Test (Is_True (Left_Int) and then Is_True (Right_Int)), Stat);

            elsif Nkind (N) = N_Op_Or then
               Fold_Uint (N,
                 Test (Is_True (Left_Int) or else Is_True (Right_Int)), Stat);

            else
               pragma Assert (Nkind (N) = N_Op_Xor);
               Fold_Uint (N,
                 Test (Is_True (Left_Int) xor Is_True (Right_Int)), Stat);
            end if;
         end if;
      end;
   end Eval_Logical_Op;

   ------------------------
   -- Eval_Membership_Op --
   ------------------------

   --  A membership test is potentially static if the expression is static, and
   --  the range is a potentially static range, or is a subtype mark denoting a
   --  static subtype (RM 4.9(12)).

   procedure Eval_Membership_Op (N : Node_Id) is
      Left   : constant Node_Id := Left_Opnd (N);
      Right  : constant Node_Id := Right_Opnd (N);
      Def_Id : Entity_Id;
      Lo     : Node_Id;
      Hi     : Node_Id;
      Result : Boolean;
      Stat   : Boolean;
      Fold   : Boolean;

   begin
      --  Ignore if error in either operand, except to make sure that Any_Type
      --  is properly propagated to avoid junk cascaded errors.

      if Etype (Left) = Any_Type
        or else Etype (Right) = Any_Type
      then
         Set_Etype (N, Any_Type);
         return;
      end if;

      --  Case of right operand is a subtype name

      if Is_Entity_Name (Right) then
         Def_Id := Entity (Right);

         if (Is_Scalar_Type (Def_Id) or else Is_String_Type (Def_Id))
           and then Is_OK_Static_Subtype (Def_Id)
         then
            Test_Expression_Is_Foldable (N, Left, Stat, Fold);

            if not Fold or else not Stat then
               return;
            end if;
         else
            Check_Non_Static_Context (Left);
            return;
         end if;

         --  For string membership tests we will check the length further on

         if not Is_String_Type (Def_Id) then
            Lo := Type_Low_Bound (Def_Id);
            Hi := Type_High_Bound (Def_Id);

         else
            Lo := Empty;
            Hi := Empty;
         end if;

      --  Case of right operand is a range

      else
         if Is_Static_Range (Right) then
            Test_Expression_Is_Foldable (N, Left, Stat, Fold);

            if not Fold or else not Stat then
               return;

            --  If one bound of range raises CE, then don't try to fold

            elsif not Is_OK_Static_Range (Right) then
               Check_Non_Static_Context (Left);
               return;
            end if;

         else
            Check_Non_Static_Context (Left);
            return;
         end if;

         --  Here we know range is an OK static range

         Lo := Low_Bound (Right);
         Hi := High_Bound (Right);
      end if;

      --  For strings we check that the length of the string expression is
      --  compatible with the string subtype if the subtype is constrained,
      --  or if unconstrained then the test is always true.

      if Is_String_Type (Etype (Right)) then
         if not Is_Constrained (Etype (Right)) then
            Result := True;

         else
            declare
               Typlen : constant Uint := String_Type_Len (Etype (Right));
               Strlen : constant Uint :=
                 UI_From_Int (String_Length (Strval (Get_String_Val (Left))));
            begin
               Result := (Typlen = Strlen);
            end;
         end if;

      --  Fold the membership test. We know we have a static range and Lo and
      --  Hi are set to the expressions for the end points of this range.

      elsif Is_Real_Type (Etype (Right)) then
         declare
            Leftval : constant Ureal := Expr_Value_R (Left);

         begin
            Result := Expr_Value_R (Lo) <= Leftval
                        and then Leftval <= Expr_Value_R (Hi);
         end;

      else
         declare
            Leftval : constant Uint := Expr_Value (Left);

         begin
            Result := Expr_Value (Lo) <= Leftval
                        and then Leftval <= Expr_Value (Hi);
         end;
      end if;

      if Nkind (N) = N_Not_In then
         Result := not Result;
      end if;

      Fold_Uint (N, Test (Result), True);
      Warn_On_Known_Condition (N);
   end Eval_Membership_Op;

   ------------------------
   -- Eval_Named_Integer --
   ------------------------

   procedure Eval_Named_Integer (N : Node_Id) is
   begin
      Fold_Uint (N,
        Expr_Value (Expression (Declaration_Node (Entity (N)))), True);
   end Eval_Named_Integer;

   ---------------------
   -- Eval_Named_Real --
   ---------------------

   procedure Eval_Named_Real (N : Node_Id) is
   begin
      Fold_Ureal (N,
        Expr_Value_R (Expression (Declaration_Node (Entity (N)))), True);
   end Eval_Named_Real;

   -------------------
   -- Eval_Op_Expon --
   -------------------

   --  Exponentiation is a static functions, so the result is potentially
   --  static if both operands are potentially static (RM 4.9(7), 4.9(20)).

   procedure Eval_Op_Expon (N : Node_Id) is
      Left  : constant Node_Id := Left_Opnd (N);
      Right : constant Node_Id := Right_Opnd (N);
      Stat  : Boolean;
      Fold  : Boolean;

   begin
      --  If not foldable we are done

      Test_Expression_Is_Foldable (N, Left, Right, Stat, Fold);

      if not Fold then
         return;
      end if;

      --  Fold exponentiation operation

      declare
         Right_Int : constant Uint := Expr_Value (Right);

      begin
         --  Integer case

         if Is_Integer_Type (Etype (Left)) then
            declare
               Left_Int : constant Uint := Expr_Value (Left);
               Result   : Uint;

            begin
               --  Exponentiation of an integer raises the exception
               --  Constraint_Error for a negative exponent (RM 4.5.6)

               if Right_Int < 0 then
                  Apply_Compile_Time_Constraint_Error
                    (N, "integer exponent negative",
                     CE_Range_Check_Failed,
                     Warn => not Stat);
                  return;

               else
                  if OK_Bits (N, Num_Bits (Left_Int) * Right_Int) then
                     Result := Left_Int ** Right_Int;
                  else
                     Result := Left_Int;
                  end if;

                  if Is_Modular_Integer_Type (Etype (N)) then
                     Result := Result mod Modulus (Etype (N));
                  end if;

                  Fold_Uint (N, Result, Stat);
               end if;
            end;

         --  Real case

         else
            declare
               Left_Real : constant Ureal := Expr_Value_R (Left);

            begin
               --  Cannot have a zero base with a negative exponent

               if UR_Is_Zero (Left_Real) then

                  if Right_Int < 0 then
                     Apply_Compile_Time_Constraint_Error
                       (N, "zero ** negative integer",
                        CE_Range_Check_Failed,
                        Warn => not Stat);
                     return;
                  else
                     Fold_Ureal (N, Ureal_0, Stat);
                  end if;

               else
                  Fold_Ureal (N, Left_Real ** Right_Int, Stat);
               end if;
            end;
         end if;
      end;
   end Eval_Op_Expon;

   -----------------
   -- Eval_Op_Not --
   -----------------

   --  The not operation is a  static functions, so the result is potentially
   --  static if the operand is potentially static (RM 4.9(7), 4.9(20)).

   procedure Eval_Op_Not (N : Node_Id) is
      Right : constant Node_Id := Right_Opnd (N);
      Stat  : Boolean;
      Fold  : Boolean;

   begin
      --  If not foldable we are done

      Test_Expression_Is_Foldable (N, Right, Stat, Fold);

      if not Fold then
         return;
      end if;

      --  Fold not operation

      declare
         Rint : constant Uint      := Expr_Value (Right);
         Typ  : constant Entity_Id := Etype (N);

      begin
         --  Negation is equivalent to subtracting from the modulus minus one.
         --  For a binary modulus this is equivalent to the ones-complement of
         --  the original value. For non-binary modulus this is an arbitrary
         --  but consistent definition.

         if Is_Modular_Integer_Type (Typ) then
            Fold_Uint (N, Modulus (Typ) - 1 - Rint, Stat);

         else
            pragma Assert (Is_Boolean_Type (Typ));
            Fold_Uint (N, Test (not Is_True (Rint)), Stat);
         end if;

         Set_Is_Static_Expression (N, Stat);
      end;
   end Eval_Op_Not;

   -------------------------------
   -- Eval_Qualified_Expression --
   -------------------------------

   --  A qualified expression is potentially static if its subtype mark denotes
   --  a static subtype and its expression is potentially static (RM 4.9 (11)).

   procedure Eval_Qualified_Expression (N : Node_Id) is
      Operand     : constant Node_Id   := Expression (N);
      Target_Type : constant Entity_Id := Entity (Subtype_Mark (N));

      Stat : Boolean;
      Fold : Boolean;
      Hex  : Boolean;

   begin
      --  Can only fold if target is string or scalar and subtype is static.
      --  Also, do not fold if our parent is an allocator (this is because
      --  the qualified expression is really part of the syntactic structure
      --  of an allocator, and we do not want to end up with something that
      --  corresponds to "new 1" where the 1 is the result of folding a
      --  qualified expression).

      if not Is_Static_Subtype (Target_Type)
        or else Nkind (Parent (N)) = N_Allocator
      then
         Check_Non_Static_Context (Operand);

         --  If operand is known to raise constraint_error, set the flag on the
         --  expression so it does not get optimized away.

         if Nkind (Operand) = N_Raise_Constraint_Error then
            Set_Raises_Constraint_Error (N);
         end if;

         return;
      end if;

      --  If not foldable we are done

      Test_Expression_Is_Foldable (N, Operand, Stat, Fold);

      if not Fold then
         return;

      --  Don't try fold if target type has constraint error bounds

      elsif not Is_OK_Static_Subtype (Target_Type) then
         Set_Raises_Constraint_Error (N);
         return;
      end if;

      --  Here we will fold, save Print_In_Hex indication

      Hex := Nkind (Operand) = N_Integer_Literal
               and then Print_In_Hex (Operand);

      --  Fold the result of qualification

      if Is_Discrete_Type (Target_Type) then
         Fold_Uint (N, Expr_Value (Operand), Stat);

         --  Preserve Print_In_Hex indication

         if Hex and then Nkind (N) = N_Integer_Literal then
            Set_Print_In_Hex (N);
         end if;

      elsif Is_Real_Type (Target_Type) then
         Fold_Ureal (N, Expr_Value_R (Operand), Stat);

      else
         Fold_Str (N, Strval (Get_String_Val (Operand)), Stat);

         if not Stat then
            Set_Is_Static_Expression (N, False);
         else
            Check_String_Literal_Length (N, Target_Type);
         end if;

         return;
      end if;

      --  The expression may be foldable but not static

      Set_Is_Static_Expression (N, Stat);

      if Is_Out_Of_Range (N, Etype (N), Assume_Valid => True) then
         Out_Of_Range (N);
      end if;
   end Eval_Qualified_Expression;

   -----------------------
   -- Eval_Real_Literal --
   -----------------------

   --  Numeric literals are static (RM 4.9(1)), and have already been marked
   --  as static by the analyzer. The reason we did it that early is to allow
   --  the possibility of turning off the Is_Static_Expression flag after
   --  analysis, but before resolution, when integer literals are generated
   --  in the expander that do not correspond to static expressions.

   procedure Eval_Real_Literal (N : Node_Id) is
      PK : constant Node_Kind := Nkind (Parent (N));

   begin
      --  If the literal appears in a non-expression context and not as part of
      --  a number declaration, then it is appearing in a non-static context,
      --  so check it.

      if PK not in N_Subexpr and then PK /= N_Number_Declaration then
         Check_Non_Static_Context (N);
      end if;
   end Eval_Real_Literal;

   ------------------------
   -- Eval_Relational_Op --
   ------------------------

   --  Relational operations are static functions, so the result is static
   --  if both operands are static (RM 4.9(7), 4.9(20)), except that for
   --  strings, the result is never static, even if the operands are.

   procedure Eval_Relational_Op (N : Node_Id) is
      Left   : constant Node_Id   := Left_Opnd (N);
      Right  : constant Node_Id   := Right_Opnd (N);
      Typ    : constant Entity_Id := Etype (Left);
      Result : Boolean;
      Stat   : Boolean;
      Fold   : Boolean;

   begin
      --  One special case to deal with first. If we can tell that the result
      --  will be false because the lengths of one or more index subtypes are
      --  compile time known and different, then we can replace the entire
      --  result by False. We only do this for one dimensional arrays, because
      --  the case of multi-dimensional arrays is rare and too much trouble! If
      --  one of the operands is an illegal aggregate, its type might still be
      --  an arbitrary composite type, so nothing to do.

      if Is_Array_Type (Typ)
        and then Typ /= Any_Composite
        and then Number_Dimensions (Typ) = 1
        and then (Nkind (N) = N_Op_Eq or else Nkind (N) = N_Op_Ne)
      then
         if Raises_Constraint_Error (Left)
           or else Raises_Constraint_Error (Right)
         then
            return;
         end if;

         --  OK, we have the case where we may be able to do this fold

         Length_Mismatch : declare
            procedure Get_Static_Length (Op : Node_Id; Len : out Uint);
            --  If Op is an expression for a constrained array with a known at
            --  compile time length, then Len is set to this (non-negative
            --  length). Otherwise Len is set to minus 1.

            -----------------------
            -- Get_Static_Length --
            -----------------------

            procedure Get_Static_Length (Op : Node_Id; Len : out Uint) is
               T : Entity_Id;

            begin
               --  First easy case string literal

               if Nkind (Op) = N_String_Literal then
                  Len := UI_From_Int (String_Length (Strval (Op)));
                  return;
               end if;

               --  Second easy case, not constrained subtype, so no length

               if not Is_Constrained (Etype (Op)) then
                  Len := Uint_Minus_1;
                  return;
               end if;

               --  General case

               T := Etype (First_Index (Etype (Op)));

               --  The simple case, both bounds are known at compile time

               if Is_Discrete_Type (T)
                 and then
                   Compile_Time_Known_Value (Type_Low_Bound (T))
                 and then
                   Compile_Time_Known_Value (Type_High_Bound (T))
               then
                  Len := UI_Max (Uint_0,
                                 Expr_Value (Type_High_Bound (T)) -
                                   Expr_Value (Type_Low_Bound  (T)) + 1);
                  return;
               end if;

               --  A more complex case, where the bounds are of the form
               --  X [+/- K1] .. X [+/- K2]), where X is an expression that is
               --  either A'First or A'Last (with A an entity name), or X is an
               --  entity name, and the two X's are the same and K1 and K2 are
               --  known at compile time, in this case, the length can also be
               --  computed at compile time, even though the bounds are not
               --  known. A common case of this is e.g. (X'First..X'First+5).

               Extract_Length : declare
                  procedure Decompose_Expr
                    (Expr : Node_Id;
                     Ent  : out Entity_Id;
                     Kind : out Character;
                     Cons : out Uint);
                  --  Given an expression, see if is of the form above,
                  --  X [+/- K]. If so Ent is set to the entity in X,
                  --  Kind is 'F','L','E' for 'First/'Last/simple entity,
                  --  and Cons is the value of K. If the expression is
                  --  not of the required form, Ent is set to Empty.

                  --------------------
                  -- Decompose_Expr --
                  --------------------

                  procedure Decompose_Expr
                    (Expr : Node_Id;
                     Ent  : out Entity_Id;
                     Kind : out Character;
                     Cons : out Uint)
                  is
                     Exp : Node_Id;

                  begin
                     if Nkind (Expr) = N_Op_Add
                       and then Compile_Time_Known_Value (Right_Opnd (Expr))
                     then
                        Exp := Left_Opnd (Expr);
                        Cons := Expr_Value (Right_Opnd (Expr));

                     elsif Nkind (Expr) = N_Op_Subtract
                       and then Compile_Time_Known_Value (Right_Opnd (Expr))
                     then
                        Exp := Left_Opnd (Expr);
                        Cons := -Expr_Value (Right_Opnd (Expr));

                     else
                        Exp := Expr;
                        Cons := Uint_0;
                     end if;

                     --  At this stage Exp is set to the potential X

                     if Nkind (Exp) = N_Attribute_Reference then
                        if Attribute_Name (Exp) = Name_First then
                           Kind := 'F';
                        elsif Attribute_Name (Exp) = Name_Last then
                           Kind := 'L';
                        else
                           Ent := Empty;
                           return;
                        end if;

                        Exp := Prefix (Exp);

                     else
                        Kind := 'E';
                     end if;

                     if Is_Entity_Name (Exp)
                       and then Present (Entity (Exp))
                     then
                        Ent := Entity (Exp);
                     else
                        Ent := Empty;
                     end if;
                  end Decompose_Expr;

                  --  Local Variables

                  Ent1,  Ent2  : Entity_Id;
                  Kind1, Kind2 : Character;
                  Cons1, Cons2 : Uint;

               --  Start of processing for Extract_Length

               begin
                  Decompose_Expr
                    (Original_Node (Type_Low_Bound  (T)), Ent1, Kind1, Cons1);
                  Decompose_Expr
                    (Original_Node (Type_High_Bound (T)), Ent2, Kind2, Cons2);

                  if Present (Ent1)
                    and then Kind1 = Kind2
                    and then Ent1 = Ent2
                  then
                     Len := Cons2 - Cons1 + 1;
                  else
                     Len := Uint_Minus_1;
                  end if;
               end Extract_Length;
            end Get_Static_Length;

            --  Local Variables

            Len_L : Uint;
            Len_R : Uint;

         --  Start of processing for Length_Mismatch

         begin
            Get_Static_Length (Left,  Len_L);
            Get_Static_Length (Right, Len_R);

            if Len_L /= Uint_Minus_1
              and then Len_R /= Uint_Minus_1
              and then Len_L /= Len_R
            then
               Fold_Uint (N, Test (Nkind (N) = N_Op_Ne), False);
               Warn_On_Known_Condition (N);
               return;
            end if;
         end Length_Mismatch;
      end if;

      --  Test for expression being foldable

      Test_Expression_Is_Foldable (N, Left, Right, Stat, Fold);

      --  Only comparisons of scalars can give static results. In particular,
      --  comparisons of strings never yield a static result, even if both
      --  operands are static strings.

      if not Is_Scalar_Type (Typ) then
         Stat := False;
         Set_Is_Static_Expression (N, False);
      end if;

      --  For static real type expressions, we cannot use Compile_Time_Compare
      --  since it worries about run-time results which are not exact.

      if Stat and then Is_Real_Type (Typ) then
         declare
            Left_Real  : constant Ureal := Expr_Value_R (Left);
            Right_Real : constant Ureal := Expr_Value_R (Right);

         begin
            case Nkind (N) is
               when N_Op_Eq => Result := (Left_Real =  Right_Real);
               when N_Op_Ne => Result := (Left_Real /= Right_Real);
               when N_Op_Lt => Result := (Left_Real <  Right_Real);
               when N_Op_Le => Result := (Left_Real <= Right_Real);
               when N_Op_Gt => Result := (Left_Real >  Right_Real);
               when N_Op_Ge => Result := (Left_Real >= Right_Real);

               when others =>
                  raise Program_Error;
            end case;

            Fold_Uint (N, Test (Result), True);
         end;

      --  For all other cases, we use Compile_Time_Compare to do the compare

      else
         declare
            CR : constant Compare_Result :=
                   Compile_Time_Compare (Left, Right, Assume_Valid => False);

         begin
            if CR = Unknown then
               return;
            end if;

            case Nkind (N) is
               when N_Op_Eq =>
                  if CR = EQ then
                     Result := True;
                  elsif CR = NE or else CR = GT or else CR = LT then
                     Result := False;
                  else
                     return;
                  end if;

               when N_Op_Ne =>
                  if CR = NE or else CR = GT or else CR = LT then
                     Result := True;
                  elsif CR = EQ then
                     Result := False;
                  else
                     return;
                  end if;

               when N_Op_Lt =>
                  if CR = LT then
                     Result := True;
                  elsif CR = EQ or else CR = GT or else CR = GE then
                     Result := False;
                  else
                     return;
                  end if;

               when N_Op_Le =>
                  if CR = LT or else CR = EQ or else CR = LE then
                     Result := True;
                  elsif CR = GT then
                     Result := False;
                  else
                     return;
                  end if;

               when N_Op_Gt =>
                  if CR = GT then
                     Result := True;
                  elsif CR = EQ or else CR = LT or else CR = LE then
                     Result := False;
                  else
                     return;
                  end if;

               when N_Op_Ge =>
                  if CR = GT or else CR = EQ or else CR = GE then
                     Result := True;
                  elsif CR = LT then
                     Result := False;
                  else
                     return;
                  end if;

               when others =>
                  raise Program_Error;
            end case;
         end;

         Fold_Uint (N, Test (Result), Stat);
      end if;

      Warn_On_Known_Condition (N);
   end Eval_Relational_Op;

   ----------------
   -- Eval_Shift --
   ----------------

   --  Shift operations are intrinsic operations that can never be static,
   --  so the only processing required is to perform the required check for
   --  a non static context for the two operands.

   --  Actually we could do some compile time evaluation here some time ???

   procedure Eval_Shift (N : Node_Id) is
   begin
      Check_Non_Static_Context (Left_Opnd (N));
      Check_Non_Static_Context (Right_Opnd (N));
   end Eval_Shift;

   ------------------------
   -- Eval_Short_Circuit --
   ------------------------

   --  A short circuit operation is potentially static if both operands
   --  are potentially static (RM 4.9 (13))

   procedure Eval_Short_Circuit (N : Node_Id) is
      Kind     : constant Node_Kind := Nkind (N);
      Left     : constant Node_Id   := Left_Opnd (N);
      Right    : constant Node_Id   := Right_Opnd (N);
      Left_Int : Uint;
      Rstat    : constant Boolean   :=
                   Is_Static_Expression (Left)
                     and then Is_Static_Expression (Right);

   begin
      --  Short circuit operations are never static in Ada 83

      if Ada_Version = Ada_83
        and then Comes_From_Source (N)
      then
         Check_Non_Static_Context (Left);
         Check_Non_Static_Context (Right);
         return;
      end if;

      --  Now look at the operands, we can't quite use the normal call to
      --  Test_Expression_Is_Foldable here because short circuit operations
      --  are a special case, they can still be foldable, even if the right
      --  operand raises constraint error.

      --  If either operand is Any_Type, just propagate to result and
      --  do not try to fold, this prevents cascaded errors.

      if Etype (Left) = Any_Type or else Etype (Right) = Any_Type then
         Set_Etype (N, Any_Type);
         return;

      --  If left operand raises constraint error, then replace node N with
      --  the raise constraint error node, and we are obviously not foldable.
      --  Is_Static_Expression is set from the two operands in the normal way,
      --  and we check the right operand if it is in a non-static context.

      elsif Raises_Constraint_Error (Left) then
         if not Rstat then
            Check_Non_Static_Context (Right);
         end if;

         Rewrite_In_Raise_CE (N, Left);
         Set_Is_Static_Expression (N, Rstat);
         return;

      --  If the result is not static, then we won't in any case fold

      elsif not Rstat then
         Check_Non_Static_Context (Left);
         Check_Non_Static_Context (Right);
         return;
      end if;

      --  Here the result is static, note that, unlike the normal processing
      --  in Test_Expression_Is_Foldable, we did *not* check above to see if
      --  the right operand raises constraint error, that's because it is not
      --  significant if the left operand is decisive.

      Set_Is_Static_Expression (N);

      --  It does not matter if the right operand raises constraint error if
      --  it will not be evaluated. So deal specially with the cases where
      --  the right operand is not evaluated. Note that we will fold these
      --  cases even if the right operand is non-static, which is fine, but
      --  of course in these cases the result is not potentially static.

      Left_Int := Expr_Value (Left);

      if (Kind = N_And_Then and then Is_False (Left_Int))
            or else
         (Kind = N_Or_Else  and then Is_True (Left_Int))
      then
         Fold_Uint (N, Left_Int, Rstat);
         return;
      end if;

      --  If first operand not decisive, then it does matter if the right
      --  operand raises constraint error, since it will be evaluated, so
      --  we simply replace the node with the right operand. Note that this
      --  properly propagates Is_Static_Expression and Raises_Constraint_Error
      --  (both are set to True in Right).

      if Raises_Constraint_Error (Right) then
         Rewrite_In_Raise_CE (N, Right);
         Check_Non_Static_Context (Left);
         return;
      end if;

      --  Otherwise the result depends on the right operand

      Fold_Uint (N, Expr_Value (Right), Rstat);
      return;
   end Eval_Short_Circuit;

   ----------------
   -- Eval_Slice --
   ----------------

   --  Slices can never be static, so the only processing required is to
   --  check for non-static context if an explicit range is given.

   procedure Eval_Slice (N : Node_Id) is
      Drange : constant Node_Id := Discrete_Range (N);
   begin
      if Nkind (Drange) = N_Range then
         Check_Non_Static_Context (Low_Bound (Drange));
         Check_Non_Static_Context (High_Bound (Drange));
      end if;

      --  A slice of the form  A (subtype), when the subtype is the index of
      --  the type of A, is redundant, the slice can be replaced with A, and
      --  this is worth a warning.

      if Is_Entity_Name (Prefix (N)) then
         declare
            E : constant Entity_Id := Entity (Prefix (N));
            T : constant Entity_Id := Etype (E);
         begin
            if Ekind (E) = E_Constant
              and then Is_Array_Type (T)
              and then Is_Entity_Name (Drange)
            then
               if Is_Entity_Name (Original_Node (First_Index (T)))
                 and then Entity (Original_Node (First_Index (T)))
                    = Entity (Drange)
               then
                  if Warn_On_Redundant_Constructs then
                     Error_Msg_N ("redundant slice denotes whole array?", N);
                  end if;

                  --  The following might be a useful optimization ????

                  --  Rewrite (N, New_Occurrence_Of (E, Sloc (N)));
               end if;
            end if;
         end;
      end if;
   end Eval_Slice;

   -------------------------
   -- Eval_String_Literal --
   -------------------------

   procedure Eval_String_Literal (N : Node_Id) is
      Typ : constant Entity_Id := Etype (N);
      Bas : constant Entity_Id := Base_Type (Typ);
      Xtp : Entity_Id;
      Len : Nat;
      Lo  : Node_Id;

   begin
      --  Nothing to do if error type (handles cases like default expressions
      --  or generics where we have not yet fully resolved the type)

      if Bas = Any_Type or else Bas = Any_String then
         return;
      end if;

      --  String literals are static if the subtype is static (RM 4.9(2)), so
      --  reset the static expression flag (it was set unconditionally in
      --  Analyze_String_Literal) if the subtype is non-static. We tell if
      --  the subtype is static by looking at the lower bound.

      if Ekind (Typ) = E_String_Literal_Subtype then
         if not Is_OK_Static_Expression (String_Literal_Low_Bound (Typ)) then
            Set_Is_Static_Expression (N, False);
            return;
         end if;

      --  Here if Etype of string literal is normal Etype (not yet possible,
      --  but may be possible in future!)

      elsif not Is_OK_Static_Expression
                    (Type_Low_Bound (Etype (First_Index (Typ))))
      then
         Set_Is_Static_Expression (N, False);
         return;
      end if;

      --  If original node was a type conversion, then result if non-static

      if Nkind (Original_Node (N)) = N_Type_Conversion then
         Set_Is_Static_Expression (N, False);
         return;
      end if;

      --  Test for illegal Ada 95 cases. A string literal is illegal in
      --  Ada 95 if its bounds are outside the index base type and this
      --  index type is static. This can happen in only two ways. Either
      --  the string literal is too long, or it is null, and the lower
      --  bound is type'First. In either case it is the upper bound that
      --  is out of range of the index type.

      if Ada_Version >= Ada_95 then
         if Root_Type (Bas) = Standard_String
              or else
            Root_Type (Bas) = Standard_Wide_String
         then
            Xtp := Standard_Positive;
         else
            Xtp := Etype (First_Index (Bas));
         end if;

         if Ekind (Typ) = E_String_Literal_Subtype then
            Lo := String_Literal_Low_Bound (Typ);
         else
            Lo := Type_Low_Bound (Etype (First_Index (Typ)));
         end if;

         Len := String_Length (Strval (N));

         if UI_From_Int (Len) > String_Type_Len (Bas) then
            Apply_Compile_Time_Constraint_Error
              (N, "string literal too long for}", CE_Length_Check_Failed,
               Ent => Bas,
               Typ => First_Subtype (Bas));

         elsif Len = 0
           and then not Is_Generic_Type (Xtp)
           and then
             Expr_Value (Lo) = Expr_Value (Type_Low_Bound (Base_Type (Xtp)))
         then
            Apply_Compile_Time_Constraint_Error
              (N, "null string literal not allowed for}",
               CE_Length_Check_Failed,
               Ent => Bas,
               Typ => First_Subtype (Bas));
         end if;
      end if;
   end Eval_String_Literal;

   --------------------------
   -- Eval_Type_Conversion --
   --------------------------

   --  A type conversion is potentially static if its subtype mark is for a
   --  static scalar subtype, and its operand expression is potentially static
   --  (RM 4.9 (10))

   procedure Eval_Type_Conversion (N : Node_Id) is
      Operand     : constant Node_Id   := Expression (N);
      Source_Type : constant Entity_Id := Etype (Operand);
      Target_Type : constant Entity_Id := Etype (N);

      Stat   : Boolean;
      Fold   : Boolean;

      function To_Be_Treated_As_Integer (T : Entity_Id) return Boolean;
      --  Returns true if type T is an integer type, or if it is a
      --  fixed-point type to be treated as an integer (i.e. the flag
      --  Conversion_OK is set on the conversion node).

      function To_Be_Treated_As_Real (T : Entity_Id) return Boolean;
      --  Returns true if type T is a floating-point type, or if it is a
      --  fixed-point type that is not to be treated as an integer (i.e. the
      --  flag Conversion_OK is not set on the conversion node).

      ------------------------------
      -- To_Be_Treated_As_Integer --
      ------------------------------

      function To_Be_Treated_As_Integer (T : Entity_Id) return Boolean is
      begin
         return
           Is_Integer_Type (T)
             or else (Is_Fixed_Point_Type (T) and then Conversion_OK (N));
      end To_Be_Treated_As_Integer;

      ---------------------------
      -- To_Be_Treated_As_Real --
      ---------------------------

      function To_Be_Treated_As_Real (T : Entity_Id) return Boolean is
      begin
         return
           Is_Floating_Point_Type (T)
             or else (Is_Fixed_Point_Type (T) and then not Conversion_OK (N));
      end To_Be_Treated_As_Real;

   --  Start of processing for Eval_Type_Conversion

   begin
      --  Cannot fold if target type is non-static or if semantic error

      if not Is_Static_Subtype (Target_Type) then
         Check_Non_Static_Context (Operand);
         return;

      elsif Error_Posted (N) then
         return;
      end if;

      --  If not foldable we are done

      Test_Expression_Is_Foldable (N, Operand, Stat, Fold);

      if not Fold then
         return;

      --  Don't try fold if target type has constraint error bounds

      elsif not Is_OK_Static_Subtype (Target_Type) then
         Set_Raises_Constraint_Error (N);
         return;
      end if;

      --  Remaining processing depends on operand types. Note that in the
      --  following type test, fixed-point counts as real unless the flag
      --  Conversion_OK is set, in which case it counts as integer.

      --  Fold conversion, case of string type. The result is not static

      if Is_String_Type (Target_Type) then
         Fold_Str (N, Strval (Get_String_Val (Operand)), Static => False);

         return;

      --  Fold conversion, case of integer target type

      elsif To_Be_Treated_As_Integer (Target_Type) then
         declare
            Result : Uint;

         begin
            --  Integer to integer conversion

            if To_Be_Treated_As_Integer (Source_Type) then
               Result := Expr_Value (Operand);

            --  Real to integer conversion

            else
               Result := UR_To_Uint (Expr_Value_R (Operand));
            end if;

            --  If fixed-point type (Conversion_OK must be set), then the
            --  result is logically an integer, but we must replace the
            --  conversion with the corresponding real literal, since the
            --  type from a semantic point of view is still fixed-point.

            if Is_Fixed_Point_Type (Target_Type) then
               Fold_Ureal
                 (N, UR_From_Uint (Result) * Small_Value (Target_Type), Stat);

            --  Otherwise result is integer literal

            else
               Fold_Uint (N, Result, Stat);
            end if;
         end;

      --  Fold conversion, case of real target type

      elsif To_Be_Treated_As_Real (Target_Type) then
         declare
            Result : Ureal;

         begin
            if To_Be_Treated_As_Real (Source_Type) then
               Result := Expr_Value_R (Operand);
            else
               Result := UR_From_Uint (Expr_Value (Operand));
            end if;

            Fold_Ureal (N, Result, Stat);
         end;

      --  Enumeration types

      else
         Fold_Uint (N, Expr_Value (Operand), Stat);
      end if;

      if Is_Out_Of_Range (N, Etype (N), Assume_Valid => True) then
         Out_Of_Range (N);
      end if;

   end Eval_Type_Conversion;

   -------------------
   -- Eval_Unary_Op --
   -------------------

   --  Predefined unary operators are static functions (RM 4.9(20)) and thus
   --  are potentially static if the operand is potentially static (RM 4.9(7))

   procedure Eval_Unary_Op (N : Node_Id) is
      Right : constant Node_Id := Right_Opnd (N);
      Stat  : Boolean;
      Fold  : Boolean;

   begin
      --  If not foldable we are done

      Test_Expression_Is_Foldable (N, Right, Stat, Fold);

      if not Fold then
         return;
      end if;

      --  Fold for integer case

      if Is_Integer_Type (Etype (N)) then
         declare
            Rint   : constant Uint := Expr_Value (Right);
            Result : Uint;

         begin
            --  In the case of modular unary plus and abs there is no need
            --  to adjust the result of the operation since if the original
            --  operand was in bounds the result will be in the bounds of the
            --  modular type. However, in the case of modular unary minus the
            --  result may go out of the bounds of the modular type and needs
            --  adjustment.

            if Nkind (N) = N_Op_Plus then
               Result := Rint;

            elsif Nkind (N) = N_Op_Minus then
               if Is_Modular_Integer_Type (Etype (N)) then
                  Result := (-Rint) mod Modulus (Etype (N));
               else
                  Result := (-Rint);
               end if;

            else
               pragma Assert (Nkind (N) = N_Op_Abs);
               Result := abs Rint;
            end if;

            Fold_Uint (N, Result, Stat);
         end;

      --  Fold for real case

      elsif Is_Real_Type (Etype (N)) then
         declare
            Rreal  : constant Ureal := Expr_Value_R (Right);
            Result : Ureal;

         begin
            if Nkind (N) = N_Op_Plus then
               Result := Rreal;

            elsif Nkind (N) = N_Op_Minus then
               Result := UR_Negate (Rreal);

            else
               pragma Assert (Nkind (N) = N_Op_Abs);
               Result := abs Rreal;
            end if;

            Fold_Ureal (N, Result, Stat);
         end;
      end if;
   end Eval_Unary_Op;

   -------------------------------
   -- Eval_Unchecked_Conversion --
   -------------------------------

   --  Unchecked conversions can never be static, so the only required
   --  processing is to check for a non-static context for the operand.

   procedure Eval_Unchecked_Conversion (N : Node_Id) is
   begin
      Check_Non_Static_Context (Expression (N));
   end Eval_Unchecked_Conversion;

   --------------------
   -- Expr_Rep_Value --
   --------------------

   function Expr_Rep_Value (N : Node_Id) return Uint is
      Kind : constant Node_Kind := Nkind (N);
      Ent  : Entity_Id;

   begin
      if Is_Entity_Name (N) then
         Ent := Entity (N);

         --  An enumeration literal that was either in the source or
         --  created as a result of static evaluation.

         if Ekind (Ent) = E_Enumeration_Literal then
            return Enumeration_Rep (Ent);

         --  A user defined static constant

         else
            pragma Assert (Ekind (Ent) = E_Constant);
            return Expr_Rep_Value (Constant_Value (Ent));
         end if;

      --  An integer literal that was either in the source or created
      --  as a result of static evaluation.

      elsif Kind = N_Integer_Literal then
         return Intval (N);

      --  A real literal for a fixed-point type. This must be the fixed-point
      --  case, either the literal is of a fixed-point type, or it is a bound
      --  of a fixed-point type, with type universal real. In either case we
      --  obtain the desired value from Corresponding_Integer_Value.

      elsif Kind = N_Real_Literal then
         pragma Assert (Is_Fixed_Point_Type (Underlying_Type (Etype (N))));
         return Corresponding_Integer_Value (N);

      --  Peculiar VMS case, if we have xxx'Null_Parameter, return zero

      elsif Kind = N_Attribute_Reference
        and then Attribute_Name (N) = Name_Null_Parameter
      then
         return Uint_0;

      --  Otherwise must be character literal

      else
         pragma Assert (Kind = N_Character_Literal);
         Ent := Entity (N);

         --  Since Character literals of type Standard.Character don't
         --  have any defining character literals built for them, they
         --  do not have their Entity set, so just use their Char
         --  code. Otherwise for user-defined character literals use
         --  their Pos value as usual which is the same as the Rep value.

         if No (Ent) then
            return Char_Literal_Value (N);
         else
            return Enumeration_Rep (Ent);
         end if;
      end if;
   end Expr_Rep_Value;

   ----------------
   -- Expr_Value --
   ----------------

   function Expr_Value (N : Node_Id) return Uint is
      Kind   : constant Node_Kind := Nkind (N);
      CV_Ent : CV_Entry renames CV_Cache (Nat (N) mod CV_Cache_Size);
      Ent    : Entity_Id;
      Val    : Uint;

   begin
      --  If already in cache, then we know it's compile time known and we can
      --  return the value that was previously stored in the cache since
      --  compile time known values cannot change.

      if CV_Ent.N = N then
         return CV_Ent.V;
      end if;

      --  Otherwise proceed to test value

      if Is_Entity_Name (N) then
         Ent := Entity (N);

         --  An enumeration literal that was either in the source or
         --  created as a result of static evaluation.

         if Ekind (Ent) = E_Enumeration_Literal then
            Val := Enumeration_Pos (Ent);

         --  A user defined static constant

         else
            pragma Assert (Ekind (Ent) = E_Constant);
            Val := Expr_Value (Constant_Value (Ent));
         end if;

      --  An integer literal that was either in the source or created
      --  as a result of static evaluation.

      elsif Kind = N_Integer_Literal then
         Val := Intval (N);

      --  A real literal for a fixed-point type. This must be the fixed-point
      --  case, either the literal is of a fixed-point type, or it is a bound
      --  of a fixed-point type, with type universal real. In either case we
      --  obtain the desired value from Corresponding_Integer_Value.

      elsif Kind = N_Real_Literal then

         pragma Assert (Is_Fixed_Point_Type (Underlying_Type (Etype (N))));
         Val := Corresponding_Integer_Value (N);

      --  Peculiar VMS case, if we have xxx'Null_Parameter, return zero

      elsif Kind = N_Attribute_Reference
        and then Attribute_Name (N) = Name_Null_Parameter
      then
         Val := Uint_0;

      --  Otherwise must be character literal

      else
         pragma Assert (Kind = N_Character_Literal);
         Ent := Entity (N);

         --  Since Character literals of type Standard.Character don't
         --  have any defining character literals built for them, they
         --  do not have their Entity set, so just use their Char
         --  code. Otherwise for user-defined character literals use
         --  their Pos value as usual.

         if No (Ent) then
            Val := Char_Literal_Value (N);
         else
            Val := Enumeration_Pos (Ent);
         end if;
      end if;

      --  Come here with Val set to value to be returned, set cache

      CV_Ent.N := N;
      CV_Ent.V := Val;
      return Val;
   end Expr_Value;

   ------------------
   -- Expr_Value_E --
   ------------------

   function Expr_Value_E (N : Node_Id) return Entity_Id is
      Ent  : constant Entity_Id := Entity (N);

   begin
      if Ekind (Ent) = E_Enumeration_Literal then
         return Ent;
      else
         pragma Assert (Ekind (Ent) = E_Constant);
         return Expr_Value_E (Constant_Value (Ent));
      end if;
   end Expr_Value_E;

   ------------------
   -- Expr_Value_R --
   ------------------

   function Expr_Value_R (N : Node_Id) return Ureal is
      Kind : constant Node_Kind := Nkind (N);
      Ent  : Entity_Id;
      Expr : Node_Id;

   begin
      if Kind = N_Real_Literal then
         return Realval (N);

      elsif Kind = N_Identifier or else Kind = N_Expanded_Name then
         Ent := Entity (N);
         pragma Assert (Ekind (Ent) = E_Constant);
         return Expr_Value_R (Constant_Value (Ent));

      elsif Kind = N_Integer_Literal then
         return UR_From_Uint (Expr_Value (N));

      --  Strange case of VAX literals, which are at this stage transformed
      --  into Vax_Type!x_To_y(IEEE_Literal). See Expand_N_Real_Literal in
      --  Exp_Vfpt for further details.

      elsif Vax_Float (Etype (N))
        and then Nkind (N) = N_Unchecked_Type_Conversion
      then
         Expr := Expression (N);

         if Nkind (Expr) = N_Function_Call
           and then Present (Parameter_Associations (Expr))
         then
            Expr := First (Parameter_Associations (Expr));

            if Nkind (Expr) = N_Real_Literal then
               return Realval (Expr);
            end if;
         end if;

      --  Peculiar VMS case, if we have xxx'Null_Parameter, return 0.0

      elsif Kind = N_Attribute_Reference
        and then Attribute_Name (N) = Name_Null_Parameter
      then
         return Ureal_0;
      end if;

      --  If we fall through, we have a node that cannot be interpreted
      --  as a compile time constant. That is definitely an error.

      raise Program_Error;
   end Expr_Value_R;

   ------------------
   -- Expr_Value_S --
   ------------------

   function Expr_Value_S (N : Node_Id) return Node_Id is
   begin
      if Nkind (N) = N_String_Literal then
         return N;
      else
         pragma Assert (Ekind (Entity (N)) = E_Constant);
         return Expr_Value_S (Constant_Value (Entity (N)));
      end if;
   end Expr_Value_S;

   --------------------------
   -- Flag_Non_Static_Expr --
   --------------------------

   procedure Flag_Non_Static_Expr (Msg : String; Expr : Node_Id) is
   begin
      if Error_Posted (Expr) and then not All_Errors_Mode then
         return;
      else
         Error_Msg_F (Msg, Expr);
         Why_Not_Static (Expr);
      end if;
   end Flag_Non_Static_Expr;

   --------------
   -- Fold_Str --
   --------------

   procedure Fold_Str (N : Node_Id; Val : String_Id; Static : Boolean) is
      Loc : constant Source_Ptr := Sloc (N);
      Typ : constant Entity_Id  := Etype (N);

   begin
      Rewrite (N, Make_String_Literal (Loc, Strval => Val));

      --  We now have the literal with the right value, both the actual type
      --  and the expected type of this literal are taken from the expression
      --  that was evaluated.

      Analyze (N);
      Set_Is_Static_Expression (N, Static);
      Set_Etype (N, Typ);
      Resolve (N);
   end Fold_Str;

   ---------------
   -- Fold_Uint --
   ---------------

   procedure Fold_Uint (N : Node_Id; Val : Uint; Static : Boolean) is
      Loc : constant Source_Ptr := Sloc (N);
      Typ : Entity_Id  := Etype (N);
      Ent : Entity_Id;

   begin
      --  If we are folding a named number, retain the entity in the
      --  literal, for ASIS use.

      if Is_Entity_Name (N)
        and then Ekind (Entity (N)) = E_Named_Integer
      then
         Ent := Entity (N);
      else
         Ent := Empty;
      end if;

      if Is_Private_Type (Typ) then
         Typ := Full_View (Typ);
      end if;

      --  For a result of type integer, substitute an N_Integer_Literal node
      --  for the result of the compile time evaluation of the expression.
      --  For ASIS use, set a link to the original named number when not in
      --  a generic context.

      if Is_Integer_Type (Typ) then
         Rewrite (N, Make_Integer_Literal (Loc, Val));

         Set_Original_Entity (N, Ent);

      --  Otherwise we have an enumeration type, and we substitute either
      --  an N_Identifier or N_Character_Literal to represent the enumeration
      --  literal corresponding to the given value, which must always be in
      --  range, because appropriate tests have already been made for this.

      else pragma Assert (Is_Enumeration_Type (Typ));
         Rewrite (N, Get_Enum_Lit_From_Pos (Etype (N), Val, Loc));
      end if;

      --  We now have the literal with the right value, both the actual type
      --  and the expected type of this literal are taken from the expression
      --  that was evaluated.

      Analyze (N);
      Set_Is_Static_Expression (N, Static);
      Set_Etype (N, Typ);
      Resolve (N);
   end Fold_Uint;

   ----------------
   -- Fold_Ureal --
   ----------------

   procedure Fold_Ureal (N : Node_Id; Val : Ureal; Static : Boolean) is
      Loc : constant Source_Ptr := Sloc (N);
      Typ : constant Entity_Id  := Etype (N);
      Ent : Entity_Id;

   begin
      --  If we are folding a named number, retain the entity in the
      --  literal, for ASIS use.

      if Is_Entity_Name (N)
        and then Ekind (Entity (N)) = E_Named_Real
      then
         Ent := Entity (N);
      else
         Ent := Empty;
      end if;

      Rewrite (N, Make_Real_Literal (Loc, Realval => Val));

      --  Set link to original named number, for ASIS use

      Set_Original_Entity (N, Ent);

      --  Both the actual and expected type comes from the original expression

      Analyze (N);
      Set_Is_Static_Expression (N, Static);
      Set_Etype (N, Typ);
      Resolve (N);
   end Fold_Ureal;

   ---------------
   -- From_Bits --
   ---------------

   function From_Bits (B : Bits; T : Entity_Id) return Uint is
      V : Uint := Uint_0;

   begin
      for J in 0 .. B'Last loop
         if B (J) then
            V := V + 2 ** J;
         end if;
      end loop;

      if Non_Binary_Modulus (T) then
         V := V mod Modulus (T);
      end if;

      return V;
   end From_Bits;

   --------------------
   -- Get_String_Val --
   --------------------

   function Get_String_Val (N : Node_Id) return Node_Id is
   begin
      if Nkind (N) = N_String_Literal then
         return N;

      elsif Nkind (N) = N_Character_Literal then
         return N;

      else
         pragma Assert (Is_Entity_Name (N));
         return Get_String_Val (Constant_Value (Entity (N)));
      end if;
   end Get_String_Val;

   ----------------
   -- Initialize --
   ----------------

   procedure Initialize is
   begin
      CV_Cache := (others => (Node_High_Bound, Uint_0));
   end Initialize;

   --------------------
   -- In_Subrange_Of --
   --------------------

   function In_Subrange_Of
     (T1        : Entity_Id;
      T2        : Entity_Id;
      Fixed_Int : Boolean := False) return Boolean
   is
      L1 : Node_Id;
      H1 : Node_Id;

      L2 : Node_Id;
      H2 : Node_Id;

   begin
      if T1 = T2 or else Is_Subtype_Of (T1, T2) then
         return True;

      --  Never in range if both types are not scalar. Don't know if this can
      --  actually happen, but just in case.

      elsif not Is_Scalar_Type (T1) or else not Is_Scalar_Type (T1) then
         return False;

      --  If T1 has infinities but T2 doesn't have infinities, then T1 is
      --  definitely not compatible with T2.

      elsif Is_Floating_Point_Type (T1)
        and then Has_Infinities (T1)
        and then Is_Floating_Point_Type (T2)
        and then not Has_Infinities (T2)
      then
         return False;

      else
         L1 := Type_Low_Bound  (T1);
         H1 := Type_High_Bound (T1);

         L2 := Type_Low_Bound  (T2);
         H2 := Type_High_Bound (T2);

         --  Check bounds to see if comparison possible at compile time

         if Compile_Time_Compare (L1, L2, Assume_Valid => True) in Compare_GE
              and then
            Compile_Time_Compare (H1, H2, Assume_Valid => True) in Compare_LE
         then
            return True;
         end if;

         --  If bounds not comparable at compile time, then the bounds of T2
         --  must be compile time known or we cannot answer the query.

         if not Compile_Time_Known_Value (L2)
           or else not Compile_Time_Known_Value (H2)
         then
            return False;
         end if;

         --  If the bounds of T1 are know at compile time then use these
         --  ones, otherwise use the bounds of the base type (which are of
         --  course always static).

         if not Compile_Time_Known_Value (L1) then
            L1 := Type_Low_Bound (Base_Type (T1));
         end if;

         if not Compile_Time_Known_Value (H1) then
            H1 := Type_High_Bound (Base_Type (T1));
         end if;

         --  Fixed point types should be considered as such only if
         --  flag Fixed_Int is set to False.

         if Is_Floating_Point_Type (T1) or else Is_Floating_Point_Type (T2)
           or else (Is_Fixed_Point_Type (T1) and then not Fixed_Int)
           or else (Is_Fixed_Point_Type (T2) and then not Fixed_Int)
         then
            return
              Expr_Value_R (L2) <= Expr_Value_R (L1)
                and then
              Expr_Value_R (H2) >= Expr_Value_R (H1);

         else
            return
              Expr_Value (L2) <= Expr_Value (L1)
                and then
              Expr_Value (H2) >= Expr_Value (H1);

         end if;
      end if;

   --  If any exception occurs, it means that we have some bug in the compiler
   --  possibly triggered by a previous error, or by some unforeseen peculiar
   --  occurrence. However, this is only an optimization attempt, so there is
   --  really no point in crashing the compiler. Instead we just decide, too
   --  bad, we can't figure out the answer in this case after all.

   exception
      when others =>

         --  Debug flag K disables this behavior (useful for debugging)

         if Debug_Flag_K then
            raise;
         else
            return False;
         end if;
   end In_Subrange_Of;

   -----------------
   -- Is_In_Range --
   -----------------

   function Is_In_Range
     (N            : Node_Id;
      Typ          : Entity_Id;
      Assume_Valid : Boolean := False;
      Fixed_Int    : Boolean := False;
      Int_Real     : Boolean := False) return Boolean
   is
      Val  : Uint;
      Valr : Ureal;

      pragma Warnings (Off, Assume_Valid);
      --  For now Assume_Valid is unreferenced since the current implementation
      --  always returns False if N is not a compile time known value, but we
      --  keep the parameter to allow for future enhancements in which we try
      --  to get the information in the variable case as well.

   begin
      --  Universal types have no range limits, so always in range

      if Typ = Universal_Integer or else Typ = Universal_Real then
         return True;

      --  Never in range if not scalar type. Don't know if this can
      --  actually happen, but our spec allows it, so we must check!

      elsif not Is_Scalar_Type (Typ) then
         return False;

      --  Never in range unless we have a compile time known value

      elsif not Compile_Time_Known_Value (N) then
         return False;

      --  General processing with a known compile time value

      else
         declare
            Lo       : Node_Id;
            Hi       : Node_Id;
            LB_Known : Boolean;
            UB_Known : Boolean;

         begin
            Lo := Type_Low_Bound  (Typ);
            Hi := Type_High_Bound (Typ);

            LB_Known := Compile_Time_Known_Value (Lo);
            UB_Known := Compile_Time_Known_Value (Hi);

            --  Fixed point types should be considered as such only in
            --  flag Fixed_Int is set to False.

            if Is_Floating_Point_Type (Typ)
              or else (Is_Fixed_Point_Type (Typ) and then not Fixed_Int)
              or else Int_Real
            then
               Valr := Expr_Value_R (N);

               if LB_Known and then Valr >= Expr_Value_R (Lo)
                 and then UB_Known and then Valr <= Expr_Value_R (Hi)
               then
                  return True;
               else
                  return False;
               end if;

            else
               Val := Expr_Value (N);

               if         LB_Known and then Val >= Expr_Value (Lo)
                 and then UB_Known and then Val <= Expr_Value (Hi)
               then
                  return True;
               else
                  return False;
               end if;
            end if;
         end;
      end if;
   end Is_In_Range;

   -------------------
   -- Is_Null_Range --
   -------------------

   function Is_Null_Range (Lo : Node_Id; Hi : Node_Id) return Boolean is
      Typ : constant Entity_Id := Etype (Lo);

   begin
      if not Compile_Time_Known_Value (Lo)
        or else not Compile_Time_Known_Value (Hi)
      then
         return False;
      end if;

      if Is_Discrete_Type (Typ) then
         return Expr_Value (Lo) > Expr_Value (Hi);

      else
         pragma Assert (Is_Real_Type (Typ));
         return Expr_Value_R (Lo) > Expr_Value_R (Hi);
      end if;
   end Is_Null_Range;

   -----------------------------
   -- Is_OK_Static_Expression --
   -----------------------------

   function Is_OK_Static_Expression (N : Node_Id) return Boolean is
   begin
      return Is_Static_Expression (N)
        and then not Raises_Constraint_Error (N);
   end Is_OK_Static_Expression;

   ------------------------
   -- Is_OK_Static_Range --
   ------------------------

   --  A static range is a range whose bounds are static expressions, or a
   --  Range_Attribute_Reference equivalent to such a range (RM 4.9(26)).
   --  We have already converted range attribute references, so we get the
   --  "or" part of this rule without needing a special test.

   function Is_OK_Static_Range (N : Node_Id) return Boolean is
   begin
      return Is_OK_Static_Expression (Low_Bound (N))
        and then Is_OK_Static_Expression (High_Bound (N));
   end Is_OK_Static_Range;

   --------------------------
   -- Is_OK_Static_Subtype --
   --------------------------

   --  Determines if Typ is a static subtype as defined in (RM 4.9(26))
   --  where neither bound raises constraint error when evaluated.

   function Is_OK_Static_Subtype (Typ : Entity_Id) return Boolean is
      Base_T   : constant Entity_Id := Base_Type (Typ);
      Anc_Subt : Entity_Id;

   begin
      --  First a quick check on the non static subtype flag. As described
      --  in further detail in Einfo, this flag is not decisive in all cases,
      --  but if it is set, then the subtype is definitely non-static.

      if Is_Non_Static_Subtype (Typ) then
         return False;
      end if;

      Anc_Subt := Ancestor_Subtype (Typ);

      if Anc_Subt = Empty then
         Anc_Subt := Base_T;
      end if;

      if Is_Generic_Type (Root_Type (Base_T))
        or else Is_Generic_Actual_Type (Base_T)
      then
         return False;

      --  String types

      elsif Is_String_Type (Typ) then
         return
           Ekind (Typ) = E_String_Literal_Subtype
             or else
           (Is_OK_Static_Subtype (Component_Type (Typ))
              and then Is_OK_Static_Subtype (Etype (First_Index (Typ))));

      --  Scalar types

      elsif Is_Scalar_Type (Typ) then
         if Base_T = Typ then
            return True;

         else
            --  Scalar_Range (Typ) might be an N_Subtype_Indication, so
            --  use Get_Type_Low,High_Bound.

            return     Is_OK_Static_Subtype (Anc_Subt)
              and then Is_OK_Static_Expression (Type_Low_Bound (Typ))
              and then Is_OK_Static_Expression (Type_High_Bound (Typ));
         end if;

      --  Types other than string and scalar types are never static

      else
         return False;
      end if;
   end Is_OK_Static_Subtype;

   ---------------------
   -- Is_Out_Of_Range --
   ---------------------

   function Is_Out_Of_Range
     (N            : Node_Id;
      Typ          : Entity_Id;
      Assume_Valid : Boolean := False;
      Fixed_Int    : Boolean := False;
      Int_Real     : Boolean := False) return Boolean
   is
      Val  : Uint;
      Valr : Ureal;

      pragma Warnings (Off, Assume_Valid);
      --  For now Assume_Valid is unreferenced since the current implementation
      --  always returns False if N is not a compile time known value, but we
      --  keep the parameter to allow for future enhancements in which we try
      --  to get the information in the variable case as well.

   begin
      --  Universal types have no range limits, so always in range

      if Typ = Universal_Integer or else Typ = Universal_Real then
         return False;

      --  Never out of range if not scalar type. Don't know if this can
      --  actually happen, but our spec allows it, so we must check!

      elsif not Is_Scalar_Type (Typ) then
         return False;

      --  Never out of range if this is a generic type, since the bounds
      --  of generic types are junk. Note that if we only checked for
      --  static expressions (instead of compile time known values) below,
      --  we would not need this check, because values of a generic type
      --  can never be static, but they can be known at compile time.

      elsif Is_Generic_Type (Typ) then
         return False;

      --  Never out of range unless we have a compile time known value

      elsif not Compile_Time_Known_Value (N) then
         return False;

      else
         declare
            Lo       : Node_Id;
            Hi       : Node_Id;
            LB_Known : Boolean;
            UB_Known : Boolean;

         begin
            Lo := Type_Low_Bound (Typ);
            Hi := Type_High_Bound (Typ);

            LB_Known := Compile_Time_Known_Value (Lo);
            UB_Known := Compile_Time_Known_Value (Hi);

            --  Real types (note that fixed-point types are not treated
            --  as being of a real type if the flag Fixed_Int is set,
            --  since in that case they are regarded as integer types).

            if Is_Floating_Point_Type (Typ)
              or else (Is_Fixed_Point_Type (Typ) and then not Fixed_Int)
              or else Int_Real
            then
               Valr := Expr_Value_R (N);

               if LB_Known and then Valr < Expr_Value_R (Lo) then
                  return True;

               elsif UB_Known and then Expr_Value_R (Hi) < Valr then
                  return True;

               else
                  return False;
               end if;

            else
               Val := Expr_Value (N);

               if LB_Known and then Val < Expr_Value (Lo) then
                  return True;

               elsif UB_Known and then Expr_Value (Hi) < Val then
                  return True;

               else
                  return False;
               end if;
            end if;
         end;
      end if;
   end Is_Out_Of_Range;

   ---------------------
   -- Is_Static_Range --
   ---------------------

   --  A static range is a range whose bounds are static expressions, or a
   --  Range_Attribute_Reference equivalent to such a range (RM 4.9(26)).
   --  We have already converted range attribute references, so we get the
   --  "or" part of this rule without needing a special test.

   function Is_Static_Range (N : Node_Id) return Boolean is
   begin
      return Is_Static_Expression (Low_Bound (N))
        and then Is_Static_Expression (High_Bound (N));
   end Is_Static_Range;

   -----------------------
   -- Is_Static_Subtype --
   -----------------------

   --  Determines if Typ is a static subtype as defined in (RM 4.9(26))

   function Is_Static_Subtype (Typ : Entity_Id) return Boolean is
      Base_T   : constant Entity_Id := Base_Type (Typ);
      Anc_Subt : Entity_Id;

   begin
      --  First a quick check on the non static subtype flag. As described
      --  in further detail in Einfo, this flag is not decisive in all cases,
      --  but if it is set, then the subtype is definitely non-static.

      if Is_Non_Static_Subtype (Typ) then
         return False;
      end if;

      Anc_Subt := Ancestor_Subtype (Typ);

      if Anc_Subt = Empty then
         Anc_Subt := Base_T;
      end if;

      if Is_Generic_Type (Root_Type (Base_T))
        or else Is_Generic_Actual_Type (Base_T)
      then
         return False;

      --  String types

      elsif Is_String_Type (Typ) then
         return
           Ekind (Typ) = E_String_Literal_Subtype
             or else
           (Is_Static_Subtype (Component_Type (Typ))
              and then Is_Static_Subtype (Etype (First_Index (Typ))));

      --  Scalar types

      elsif Is_Scalar_Type (Typ) then
         if Base_T = Typ then
            return True;

         else
            return     Is_Static_Subtype (Anc_Subt)
              and then Is_Static_Expression (Type_Low_Bound (Typ))
              and then Is_Static_Expression (Type_High_Bound (Typ));
         end if;

      --  Types other than string and scalar types are never static

      else
         return False;
      end if;
   end Is_Static_Subtype;

   --------------------
   -- Not_Null_Range --
   --------------------

   function Not_Null_Range (Lo : Node_Id; Hi : Node_Id) return Boolean is
      Typ : constant Entity_Id := Etype (Lo);

   begin
      if not Compile_Time_Known_Value (Lo)
        or else not Compile_Time_Known_Value (Hi)
      then
         return False;
      end if;

      if Is_Discrete_Type (Typ) then
         return Expr_Value (Lo) <= Expr_Value (Hi);

      else
         pragma Assert (Is_Real_Type (Typ));

         return Expr_Value_R (Lo) <= Expr_Value_R (Hi);
      end if;
   end Not_Null_Range;

   -------------
   -- OK_Bits --
   -------------

   function OK_Bits (N : Node_Id; Bits : Uint) return Boolean is
   begin
      --  We allow a maximum of 500,000 bits which seems a reasonable limit

      if Bits < 500_000 then
         return True;

      else
         Error_Msg_N ("static value too large, capacity exceeded", N);
         return False;
      end if;
   end OK_Bits;

   ------------------
   -- Out_Of_Range --
   ------------------

   procedure Out_Of_Range (N : Node_Id) is
   begin
      --  If we have the static expression case, then this is an illegality
      --  in Ada 95 mode, except that in an instance, we never generate an
      --  error (if the error is legitimate, it was already diagnosed in
      --  the template). The expression to compute the length of a packed
      --  array is attached to the array type itself, and deserves a separate
      --  message.

      if Is_Static_Expression (N)
        and then not In_Instance
        and then not In_Inlined_Body
        and then Ada_Version >= Ada_95
      then
         if Nkind (Parent (N)) = N_Defining_Identifier
           and then Is_Array_Type (Parent (N))
           and then Present (Packed_Array_Type (Parent (N)))
           and then Present (First_Rep_Item (Parent (N)))
         then
            Error_Msg_N
             ("length of packed array must not exceed Integer''Last",
              First_Rep_Item (Parent (N)));
            Rewrite (N, Make_Integer_Literal (Sloc (N), Uint_1));

         else
            Apply_Compile_Time_Constraint_Error
              (N, "value not in range of}", CE_Range_Check_Failed);
         end if;

      --  Here we generate a warning for the Ada 83 case, or when we are
      --  in an instance, or when we have a non-static expression case.

      else
         Apply_Compile_Time_Constraint_Error
           (N, "value not in range of}?", CE_Range_Check_Failed);
      end if;
   end Out_Of_Range;

   -------------------------
   -- Rewrite_In_Raise_CE --
   -------------------------

   procedure Rewrite_In_Raise_CE (N : Node_Id; Exp : Node_Id) is
      Typ : constant Entity_Id := Etype (N);

   begin
      --  If we want to raise CE in the condition of a raise_CE node
      --  we may as well get rid of the condition

      if Present (Parent (N))
        and then Nkind (Parent (N)) = N_Raise_Constraint_Error
      then
         Set_Condition (Parent (N), Empty);

      --  If the expression raising CE is a N_Raise_CE node, we can use
      --  that one. We just preserve the type of the context

      elsif Nkind (Exp) = N_Raise_Constraint_Error then
         Rewrite (N, Exp);
         Set_Etype (N, Typ);

      --  We have to build an explicit raise_ce node

      else
         Rewrite (N,
           Make_Raise_Constraint_Error (Sloc (Exp),
             Reason => CE_Range_Check_Failed));
         Set_Raises_Constraint_Error (N);
         Set_Etype (N, Typ);
      end if;
   end Rewrite_In_Raise_CE;

   ---------------------
   -- String_Type_Len --
   ---------------------

   function String_Type_Len (Stype : Entity_Id) return Uint is
      NT : constant Entity_Id := Etype (First_Index (Stype));
      T  : Entity_Id;

   begin
      if Is_OK_Static_Subtype (NT) then
         T := NT;
      else
         T := Base_Type (NT);
      end if;

      return Expr_Value (Type_High_Bound (T)) -
             Expr_Value (Type_Low_Bound (T)) + 1;
   end String_Type_Len;

   ------------------------------------
   -- Subtypes_Statically_Compatible --
   ------------------------------------

   function Subtypes_Statically_Compatible
     (T1 : Entity_Id;
      T2 : Entity_Id) return Boolean
   is
   begin
      if Is_Scalar_Type (T1) then

         --  Definitely compatible if we match

         if Subtypes_Statically_Match (T1, T2) then
            return True;

         --  If either subtype is nonstatic then they're not compatible

         elsif not Is_Static_Subtype (T1)
           or else not Is_Static_Subtype (T2)
         then
            return False;

         --  If either type has constraint error bounds, then consider that
         --  they match to avoid junk cascaded errors here.

         elsif not Is_OK_Static_Subtype (T1)
           or else not Is_OK_Static_Subtype (T2)
         then
            return True;

         --  Base types must match, but we don't check that (should
         --  we???) but we do at least check that both types are
         --  real, or both types are not real.

         elsif Is_Real_Type (T1) /= Is_Real_Type (T2) then
            return False;

         --  Here we check the bounds

         else
            declare
               LB1 : constant Node_Id := Type_Low_Bound  (T1);
               HB1 : constant Node_Id := Type_High_Bound (T1);
               LB2 : constant Node_Id := Type_Low_Bound  (T2);
               HB2 : constant Node_Id := Type_High_Bound (T2);

            begin
               if Is_Real_Type (T1) then
                  return
                    (Expr_Value_R (LB1) > Expr_Value_R (HB1))
                      or else
                    (Expr_Value_R (LB2) <= Expr_Value_R (LB1)
                       and then
                     Expr_Value_R (HB1) <= Expr_Value_R (HB2));

               else
                  return
                    (Expr_Value (LB1) > Expr_Value (HB1))
                      or else
                    (Expr_Value (LB2) <= Expr_Value (LB1)
                       and then
                     Expr_Value (HB1) <= Expr_Value (HB2));
               end if;
            end;
         end if;

      elsif Is_Access_Type (T1) then
         return not Is_Constrained (T2)
           or else Subtypes_Statically_Match
                     (Designated_Type (T1), Designated_Type (T2));

      else
         return (Is_Composite_Type (T1) and then not Is_Constrained (T2))
           or else Subtypes_Statically_Match (T1, T2);
      end if;
   end Subtypes_Statically_Compatible;

   -------------------------------
   -- Subtypes_Statically_Match --
   -------------------------------

   --  Subtypes statically match if they have statically matching constraints
   --  (RM 4.9.1(2)). Constraints statically match if there are none, or if
   --  they are the same identical constraint, or if they are static and the
   --  values match (RM 4.9.1(1)).

   function Subtypes_Statically_Match (T1, T2 : Entity_Id) return Boolean is
   begin
      --  A type always statically matches itself

      if T1 = T2 then
         return True;

      --  Scalar types

      elsif Is_Scalar_Type (T1) then

         --  Base types must be the same

         if Base_Type (T1) /= Base_Type (T2) then
            return False;
         end if;

         --  A constrained numeric subtype never matches an unconstrained
         --  subtype, i.e. both types must be constrained or unconstrained.

         --  To understand the requirement for this test, see RM 4.9.1(1).
         --  As is made clear in RM 3.5.4(11), type Integer, for example
         --  is a constrained subtype with constraint bounds matching the
         --  bounds of its corresponding unconstrained base type. In this
         --  situation, Integer and Integer'Base do not statically match,
         --  even though they have the same bounds.

         --  We only apply this test to types in Standard and types that
         --  appear in user programs. That way, we do not have to be
         --  too careful about setting Is_Constrained right for itypes.

         if Is_Numeric_Type (T1)
           and then (Is_Constrained (T1) /= Is_Constrained (T2))
           and then (Scope (T1) = Standard_Standard
                      or else Comes_From_Source (T1))
           and then (Scope (T2) = Standard_Standard
                      or else Comes_From_Source (T2))
         then
            return False;

         --  A generic scalar type does not statically match its base
         --  type (AI-311). In this case we make sure that the formals,
         --  which are first subtypes of their bases, are constrained.

         elsif Is_Generic_Type (T1)
           and then Is_Generic_Type (T2)
           and then (Is_Constrained (T1) /= Is_Constrained (T2))
         then
            return False;
         end if;

         --  If there was an error in either range, then just assume
         --  the types statically match to avoid further junk errors

         if Error_Posted (Scalar_Range (T1))
              or else
            Error_Posted (Scalar_Range (T2))
         then
            return True;
         end if;

         --  Otherwise both types have bound that can be compared

         declare
            LB1 : constant Node_Id := Type_Low_Bound  (T1);
            HB1 : constant Node_Id := Type_High_Bound (T1);
            LB2 : constant Node_Id := Type_Low_Bound  (T2);
            HB2 : constant Node_Id := Type_High_Bound (T2);

         begin
            --  If the bounds are the same tree node, then match

            if LB1 = LB2 and then HB1 = HB2 then
               return True;

            --  Otherwise bounds must be static and identical value

            else
               if not Is_Static_Subtype (T1)
                 or else not Is_Static_Subtype (T2)
               then
                  return False;

               --  If either type has constraint error bounds, then say
               --  that they match to avoid junk cascaded errors here.

               elsif not Is_OK_Static_Subtype (T1)
                 or else not Is_OK_Static_Subtype (T2)
               then
                  return True;

               elsif Is_Real_Type (T1) then
                  return
                    (Expr_Value_R (LB1) = Expr_Value_R (LB2))
                      and then
                    (Expr_Value_R (HB1) = Expr_Value_R (HB2));

               else
                  return
                    Expr_Value (LB1) = Expr_Value (LB2)
                      and then
                    Expr_Value (HB1) = Expr_Value (HB2);
               end if;
            end if;
         end;

      --  Type with discriminants

      elsif Has_Discriminants (T1) or else Has_Discriminants (T2) then

         --  Because of view exchanges in multiple instantiations, conformance
         --  checking might try to match a partial view of a type with no
         --  discriminants with a full view that has defaulted discriminants.
         --  In such a case, use the discriminant constraint of the full view,
         --  which must exist because we know that the two subtypes have the
         --  same base type.

         if Has_Discriminants (T1) /= Has_Discriminants (T2) then
            if In_Instance then
               if Is_Private_Type (T2)
                 and then Present (Full_View (T2))
                 and then Has_Discriminants (Full_View (T2))
               then
                  return Subtypes_Statically_Match (T1, Full_View (T2));

               elsif Is_Private_Type (T1)
                 and then Present (Full_View (T1))
                 and then Has_Discriminants (Full_View (T1))
               then
                  return Subtypes_Statically_Match (Full_View (T1), T2);

               else
                  return False;
               end if;
            else
               return False;
            end if;
         end if;

         declare
            DL1 : constant Elist_Id := Discriminant_Constraint (T1);
            DL2 : constant Elist_Id := Discriminant_Constraint (T2);

            DA1 : Elmt_Id;
            DA2 : Elmt_Id;

         begin
            if DL1 = DL2 then
               return True;
            elsif Is_Constrained (T1) /= Is_Constrained (T2) then
               return False;
            end if;

            --  Now loop through the discriminant constraints

            --  Note: the guard here seems necessary, since it is possible at
            --  least for DL1 to be No_Elist. Not clear this is reasonable ???

            if Present (DL1) and then Present (DL2) then
               DA1 := First_Elmt (DL1);
               DA2 := First_Elmt (DL2);
               while Present (DA1) loop
                  declare
                     Expr1 : constant Node_Id := Node (DA1);
                     Expr2 : constant Node_Id := Node (DA2);

                  begin
                     if not Is_Static_Expression (Expr1)
                       or else not Is_Static_Expression (Expr2)
                     then
                        return False;

                        --  If either expression raised a constraint error,
                        --  consider the expressions as matching, since this
                        --  helps to prevent cascading errors.

                     elsif Raises_Constraint_Error (Expr1)
                       or else Raises_Constraint_Error (Expr2)
                     then
                        null;

                     elsif Expr_Value (Expr1) /= Expr_Value (Expr2) then
                        return False;
                     end if;
                  end;

                  Next_Elmt (DA1);
                  Next_Elmt (DA2);
               end loop;
            end if;
         end;

         return True;

      --  A definite type does not match an indefinite or classwide type
      --  However, a generic type with unknown discriminants may be
      --  instantiated with a type with no discriminants, and conformance
      --  checking on an inherited operation may compare the actual with
      --  the subtype that renames it in the instance.

      elsif
         Has_Unknown_Discriminants (T1) /= Has_Unknown_Discriminants (T2)
      then
         return
           Is_Generic_Actual_Type (T1) or else Is_Generic_Actual_Type (T2);

      --  Array type

      elsif Is_Array_Type (T1) then

         --  If either subtype is unconstrained then both must be,
         --  and if both are unconstrained then no further checking
         --  is needed.

         if not Is_Constrained (T1) or else not Is_Constrained (T2) then
            return not (Is_Constrained (T1) or else Is_Constrained (T2));
         end if;

         --  Both subtypes are constrained, so check that the index
         --  subtypes statically match.

         declare
            Index1 : Node_Id := First_Index (T1);
            Index2 : Node_Id := First_Index (T2);

         begin
            while Present (Index1) loop
               if not
                 Subtypes_Statically_Match (Etype (Index1), Etype (Index2))
               then
                  return False;
               end if;

               Next_Index (Index1);
               Next_Index (Index2);
            end loop;

            return True;
         end;

      elsif Is_Access_Type (T1) then
         if Can_Never_Be_Null (T1) /= Can_Never_Be_Null (T2) then
            return False;

         elsif Ekind (T1) = E_Access_Subprogram_Type
           or else Ekind (T1) = E_Anonymous_Access_Subprogram_Type
         then
            return
              Subtype_Conformant
                (Designated_Type (T1),
                 Designated_Type (T2));
         else
            return
              Subtypes_Statically_Match
                (Designated_Type (T1),
                 Designated_Type (T2))
              and then Is_Access_Constant (T1) = Is_Access_Constant (T2);
         end if;

      --  All other types definitely match

      else
         return True;
      end if;
   end Subtypes_Statically_Match;

   ----------
   -- Test --
   ----------

   function Test (Cond : Boolean) return Uint is
   begin
      if Cond then
         return Uint_1;
      else
         return Uint_0;
      end if;
   end Test;

   ---------------------------------
   -- Test_Expression_Is_Foldable --
   ---------------------------------

   --  One operand case

   procedure Test_Expression_Is_Foldable
     (N    : Node_Id;
      Op1  : Node_Id;
      Stat : out Boolean;
      Fold : out Boolean)
   is
   begin
      Stat := False;
      Fold := False;

      if Debug_Flag_Dot_F and then In_Extended_Main_Source_Unit (N) then
         return;
      end if;

      --  If operand is Any_Type, just propagate to result and do not
      --  try to fold, this prevents cascaded errors.

      if Etype (Op1) = Any_Type then
         Set_Etype (N, Any_Type);
         return;

      --  If operand raises constraint error, then replace node N with the
      --  raise constraint error node, and we are obviously not foldable.
      --  Note that this replacement inherits the Is_Static_Expression flag
      --  from the operand.

      elsif Raises_Constraint_Error (Op1) then
         Rewrite_In_Raise_CE (N, Op1);
         return;

      --  If the operand is not static, then the result is not static, and
      --  all we have to do is to check the operand since it is now known
      --  to appear in a non-static context.

      elsif not Is_Static_Expression (Op1) then
         Check_Non_Static_Context (Op1);
         Fold := Compile_Time_Known_Value (Op1);
         return;

      --   An expression of a formal modular type is not foldable because
      --   the modulus is unknown.

      elsif Is_Modular_Integer_Type (Etype (Op1))
        and then Is_Generic_Type (Etype (Op1))
      then
         Check_Non_Static_Context (Op1);
         return;

      --  Here we have the case of an operand whose type is OK, which is
      --  static, and which does not raise constraint error, we can fold.

      else
         Set_Is_Static_Expression (N);
         Fold := True;
         Stat := True;
      end if;
   end Test_Expression_Is_Foldable;

   --  Two operand case

   procedure Test_Expression_Is_Foldable
     (N    : Node_Id;
      Op1  : Node_Id;
      Op2  : Node_Id;
      Stat : out Boolean;
      Fold : out Boolean)
   is
      Rstat : constant Boolean := Is_Static_Expression (Op1)
                                    and then Is_Static_Expression (Op2);

   begin
      Stat := False;
      Fold := False;

      if Debug_Flag_Dot_F and then In_Extended_Main_Source_Unit (N) then
         return;
      end if;

      --  If either operand is Any_Type, just propagate to result and
      --  do not try to fold, this prevents cascaded errors.

      if Etype (Op1) = Any_Type or else Etype (Op2) = Any_Type then
         Set_Etype (N, Any_Type);
         return;

      --  If left operand raises constraint error, then replace node N with
      --  the raise constraint error node, and we are obviously not foldable.
      --  Is_Static_Expression is set from the two operands in the normal way,
      --  and we check the right operand if it is in a non-static context.

      elsif Raises_Constraint_Error (Op1) then
         if not Rstat then
            Check_Non_Static_Context (Op2);
         end if;

         Rewrite_In_Raise_CE (N, Op1);
         Set_Is_Static_Expression (N, Rstat);
         return;

      --  Similar processing for the case of the right operand. Note that
      --  we don't use this routine for the short-circuit case, so we do
      --  not have to worry about that special case here.

      elsif Raises_Constraint_Error (Op2) then
         if not Rstat then
            Check_Non_Static_Context (Op1);
         end if;

         Rewrite_In_Raise_CE (N, Op2);
         Set_Is_Static_Expression (N, Rstat);
         return;

      --  Exclude expressions of a generic modular type, as above

      elsif Is_Modular_Integer_Type (Etype (Op1))
        and then Is_Generic_Type (Etype (Op1))
      then
         Check_Non_Static_Context (Op1);
         return;

      --  If result is not static, then check non-static contexts on operands
      --  since one of them may be static and the other one may not be static

      elsif not Rstat then
         Check_Non_Static_Context (Op1);
         Check_Non_Static_Context (Op2);
         Fold := Compile_Time_Known_Value (Op1)
                   and then Compile_Time_Known_Value (Op2);
         return;

      --  Else result is static and foldable. Both operands are static,
      --  and neither raises constraint error, so we can definitely fold.

      else
         Set_Is_Static_Expression (N);
         Fold := True;
         Stat := True;
         return;
      end if;
   end Test_Expression_Is_Foldable;

   --------------
   -- To_Bits --
   --------------

   procedure To_Bits (U : Uint; B : out Bits) is
   begin
      for J in 0 .. B'Last loop
         B (J) := (U / (2 ** J)) mod 2 /= 0;
      end loop;
   end To_Bits;

   --------------------
   -- Why_Not_Static --
   --------------------

   procedure Why_Not_Static (Expr : Node_Id) is
      N   : constant Node_Id   := Original_Node (Expr);
      Typ : Entity_Id;
      E   : Entity_Id;

      procedure Why_Not_Static_List (L : List_Id);
      --  A version that can be called on a list of expressions. Finds
      --  all non-static violations in any element of the list.

      -------------------------
      -- Why_Not_Static_List --
      -------------------------

      procedure Why_Not_Static_List (L : List_Id) is
         N : Node_Id;

      begin
         if Is_Non_Empty_List (L) then
            N := First (L);
            while Present (N) loop
               Why_Not_Static (N);
               Next (N);
            end loop;
         end if;
      end Why_Not_Static_List;

   --  Start of processing for Why_Not_Static

   begin
      --  If in ACATS mode (debug flag 2), then suppress all these
      --  messages, this avoids massive updates to the ACATS base line.

      if Debug_Flag_2 then
         return;
      end if;

      --  Ignore call on error or empty node

      if No (Expr) or else Nkind (Expr) = N_Error then
         return;
      end if;

      --  Preprocessing for sub expressions

      if Nkind (Expr) in N_Subexpr then

         --  Nothing to do if expression is static

         if Is_OK_Static_Expression (Expr) then
            return;
         end if;

         --  Test for constraint error raised

         if Raises_Constraint_Error (Expr) then
            Error_Msg_N
              ("expression raises exception, cannot be static " &
               "(RM 4.9(34))!", N);
            return;
         end if;

         --  If no type, then something is pretty wrong, so ignore

         Typ := Etype (Expr);

         if No (Typ) then
            return;
         end if;

         --  Type must be scalar or string type

         if not Is_Scalar_Type (Typ)
           and then not Is_String_Type (Typ)
         then
            Error_Msg_N
              ("static expression must have scalar or string type " &
               "(RM 4.9(2))!", N);
            return;
         end if;
      end if;

      --  If we got through those checks, test particular node kind

      case Nkind (N) is
         when N_Expanded_Name | N_Identifier | N_Operator_Symbol =>
            E := Entity (N);

            if Is_Named_Number (E) then
               null;

            elsif Ekind (E) = E_Constant then
               if not Is_Static_Expression (Constant_Value (E)) then
                  Error_Msg_NE
                    ("& is not a static constant (RM 4.9(5))!", N, E);
               end if;

            else
               Error_Msg_NE
                 ("& is not static constant or named number " &
                  "(RM 4.9(5))!", N, E);
            end if;

         when N_Binary_Op | N_Short_Circuit | N_Membership_Test =>
            if Nkind (N) in N_Op_Shift then
               Error_Msg_N
                ("shift functions are never static (RM 4.9(6,18))!", N);

            else
               Why_Not_Static (Left_Opnd (N));
               Why_Not_Static (Right_Opnd (N));
            end if;

         when N_Unary_Op =>
            Why_Not_Static (Right_Opnd (N));

         when N_Attribute_Reference =>
            Why_Not_Static_List (Expressions (N));

            E := Etype (Prefix (N));

            if E = Standard_Void_Type then
               return;
            end if;

            --  Special case non-scalar'Size since this is a common error

            if Attribute_Name (N) = Name_Size then
               Error_Msg_N
                 ("size attribute is only static for scalar type " &
                  "(RM 4.9(7,8))", N);

            --  Flag array cases

            elsif Is_Array_Type (E) then
               if Attribute_Name (N) /= Name_First
                    and then
                  Attribute_Name (N) /= Name_Last
                    and then
                  Attribute_Name (N) /= Name_Length
               then
                  Error_Msg_N
                    ("static array attribute must be Length, First, or Last " &
                     "(RM 4.9(8))!", N);

               --  Since we know the expression is not-static (we already
               --  tested for this, must mean array is not static).

               else
                  Error_Msg_N
                    ("prefix is non-static array (RM 4.9(8))!", Prefix (N));
               end if;

               return;

            --  Special case generic types, since again this is a common
            --  source of confusion.

            elsif Is_Generic_Actual_Type (E)
                    or else
                  Is_Generic_Type (E)
            then
               Error_Msg_N
                 ("attribute of generic type is never static " &
                  "(RM 4.9(7,8))!", N);

            elsif Is_Static_Subtype (E) then
               null;

            elsif Is_Scalar_Type (E) then
               Error_Msg_N
                 ("prefix type for attribute is not static scalar subtype " &
                  "(RM 4.9(7))!", N);

            else
               Error_Msg_N
                 ("static attribute must apply to array/scalar type " &
                  "(RM 4.9(7,8))!", N);
            end if;

         when N_String_Literal =>
            Error_Msg_N
              ("subtype of string literal is non-static (RM 4.9(4))!", N);

         when N_Explicit_Dereference =>
            Error_Msg_N
              ("explicit dereference is never static (RM 4.9)!", N);

         when N_Function_Call =>
            Why_Not_Static_List (Parameter_Associations (N));
            Error_Msg_N ("non-static function call (RM 4.9(6,18))!", N);

         when N_Parameter_Association =>
            Why_Not_Static (Explicit_Actual_Parameter (N));

         when N_Indexed_Component =>
            Error_Msg_N
              ("indexed component is never static (RM 4.9)!", N);

         when N_Procedure_Call_Statement =>
            Error_Msg_N
              ("procedure call is never static (RM 4.9)!", N);

         when N_Qualified_Expression =>
            Why_Not_Static (Expression (N));

         when N_Aggregate | N_Extension_Aggregate =>
            Error_Msg_N
              ("an aggregate is never static (RM 4.9)!", N);

         when N_Range =>
            Why_Not_Static (Low_Bound (N));
            Why_Not_Static (High_Bound (N));

         when N_Range_Constraint =>
            Why_Not_Static (Range_Expression (N));

         when N_Subtype_Indication =>
            Why_Not_Static (Constraint (N));

         when N_Selected_Component =>
            Error_Msg_N
              ("selected component is never static (RM 4.9)!", N);

         when N_Slice =>
            Error_Msg_N
              ("slice is never static (RM 4.9)!", N);

         when N_Type_Conversion =>
            Why_Not_Static (Expression (N));

            if not Is_Scalar_Type (Etype (Prefix (N)))
              or else not Is_Static_Subtype (Etype (Prefix (N)))
            then
               Error_Msg_N
                 ("static conversion requires static scalar subtype result " &
                  "(RM 4.9(9))!", N);
            end if;

         when N_Unchecked_Type_Conversion =>
            Error_Msg_N
              ("unchecked type conversion is never static (RM 4.9)!", N);

         when others =>
            null;

      end case;
   end Why_Not_Static;

end Sem_Eval;<|MERGE_RESOLUTION|>--- conflicted
+++ resolved
@@ -904,9 +904,6 @@
                  and then RLo = RHi
                  and then LLo = RLo
                then
-<<<<<<< HEAD
-                  return EQ;
-=======
 
                   --  If the range includes a single literal and we can assume
                   --  validity then the result is known even if an operand is
@@ -917,15 +914,12 @@
                   else
                      return Unknown;
                   end if;
->>>>>>> 42a9ba1d
 
                elsif LHi = RLo then
                   return LE;
 
                elsif RHi = LLo then
                   return GE;
-<<<<<<< HEAD
-=======
 
                elsif not Is_Known_Valid_Operand (L)
                  and then not Assume_Valid
@@ -935,7 +929,6 @@
                   else
                      return Unknown;
                   end if;
->>>>>>> 42a9ba1d
                end if;
             end if;
          end;
@@ -971,47 +964,6 @@
                   when others => null;
                end case;
 
-<<<<<<< HEAD
-            case Compile_Time_Compare (L, Type_Low_Bound (Rtyp),
-                                       Discard'Access,
-                                       Assume_Valid, Rec => True)
-            is
-               when LT => return LT;
-               when LE => return LE;
-               when EQ => return LE;
-               when others => null;
-            end case;
-
-            case Compile_Time_Compare (L, Type_High_Bound (Rtyp),
-                                       Discard'Access,
-                                       Assume_Valid, Rec => True)
-            is
-               when GT => return GT;
-               when GE => return GE;
-               when EQ => return GE;
-               when others => null;
-            end case;
-
-            case Compile_Time_Compare (Type_Low_Bound (Ltyp), R,
-                                       Discard'Access,
-                                       Assume_Valid, Rec => True)
-            is
-               when GT => return GT;
-               when GE => return GE;
-               when EQ => return GE;
-               when others => null;
-            end case;
-
-            case Compile_Time_Compare (Type_High_Bound (Ltyp), R,
-                                       Discard'Access,
-                                       Assume_Valid, Rec => True)
-            is
-               when LT => return LT;
-               when LE => return LE;
-               when EQ => return LE;
-               when others => null;
-            end case;
-=======
                case Compile_Time_Compare (L, Type_High_Bound (Rtyp),
                                           Discard'Access,
                                           Assume_Valid, Rec => True)
@@ -1044,7 +996,6 @@
                   when others => null;
                end case;
             end if;
->>>>>>> 42a9ba1d
          end if;
 
          --  Next attempt is to decompose the expressions to extract

--- conflicted
+++ resolved
@@ -3882,22 +3882,13 @@
                if No (Typ1) then
                   Typ1 := E;
 
-<<<<<<< HEAD
-                  --  Before emitting an error, check for the presence of a
-                  --  mixed-mode operation that specifies a fixed point type.
-=======
                --  Before emitting an error, check for the presence of a
                --  mixed-mode operation that specifies a fixed point type.
->>>>>>> 155d23aa
 
                elsif Is_Relational
                  and then
                    (Is_Mixed_Mode_Operand (Left_Opnd (N))
-<<<<<<< HEAD
-                    or else Is_Mixed_Mode_Operand (Right_Opnd (N)))
-=======
                      or else Is_Mixed_Mode_Operand (Right_Opnd (N)))
->>>>>>> 155d23aa
                  and then Is_Fixed_Point_Type (E) /= Is_Fixed_Point_Type (Typ1)
 
                then

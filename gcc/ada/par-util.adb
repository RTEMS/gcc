--- conflicted
+++ resolved
@@ -6,11 +6,7 @@
 --                                                                          --
 --                                 B o d y                                  --
 --                                                                          --
-<<<<<<< HEAD
---          Copyright (C) 1992-2004, Free Software Foundation, Inc.         --
-=======
 --          Copyright (C) 1992-2007, Free Software Foundation, Inc.         --
->>>>>>> 751ff693
 --                                                                          --
 -- GNAT is free software;  you can  redistribute it  and/or modify it under --
 -- terms of the  GNU General Public License as published  by the Free Soft- --
@@ -19,30 +15,18 @@
 -- OUT ANY WARRANTY;  without even the  implied warranty of MERCHANTABILITY --
 -- or FITNESS FOR A PARTICULAR PURPOSE.  See the GNU General Public License --
 -- for  more details.  You should have  received  a copy of the GNU General --
-<<<<<<< HEAD
--- Public License  distributed with GNAT;  see file COPYING.  If not, write --
--- to  the  Free Software Foundation,  51  Franklin  Street,  Fifth  Floor, --
--- Boston, MA 02110-1301, USA.                                              --
-=======
 -- Public License  distributed with GNAT; see file COPYING3.  If not, go to --
 -- http://www.gnu.org/licenses for a complete copy of the license.          --
->>>>>>> 751ff693
 --                                                                          --
 -- GNAT was originally developed  by the GNAT team at  New York University. --
 -- Extensive contributions were provided by Ada Core Technologies Inc.      --
 --                                                                          --
 ------------------------------------------------------------------------------
 
-<<<<<<< HEAD
-with Csets;   use Csets;
-with Stylesw; use Stylesw;
-with Uintp;   use Uintp;
-=======
 with Csets;    use Csets;
 with Namet.Sp; use Namet.Sp;
 with Stylesw;  use Stylesw;
 with Uintp;    use Uintp;
->>>>>>> 751ff693
 
 with GNAT.Spelling_Checker; use GNAT.Spelling_Checker;
 
@@ -742,28 +726,6 @@
         or else (Source (S) = '-' and then Source (S + 1) = '-');
    end Token_Is_At_End_Of_Line;
 
-   -----------------------------
-   -- Token_Is_At_End_Of_Line --
-   -----------------------------
-
-   function Token_Is_At_End_Of_Line return Boolean is
-      S : Source_Ptr;
-
-   begin
-      --  Skip past blanks and horizontal tabs
-
-      S := Scan_Ptr;
-      while Source (S) = ' ' or else Source (S) = ASCII.HT loop
-         S := S + 1;
-      end loop;
-
-      --  We are at end of line if at a control character (CR/LF/VT/FF/EOF)
-      --  or if we are at the start of an end of line comment sequence.
-
-      return Source (S) < ' '
-        or else (Source (S) = '-' and then Source (S + 1) = '-');
-   end Token_Is_At_End_Of_Line;
-
    -------------------------------
    -- Token_Is_At_Start_Of_Line --
    -------------------------------

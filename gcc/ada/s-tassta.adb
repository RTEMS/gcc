--- conflicted
+++ resolved
@@ -6,11 +6,7 @@
 --                                                                          --
 --                                  B o d y                                 --
 --                                                                          --
-<<<<<<< HEAD
---         Copyright (C) 1992-2009, Free Software Foundation, Inc.          --
-=======
 --         Copyright (C) 1992-2010, Free Software Foundation, Inc.          --
->>>>>>> 03d20231
 --                                                                          --
 -- GNARL is free software; you can  redistribute it  and/or modify it under --
 -- terms of the  GNU General Public License as published  by the Free Soft- --
@@ -522,13 +518,6 @@
       end if;
 
       pragma Debug (Debug.Trace (Self_ID, "Create_Task", 'C'));
-<<<<<<< HEAD
-
-      Base_Priority :=
-        (if Priority = Unspecified_Priority
-         then Self_ID.Common.Base_Priority
-         else System.Any_Priority (Priority));
-=======
 
       Base_Priority :=
         (if Priority = Unspecified_Priority
@@ -549,7 +538,6 @@
             then Self_ID.Common.Base_CPU
             else System.Multiprocessors.CPU_Range (CPU));
       end if;
->>>>>>> 03d20231
 
       --  Find parent P of new Task, via master level number
 
@@ -1122,14 +1110,6 @@
 
       --  Assume a size of the stack taken at this stage
 
-<<<<<<< HEAD
-      Overflow_Guard :=
-        (if Size < Small_Stack_Limit
-         then Small_Overflow_Guard
-         else Big_Overflow_Guard);
-
-=======
->>>>>>> 03d20231
       if not Parameters.Sec_Stack_Dynamic then
          Self_ID.Common.Compiler_Data.Sec_Stack_Addr :=
            Secondary_Stack'Address;
@@ -1174,19 +1154,6 @@
          Fill_Stack (Self_ID.Common.Analyzer);
       end if;
 
-<<<<<<< HEAD
-      --  Set the guard page at the bottom of the stack. The call to unprotect
-      --  the page is done in Terminate_Task
-
-      Stack_Guard (Self_ID, True);
-
-      --  Initialize low-level TCB components, that cannot be initialized by
-      --  the creator. Enter_Task sets Self_ID.LL.Thread
-
-      Enter_Task (Self_ID);
-
-=======
->>>>>>> 03d20231
       --  We setup the SEH (Structured Exception Handling) handler if supported
       --  on the target.
 

------------------------------------------------------------------------------
--                                                                          --
--                 GNAT RUN-TIME LIBRARY (GNARL) COMPONENTS                 --
--                                                                          --
--                  S Y S T E M . O S _ P R I M I T I V E S                 --
--                                                                          --
--                                  S p e c                                 --
--                                                                          --
<<<<<<< HEAD
--          Copyright (C) 1998-2006, Free Software Foundation, Inc.         --
=======
--          Copyright (C) 1998-2007, Free Software Foundation, Inc.         --
>>>>>>> 60a98cce
--                                                                          --
-- GNARL is free software; you can  redistribute it  and/or modify it under --
-- terms of the  GNU General Public License as published  by the Free Soft- --
-- ware  Foundation;  either version 2,  or (at your option) any later ver- --
-- sion. GNARL is distributed in the hope that it will be useful, but WITH- --
-- OUT ANY WARRANTY;  without even the  implied warranty of MERCHANTABILITY --
-- or FITNESS FOR A PARTICULAR PURPOSE.  See the GNU General Public License --
-- for  more details.  You should have  received  a copy of the GNU General --
-- Public License  distributed with GNARL; see file COPYING.  If not, write --
-- to  the  Free Software Foundation,  51  Franklin  Street,  Fifth  Floor, --
-- Boston, MA 02110-1301, USA.                                              --
--                                                                          --
-- As a special exception,  if other files  instantiate  generics from this --
-- unit, or you link  this unit with other files  to produce an executable, --
-- this  unit  does not  by itself cause  the resulting  executable  to  be --
-- covered  by the  GNU  General  Public  License.  This exception does not --
-- however invalidate  any other reasons why  the executable file  might be --
-- covered by the  GNU Public License.                                      --
--                                                                          --
-- GNARL was developed by the GNARL team at Florida State University.       --
-- Extensive contributions were provided by Ada Core Technologies, Inc.     --
--                                                                          --
------------------------------------------------------------------------------

--  This package provides low level primitives used to implement clock and
--  delays in non tasking applications.

--  The choice of the real clock/delay implementation (depending on whether
--  tasking is involved or not) is done via soft links (see s-soflin.ads)

--  NEVER add any dependency to tasking packages here

package System.OS_Primitives is
   pragma Preelaborate;

   Max_Sensible_Delay : constant Duration :=
                          Duration'Min (183 * 24 * 60 * 60.0,
                                        Duration'Last);
   --  Max of half a year delay, needed to prevent exceptions for large delay
   --  values. It seems unlikely that any test will notice this restriction,
<<<<<<< HEAD
   --  except in the case of applications setting the clock at at run time (see
=======
   --  except in the case of applications setting the clock at run time (see
>>>>>>> 60a98cce
   --  s-tastim.adb). Also note that a larger value might cause problems (e.g
   --  overflow, or more likely OS limitation in the primitives used). In the
   --  case where half a year is too long (which occurs in high integrity mode
   --  with 32-bit words, and possibly on some specific ports of GNAT),
   --  Duration'Last is used instead.

   procedure Initialize;
   --  Initialize global settings related to this package. This procedure
   --  should be called before any other subprograms in this package. Note
   --  that this procedure can be called several times.

   function Clock return Duration;
   pragma Inline (Clock);
   --  Returns "absolute" time, represented as an offset relative to "the
   --  Epoch", which is Jan 1, 1970 00:00:00 UTC on UNIX systems. This
   --  implementation is affected by system's clock changes.

   function Monotonic_Clock return Duration;
   pragma Inline (Monotonic_Clock);
   --  Returns "absolute" time, represented as an offset relative to "the Unix
   --  Epoch", which is Jan 1, 1970 00:00:00 UTC. This clock implementation is
   --  immune to the system's clock changes.

   Relative          : constant := 0;
   Absolute_Calendar : constant := 1;
   Absolute_RT       : constant := 2;
   --  Values for Mode call below. Note that the compiler (exp_ch9.adb) relies
   --  on these values. So any change here must be reflected in corresponding
   --  changes in the compiler.

   procedure Timed_Delay (Time : Duration; Mode : Integer);
   --  Implements the semantics of the delay statement when no tasking is used
   --  in the application.
   --
   --    Mode is one of the three values above
   --
   --    Time is a relative or absolute duration value, depending on Mode.
   --
   --  Note that currently Ada.Real_Time always uses the tasking run time,
   --  so this procedure should never be called with Mode set to Absolute_RT.
   --  This may change in future or bare board implementations.

end System.OS_Primitives;<|MERGE_RESOLUTION|>--- conflicted
+++ resolved
@@ -6,11 +6,7 @@
 --                                                                          --
 --                                  S p e c                                 --
 --                                                                          --
-<<<<<<< HEAD
---          Copyright (C) 1998-2006, Free Software Foundation, Inc.         --
-=======
 --          Copyright (C) 1998-2007, Free Software Foundation, Inc.         --
->>>>>>> 60a98cce
 --                                                                          --
 -- GNARL is free software; you can  redistribute it  and/or modify it under --
 -- terms of the  GNU General Public License as published  by the Free Soft- --
@@ -51,11 +47,7 @@
                                         Duration'Last);
    --  Max of half a year delay, needed to prevent exceptions for large delay
    --  values. It seems unlikely that any test will notice this restriction,
-<<<<<<< HEAD
-   --  except in the case of applications setting the clock at at run time (see
-=======
    --  except in the case of applications setting the clock at run time (see
->>>>>>> 60a98cce
    --  s-tastim.adb). Also note that a larger value might cause problems (e.g
    --  overflow, or more likely OS limitation in the primitives used). In the
    --  case where half a year is too long (which occurs in high integrity mode

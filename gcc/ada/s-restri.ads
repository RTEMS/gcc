------------------------------------------------------------------------------
--                                                                          --
--                         GNAT COMPILER COMPONENTS                         --
--                                                                          --
--                  S Y S T E M . R E S T R I C T I O N S                   --
--                                                                          --
--                                 S p e c                                  --
--                                                                          --
--          Copyright (C) 2004-2006, Free Software Foundation, Inc.         --
--                                                                          --
-- GNAT is free software;  you can  redistribute it  and/or modify it under --
-- terms of the  GNU General Public License as published  by the Free Soft- --
-- ware  Foundation;  either version 2,  or (at your option) any later ver- --
-- sion.  GNAT is distributed in the hope that it will be useful, but WITH- --
-- OUT ANY WARRANTY;  without even the  implied warranty of MERCHANTABILITY --
-- or FITNESS FOR A PARTICULAR PURPOSE.  See the GNU General Public License --
-- for  more details.  You should have  received  a copy of the GNU General --
-- Public License  distributed with GNAT;  see file COPYING.  If not, write --
-- to  the  Free Software Foundation,  51  Franklin  Street,  Fifth  Floor, --
-- Boston, MA 02110-1301, USA.                                              --
--                                                                          --
-- As a special exception,  if other files  instantiate  generics from this --
-- unit, or you link  this unit with other files  to produce an executable, --
-- this  unit  does not  by itself cause  the resulting  executable  to  be --
-- covered  by the  GNU  General  Public  License.  This exception does not --
-- however invalidate  any other reasons why  the executable file  might be --
-- covered by the  GNU Public License.                                      --
--                                                                          --
-- GNAT was originally developed  by the GNAT team at  New York University. --
-- Extensive contributions were provided by Ada Core Technologies Inc.      --
--                                                                          --
------------------------------------------------------------------------------

--  This package provides a run-time interface for checking the set of
--  restrictions that applies to the current partition. The information
--  comes both from explicit restriction pragmas present, and also from
--  compile time checking.

--  The package simply contains an instantiation of System.Rident, but
--  with names discarded, so that we do not have image tables for the
--  large restriction enumeration types at run time.

with System.Rident;

package System.Restrictions is
   pragma Preelaborate;
<<<<<<< HEAD
=======

>>>>>>> 60a98cce
   pragma Discard_Names;
   package Rident is new System.Rident;

   Run_Time_Restrictions : Rident.Restrictions_Info;
   --  Restrictions as set by the user, or detected by the binder.
   --  Note that a restriction which is both Set and Violated at run-time means
   --  that the violation was detected as part of the Ada run-time and not
   --  as part of user code.

   ------------------
   -- Subprograms --
   -----------------

   function Abort_Allowed return Boolean;
   pragma Inline (Abort_Allowed);
   --  Tests to see if abort is allowed by the current restrictions settings.
   --  For abort to be allowed, either No_Abort_Statements must be False,
   --  or Max_Asynchronous_Select_Nesting must be non-zero.

   function Tasking_Allowed return Boolean;
   pragma Inline (Tasking_Allowed);
   --  Tests to see if tasking operations are allowed by the current
   --  restrictions settings. For tasking to be allowed, No_Tasking
   --  must be False, and Max_Tasks must not be set to zero.

end System.Restrictions;<|MERGE_RESOLUTION|>--- conflicted
+++ resolved
@@ -44,10 +44,7 @@
 
 package System.Restrictions is
    pragma Preelaborate;
-<<<<<<< HEAD
-=======
 
->>>>>>> 60a98cce
    pragma Discard_Names;
    package Rident is new System.Rident;
 

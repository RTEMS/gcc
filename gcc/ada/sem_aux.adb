--- conflicted
+++ resolved
@@ -312,19 +312,11 @@
       Ent : Entity_Id;
 
    begin
-<<<<<<< HEAD
-      --  If the base type has no freeze node, it is a type in standard,
-      --  and always acts as its own first subtype unless it is one of the
-      --  predefined integer types. If the type is formal, it is also a first
-      --  subtype, and its base type has no freeze node. On the other hand, a
-      --  subtype of a generic formal is not its own first_subtype. Its base
-=======
       --  If the base type has no freeze node, it is a type in Standard,
       --  and always acts as its own first subtype unless it is one of the
       --  predefined integer types. If the type is formal, it is also a first
       --  subtype, and its base type has no freeze node. On the other hand, a
       --  subtype of a generic formal is not its own first subtype. Its base
->>>>>>> 42a9ba1d
       --  type, if anonymous, is attached to the formal type decl. from which
       --  the first subtype is obtained.
 
@@ -602,13 +594,6 @@
          return True;
 
       elsif Is_Record_Type (Btype) then
-<<<<<<< HEAD
-         if Is_Limited_Record (Btype) then
-            return not Is_Interface (Btype)
-              or else Is_Protected_Interface (Btype)
-              or else Is_Synchronized_Interface (Btype)
-              or else Is_Task_Interface (Btype);
-=======
 
          --  Note that we return True for all limited interfaces, even though
          --  (unsynchronized) limited interfaces can have descendants that are
@@ -619,7 +604,6 @@
 
          if Is_Limited_Record (Btype) then
             return True;
->>>>>>> 42a9ba1d
 
          elsif Is_Class_Wide_Type (Btype) then
             return Is_Inherently_Limited_Type (Root_Type (Btype));
@@ -631,9 +615,6 @@
             begin
                C := First_Component (Btype);
                while Present (C) loop
-<<<<<<< HEAD
-                  if Is_Inherently_Limited_Type (Etype (C)) then
-=======
 
                   --  Don't consider components with interface types (which can
                   --  only occur in the case of a _parent component anyway).
@@ -644,7 +625,6 @@
                   if not Is_Interface (Etype (C))
                     and then Is_Inherently_Limited_Type (Etype (C))
                   then
->>>>>>> 42a9ba1d
                      return True;
                   end if;
 

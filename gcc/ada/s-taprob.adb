--- conflicted
+++ resolved
@@ -40,10 +40,7 @@
 --  used for Write_Lock
 --           Unlock
 --           Self
-<<<<<<< HEAD
-=======
 --           Set_Ceiling
->>>>>>> 751ff693
 
 with System.Parameters;
 --  used for Runtime_Traces
@@ -266,8 +263,6 @@
          end;
       end if;
 
-<<<<<<< HEAD
-=======
       --  Before releasing the mutex we must actually update its ceiling
       --  priority if it has been changed.
 
@@ -280,7 +275,6 @@
          Object.Ceiling := Object.New_Ceiling;
       end if;
 
->>>>>>> 751ff693
       Unlock (Object.L'Access);
 
       if Parameters.Runtime_Traces then

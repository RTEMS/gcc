------------------------------------------------------------------------------
--                                                                          --
--                 GNAT RUN-TIME LIBRARY (GNARL) COMPONENTS                 --
--                                                                          --
--      S Y S T E M . T A S K I N G . P R O T E C T E D _ O B J E C T S     --
--                                                                          --
--                                  B o d y                                 --
--                                                                          --
--             Copyright (C) 1991-1994, Florida State University            --
<<<<<<< HEAD
--                     Copyright (C) 1995-2005, AdaCore                     --
=======
--                     Copyright (C) 1995-2006, AdaCore                     --
>>>>>>> c355071f
--                                                                          --
-- GNARL is free software; you can  redistribute it  and/or modify it under --
-- terms of the  GNU General Public License as published  by the Free Soft- --
-- ware  Foundation;  either version 2,  or (at your option) any later ver- --
-- sion. GNARL is distributed in the hope that it will be useful, but WITH- --
-- OUT ANY WARRANTY;  without even the  implied warranty of MERCHANTABILITY --
-- or FITNESS FOR A PARTICULAR PURPOSE.  See the GNU General Public License --
-- for  more details.  You should have  received  a copy of the GNU General --
-- Public License  distributed with GNARL; see file COPYING.  If not, write --
-- to  the  Free Software Foundation,  51  Franklin  Street,  Fifth  Floor, --
-- Boston, MA 02110-1301, USA.                                              --
--                                                                          --
-- As a special exception,  if other files  instantiate  generics from this --
-- unit, or you link  this unit with other files  to produce an executable, --
-- this  unit  does not  by itself cause  the resulting  executable  to  be --
-- covered  by the  GNU  General  Public  License.  This exception does not --
-- however invalidate  any other reasons why  the executable file  might be --
-- covered by the  GNU Public License.                                      --
--                                                                          --
-- GNARL was developed by the GNARL team at Florida State University.       --
-- Extensive contributions were provided by Ada Core Technologies, Inc.     --
--                                                                          --
------------------------------------------------------------------------------

pragma Polling (Off);
--  Turn off polling, we do not want ATC polling to take place during
--  tasking operations. It causes infinite loops and other problems.

with System.Task_Primitives.Operations;
--  used for Write_Lock
--           Unlock
--           Self

with System.Parameters;
--  used for Runtime_Traces

with System.Traces;
--  used for Send_Trace_Info

with System.Soft_Links.Tasking;
--  Used for Init_Tasking_Soft_Links

package body System.Tasking.Protected_Objects is

   use System.Task_Primitives.Operations;
   use System.Traces;

   -------------------------
   -- Finalize_Protection --
   -------------------------

   procedure Finalize_Protection (Object : in out Protection) is
   begin
      Finalize_Lock (Object.L'Unrestricted_Access);
   end Finalize_Protection;

   ---------------------------
   -- Initialize_Protection --
   ---------------------------

   procedure Initialize_Protection
     (Object           : Protection_Access;
      Ceiling_Priority : Integer)
   is
      Init_Priority : Integer := Ceiling_Priority;

   begin
      if Init_Priority = Unspecified_Priority then
         Init_Priority  := System.Priority'Last;
      end if;

      Initialize_Lock (Init_Priority, Object.L'Access);
      Object.Ceiling := System.Any_Priority (Init_Priority);
<<<<<<< HEAD
=======
      Object.New_Ceiling := System.Any_Priority (Init_Priority);
>>>>>>> c355071f
      Object.Owner := Null_Task;
   end Initialize_Protection;

   -----------------
   -- Get_Ceiling --
   -----------------

   function Get_Ceiling
     (Object : Protection_Access) return System.Any_Priority is
   begin
      return Object.New_Ceiling;
   end Get_Ceiling;

   ----------
   -- Lock --
   ----------

   procedure Lock (Object : Protection_Access) is
      Ceiling_Violation : Boolean;

   begin
      --  The lock is made without defering abort

      --  Therefore the abort has to be deferred before calling this routine.
      --  This means that the compiler has to generate a Defer_Abort call
      --  before the call to Lock.

      --  The caller is responsible for undeferring abort, and compiler
      --  generated calls must be protected with cleanup handlers to ensure
      --  that abort is undeferred in all cases.

      --  If pragma Detect_Blocking is active then, as described in the ARM
      --  9.5.1, par. 15, we must check whether this is an external call on a
      --  protected subprogram with the same target object as that of the
      --  protected action that is currently in progress (i.e., if the caller
      --  is already the protected object's owner). If this is the case hence
      --  Program_Error must be raised.

      if Detect_Blocking and then Object.Owner = Self then
         raise Program_Error;
      end if;

      Write_Lock (Object.L'Access, Ceiling_Violation);

      if Parameters.Runtime_Traces then
         Send_Trace_Info (PO_Lock);
      end if;

      if Ceiling_Violation then
         raise Program_Error;
      end if;

      --  We are entering in a protected action, so that we increase the
      --  protected object nesting level (if pragma Detect_Blocking is
      --  active), and update the protected object's owner.

      if Detect_Blocking then
         declare
            Self_Id : constant Task_Id := Self;
         begin
            --  Update the protected object's owner

            Object.Owner := Self_Id;

            --  Increase protected object nesting level

            Self_Id.Common.Protected_Action_Nesting :=
              Self_Id.Common.Protected_Action_Nesting + 1;
         end;
      end if;
   end Lock;

   --------------------
   -- Lock_Read_Only --
   --------------------

   procedure Lock_Read_Only (Object : Protection_Access) is
      Ceiling_Violation : Boolean;

   begin
      --  If pragma Detect_Blocking is active then, as described in the ARM
      --  9.5.1, par. 15, we must check whether this is an external call on
      --  protected subprogram with the same target object as that of the
      --  protected action that is currently in progress (i.e., if the caller
      --  is already the protected object's owner). If this is the case hence
      --  Program_Error must be raised.
      --
      --  Note that in this case (getting read access), several tasks may have
      --  read ownership of the protected object, so that this method of
      --  storing the (single) protected object's owner does not work reliably
      --  for read locks. However, this is the approach taken for two major
      --  reasosn: first, this function is not currently being used (it is
      --  provided for possible future use), and second, it largely simplifies
      --  the implementation.

      if Detect_Blocking and then Object.Owner = Self then
         raise Program_Error;
      end if;

      Read_Lock (Object.L'Access, Ceiling_Violation);

      if Parameters.Runtime_Traces then
         Send_Trace_Info (PO_Lock);
      end if;

      if Ceiling_Violation then
         raise Program_Error;
      end if;

      --  We are entering in a protected action, so we increase the protected
      --  object nesting level (if pragma Detect_Blocking is active).

      if Detect_Blocking then
         declare
            Self_Id : constant Task_Id := Self;
         begin
            --  Update the protected object's owner

            Object.Owner := Self_Id;

            --  Increase protected object nesting level

            Self_Id.Common.Protected_Action_Nesting :=
              Self_Id.Common.Protected_Action_Nesting + 1;
         end;
      end if;
   end Lock_Read_Only;

   -----------------
   -- Set_Ceiling --
   -----------------

   procedure Set_Ceiling
     (Object : Protection_Access;
      Prio   : System.Any_Priority) is
   begin
      Object.New_Ceiling := Prio;
   end Set_Ceiling;

   ------------
   -- Unlock --
   ------------

   procedure Unlock (Object : Protection_Access) is
   begin
      --  We are exiting from a protected action, so that we decrease the
      --  protected object nesting level (if pragma Detect_Blocking is
      --  active), and remove ownership of the protected object.

      if Detect_Blocking then
         declare
            Self_Id : constant Task_Id := Self;

         begin
            --  Calls to this procedure can only take place when being within
            --  a protected action and when the caller is the protected
            --  object's owner.

            pragma Assert (Self_Id.Common.Protected_Action_Nesting > 0
                             and then Object.Owner = Self_Id);

            --  Remove ownership of the protected object

            Object.Owner := Null_Task;

            --  We are exiting from a protected action, so we decrease the
            --  protected object nesting level.

            Self_Id.Common.Protected_Action_Nesting :=
              Self_Id.Common.Protected_Action_Nesting - 1;
         end;
      end if;

      Unlock (Object.L'Access);

      if Parameters.Runtime_Traces then
         Send_Trace_Info (PO_Unlock);
      end if;
   end Unlock;

begin
   --  Ensure that tasking is initialized, as well as tasking soft links
   --  when using protected objects.

   Tasking.Initialize;
   System.Soft_Links.Tasking.Init_Tasking_Soft_Links;
end System.Tasking.Protected_Objects;<|MERGE_RESOLUTION|>--- conflicted
+++ resolved
@@ -7,11 +7,7 @@
 --                                  B o d y                                 --
 --                                                                          --
 --             Copyright (C) 1991-1994, Florida State University            --
-<<<<<<< HEAD
---                     Copyright (C) 1995-2005, AdaCore                     --
-=======
 --                     Copyright (C) 1995-2006, AdaCore                     --
->>>>>>> c355071f
 --                                                                          --
 -- GNARL is free software; you can  redistribute it  and/or modify it under --
 -- terms of the  GNU General Public License as published  by the Free Soft- --
@@ -85,10 +81,7 @@
 
       Initialize_Lock (Init_Priority, Object.L'Access);
       Object.Ceiling := System.Any_Priority (Init_Priority);
-<<<<<<< HEAD
-=======
       Object.New_Ceiling := System.Any_Priority (Init_Priority);
->>>>>>> c355071f
       Object.Owner := Null_Task;
    end Initialize_Protection;
 

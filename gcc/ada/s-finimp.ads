--- conflicted
+++ resolved
@@ -6,11 +6,7 @@
 --                                                                          --
 --                                 S p e c                                  --
 --                                                                          --
-<<<<<<< HEAD
---          Copyright (C) 1992-2006 Free Software Foundation, Inc.          --
-=======
 --          Copyright (C) 1992-2007, Free Software Foundation, Inc.         --
->>>>>>> 751ff693
 --                                                                          --
 -- GNAT is free software;  you can  redistribute it  and/or modify it under --
 -- terms of the  GNU General Public License as published  by the Free Soft- --
@@ -55,25 +51,15 @@
 
    Collection_Finalization_Started : constant SFR.Finalizable_Ptr :=
                                        To_Finalizable_Ptr (SSE.To_Address (1));
-<<<<<<< HEAD
-   --  This is used to implement the rule in RM-4.8(10.2/2) that requires an
-=======
    --  This is used to implement the rule in RM 4.8(10.2/2) that requires an
->>>>>>> 751ff693
    --  allocator to raise Program_Error if the collection finalization has
    --  already started. See also Ada.Finalization.List_Controller. Finalize on
    --  List_Controller first sets the list to Collection_Finalization_Started,
    --  to indicate that finalization has started. An allocator will call
    --  Attach_To_Final_List, which checks for the special value and raises
-<<<<<<< HEAD
-   --  Program_Error if appropriate. The value of
-   --  Collection_Finalization_Started must be different from 'Access of any
-   --  finalizable object, and different from null. See AI-280.
-=======
    --  Program_Error if appropriate. The Collection_Finalization_Started value
    --  must be different from 'Access of any finalizable object, and different
    --  from null. See AI-280.
->>>>>>> 751ff693
 
    Global_Final_List : SFR.Finalizable_Ptr;
    --  This list stores the controlled objects defined in library-level
@@ -86,20 +72,6 @@
      (L       : in out SFR.Finalizable_Ptr;
       Obj     : in out SFR.Finalizable;
       Nb_Link : Short_Short_Integer);
-<<<<<<< HEAD
-   --  Attach finalizable object Obj to the linked list L. Nb_Link controls
-   --  the number of link of the linked_list, and can be either 0 for no
-   --  attachement, 1 for simple linked lists or 2 for doubly linked lists
-   --  or even 3 for a simple attachement of a whole array of elements.
-   --  Attachement to a simply linked list is not protected against
-   --  concurrent access and should only be used in contexts where it
-   --  doesn't matter, such as for objects allocated on the stack. In the
-   --  case of an attachment on a doubly linked list, L must not be null
-   --  and Obj will be inserted AFTER the first element and the attachment
-   --  is protected against concurrent call. Typically used to attach to
-   --  a dynamically allocated object to a List_Controller (whose first
-   --  element is always a dummy element)
-=======
    --  Attach finalizable object Obj to the linked list L. Nb_Link controls the
    --  number of link of the linked_list, and is one of: 0 for no attachment, 1
    --  for simple linked lists or 2 for doubly linked lists or even 3 for a
@@ -128,7 +100,6 @@
    --  being aborted, or a goto or exit statement). Once the return statement
    --  has completed successfully, Move_Final_List is called to move the
    --  return object to the caller's finalization list.
->>>>>>> 751ff693
 
    procedure Finalize_List (L : SFR.Finalizable_Ptr);
    --  Call Finalize on each element of the list L;
@@ -140,46 +111,13 @@
    -- Deep Procedures --
    ---------------------
 
-<<<<<<< HEAD
-   procedure Deep_Tag_Initialize
-     (L : in out SFR.Finalizable_Ptr;
-      A : System.Address;
-      B : Short_Short_Integer);
-   --  Generic initialize for tagged objects with controlled components.
-   --  A is the address of the object, L the finalization list when it needs
-   --  to be attached and B the attachement level (see Attach_To_Final_List).
-
-   procedure Deep_Tag_Adjust
-     (L : in out SFR.Finalizable_Ptr;
-      A : System.Address;
-      B : Short_Short_Integer);
-   --  Generic adjust for tagged objects with controlled components.
-   --  A is the address of the object, L the finalization list when it needs
-   --  to be attached and B the attachement level (see Attach_To_Final_List).
-
-   procedure Deep_Tag_Finalize
-     (L : in out SFR.Finalizable_Ptr;
-      A : System.Address;
-      B : Boolean);
-   --  Generic finalize for tagged objects with controlled components.
-   --  A is the address of the object, L the finalization list when it needs
-   --  to be attached and B the attachement level (see Attach_To_Final_List).
-
-=======
->>>>>>> 751ff693
    procedure Deep_Tag_Attach
      (L : in out SFR.Finalizable_Ptr;
       A : System.Address;
       B : Short_Short_Integer);
-<<<<<<< HEAD
-   --  Generic attachement for tagged objects with controlled components.
-   --  A is the address of the object, L the finalization list when it needs
-   --  to be attached and B the attachement level (see Attach_To_Final_List).
-=======
    --  Generic attachment for tagged objects with controlled components.
    --  A is the address of the object, L the finalization list when it needs
    --  to be attached and B the attachment level (see Attach_To_Final_List).
->>>>>>> 751ff693
 
    -----------------------------
    -- Record Controller Types --
@@ -195,19 +133,11 @@
    end record;
 
    procedure Initialize (Object : in out Limited_Record_Controller);
-<<<<<<< HEAD
-   --  Does nothing.
-
-   procedure Finalize (Object : in out Limited_Record_Controller);
-   --  Finalize the controlled components of the enclosing record by
-   --  following the list starting at Object.F.
-=======
    --  Does nothing currently
 
    procedure Finalize (Object : in out Limited_Record_Controller);
    --  Finalize the controlled components of the enclosing record by following
    --  the list starting at Object.F.
->>>>>>> 751ff693
 
    type Record_Controller is
       new Limited_Record_Controller with record
@@ -218,23 +148,13 @@
    --  Initialize the field My_Address to the Object'Address
 
    procedure Adjust (Object : in out Record_Controller);
-<<<<<<< HEAD
-   --  Adjust the components and their finalization pointers by subtracting
-   --  by the offset of the target and the source addresses of the assignment.
-=======
    --  Adjust the components and their finalization pointers by subtracting by
    --  the offset of the target and the source addresses of the assignment.
->>>>>>> 751ff693
 
    --  Inherit Finalize from Limited_Record_Controller
 
    procedure Detach_From_Final_List (Obj : in out SFR.Finalizable);
-<<<<<<< HEAD
-   --  Remove the specified object from its Final list, which must be a
-   --  doubly linked list.
-=======
    --  Remove the specified object from its Final list, which must be a doubly
    --  linked list.
->>>>>>> 751ff693
 
 end System.Finalization_Implementation;
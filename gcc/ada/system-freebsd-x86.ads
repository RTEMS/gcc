--- conflicted
+++ resolved
@@ -7,11 +7,7 @@
 --                                 S p e c                                  --
 --                          (FreeBSD/x86 Version)                           --
 --                                                                          --
-<<<<<<< HEAD
---          Copyright (C) 1992-2006, Free Software Foundation, Inc.         --
-=======
 --          Copyright (C) 1992-2007, Free Software Foundation, Inc.         --
->>>>>>> 60a98cce
 --                                                                          --
 -- This specification is derived from the Ada Reference Manual for use with --
 -- GNAT. The copyright notice above, and the license provisions that follow --
@@ -145,14 +141,5 @@
    Use_Ada_Main_Program_Name : constant Boolean := False;
    ZCX_By_Default            : constant Boolean := True;
    GCC_ZCX_Support           : constant Boolean := True;
-<<<<<<< HEAD
-   Front_End_ZCX_Support     : constant Boolean := False;
-
-   --  Obsolete entries, to be removed eventually (bootstrap issues!)
-
-   High_Integrity_Mode       : constant Boolean := False;
-   Long_Shifts_Inlined       : constant Boolean := True;
-=======
->>>>>>> 60a98cce
 
 end System;
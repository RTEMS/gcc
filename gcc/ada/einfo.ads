------------------------------------------------------------------------------
--                                                                          --
--                         GNAT COMPILER COMPONENTS                         --
--                                                                          --
--                                E I N F O                                 --
--                                                                          --
--                                 S p e c                                  --
--                                                                          --
<<<<<<< HEAD
--          Copyright (C) 1992-2005, Free Software Foundation, Inc.         --
=======
--          Copyright (C) 1992-2006, Free Software Foundation, Inc.         --
>>>>>>> c355071f
--                                                                          --
-- GNAT is free software;  you can  redistribute it  and/or modify it under --
-- terms of the  GNU General Public License as published  by the Free Soft- --
-- ware  Foundation;  either version 2,  or (at your option) any later ver- --
-- sion.  GNAT is distributed in the hope that it will be useful, but WITH- --
-- OUT ANY WARRANTY;  without even the  implied warranty of MERCHANTABILITY --
-- or FITNESS FOR A PARTICULAR PURPOSE.  See the GNU General Public License --
-- for  more details.  You should have  received  a copy of the GNU General --
-- Public License  distributed with GNAT;  see file COPYING.  If not, write --
-- to  the  Free Software Foundation,  51  Franklin  Street,  Fifth  Floor, --
-- Boston, MA 02110-1301, USA.                                              --
--                                                                          --
-- As a special exception,  if other files  instantiate  generics from this --
-- unit, or you link  this unit with other files  to produce an executable, --
-- this  unit  does not  by itself cause  the resulting  executable  to  be --
-- covered  by the  GNU  General  Public  License.  This exception does not --
-- however invalidate  any other reasons why  the executable file  might be --
-- covered by the  GNU Public License.                                      --
--                                                                          --
-- GNAT was originally developed  by the GNAT team at  New York University. --
-- Extensive contributions were provided by Ada Core Technologies Inc.      --
--                                                                          --
------------------------------------------------------------------------------

with Snames; use Snames;
with Types;  use Types;
with Uintp;  use Uintp;
with Urealp; use Urealp;

package Einfo is

--  This package defines the annotations to the abstract syntax tree that
--  are needed to support semantic processing of an Ada compilation.

--  Note that after editing this spec and the corresponding body it is
--  required to run ceinfo to check the consistentcy of spec and body.
--  See ceinfo.adb for more information about the checks made.

--  These annotations are for the most part attributes of declared entities,
--  and they correspond to conventional symbol table information. Other
--  attributes include sets of meanings for overloaded names, possible
--  types for overloaded expressions, flags to indicate deferred constants,
--  incomplete types, etc. These attributes are stored in available fields
--  in tree nodes (i.e. fields not used by the parser, as defined by the
--  Sinfo package specification), and accessed by means of a set of
--  subprograms which define an abstract interface.

--  There are two kinds of semantic information

--    First, the tree nodes with the following Nkind values:

--      N_Defining_Identifier
--      N_Defining_Character_Literal
--      N_Defining_Operator_Symbol

--    are called Entities, and constitute the information that would often
--    be stored separately in a symbol table. These nodes are all extended
--    to provide extra space, and contain fields which depend on the entity
--    kind, as defined by the contents of the Ekind field. The use of the
--    Ekind field, and the associated fields in the entity, are defined
--    in this package, as are the access functions to these fields.

--    Second, in some cases semantic information is stored directly in other
--    kinds of nodes, e.g. the Etype field, used to indicate the type of an
--    expression. The access functions to these fields are defined in the
--    Sinfo package, but their full documentation is to be found in
--    the Einfo package specification.

--  Declaration processing places information in the nodes of their defining
--  identifiers. Name resolution places in all other occurrences of an
--  identifier a pointer to the corresponding defining occurrence.

--------------------------------
-- The XEINFO Utility Program --
--------------------------------

--  XEINFO is a utility program which automatically produces a C header file,
--  einfo.h from the spec and body of package Einfo. It reads the input
--  files einfo.ads and einfo.adb and produces the output file einfo.h.
--  XEINFO is run automatically by the build scripts when you do a full
--  bootstrap.

--  In order for this utility program to operate correctly, the form of the
--  einfo.ads and einfo.adb files must meet certain requirements and be laid
--  out in a specific manner.

--  The general form of einfo.ads is as follows:

--     type declaration for type Entity_Kind
--     subtype declarations declaring subranges of Entity_Kind
--     subtype declarations declaring synonyms for some standard types
--     function specs for attributes
--     procedure specs
--     pragma Inline declarations

--  This order must be observed. There are no restrictions on the procedures,
--  since the C header file only includes functions (Gigi is not allowed to
--  modify the generated tree). However, functions are required to have headers
--  that fit on a single line.

--  XEINFO reads and processes the function specs and the pragma Inlines. For
--  functions that are declared as inlined, XEINFO reads the corresponding body
--  from einfo.adb, and processes it into C code. This results in some strict
--  restrictions on which functions can be inlined:

--     The function spec must be on a single line

--     There can only be a single statement, contained on a single line,
--     not counting any pragma Assert statements.

--     This single statement must either be a function call with simple,
--     single token arguments, or it must be a membership test of the form
--     a in b, where a and b are single tokens.

--  For functions that are not inlined, there is no restriction on the body,
--  and XEINFO generates a direct reference in the C header file which allows
--  the C code in Gigi to directly call the corresponding Ada body.

----------------------------------
-- Handling of Type'Size Values --
----------------------------------

--  The Ada 95 RM contains some rather peculiar (to us!) rules on the value
--  of type'Size (see RM 13.3(55)). We have found that attempting to use
--  these RM Size values generally, and in particular for determining the
--  default size of objects, creates chaos, and major incompatibilies in
--  existing code.

--  We proceed as follows, for discrete and fixed-point subtypes, we have
--  two separate sizes for each subtype:

--    The Object_Size, which is used for determining the default size of
--    objects and components. This size value can be referred to using the
--    Object_Size attribute. The phrase "is used" here means that it is
--    the basis of the determination of the size. The backend is free to
--    pad this up if necessary for efficiency, e.g. an 8-bit stand-alone
--    character might be stored in 32 bits on a machine with no efficient
--    byte access instructions such as the Alpha.

--    The default rules for the value of Object_Size for fixed-point and
--    discrete types are as follows:

--       The Object_Size for base subtypes reflect the natural hardware
--       size in bits (see Ttypes and Cstand for integer types). For
--       enumeration and fixed-point base subtypes have 8. 16. 32 or 64
--       bits for this size, depending on the range of values to be stored.

--       The Object_Size of a subtype is the same as the Object_Size of
--       the subtype from which it is obtained.

--       The Object_Size of a derived base type is copied from the parent
--       base type, and the Object_Size of a derived first subtype is copied
--       from the parent first subtype.

--    The Value_Size which is the number of bits required to store a value
--    of the type. This size can be referred to using the Value_Size
--    attribute. This value is used to determine how tightly to pack
--    records or arrays with components of this type, and also affects
--    the semantics of unchecked conversion (unchecked conversions where
--    the Value_Size values differ generate a warning, and are potentially
--    target dependent).

--    The default rule for the value of Value_Size are as follows:

--       The Value_Size for a base subtype is the minimum number of bits
--       required to store all values of the type (including the sign bit
--       only if negative values are possible).

--       If a subtype statically matches the first subtype, then it has
--       by default the same Value_Size as the first subtype. This is a
--       consequence of RM 13.1(14) ("if two subtypes statically match,
--       then their subtype-specific aspects are the same".)

--       All other subtypes have a Value_Size corresponding to the minimum
--       number of bits required to store all values of the subtype. For
--       dynamic bounds, it is assumed that the value can range down or up
--       to the corresponding bound of the ancestor

--    The RM defined attribute Size corresponds to the Value_Size attribute

--    The Size attribute may be defined for a first-named subtype. This sets
--    the Value_Size of the first-named subtype to the given value, and the
--    Object_Size of this first-named subtype to the given value padded up
--    to an appropriate boundary. It is a consequence of the default rules
--    above that this Object_Size will apply to all further subtypes. On the
--    otyher hand, Value_Size is affected only for the first subtype, any
--    dynamic subtypes obtained from it directly, and any statically matching
--    subtypes. The Value_Size of any other static subtypes is not affected.

--    Value_Size and Object_Size may be explicitly set for any subtype using
--    an attribute definition clause. Note that the use of these attributes
--    can cause the RM 13.1(14) rule to be violated. If two access types
--    reference aliased objects whose subtypes have differing Object_Size
--    values as a result of explicit attribute definition clauses, then it
--    is erroneous to convert from one access subtype to the other.

--    At the implementation level, Esize stores the Object_Size and the
--    RM_Size field stores the Value_Size (and hence the value of the
--    Size attribute, which, as noted above, is equivalent to Value_Size).

--  To get a feel for the difference, consider the following examples (note
--  that in each case the base is short_short_integer with a size of 8):

--                                            Object_Size     Value_Size

--     type x1 is range 0..5;                      8               3

--     type x2 is range 0..5;
--     for x2'size use 12;                        12              12

--     subtype x3 is x2 range 0 .. 3;             12               2

--     subtype x4 is x2'base range 0 .. 10;        8               4

--     subtype x5 is x2 range 0 .. dynamic;       12              (7)

--     subtype x6 is x2'base range 0 .. dynamic;   8              (7)

--  Note: the entries marked (7) are not actually specified by the Ada 95 RM,
--  but it seems in the spirit of the RM rules to allocate the minimum number
--  of bits known to be large enough to hold the given range of values.

--  So far, so good, but GNAT has to obey the RM rules, so the question is
--  under what conditions must the RM Size be used. The following is a list
--  of the occasions on which the RM Size must be used:

--    Component size for packed arrays or records
--    Value of the attribute Size for a type
--    Warning about sizes not matching for unchecked conversion

--  The RM_Size field keeps track of the RM Size as needed in these
--  three situations.

--  For types other than discrete and fixed-point types, the Object_Size
--  and Value_Size are the same (and equivalent to the RM attribute Size).
--  Only Size may be specified for such types.

-----------------------
-- Entity Attributes --
-----------------------

--  This section contains a complete list of the attributes that are defined
--  on entities. Some attributes apply to all entities, others only to certain
--  kinds of entities. In the latter case the attribute should only be set or
--  accessed if the Ekind field indicates an appropriate entity.

--  There are two kinds of attributes that apply to entities, stored and
--  synthesized. Stored attributes correspond to a field or flag in the entity
--  itself. Such attributes are identified in the table below by giving the
--  field or flag in the attribute that is used to hold the attribute value.
--  Synthesized attributes are not stored directly, but are rather computed as
--  needed from other attributes, or from information in the tree. These are
--  marked "synthesized" in the table below. The stored attributes have both
--  access functions and set procedures to set the corresponding values, while
--  synthesized attributes have only access functions.

--  Note: in the case of Node, Uint, or Elist fields, there are cases where
--  the same physical field is used for different purposes in different
--  entities, so these access functions should only be referenced for the
--  class of entities in which they are defined as being present. Flags are
--  not overlapped in this way, but nevertheless as a matter of style and
--  abstraction (which may or may not be checked by assertions in the body),
--  this restriction should be observed for flag fields as well.

--  Note: certain of the attributes on types apply only to base types, and
--  are so noted by the notation [base type only]. These are cases where the
--  attribute of any subtype is the same as the attribute of the base type.
--  The attribute can be referenced on a subtype (and automatically retrieves
--  the value from the base type). However, it is an error to try to set the
--  attribute on other than the base type, and if assertions are enabled,
--  an attempt to set the attribute on a subtype will raise an assert error.

--  Other attributes are noted as applying the implementation base type only.
--  These are representation attributes which must always apply to a full
--  non-private type, and where the attributes are always on the full type.
--  The attribute can be referenced on a subtype (and automatically retries
--  the value from the implementation base type). However, it is an error
--  to try to set the attribute on other than the implementation base type,
--  and if assertions are enabled, an attempt to set the attribute on a
--  subtype will raise an assert error.

<<<<<<< HEAD
--    Abstract_Interfaces (Elist24)
=======
--    Abstract_Interfaces (Elist25)
>>>>>>> c355071f
--       Present in record types and subtypes. List of abstract interfaces
--       implemented by a tagged type that are not already implemented by the
--       ancestors (Ada 2005: AI-251).

--    Abstract_Interface_Alias (Node25)
--       Present in subprograms that cover a primitive operation of an abstract
<<<<<<< HEAD
--       interface type. Points to its associated interface subprogram. It is
--       used to register the subprogram in secondary dispatch table of the
--       interface (Ada 2005: AI-251).
=======
--       interface type. Can be set only if the Is_Hidden flag is also set,
--       since such entities are always hidden. Points to its associated
--       interface subprogram. It is used to register the subprogram in
--       secondary dispatch table of the interface (Ada 2005: AI-251).
>>>>>>> c355071f

--    Accept_Address (Elist21)
--       Present in entries. If an accept has a statement sequence, then an
--       address variable is created, which is used to hold the address of the
--       parameters, as passed by the runtime. Accept_Address holds an element
--       list which represents a stack of entities for these address variables.
--       The current entry is the top of the stack, which is the last element
--       on the list. A stack is required to handle the case of nested select
--       statements referencing the same entry.

--    Actual_Subtype (Node17)
--       Present in variables, constants, and formal parameters. This is the
--       subtype imposed by the value of the object, as opposed to its nominal
--       subtype, which is imposed by the declaration. The actual subtype
--       differs from the nominal one when the latter is indefinite (as in the
--       case of an unconstrained formal parameter, or a variable declared
--       with an unconstrained type and an initial value). The nominal subtype
--       is the Etype entry for the entity. The Actual_Subtype field is set
--       only if the actual subtype differs from the nominal subtype. If the
--       actual and nominal subtypes are the same, then the Actual_Subtype
--       field is Empty, and Etype indicates both types.
--
--       For objects, the Actual_Subtype is set only if this is a discriminated
--       type. For arrays, the bounds of the expression are obtained and the
--       Etype of the object is directly the constrained subtype. This is
--       rather irregular, and the semantic checks that depend on the nominal
--       subtype being unconstrained use flag Is_Constr_Subt_For_U_Nominal(qv).

--    Access_Disp_Table (Elist16) [implementation base type only]
--       Present in record type entities. For a tagged type, points to the
--       dispatch tables associated with the tagged type. For a non-tagged
--       record, contains Empty.

--    Address_Clause (synthesized)
--       Applies to entries, objects and subprograms. Set if an address clause
--       is present which references the object or subprogram and points to
--       the N_Attribute_Definition_Clause node. Empty if no Address clause.
--       The expression in the address clause is always a constant that is
--       defined before the entity to which the address clause applies.
--       Note: Gigi references this field in E_Task_Type entities???

--    Address_Taken (Flag104)
--       Present in all entities. Set if the Address or Unrestricted_Access
--       attribute is applied directly to the entity, i.e. the entity is the
--       entity of the prefix of the attribute reference. Used by Gigi to
--       make sure that the address can be meaningfully taken.

--    Alias (Node18)
--       Present in overloaded entities (literals, subprograms, entries) and
--       subprograms that cover a primitive operation of an abstract interface
--       (that is, subprograms with the Abstract_Interface_Alias attribute).
--       In case of overloaded entities it points to the parent subprogram of
--       a derived subprogram. In case of abstract interface subprograms it
--       points to the subprogram that covers the abstract interface primitive.
--       Also used for a subprogram renaming, where it points to the renamed
--       subprogram. Always empty for entries.

--    Alignment (Uint14)
--       Present in entities for types and also in constants, variables,
--       loop parameters, and formal parameters. This indicates the desired
--       alignment for a type, or the actual alignment for an object. A value
--       of zero (Uint_0) indicates that the alignment has not been set yet.
--       The alignment can be set by an explicit alignment clause, or set by
--       the front-end in package Layout, or set by the back-end as part of
--       the back end back-annotation process. The alignment field is also
--       present in E_Exception entities, but there it is used only by the
--       back-end for back annotation.

--    Alignment_Clause (synthesized)
--       Applies to all entities for types and objects. If an alignment
--       attribute definition clause is present for the entity, then this
--       function returns the N_Attribute_Definition clause that specifies the
--       alignment. If no alignment clause applies to the type, then the call
--       to this function returns Empty. Note that the call can return a
--       non-Empty value even if Has_Alignment_Clause is not set (happens with
--       subtype and derived type declarations). Note also that a record
--       definition clause with an (obsolescent) mod clause is converted
--       into an attribute definition clause for this purpose.

--    Ancestor_Subtype (synthesized)
--       Applies to all type and subtype entities. If the argument is a
--       subtype then it returns the subtype or type from which the subtype
--       was obtained, otherwise it returns Empty.

--    Associated_Formal_Package (Node12)
--       Present in packages that are the actuals of formal_packages. Points
--       to the entity in the declaration for the formal package.

--    Associated_Node_For_Itype (Node8)
--       Present in all type and subtype entities. Set non-Empty only for
--       Itypes. Set to point to the associated node for the Itype, i.e.
--       the node whose elaboration generated the Itype. This is used for
--       copying trees, to determine whether or not to copy an Itype, and
--       also for accessibility checks on anonymous access types. This
--       node is typically an object declaration, component declaration,
--       type or subtype declaration. For an access discriminant in a type
--       declaration, the associated_node_for_itype is the discriminant
--       specification. For an access parameter it is the enclosing subprogram
--       declaration.

--    Associated_Storage_Pool (Node22) [root type only]
--       Present in simple and general access type entities. References the
--       storage pool to be used for the corresponding collection. A value of
--       Empty means that the default pool is to be used. This is present
--       only in the root type, since derived types must have the same pool
--       as the parent type.

--    Associated_Final_Chain (Node23)
--       Present in simple and general access type entities. References the
--       List_Controller object that holds the finalization chain on which
--       are attached dynamically allocated objects referenced by the access
--       type. Empty when the access type cannot reference a controlled object.

--    Barrier_Function (Node12)
--       Present in protected entries and entry families. This is the
--       subprogram declaration for the body of the function that returns
--       the value of the entry barrier.

--    Base_Type (synthesized)
--       Applies to all type entities. Returns the base type of a type or
--       subtype. The base type of a type is the type itself. The base type
--       of a subtype is the type that it constrains (which is always a type
--       entity, not some other subtype). Note that in the case of a subtype
--       of a private type, it is possible for the base type attribute to
--       return a private type, even if the subtype to which it applies is
--       non-private. See also Implementation_Base_Type. Note: it is allowed
--       to apply Base_Type to other than a type, in which case it simply
--       returns the entity unchanged.

--    Block_Node (Node11)
--       Present in block entities. Points to the identifier in the
--       Block_Statement itself. Used when retrieving the block construct
--       for finalization purposes, The block entity has an implicit label
--       declaration in the enclosing declarative part, and has otherwise
--       no direct connection in the tree with the block statement. The
--       link is to the identifier (which is an occurence of the entity)
--       and not to the block_statement itself, because the statement may
--       be rewritten, e.g. in the process of removing dead code.

--    Body_Entity (Node19)
--       Present in package and generic package entities, points to the
--       corresponding package body entity if one is present.

--    Body_Needed_For_SAL (Flag40)
--       Present in package and subprogram entities that are compilation
--       units. Indicates that the source for the body must be included
--       when the unit is part of a standalone library.

--    C_Pass_By_Copy (Flag125) [implementation base type only]
--       Present in record types. Set if a pragma Convention for the record
--       type specifies convention C_Pass_By_Copy. This convention name is
--       treated as identical in all respects to convention C, except that
--       if it is specified for a record type, then the C_Pass_By_Copy flag
--       is set, and if a foreign convention subprogram has a formal of the
--       corresponding type, then the parameter passing mechanism will be
--       set to By_Copy (unless specifically overridden by an Import or
--       Export pragma).

--    Can_Never_Be_Null (Flag38)
--       This flag is present in all entities, but can only be set in an
--       object which can never have a null value. This is used to avoid
--       unncessary resetting of the Is_Known_Non_Null flag for such
--       entities. The cases where this is set True are constant access
--       values initialized to a non-null value, and access parameters.

--    Chars (Name1)
--       Present in all entities. This field contains an entry into the names
--       table that has the character string of the identifier, character
--       literal or operator symbol. See Namet for further details. Note that
--       throughout the processing of the front end, this name is the simple
--       unqualified name. However, just before gigi is called, a call is made
--       to Qualify_All_Entity_Names. This causes entity names to be qualified
--       using the encoding described in exp_dbug.ads, and from that point on
--       (including post gigi steps such as cross-reference generation), the
--       entities will contain the encoded qualified names.

--    Checks_May_Be_Suppressed (Flag31)
--       Present in all entities. Set if a pragma Suppress or Unsuppress
--       mentions the entity specifically in the second argument. If this
--       flag is set the the Global_Entity_Suppress and Local_Entity_Suppress
--       tables must be consulted to determine if the is actually an active
--       Suppress or Unsuppress pragma that applies to the entity.

--    Class_Wide_Type (Node9)
--       Present in all type entities. For a tagged type or subtype, returns
--       the corresponding implicitly declared class-wide type. Set to Empty
--       for non-tagged types.

--    Cloned_Subtype (Node16)
--       Present in E_Record_Subtype and E_Class_Wide_Subtype entities.
--       Each such entity can either have a Discriminant_Constraint, in
--       which case it represents a distinct type from the base type (and
--       will have a list of components and discrimants in the list headed by
--       First_Entity) or else no such constraint, in which case it will be a
--       copy of the base type.
--
--       o  Each element of the list in First_Entity is copied from the base
--          type; in that case, this field is Empty.
--
--       o  The list in First_Entity is shared with the base type; in that
--          case, this field points to that entity.
--
--       A record or classwide subtype may also be a copy of some other
--       subtype and share the entities in the First_Entity with that subtype.
--       In that case, this field points to that subtype.
--
--       For E_Class_Wide_Subtype, the presence of Equivalent_Type overrides
--       this field. Note that this field ONLY appears in subtype entries, not
--       in type entries, it is not present, and it is an error to reference
--       Cloned_Subtype in an E_Record_Type or E_Class_Wide_Type entity.

--    Comes_From_Source
--       This flag appears on all nodes, including entities, and indicates
--       that the node was created by the scanner or parser from the original
--       source. Thus for entities, it indicates that the entity is defined
--       in the original source program.

--    Component_Alignment (special field) [base type only]
--       Present in array and record entities. Contains a value of type
--       Component_Alignment_Kind indicating the alignment of components.
--       Set to Calign_Default normally, but can be overridden by use of
--       the Component_Alignment pragma. Note: this field is currently
--       stored in a non-standard way, see body for details.

--    Component_Bit_Offset (Uint11)
--       Present in record components (E_Component, E_Discriminant) if a
--       component clause applies to the component. First bit position of
--       given component, computed from the first bit and position values
--       given in the component clause. A value of No_Uint means that the
--       value is not yet known. The value can be set by the appearence of
--       an explicit component clause in a record representation clause,
--       or it can be set by the front-end in package Layout, or it can be
--       set by the backend. By the time backend processing is completed,
--       this field is always set. A negative value is used to represent
--       a value which is not known at compile time, and must be computed
--       at run-time (this happens if fields of a record have variable
--       lengths). See package Layout for details of these values.
--
--       Note: this field is obsolescent, to be eventually replaced entirely
--       by Normalized_First_Bit and Normalized_Position, but for the moment,
--       gigi is still using (and back annotating) this field, and gigi does
--       not know about the new fields. For the front end layout case, the
--       Component_Bit_Offset field is only set if it is static, and otherwise
--       the new Normalized_First_Bit and Normalized_Position fields are used.

--    Component_Clause (Node13)
--       Present in record components and discriminants. If a record
--       representation clause is present for the corresponding record
--       type a that specifies a position for the component, then the
--       Component_Clause field of the E_Component entity points to the
--       N_Component_Clause node. Set to Empty if no record representation
--       clause was present, or if there was no specification for this
--       component.

--    Component_Size (Uint22) [implementation base type only]
--       Present in array types. It contains the component size value for
--       the array. A value of No_Uint means that the value is not yet set.
--       The value can be set by the use of a component size clause, or
--       by the front end in package Layout, or by the backend. A negative
--       value is used to represent a value which is not known at compile
--       time, and must be computed at run-time (this happens if the type
--       of the component has a variable length size). See package Layout
--       for details of these values.

--    Component_Type (Node20) [implementation base type only]
--       Present in array types and string types. References component type.

--    Constant_Value (synthesized)
--       Applies to variables, constants, named integers, and named reals.
--       Obtains the initialization expression for the entity. Will return
--       Empty for for a deferred constant whose full view is not available
--       or in some other cases of internal entities, which cannot be treated
--       as constants from the point of view of constant folding. Empty is
--       also returned for variables with no initialization expression.

--    Corresponding_Concurrent_Type (Node18)
--       Present in record types that are constructed by the expander to
--       represent task and protected types (Is_Concurrent_Record_Type flag
--       set True). Points to the entity for the corresponding task type or
--       protected type.

--    Corresponding_Discriminant (Node19)
--       Present in discriminants of a derived type, when the discriminant is
--       used to constrain a discriminant of the parent type. Points to the
--       corresponding discriminant in the parent type. Otherwise it is Empty.

--    Corresponding_Equality (Node13)
--       Present in function entities for implicit inequality operators.
--       Denotes the explicit or derived equality operation that creates
--       the implicit inequality. Note that this field is not present in
--       other function entities, only in implicit inequality routines,
--       where Comes_From_Source is always False.

--    Corresponding_Record_Type (Node18)
--       Present in protected and task types and subtypes. References the
--       entity for the corresponding record type constructed by the expander
--       (see Exp_Ch9). This type is used to represent values of the task type.

--    Corresponding_Remote_Type (Node22)
--       Present in record types that describe the fat pointer structure for
--       Remote_Access_To_Subrogram types. References the original access type.

--    CR_Discriminant (Node23)
--       Present in discriminants of concurrent types. Denotes the homologous
--       discriminant of the corresponding record type. The CR_Discriminant is
--       created at the same time as the discriminal, and used to replace
--       occurrences of the discriminant within the type declaration.

--    Current_Use_Clause (Node25)
--       Present in packages. Indicates the use clause currently in scope
--       that makes the package use_visible. Used to detect redundant use
--       clauses for the same package.

--    Current_Use_Clause (Node25)
--      Present in packages. Indicates the use clause currently in scope
--      that makes the package use_visible. Used to detect redundant use
--      clauses for the same package.

--    Current_Value (Node9)
--       Present in all object entities. Set in E_Variable, E_Constant, formal
--       parameters and E_Loop_Parameter entities if we have trackable current
--       values. Set non-Empty if the (constant) current value of the variable
--       is known, This value is valid only for references from the same
--       sequential scope as the entity. The sequential scope of an entity
--       includes the immediate scope and any contained scopes that are package
--       specs, package bodies, blocks (at any nesting level) or statement
--       sequences in IF or loop statements.
--
--       Another related use of this field is to record information about the
--       value obtained from an IF or WHILE statement condition. If the IF or
--       ELSIF or WHILE condition has the form "NOT {,NOT] OBJ RELOP VAL ",
--       or OBJ [AND [THEN]] expr, where OBJ refers to an entity with a
--       Current_Value field, RELOP is one of the six relational operators, and
--       VAL is a compile-time known value then the Current_Value field of OBJ
--       points to the N_If_Statement, N_Elsif_Part, or N_Iteration_Scheme node
--       of the relevant construct, and the Condition field of this can be
--       consulted to give information about the value of OBJ. For more details
--       on this usage, see the procedure Exp_Util.Get_Current_Value_Condition.

--    Debug_Info_Off (Flag166)
--       Present in all entities. Set if a pragma Suppress_Debug_Info applies
--       to the entity, or if internal processing in the compiler determines
--       that suppression of debug information is desirable. Note that this
--       flag is only for use by the front end as part of the processing for
--       determining if Needs_Debug_Info should be set. The back end should
--       always test Needs_Debug_Info, it should never test Debug_Info_Off.

--    Debug_Renaming_Link (Node13)
--       Used to link the enumeration literal of a debug renaming declaration
--       to the renamed entity. See Exp_Dbug.Debug_Renaming_Declaration for
--       details of the use of this field.

--    Declaration_Node (synthesized)
--       Applies to all entities. Returns the tree node for the declaration
--       that declared the entity. Normally this is just the Parent of the
--       entity. One exception arises with child units, where the parent of
--       the entity is a selected component or a defining program unit name.
--       Another exception is that if the entity is an incomplete type that
--       has been completed, then we obtain the declaration node denoted by
--       the full type, i.e. the full type declaration node.

--    Default_Expr_Function (Node21)
--       Present in parameters. It holds the entity of the parameterless
--       function that is built to evaluate the default expression if it is
--       more complex than a simple identifier or literal. For the latter
--       simple cases or if there is no default value, this field is Empty.

--    Default_Expressions_Processed (Flag108)
--       A flag in subprograms (functions, operators, procedures) and in
--       entries and entry families used to indicate that default expressions
--       have been processed and to avoid multiple calls to process the
--       default expressions (see Freeze.Process_Default_Expressions), which
--       would not only waste time, but also generate false error messages.

--    Default_Value (Node20)
--       Present in formal parameters. Points to the node representing the
--       expression for the default value for the parameter. Empty if the
--       parameter has no default value (which is always the case for OUT
--       and IN OUT parameters in the absence of errors).

--    Delay_Cleanups (Flag114)
--       Present in entities that have finalization lists (subprograms
--       blocks, and tasks). Set if there are pending generic body
--       instantiations for the corresponding entity. If this flag is
--       set, then generation of cleanup actions for the corresponding
--       entity must be delayed, since the insertion of the generic body
--       may affect cleanup generation (see Inline for further details).

--    Delay_Subprogram_Descriptors (Flag50)
--       Present in entities for which exception subprogram descriptors
--       are generated (subprograms, package declarations and package
--       bodies). Present if there are pending generic body instantiations
--       for the corresponding entity. If this flag is set, then generation
--       of the subprogram descriptor for the corresponding enities must
--       be delayed, since the insertion of the generic body may add entries
--       to the list of handlers.
--
--       Note: for subprograms, Delay_Subprogram_Descriptors is set if and
--       only if Delay_Cleanups is set. But Delay_Cleanups can be set for a
--       a block (in which case Delay_Subprogram_Descriptors is set for the
--       containing subprogram). In addition Delay_Subprogram_Descriptors is
--       set for a library level package declaration or body which contains
--       delayed instantiations (in this case the descriptor refers to the
--       enclosing elaboration procedure).

--    Delta_Value (Ureal18)
--       Present in fixed and decimal types. Points to a universal real
--       that holds value of delta for the type, as given in the declaration
--       or as inherited by a subtype or derived type.

--    Dependent_Instances (Elist8)
--       Present in packages that are instances. Holds list of instances
--       of inner generics. Used to place freeze nodes for those instances
--       after that of the current one, i.e. after the corresponding generic
--       bodies.

--    Depends_On_Private (Flag14)
--       Present in all type entities. Set if the type is private or if it
--       depends on a private type.

--    Designated_Type (synthesized)
--       Applies to access types. Returns the designated type. Differs
--       from Directly_Designated_Type in that if the access type refers
--       to an incomplete type, and the full type is available, then this
--       full type is returned instead of the incomplete type.

--    Digits_Value (Uint17)
--       Present in floating point types and subtypes and decimal types and
--       subtypes. Contains the Digits value specified in the declaration.

--    Directly_Designated_Type (Node20)
--       Present in access types. This field points to the type that is
--       directly designated by the access type. In the case of an access
--       type to an incomplete type, this field references the incomplete
--       type. Note that in the semantic processing, what is useful in
--       nearly all cases is the full type designated by the access type.
--       The function Designated_Type obtains this full type in the case of
--       access to an incomplete type.

--    Discard_Names (Flag88)
--       Present in types and exception entities. Set if pragma Discard_Names
--       applies to the entity. It is also set for declarative regions and
--       package specs for which a Discard_Names pragma with zero arguments
--       has been encountered. The purpose of setting this flag is to be able
--       to set the Discard_Names attribute on enumeration types declared
--       after the pragma within the same declarative region. This flag is
--       set to False if a Keep_Names pragma appears for an enumeration type.

--    Discriminal (Node17)
--       Present in discriminants (Discriminant formal: GNAT's first
--       coinage). The entity used as a formal parameter that corresponds
--       to a discriminant. See section "Handling of Discriminants" for
--       full details of the use of discriminals.

--    Discriminal_Link (Node10)
--       Present in discriminals (which have an Ekind of E_In_Parameter,
--       or E_Constant), points back to corresponding discriminant.

--    Discriminant_Checking_Func (Node20)
--       Present in components. Points to the defining identifier of the
--       function built by the expander returns a Boolean indicating whether
--       the given record component exists for the current discriminant
--       values.

--    Discriminant_Constraint (Elist21)
--       Present in entities whose Has_Discriminants flag is set (concurrent
--       types, subtypes, record types and subtypes, private types and
--       subtypes, limited private types and subtypes and incomplete types).
--       It is an error to reference the Discriminant_Constraint field if
--       Has_Discriminants is False.
--
--       If the Is_Constrained flag is set, Discriminant_Constraint points
--       to an element list containing the discriminant constraints in the
--       same order in which the discriminants are declared.
--
--       If the Is_Constrained flag is not set but the discriminants of the
--       unconstrained type have default initial values then this field
--       points to an element list giving these default initial values in
--       the same order in which the discriminants are declared. Note that
--       in this case the entity cannot be a tagged record type, because
--       discriminants in this case cannot have defaults.
--
--       If the entity is a tagged record implicit type, then this field is
--       inherited from the first subtype (so that the itype is subtype
--       conformant with its first subtype, which is needed when the first
--       subtype overrides primitive operations inherited by the implicit
--       base type).
--
--       In all other cases Discriminant_Constraint contains the empty
--       Elist (ie it is initialized with a call to New_Elmt_List).

--    Discriminant_Default_Value (Node20)
--       Present in discriminants. Points to the node representing the
--       expression for the default value of the discriminant. Set to
--       Empty if the discriminant has no default value.

--    Discriminant_Number (Uint15)
--       Present in discriminants. Gives the ranking of a discriminant in
--       the list of discriminants of the type, i.e. a sequential integer
--       index starting at 1 and ranging up to Number_Discriminants.

--    DTC_Entity (Node16)
--       Present in function and procedure entities. Set to Empty unless
--       the subprogram is dispatching in which case it references the
--       Dispatch Table pointer Component. That is to say the component _tag
--       for regular Ada tagged types, for CPP_Class types and their
--       descendants this field points to the component entity in the record
--       that is the Vtable pointer for the Vtable containing the entry that
--       references the subprogram.

--    DT_Entry_Count (Uint15)
--       Present in E_Component entities. Only used for component marked
--       Is_Tag. Store the number of entries in the Vtable (or Dispatch Table)

--    DT_Offset_To_Top_Func (Node25)
--       Present in E_Component entities. Only used for component marked
--       Is_Tag. If present it stores the Offset_To_Top function used to
--       provide this value in tagged types whose ancestor has discriminants.

--    DT_Position (Uint15)
--       Present in function and procedure entities which are dispatching
--       (should not be referenced without first checking that flag
--       Is_Dispatching_Operation is True). Contains the offset into
--       the Vtable for the entry that references the subprogram.

--    Ekind (Ekind)
--       Present in all entities. Contains a value of the enumeration type
--       Entity_Kind declared in a subsequent section in this spec.

<<<<<<< HEAD
=======
--    Elaborate_Body_Desirable (Flag210)
--       Present in package entities. Set if the elaboration circuitry detects
--       a case where there is a package body that modifies one or more visible
--       entities in the package spec and there is no explicit Elaborate_Body
--       pragma for the package. This information is passed on to the binder,
--       which attempts, but does not promise, to elaborate the body as close
--       to the spec as possible.

>>>>>>> c355071f
--    Elaboration_Entity (Node13)
--       Present in generic and non-generic package and subprogram
--       entities. This is a boolean entity associated with the unit that
--       is initiallly set to False, and is set True when the unit is
--       elaborated. This is used for two purposes. First, it is used to
--       implement required access before elaboration checks (the flag
--       must be true to call a subprogram at elaboration time). Second,
--       it is used to guard against repeated execution of the generated
--       elaboration code.
--
--       Note that we always allocate this flag, and set this field, but
--       we do not always actually use it. It is only used if it is needed
--       for access-before-elaboration use (see Elaboration_Entity_Required
--       flag) or if either the spec or the body has elaboration code. If
--       neither of these two conditions holds, then the entity is still
--       allocated (since we don't know early enough whether or not there
--       is elaboration code), but is simply not used for any purpose.

--    Elaboration_Entity_Required (Flag174)
--       Present in generics and non-generic package and subprogram
--       entities. Set only if Elaboration_Entity is non-Empty to indicate
--       that the boolean is required to be set even if there is no other
--       elaboration code. This occurs when the Elaboration_Entity flag
--       is used for required access-before-elaboration checking. If the
--       flag is only for preventing multiple execution of the elaboration
--       code, then if there is no other elaboration code, obviously there
--       is no need to set the flag.

--    Enclosing_Dynamic_Scope (synthesized)
--       Applies to all entities. Returns the closest dynamic scope in which
--       the entity is declared or Standard_Standard for library-level entities

--    Enclosing_Scope (Node18)
--       Present in labels. Denotes the innermost enclosing construct that
--       contains the label. Identical to the scope of the label, except for
--       labels declared in the body of an accept statement, in which case the
--       entry_name is the Enclosing_Scope. Used to validate goto's within
--       accept statements.

--    Entry_Accepted (Flag152)
--       Present in E_Entry and E_Entry_Family entities. Set if there is
--       at least one accept for this entry in the task body. Used to
--       generate warnings for missing accepts.

--    Entry_Bodies_Array (Node15)
--       Present in protected types for which Has_Entries is true.
--       This is the defining identifier for the array of entry body
--       action procedures and barrier functions used by the runtime to
--       execute the user code associated with each entry.

--    Entry_Cancel_Parameter (Node23)
--       Present in blocks. This only applies to a block statement for
--       which the Is_Asynchronous_Call_Block flag is set. It
--       contains the defining identifier of an object that must be
--       passed to the Cancel_Task_Entry_Call or Cancel_Protected_Entry_Call
--       call in the cleanup handler added to the block by
--       Exp_Ch7.Expand_Cleanup_Actions. This parameter is a Boolean
--       object for task entry calls and a Communications_Block object
--       in the case of protected entry calls. In both cases the objects
--       are declared in outer scopes to this block.

--    Entry_Component (Node11)
--       Present in formal parameters (in, in out and out parameters). Used
--       only for formals of entries. References the corresponding component
--       of the entry parameter record for the entry.

--    Entry_Formal (Node16)
--       Present in components of the record built to correspond to entry
--       parameters. This field points from the component to the formal. It
--       is the back pointer corresponding to Entry_Component.

--    Entry_Index_Constant (Node18)
--       Present in an entry index parameter. This is an identifier that
--       eventually becomes the name of a constant representing the index
--       of the entry family member whose entry body is being executed. Used
--       to expand references to the entry index specification identifier.

--    Entry_Index_Type (synthesized)
--       Applies to an entry family. Denotes Etype of the subtype indication
--       in the entry declaration. Used to resolve the index expression in an
--       accept statement for a member of the family, and in the prefix of
--       'COUNT when it applies to a family member.

--    Entry_Parameters_Type (Node15)
--       Present in entries. Points to the access-to-record type that is
--       constructed by the expander to hold a reference to the parameter
--       values. This reference is manipulated (as an address) by the
--       tasking runtime. The designated record represents a packaging
--       up of the entry parameters (see Exp_Ch9.Expand_N_Entry_Declaration
--       for further details). Entry_Parameters_Type is Empty if the entry
--       has no parameters.

--    Enumeration_Pos (Uint11)
--       Present in enumeration literals. Contains the position number
--       corresponding to the value of the enumeration literal.

--    Enumeration_Rep (Uint12)
--       Present in enumeration literals. Contains the representation that
--       corresponds to the value of the enumeration literal. Note that
--       this is normally the same as Enumeration_Pos except in the presence
--       of representation clauses, where Pos will still represent the
--       position of the literal within the type and Rep will have be the
--       value given in the representation clause.

--    Enumeration_Rep_Expr (Node22)
--       Present in enumeration literals. Points to the expression in an
--       associated enumeration rep clause that provides the representation
--       value for this literal. Empty if no enumeration rep clause for this
--       literal (or if rep clause does not have an entry for this literal,
--       an error situation). This is also used to catch duplicate entries
--       for the same literal.

--    Enum_Pos_To_Rep (Node23)
--       Present in enumeration types (but not enumeration subtypes). Set to
--       Empty unless the enumeration type has a non-standard representation
--       (i.e. at least one literal has a representation value different from
--       its pos value). In this case, Enum_Pos_To_Rep is the entity for an
--       array constructed when the type is frozen that maps Pos values to
--       corresponding Rep values. The index type of this array is Natural,
--       and the component type is a suitable integer type that holds the
--       full range of representation values.

--    Equivalent_Type (Node18)
--       Present in class wide types and subtypes, access to protected
--       subprogram types, and in exception_types. For a classwide type, it
--       is always Empty. For a class wide subtype, it points to an entity
--       created by the expander which gives Gigi an easily understandable
--       equivalent of the class subtype with a known size (given by an
--       initial value). See Exp_Util.Expand_Class_Wide_Subtype for further
--       details. For E_exception_type, this points to the record containing
--       the data necessary to represent exceptions (for further details, see
--       System.Standard_Library. For access_to_protected subprograms, it
--       denotes a record that holds pointers to the operation and to the
--       protected object. For remote Access_To_Subprogram types, it denotes
--       the record that is the fat pointer representation of an RAST.

--    Esize (Uint12)
--       Present in all types and subtypes, and also for components, constants,
--       and variables. Contains the Object_Size of the type or of the object.
--       A value of zero indicates that the value is not yet known.
--
--       For the case of components where a component clause is present, the
--       value is the value from the component clause, which must be non-
--       negative (but may be zero, which is acceptable for the case of
--       a type with only one possible value). It is also possible for Esize
--       of a component to be set without a component clause present, which
--       means that the component size is specified, but not the position.
--       See also RM_Size and the section on "Handling of Type'Size Values".
--       During gigi processing, the value is back annotated for all zero
--       values, so that after the call to gigi, the value is properly set.

--    Etype (Node5)
--       Present in all entities. Represents the type of the entity, which
--       is itself another entity. For a type entity, points to the parent
--       type for a derived type, or if the type is not derived, points to
--       itself. For a subtype entity, Etype points to the base type. For
--       a class wide type, points to the parent type. For a subprogram or
--       subprogram type, Etype has the return type of a function or is set
--       to Standard_Void_Type to represent a procedure.

--    Exception_Code (Uint22)
--       Present in exception entitites. Set to zero unless either an
--       Import_Exception or Export_Exception pragma applies to the
--       pragma and specifies a Code value. See description of these
--       pragmas for details. Note that this field is relevant only if
--       Is_VMS_Exception is set.

--    Extra_Formal (Node15)
--       Present in formal parameters in the non-generic case. Certain
--       parameters require extra implicit information to be passed
--       (e.g. the flag indicating if an unconstrained variant record
--       argument is constrained, and the accessibility level for
--       access parameters. See description of Extra_Constrained,
--       Extra_Accessibility fields for further details. Extra formal
--       parameters are constructed to represent these values, and
--       chained to the end of the list of formals using the
--       Extra_Formal field (i.e. the Extra_Formal field of the last
--       "real" formal points to the first extra formal, and the
--       Extra_Formal field of each extra formal points to the next
--       one, with Empty indicating the end of the list of extra
--       formals.

--    Extra_Formals (Node28)
--       Applies to subprograms and subprogram types, and also in entries
--       and entry families. Returns first extra formal of the subprogram
--       or entry. Returns Empty if there are no extra formals.

--    Extra_Accessibility (Node13)
--       Present in formal parameters in the non-generic case if
--       expansion is active. Normally Empty, but if a parameter is
--       one for which a dynamic accessibility check is required, then
--       an extra formal of type Natural is created (see description
--       of field Extra_Formal), and the Extra_Accessibility field of
--       the formal parameter points to the entity for this extra
--       formal. Also present in variables when compiling receiving
--       stubs. In this case, a non Empty value means that this
--       variable's accessibility depth has been transmitted by the
--       caller and must be retrieved through the entity designed by
--       this field instead of being computed.

--    Extra_Constrained (Node23)
--       Present in formal parameters in the non-generic case if
--       expansion is active. Normally Empty, but if a parameter is
--       one for which a dynamic indication of its constrained status
--       is required, then an extra formal of type Boolean is created
--       (see description of field Extra_Formal), and the
--       Extra_Constrained field of the formal parameter points to the
--       entity for this extra formal. Also present in variables when
--       compiling receiving stubs. In this case, a non empty value
--       means that this variable's constrained status has been
--       transmitted by the caller and must be retrieved through the
--       entity designed by this field instead of being computed.

--    Finalization_Chain_Entity (Node19)
--       Present in scopes which can have finalizable entities (blocks,
--       functions, procedures, tasks, entries). When this field is empty it
--       means that there are no finalization actions to perform on exit of the
--       scope. When this field contains 'Error', it means that no
--       finalization actions should happen at this level and the
--       finalization chain of a parent scope shall be used (??? this is
--       an improper use of 'Error' and should be changed). otherwise it
--       contains an entity of type Finalizable_Ptr that is the head of the
--       list of objects to finalize on exit. See "Finalization Management"
--       section in exp_ch7.adb for more details.

--    Finalize_Storage_Only (Flag158) [base type only]
--       Present in all types. Set on direct controlled types to which a
--       valid Finalize_Storage_Only pragma applies. This flag is also set on
--       composite types when they have at least one controlled component and
--       all their controlled components are Finalize_Storage_Only. It is also
--       inherited by type derivation except for direct controlled types where
--       the Finalize_Storage_Only pragma is required at each level of
--       derivation.

--    First_Component (synthesized)
--       Applies to record types. Returns the first component by following
--       the chain of declared entities for the record until a component
--       is found (one with an Ekind of E_Component). The discriminants are
--       skipped. If the record is null, then Empty is returned.

--    First_Discriminant (synthesized)
--       Applies to types with discriminants. The discriminants are the
--       first entities declared in the type, so normally this is equivalent
--       to First_Entity. The exception arises for tagged types, where the
--       tag itself is prepended to the front of the entity chain, so the
--       First_Discriminant function steps past the tag if it is present.

--    First_Entity (Node17)
--       Present in all entities which act as scopes to which a list of
--       associated entities is attached (blocks, class subtypes and types,
--       entries, functions, loops, packages, procedures, protected objects,
--       record types and subtypes, private types, task types and subtypes).
--       Points to a list of associated entities using the Next_Entity field
--       as a chain pointer with Empty marking the end of the list.

--    First_Formal (synthesized)
--       Applies to subprograms and subprogram types, and also in entries
--       and entry families. Returns first formal of the subprogram or entry.
--       The formals are the first entities declared in a subprogram or in
--       a subprogram type (the designated type of an Access_To_Subprogram
--       definition) or in an entry.

--    First_Formal_With_Extras (synthesized)
--       Applies to subprograms and subprogram types, and also in entries
--       and entry families. Returns first formal of the subprogram or entry.
--       Returns Empty if there are no formals. The list returned includes
--       all the extra formals (see description of Extra_Formals field).

--    First_Index (Node17)
--       Present in array types and subtypes and in string types and subtypes.
--       By introducing implicit subtypes for the index constraints, we have
--       the same structure for constrained and unconstrained arrays, subtype
--       marks and discrete ranges are both represented by a subtype. This
--       function returns the tree node corresponding to an occurrence of the
--       first index (NOT the entity for the type). Subsequent indexes are
--       obtained using Next_Index. Note that this field is present for the
--       case of string literal subtypes, but is always Empty.

--    First_Literal (Node17)
--       Present in all enumeration types, including character and boolean
--       types. This field points to the first enumeration literal entity
--       for the type (i.e. it is set to First (Literals (N)) where N is
--       the enumeration type definition node. A special case occurs with
--       standard character and wide character types, where this field is
--       Empty, since there are no enumeration literal lists in these cases.
--       Note that this field is set in enumeration subtypes, but it still
--       points to the first literal of the base type in this case.

--    First_Optional_Parameter (Node14)
--       Present in (non-generic) function and procedure entities. Set to a
--       non-null value only if a pragma Import_Function, Import_Procedure
--       or Import_Valued_Procedure specifies a First_Optional_Parameter
--       argument, in which case this field points to the parameter entity
--       corresponding to the specified parameter.

--    First_Private_Entity (Node16)
--       Present in all entities containing private parts (packages,
--       protected types and subtypes, task types and subtypes). The
--       entities on the entity chain are in order of declaration, so the
--       entries for private entities are at the end of the chain. This
--       field points to the first entity for the private part. It is
--       Empty if there are no entities declared in the private part or
--       if there is no private part.

--    First_Rep_Item (Node6)
--       Present in all entities. If non-empty, points to a linked list of
--       representation pragmas nodes and representation clause nodes that
--       apply to the entity, linked using Next_Rep_Item, with Empty marking
--       the end of the list. In the case of derived types and subtypes, the
--       new entity inherits the chain at the point of declaration. This
--       means that it is possible to have multiple instances of the same
--       kind of rep item on the chain, in which case it is the first one
--       that applies to the entity.
--
--       For most representation items, the representation information is
--       reflected in other fields and flags in the entity. For example if
--       a record representation clause is present, the component entities
--       reflect the specified information. However, there are some items
--       that are only reflected in the chain. These include:
--
--          Alignment attribute definition clause
--          Machine_Attribute pragma
--          Link_Alias pragma
--          Link-Section pragma
--          Weak_External pragma
--
--       If any of these items are present, then the flag Has_Gigi_Rep_Item
--       is set, indicating that Gigi should search the chain.
--
--       Other representation items are included in the chain so that error
--       messages can easily locate the relevant nodes for posting errors.
--       Note in particular that size clauses are present only for this
--       purpose, and should only be accessed if Has_Size_Clause is set.

--    First_Stored_Discriminant (synthesized)
--       Applies to types with discriminants. Gives the first discriminant
--       stored in the object. In many cases, these are the same as the
--       normal visible discriminants for the type, but in the case of
--       renamed discriminants, this is not always the case.
--
--       For tagged types, and untagged types which are root types or
--       derived types but which do not rename discriminants in their
--       root type, the stored discriminants are the same as the actual
--       discriminants of the type, and hence this function is the same
--       as First_Discriminant.
--
--       For derived non-tagged types that rename discriminants in the root
--       type this is the first of the discriminants that occur in the
--       root type. To be precise, in this case stored discriminants are
--       entities attached to the entity chain of the derived type which
--       are a copy of the discriminants of the root type. Furthermore their
--       Is_Completely_Hidden flag is set since although they are actually
--       stored in the object, they are not in the set of discriminants that
--       is visble in the type.
--
--       For derived untagged types, stored discriminants are the real
--       discriminants from Gigi's standpoint, i.e. those that will be
--       stored in actual objects of the type.

--    First_Subtype (synthesized)
--       Applies to all types and subtypes. For types, yields the first
--       subtype of the type. For subtypes, yields the first subtype of
--       the base type of the subtype.

--    First_Tag_Component (synthesized)
--       Applies to tagged record types, returns the entity for the first
--       _Tag field in this record.

--    Freeze_Node (Node7)
--       Present in all entities. If there is an associated freeze node for
--       the entity, this field references this freeze node. If no freeze
--       node is associated with the entity, then this field is Empty. See
--       package Freeze for further details.

--    From_With_Type (Flag159)
--       Present in package and type entities. Indicates that the entity
--       appears in a With_Type clause in the context of some other unit,
--       either as the prefix (which must be a package), or as a type name.
--       The package can only be used to retrieve such a type, and the type
--       can be used only in component declarations and access definitions.
--       The With_Type clause is used to construct mutually recursive
--       types, i.e. record types (Java classes) that hold pointers to each
--       other. If such a type is an access type, it has no explicit freeze
--       node, so that the back-end does not attempt to elaborate it.
--       Currently this flag is also used to implement Ada 2005 (AI-50217).
--       It will be renamed to From_Limited_With after removal of the current
--       GNAT with_type clause???

--    Full_View (Node11)
--       Present in all type and subtype entities and in deferred constants.
--       References the entity for the corresponding full type declaration.
--       For all types other than private and incomplete types, this field
--       always contains Empty. See also Underlying_Type.

--    Function_Returns_With_DSP (Flag169)
--       Present in all subprogram entities, and type entities for access
--       to subprogram values. Set True if the function (or referenced
--       function in the case of an access value) returns with using the
--       DSP (depressed stack pointer) approach. This can only be set
--       True if Targparm.Functions_Return_By_DSP_On_Target is True and
--       the function returns a value of a type whose size is not known
--       at compile time.

--    Generic_Homonym (Node11)
--       Present in generic packages. The generic homonym is the entity of
--       a renaming declaration inserted in every generic unit. It is used
--       to resolve the name of a local entity that is given by a qualified
--       name, when the generic entity itself is hidden by a local name.

--    Generic_Renamings (Elist23)
--       Present in package and subprogram instances. Holds mapping that
--       associates generic parameters with the corresponding instances, in
--       those cases where the instance is an entity.

--    Handler_Records (List10)
--       Present in subprogram and package entities. Points to a list of
--       identifiers referencing the handler record entities for the
--       corresponding unit.

--    Has_Aliased_Components (Flag135) [implementation base type only]
--       Present in array type entities. Indicates that the component type
--       of the array is aliased.

--    Has_Alignment_Clause (Flag46)
--       Present in all type entities and objects. Indicates if an alignment
--       clause has been given for the entity. If set, then Alignment_Clause
--       returns the N_Attribute_Definition node for the alignment attribute
--       definition clause. Note that it is possible for this flag to be False
--       even when Alignment_Clause returns non_Empty (this happens in the case
--       of derived type declarations).

--    Has_All_Calls_Remote (Flag79)
--       Present in all library unit entities. Set true if the library unit
--       has an All_Calls_Remote pragma. Note that such entities must also
--       be RCI entities, so the flag Is_Remote_Call_Interface will always
--       be set if this flag is set.

--    Has_Anon_Block_Suffix (Flag201)
--       Present in all entities. Set if the entity is nested within one or
--       more anonymous blocks and the Chars field contains a name with an
--       anonymous block suffix (see Exp_Dbug for furthert details).

--    Has_Atomic_Components (Flag86) [implementation base type only]
--       Present in all types and objects. Set only for an array type or
--       an array object if a valid pragma Atomic_Components applies to the
--       type or object. Note that in the case of an object, this flag is
--       only set on the object if there was an explicit pragma for the
--       object. In other words, the proper test for whether an object has
--       atomic components is to see if either the object or its base type
--       has this flag set. Note that in the case of a type, the pragma will
--       be chained to the rep item chain of the first subtype in the usual
--       manner.

--    Has_Attach_Handler (synthesized)
--       Applies to record types that are constructed by the expander to
--       represent protected types. Returns True if there is at least one
--       Attach_Handler pragma in the corresponding specification.

--    Has_Biased_Representation (Flag139)
--       Present in discrete types (where it applies to the type'size value),
--       and to objects (both stand-alone and components), where it applies to
--       the size of the object from a size or record component clause. In
--       all cases it indicates that the size in question is smaller than
--       would normally be required, but that the size requirement can be
--       satisfied by using a biased representation, in which stored values
--       have the low bound (Expr_Value (Type_Low_Bound (T)) subtracted to
--       reduce the required size. For example, a type with a range of 1..2
--       takes one bit, using 0 to represent 1 and 1 to represent 2.
--
--       Note that in the object and component cases, the flag is only set
--       if the type is unbiased, but the object specifies a smaller size
--       than the size of the type, forcing biased representation for the
--       object, but the subtype is still an unbiased type.

--    Has_Completion (Flag26)
--       Present in all entities that require a completion (functions,
--       procedures, private types, limited private types, incomplete types,
--       constants and packages that require a body). The flag is set if the
--       completion has been encountered and analyzed.

--    Has_Completion_In_Body (Flag71)
--       Present in all entities for types and subtypes. Set only in "Taft
--       amendment types" (incomplete types whose full declaration appears in
--       the package body).

--    Has_Complex_Representation (Flag140) [implementation base type only]
--       Present in all type entities. Set only for a record base type to
--       which a valid pragma Complex_Representation applies.

--    Has_Component_Size_Clause (Flag68) [implementation base type only]
--       Present in all type entities. Set if a component size clause is
--       present for the given type. Note that this flag can be False even
--       if Component_Size is non-zero (happens in the case of derived types).

--    Has_Constrained_Partial_View (Flag187)
--       Present in private type and their completions, when the private
--       type has no discriminants and the full view has discriminants with
--       defaults. In Ada 2005 heap-allocated objects of such types are not
--       constrained, and can change their discriminants with full assignment.

--    Has_Contiguous_Rep (Flag181)
--       Present in enumeration types. True if the type as a representation
--       clause whose entries are successive integers.

--    Has_Controlling_Result (Flag98)
--       Present in E_Function entities. True if The function is a primitive
--       function of a tagged type which can dispatch on result

--    Has_Controlled_Component (Flag43) [base type only]
--       Present in all entities. Set only for composite type entities which
--       contain a component that either is a controlled type, or itself
--       contains controlled component (i.e. either Has_Controlled_Component
--       or Is_Controlled is set for at least one component).

--    Has_Convention_Pragma (Flag119)
--       Present in an entity for which a Convention, Import, or Export
--       pragma has been given. Used to prevent more than one such pragma
--       appearing for a given entity (RM B.1(45)).

--    Has_Delayed_Freeze (Flag18)
--       Present in all entities. Set to indicate that an explicit freeze
--       node must be generated for the entity at its freezing point. See
--       separate section ("Delayed Freezing and Elaboration") for details.

--    Has_Discriminants (Flag5)
--       Present in all types and subtypes. For types that are allowed to have
--       discriminants (record types and subtypes, task types and subtypes,
--       protected types and subtypes, private types, limited private types,
--       and incomplete types), indicates if the corresponding type or subtype
--       has a known discriminant part. Always false for all other types.

--    Has_Entries (synthesized)
--       Applies to concurrent types. True if any entries are declared
--       within the task or protected definition for the type.

--    Has_Enumeration_Rep_Clause (Flag66)
--       Present in enumeration types. Set if an enumeration representation
--       clause has been given for this enumeration type. Used to prevent more
--       than one enumeration representation clause for a given type. Note
--       that this does not imply a representation with holes, since the rep
--       clause may merely confirm the default 0..N representation.

--    Has_External_Tag_Rep_Clause (Flag110)
--       Present in tagged types. Set if an external_tag rep. clause has been
--       given for this type. Use to avoid the generation of the default
--       external_tag.

--    Has_Exit (Flag47)
--       Present in loop entities. Set if the loop contains an exit statement.

--    Has_Foreign_Convention (synthesized)
--       Applies to all entities. Determines if the Convention for the
--       entity is a foreign convention (i.e. is other than Convention_Ada,
--       Convention_Intrinsic, Convention_Entry or Convention_Protected).

--    Has_Forward_Instantiation (Flag175)
--       Present in package entities. Set true for packages that contain
--       instantiations of local generic entities, before the corresponding
--       generic body has been seen. If a package has a forward instantiation,
--       we cannot inline subprograms appearing in the same package because
--       the placement requirements of the instance will conflict with the
--       linear elaboration of front-end inlining.

--    Has_Fully_Qualified_Name (Flag173)
--       Present in all entities. Set True if the name in the Chars field
--       has been replaced by the fully qualified name, as used for debug
--       output. See Exp_Dbug for a full description of the use of this
--       flag and also the related flag Has_Qualified_Name.

--    Has_Gigi_Rep_Item (Flag82)
--       This flag is set if the rep item chain (referenced by First_Rep_Item
--       and linked through the Next_Rep_Item chain) contains a representation
--       item that needs to be specially processed by Gigi, i.e. one of the
--       following items:
--
--          Machine_Attribute pragma
--          Linker_Alias pragma
--          Linker_Section pragma
--          Linker_Constructor pragma
--          Linker_Destructor pragma
--          Weak_External pragma
--
--       If this flag is set, then Gigi should scan the rep item chain to
--       process any of these items that appear. At least one such item will
--       be present.

--    Has_Homonym (Flag56)
--       Present in all entities. Set if an entity has a homonym in the same
--       scope. Used by Gigi to generate unique names for such entities.

--    Has_Interrupt_Handler (synthesized)
--       Applies to all protected type entities. Set if the protected type
--       definition contains at least one procedure to which a pragma
--       Interrupt_Handler applies.

--    Has_Machine_Radix_Clause (Flag83)
--       Present in decimal types and subtypes, set if a Machine_Radix
--       representation clause is present. This flag is used to detect
--       the error of multiple machine radix clauses for a single type.

--    Has_Master_Entity (Flag21)
--       Present in entities that can appear in the scope stack (see spec
--       of Sem). It is set if a task master entity (_master) has been
--       declared and initialized in the corresponding scope.

--    Has_Missing_Return (Flag142)
--       Present in functions and generic functions. Set if there is one or
--       more missing return statements in the function. This is used to
--       control wrapping of the body in Exp_Ch6 to ensure that the program
--       error exeption is correctly raised in this case at runtime.

--    Has_Nested_Block_With_Handler (Flag101)
--       Present in scope entities. Set if there is a nested block within the
--       scope that has an exception handler and the two scopes are in the
--       same procedure. This is used by the backend for controlling certain
--       optimizations to ensure that they are consistent with exceptions.
--       See documentation in Gigi for further details.

--    Has_Non_Standard_Rep (Flag75) [implementation base type only]
--       Present in all type entities. Set when some representation clause
--       or pragma causes the representation of the item to be significantly
--       modified. In this category are changes of small or radix for a
--       fixed-point type, change of component size for an array, and record
--       or enumeration representation clauses, as well as packed pragmas.
--       All other representation clauses (e.g. Size and Alignment clauses)
--       are not considered to be significant since they do not affect
--       stored bit patterns.

--    Has_Object_Size_Clause (Flag172)
--       Present in entities for types and subtypes. Set if an Object_Size
--       clause has been processed for the type Used to prevent multiple
--       Object_Size clauses for a given entity.

--    Has_Per_Object_Constraint (Flag154)
--       Present in E_Component entities, true if the subtype of the
--       component has a per object constraint. Per object constraints result
--       from the following situations:
--
--       1. N_Attribute_Reference - when the prefix is the enclosing type and
--          the attribute is Access.
--       2. N_Discriminant_Association - when the expression uses the
--          discriminant of the enclosing type.
--       3. N_Index_Or_Discriminant_Constraint - when at least one of the
--          individual constraints is a per object constraint.
--       4. N_Range - when the lower or upper bound uses the discriminant of
--          the enclosing type.
--       5. N_Range_Constraint - when the range expression uses the
--          discriminant of the enclosing type.

--    Has_Persistent_BSS (Flag188)
--       Present in all entities. Set True for entities to which a valid
--       pragma Persistent_BSS applies. Note that although the pragma is
--       only meaningful for objects, we set it for all entities in a unit
--       to which the pragma applies, as well as the unit entity itself, for
--       convenience in propagating the flag to contained entities.

--    Has_Pragma_Controlled (Flag27) [implementation base type only]
--       Present in access type entities. It is set if a pragma Controlled
--       applies to the access type.

--    Has_Pragma_Elaborate_Body (Flag150)
--       Present in all entities. Set in compilation unit entities if a
--       pragma Elaborate_Body applies to the compilation unit.

--    Has_Pragma_Inline (Flag157)
--       Present in all entities. Set for functions and procedures for which
--       a pragma Inline or Inline_Always applies to the subprogram. Note
--       that this flag can be set even if Is_Inlined is not set. This
--       happens for pragma Inline (if Inline_Active is False). In other
--       words, the flag Has_Pragma_Inline represents the formal semantic
--       status, and is used for checking semantic correctness.
--       The flag Is_Inlined indicates whether inlining is actually active
--       for the entity.

--    Has_Pragma_Pack (Flag121) [implementation base type only]
--       Present in all entities. If set, indicates that a valid pragma Pack
--       was was given for the type. Note that this flag is not inherited by
--       derived type. See also the Is_Packed flag.

--    Has_Pragma_Pure (Flag203)
--       Present in all entities. If set, indicates that a valid pragma Pure
--       was given for the entity. In some cases, we need to test whether
--       Is_Pure was explicitly set using this pragma.

--    Has_Pragma_Pure_Function (Flag179)
--       Present in all entities. If set, indicates that a valid pragma
--       Pure_Function was given for the entity. In some cases, we need to
--       know that Is_Pure was explicitly set using this pragma.

--    Has_Pragma_Unreferenced (Flag180)
--       Present in all entities. Set if a valid pragma Unreferenced applies
--       to the pragma, indicating that no warning should be given if the
--       entity has no references, but a warning should be given if it is
--       in fact referenced.

--    Known_To_Have_Preelab_Init (Flag207)
--       Present in all type and subtype entities. If set, then the type is
--       known to have preelaborable initialization. In the case of a partial
--       view of a private type, it is only possible for this tobe set if a
--       pragma Preelaborable_Initialization is given for the type. For other
--       types, it is never set if the type does not have preelaborable
--       initialization, it may or may not be set if the type does have
--       preelaborable initialization.

--    Has_Primitive_Operations (Flag120) [base type only]
--       Present in all type entities. Set if at least one primitive operation
--       is defined for the type.

--    Has_Private_Ancestor (synthesized)
--       Applies to all type and subtype entities. Returns True if at least
--       one ancestor is private, and otherwise False if there are no private
--       ancestors.

--    Has_Private_Declaration (Flag155)
--       Present in all entities. Returns True if it is the defining entity
--       of a private type declaration or its corresponding full declaration.
--       This flag is thus preserved when the full and the partial views are
--       exchanged, to indicate if a full type declaration is a completion.
--       Used for semantic checks in E.4 (18), and elsewhere.

--    Has_Qualified_Name (Flag161)
--       Present in all entities. Set True if the name in the Chars field
--       has been replaced by its qualified name, as used for debug output.
--       See Exp_Dbug for a full description of qualification requirements.
--       For some entities, the name is the fully qualified name, but there
--       are exceptions. In particular, for local variables in procedures,
--       we do not include the procedure itself or higher scopes. See also
--       the flag Has_Fully_Qualified_Name, which is set if the name does
--       indeed include the fully qualified name.

--    Has_Record_Rep_Clause (Flag65) [implementation base type only]
--       Present in record types. Set if a record representation clause has
--       been given for this record type. Used to prevent more than one such
--       clause for a given record type. Note that this is initially cleared
--       for a derived type, even though the representation is inherited. See
--       also the flag Has_Specified_Layout.

--    Has_Recursive_Call (Flag143)
--       Present in procedures. Set if a direct parameterless recursive call
--       is detected while analyzing the body. Used to activate some error
--       checks for infinite recursion.

--    Has_Size_Clause (Flag29)
--       Present in entities for types and objects. Set if a size clause is
--       present for the entity. Used to prevent multiple Size clauses for a
--       given entity. Note that it is always initially cleared for a derived
--       type, even though the Size for such a type is inherited from a Size
--       clause given for the parent type.

--    Has_Small_Clause (Flag67)
--       Present in ordinary fixed point types (but not subtypes). Indicates
--       that a small clause has been given for the entity. Used to prevent
--       multiple Small clauses for a given entity. Note that it is always
--       initially cleared for a derived type, even though the Small for such
--       a type is inherited from a Small clause given for the parent type.

--    Has_Specified_Layout (Flag100) [implementation base type only]
--       Present in all type entities. Set for a record type or subtype if
--       the record layout has been specified by a record representation
--       clause. Note that this differs from the flag Has_Record_Rep_Clause
--       in that it is inherited by a derived type. Has_Record_Rep_Clause is
--       used to indicate that the type is mentioned explicitly in a record
--       representation clause, and thus is not inherited by a derived type.
--       This flag is always False for non-record types.

--    Has_Specified_Stream_Input (Flag190)
--    Has_Specified_Stream_Output (Flag191)
--    Has_Specified_Stream_Read (Flag192)
--    Has_Specified_Stream_Write (Flag193)
--       Present in all type and subtype entities. Set for a given view if the
--       corresponding stream-oriented attribute has been defined by an
--       attribute definition clause. When such a clause occurs, a TSS is set
--       on the underlying full view; the flags are used to track visibility of
--       the attribute definition clause for partial or incomplete views.
<<<<<<< HEAD

=======
--
--    Has_Static_Discriminants (Flag211)
--       Present in record subtypes constrained by discriminant values. Set if
--       all the discriminant values have static values, meaning that in the
--       case of a variant record, the component list can be trimmed down to
--       include only the components corresponding to these discriminants.
--
>>>>>>> c355071f
--    Has_Storage_Size_Clause (Flag23) [implementation base type only]
--       Present in task types and access types. It is set if a Storage_Size
--       clause is present for the type. Used to prevent multiple clauses for
--       one type. Note that this flag is initially cleared for a derived type
--       even though the Storage_Size for such a type is inherited from a
--       Storage_Size clause given for the parent type. Note that in the case
--       of access types, this flag is present only in the root type, since a
--       storage size clause cannot be given to a derived type.

--    Has_Stream_Size_Clause (Flag184)
--       This flag is set on types which have a Stream_Size clause attribute.
--       Used to prevent multiple Stream_Size clauses for a given entity.

--    Has_Subprogram_Descriptor (Flag93)
--       This flag is set on entities for which zero-cost exception subprogram
--       descriptors can be generated (subprograms and library level package
--       declarations and bodies). It indicates that a subprogram descriptor
--       has been generated, and is used to suppress generation of multiple
--       descriptors (e.g. when instantiating generic bodies).

--    Has_Task (Flag30) [base type only]
--       Present in all type entities. Set on task types themselves, and also
--       (recursively) on any composite type which has a component for which
--       Has_Task is set. The meaning is that an allocator of such an object
--       must create the required tasks. Note that the flag is not set on
--       access types, even if they designate an object that Has_Task.

--    Has_Unchecked_Union (Flag123) [base type only]
--       Present in all type entities. Set on unchecked unions themselves
--       and (recursively) on any composite type which has a component for
--       which Has_Unchecked_Union is set. The meaning is that a comparison
--       operation for the type is not permitted. Note that the flag is not
--       set on access types, even if they designate an object that has
--       the flag Has_Unchecked_Union set.

--    Has_Unknown_Discriminants (Flag72)
--       Present in all type entities. Types can have unknown discriminants
--       either from their declaration or through type derivation. The use
--       of this flag exactly meets the spec in RM 3.7(26). Note that all
--       class-wide types are considered to have unknown discriminants.
--       Note that both Has_Discriminants and Has_Unknown_Discriminants may
--       be true for a type. Class-wide types and their subtypes have
--       unknown discriminants and can have declared ones as well. Private
--       types declared with unknown discriminants may have a full view that
--       has explicit discriminants, and both flag will be set on the partial
--       view, to insure that discriminants are properly inherited in certain
--       contexts.

--    Has_Volatile_Components (Flag87) [implementation base type only]
--       Present in all types and objects. Set only for an array type or
--       array object if a valid pragma Volatile_Components or a valid
--       pragma Atomic_Components applies to the type or object. Note that
--       in the case of an object, this flag is only set on the object if
--       there was an explicit pragma for the object. In other words, the
--       proper test for whether an object has volatile components is to
--       see if either the object or its base type has this flag set. Note
--       that in the case of a type the pragma will be chained to the rep
--       item chain of the first subtype in the usual manner.

--    Has_Xref_Entry (Flag182)
--       This flag is set if an entity has an entry in the Xref information
--       generated in ali files. This is true for all source entities in the
--       extended main source file. It is also true of entities in other
--       packages that are referenced directly or indirectly from the main
--       source file (indirect reference occurs when the main source file
--       references an entity with a type reference. See package Lib.Xref
--       for further details).

--    Hiding_Loop_Variable (Node8)
--       Present in variables. Set only if a variable of a discrete type is
--       hidden by a loop variable in the same local scope, in which case
--       the Hiding_Loop_Variable field of the hidden variable points to
--       the E_Loop_Parameter entity doing the hiding. Used in processing
--       warning messages if the hidden variable turns out to be unused
--       or is referenced without being set.

--    Homonym (Node4)
--       Present in all entities. Link for list of entities that have the
--       same source name and that are declared in the same or enclosing
--       scopes. Homonyms in the same scope are overloaded. Used for name
--       resolution and for the generation of debugging information.

--    Implementation_Base_Type (synthesized)
--       Applies to all types. Similar to Base_Type, but never returns a
<<<<<<< HEAD
--       private type when applied to a non-private type. Instead in this
--       case, it always returns the Underlying_Type of the base type, so that
--       we still have a concrete type. Note: it is allowed to apply
--       Implementation_Base_Type to other than a type, in which case it
--       simply returns the entity unchanged.
=======
--       private type when applied to a non-private type. Instead in this case,
--       it always returns the Underlying_Type of the base type, so that we
--       still have a concrete type. Note: it is allowed to apply
--       Implementation_Base_Type to other than a type, in which case it simply
--       returns the entity unchanged.
>>>>>>> c355071f

--    In_Package_Body (Flag48)
--       Set on the entity that denotes the package (the defining occurrence
--       of the package declaration) while analyzing and expanding the package
--       body. Reset on completion of analysis/expansion.

--    In_Private_Part (Flag45)
--       Present in all entities. Can be set only in package entities and
--       objects. For package entities, this flag is set to indicate that the
--       private part of the package is being analyzed. The flag is reset at
--       the end of the package declaration. For objects it indicates that the
--       declaration of the object occurs in the private part of a package.

--    Inner_Instances (Elist23)
--       Present in generic units. Contains element list of units that are
--       instantiated within the given generic. Used to diagnose circular
--       instantiations.

--    Interface_Name (Node21)
--       Present in exceptions, functions, procedures, variables, constants,
--       and packages. Set to Empty unless an export, import, or interface
--       name pragma has explicitly specified an external name, in which
--       case it references an N_String_Literal node for the specified
--       external name. In the case of exceptions, the field is set by
--       Import_Exception/Export_Exception (which can be used in OpenVMS
--       versions only). Note that if this field is Empty, and Is_Imported
--       or Is_Exported is set, then the default interface name is the name
--       of the entity, cased in a manner that is appropriate to the system
--       in use. Note that Interface_Name is ignored if an address clause
--       is present (since it is meaningless in this case).
--
--       An additional special case usage of this field is in JGNAT for
--       E_Component and E_Discriminant. JGNAT allows these entities to
--       be imported by specifying pragma Import within a component's
--       containing record definition. This supports interfacing to
--       object fields defined within Java classes, and such pragmas
--       are generated by the jvm2ada binding generator tool whenever
--       it processes classes with public object fields. A pragma Import
--       for a component can define the External_Name of the imported
--       Java field (which is generally needed, because Java names are
--       case sensitive).
--
--    In_Use (Flag8)
--       Present in packages and types. Set when analyzing a use clause for
--       the corresponding entity. Reset at end of corresponding declarative
--       part. The flag on a type is also used to determine the visibility of
--       the primitive operators of the type.

--    Is_Abstract (Flag19)
--       Present in all types, and also for functions and procedures. Set
--       for abstract types and abstract subprograms.

--    Is_Local_Anonymous_Access (Flag194)
--       Present in access types. Set for an anonymous access type to indicate
--       that the type is created for a record component with an access
--       definition, an array component, or a stand-alone object. Such
--       anonymous types have an accessibility level equal to that of the
--       declaration in which they appear, unlike the anonymous access types
--       that are created for access parameters and access discriminants.

--    Is_Access_Constant (Flag69)
--       Present in access types and subtypes. Indicates that the keyword
--       constant was present in the access type definition.

--    Is_Access_Type (synthesized)
--       Applies to all entities, true for access types and subtypes

<<<<<<< HEAD
--    Is_Ada_2005 (Flag185)
--       Applies to all entities, true if a valid pragma Ada_05 applies to the
--       entity, indicating that the entity is Ada 2005 only.
=======
--    Is_Ada_2005_Only (Flag185)
--       Applies to all entities, true if a valid pragma Ada_05 applies to the
--       entity which specifically names the entity, indicating that the entity
--       is Ada 2005 only. Note that this flag is not set if the entity is part
--       of a unit compiled with the normal no-argument form of pragma Ada_05.
>>>>>>> c355071f

--    Is_Aliased (Flag15)
--       Present in objects whose declarations carry the keyword aliased,
--       and on record components that have the keyword.

--    Is_Always_Inlined (synthesized)
--       Present in subprograms. True if there is a pragma Inline_Always for
--       the subprogram.

--    Is_AST_Entry (Flag132)
--       Present in entry entities. Set if a valid pragma AST_Entry applies
--       to the entry. This flag can only be set in OpenVMS versions of GNAT.
--       Note: we also allow the flag to appear in entry families, but given
--       the current implementation of the pragma AST_Entry, this flag will
--       always be False in entry families.

--    Is_Atomic (Flag85)
--       Present in all type entities, and also in constants, components and
--       variables. Set if a pragma Atomic or Shared applies to the entity.
--       In the case of private and incomplete types, this flag is set in
--       both the partial view and the full view.

--    Is_Array_Type (synthesized)
--       Applies to all entities, true for array types and subtypes

--    Is_Asynchronous (Flag81)
--       Present in all type entities and in procedure entities. Set
--       if a pragma Asynchronous applies to the entity.

--    Is_Bit_Packed_Array (Flag122) [implementation base type only]
--       Present in all entities. This flag is set for a packed array
--       type that is bit packed (i.e. the component size is known by the
--       front end and is in the range 1-7, 9-15, 17-31, or 33-63). Is_Packed
--       is always set if Is_Bit_Packed_Array is set, but it is possible for
--       Is_Packed to be set without Is_Bit_Packed_Array for the case of an
--       array having one or more index types that are enumeration types
--       with non-standard enumeration representations.

--    Is_Boolean_Type (synthesized)
--       Applies to all entities, true for boolean types and subtypes,
--       i.e. Standard.Boolean and all types ultimately derived from it.

--    Is_By_Copy_Type (synthesized)
--       Applies to all type entities. Returns true if the entity is
--       a by copy type (RM 6.2(3)).

--    Is_By_Reference_Type (synthesized)
--       Applies to all type entities. True if the type is required to
--       be passed by reference, as defined in (RM 6.2(4-9)).

--    Is_Called (Flag102)
--       Present in subprograms. Returns true if the subprogram is called
--       in the unit being compiled or in a unit in the context. Used for
--       inlining.

--    Is_Character_Type (Flag63)
--       Present in all entities, true for character types and subtypes,
--       i.e. enumeration types that have at least one character literal.

--    Is_Child_Unit (Flag73)
--       Present in all entities. Set only for defining entities of program
--       units that are child units (but False for subunits).

--    Is_Class_Wide_Type (synthesized)
--       Applies to all entities, true for class wide types and subtypes

--    Is_Class_Wide_Equivalent_Type (Flag35)
--       Present in record types and subtypes. Set to True, if the type acts
--       as a class-wide equivalent type, i.e. the Equivalent_Type field of
--       some class-wide subtype entity references this record type.

--    Is_Compilation_Unit (Flag149)
--       Present in all entities. Set if the entity is a package or subprogram
--       entity for a compilation unit other than a subunit (since we treat
--       subunits as part of the same compilation operation as the ultimate
--       parent, we do not consider them to be separate units for this flag).

--    Is_Completely_Hidden (Flag103)
--       A flag set on an E_Discriminant entity. This flag can be set only
--       for girder discriminants of untagged types. When set, the entity
--       is a girder discriminant of a derived untagged type which is not
--       directly visible in the derived type because the derived type or
--       one of its ancestors have renamed the discriminants in the root
--       type. Note that there are girder discriminants which are not
--       Completely_Hidden (e.g. the discriminants of a root type).

--    Is_Composite_Type (synthesized)
--       Applies to all entities, true for all composite types and
--       subtypes. Either Is_Composite_Type or Is_Elementary_Type (but
--       not both) is true of any type.

--    Is_Concurrent_Record_Type (Flag20)
--       Present in record types and subtypes. Set if the type was created
--       by the expander to represent a task or protected type. For every
--       concurrent type, such as record type is constructed, and task and
--       protected objects are instances of this record type at runtime
--       (Gigi will replace declarations of the concurrent type using the
--       declarations of the corresponding record type). See package Exp_Ch9
--       for further details.

--    Is_Concurrent_Type (synthesized)
--       Applies to all entities, true for task types and subtypes and
--       for protected types and subtypes.

--    Is_Constrained (Flag12)
--       Present in types or subtypes which may have index, discriminant
--       or range constraint (i.e. array types and subtypes, record types
--       and subtypes, string types and subtypes, and all numeric types).
--       Set if the type or subtype is constrained.

--    Is_Constr_Subt_For_U_Nominal (Flag80)
--       Present in all types and subtypes. Set true only for the constructed
--       subtype of an object whose nominal subtype is unconstrained. Note
--       that the constructed subtype itself will be constrained.

--    Is_Constr_Subt_For_UN_Aliased (Flag141)
--       This flag can only be set if Is_Constr_Subt_For_U_Nominal is set. It
--       indicates that in addition the object concerned is aliased. This flag
--       is used by Gigi to determine whether a template must be constructed.

--    Is_Constructor (Flag76)
--       Present in function and procedure entities. Set if a pragma
--       CPP_Constructor applies to the subprogram.

--    Is_Controlled (Flag42) [base type only]
--       Present in all type entities. Indicates that the type is controlled,
--       i.e. is either a descendant of Ada.Finalization.Controlled or of
--       Ada.Finalization.Limited_Controlled.

--    Is_Controlling_Formal (Flag97)
--       Present in all Formal_Kind entity. Marks the controlling parameters
--       of dispatching operations.

--    Is_CPP_Class (Flag74)
--       Present in all type entities, set only for tagged and untagged
--       record types to which the pragma CPP_Class has been applied.

--    Is_Decimal_Fixed_Point_Type (synthesized)
--       Applies to all type entities, true for decimal fixed point
--       types and subtypes.

--    Is_Derived_Type (synthesized)
--       Applies to all entities. Determine if given entity is a derived type.
--       Always false if argument is not a type.

--    Is_Discrete_Type (synthesized)
--       Applies to all entities, true for all discrete types and subtypes

--    Is_Discrete__Or_Fixed_Point_Type (synthesized)
--       Applies to all entities, true for all discrete types and subtypes
--       and all fixed-point types and subtypes.

--    Is_Discrim_SO_Function (Flag176)
--       Present in all entities, set only in E_Function entities that Layout
--       creates to compute discriminant-dependent dynamic size/offset values.

--    Is_Dispatching_Operation (Flag6)
--       Present in all entities. Set true for procedures, functions,
--       generic procedures and generic functions if the corresponding
--       operation is dispatching.

--    Is_Dynamic_Scope (synthesized)
--       Applies to all Entities. Returns True if the entity is a dynamic
--       scope (i.e. a block, subprogram, task_type, entry
--       or extended return statement).

--    Is_Elementary_Type (synthesized)
--       Applies to all entities, true for all elementary types and
--       subtypes. Either Is_Composite_Type or Is_Elementary_Type (but
--       not both) is true of any type.

--    Is_Eliminated (Flag124)
--       Present in type entities, subprogram entities, and object entities.
--       Indicates that the corresponding entity has been eliminated by use
--       of pragma Eliminate. Also used to mark subprogram entities whose
--       declaration and body are within unreachable code that is removed.

--    Is_Enumeration_Type (synthesized)
--       Present in all entities, true for enumeration types and subtypes

--    Is_Entry (synthesized)
--       Applies to all entities, True only for entry and entry family
--       entities and False for all other entity kinds.

--    Is_Entry_Formal (Flag52)
--       Present in all entities. Set only for entry formals (which can
--       only be in, in-out or out parameters). This flag is used to speed
--       up the test for the need to replace references in Exp_Ch2.

--    Is_Exported (Flag99)
--       Present in all entities. Set if the entity is exported. For now we
--       only allow the export of constants, exceptions, functions, procedures
--       and variables, but that may well change later on. Exceptions can only
--       be exported in the OpenVMS and Java VM implementations of GNAT.

--    Is_First_Subtype (Flag70)
--       Present in all entities. True for first subtypes (RM 3.2.1(6)),
--       i.e. the entity in the type declaration that introduced the type.
--       This may be the base type itself (e.g. for record declarations and
--       enumeration type declarations), or it may be the first subtype of
--       an anonymous base type (e.g. for integer type declarations or
--       constrained array declarations).

--    Is_Fixed_Point_Type (synthesized)
--       Applies to all entities, true for decimal and ordinary fixed
--       point types and subtypes

--    Is_Floating_Point_Type (synthesized)
--       Applies to all entities, true for float types and subtypes

--    Is_Formal (synthesized)
--       Applies to all entities, true for IN, IN OUT and OUT parameters

--    Is_Formal_Object (synthesized)
--       Applies to all entities, true for generic IN and IN OUT parameters

--    Is_Formal_Subprogram (Flag111)
--       Defined on all entities, true for generic formal subprograms.

--    Is_For_Access_Subtype (Flag118)
--       Present in E_Private_Subtype and E_Record_Subtype entities.
--       Means the sole purpose of the type is to be designated by an
--       Access_Subtype and hence should not be expanded into components
--       because the type may not have been found or frozen yet.

--    Is_Frozen (Flag4)
--       Present in all type entities. Set if the type has been frozen.

--    Is_Generic_Actual_Type (Flag94)
--       Present in the subtype declaration that renames the generic formal
--       as a subtype of the actual. Guarantees that the subtype is not static
--       within the instance.

--    Is_Generic_Instance (Flag130)
--       Present in all entities. Set to indicate that the entity is an
--       instance of a generic unit, or a formal package (which is an instance
--       of the template).

--    Is_Generic_Subprogram (synthesized)
--       Applies to all entities. Yields True for a generic subprogram
--       (generic function, generic subprogram), False for all other entities.

--    Is_Generic_Type (Flag13)
--       Present in all types and subtypes. Set for types which are generic
--       formal types. Such types have an Ekind that corresponds to their
--       classification, so the Ekind cannot be used to identify generic types.

--    Is_Generic_Unit (synthesized)
--       Applies to all entities. Yields True for a generic unit (generic
--       package, generic function, generic procedure), and False for all
--       other entities.

--    Is_Hidden (Flag57)
--       Present in all entities. Set true for all entities declared in the
--       private part or body of a package. Also marks generic formals of a
--       formal package declared without a box. For library level entities,
--       this flag is set if the entity is not publicly visible.

--    Is_Hidden_Open_Scope (Flag171)
--       Present in all entities. Set true for a scope that contains the
--       instantiation of a child unit, and whose entities are not visible
--       during analysis of the instance.

--    Is_Immediately_Visible (Flag7)
--       Present in all entities. Set if entity is immediately visible, i.e.
--       is defined in some currently open scope (RM 8.3(4)).

--    Is_Imported (Flag24)
--       Present in all entities. Set if the entity is imported. For now we
--       only allow the import of exceptions, functions, procedures, packages.
--       and variables. Exceptions can only be imported in the OpenVMS and
--       Java VM implementations of GNAT. Packages and types can only be
--       imported in the Java VM implementation.

--    Is_Incomplete_Or_Private_Type (synthesized)
--       Applies to all entities, true for private and incomplete types

--    Is_Incomplete_Type (synthesized)
--       Applies to all entities, true for incomplete types and subtypes

--    Is_Indefinite_Subtype (synthesized)
--       Applies to all entities for types and subtypes. Determines if given
--       entity is an unconstrained array type or subtype, a discriminated
--       record type or subtype with no initial discriminant values or a
--       class wide type or subtype.

--    Is_Inlined (Flag11)
--       Present in all entities. Set for functions and procedures which are
--       to be inlined. For subprograms created during expansion, this flag
--       may be set directly by the expander to request inlining. Also set
--       for packages that contain inlined subprograms, whose bodies must be
--       be compiled. Is_Inlined is also set on generic subprograms and is
--       inherited by their instances. It is also set on the body entities
--       of inlined subprograms. See also Has_Pragma_Inline.

--    Is_Instantiated (Flag126)
--       Present in generic packages and generic subprograms. Set if the unit
--       is instantiated from somewhere in the extended main source unit. This
--       flag is used to control warnings about the unit being uninstantiated.
--       Also set in a package that is used as an actual for a generic package
--       formal in an instantiation. Also set on a parent instance, in the
--       instantiation of a child, which is implicitly declared in the parent.

--    Is_Integer_Type (synthesized)
--       Applies to all entities, true for integer types and subtypes

--    Is_Interface (Flag186)
--       Present in record types and subtypes to indicate that the current
--       entity corresponds with an abstract interface. Because abstract
--       interfaces are conceptually a special kind of abstract tagged types
--       we represent them by means of tagged record types and subtypes
--       marked with this attribute. This allows us to reuse most of the
--       compiler support for abstract tagged types to implement interfaces
--       (Ada 2005: AI-251).

--    Is_Internal (Flag17)
--       Present in all entities. Set to indicate an entity created during
--       semantic processing (e.g. an implicit type, or a temporary). The
--       only current use of this flag is to indicate that temporaries
--       generated for the result of an inlined function call need not be
--       initialized, even when scalars are initialized or normalized.

--    Is_Interrupt_Handler (Flag89)
--       Present in procedures. Set if a pragma Interrupt_Handler applies
--       to the procedure. The procedure must be parameterless, and on all
--       targets except AAMP it must be a protected procedure.

--    Is_Intrinsic_Subprogram (Flag64)
--       Present in functions and procedures. It is set if a valid pragma
--       Interface or Import is present for this subprogram specifying pragma
--       Intrinsic. Valid means that the name and profile of the subprogram
--       match the requirements of one of the recognized intrinsic subprograms
--       (see package Sem_Intr for details). Note: the value of Convention for
--       such an entity will be set to Convention_Intrinsic, but it is the
--       setting of Is_Intrinsic_Subprogram, NOT simply having convention set
--       to intrinsic, which causes intrinsic code to be generated.

--    Is_Itype (Flag91)
--       Present in all entities, set for Itypes. If it is set, then the
--       declaration for the type does not appear explicitly in the tree.
--       Instead gigi will elaborate the type when it is first used.
--       Has_Delayed_Freeze can be set for Itypes, and the meaning is that
--       the first use (the one which causes the type to be defined) will
--       be the freeze node. Note that an important restriction on Itypes
--       is that the first use of such a type (the one that causes it to be
--       defined) must be in the same scope as the type.

--    Is_Known_Non_Null (Flag37)
--       Present in all entities. Relevant (and can be set True) only for
--       objects of an access type. It is set if the object is currently
--       known to have a non-null value (meaning that no access checks
--       are needed). The indication can for example come from assignment
--       of an access parameter or an allocator whose value is known non-null.
--
--       Note: this flag is set according to the sequential flow of the
--       program, watching the current value of the variable. However,
--       this processing can miss cases of changing the value of an aliased
--       or constant object, so even if this flag is set, it should not
--       be believed if the variable is aliased or volatile. It would
--       be a little neater to avoid the flag being set in the first
--       place in such cases, but that's trickier, and there is only
--       one place that tests the value anyway.
--
--       The flag is dynamically set and reset as semantic analysis and
--       expansion proceeds. Its value is meaningless once the tree is
--       fully constructed, since it simply indicates the last state.
--       Thus this flag has no meaning to the back end.

--    Is_Known_Null (Flag204)
--       Present in all entities. Relevant (and can be set True) only for
--       objects of an access type. It is set if the object is currently known
--       to have a null value (meaning that a dereference will surely raise
--       constraint error exception). The indication can come from an
--       assignment or object declaration.
--
--       The comments above about sequential flow and aliased and volatile for
--       the Is_Known_Non_Null flag apply equally to the Is_Known_Null flag.

--    Is_Known_Valid (Flag170)
--       Present in all entities. Relevant for types (and subtype) and
--       for objects (and enumeration literals) of a discrete type.
--
--       The purpose of this flag is to implement the requirement stated
--       in (RM 13.9.1(9-11)) which require that the use of possibly invalid
--       values may not cause programs to become erroneous. See the function
--       Exp_Util.Expr_Known_Valid for further details. Note that the setting
--       is conservative, in the sense that if the flag is set, it must be
--       right. If the flag is not set, nothing is known about the validity.
--
--       For enumeration literals, the flag is always set, since clearly
--       an enumeration literal represents a valid value. Range checks
--       where necessary will ensure that this valid value is appropriate.
--
--       For objects, the flag indicates the state of knowledge about the
--       current value of the object. This may be modified during expansion,
--       and thus the final value is not relevant to gigi.
--
--       For types and subtypes, the flag is set if all possible bit patterns
--       of length Object_Size (i.e. Esize of the type) represent valid values
--       of the type. In general for such tytpes, all values are valid, the
--       only exception being the case where an object of the type has an
--       explicit size that is greater than Object_Size.
--
--       For non-discrete objects, the setting of the Is_Known_Valid flag is
--       not defined, and is not relevant, since the considerations of the
--       requirement in (RM 13.9.1(9-11)) do not apply.
--
--       The flag is dynamically set and reset as semantic analysis and
--       expansion proceeds. Its value is meaningless once the tree is
--       fully constructed, since it simply indicates the last state.
--       Thus this flag has no meaning to the back end.

--    Is_Limited_Composite (Flag106)
--       Present in all entities. True for composite types that have a
--       limited component. Used to enforce the rule that operations on
--       the composite type that depend on the full view of the component
--       do not become visible until the immediate scope of the composite
--       type itself (RM 7.3.1 (5)).

--    Is_Limited_Interface (Flag197)
--       Present in types that are interfaces. True if interface is declared
--       limited, or is derived from limited interfaces.

--    Is_Limited_Record (Flag25)
--       Present in all entities. Set to true for record (sub)types if the
--       record is declared to be limited. Note that this flag is not set
--       simply because some components of the record are limited.

--    Is_Limited_Type (synthesized)
--       Applies to all entities. True if entity is a limited type (limited
--       private type, task type, protected type, composite containing a
--       limited component, or a subtype of any of these types).

--    Is_Machine_Code_Subprogram (Flag137)
--       Present in subprogram entities. Set to indicate that the subprogram
--       is a machine code subprogram (i.e. its body includes at least one
--       code statement). Also indicates that all necessary semantic checks
--       as required by RM 13.8(3) have been performed.

--    Is_Modular_Integer_Type (synthesized)
--       Applies to all entities. True if entity is a modular integer type

--    Is_Non_Static_Subtype (Flag109)
--       This flag is present in all type and subtype entities. It is set in
--       some (but not all) cases in which a subtype is known to be non-static.
--       Before this flag was added, the computation of whether a subtype was
--       static was entirely synthesized, by looking at the bounds, and the
--       immediate subtype parent. However, this method does not work for some
--       Itypes that have no parent set (and the only way to find the immediate
--       subtype parent is to go through the tree). For now, this flay is set
--       conservatively, i.e. if it is set then for sure the subtype is non-
--       static, but if it is not set, then the type may or may not be static.
--       Thus the test for a static subtype is that this flag is clear AND
--       that the bounds are static AND that the parent subtype (if available
--       to be tested) is static. Eventually we should make sure this flag
--       is always set right, at which point, these comments can be removed,
--       and the tests for static subtypes greatly simplified.

--    Is_Null_Init_Proc (Flag178)
--       Present in procedure entities. Set for generated init proc procedures
--       (used to initialize composite types), if the code for the procedure
--       is null (i.e. is a return and nothing else). Such null initialization
--       procedures are generated in case some client is compiled using the
--       Initialize_Scalars pragma, generating a call to this null procedure,
--       but there is no need to call such procedures within a compilation
--       unit, and this flag is used to suppress such calls.

--    Is_Numeric_Type (synthesized)
--       Applies to all entities, true for all numeric types and subtypes
--       (integer, fixed, float).

--    Is_Object (synthesized)
--       Applies to all entities, true for entities representing objects,
--       including generic formal parameters.

--    Is_Obsolescent (Flag153)
<<<<<<< HEAD
--       Present in all entities. Set only for packages and subprograms to
--       which a valid pragma Obsolescent applies.
=======
--       Present in all entities. Set for any entity for which a valid pragma
--       Obsolescent applies.
>>>>>>> c355071f

--    Is_Optional_Parameter (Flag134)
--       Present in parameter entities. Set if the parameter is specified as
--       optional by use of a First_Optional_Parameter argument to one of the
--       extended Import pragmas. Can only be set for OpenVMS versions of GNAT.

--    Is_Ordinary_Fixed_Point_Type (synthesized)
--       Applies to all entities, true for ordinary fixed point types
--       and subtypes

--    Is_Overriding_Operation (Flag39)
--       Present in subprograms. Set if the subprogram is a primitive
--       operation of a derived type, that overrides an inherited operation.

--    Is_Package_Or_Generic_Package (synthesized)
--       Applies to all entities. True for packages and generic packages.
--       False for all other entities.

--    Is_Package_Body_Entity (Flag160)
--       Present in all entities. Set for entities defined at the top level
--       of a package body. Used to control externally generated names.

--    Is_Packed (Flag51) [implementation base type only]
--       Present in all type entities. This flag is set only for record and
--       array types which have a packed representation. There are three
--       cases which cause packing:
--
--         1. Explicit use of pragma Pack for an array of package components
--         2. Explicit use of pragma Pack to pack a record
--         4. Setting Component_Size of an array to a bit-packable value
--         3. Indexing an array with a non-standard enumeration type.
--
--       For records, Is_Packed is always set if Has_Pack_Pragma is set,
--       and can also be set on its own in a derived type which inherited
--       its packed status.
--
--       For arrays, Is_Packed is set if an array is bit packed (i.e. the
--       component size is known at compile time and is 1-7, 9-15 or 17-31),
--       or if the array has one or more index types that are enumeration
--       types with non-standard representations (in GNAT, we store such
--       arrays compactly, using the Pos of the enumeration type value).
--
--       As for the case of records, Is_Packed can be set on its own for a
--       derived type, with the same dual before/after freeze meaning.
--       Is_Packed can also be set as the result of an explicit component
--       size clause that specifies an appropriate component size.
--
--       In the bit packed array case, Is_Bit_Packed_Array will be set in
--       the bit packed case once the array type is frozen.
--
--       Before an array type is frozen, Is_Packed will always be set if
--       Has_Pack_Pragma is set. Before the freeze point, it is not possible
--       to know the component size, since the component type is not frozen
--       until the array type is frozen. Thus Is_Packed for an array type
--       before it is frozen means that packed is required. Then if it turns
--       out that the component size is not suitable for bit packing, the
--       Is_Packed flag gets turned off.

--    Is_Packed_Array_Type (Flag138)
--       Present in all entities. This flag is set on the entity for the type
--       used to implement a packed array (either a modular type, or a subtype
--       of Packed_Bytes{1,2,4} as appropriate). The flag is set if and only
--       if the type appears in the Packed_Array_Type field of some other type
--       entity. It is used by Gigi to activate the special processing for such
--       types (unchecked conversions that would not otherwise be allowed are
--       allowed for such types). If the Is_Packed_Array_Type flag is set in
--       an entity, then the Original_Array_Type field of this entity points
--       to the original array type for which this is the packed array type.

--    Is_Potentially_Use_Visible (Flag9)
--       Present in all entities. Set if entity is potentially use visible,
--       i.e. it is defined in a package that appears in a currently active
--       use clause (RM 8.4(8)). Note that potentially use visible entities
--       are not necessarily use visible (RM 8.4(9-11)).

--    Is_Preelaborated (Flag59)
--       Present in all entities, set in E_Package and E_Generic_Package
--       entities to which a pragma Preelaborate is applied, and also in
--       all entities within such packages. Note that the fact that this
--       flag is set does not necesarily mean that no elaboration code is
--       generated for the package.

--    Is_Primitive_Wrapper (Flag195)
--       Present in E_Procedures. Primitive wrappers are Expander-generated
--       procedures that wrap entries of protected or task types implementing
--       a limited interface.

--    Is_Private_Composite (Flag107)
--       Present in composite types that have a private component. Used to
--       enforce the rule that operations on the composite type that depend
--       on the full view of the component, do not become visible until the
--       immediate scope of the composite type itself (7.3.1 (5)). Both this
--       flag and Is_Limited_Composite are needed.

--    Is_Private_Descendant (Flag53)
--       Present in entities that can represent library units (packages,
--       functions, procedures). Set if the library unit is itself a private
--       child unit, or if it is the descendent of a private child unit.

--    Is_Private_Type (synthesized)
--       Applies to all entities, true for private types and subtypes,
--       as well as for record with private types as subtypes

--    Is_Protected_Interface (Flag198)
--       Present in types that are interfaces. True if interface is declared
--       protected, or is derived from protected interfaces.

--    Is_Protected_Type (synthesized)
--       Applies to all entities, true for protected types and subtypes

--    Is_Public (Flag10)
--       Present in all entities. Set to indicate that an entity defined in
--       one compilation unit can be referenced from other compilation units.
--       If this reference causes a reference in the generated variable, for
--       example in the case of a variable name, then Gigi will generate an
--       appropriate external name for use by the linker.

--    Is_Protected_Private (synthesized)
--       Applies to a record component. Returns true if this component
--       is used to represent a private declaration of a protected type.

--    Is_Protected_Record_Type (synthesized)
--       Applies to all entities, true if Is_Concurrent_Record_Type
--       Corresponding_Concurrent_Type is a protected type.

--    Is_Pure (Flag44)
--       Present in all entities. Set in all entities of a unit to which a
--       pragma Pure is applied, and also set for the entity of the unit
--       itself. In addition, this flag may be set for any other functions
--       or procedures that are known to be side effect free, so in the case
--       of subprograms, the Is_Pure flag may be used by the optimizer to
--       imply that it can assume freedom from side effects (other than those
--       resulting from assignment to out parameters, or to objects designated
--       by access parameters).

--    Is_Pure_Unit_Access_Type (Flag189)
--       Present in access type and subtype entities. Set if the type or
--       subtype appears in a pure unit. Used to give an error message at
--       freeze time if the access type has a storage pool.

--    Is_Real_Type (synthesized)
--       Applies to all entities, true for real types and subtypes

--    Is_Record_Type (synthesized)
--       Applies to all entities, true for record types and subtypes,
--       includes class-wide types and subtypes (which are also records)

--    Is_Remote_Call_Interface (Flag62)
--       Present in all entities, set in E_Package and E_Generic_Package
--       entities to which a pragma Remote_Call_Interace is applied, and
--       also in all entities within such packages.

--    Is_Remote_Types (Flag61)
--       Present in all entities, set in E_Package and E_Generic_Package
--       entities to which a pragma Remote_Types is applied, and also in
--       all entities within such packages.

--    Is_Renaming_Of_Object (Flag112)
--       Present in all entities, set only for a variable or constant for
--       which the Renamed_Object field is non-empty and for which the
--       renaming is handled by the front end, by macro substitution of
--       a copy of the (evaluated) name tree whereever the variable is used.

--    Is_Inherently_Limited_Type (synthesized)
--       Applies to all type entities. True if the type is "inherently"
--       limited (i.e. cannot become nonlimited). From the Ada 2005
--       RM-7.5(8.1/2), "a type with a part that is of a task, protected, or
--       explicitly limited record type". These are the types that are defined
--       as return-by-reference types in Ada 95 (see RM95-6.5(11-16)). In Ada
--       2005, these are the types that require build-in-place for function
--       calls. Note that build-in-place is allowed for other types, too.

--    Is_Return_Object (Flag209)
--       Applies to all object entities. True if the object is the return
--       object of an extended_return_statement; False otherwise.

--    Is_Scalar_Type (synthesized)
--       Applies to all entities, true for scalar types and subtypes

--    Is_Shared_Passive (Flag60)
--       Present in all entities, set in E_Package and E_Generic_Package
--       entities to which a pragma Shared_Passive is applied, and also in
--       all entities within such packages.

--    Is_Statically_Allocated (Flag28)
--       Present in all entities. This can only be set True for exception,
--       variable, constant, and type/subtype entities. If the flag is set,
--       then the variable or constant must be allocated statically rather
--       than on the local stack frame. For exceptions, the meaning is that
--       the exception data should be allocated statically (and indeed this
--       flag is always set for exceptions, since exceptions do not have
--       local scope). For a type, the meaning is that the type must be
--       elaborated at the global level rather than locally. No type marked
--       with this flag may depend on a local variable, or on any other type
--       which does not also have this flag set to True. For a variable or
--       or constant, if the flag is set, then the type of the object must
--       either be declared at the library level, or it must also have the
--       flag set (since to allocate the oject statically, its type must
--       also be elaborated globally).

--    Is_Subprogram (synthesized)
--       Applies to all entities, true for bodies of functions, procedures
--       and operators.

--    Is_String_Type (synthesized)
--       Applies to all type entities. Determines if the given type is a
--       string type, i.e. it is directly a string type or string subtype,
--       or a string slice type, or an array type with one dimension and a
--       component type that is a character type.

--    Is_Synchronized_Interface (Flag199)
--       Present_types that are interfaces. True is interface is declared
--       synchronized, or is derived from synchronized interfaces.

--    Is_Tag (Flag78)
--       Present in E_Component. For regular tagged type this flag is set on
--       the tag component (whose name is Name_uTag) and for CPP_Class tagged
--       types, this flag marks the pointer to the main vtable (i.e. the one
--       to be extended by derivation)

--    Is_Tagged_Type (Flag55)
--       Present in all entities, true for an entity for a tagged type.

--    Is_Task_Interface (Flag200)
--       Present in types that are interfaces. True is interface is declared
--        as such, or if it is derived from task interfaces.

--    Is_Task_Record_Type (synthesized)
--       Applies to all entities, true if Is_Concurrent_Record_Type
--       Corresponding_Concurrent_Type is a task type.

--    Is_Task_Type (synthesized)
--       Applies to all entities, true for task types and subtypes

--    Is_Thread_Body (Flag77)
--       Applies to subprogram entities. Set if a valid Thread_Body pragma
--       applies to this subprogram, which is thus a thread body.

--    Is_True_Constant (Flag163)
--       This flag is set in constants and variables which have an initial
--       value specified but which are never assigned, partially or in the
--       whole. For variables, it means that the variable was initialized
--       but never modified, and hence can be treated as a constant by the
--       code generator. For a constant, it means that the constant was not
--       modified by generated code (e.g. to set a discriminant in an init
--       proc). Assignments by user or generated code will reset this flag.
--
--       Note: there is one situation in which the back end does not permit
--       this flag to be set, even if no assignments are generated. This is
--       the case of an object of a record or array type which is initialized
--       with an aggregate, and is itself used as the expression initializing
--       an atomic object, or the right hand side of an assignment to an atomic
--       object. In this case the object must not have Is_True_Constant set,
--       even though no assignments are generated (the reason for this is that
--       the back end must not optimize the object away, because that would
--       violate the restriction on aggregates in these positions).

--    Is_Type (synthesized)
--       Applies to all entities, true for a type entity

--    Is_Unchecked_Union (Flag117) [implementation base type only]
--       Present in all entities. Set only in record types to which the
--       pragma Unchecked_Union has been validly applied.

--    Is_Unsigned_Type (Flag144)
--       Present in all types, but can be set only for discrete and fixed-point
--       type and subtype entities. This flag is only valid if the entity is
--       frozen. If set it indicates that the representation is known to be
--       unsigned (i.e. that no negative values appear in the range). This is
--       normally just a reflection of the lower bound of the subtype or base
--       type, but there is one case in which the setting is non-obvious,
--       namely the case of an unsigned subtype of a signed type from which
--       a further subtype is obtained using variable bounds. This further
--       subtype is still unsigned, but this cannot be determined by looking
--       at its bounds or the bounds of the corresponding base type.

--    Is_Valued_Procedure (Flag127)
--       Present in procedure entities. Set if an Import_Valued_Procedure
--       or Export_Valued_Procedure pragma applies to the procedure entity.

--    Is_Visible_Child_Unit (Flag116)
--       Present in compilation units that are child units. Once compiled,
--       child units remain chained to the entities in the parent unit, and
--       a separate flag must be used to indicate whether the names are
--       visible by selected notation, or not.

--    Is_Visible_Formal (Flag206)
--       Present in all entities. Set for instances of the formals of a formal
--       package. Indicates that the entity must be made visible in the body
--       of the instance, to reproduce the visibility of the generic. This
--       simplifies visibility settings in instance bodies.
--       ??? confusion in abovecomments between being present and being set

--    Is_VMS_Exception (Flag133)
--       Present in all entities. Set only for exception entities where the
--       exception was specified in an Import_Exception or Export_Exception
--       pragma with the VMS option for Form. See description of these pragmas
--       for details. This flag can only be set in OpenVMS versions of GNAT.

--    Is_Volatile (Flag16)
--       Present in all type entities, and also in constants, components and
--       variables. Set if a pragma Volatile applies to the entity. Also set
--       if pragma Shared or pragma Atomic applies to entity. In the case of
--       private or incomplete types, this flag is set in both the private
--       and full view. The flag is not set reliably on private subtypes,
--       and is always retrieved from the base type (but this is not a base-
--       type-only attribute because it applies to other entities). Note that
--       the back end should use Treat_As_Volatile, rather than Is_Volatile
--       to indicate code generation requirements for volatile variables.
--       Similarly, any front end test which is concerned with suppressing
--       optimizations on volatile objects should test Treat_As_Volatile
--       rather than testing this flag.

--    Is_Wrapper_Package (synthesized)
--       Present in package entities. Indicates that the package has been
--       created as a wrapper for a subprogram instantiation.

--    Itype_Printed (Flag202)
--       Set in Itypes if the Itype has been printed by Sprint. This is used to
--       avoid printing an Itype more than once.

--    Kill_Elaboration_Checks (Flag32)
--       Present in all entities. Set by the expander to kill elaboration
--       checks which are known not to be needed. Equivalent in effect to
--       the use of pragma Supress (Elaboration_Checks) for that entity
--       except that the effect is permanent and cannot be undone by a
--       subsequent pragma Unsuppress.

--    Kill_Range_Checks (Flag33)
--       Present in all entities. Equivalent in effect to the use of pragma
--       Supress (Range_Checks) for that entity except that the result is
--       permanent and cannot be undone by a subsequent pragma Unsuppress.
--       This is currently only used in one odd situation in Sem_Ch3 for
--       record types, and it would be good to get rid of it???

--    Kill_Tag_Checks (Flag34)
--       Present in all entities. Set by the expander to kill elaboration
--       checks which are known not to be needed. Equivalent in effect to
--       the use of pragma Supress (Tag_Checks) for that entity except
--       that the result is permanent and cannot be undone by a subsequent
--       pragma Unsuppress.

--    Last_Assignment (Node20)
--       Present in entities for variables. Set for a local variable to point
--       to the left side of an assignment statement assigning a value to the
--       variable. Cleared if the value of the variable is referenced. Used to
--       warn about dubious assignment statements whose value is not used.

--    Last_Entity (Node20)
--       Present in all entities which act as scopes to which a list of
--       associated entities is attached (blocks, class subtypes and types,
--       entries, functions, loops, packages, procedures, protected objects,
--       record types and subtypes, private types, task types and subtypes).
--       Points to a the last entry in the list of associated entities chained
--       through the Next_Entity field. Empty if no entities are chained.

--    Limited_View (Node23)
--       Present in non-generic package entities that are not instances. Bona
--       fide package with the limited-view list through the first_entity and
--       first_private attributes. The elements of this list are the shadow
--       entities created for the types and local packages that are declared
--       in a package appearing in a limited_with clause (Ada 2005: AI-50217)

--    Lit_Indexes (Node15)
--       Present in enumeration types and subtypes. Non-empty only for the
--       case of an enumeration root type, where it contains the entity for
--       the generated indexes entity. See unit Exp_Imgv for full details of
--       the nature and use of this entity for implkementing the Image and
--       Value attributes for the enumeration type in question.
--
--    Lit_Strings (Node16)
--       Present in enumeration types and subtypes. Non-empty only for the
--       case of an enumeration root type, where it contains the entity for
--       the literals string entity. See unit Exp_Imgv for full details of
--       the nature and use of this entity for implementing the Image and
--       Value attributes for the enumeration type in question.

--    Low_Bound_Known (Flag205)
--       Present in all entities. Currently this can only be set True for
--       formal parameter entries of a standard unconstrained one-dimensional
--       array or string type, where the lower bound of the index type is zero
--       or one. Indicates that the low bound is known to be equal to the lower
--       bound of the index type (e.g. 1 for String, since the index type is
--       Positive). This flag can only be set by a pragma Assert which
--       specifies this. If this flag is set, warnings about assuming the index
--       low bound to be zero or one are suppressed.

--    Machine_Radix_10 (Flag84)
--       Present in decimal types and subtypes, set if the Machine_Radix
--       is 10, as the result of the specification of a machine radix
--       representation clause. Note that it is possible for this flag
--       to be set without having Has_Machine_Radix_Clause True. This
--       happens when a type is derived from a type with a clause present.

--    Master_Id (Node17)
--       Present in access types and subtypes. Empty unless Has_Task is
--       set for the designated type, in which case it points to the entity
--       for the Master_Id for the access type master.

--    Materialize_Entity (Flag168)
--       Present in all entities. Set only for constant or renamed entities
--       which should be materialized for debugging purposes. In the case of
--       a constant, a memory location should be allocated containing the
--       value. In the case of a renaming, a memory location containing the
--       renamed address should be allocated.

--    Mechanism (Uint8) (returned as Mechanism_Type)
--       Present in functions and non-generic formal parameters. Indicates
--       the mechanism to be used for the function return or for the formal
--       parameter. See separate section on passing mechanisms. This field
--       is also set (to the default value of zero) in a subprogram body
--       entity but not used in this context.

--    Modulus (Uint17) [base type only]
--       Present in modular types. Contains the modulus. For the binary
--       case, this will be a power of 2, but if Non_Binary_Modulus is
--       set, then it will not be a power of 2.

--    Must_Be_On_Byte_Boundary (Flag183)
--       Present in entities for types and subtypes. Set if objects of
--       the type must always be allocated on a byte boundary (more
--       accurately a storage unit boundary). The front end checks that
--       component clauses respect this rule, and the back end ensures
--       that record packing does not violate this rule. Currently the
--       flag is set only for packed arrays longer than 64 bits where
--       the component size is not a power of 2.
<<<<<<< HEAD
=======

--    Must_Have_Preelab_Init (Flag208)
--       Present in entities for types and subtypes. Set in the full type of a
--       private type or subtype if a pragma Has_Preelaborable_Initialization
--       is present for the private type. Used to check that the full type has
--       preelaborable initialization at freeze time (this has to be deferred
--       to the freeze point because of the rule about overriding Initialize).
>>>>>>> c355071f

--    Needs_Debug_Info (Flag147)
--       Present in all entities. Set if the entity requires debugging
--       information to be generated. This is true of all entities that
--       have Comes_From_Source set, and also transitively for entities
--       associated with such components (e.g. their types). It is true
--       for all entities in Debug_Generated_Code mode (-gnatD switch).
--       This is the flag that the back end should check to determine
--       whether or not to generate debugging information for an entity.

--    Needs_No_Actuals (Flag22)
--       Present in callable entities (subprograms, entries, access to
--       subprograms)  which can be called without actuals because all of
--       their formals (if any) have default values. This flag simplifies the
--       resolution of the syntactic ambiguity involving a call to these
--       entities when the return type is an array type, and a call can be
--       interpreted as an indexing of the result of the call. It is also
--       used to resolve various cases of entry calls.

--    Never_Set_In_Source (Flag115)
--       Present in all entities, but relevant only for variables and
--       parameters. This flag is set if the object is never assigned
--       a value in user source code, either by assignment or by the
--       use of an initial value, or by some other means.

--       This flag is only for the purposes of issuing warnings, it must not
--       be used by the code generator to indicate that the variable is in
--       fact a constant, since some assignments in generated code do not
--       count (for example, the call to an init proc to assign some but
--       not all of the fields in a partially initialized record). The code
--       generator should instead use the flag Is_True_Constant.
--
--       For the purposes of this warning, the default assignment of
--       access variables to null is not considered the assignment of
--       of a value (so the warning can be given for code that relies
--       on this initial null value, when no other value is ever set).
--
--       In variables and out parameters, if this flag is set after full
--       processing of the corresponding declarative unit, it indicates that
--       the variable or parameter was never set, and a warning message can
--       be issued.
--
--       Note: this flag is initially set, and then cleared on encountering
--       any construct that might conceivably legitimately set the value.
--       Thus during the analysis of a declarative region and its associated
--       statement sequence, the meaning of the flag is "not set yet", and
--       once this analysis is complete the flag means "never assigned".

--       Note: for variables appearing in package declarations, this flag
--       is never set. That is because there is no way to tell if some
--       client modifies the variable (or in the case of variables in the
--       private part, if some child unit modifies the variables).

--       Note: in the case of renamed objects, the flag must be set in the
--       ultimate renamed object. Clients noting a possible modification
--       should use the Note_Possible_Modification procedure in Sem_Util
--       rather than Set_Never_Set_In_Source precisely to deal properly with
--       the renaming possibility.

--    Next_Component (synthesized)
--       Applies to record components. Returns the next component by
--       following the chain of declared entities until one is found which
--       corresponds to a component (Ekind is E_Component). Any internal types
--       generated from the subtype indications of the record components are
--       skipped. Returns Empty if no more components.

--    Next_Discriminant (synthesized)
--       Applies to discriminants returned by First/Next_Discriminant.
--       Returns the next language-defined (ie: perhaps non-girder)
--       discriminant by following the chain of declared entities as long as
--       the kind of the entity corresponds to a discriminant. Note that the
--       discriminants might be the only components of the record.
--       Returns Empty if there are no more.

--    Next_Entity (Node2)
--       Present in all entities. The entities of a scope are chained, with
--       the head of the list being in the First_Entity field of the scope
--       entity. All entities use the Next_Entity field as a forward pointer
--       for this list, with Empty indicating the end of the list. Since this
--       field is in the base part of the entity, the access routines for this
--       field are in Sinfo.

--    Next_Formal (synthesized)
--       Applies to the entity for a formal parameter. Returns the next
--       formal parameter of the subprogram or subprogram type. Returns
--       Empty if there are no more formals.

--    Next_Formal_With_Extras (synthesized)
--       Applies to the entity for a formal parameter. Returns the next
--       formal parameter of the subprogram or subprogram type. Returns
--       Empty if there are no more formals. The list returned includes
--       all the extra formals (see description of Extra_Formal field)

--    Next_Girder_Discriminant (synthesized)
--       Applies to discriminants. Set only for a discriminant returned by
--       a call to First/Next_Girder_Discriminant. Returns next girder
--       discriminant, if there are more (see complete description in
--       First_Girder_Discriminant), or Empty if there are no more.

--    Next_Index (synthesized)
--       Applies to array types and subtypes and to string types and
--       subtypes. Yields the next index. The first index is obtained by
--       using the First_Index attribute, and then subsequent indexes are
--       obtained by applying Next_Index to the previous index. Empty is
--       returned to indicate that there are no more indexes. Note that
--       unlike most attributes in this package, Next_Index applies to
--       nodes for the indexes, not to entities.

--    Next_Inlined_Subprogram (Node12)
--       Present in subprograms. Used to chain inlined subprograms used in
--       the current compilation, in the order in which they must be compiled
--       by Gigi to insure that all inlinings are performed.

--    Next_Literal (synthesized)
--       Applies to enumeration literals, returns the next literal, or
--       Empty if applied to the last literal. This is actually a synonym
--       for Next, but its use is preferred in this context.

--    Next_Tag_Component (synthesized)
--       Applies to components of tagged record types. Given a _Tag field
--       of a record, returns the next _Tag field in this record.

--    Non_Binary_Modulus (Flag58) [base type only]
--       Present in modular integer types. Set if the modulus for the type
--       is other than a power of 2.

--    Non_Limited_View (Node17)
--       Present in incomplete types that are the shadow entities created
--       when analyzing a limited_with_clause (Ada 2005: AI-50217). Points to
--       the defining entity in the original declaration.

--    Nonzero_Is_True (Flag162) [base type only]
--       Present in enumeration types. True if any non-zero value is to be
--       interpreted as true. Currently this is set true for derived Boolean
--       types which have a convention of C, C++ or Fortran.

--    No_Pool_Assigned (Flag131) [root type only]
--       Present in access types. Set if a storage size clause applies to
--       the variable with a compile time known value of zero. This flag is
--       used to generate warnings if any attempt is made to allocate or free
--       an instance of such an access type. This is set only in the root
--       type, since derived types must have the same pool.

--    No_Return (Flag113)
--       Present in all entities. Always false except in the case of procedures
--       and generic procedures for which a pragma No_Return is given.

--    Normalized_First_Bit (Uint8)
--       Present in components and discriminants. Indicates the normalized
--       value of First_Bit for the component, i.e. the offset within the
--       lowest addressed storage unit containing part or all of the field.
--       Set to No_Uint if no first bit position is assigned yet.

--    Normalized_Position (Uint14)
--       Present in components and discriminants. Indicates the normalized
--       value of Position for the component, i.e. the offset in storage
--       units from the start of the record to the lowest addressed storage
--       unit containing part or all of the field.

--    Normalized_Position_Max (Uint10)
--       Present in components and discriminants. For almost all cases, this
--       is the same as Normalized_Position. The one exception is for the case
--       of a discriminated record containing one or more arrays whose length
--       depends on discriminants. In this case, the Normalized_Position_Max
--       field represents the maximum possible value of Normalized_Position
--       assuming min/max values for discriminant subscripts in all fields.
--       This is used by Layout in front end layout mode to properly computed
--       the maximum size such records (needed for allocation purposes when
--       there are default discriminants, and also for the 'Size value).

--    No_Strict_Aliasing (Flag136) [base type only]
--       Present in access types. Set to direct the back end to avoid any
--       optimizations based on an assumption about the aliasing status of
--       objects designated by the access type. For the case of the gcc
--       back end, the effect is as though all references to objects of
--       the type were compiled with -fno-strict-aliasing. This flag is
--       set if an unchecked conversion with the access type as a target
--       type occurs in the same source unit as the declaration of the
--       access type, or if an explicit pragma No_Strict_Aliasing applies.

--    Number_Dimensions (synthesized)
--       Applies to array types and subtypes. Returns the number of dimensions
--       of the array type or subtype as a value of type Pos.

--    Number_Discriminants (synthesized)
--       Applies to all types with discriminants. Yields the number of
--       discriminants as a value of type Pos.

--    Number_Entries (synthesized)
--       Applies to concurrent types. Returns the number of entries that are
--       declared within the task or protected definition for the type.

--    Number_Formals (synthesized)
--       Applies to subprograms and subprogram types. Yields the number of
--       formals as a value of type Pos.

--    Obsolescent_Warning (Node24)
<<<<<<< HEAD
--       Present in package and subprogram entities. Set non-empty only if the
--       pragma Obsolescent had a string argument, in which case it records the
--       contents of the corresponding string literal node.
=======
--       Present in all entities. Set non-empty only if a pragma Obsolescent
--       applying to the entity had a string argument, in which case it records
--       the contents of the corresponding string literal node. This field is
--       only accessed if the flag Is_Obsolescent is set.
>>>>>>> c355071f

--    Original_Access_Type (Node21)
--       Present in access to subprogram types. Anonymous access to protected
--       subprogram types are replaced by an occurrence of an internal access
--       to subprogram type. This field links the replacement entity with the
--       original entity.

--    Original_Array_Type (Node21)
--       Present in modular types and array types and subtypes. Set only
--       if the Is_Packed_Array_Type flag is set, indicating that the type
--       is the implementation type for a packed array, and in this case it
--       points to the original array type for which this is the packed
--       array implementation type.

--    Object_Ref (Node17)
--       Present in protected bodies. This is an implicit prival for the
--       Protection object associated with a protected object. See Prival
--       for further details on the use of privals.

--    Original_Record_Component (Node22)
--       Present in components, including discriminants. The usage depends
--       on whether the record is a base type and whether it is tagged.
--
--       In base tagged types:
--         When the component is inherited in a record extension, it points
--         to the original component (the entity of the ancestor component
--         which is not itself inherited) otherwise it points to itself.
--         Gigi uses this attribute to implement the automatic dereference in
--         the extension and to apply the transformation:
--
--            Rec_Ext.Comp -> Rec_Ext.Parent. ... .Parent.Comp
--
--       In base non-tagged types:
--         Always points to itself except for non-girder discriminants, where
--         it points to the girder discriminant it renames.
--
--       In subtypes (tagged and untagged):
--         Points to the component in the base type.

--    Overridden_Operation (Node26)
--       Present in subprograms. For overriding operations, points to the
--       user-defined parent subprogram that is being overridden.

--    Package_Instantiation (Node26)
--       Present in packages and generic packages. When present, this field
--       references an N_Package_Instantiation node associated with an
--       instantiated package. In the case where the referenced node has
--       been rewritten to an N_Package_Specification, the instantiation
--       node is available from the Original_Node field of the package spec
--       node. This is currently not guaranteed to be set in all cases, but
--       when set, the field is used in Get_Package_Instantiation_Node as
--       one of the means of obtaining the instantiation node. Eventually
--       it should be set in all cases, including package entities associated
--       with formal packages. ???

--    Packed_Array_Type (Node23)
--       Present in array types and subtypes, including the string literal
--       subtype case, if the corresponding type is packed (either bit packed
--       or packed to eliminate holes in non-contiguous enumeration type
--       index types). References the type used to represent the packed array,
--       which is either a modular type for short static arrays, or an
--       array of System.Unsigned. Note that in some situations (internal
--       types, and references to fields of variant records), it is not
--       always possible to construct this type in advance of its use. If
--       Packed_Array_Type is empty, then the necessary type is declared
--       on the fly for each reference to the array.

--    Parameter_Mode (synthesized)
--       Applies to formal parameter entities. This is a synonym for Ekind,
--       used when obtaining the formal kind of a formal parameter (the result
--       is one of E_[In/Out/In_Out]_Paramter)

--    Parent_Subtype (Node19)
--       Present in E_Record_Type. Points to the subtype to use for a
--       field that references the parent record.

--    Primitive_Operations (Elist15)
--       Present in tagged record types and subtypes and in tagged private
--       types. Points to an element list of entities for primitive operations
--       for the tagged type. Not present (and not set) in untagged types (it
--       is an error to reference the primitive operations field of a type
--       that is not tagged).

--    Private_Dependents (Elist18)
--       Present in private (sub)types. Records the subtypes of the
--       private type, derivations from it, and records and arrays
--       with components dependent on the type.
--
--       The subtypes are traversed when installing and deinstalling
--       (the full view of) a private type in order to ensure correct
--       view of the subtypes.
--
--       Used in similar fashion for incomplete types: holds list of subtypes
--       of these incomplete types that have discriminant constraints. The
--       full views of these subtypes are constructed when the full view of
--       the incomplete type is processed.

--       In addition, if the incomplete type is the designated type in an
--       access definition for an access parameter, the operation may be
--       a dispatching primitive operation, which is only known when the full
--       declaration of the type is seen. Subprograms that have such an
--       access parameter are also placed in the list of private_dependents.

--    Prival (Node17)
--       Present in components. Used for representing private declarations
--       of protected objects (private formal: by analogy to Discriminal_Link).
--       Empty unless the synthesized Is_Protected_Private attribute is
--       true. The entity used as a formal parameter that corresponds to
--       the to the private declaration in protected operations. See
--       "Private data in protected objects" for details.

--    Privals_Chain (Elist23)
--       Present in protected operations (subprograms and entries). Links
--       all occurrences of the Privals in the body of the operation, in
--       order to patch their types at the end of their expansion. See
--       "Private data in protected objects" for details.

--    Private_View (Node22)
--       For each private type, three entities are allocated, the private view,
--       the full view, and the shadow entity. The shadow entity contains a
--       copy of the private view and is used for restoring the proper private
--       view after a region in which the full view is visible (and is copied
--       into the entity normally used for the private view during this period
--       of visibility). The Private_View field is self-referential when the
--       private view lives in its normal entity, but in the copy that is made
--       in the shadow entity, it points to the proper location in which to
--       restore the private view saved in the shadow.

--    Protected_Formal (Node22)
--       Present in formal parameters (in, in out and out parameters). Used
--       only for formals of protected operations. References corresponding
--       formal parameter in the unprotected version of the operation that
--       is created during expansion.

--    Protected_Body_Subprogram (Node11)
--       Present in protected operations. References the entity for the
--       subprogram which implements the body of the operation.

--    Protected_Operation (Node23)
--       Present in components. Used for representing private declarations
--       of protected objects. Empty unless the synthesized attribute
--       Is_Protected_Private is True. This is the entity corresponding
--       to the body of the protected operation currently being analyzed,
--       and which will eventually use the current Prival associated with
--       this component to refer to the renaming of a private object
--       component. As soon as the expander generates this renaming, this
--       attribute is changed to refer to the next protected subprogram.
--       See "Private data in protected objects" for details.

--    Reachable (Flag49)
--       Present in labels. The flag is set over the range of statements in
--       which a goto to that label is legal.

--    Referenced (Flag156)
--       Present in all entities, set if the entity is referenced, except
--       for the case of an appearence of a simple variable that is not a
--       renaming, as the left side of an assignment in which case the flag
--       Referenced_As_LHS is set instead.

--    Referenced_As_LHS (Flag36): This flag is set instead of
--       Referenced if a simple variable that is not a renaming appears as
--       the left side of an assignment. The reason we distinguish this kind
--       of reference is that we have a separate warning for variables that
--       are only assigned and never read.

--    Referenced_Object (Node10)
--       Present in all type entities. Set non-Empty only for type entities
--       constructed for unconstrained objects, or objects that depend on
--       discriminants. Points to the expression from which the actual
--       subtype of the object can be evaluated.

--    Register_Exception_Call (Node20)
--       Present in exception entities. When an exception is declared,
--       a call is expanded to Register_Exception. This field points to
--       the expanded N_Procedure_Call_Statement node for this call. It
--       is used for Import/Export_Exception processing to modify the
--       register call to make appropriate entries in the special tables
--       used for handling these pragmas at runtime.

--    Related_Array_Object (Node19)
--       Present in array types and subtypes. Used only for the base type
--       and subtype created for an anonymous array object. Set to point
--       to the entity of the corresponding array object. Currently used
--       only for type-related error messages.

--    Related_Instance (Node15)
--       Present in the wrapper packages created for subprogram instances.
--       The internal subprogram that implements the instance is inside the
--       wrapper package, but for debugging purposes its external symbol
--       must correspond to the name and scope of the related instance.

--    Renamed_Entity (Node18)
--       Present in exceptions, packages and generic units that are defined
--       by a renaming declaration. Denotes the renamed entity, or transit-
--       itively the ultimate renamed entity if there is a chain of renaming
--       declarations.

--    Renamed_Object (Node18)
--       Present in all objects (constants, variables, components, formal
--       parameters, generic formal parameters, and loop parameters). Set
--       non-Empty if the object was declared by a renaming declaration, in
--       which case it references the tree node for the name of the renamed
--       object. This is only possible for the variable and constant cases.
--       For formal parameters, this field is used in the course of inline
--       expansion, to map the formals of a subprogram into the corresponding
--       actuals. For formals of a task entry, it denotes the local renaming
--       that replaces the actual within the accept statement.
--       The field is Empty otherwise.

--    Renaming_Map (Uint9)
--       Present in generic subprograms, generic packages, and their
--       instances. Also present in the instances of the corresponding
--       bodies. Denotes the renaming map (generic entities => instance
--       entities) used to construct the instance by givin an index into
--       the tables used to represent these maps. See Sem_Ch12 for further
--       details. The maps for package instances are also used when the
--       instance is the actual corresponding to a formal package.

--    Return_Present (Flag54)
--       Present in function and generic function entities. Set if the
--       function contains a return statement (used for error checking).
--       This flag can also be set in procedure and generic procedure
--       entities (for convenience in setting it), but is only tested
--       for the function case.

--    Return_Applies_To (Node8)
--       Present in E_Return_Statement. Points to the entity representing
--       the construct to which the return statement applies, as defined in
--       RM-6.5(4/2). Note that a (simple) return statement within an
--       extended_return_statement applies to the extended_return_statement,
--       even though it causes the whole function to return.

--    Returns_By_Ref (Flag90)
--       Present in function entities, to indicate that the function
--       returns the result by reference, either because its return type is a
--       by-reference-type or because it uses explicitly the secondary stack.

--    Reverse_Bit_Order (Flag164) [base type only]
--       Present in all record type entities. Set if a valid pragma an
--       attribute represention clause for Bit_Order has reversed the order
--       of bits from the default value. When this flag is set, a component
--       clause must specify a set of bits entirely contained in a single
--       storage unit.

--    RM_Size (Uint13)
--       Present in all type and subtype entities. Contains the value of
--       type'Size as defined in the RM. See also the Esize field and
--       and the description on "Handling of Type'Size Values". A value
--       of zero in this field for a non-discrete type means that
--       the front end has not yet determined the size value. For the
--       case of a discrete type, this field is always set by the front
--       end and zero is a legitimate value for a type with one value.

--    Root_Type (synthesized)
--       Applies to all type entities. For class-wide types, return the root
--       type of the class covered by the CW type, otherwise returns the
--       ultimate derivation ancestor of the given type. This function
--       preserves the view, i.e. the Root_Type of a partial view is the
--       partial view of the ulimate ancestor, the Root_Type of a full view
--       is the full view of the ultimate ancestor. Note that this function
--       does not correspond exactly to the use of root type in the RM, since
--       in the RM root type applies to a class of types, not to a type.

--    Scalar_Range (Node20)
--       Present in all scalar types (including modular types, where the
--       bounds are 0 .. modulus - 1). References a node in the tree that
--       contains the bounds for the range. Note that this information
--       could be obtained by rummaging around the tree, but it is more
--       convenient to have it immediately at hand in the entity. The
--       contents of Scalar_Range can either be an N_Subtype_Indication
--       node (with a constraint), or a Range node, but not a simple
--       subtype reference (a subtype is converted into a range).

--    Scale_Value (Uint15)
--       Present in decimal fixed-point types and subtypes. Contains the scale
--       for the type (i.e. the value of type'Scale = the number of decimal
--       digits after the decimal point).

--    Scope (Node3)
--       Present in all entities. Points to the entity for the scope (block,
--       loop, subprogram, package etc.) in which the entity is declared.
--       Since this field is in the base part of the entity node, the access
--       routines for this field are in Sinfo. Note that for a child package,
--       the Scope will be the parent package, and for a non-child package,
--       the Scope will be Standard.

--    Scope_Depth (synth)
--       Applies to program units, blocks, concurrent types and entries,
--       and also to record types, i.e. to any entity that can appear on
--       the scope stack. Yields the scope depth value, which for those
--       entities other than records is simply the scope depth value,
--       for record entities, it is the Scope_Depth of the record scope.

--    Scope_Depth_Value (Uint22)
--       Present in program units, blocks, concurrent types and entries.
--       Indicates the number of scopes that statically enclose the
--       declaration of the unit or type. Library units have a depth of zero.
--       Note that record types can act as scopes but do NOT have this field
--       set (see Scope_Depth above)

--    Scope_Depth_Set (synthesized)
--       Applies to a special predicate function that returns a Boolean value
--       indicating whether or not the Scope_Depth field has been set. It
--       is needed, since returns an invalid value in this case!

--    Sec_Stack_Needed_For_Return (Flag167)
--       Present in scope entities (blocks, functions, procedures, tasks,
--       entries). Set to True when secondary stack is used to hold
--       the returned value of a function and thus should not be
--       released on scope exit.

--    Shadow_Entities (List14)
--       Present in package and generic package entities. Points to a list
--       of entities that correspond to private types. For each private type
--       a shadow entity is created that holds a copy of the private view.
--       In regions of the program where the full views of these private
--       entities are visible, the full view is copied into the entity that
--       is normally used to hold the private view, but the shadow entity
--       copy is unchanged. The shadow entities are then used to restore the
--       original private views at the end of the region. This list is a
--       standard format list (i.e. First (Shadow_Entities) is the first
--       entry and subsequent entries are obtained using Next.

--    Shared_Var_Assign_Proc (Node22)
--       Present in variables. Set non-Empty only if Is_Shared_Passive is
--       set, in which case this is the entity for the shared memory assign
--       routine. See Exp_Smem for full details.

--    Shared_Var_Read_Proc (Node15)
--       Present in variables. Set non-Empty only if Is_Shared_Passive is
--       set, in which case this is the entity for the shared memory read
--       routine. See Exp_Smem for full details.

--    Size_Check_Code (Node19)
--       Present in constants and variables. Normally Empty. Set if code is
--       generated to check the size of the object. This field is used to
--       suppress this code if a subsequent address clause is encountered.

--    Size_Clause (synthesized)
--       Applies to all entities. If a size clause is present in the rep
--       item chain for an entity then the attribute definition clause node
--       for the size clause is returned. Otherwise Size_Clause returns Empty
--       if no item is present. Usually this is only meaningful if the flag
--       Has_Size_Clause is set. This is because when the representation item
--       chain is copied for a derived type, it can inherit a size clause that
--       is not applicable to the entity.

--    Size_Depends_On_Discriminant (Flag177)
--       Present in all entities for types and subtypes. Indicates that the
--       size of the type depends on the value of one or more discriminants.
--       Currently, this flag is only set in front end layout mode for arrays
--       which have one or more bounds depending on a discriminant value.

--    Size_Known_At_Compile_Time (Flag92)
--       Present in all entities for types and subtypes. Indicates that the
--       size of objects of the type is known at compile time. This flag is
--       used to optimize some generated code sequences, and also to enable
--       some error checks (e.g. disallowing component clauses on variable
--       length objects. It is set conservatively (i.e. if it is True, the
--       size is certainly known at compile time, if it is False, then the
--       size may or may not be known at compile time, but the code will
--       assume that it is not known).

--    Small_Value (Ureal21)
--       Present in fixed point types. Points to the universal real for the
--       Small of the type, either as given in a representation clause, or
--       as computed (as a power of two) by the compiler.

--    Spec_Entity (Node19)
--       Present in package body entities. Points to corresponding package
--       spec entity. Also present in subprogram body parameters in the
--       case where there is a separate spec, where this field references
--       the corresponding parameter entities in the spec.

--    Storage_Size_Variable (Node15) [implementation base type only]
--       Present in access types and task type entities. This flag is set
--       if a valid and effective pragma Storage_Size applies to the base
--       type. Points to the entity for a variable that is created to
--       hold the value given in a Storage_Size pragma for an access
--       collection or a task type. Note that in the access type case,
--       this field is present only in the root type (since derived types
--       share the same storage pool).

--    Stored_Constraint (Elist23)
--       Present in entities that can have discriminants (concurrent types
--       subtypes, record types and subtypes, private types and subtypes,
--       limited private types and subtypes and incomplete types). Points
--       to an element list containing the expressions for each of the
--       stored discriminants for the record (sub)type.

--    Strict_Alignment (Flag145) [implementation base type only]
--       Present in all type entities. Indicates that some containing part
--       is either aliased or tagged. This prohibits packing the object
--       tighter than its natural size and alignment.

--    String_Literal_Length (Uint16)
--       Present in string literal subtypes (which are created to correspond
--       to string literals in the program). Contains the length of the string
--       literal.

--    String_Literal_Low_Bound (Node15)
--       Present in string literal subtypes (which are created to correspond
--       to string literals in the program). Contains an expression whose
--       value represents the low bound of the literal. This is a copy of
--       the low bound of the applicable index constraint if there is one,
--       or a copy of the low bound of the index base type if not.

--    Suppress_Elaboration_Warnings (Flag148)
--       Present in all entities, relevant only for subprogram entities and
--       for variables. If this flag is set then Sem_Elab will not generate
--       elaboration warnings for the subprogram or variable. Suppression of
--       such warnings is automatic for subprograms for which elaboration
--       checks are suppressed (without the need to set this flag), but the
--       flag is also set for various internal entities (such as init procs)
--       which are known not to generate any possible access before
--       elaboration, and it is set on variables when a warning is given to
--       avoid multiple elaboration warnings for the same variable.

--    Suppress_Init_Proc (Flag105) [base type only]
--       Present in all type entities. Set to suppress the generation of
--       initialization procedures where they are known to be not needed.
--       For example, the enumeration image table entity uses this flag.

--    Suppress_Style_Checks (Flag165)
--       Present in all entities. Suppresses any style checks specifically
--       associated with the given entity if set.

<<<<<<< HEAD
--    Task_Body_Procedure (Node24)
=======
--    Task_Body_Procedure (Node25)
>>>>>>> c355071f
--       Present in task types and subtypes. Points to the entity for
--       the task body procedure (as further described in Exp_Ch9, task
--       bodies are expanded into procedures). A convenient function to
--       retrieve this field is Sem_Util.Get_Task_Body_Procedure.
<<<<<<< HEAD

--    First_Tag_Component (synthesized)
--       Applies to tagged record types, returns the entity for the first
--       _Tag field in this record.

--    Next_Tag_Component (synthesized)
--       Applies to components of tagged record types. Given a _Tag field
--       of a record, returns the next _Tag field in this record.
=======
--       The last sentence is odd ??? Why not have Task_Body_Procedure
--       go to the Underlying_Type of the Root_Type???
>>>>>>> c355071f

--    Treat_As_Volatile (Flag41)
--       Present in all type entities, and also in constants, components and
--       variables. Set if this entity is to be treated as volatile for code
--       generation purposes. Always set if Is_Volatile is set, but can also
--       be set as a result of situations (such as address overlays) where
--       the front end wishes to force volatile handling to inhibit aliasing
--       optimization which might be legally ok, but is undesirable. Note
--       that the back end always tests this flag rather than Is_Volatile.
--       The front end tests Is_Volatile if it is concerned with legality
--       checks associated with declared volatile variables, but if the test
--       is for the purposes of suppressing optimizations, then the front
--       end should test Treat_As_Volatile rather than Is_Volatile.

--    Type_High_Bound (synthesized)
--       Applies to scalar types. Returns the tree node (Node_Id) that contains
--       the high bound of a scalar type. The returned value is literal for a
--       base type, but may be an expression in the case of scalar type with
--       dynamic bounds. Note that in the case of a fixed point type, the high
--       bound is in units of small, and is an integer.

--    Type_Low_Bound (synthesized)
--       Applies to scalar types. Returns the tree node (Node_Id) that contains
--       the low bound of a scalar type. The returned value is literal for a
--       base type, but may be an expression in the case of scalar type with
--       dynamic bounds. Note that in the case of a fixed point type, the low
--       bound is in units of small, and is an integer.

--    Underlying_Full_View (Node19)
--       Present in private subtypes that are the completion of other private
--       types, or in private types that are derived from private subtypes. If
--       the full view of a private type T is derived from another private type
--       with discriminants Td, the full view of T is also private, and there
--       is no way to attach to it a further full view that would convey the
--       structure of T to the back end. The Underlying_Full_ View is an
--       attribute of the full view that is a subtype of Td with the same
--       constraint as the declaration for T. The declaration for this subtype
--       is built at the point of the declaration of T, either as completion,
--       or as a subtype declaration where the base type is private and has a
--       private completion. If Td is already constrained, then its full view
--       can serve directly as the full view of T.

--    Underlying_Type (synthesized)
--       Applies to all entities. This is the identity function except in the
--       case where it is applied to an incomplete or private type, in which
--       case it is the underlying type of the type declared by the completion,
--       or Empty if the completion has not yet been encountered and analyzed.
--
--       Note: the reason this attribute applies to all entities, and not just
--       types, is to legitimize code where Underlying_Type is applied to an
--       entity which may or may not be a type, with the intent that if it is a
--       type, its underlying type is taken.

--    Unset_Reference (Node16)
--       Present in variables and out parameters. This is normally Empty. It
--       is set to point to an identifier that represents a reference to the
--       entity before any value has been set. Only the first such reference
--       is identified. This field is used to generate a warning message if
--       necessary (see Sem_Warn.Check_Unset_Reference).

--    Uses_Sec_Stack (Flag95)
--       Present in scope entities (blocks,functions, procedures, tasks,
--       entries). Set to True when secondary stack is used in this scope and
--       must be released on exit unless Sec_Stack_Needed_For_Return is set.

--    Vax_Float (Flag151) [base type only]
--       Present in all type entities. Set only on the base type of float
--       types with Vax format. The particular format is determined by the
--       Digits_Value value which is 6,9,15 for F_Float, D_Float, G_Float.

--    Warnings_Off (Flag96)
--       Present in all entities. Set if a pragma Warnings (Off, entity-name)
--       is used to suppress warnings for a given entity. It is also used by
--       the compiler in some situations to kill spurious warnings.

--    Was_Hidden (Flag196)
--       Present in all entities. Used to save the value of the Is_Hidden
--       attribute when the limited-view is installed (Ada 2005: AI-217).

--    Wrapped_Entity (Node27)
<<<<<<< HEAD
--       Present in an E_Procedure classified as a Is_Primitive_Wrapper. Set
=======
--       Present in an E_Procedure classified as an Is_Primitive_Wrapper. Set
>>>>>>> c355071f
--       to the entity that is being wrapped.

   ------------------
   -- Access Kinds --
   ------------------

   --  The following three entity kinds are introduced by the corresponding
   --  type definitions:

   --    E_Access_Type,
   --    E_General_Access_Type,
   --    E_Anonymous_Access_Subprogram_Type,
   --    E_Anonymous_Access_Protected_Subprogram_Type
   --    E_Anonymous_Access_Type.

   --  In addition, we define the kind E_Allocator_Type to label
   --  allocators. This is because special resolution rules apply to this
   --  construct. Eventually the constructs are labeled with the access
   --  type imposed by the context. Gigi should never see the type
   --  E_Allocator.

   --  Similarly, the type E_Access_Attribute_Type is used as the initial
   --  kind associated with an access attribute. After resolution a specific
   --  access type will be established as determined by the context.

   --  Finally, the type Any_Access is used to label -null- during type
   --  resolution. Any_Access is also replaced by the context type after
   --  resolution.

   --------------------------------
   -- Classification of Entities --
   --------------------------------

   --  The classification of program entities which follows is a refinement of
   --  the list given in RM 3.1(1). E.g., separate entities denote subtypes of
   --  different type classes. Ada 95 entities include class wide types,
   --  protected types, subprogram types, generalized access types,  generic
   --  formal derived types and generic formal packages.

   --  The order chosen for these kinds allows us to classify related entities
   --  so that they are contiguous. As a result, they do not appear in the
   --  exact same order as their order of first appearance in the LRM (For
   --  example, private types are listed before packages). The contiguity
   --  allows us to define useful subtypes (see below) such as type entities,
   --  overloaded entities, etc.

   --  Each entity (explicitly or implicitly declared) has a kind, which is
   --  a value of the following type:

   type Entity_Kind is (

      E_Void,
      --  The initial Ekind value for a newly created entity. Also used as
      --  the Ekind for Standard_Void_Type, a type entity in Standard used
      --  as a dummy type for the return type of a procedure (the reason we
      --  create this type is to share the circuits for performing overload
      --  resolution on calls).

      -------------
      -- Objects --
      -------------

      E_Variable,
      --  Variables created by an object declaration with no constant keyword

      E_Component,
      --  Components of a record declaration, private declarations of
      --  protected objects.

      E_Constant,
      --  Constants created by an object declaration with a constant keyword

      E_Discriminant,
      --  A discriminant, created by the use of a discriminant in a type
      --  declaration.

      E_Loop_Parameter,
      --  A loop parameter created by a for loop

      ------------------------
      -- Parameter Entities --
      ------------------------

      --  Parameters are also objects

      E_In_Parameter,
      --  An in parameter of a subprogram or entry

      E_Out_Parameter,
      --  An out parameter of a subprogram or entry

      E_In_Out_Parameter,
      --  An in-out parameter of a subprogram or entry

      --------------------------------
      -- Generic Parameter Entities --
      --------------------------------

      --  Generic parameters are also objects

      E_Generic_In_Out_Parameter,
      --  A generic in out parameter, created by the use of a generic in out
      --  parameter in a generic declaration.

      E_Generic_In_Parameter,
      --  A generic in parameter, created by the use of a generic in
      --  parameter in a generic declaration.

      -------------------
      -- Named Numbers --
      -------------------

      E_Named_Integer,
      --  Named numbers created by a number declaration with an integer value

      E_Named_Real,
      --  Named numbers created by a number declaration with a real value

      -----------------------
      -- Enumeration Types --
      -----------------------

      E_Enumeration_Type,
      --  Enumeration types, created by an enumeration type declaration

      E_Enumeration_Subtype,
      --  Enumeration subtypes, created by an explicit or implicit subtype
      --  declaration applied to an enumeration type or subtype.

      -------------------
      -- Numeric Types --
      -------------------

      E_Signed_Integer_Type,
      --  Signed integer type, used for the anonymous base type of the
      --  integer subtype created by an integer type declaration.

      E_Signed_Integer_Subtype,
      --  Signed integer subtype, created by either an integer subtype or
      --  integer type declaration (in the latter case an integer type is
      --  created for the base type, and this is the first named subtype).

      E_Modular_Integer_Type,
      --  Modular integer type, used for the anonymous base type of the
      --  integer subtype created by a modular integer type declaration.

      E_Modular_Integer_Subtype,
      --  Modular integer subtype, created by either an modular subtype
      --  or modular type declaration (in the latter case a modular type
      --  is created for the base type, and this is the first named subtype).

      E_Ordinary_Fixed_Point_Type,
      --  Ordinary fixed type, used for the anonymous base type of the
      --  fixed subtype created by an ordinary fixed point type declaration.

      E_Ordinary_Fixed_Point_Subtype,
      --  Ordinary fixed point subtype, created by either an ordinary fixed
      --  point subtype or ordinary fixed point type declaration (in the
      --  latter case a fixed point type is created for the base type, and
      --  this is the first named subtype).

      E_Decimal_Fixed_Point_Type,
      --  Decimal fixed type, used for the anonymous base type of the decimal
      --  fixed subtype created by an ordinary fixed point type declaration.

      E_Decimal_Fixed_Point_Subtype,
      --  Decimal fixed point subtype, created by either a decimal fixed point
      --  subtype or decimal fixed point type declaration (in the latter case
      --  a fixed point type is created for the base type, and this is the
      --  first named subtype).

      E_Floating_Point_Type,
      --  Floating point type, used for the anonymous base type of the
      --  floating point subtype created by a floating point type declaration.

      E_Floating_Point_Subtype,
      --  Floating point subtype, created by either a floating point subtype
      --  or floating point type declaration (in the latter case a floating
      --  point type is created for the base type, and this is the first
      --  named subtype).

      ------------------
      -- Access Types --
      ------------------

      E_Access_Type,
      --  An access type created by an access type declaration with no all
      --  keyword present. Note that the predefined type Any_Access, which
      --  has E_Access_Type Ekind, is used to label NULL in the upwards pass
      --  of type analysis, to be replaced by the true access type in the
      --  downwards resolution pass.

      E_Access_Subtype,
      --  An access subtype created by a subtype declaration for any access
      --  type (whether or not it is a general access type).

      E_Access_Attribute_Type,
      --  An access type created for an access attribute (such as 'Access,
      --  'Unrestricted_Access and Unchecked_Access)

      E_Allocator_Type,
      --  A special internal type used to label allocators and attribute
      --  references using 'Access. This is needed because special resolution
      --  rules apply to these constructs. On the resolution pass, this type
      --  is always replaced by the actual access type, so Gigi should never
      --  see types with this Ekind.

      E_General_Access_Type,
      --  An access type created by an access type declaration with the all
      --  keyword present.

      E_Access_Subprogram_Type,
      --  An access to subprogram type, created by an access to subprogram
      --  declaration.

      E_Access_Protected_Subprogram_Type,
      --  An access to a protected subprogram, created by the corresponding
      --  declaration. Values of such a type denote both a protected object
      --  and a protected operation within, and have different compile-time
      --  and run-time properties than other access to subprograms.

      E_Anonymous_Access_Subprogram_Type,
      --  An anonymous access to subprogram type, created by an access to
      --  subprogram declaration.

      E_Anonymous_Access_Protected_Subprogram_Type,
      --  An anonymous access to protected subprogram type, created by an
      --  access to subprogram declaration.

      E_Anonymous_Access_Type,
      --  An anonymous access type created by an access parameter or access
      --  discriminant.

      ---------------------
      -- Composite Types --
      ---------------------

      E_Array_Type,
      --  An array type created by an array type declaration. Includes all
      --  cases of arrays, except for string types.

      E_Array_Subtype,
      --  An array subtype, created by an explicit array subtype declaration,
      --  or the use of an anonymous array subtype.

      E_String_Type,
      --  A string type, i.e. an array type whose component type is a character
      --  type, and for which string literals can thus be written.

      E_String_Subtype,
      --  A string subtype, created by an explicit subtype declaration for a
      --  string type, or the use of an anonymous subtype of a string type,

      E_String_Literal_Subtype,
      --  A special string subtype, used only to describe the type of a string
      --  literal (will always be one dimensional, with literal bounds).

      E_Class_Wide_Type,
      --  A class wide type, created by any tagged type declaration (i.e. if
      --  a tagged type is declared, the corresponding class type is always
      --  created, using this Ekind value).

      E_Class_Wide_Subtype,
      --  A subtype of a class wide type, created by a subtype declaration
      --  used to declare a subtype of a class type.

      E_Record_Type,
      --  A record type, created by a record type declaration

      E_Record_Subtype,
      --  A record subtype, created by a record subtype declaration

      E_Record_Type_With_Private,
      --  Used for types defined by a private extension declaration, and
      --  for tagged private types. Includes the fields for both private
      --  types and for record types (with the sole exception of
      --  Corresponding_Concurrent_Type which is obviously not needed).
      --  This entity is considered to be both a record type and
      --  a private type.

      E_Record_Subtype_With_Private,
      --  A subtype of a type defined by a private extension declaration

      E_Private_Type,
      --  A private type, created by a private type declaration
      --  that has neither the keyword limited nor the keyword tagged.

      E_Private_Subtype,
      --  A subtype of a private type, created by a subtype declaration used
      --  to declare a subtype of a private type.

      E_Limited_Private_Type,
      --  A limited private type, created by a private type declaration that
      --  has the keyword limited, but not the keyword tagged.

      E_Limited_Private_Subtype,
      --  A subtype of a limited private type, created by a subtype declaration
      --  used to declare a subtype of a limited private type.

      E_Incomplete_Type,
      --  An incomplete type, created by an incomplete type declaration

      E_Incomplete_Subtype,
      --  An incomplete subtype, created by a subtype declaration where the
      --  subtype mark denotes an incomplete type.

      E_Task_Type,
      --  A task type, created by a task type declaration. An entity with this
      --  Ekind is also created to describe the anonymous type of a task that
      --  is created by a single task declaration.

      E_Task_Subtype,
      --  A subtype of a task type, created by a subtype declaration used to
      --  declare a subtype of a task type.

      E_Protected_Type,
      --  A protected type, created by a protected type declaration. An entity
      --  with this Ekind is also created to describe the anonymous type of
      --  a protected object created by a single protected declaration.

      E_Protected_Subtype,
      --  A subtype of a protected type, created by a subtype declaration used
      --  to declare a subtype of a protected type.

      -----------------
      -- Other Types --
      -----------------

      E_Exception_Type,
      --  The type of an exception created by an exception declaration

      E_Subprogram_Type,
      --  This is the designated type of an Access_To_Subprogram. Has type
      --  and signature like a subprogram entity, so can appear in calls,
      --  which are resolved like regular calls, except that such an entity
      --  is not overloadable.

      ---------------------------
      -- Overloadable Entities --
      ---------------------------

      E_Enumeration_Literal,
      --  An enumeration literal, created by the use of the literal in an
      --  enumeration type definition.

      E_Function,
      --  A function, created by a function declaration or a function body
      --  that acts as its own declaration.

      E_Operator,
      --  A predefined operator, appearing in Standard, or an implicitly
      --  defined concatenation operator created whenever an array is
      --  declared. We do not make normal derived operators explicit in
      --  the tree, but the concatenation operators are made explicit.

      E_Procedure,
      --  A procedure, created by a procedure declaration or a procedure
      --  body that acts as its own declaration.

      E_Entry,
      --  An entry, created by an entry declaration in a task or protected
      --  object.

      --------------------
      -- Other Entities --
      --------------------

      E_Entry_Family,
      --  An entry family, created by an entry family declaration in a
      --  task or protected type definition.

      E_Block,
      --  A block identifier, created by an explicit or implicit label on
      --  a block or declare statement.

      E_Entry_Index_Parameter,
      --  An entry index parameter created by an entry index specification
      --  for the body of a protected entry family.

      E_Exception,
      --  An exception created by an exception declaration. The exception
      --  itself uses E_Exception for the Ekind, the implicit type that is
      --  created to represent its type uses the Ekind E_Exception_Type.

      E_Generic_Function,
      --  A generic function. This is the entity for a generic function
      --  created by a generic subprogram declaration.

      E_Generic_Procedure,
      --  A generic function. This is the entity for a generic procedure
      --  created by a generic subprogram declaration.

      E_Generic_Package,
      --  A generic package, this is the entity for a generic package created
      --  by a generic package declaration.

      E_Label,
      --  The defining entity for a label. Note that this is created by the
      --  implicit label declaration, not the occurrence of the label itself,
      --  which is simply a direct name referring to the label.

      E_Loop,
      --  A loop identifier, created by an explicit or implicit label on a
      --  loop statement.

      E_Return_Statement,
      --  A dummy entity created for each return statement. Used to hold
      --  information about the return statement (what it applies to) and in
      --  rules checking. For example, a simple_return_statement that applies
      --  to an extended_return_statement cannot have an expression; this
      --  requires putting the E_Return_Statement entity for the
      --  extended_return_statement on the scope stack.

      E_Package,
      --  A package, created by a package declaration

      E_Package_Body,
      --  A package body. This entity serves only limited functions, since
      --  most semantic analysis uses the package entity (E_Package). However
      --  there are some attributes that are significant for the body entity.
      --  For example, collection of exception handlers.

      E_Protected_Object,
      --  A protected object, created by an object declaration that declares
      --  an object of a protected type.

      E_Protected_Body,
      --  A protected body. This entity serves almost no function, since all
      --  semantic analysis uses the protected entity (E_Protected_Type)

      E_Task_Body,
      --  A task body. This entity serves almost no function, since all
      --  semantic analysis uses the protected entity (E_Task_Type).

      E_Subprogram_Body
      --  A subprogram body. Used when a subprogram has a separate declaration
      --  to represent the entity for the body. This entity serves almost no
      --  function, since all semantic analysis uses the subprogram entity
      --  for the declaration (E_Function or E_Procedure).
   );

   for Entity_Kind'Size use 8;
   --  The data structures in Atree assume this!

   --------------------------
   -- Subtype Declarations --
   --------------------------

   --  The above entities are arranged so that they can be conveniently grouped
   --  into subtype ranges. Note that for each of the xxx_Kind ranges defined
   --  below, there is a corresponding Is_xxx (or for types, Is_xxx_Type)
   --  predicate which is to be used in preference to direct range tests using
   --  the subtype name. However, the subtype names are available for direct
   --  use, e.g. as choices in case statements.

   subtype Access_Kind                 is Entity_Kind range
       E_Access_Type ..
   --  E_Access_Subtype
   --  E_Access_Attribute_Type
   --  E_Allocator_Type
   --  E_General_Access_Type
   --  E_Access_Subprogram_Type
   --  E_Access_Protected_Subprogram_Type
   --  E_Anonymous_Access_Subprogram_Type
   --  E_Anonymous_Access_Protected_Subprogram_Type
       E_Anonymous_Access_Type;

   subtype Array_Kind                  is Entity_Kind range
       E_Array_Type ..
   --  E_Array_Subtype
   --  E_String_Type
   --  E_String_Subtype
       E_String_Literal_Subtype;

   subtype Class_Wide_Kind             is Entity_Kind range
       E_Class_Wide_Type ..
       E_Class_Wide_Subtype;

   subtype Composite_Kind              is Entity_Kind range
       E_Array_Type ..
   --  E_Array_Subtype
   --  E_String_Type
   --  E_String_Subtype
   --  E_String_Literal_Subtype
   --  E_Class_Wide_Type
   --  E_Class_Wide_Subtype
   --  E_Record_Type
   --  E_Record_Subtype
   --  E_Record_Type_With_Private
   --  E_Record_Subtype_With_Private
   --  E_Private_Type
   --  E_Private_Subtype
   --  E_Limited_Private_Type
   --  E_Limited_Private_Subtype
   --  E_Incomplete_Type
   --  E_Incomplete_Subtype
   --  E_Task_Type
   --  E_Task_Subtype,
   --  E_Protected_Type,
       E_Protected_Subtype;

   subtype Concurrent_Kind             is Entity_Kind range
       E_Task_Type ..
   --  E_Task_Subtype,
   --  E_Protected_Type,
       E_Protected_Subtype;

   subtype Concurrent_Body_Kind        is Entity_Kind range
       E_Protected_Body ..
       E_Task_Body;

   subtype Decimal_Fixed_Point_Kind    is Entity_Kind range
       E_Decimal_Fixed_Point_Type ..
       E_Decimal_Fixed_Point_Subtype;

   subtype Digits_Kind                 is Entity_Kind range
       E_Decimal_Fixed_Point_Type ..
   --  E_Decimal_Fixed_Point_Subtype
   --  E_Floating_Point_Type
       E_Floating_Point_Subtype;

   subtype Discrete_Kind               is Entity_Kind range
       E_Enumeration_Type ..
   --  E_Enumeration_Subtype
   --  E_Signed_Integer_Type
   --  E_Signed_Integer_Subtype
   --  E_Modular_Integer_Type
       E_Modular_Integer_Subtype;

   subtype Discrete_Or_Fixed_Point_Kind is Entity_Kind range
       E_Enumeration_Type ..
   --  E_Enumeration_Subtype
   --  E_Signed_Integer_Type
   --  E_Signed_Integer_Subtype
   --  E_Modular_Integer_Type
   --  E_Modular_Integer_Subtype
   --  E_Ordinary_Fixed_Point_Type
   --  E_Ordinary_Fixed_Point_Subtype
   --  E_Decimal_Fixed_Point_Type
       E_Decimal_Fixed_Point_Subtype;

   subtype Elementary_Kind             is Entity_Kind range
       E_Enumeration_Type ..
   --  E_Enumeration_Subtype
   --  E_Signed_Integer_Type
   --  E_Signed_Integer_Subtype
   --  E_Modular_Integer_Type
   --  E_Modular_Integer_Subtype
   --  E_Ordinary_Fixed_Point_Type
   --  E_Ordinary_Fixed_Point_Subtype
   --  E_Decimal_Fixed_Point_Type
   --  E_Decimal_Fixed_Point_Subtype
   --  E_Floating_Point_Type
   --  E_Floating_Point_Subtype
   --  E_Access_Type
   --  E_Access_Subtype
   --  E_Access_Attribute_Type
   --  E_Allocator_Type
   --  E_General_Access_Type
   --  E_Access_Subprogram_Type
   --  E_Access_Protected_Subprogram_Type
   --  E_Anonymous_Access_Subprogram_Type
   --  E_Anonymous_Access_Protected_Subprogram_Type
       E_Anonymous_Access_Type;

   subtype Enumeration_Kind            is Entity_Kind range
       E_Enumeration_Type ..
       E_Enumeration_Subtype;

   subtype Entry_Kind                  is Entity_Kind range
       E_Entry ..
       E_Entry_Family;

   subtype Fixed_Point_Kind            is Entity_Kind range
       E_Ordinary_Fixed_Point_Type ..
   --  E_Ordinary_Fixed_Point_Subtype
   --  E_Decimal_Fixed_Point_Type
       E_Decimal_Fixed_Point_Subtype;

   subtype Float_Kind                  is Entity_Kind range
       E_Floating_Point_Type ..
       E_Floating_Point_Subtype;

   subtype Formal_Kind                 is Entity_Kind range
       E_In_Parameter ..
   --  E_Out_Parameter
     E_In_Out_Parameter;

   subtype Formal_Object_Kind          is Entity_Kind range
       E_Generic_In_Out_Parameter ..
       E_Generic_In_Parameter;

   subtype Generic_Subprogram_Kind     is Entity_Kind range
       E_Generic_Function ..
       E_Generic_Procedure;

   subtype Generic_Unit_Kind           is Entity_Kind range
       E_Generic_Function ..
   --  E_Generic_Procedure
       E_Generic_Package;

   subtype Incomplete_Kind             is Entity_Kind range
       E_Incomplete_Type ..
       E_Incomplete_Subtype;

   subtype Incomplete_Or_Private_Kind  is Entity_Kind range
       E_Record_Type_With_Private ..
   --  E_Record_Subtype_With_Private
   --  E_Private_Type
   --  E_Private_Subtype
   --  E_Limited_Private_Type
   --  E_Limited_Private_Subtype
   --  E_Incomplete_Type
       E_Incomplete_Subtype;

   subtype Integer_Kind                is Entity_Kind range
       E_Signed_Integer_Type ..
   --  E_Signed_Integer_Subtype
   --  E_Modular_Integer_Type
       E_Modular_Integer_Subtype;

   subtype Modular_Integer_Kind        is Entity_Kind range
       E_Modular_Integer_Type ..
       E_Modular_Integer_Subtype;

   subtype Named_Kind                  is Entity_Kind range
       E_Named_Integer ..
       E_Named_Real;

   subtype Numeric_Kind                is Entity_Kind range
       E_Signed_Integer_Type ..
   --  E_Signed_Integer_Subtype
   --  E_Modular_Integer_Type
   --  E_Modular_Integer_Subtype
   --  E_Ordinary_Fixed_Point_Type
   --  E_Ordinary_Fixed_Point_Subtype
   --  E_Decimal_Fixed_Point_Type
   --  E_Decimal_Fixed_Point_Subtype
   --  E_Floating_Point_Type
       E_Floating_Point_Subtype;

   subtype Object_Kind                is Entity_Kind range
       E_Variable ..
   --  E_Component
   --  E_Constant
   --  E_Discriminant
   --  E_Loop_Parameter
   --  E_In_Parameter
   --  E_Out_Parameter
   --  E_In_Out_Parameter
   --  E_Generic_In_Out_Parameter
       E_Generic_In_Parameter;

   subtype Ordinary_Fixed_Point_Kind   is Entity_Kind range
       E_Ordinary_Fixed_Point_Type ..
       E_Ordinary_Fixed_Point_Subtype;

   subtype Overloadable_Kind           is Entity_Kind range
       E_Enumeration_Literal ..
   --  E_Function
   --  E_Operator
   --  E_Procedure
       E_Entry;

   subtype Private_Kind                is Entity_Kind range
       E_Record_Type_With_Private ..
   --  E_Record_Subtype_With_Private
   --  E_Private_Type
   --  E_Private_Subtype
   --  E_Limited_Private_Type
       E_Limited_Private_Subtype;

   subtype Protected_Kind              is Entity_Kind range
       E_Protected_Type ..
       E_Protected_Subtype;

   subtype Real_Kind                   is Entity_Kind range
       E_Ordinary_Fixed_Point_Type ..
   --  E_Ordinary_Fixed_Point_Subtype
   --  E_Decimal_Fixed_Point_Type
   --  E_Decimal_Fixed_Point_Subtype
   --  E_Floating_Point_Type
       E_Floating_Point_Subtype;

   subtype Record_Kind                 is Entity_Kind range
       E_Class_Wide_Type ..
   --  E_Class_Wide_Subtype
   --  E_Record_Type
   --  E_Record_Subtype
   --  E_Record_Type_With_Private
       E_Record_Subtype_With_Private;

   subtype Scalar_Kind                 is Entity_Kind range
       E_Enumeration_Type ..
   --  E_Enumeration_Subtype
   --  E_Signed_Integer_Type
   --  E_Signed_Integer_Subtype
   --  E_Modular_Integer_Type
   --  E_Modular_Integer_Subtype
   --  E_Ordinary_Fixed_Point_Type
   --  E_Ordinary_Fixed_Point_Subtype
   --  E_Decimal_Fixed_Point_Type
   --  E_Decimal_Fixed_Point_Subtype
   --  E_Floating_Point_Type
       E_Floating_Point_Subtype;

   subtype String_Kind                 is Entity_Kind range
       E_String_Type ..
   --  E_String_Subtype
       E_String_Literal_Subtype;

   subtype Subprogram_Kind             is Entity_Kind range
       E_Function ..
   --  E_Operator
       E_Procedure;

   subtype Signed_Integer_Kind         is Entity_Kind range
       E_Signed_Integer_Type ..
       E_Signed_Integer_Subtype;

   subtype Task_Kind                   is Entity_Kind range
       E_Task_Type ..
       E_Task_Subtype;

   subtype Type_Kind                   is Entity_Kind range
       E_Enumeration_Type ..
   --  E_Enumeration_Subtype
   --  E_Signed_Integer_Type
   --  E_Signed_Integer_Subtype
   --  E_Modular_Integer_Type
   --  E_Modular_Integer_Subtype
   --  E_Ordinary_Fixed_Point_Type
   --  E_Ordinary_Fixed_Point_Subtype
   --  E_Decimal_Fixed_Point_Type
   --  E_Decimal_Fixed_Point_Subtype
   --  E_Floating_Point_Type
   --  E_Floating_Point_Subtype
   --  E_Access_Type
   --  E_Access_Subtype
   --  E_Access_Attribute_Type
   --  E_Allocator_Type,
   --  E_General_Access_Type
   --  E_Access_Subprogram_Type,
   --  E_Access_Protected_Subprogram_Type
   --  E_Anonymous_Access_Subprogram_Type
   --  E_Anonymous_Access_Protected_Subprogram_Type
   --  E_Anonymous_Access_Type
   --  E_Array_Type
   --  E_Array_Subtype
   --  E_String_Type
   --  E_String_Subtype
   --  E_String_Literal_Subtype
   --  E_Class_Wide_Subtype
   --  E_Class_Wide_Type
   --  E_Record_Type
   --  E_Record_Subtype
   --  E_Record_Type_With_Private
   --  E_Record_Subtype_With_Private
   --  E_Private_Type
   --  E_Private_Subtype
   --  E_Limited_Private_Type
   --  E_Limited_Private_Subtype
   --  E_Incomplete_Type
   --  E_Incomplete_Subtype
   --  E_Task_Type
   --  E_Task_Subtype
   --  E_Protected_Type
   --  E_Protected_Subtype
   --  E_Exception_Type
       E_Subprogram_Type;

   --------------------------------------------------------
   -- Description of Defined Attributes for Entity_Kinds --
   --------------------------------------------------------

   --  For each enumeration value defined in Entity_Kind we list all the
   --  attributes defined in Einfo which can legally be applied to an entity
   --  of that kind. The implementation of the attribute functions (and for
   --  non-synthetized attributes, of the corresponding set procedures) are
   --  in the Einfo body.

   --  The following attributes apply to all entities

   --    Ekind                         (Ekind)

   --    Chars                         (Name1)
   --    Next_Entity                   (Node2)
   --    Scope                         (Node3)
   --    Homonym                       (Node4)
   --    Etype                         (Node5)
   --    First_Rep_Item                (Node6)
   --    Freeze_Node                   (Node7)
   --    Obsolescent_Warning           (Node24)

   --    Address_Taken                 (Flag104)
   --    Can_Never_Be_Null             (Flag38)
   --    Checks_May_Be_Suppressed      (Flag31)
   --    Debug_Info_Off                (Flag166)
   --    Has_Anon_Block_Suffix         (Flag201)
   --    Has_Controlled_Component      (Flag43)   (base type only)
   --    Has_Convention_Pragma         (Flag119)
   --    Has_Delayed_Freeze            (Flag18)
   --    Has_Fully_Qualified_Name      (Flag173)
   --    Has_Gigi_Rep_Item             (Flag82)
   --    Has_Homonym                   (Flag56)
   --    Has_Persistent_BSS            (Flag188)
   --    Has_Pragma_Elaborate_Body     (Flag150)
   --    Has_Pragma_Inline             (Flag157)
   --    Has_Pragma_Pure               (Flag203)
   --    Has_Pragma_Pure_Function      (Flag179)
   --    Has_Pragma_Unreferenced       (Flag180)
   --    Has_Private_Declaration       (Flag155)
   --    Has_Qualified_Name            (Flag161)
   --    Has_Unknown_Discriminants     (Flag72)
   --    Has_Xref_Entry                (Flag182)
<<<<<<< HEAD
   --    Is_Ada_2005                   (Flag185)
=======
   --    Is_Ada_2005_Only              (Flag185)
>>>>>>> c355071f
   --    Is_Bit_Packed_Array           (Flag122)  (base type only)
   --    Is_Child_Unit                 (Flag73)
   --    Is_Compilation_Unit           (Flag149)
   --    Is_Completely_Hidden          (Flag103)
   --    Is_Discrim_SO_Function        (Flag176)
   --    Is_Dispatching_Operation      (Flag6)
   --    Is_Exported                   (Flag99)
   --    Is_First_Subtype              (Flag70)
   --    Is_Formal_Subprogram          (Flag111)
   --    Is_Generic_Instance           (Flag130)
   --    Is_Hidden                     (Flag57)
   --    Is_Hidden_Open_Scope          (Flag171)
   --    Is_Immediately_Visible        (Flag7)
   --    Is_Imported                   (Flag24)
   --    Is_Inlined                    (Flag11)
   --    Is_Internal                   (Flag17)
   --    Is_Itype                      (Flag91)
   --    Is_Known_Non_Null             (Flag37)
   --    Is_Known_Null                 (Flag204)
   --    Is_Known_Valid                (Flag170)
   --    Is_Limited_Composite          (Flag106)
   --    Is_Limited_Record             (Flag25)
   --    Is_Obsolescent                (Flag153)
   --    Is_Package_Body_Entity        (Flag160)
   --    Is_Packed_Array_Type          (Flag138)
   --    Is_Potentially_Use_Visible    (Flag9)
   --    Is_Preelaborated              (Flag59)
   --    Is_Primitive_Wrapper          (Flag195)
   --    Is_Public                     (Flag10)
   --    Is_Pure                       (Flag44)
   --    Is_Remote_Call_Interface      (Flag62)
   --    Is_Remote_Types               (Flag61)
   --    Is_Shared_Passive             (Flag60)
   --    Is_Statically_Allocated       (Flag28)
   --    Is_Unchecked_Union            (Flag117)
   --    Is_Visible_Formal             (Flag206)
   --    Is_VMS_Exception              (Flag133)
   --    Kill_Elaboration_Checks       (Flag32)
   --    Kill_Range_Checks             (Flag33)
   --    Kill_Tag_Checks               (Flag34)
   --    Low_Bound_Known               (Flag205)
   --    Materialize_Entity            (Flag168)
   --    Needs_Debug_Info              (Flag147)
   --    No_Return                     (Flag113)
   --    Referenced                    (Flag156)
   --    Referenced_As_LHS             (Flag36)
   --    Suppress_Elaboration_Warnings (Flag148)
   --    Suppress_Style_Checks         (Flag165)
   --    Was_Hidden                    (Flag196)

   --    Declaration_Node              (synth)
   --    Enclosing_Dynamic_Scope       (synth)
   --    Has_Foreign_Convention        (synth)
   --    Is_Derived_Type               (synth)
   --    Is_Dynamic_Scope              (synth)
   --    Is_Limited_Type               (synth)
   --    Underlying_Type               (synth)
   --    all classification attributes (synth)

   --  The following list of access functions applies to all entities for
   --  types and subtypes. References to this list appear subsequently as
   --  as "(plus type attributes)" for each appropriate Entity_Kind.

   --    Associated_Node_For_Itype     (Node8)
   --    Class_Wide_Type               (Node9)
   --    Referenced_Object             (Node10)
   --    Full_View                     (Node11)
   --    Esize                         (Uint12)
   --    RM_Size                       (Uint13)
   --    Alignment                     (Uint14)

   --    Depends_On_Private            (Flag14)
   --    Discard_Names                 (Flag88)
   --    Finalize_Storage_Only         (Flag158)  (base type only)
   --    From_With_Type                (Flag159)
   --    Has_Aliased_Components        (Flag135)  (base type only)
   --    Has_Alignment_Clause          (Flag46)
   --    Has_Atomic_Components         (Flag86)   (base type only)
   --    Has_Completion_In_Body        (Flag71)
   --    Has_Complex_Representation    (Flag140)  (base type only)
   --    Has_Constrained_Partial_View  (Flag187)
   --    Has_Discriminants             (Flag5)
   --    Has_Non_Standard_Rep          (Flag75)   (base type only)
   --    Has_Object_Size_Clause        (Flag172)
   --    Has_Primitive_Operations      (Flag120)  (base type only)
   --    Has_Size_Clause               (Flag29)
   --    Has_Specified_Layout          (Flag100)  (base type only)
   --    Has_Specified_Stream_Input    (Flag190)
   --    Has_Specified_Stream_Output   (Flag191)
   --    Has_Specified_Stream_Read     (Flag192)
   --    Has_Specified_Stream_Write    (Flag193)
   --    Has_Task                      (Flag30)   (base type only)
   --    Has_Unchecked_Union           (Flag123)  (base type only)
   --    Has_Volatile_Components       (Flag87)   (base type only)
   --    In_Use                        (Flag8)
   --    Is_Abstract                   (Flag19)
   --    Is_Asynchronous               (Flag81)
   --    Is_Atomic                     (Flag85)
   --    Is_Constr_Subt_For_U_Nominal  (Flag80)
   --    Is_Constr_Subt_For_UN_Aliased (Flag141)
   --    Is_Controlled                 (Flag42)   (base type only)
   --    Is_Eliminated                 (Flag124)
   --    Is_Frozen                     (Flag4)
   --    Is_Generic_Actual_Type        (Flag94)
   --    Is_Generic_Type               (Flag13)
   --    Is_Limited_Interface          (Flag197)
   --    Is_Protected_Interface        (Flag198)
   --    Is_Synchronized_Interface     (Flag199)
   --    Is_Task_Interface             (Flag200)
   --    Is_Non_Static_Subtype         (Flag109)
   --    Is_Packed                     (Flag51)   (base type only)
   --    Is_Private_Composite          (Flag107)
   --    Is_Renaming_Of_Object         (Flag112)
   --    Is_Tagged_Type                (Flag55)
   --    Is_Unsigned_Type              (Flag144)
   --    Is_Volatile                   (Flag16)
   --    Itype_Printed                 (Flag202)  (itypes only)
<<<<<<< HEAD
=======
   --    Known_To_Have_Preelab_Init    (Flag207)
>>>>>>> c355071f
   --    Must_Be_On_Byte_Boundary      (Flag183)
   --    Must_Have_Preelab_Init        (Flag208)
   --    Size_Depends_On_Discriminant  (Flag177)
   --    Size_Known_At_Compile_Time    (Flag92)
   --    Strict_Alignment              (Flag145)  (base type only)
   --    Suppress_Init_Proc            (Flag105)  (base type only)
   --    Treat_As_Volatile             (Flag41)

   --    Alignment_Clause              (synth)
   --    Ancestor_Subtype              (synth)
   --    Base_Type                     (synth)
   --    First_Subtype                 (synth)
   --    Has_Private_Ancestor          (synth)
   --    Implementation_Base_Type      (synth)
   --    Is_By_Copy_Type               (synth)
   --    Is_By_Reference_Type          (synth)
   --    Is_Inherently_Limited_Type    (synth)
   --    Root_Type                     (synth)
   --    Size_Clause                   (synth)

   ------------------------------------------
   -- Applicable attributes by entity kind --
   ------------------------------------------

   --  E_Access_Protected_Subprogram_Type
   --    Equivalent_Type               (Node18)
   --    Directly_Designated_Type      (Node20)
   --    Original_Access_Type          (Node21)
   --    Needs_No_Actuals              (Flag22)
   --    (plus type attributes)

   --  E_Access_Subprogram_Type
   --    Equivalent_Type               (Node18)   (remote types only)
   --    Directly_Designated_Type      (Node20)
   --    Original_Access_Type          (Node21)
   --    Needs_No_Actuals              (Flag22)
   --    (plus type attributes)

   --  E_Access_Type
   --  E_Access_Subtype
   --    Storage_Size_Variable         (Node15)   (base type only)
   --    Master_Id                     (Node17)
   --    Directly_Designated_Type      (Node20)
   --    Associated_Storage_Pool       (Node22)   (base type only)
   --    Associated_Final_Chain        (Node23)
   --    Has_Pragma_Controlled         (Flag27)   (base type only)
   --    Has_Storage_Size_Clause       (Flag23)   (base type only)
   --    Is_Local_Anonymous_Access     (Flag194)
   --    Is_Access_Constant            (Flag69)
   --    Is_Pure_Unit_Access_Type      (Flag189)
   --    No_Pool_Assigned              (Flag131)  (base type only)
   --    No_Strict_Aliasing            (Flag136)  (base type only)
   --    (plus type attributes)

   --  E_Access_Attribute_Type
   --    Directly_Designated_Type      (Node20)
   --    (plus type attributes)

   --  E_Allocator_Type
   --    Directly_Designated_Type      (Node20)
   --    (plus type attributes)

   --  E_Anonymous_Access_Subprogram_Type
   --  E_Anonymous_Access_Protected_Subprogram_Type
   --  E_Anonymous_Access_Type
   --    Storage_Size_Variable         (Node15)   ??? is this needed ???
   --    Directly_Designated_Type      (Node20)
   --    (plus type attributes)

   --  E_Array_Type
   --  E_Array_Subtype
   --    First_Index                   (Node17)
   --    Related_Array_Object          (Node19)
   --    Component_Type                (Node20)   (base type only)
   --    Original_Array_Type           (Node21)
   --    Component_Size                (Uint22)   (base type only)
   --    Packed_Array_Type             (Node23)
   --    Component_Alignment           (special)  (base type only)
   --    Has_Component_Size_Clause     (Flag68)   (base type only)
   --    Has_Pragma_Pack               (Flag121)  (base type only)
   --    Is_Aliased                    (Flag15)
   --    Is_Constrained                (Flag12)
   --    Next_Index                    (synth)
   --    Number_Dimensions             (synth)
   --    (plus type attributes)

   --  E_Block
   --    Block_Node                    (Node11)
   --    First_Entity                  (Node17)
   --    Last_Entity                   (Node20)
   --    Delay_Cleanups                (Flag114)
   --    Discard_Names                 (Flag88)
   --    Finalization_Chain_Entity     (Node19)
   --    Scope_Depth_Value             (Uint22)
   --    Entry_Cancel_Parameter        (Node23)
   --    Has_Master_Entity             (Flag21)
   --    Has_Nested_Block_With_Handler (Flag101)
   --    Sec_Stack_Needed_For_Return   (Flag167)
   --    Uses_Sec_Stack                (Flag95)
   --    Scope_Depth                   (synth)

   --  E_Class_Wide_Type
   --  E_Class_Wide_Subtype
   --    Cloned_Subtype                (Node16)   (subtype case only)
   --    First_Entity                  (Node17)
   --    Equivalent_Type               (Node18)   (always Empty in type case)
   --    Last_Entity                   (Node20)
   --    First_Component               (synth)
   --    (plus type attributes)

   --  E_Component
   --    Normalized_First_Bit          (Uint8)
   --    Current_Value                 (Node9)    (always Empty)
   --    Normalized_Position_Max       (Uint10)
   --    Component_Bit_Offset          (Uint11)
   --    Esize                         (Uint12)
   --    Component_Clause              (Node13)
   --    Normalized_Position           (Uint14)
   --    DT_Entry_Count                (Uint15)
   --    Entry_Formal                  (Node16)
   --    Prival                        (Node17)
   --    Renamed_Object                (Node18)   (always Empty)
   --    Discriminant_Checking_Func    (Node20)
   --    Interface_Name                (Node21)   (JGNAT usage only)
   --    Original_Record_Component     (Node22)
   --    Protected_Operation           (Node23)
   --    DT_Offset_To_Top_Func         (Node25)
   --    Has_Biased_Representation     (Flag139)
   --    Has_Per_Object_Constraint     (Flag154)
   --    Is_Atomic                     (Flag85)
   --    Is_Tag                        (Flag78)
   --    Is_Volatile                   (Flag16)
   --    Treat_As_Volatile             (Flag41)
   --    Is_Return_Object              (Flag209)
   --    Is_Protected_Private          (synth)
   --    Next_Component                (synth)
   --    Next_Tag_Component            (synth)

   --  E_Constant
   --  E_Loop_Parameter
   --    Current_Value                 (Node9)    (always Empty)
   --    Discriminal_Link              (Node10)   (discriminals only)
   --    Full_View                     (Node11)
   --    Esize                         (Uint12)
   --    Alignment                     (Uint14)
   --    Actual_Subtype                (Node17)
   --    Renamed_Object                (Node18)
   --    Size_Check_Code               (Node19)   (constants only)
   --    In_Private_Part               (Flag45)
   --    Interface_Name                (Node21)
   --    Has_Alignment_Clause          (Flag46)
   --    Has_Atomic_Components         (Flag86)
   --    Has_Biased_Representation     (Flag139)
   --    Has_Completion                (Flag26)   (constants only)
   --    Has_Size_Clause               (Flag29)
   --    Has_Volatile_Components       (Flag87)
   --    Is_Atomic                     (Flag85)
   --    Is_Eliminated                 (Flag124)
   --    Is_True_Constant              (Flag163)
   --    Is_Volatile                   (Flag16)
   --    Never_Set_In_Source           (Flag115)
   --    Treat_As_Volatile             (Flag41)
   --    Is_Return_Object              (Flag209)
   --    Address_Clause                (synth)
   --    Alignment_Clause              (synth)
   --    Constant_Value                (synth)
   --    Size_Clause                   (synth)

   --  E_Decimal_Fixed_Point_Type
   --  E_Decimal_Fixed_Subtype
   --    Scale_Value                   (Uint15)
   --    Digits_Value                  (Uint17)
   --    Scalar_Range                  (Node20)
   --    Delta_Value                   (Ureal18)
   --    Small_Value                   (Ureal21)
   --    Has_Machine_Radix_Clause      (Flag83)
   --    Machine_Radix_10              (Flag84)
   --    Type_Low_Bound                (synth)
   --    Type_High_Bound               (synth)
   --    (plus type attributes)

   --  E_Discriminant
   --    Normalized_First_Bit          (Uint8)
   --    Current_Value                 (Node9)    (always Empty)
   --    Normalized_Position_Max       (Uint10)
   --    Component_Bit_Offset          (Uint11)
   --    Esize                         (Uint12)
   --    Component_Clause              (Node13)
   --    Normalized_Position           (Uint14)
   --    Discriminant_Number           (Uint15)
   --    Discriminal                   (Node17)
   --    Renamed_Object                (Node18)   (always Empty)
   --    Corresponding_Discriminant    (Node19)
   --    Discriminant_Default_Value    (Node20)
   --    Interface_Name                (Node21)   (JGNAT usage only)
   --    Original_Record_Component     (Node22)
   --    CR_Discriminant               (Node23)
   --    Is_Return_Object              (Flag209)
   --    Next_Discriminant             (synth)
   --    Next_Stored_Discriminant      (synth)

   --  E_Entry
   --  E_Entry_Family
   --    Protected_Body_Subprogram     (Node11)
   --    Barrier_Function              (Node12)
   --    Entry_Parameters_Type         (Node15)
   --    First_Entity                  (Node17)
   --    Alias                         (Node18)   (Entry only. Always empty)
   --    Finalization_Chain_Entity     (Node19)
   --    Last_Entity                   (Node20)
   --    Accept_Address                (Elist21)
   --    Scope_Depth_Value             (Uint22)
   --    Privals_Chain                 (Elist23)  (for a protected entry)
   --    Default_Expressions_Processed (Flag108)
   --    Entry_Accepted                (Flag152)
   --    Is_AST_Entry                  (Flag132)  (for entry only)
   --    Needs_No_Actuals              (Flag22)
   --    Sec_Stack_Needed_For_Return   (Flag167)
   --    Uses_Sec_Stack                (Flag95)
   --    Address_Clause                (synth)
   --    First_Formal                  (synth)
   --    First_Formal_With_Extras      (synth)
   --    Entry_Index_Type              (synth)
   --    Number_Formals                (synth)
   --    Scope_Depth                   (synth)

   --  E_Entry_Index_Parameter
   --    Entry_Index_Constant          (Node18)

   --  E_Enumeration_Literal
   --    Enumeration_Pos               (Uint11)
   --    Enumeration_Rep               (Uint12)
   --    Debug_Renaming_Link           (Node13)
   --    Alias                         (Node18)
   --    Enumeration_Rep_Expr          (Node22)
   --    Next_Literal                  (synth)

   --  E_Enumeration_Type
   --  E_Enumeration_Subtype
   --    Lit_Indexes                   (Node15)   (root type only)
   --    Lit_Strings                   (Node16)   (root type only)
   --    First_Literal                 (Node17)
   --    Scalar_Range                  (Node20)
   --    Enum_Pos_To_Rep               (Node23)   (type only, not subtype)
   --    Has_Biased_Representation     (Flag139)
   --    Has_Contiguous_Rep            (Flag181)
   --    Has_Enumeration_Rep_Clause    (Flag66)
   --    Nonzero_Is_True               (Flag162)  (base type only)
   --    Type_Low_Bound                (synth)
   --    Type_High_Bound               (synth)
   --    (plus type attributes)

   --  E_Exception
   --    Alignment                     (Uint14)
   --    Renamed_Entity                (Node18)
   --    Register_Exception_Call       (Node20)
   --    Interface_Name                (Node21)
   --    Exception_Code                (Uint22)
   --    Discard_Names                 (Flag88)
   --    Is_VMS_Exception              (Flag133)

   --  E_Exception_Type
   --    Equivalent_Type               (Node18)
   --    (plus type attributes)

   --  E_Floating_Point_Type
   --  E_Floating_Point_Subtype
   --    Digits_Value                  (Uint17)
   --    Scalar_Range                  (Node20)
   --    Type_Low_Bound                (synth)
   --    Type_High_Bound               (synth)
   --    (plus type attributes)

   --  E_Function
   --  E_Generic_Function
   --    Mechanism                     (Uint8)    (returns Mechanism_Type)
   --    Renaming_Map                  (Uint9)
   --    Handler_Records               (List10)   (non-generic case only)
   --    Protected_Body_Subprogram     (Node11)
   --    Next_Inlined_Subprogram       (Node12)
   --    Corresponding_Equality        (Node13)   (implicit /= only)
   --    Elaboration_Entity            (Node13)   (all other cases)
   --    First_Optional_Parameter      (Node14)   (non-generic case only)
   --    DT_Position                   (Uint15)
   --    DTC_Entity                    (Node16)
   --    First_Entity                  (Node17)
   --    Alias                         (Node18)   (non-generic case only)
   --    Renamed_Entity                (Node18)   (generic case only)
   --    Finalization_Chain_Entity     (Node19)
   --    Last_Entity                   (Node20)
   --    Interface_Name                (Node21)
   --    Scope_Depth_Value             (Uint22)
   --    Generic_Renamings             (Elist23)  (for an instance)
   --    Inner_Instances               (Elist23)  (for a generic function)
   --    Privals_Chain                 (Elist23)  (for a protected function)
<<<<<<< HEAD
   --    Obsolescent_Warning           (Node24)
   --    Abstract_Interface_Alias      (Node25)
   --    Overridden_Operation          (Node26)
=======
   --    Abstract_Interface_Alias      (Node25)
   --    Overridden_Operation          (Node26)
   --    Extra_Formals                 (Node28)
>>>>>>> c355071f
   --    Body_Needed_For_SAL           (Flag40)
   --    Elaboration_Entity_Required   (Flag174)
   --    Function_Returns_With_DSP     (Flag169)
   --    Default_Expressions_Processed (Flag108)
   --    Delay_Cleanups                (Flag114)
   --    Delay_Subprogram_Descriptors  (Flag50)
   --    Discard_Names                 (Flag88)
   --    Has_Completion                (Flag26)
   --    Has_Controlling_Result        (Flag98)
   --    Has_Master_Entity             (Flag21)
   --    Has_Missing_Return            (Flag142)
   --    Has_Nested_Block_With_Handler (Flag101)
   --    Has_Recursive_Call            (Flag143)
   --    Has_Subprogram_Descriptor     (Flag93)
   --    Is_Abstract                   (Flag19)
   --    Is_Called                     (Flag102)  (non-generic case only)
   --    Is_Constructor                (Flag76)
   --    Is_Discrim_SO_Function        (Flag176)
   --    Is_Eliminated                 (Flag124)
   --    Is_Instantiated               (Flag126)  (generic case only)
   --    Is_Intrinsic_Subprogram       (Flag64)
   --    Is_Machine_Code_Subprogram    (Flag137)  (non-generic case only)
   --    Is_Overriding_Operation       (Flag39)   (non-generic case only)
   --    Is_Private_Descendant         (Flag53)
   --    Is_Pure                       (Flag44)
   --    Is_Thread_Body                (Flag77)   (non-generic case only)
   --    Is_Visible_Child_Unit         (Flag116)
   --    Needs_No_Actuals              (Flag22)
   --    Return_Present                (Flag54)
   --    Returns_By_Ref                (Flag90)
   --    Sec_Stack_Needed_For_Return   (Flag167)
   --    Uses_Sec_Stack                (Flag95)
   --    Address_Clause                (synth)
   --    First_Formal                  (synth)
   --    First_Formal_With_Extras      (synth)
   --    Number_Formals                (synth)
   --    Scope_Depth                   (synth)

   --  E_General_Access_Type
   --    Storage_Size_Variable         (Node15)   (base type only)
   --    Master_Id                     (Node17)
   --    Directly_Designated_Type      (Node20)
   --    Associated_Storage_Pool       (Node22)   (base type only)
   --    Associated_Final_Chain        (Node23)
   --    (plus type attributes)

   --  E_Generic_In_Parameter
   --  E_Generic_In_Out_Parameter
   --    Current_Value                 (Node9)    (always Empty)
   --    Entry_Component               (Node11)
   --    Actual_Subtype                (Node17)
   --    Renamed_Object                (Node18)   (always Empty)
   --    Default_Value                 (Node20)
   --    Protected_Formal              (Node22)
   --    Is_Controlling_Formal         (Flag97)
   --    Is_Entry_Formal               (Flag52)
   --    Is_Return_Object              (Flag209)
   --    Parameter_Mode                (synth)

   --  E_Incomplete_Type
   --  E_Incomplete_Subtype
   --    Non_Limited_View              (Node17)
   --    Private_Dependents            (Elist18)
   --    Discriminant_Constraint       (Elist21)
   --    Stored_Constraint             (Elist23)
   --    First_Discriminant            (synth)
   --    First_Stored_Discriminant     (synth)
   --    (plus type attributes)

   --  E_In_Parameter
   --  E_In_Out_Parameter
   --  E_Out_Parameter
   --    Mechanism                     (Uint8)    (returns Mechanism_Type)
   --    Current_Value                 (Node9)
   --    Discriminal_Link              (Node10)   (discriminals only)
   --    Entry_Component               (Node11)
   --    Esize                         (Uint12)
   --    Extra_Accessibility           (Node13)
   --    Alignment                     (Uint14)
   --    Extra_Formal                  (Node15)
   --    Unset_Reference               (Node16)
   --    Actual_Subtype                (Node17)
   --    Renamed_Object                (Node18)
   --    Spec_Entity                   (Node19)
   --    Default_Value                 (Node20)
   --    Default_Expr_Function         (Node21)
   --    Protected_Formal              (Node22)
   --    Extra_Constrained             (Node23)
   --    Is_Controlling_Formal         (Flag97)
   --    Is_Entry_Formal               (Flag52)
   --    Is_Optional_Parameter         (Flag134)
   --    Low_Bound_Known               (Flag205)
   --    Never_Set_In_Source           (Flag115)
   --    Is_Return_Object              (Flag209)
   --    Parameter_Mode                (synth)

   --  E_Label
   --    Enclosing_Scope               (Node18)
   --    Reachable                     (Flag49)

   --  E_Limited_Private_Type
   --  E_Limited_Private_Subtype
   --    First_Entity                  (Node17)
   --    Private_Dependents            (Elist18)
   --    Underlying_Full_View          (Node19)
   --    Last_Entity                   (Node20)
   --    Discriminant_Constraint       (Elist21)
   --    Private_View                  (Node22)
   --    Stored_Constraint             (Elist23)
   --    Has_Completion                (Flag26)
   --    First_Discriminant            (synth)
   --    First_Stored_Discriminant     (synth)
   --    (plus type attributes)

   --  E_Loop
   --    Has_Exit                      (Flag47)
   --    Has_Master_Entity             (Flag21)
   --    Has_Nested_Block_With_Handler (Flag101)

   --  E_Modular_Integer_Type
   --  E_Modular_Integer_Subtype
   --    Modulus                       (Uint17)    (base type only)
   --    Original_Array_Type           (Node21)
   --    Scalar_Range                  (Node20)
   --    Non_Binary_Modulus            (Flag58)    (base type only)
   --    Has_Biased_Representation     (Flag139)
   --    Type_Low_Bound                (synth)
   --    Type_High_Bound               (synth)
   --    (plus type attributes)

   --  E_Named_Integer
   --    Constant_Value                (synth)

   --  E_Named_Real
   --    Constant_Value                (synth)

   --  E_Operator
   --    First_Entity                  (Node17)
   --    Alias                         (Node18)
   --    Last_Entity                   (Node20)
   --    Is_Machine_Code_Subprogram    (Flag137)
   --    Is_Pure                       (Flag44)
   --    Is_Intrinsic_Subprogram       (Flag64)
   --    Is_Overriding_Operation       (Flag39)
   --    Default_Expressions_Processed (Flag108)

   --  E_Ordinary_Fixed_Point_Type
   --  E_Ordinary_Fixed_Point_Subtype
   --    Delta_Value                   (Ureal18)
   --    Scalar_Range                  (Node20)
   --    Small_Value                   (Ureal21)
   --    Has_Small_Clause              (Flag67)
   --    Type_Low_Bound                (synth)
   --    Type_High_Bound               (synth)
   --    (plus type attributes)

   --  E_Package
   --  E_Generic_Package
   --    Dependent_Instances           (Elist8)   (for an instance)
   --    Renaming_Map                  (Uint9)
   --    Handler_Records               (List10)   (non-generic case only)
   --    Generic_Homonym               (Node11)   (generic case only)
   --    Associated_Formal_Package     (Node12)
   --    Elaboration_Entity            (Node13)
   --    Shadow_Entities               (List14)
   --    Related_Instance              (Node15)   (non-generic case only)
   --    First_Private_Entity          (Node16)
   --    First_Entity                  (Node17)
   --    Renamed_Entity                (Node18)
   --    Body_Entity                   (Node19)
   --    Last_Entity                   (Node20)
   --    Interface_Name                (Node21)
   --    Scope_Depth_Value             (Uint22)
   --    Generic_Renamings             (Elist23)  (for an instance)
   --    Inner_Instances               (Elist23)  (generic case only)
   --    Limited_View                  (Node23)   (non-generic, not instance)
<<<<<<< HEAD
   --    Obsolescent_Warning           (Node24)
=======
>>>>>>> c355071f
   --    Current_Use_Clause            (Node25)
   --    Package_Instantiation         (Node26)
   --    Delay_Subprogram_Descriptors  (Flag50)
   --    Body_Needed_For_SAL           (Flag40)
   --    Discard_Names                 (Flag88)
   --    Elaboration_Entity_Required   (Flag174)
   --    Elaborate_Body_Desirable      (Flag210)  (non-generic case only)
   --    From_With_Type                (Flag159)
   --    Has_All_Calls_Remote          (Flag79)
   --    Has_Completion                (Flag26)
   --    Has_Forward_Instantiation     (Flag175)
   --    Has_Master_Entity             (Flag21)
   --    Has_Subprogram_Descriptor     (Flag93)
   --    In_Package_Body               (Flag48)
   --    In_Private_Part               (Flag45)
   --    In_Use                        (Flag8)
   --    Is_Instantiated               (Flag126)
   --    Is_Private_Descendant         (Flag53)
   --    Is_Visible_Child_Unit         (Flag116)
   --    Is_Wrapper_Package            (synth)    (non-generic case only)
   --    Scope_Depth                   (synth)

   --  E_Package_Body
   --    Handler_Records               (List10)   (non-generic case only)
   --    Related_Instance              (Node15)   (non-generic case only)
   --    First_Entity                  (Node17)
   --    Spec_Entity                   (Node19)
   --    Last_Entity                   (Node20)
   --    Scope_Depth_Value             (Uint22)
   --    Scope_Depth                   (synth)
   --    Delay_Subprogram_Descriptors  (Flag50)
   --    Has_Subprogram_Descriptor     (Flag93)

   --  E_Private_Type
   --  E_Private_Subtype
   --    Primitive_Operations          (Elist15)
   --    First_Entity                  (Node17)
   --    Private_Dependents            (Elist18)
   --    Underlying_Full_View          (Node19)
   --    Last_Entity                   (Node20)
   --    Discriminant_Constraint       (Elist21)
   --    Private_View                  (Node22)
   --    Stored_Constraint             (Elist23)
   --    Has_Completion                (Flag26)
   --    Is_Controlled                 (Flag42)   (base type only)
   --    Is_For_Access_Subtype         (Flag118)  (subtype only)
   --    First_Discriminant            (synth)
   --    First_Stored_Discriminant     (synth)
   --    (plus type attributes)

   --  E_Procedure
   --  E_Generic_Procedure
   --    Renaming_Map                  (Uint9)
   --    Handler_Records               (List10)   (non-generic case only)
   --    Protected_Body_Subprogram     (Node11)
   --    Next_Inlined_Subprogram       (Node12)
   --    Elaboration_Entity            (Node13)
   --    First_Optional_Parameter      (Node14)   (non-generic case only)
   --    DT_Position                   (Uint15)
   --    DTC_Entity                    (Node16)
   --    First_Entity                  (Node17)
   --    Alias                         (Node18)   (non-generic case only)
   --    Renamed_Entity                (Node18)   (generic case only)
   --    Finalization_Chain_Entity     (Node19)
   --    Last_Entity                   (Node20)
   --    Interface_Name                (Node21)
   --    Scope_Depth_Value             (Uint22)
   --    Scope_Depth                   (synth)
   --    Generic_Renamings             (Elist23)  (for an instance)
   --    Inner_Instances               (Elist23)  (for a generic procedure)
   --    Privals_Chain                 (Elist23)  (for a protected procedure)
<<<<<<< HEAD
   --    Obsolescent_Warning           (Node24)
   --    Abstract_Interface_Alias      (Node25)
   --    Overridden_Operation          (Node26)
   --    Wrapped_Entity                (Node27)   (non-generic case only)

=======
   --    Abstract_Interface_Alias      (Node25)
   --    Overridden_Operation          (Node26)
   --    Wrapped_Entity                (Node27)   (non-generic case only)
   --    Extra_Formals                 (Node28)
>>>>>>> c355071f
   --    Body_Needed_For_SAL           (Flag40)
   --    Elaboration_Entity_Required   (Flag174)
   --    Function_Returns_With_DSP     (Flag169)  (always False for procedure)
   --    Default_Expressions_Processed (Flag108)
   --    Delay_Cleanups                (Flag114)
   --    Delay_Subprogram_Descriptors  (Flag50)
   --    Discard_Names                 (Flag88)
   --    Has_Completion                (Flag26)
   --    Has_Master_Entity             (Flag21)
   --    Has_Nested_Block_With_Handler (Flag101)
   --    Has_Subprogram_Descriptor     (Flag93)
   --    Is_Visible_Child_Unit         (Flag116)
   --    Is_Abstract                   (Flag19)
   --    Is_Asynchronous               (Flag81)
   --    Is_Called                     (Flag102)  (non-generic subprogram)
   --    Is_Constructor                (Flag76)
   --    Is_Eliminated                 (Flag124)
   --    Is_Instantiated               (Flag126)  (generic case only)
   --    Is_Interrupt_Handler          (Flag89)
   --    Is_Intrinsic_Subprogram       (Flag64)
   --    Is_Machine_Code_Subprogram    (Flag137)  (non-generic case only)
   --    Is_Null_Init_Proc             (Flag178)
   --    Is_Overriding_Operation       (Flag39)   (non-generic case only)
   --    Is_Primitive_Wrapper          (Flag195)  (non-generic case only)
<<<<<<< HEAD

=======
>>>>>>> c355071f
   --    Is_Private_Descendant         (Flag53)
   --    Is_Pure                       (Flag44)
   --    Is_Thread_Body                (Flag77)   (non-generic case only)
   --    Is_Valued_Procedure           (Flag127)
   --    Is_Visible_Child_Unit         (Flag116)
   --    Needs_No_Actuals              (Flag22)
   --    No_Return                     (Flag113)
   --    Sec_Stack_Needed_For_Return   (Flag167)
   --    Address_Clause                (synth)
   --    First_Formal                  (synth)
   --    First_Formal_With_Extras      (synth)
   --    Number_Formals                (synth)

   --  E_Protected_Body
   --    Object_Ref                    (Node17)
   --    (any others??? First/Last Entity, Scope_Depth???)

   --  E_Protected_Object

   --  E_Protected_Type
   --  E_Protected_Subtype
   --    Entry_Bodies_Array            (Node15)
   --    First_Private_Entity          (Node16)
   --    First_Entity                  (Node17)
   --    Corresponding_Record_Type     (Node18)
   --    Finalization_Chain_Entity     (Node19)
   --    Last_Entity                   (Node20)
   --    Discriminant_Constraint       (Elist21)
   --    Scope_Depth_Value             (Uint22)
   --    Scope_Depth                   (synth)
   --    Stored_Constraint             (Elist23)
   --    Has_Interrupt_Handler         (synth)
   --    Sec_Stack_Needed_For_Return   (Flag167) ???
   --    Uses_Sec_Stack                (Flag95) ???
   --    Has_Entries                   (synth)
   --    Number_Entries                (synth)

   --  E_Record_Type
   --  E_Record_Subtype
   --    Primitive_Operations          (Elist15)
   --    Access_Disp_Table             (Elist16)  (base type only)
   --    Cloned_Subtype                (Node16)   (subtype case only)
   --    First_Entity                  (Node17)
   --    Corresponding_Concurrent_Type (Node18)
   --    Parent_Subtype                (Node19)
   --    Last_Entity                   (Node20)
   --    Discriminant_Constraint       (Elist21)
   --    Corresponding_Remote_Type     (Node22)
   --    Stored_Constraint             (Elist23)
<<<<<<< HEAD
   --    Abstract_Interfaces           (Elist24)
=======
   --    Abstract_Interfaces           (Elist25)
>>>>>>> c355071f
   --    Component_Alignment           (special)  (base type only)
   --    C_Pass_By_Copy                (Flag125)  (base type only)
   --    Has_External_Tag_Rep_Clause   (Flag110)
   --    Has_Record_Rep_Clause         (Flag65)   (base type only)
   --    Has_Static_Discriminants      (Flag211)  (subtype only)
   --    Is_Class_Wide_Equivalent_Type (Flag35)
   --    Is_Concurrent_Record_Type     (Flag20)
   --    Is_Constrained                (Flag12)
   --    Is_Controlled                 (Flag42)   (base type only)
   --    Is_Interface                  (Flag186)
   --    Reverse_Bit_Order             (Flag164)  (base type only)
   --    First_Component               (synth)
   --    First_Discriminant            (synth)
   --    First_Stored_Discriminant     (synth)
   --    First_Tag_Component           (synth)
   --    (plus type attributes)

   --  E_Record_Type_With_Private
   --  E_Record_Subtype_With_Private
   --    Primitive_Operations          (Elist15)
   --    Access_Disp_Table             (Elist16)  (base type only)
   --    First_Entity                  (Node17)
   --    Private_Dependents            (Elist18)
   --    Underlying_Full_View          (Node19)
   --    Last_Entity                   (Node20)
   --    Discriminant_Constraint       (Elist21)
   --    Private_View                  (Node22)
   --    Stored_Constraint             (Elist23)
<<<<<<< HEAD
   --    Abstract_Interfaces           (Elist24)
   --    Has_Completion                (Flag26)
   --    Has_Completion_In_Body        (Flag71)
=======
   --    Abstract_Interfaces           (Elist25)
   --    Has_Completion                (Flag26)
>>>>>>> c355071f
   --    Has_Record_Rep_Clause         (Flag65)   (base type only)
   --    Has_External_Tag_Rep_Clause   (Flag110)
   --    Is_Concurrent_Record_Type     (Flag20)
   --    Is_Constrained                (Flag12)
   --    Is_Controlled                 (Flag42)   (base type only)
   --    Is_Interface                  (Flag186)
   --    Reverse_Bit_Order             (Flag164)  (base type only)
   --    First_Component               (synth)
   --    First_Discriminant            (synth)
   --    First_Stored_Discriminant     (synth)
   --    First_Tag_Component           (synth)
   --    (plus type attributes)

   --  E_Return_Statement
   --    Return_Applies_To             (Node8)

   --  E_Signed_Integer_Type
   --  E_Signed_Integer_Subtype
   --    Scalar_Range                  (Node20)
   --    Has_Biased_Representation     (Flag139)
   --    Type_Low_Bound                (synth)
   --    Type_High_Bound               (synth)
   --    (plus type attributes)

   --  E_String_Type
   --  E_String_Subtype
   --    First_Index                   (Node17)
   --    Component_Type                (Node20)   (base type only)
   --    Is_Constrained                (Flag12)
   --    Next_Index                    (synth)
   --    Number_Dimensions             (synth)
   --    (plus type attributes)

   --  E_String_Literal_Subtype
   --    String_Literal_Low_Bound      (Node15)
   --    String_Literal_Length         (Uint16)
   --    First_Index                   (Node17)   (always Empty)
   --    Packed_Array_Type             (Node23)
   --    (plus type attributes)

   --  E_Subprogram_Body
   --    Mechanism                     (Uint8)
   --    First_Entity                  (Node17)
   --    Last_Entity                   (Node20)
   --    Scope_Depth_Value             (Uint22)
   --    Scope_Depth                   (synth)

   --  E_Subprogram_Type
   --    Directly_Designated_Type      (Node20)
   --    First_Formal                  (synth)
   --    First_Formal_With_Extras      (synth)
   --    Number_Formals                (synth)
   --    Function_Returns_With_DSP     (Flag169)
   --    (plus type attributes)

   --  E_Task_Body
   --    (any others??? First/Last Entity, Scope_Depth???)

   --  E_Task_Type
   --  E_Task_Subtype
   --    Storage_Size_Variable         (Node15)   (base type only)
   --    First_Private_Entity          (Node16)
   --    First_Entity                  (Node17)
   --    Corresponding_Record_Type     (Node18)
   --    Finalization_Chain_Entity     (Node19)
   --    Last_Entity                   (Node20)
   --    Discriminant_Constraint       (Elist21)
   --    Scope_Depth_Value             (Uint22)
   --    Scope_Depth                   (synth)
   --    Stored_Constraint             (Elist23)
<<<<<<< HEAD
   --    Task_Body_Procedure           (Node24)
=======
   --    Task_Body_Procedure           (Node25)
>>>>>>> c355071f
   --    Delay_Cleanups                (Flag114)
   --    Has_Master_Entity             (Flag21)
   --    Has_Storage_Size_Clause       (Flag23)   (base type only)
   --    Uses_Sec_Stack                (Flag95)  ???
   --    Sec_Stack_Needed_For_Return   (Flag167) ???
   --    Has_Entries                   (synth)
   --    Number_Entries                (synth)
   --    (plus type attributes)

   --  E_Variable
   --    Hiding_Loop_Variable          (Node8)
   --    Current_Value                 (Node9)
   --    Esize                         (Uint12)
   --    Extra_Accessibility           (Node13)
   --    Alignment                     (Uint14)
   --    Shared_Var_Read_Proc          (Node15)
   --    Unset_Reference               (Node16)
   --    Actual_Subtype                (Node17)
   --    Renamed_Object                (Node18)
   --    Size_Check_Code               (Node19)
   --    Last_Assignment               (Node20)
   --    Interface_Name                (Node21)
   --    Shared_Var_Assign_Proc        (Node22)
   --    Extra_Constrained             (Node23)
   --    Has_Alignment_Clause          (Flag46)
   --    Has_Atomic_Components         (Flag86)
   --    Has_Biased_Representation     (Flag139)
   --    Has_Size_Clause               (Flag29)
   --    Has_Volatile_Components       (Flag87)
   --    In_Private_Part               (Flag45)
   --    Is_Atomic                     (Flag85)
   --    Is_Eliminated                 (Flag124)
   --    Is_Shared_Passive             (Flag60)
   --    Is_True_Constant              (Flag163)
   --    Is_Volatile                   (Flag16)
   --    Never_Set_In_Source           (Flag115)
   --    Treat_As_Volatile             (Flag41)
   --    Is_Return_Object              (Flag209)
   --    Address_Clause                (synth)
   --    Alignment_Clause              (synth)
   --    Constant_Value                (synth)
   --    Size_Clause                   (synth)

   --  E_Void
   --    Since E_Void is the initial Ekind value of an entity when it is first
   --    created, one might expect that no attributes would be defined on such
   --    an entity until its Ekind field is set. However, in practice, there
   --    are many instances in which fields of an E_Void entity are set in the
   --    code prior to setting the Ekind field. This is not well documented or
   --    well controlled, and needs cleaning up later. Meanwhile, the access
   --    procedures in the body of Einfo permit many, but not all, attributes
   --    to be applied to an E_Void entity, precisely so that this kind of
   --    pre-setting of attributes works. This is really a hole in the dynamic
   --    type checking, since there is no assurance that the eventual Ekind
   --    value will be appropriate for the attributes set, and the consequence
   --    is that the dynamic type checking in the Einfo body is unnecessarily
   --    weak. To be looked at systematically some time ???

   ---------------------------------
   -- Component_Alignment Control --
   ---------------------------------

   --  There are four types of alignment possible for array and record
   --  types, and a field in the type entities contains a value of the
   --  following type indicating which alignment choice applies. For full
   --  details of the meaning of these aligment types, see description
   --  of the Component_Alignment pragma

   type Component_Alignment_Kind is (
      Calign_Default,          -- default alignment
      Calign_Component_Size,   -- natural alignment for component size
      Calign_Component_Size_4, -- natural for size <= 4, 4 for size >= 4
      Calign_Storage_Unit);    -- all components byte aligned

   ---------------
   -- Iterators --
   ---------------

   --  In addition to attributes that are stored as plain data, other
   --  attributes are procedural, and require some small amount of
   --  computation. Of course, from the point of view of a user of this
   --  package, the distinction is not visible (even the field information
   --  provided below should be disregarded, as it is subject to  change
   --  without notice!). A number of  attributes appear as lists: lists of
   --  formals,  lists of actuals, of discriminants, etc. For these, pairs
   --  of functions are defined, which take the form:

   --      function First_Thing (E : Enclosing_Construct) return Thing;
   --      function Next_Thing (T : Thing) return Thing;

   --  The end of iteration is always signaled by a value of Empty, so that
   --  loops over these chains invariably have the form:

   --      This : Thing;
   --      ...
   --      This := First_Thing (E);

   --      while Present (This) loop
   --         Do_Something_With (This);
   --        ...
   --        This := Next_Thing (This);
   --      end loop;

   -----------------------------------
   -- Handling of Check Suppression --
   -----------------------------------

   --  There are three ways that checks can be suppressed:

   --    1.  At the command line level
   --    2.  At the scope level.
   --    3.  At the entity level.

   --  See spec of Sem in sem.ads for details of the data structures used
   --  to keep track of these various methods for suppressing checks.

   -------------------------------
   -- Handling of Discriminants --
   -------------------------------

   --  During semantic processing, discriminants are separate entities which
   --  reflect the semantic properties and allowed usage of discriminants in
   --  the language.

   --  In the case of discriminants used as bounds, the references are handled
   --  directly, since special processing is needed in any case. However, there
   --  are two circumstances in which discriminants are referenced in a quite
   --  general manner, like any other variables:

   --     In initialization expressions for records. Note that the expressions
   --     used in Priority, Storage_Size, and Task_Info pragmas are effectively
   --     in this category, since these pragmas are converted to initialized
   --     record fields in the Corresponding_Record_Type.

   --     In task and protected bodies, where the discriminant values may be
   --     referenced freely within these bodies. Discriminants can also appear
   --     in bounds of entry families and in defaults of operations.

   --  In both these cases, the discriminants must be treated essentially as
   --  objects. The following approach is used to simplify and minimize the
   --  special processing that is required.

   --  When a record type with discriminants is processed, the semantic
   --  processing creates the entities for the discriminants. It also creates
   --  an additional set of entities, called discriminals, one for each of
   --  the discriminants, and the Discriminal field of the discriminant entity
   --  points to this additional entity, which is initially created as an
   --  uninitialized (E_Void) entity.

   --  During expansion of expressions, any discriminant reference is replaced
   --  by a reference to the corresponding discriminal. When the initialization
   --  procedure for the record is created (there will always be one, since
   --  discriminants are present, see Exp_Ch3 for further details), the
   --  discriminals are used as the entities for the formal parameters of
   --  this initialization procedure. The references to these discriminants
   --  have already been replaced by references to these discriminals, which
   --  are now the formal parameters corresponding to the required objects.

   --  In the case of a task or protected body, the semantics similarly
   --  creates a set of discriminals for the discriminants of the task or
   --  protected type. When the procedure is created for the task body,
   --  the parameter passed in is a reference to the task value type, which
   --  contains the required discriminant values. The expander creates a
   --  set of declarations of the form:

   --      discriminal : constant dtype renames _Task.discriminant;

   --  where discriminal is the discriminal entity referenced by the task
   --  discriminant, and _Task is the task value passed in as the parameter.
   --  Again, any references to discriminants in the task body have been
   --  replaced by the discriminal reference, which is now an object that
   --  contains the required value.

   --  This approach for tasks means that two sets of discriminals are needed
   --  for a task type, one for the initialization procedure, and one for the
   --  task body. This works out nicely, since the semantics allocates one set
   --  for the task itself, and one set for the corresponding record.

   --  The one bit of trickiness arises in making sure that the right set of
   --  discriminals is used at the right time. First the task definition is
   --  processed. Any references to discriminants here are replaced by the
   --  the corresponding *task* discriminals (the record type doesn't even
   --  exist yet, since it is constructed as part of the expansion of the
   --  task declaration, which happens after the semantic processing of the
   --  task definition). The discriminants to be used for the corresponding
   --  record are created at the same time as the other discriminals, and
   --  held in the CR_Discriminant field of the discriminant. A use of the
   --  discriminant in a bound for an entry family is replaced with the CR_
   --  discriminant because it controls the bound of the entry queue array
   --  which is a component of the corresponding record.

   --  Just before the record initialization routine is constructed, the
   --  expander exchanges the task and record discriminals. This has two
   --  effects. First the generation of the record initialization routine
   --  uses the discriminals that are now on the record, which is the set
   --  that used to be on the task, which is what we want.

   --  Second, a new set of (so far unused) discriminals is now on the task
   --  discriminants, and it is this set that will be used for expanding the
   --  task body, and also for the discriminal declarations at the start of
   --  the task body.

   ---------------------------------------
   -- Private data in protected objects --
   ---------------------------------------

   --  Private object declarations in protected types pose problems
   --  similar to those of discriminants. They are expanded to components
   --  of a record which is passed as the parameter "_object" to expanded
   --  forms of all protected operations. As with discriminants, timing
   --  of this expansion is a problem. The sequence of statements for a
   --  protected operation is expanded before the operation itself, so the
   --  formal parameter for the record object containing the private data
   --  does not exist when the references to that data are expanded.

   --  For this reason, private data is handled in the same way as
   --  discriminants, expanding references to private data in protected
   --  operations (which appear as components) to placeholders which will
   --  eventually become renamings of the private selected components
   --  of the "_object" formal parameter. These placeholders are called
   --  "privals", by analogy to the "discriminals" used to implement
   --  discriminants. They are attached to the component declaration nodes
   --  representing the private object declarations of the protected type.

   --  As with discriminals, each protected subprogram needs a unique set
   --  of privals, since they must refer to renamings of components of a
   --  formal parameter of that operation. Entry bodies need another set,
   --  which they all share and which is associated with renamings in the
   --  Service_Entries procedure for the protected type (this is not yet
   --  implemented???). This means that we must associate a new set of
   --  privals (and discriminals) with the private declarations after
   --  the body of a protected subprogram is processed.

   --  The last complication is the presence of discriminants and discriminated
   --  components. In the corresponding record, the components are constrained
   --  by the discriminants of the record, but within each protected operation
   --  they are constrained by the discriminants of the actual. The actual
   --  subtypes of those components are constructed as for other unconstrained
   --  formals, but the privals are created before the formal object is added
   --  to the parameter list of the protected operation, so they carry the
   --  nominal subtype of the original component. After the protected operation
   --  is actually created (in  the expansion of the protected body) we must
   --  patch the types of each prival occurrence with the proper actual subtype
   --  which is by now set. The Privals_Chain is used for this patching.

   -------------------
   -- Type Synonyms --
   -------------------

   --  The following type synonyms are used to tidy up the function and
   --  procedure declarations that follow, and also to make it possible
   --  to meet the requirement for the XEINFO utility that all function
   --  specs must fit on a single source line.

   subtype B is Boolean;
   subtype C is Component_Alignment_Kind;
   subtype E is Entity_Id;
   subtype M is Mechanism_Type;
   subtype N is Node_Id;
   subtype U is Uint;
   subtype R is Ureal;
   subtype L is Elist_Id;
   subtype S is List_Id;

   --------------------------------
   -- Attribute Access Functions --
   --------------------------------

   --  All attributes are manipulated through a procedural interface. This
   --  section contains the functions used to obtain attribute values which
   --  correspond to values in fields or flags in the entity itself.

   function Abstract_Interfaces                (Id : E) return L;
   function Accept_Address                     (Id : E) return L;
   function Access_Disp_Table                  (Id : E) return L;
   function Actual_Subtype                     (Id : E) return E;
   function Address_Taken                      (Id : E) return B;
   function Alias                              (Id : E) return E;
   function Abstract_Interface_Alias           (Id : E) return E;
   function Alignment                          (Id : E) return U;
   function Associated_Final_Chain             (Id : E) return E;
   function Associated_Formal_Package          (Id : E) return E;
   function Associated_Node_For_Itype          (Id : E) return N;
   function Associated_Storage_Pool            (Id : E) return E;
   function Barrier_Function                   (Id : E) return N;
   function Block_Node                         (Id : E) return N;
   function Body_Entity                        (Id : E) return E;
   function Body_Needed_For_SAL                (Id : E) return B;
   function CR_Discriminant                    (Id : E) return E;
   function C_Pass_By_Copy                     (Id : E) return B;
   function Can_Never_Be_Null                  (Id : E) return B;
   function Checks_May_Be_Suppressed           (Id : E) return B;
   function Class_Wide_Type                    (Id : E) return E;
   function Cloned_Subtype                     (Id : E) return E;
   function Component_Alignment                (Id : E) return C;
   function Component_Clause                   (Id : E) return N;
   function Component_Bit_Offset               (Id : E) return U;
   function Component_Size                     (Id : E) return U;
   function Component_Type                     (Id : E) return E;
   function Corresponding_Concurrent_Type      (Id : E) return E;
   function Corresponding_Discriminant         (Id : E) return E;
   function Corresponding_Equality             (Id : E) return E;
   function Corresponding_Record_Type          (Id : E) return E;
   function Corresponding_Remote_Type          (Id : E) return E;
   function Current_Use_Clause                 (Id : E) return E;
   function Current_Value                      (Id : E) return N;
   function Debug_Info_Off                     (Id : E) return B;
   function Debug_Renaming_Link                (Id : E) return E;
   function DTC_Entity                         (Id : E) return E;
   function DT_Entry_Count                     (Id : E) return U;
   function DT_Offset_To_Top_Func              (Id : E) return E;
   function DT_Position                        (Id : E) return U;
   function Default_Expr_Function              (Id : E) return E;
   function Default_Expressions_Processed      (Id : E) return B;
   function Default_Value                      (Id : E) return N;
   function Delay_Cleanups                     (Id : E) return B;
   function Delay_Subprogram_Descriptors       (Id : E) return B;
   function Delta_Value                        (Id : E) return R;
   function Dependent_Instances                (Id : E) return L;
   function Depends_On_Private                 (Id : E) return B;
   function Digits_Value                       (Id : E) return U;
   function Directly_Designated_Type           (Id : E) return E;
   function Discard_Names                      (Id : E) return B;
   function Discriminal                        (Id : E) return E;
   function Discriminal_Link                   (Id : E) return E;
   function Discriminant_Checking_Func         (Id : E) return E;
   function Discriminant_Constraint            (Id : E) return L;
   function Discriminant_Default_Value         (Id : E) return N;
   function Discriminant_Number                (Id : E) return U;
<<<<<<< HEAD
=======
   function Elaborate_Body_Desirable           (Id : E) return B;
>>>>>>> c355071f
   function Elaboration_Entity                 (Id : E) return E;
   function Elaboration_Entity_Required        (Id : E) return B;
   function Enclosing_Scope                    (Id : E) return E;
   function Entry_Accepted                     (Id : E) return B;
   function Entry_Bodies_Array                 (Id : E) return E;
   function Entry_Cancel_Parameter             (Id : E) return E;
   function Entry_Component                    (Id : E) return E;
   function Entry_Formal                       (Id : E) return E;
   function Entry_Index_Constant               (Id : E) return E;
   function Entry_Index_Type                   (Id : E) return E;
   function Entry_Parameters_Type              (Id : E) return E;
   function Enum_Pos_To_Rep                    (Id : E) return E;
   function Enumeration_Pos                    (Id : E) return U;
   function Enumeration_Rep                    (Id : E) return U;
   function Enumeration_Rep_Expr               (Id : E) return N;
   function Equivalent_Type                    (Id : E) return E;
   function Esize                              (Id : E) return U;
   function Exception_Code                     (Id : E) return U;
   function Extra_Accessibility                (Id : E) return E;
   function Extra_Constrained                  (Id : E) return E;
   function Extra_Formal                       (Id : E) return E;
   function Extra_Formals                      (Id : E) return E;
   function Finalization_Chain_Entity          (Id : E) return E;
   function Finalize_Storage_Only              (Id : E) return B;
   function First_Entity                       (Id : E) return E;
   function First_Index                        (Id : E) return N;
   function First_Literal                      (Id : E) return E;
   function First_Optional_Parameter           (Id : E) return E;
   function First_Private_Entity               (Id : E) return E;
   function First_Rep_Item                     (Id : E) return N;
   function Freeze_Node                        (Id : E) return N;
   function From_With_Type                     (Id : E) return B;
   function Full_View                          (Id : E) return E;
   function Function_Returns_With_DSP          (Id : E) return B;
   function Generic_Homonym                    (Id : E) return E;
   function Generic_Renamings                  (Id : E) return L;
   function Handler_Records                    (Id : E) return S;
   function Has_Aliased_Components             (Id : E) return B;
   function Has_Alignment_Clause               (Id : E) return B;
   function Has_All_Calls_Remote               (Id : E) return B;
   function Has_Anon_Block_Suffix              (Id : E) return B;
   function Has_Atomic_Components              (Id : E) return B;
   function Has_Biased_Representation          (Id : E) return B;
   function Has_Completion                     (Id : E) return B;
   function Has_Completion_In_Body             (Id : E) return B;
   function Has_Complex_Representation         (Id : E) return B;
   function Has_Component_Size_Clause          (Id : E) return B;
   function Has_Constrained_Partial_View       (Id : E) return B;
   function Has_Contiguous_Rep                 (Id : E) return B;
   function Has_Controlled_Component           (Id : E) return B;
   function Has_Controlling_Result             (Id : E) return B;
   function Has_Convention_Pragma              (Id : E) return B;
   function Has_Delayed_Freeze                 (Id : E) return B;
   function Has_Discriminants                  (Id : E) return B;
   function Has_Enumeration_Rep_Clause         (Id : E) return B;
   function Has_Exit                           (Id : E) return B;
   function Has_External_Tag_Rep_Clause        (Id : E) return B;
   function Has_Fully_Qualified_Name           (Id : E) return B;
   function Has_Gigi_Rep_Item                  (Id : E) return B;
   function Has_Homonym                        (Id : E) return B;
   function Has_Interrupt_Handler              (Id : E) return B;
   function Has_Machine_Radix_Clause           (Id : E) return B;
   function Has_Master_Entity                  (Id : E) return B;
   function Has_Missing_Return                 (Id : E) return B;
   function Has_Nested_Block_With_Handler      (Id : E) return B;
   function Has_Forward_Instantiation          (Id : E) return B;
   function Has_Non_Standard_Rep               (Id : E) return B;
   function Has_Object_Size_Clause             (Id : E) return B;
   function Has_Per_Object_Constraint          (Id : E) return B;
   function Has_Persistent_BSS                 (Id : E) return B;
   function Has_Pragma_Controlled              (Id : E) return B;
   function Has_Pragma_Elaborate_Body          (Id : E) return B;
   function Has_Pragma_Inline                  (Id : E) return B;
   function Has_Pragma_Pack                    (Id : E) return B;
   function Has_Pragma_Pure                    (Id : E) return B;
   function Has_Pragma_Pure_Function           (Id : E) return B;
   function Has_Pragma_Unreferenced            (Id : E) return B;
   function Has_Primitive_Operations           (Id : E) return B;
   function Has_Qualified_Name                 (Id : E) return B;
   function Has_Record_Rep_Clause              (Id : E) return B;
   function Has_Recursive_Call                 (Id : E) return B;
   function Has_Size_Clause                    (Id : E) return B;
   function Has_Small_Clause                   (Id : E) return B;
   function Has_Specified_Layout               (Id : E) return B;
   function Has_Specified_Stream_Input         (Id : E) return B;
   function Has_Specified_Stream_Output        (Id : E) return B;
   function Has_Specified_Stream_Read          (Id : E) return B;
   function Has_Specified_Stream_Write         (Id : E) return B;
<<<<<<< HEAD
=======
   function Has_Static_Discriminants           (Id : E) return B;
>>>>>>> c355071f
   function Has_Storage_Size_Clause            (Id : E) return B;
   function Has_Stream_Size_Clause             (Id : E) return B;
   function Has_Subprogram_Descriptor          (Id : E) return B;
   function Has_Task                           (Id : E) return B;
   function Has_Unchecked_Union                (Id : E) return B;
   function Has_Unknown_Discriminants          (Id : E) return B;
   function Has_Volatile_Components            (Id : E) return B;
   function Has_Xref_Entry                     (Id : E) return B;
   function Hiding_Loop_Variable               (Id : E) return E;
   function Homonym                            (Id : E) return E;
   function In_Package_Body                    (Id : E) return B;
   function In_Private_Part                    (Id : E) return B;
   function In_Use                             (Id : E) return B;
   function Inner_Instances                    (Id : E) return L;
   function Interface_Name                     (Id : E) return N;
   function Is_AST_Entry                       (Id : E) return B;
   function Is_Abstract                        (Id : E) return B;
   function Is_Local_Anonymous_Access          (Id : E) return B;
   function Is_Access_Constant                 (Id : E) return B;
<<<<<<< HEAD
   function Is_Ada_2005                        (Id : E) return B;
=======
   function Is_Ada_2005_Only                   (Id : E) return B;
>>>>>>> c355071f
   function Is_Aliased                         (Id : E) return B;
   function Is_Asynchronous                    (Id : E) return B;
   function Is_Atomic                          (Id : E) return B;
   function Is_Bit_Packed_Array                (Id : E) return B;
   function Is_CPP_Class                       (Id : E) return B;
   function Is_Called                          (Id : E) return B;
   function Is_Character_Type                  (Id : E) return B;
   function Is_Child_Unit                      (Id : E) return B;
   function Is_Class_Wide_Equivalent_Type      (Id : E) return B;
   function Is_Compilation_Unit                (Id : E) return B;
   function Is_Completely_Hidden               (Id : E) return B;
   function Is_Constr_Subt_For_UN_Aliased      (Id : E) return B;
   function Is_Constr_Subt_For_U_Nominal       (Id : E) return B;
   function Is_Constrained                     (Id : E) return B;
   function Is_Constructor                     (Id : E) return B;
   function Is_Controlled                      (Id : E) return B;
   function Is_Controlling_Formal              (Id : E) return B;
   function Is_Discrim_SO_Function             (Id : E) return B;
   function Is_Dispatching_Operation           (Id : E) return B;
   function Is_Eliminated                      (Id : E) return B;
   function Is_Entry_Formal                    (Id : E) return B;
   function Is_Exported                        (Id : E) return B;
   function Is_First_Subtype                   (Id : E) return B;
   function Is_For_Access_Subtype              (Id : E) return B;
   function Is_Frozen                          (Id : E) return B;
   function Is_Generic_Instance                (Id : E) return B;
   function Is_Hidden                          (Id : E) return B;
   function Is_Hidden_Open_Scope               (Id : E) return B;
   function Is_Immediately_Visible             (Id : E) return B;
   function Is_Imported                        (Id : E) return B;
   function Is_Inlined                         (Id : E) return B;
   function Is_Interface                       (Id : E) return B;
   function Is_Instantiated                    (Id : E) return B;
   function Is_Internal                        (Id : E) return B;
   function Is_Interrupt_Handler               (Id : E) return B;
   function Is_Intrinsic_Subprogram            (Id : E) return B;
   function Is_Itype                           (Id : E) return B;
   function Is_Known_Non_Null                  (Id : E) return B;
   function Is_Known_Null                      (Id : E) return B;
   function Is_Known_Valid                     (Id : E) return B;
   function Is_Limited_Composite               (Id : E) return B;
   function Is_Limited_Interface               (Id : E) return B;
   function Is_Machine_Code_Subprogram         (Id : E) return B;
   function Is_Non_Static_Subtype              (Id : E) return B;
   function Is_Null_Init_Proc                  (Id : E) return B;
   function Is_Obsolescent                     (Id : E) return B;
   function Is_Optional_Parameter              (Id : E) return B;
   function Is_Package_Body_Entity             (Id : E) return B;
   function Is_Packed                          (Id : E) return B;
   function Is_Packed_Array_Type               (Id : E) return B;
   function Is_Potentially_Use_Visible         (Id : E) return B;
   function Is_Preelaborated                   (Id : E) return B;
   function Is_Primitive_Wrapper               (Id : E) return B;
   function Is_Private_Composite               (Id : E) return B;
   function Is_Private_Descendant              (Id : E) return B;
   function Is_Protected_Interface             (Id : E) return B;
   function Is_Public                          (Id : E) return B;
   function Is_Pure                            (Id : E) return B;
   function Is_Pure_Unit_Access_Type           (Id : E) return B;
   function Is_Remote_Call_Interface           (Id : E) return B;
   function Is_Remote_Types                    (Id : E) return B;
   function Is_Renaming_Of_Object              (Id : E) return B;
   function Is_Return_Object                   (Id : E) return B;
   function Is_Shared_Passive                  (Id : E) return B;
   function Is_Statically_Allocated            (Id : E) return B;
   function Is_Synchronized_Interface          (Id : E) return B;
   function Is_Tag                             (Id : E) return B;
   function Is_Tagged_Type                     (Id : E) return B;
   function Is_Task_Interface                  (Id : E) return B;
   function Is_Thread_Body                     (Id : E) return B;
   function Is_True_Constant                   (Id : E) return B;
   function Is_Unchecked_Union                 (Id : E) return B;
   function Is_Unsigned_Type                   (Id : E) return B;
   function Is_VMS_Exception                   (Id : E) return B;
   function Is_Valued_Procedure                (Id : E) return B;
   function Is_Visible_Child_Unit              (Id : E) return B;
   function Is_Visible_Formal                  (Id : E) return B;
   function Is_Volatile                        (Id : E) return B;
   function Itype_Printed                      (Id : E) return B;
   function Kill_Elaboration_Checks            (Id : E) return B;
   function Kill_Range_Checks                  (Id : E) return B;
   function Kill_Tag_Checks                    (Id : E) return B;
   function Known_To_Have_Preelab_Init         (Id : E) return B;
   function Last_Assignment                    (Id : E) return N;
   function Last_Entity                        (Id : E) return E;
   function Limited_View                       (Id : E) return E;
   function Lit_Indexes                        (Id : E) return E;
   function Lit_Strings                        (Id : E) return E;
   function Low_Bound_Known                    (Id : E) return B;
   function Machine_Radix_10                   (Id : E) return B;
   function Master_Id                          (Id : E) return E;
   function Materialize_Entity                 (Id : E) return B;
   function Mechanism                          (Id : E) return M;
   function Modulus                            (Id : E) return U;
   function Must_Be_On_Byte_Boundary           (Id : E) return B;
   function Must_Have_Preelab_Init             (Id : E) return B;
   function Needs_Debug_Info                   (Id : E) return B;
   function Needs_No_Actuals                   (Id : E) return B;
   function Never_Set_In_Source                (Id : E) return B;
   function Next_Inlined_Subprogram            (Id : E) return E;
   function No_Pool_Assigned                   (Id : E) return B;
   function No_Return                          (Id : E) return B;
   function No_Strict_Aliasing                 (Id : E) return B;
   function Non_Binary_Modulus                 (Id : E) return B;
   function Non_Limited_View                   (Id : E) return E;
   function Nonzero_Is_True                    (Id : E) return B;
   function Normalized_First_Bit               (Id : E) return U;
   function Normalized_Position                (Id : E) return U;
   function Normalized_Position_Max            (Id : E) return U;
   function Object_Ref                         (Id : E) return E;
   function Obsolescent_Warning                (Id : E) return N;
   function Original_Access_Type               (Id : E) return E;
   function Original_Array_Type                (Id : E) return E;
   function Original_Record_Component          (Id : E) return E;
   function Overridden_Operation               (Id : E) return E;
   function Package_Instantiation              (Id : E) return N;
   function Packed_Array_Type                  (Id : E) return E;
   function Parent_Subtype                     (Id : E) return E;
   function Primitive_Operations               (Id : E) return L;
   function Prival                             (Id : E) return E;
   function Privals_Chain                      (Id : E) return L;
   function Private_Dependents                 (Id : E) return L;
   function Private_View                       (Id : E) return N;
   function Protected_Body_Subprogram          (Id : E) return E;
   function Protected_Formal                   (Id : E) return E;
   function Protected_Operation                (Id : E) return E;
   function RM_Size                            (Id : E) return U;
   function Reachable                          (Id : E) return B;
   function Referenced                         (Id : E) return B;
   function Referenced_As_LHS                  (Id : E) return B;
   function Referenced_Object                  (Id : E) return N;
   function Register_Exception_Call            (Id : E) return N;
   function Related_Array_Object               (Id : E) return E;
   function Related_Instance                   (Id : E) return E;
   function Renamed_Entity                     (Id : E) return N;
   function Renamed_Object                     (Id : E) return N;
   function Renaming_Map                       (Id : E) return U;
   function Return_Present                     (Id : E) return B;
   function Return_Applies_To                  (Id : E) return N;
   function Returns_By_Ref                     (Id : E) return B;
   function Reverse_Bit_Order                  (Id : E) return B;
   function Scalar_Range                       (Id : E) return N;
   function Scale_Value                        (Id : E) return U;
   function Scope_Depth_Value                  (Id : E) return U;
   function Sec_Stack_Needed_For_Return        (Id : E) return B;
   function Shadow_Entities                    (Id : E) return S;
   function Shared_Var_Assign_Proc             (Id : E) return E;
   function Shared_Var_Read_Proc               (Id : E) return E;
   function Size_Check_Code                    (Id : E) return N;
   function Size_Known_At_Compile_Time         (Id : E) return B;
   function Size_Depends_On_Discriminant       (Id : E) return B;
   function Small_Value                        (Id : E) return R;
   function Spec_Entity                        (Id : E) return E;
   function Storage_Size_Variable              (Id : E) return E;
   function Stored_Constraint                  (Id : E) return L;
   function Strict_Alignment                   (Id : E) return B;
   function String_Literal_Length              (Id : E) return U;
   function String_Literal_Low_Bound           (Id : E) return N;
   function Suppress_Elaboration_Warnings      (Id : E) return B;
   function Suppress_Init_Proc                 (Id : E) return B;
   function Suppress_Style_Checks              (Id : E) return B;
   function Task_Body_Procedure                (Id : E) return N;
   function Treat_As_Volatile                  (Id : E) return B;
   function Underlying_Full_View               (Id : E) return E;
   function Unset_Reference                    (Id : E) return N;
   function Uses_Sec_Stack                     (Id : E) return B;
   function Vax_Float                          (Id : E) return B;
   function Warnings_Off                       (Id : E) return B;
   function Was_Hidden                         (Id : E) return B;
   function Wrapped_Entity                     (Id : E) return E;

   -------------------------------
   -- Classification Attributes --
   -------------------------------

   --  These functions provide a convenient functional notation for testing
   --  whether an Ekind value belongs to a specified kind, for example the
   --  function Is_Elementary_Type tests if its argument is in Elementary_Kind.
   --  In some cases, the test is of an entity attribute (e.g. in the case of
   --  Is_Generic_Type where the Ekind does not provide the needed information)

   function Is_Access_Type                     (Id : E) return B;
   function Is_Array_Type                      (Id : E) return B;
   function Is_Class_Wide_Type                 (Id : E) return B;
   function Is_Composite_Type                  (Id : E) return B;
   function Is_Concurrent_Body                 (Id : E) return B;
   function Is_Concurrent_Record_Type          (Id : E) return B;
   function Is_Concurrent_Type                 (Id : E) return B;
   function Is_Decimal_Fixed_Point_Type        (Id : E) return B;
   function Is_Digits_Type                     (Id : E) return B;
   function Is_Discrete_Or_Fixed_Point_Type    (Id : E) return B;
   function Is_Discrete_Type                   (Id : E) return B;
   function Is_Elementary_Type                 (Id : E) return B;
   function Is_Entry                           (Id : E) return B;
   function Is_Enumeration_Type                (Id : E) return B;
   function Is_Fixed_Point_Type                (Id : E) return B;
   function Is_Floating_Point_Type             (Id : E) return B;
   function Is_Formal                          (Id : E) return B;
   function Is_Formal_Object                   (Id : E) return B;
   function Is_Formal_Subprogram               (Id : E) return B;
   function Is_Generic_Actual_Type             (Id : E) return B;
   function Is_Generic_Unit                    (Id : E) return B;
   function Is_Generic_Type                    (Id : E) return B;
   function Is_Generic_Subprogram              (Id : E) return B;
   function Is_Incomplete_Or_Private_Type      (Id : E) return B;
   function Is_Incomplete_Type                 (Id : E) return B;
   function Is_Integer_Type                    (Id : E) return B;
   function Is_Limited_Record                  (Id : E) return B;
   function Is_Modular_Integer_Type            (Id : E) return B;
   function Is_Named_Number                    (Id : E) return B;
   function Is_Numeric_Type                    (Id : E) return B;
   function Is_Object                          (Id : E) return B;
   function Is_Ordinary_Fixed_Point_Type       (Id : E) return B;
   function Is_Overloadable                    (Id : E) return B;
   function Is_Overriding_Operation            (Id : E) return B;
   function Is_Private_Type                    (Id : E) return B;
   function Is_Protected_Type                  (Id : E) return B;
   function Is_Real_Type                       (Id : E) return B;
   function Is_Record_Type                     (Id : E) return B;
   function Is_Scalar_Type                     (Id : E) return B;
   function Is_Signed_Integer_Type             (Id : E) return B;
   function Is_Subprogram                      (Id : E) return B;
   function Is_Task_Type                       (Id : E) return B;
   function Is_Type                            (Id : E) return B;

   -------------------------------------
   -- Synthesized Attribute Functions --
   -------------------------------------

   --  The functions in this section synthesize attributes from the tree,
   --  so they do not correspond to defined fields in the entity itself.

   function Address_Clause                     (Id : E) return N;
   function Alignment_Clause                   (Id : E) return N;
   function Ancestor_Subtype                   (Id : E) return E;
   function Base_Type                          (Id : E) return E;
   function Constant_Value                     (Id : E) return N;
   function Declaration_Node                   (Id : E) return N;
   function Designated_Type                    (Id : E) return E;
   function Enclosing_Dynamic_Scope            (Id : E) return E;
   function First_Component                    (Id : E) return E;
   function First_Discriminant                 (Id : E) return E;
   function First_Formal                       (Id : E) return E;
   function First_Formal_With_Extras           (Id : E) return E;
   function First_Stored_Discriminant          (Id : E) return E;
   function First_Subtype                      (Id : E) return E;
   function Has_Attach_Handler                 (Id : E) return B;
   function Has_Entries                        (Id : E) return B;
   function Has_Foreign_Convention             (Id : E) return B;
   function Has_Private_Ancestor               (Id : E) return B;
   function Has_Private_Declaration            (Id : E) return B;
   function Implementation_Base_Type           (Id : E) return E;
   function Is_Always_Inlined                  (Id : E) return B;
   function Is_Boolean_Type                    (Id : E) return B;
   function Is_By_Copy_Type                    (Id : E) return B;
   function Is_By_Reference_Type               (Id : E) return B;
   function Is_Derived_Type                    (Id : E) return B;
   function Is_Dynamic_Scope                   (Id : E) return B;
   function Is_Indefinite_Subtype              (Id : E) return B;
   function Is_Limited_Type                    (Id : E) return B;
   function Is_Package_Or_Generic_Package      (Id : E) return B;
   function Is_Protected_Private               (Id : E) return B;
   function Is_Protected_Record_Type           (Id : E) return B;
   function Is_Inherently_Limited_Type         (Id : E) return B;
   function Is_String_Type                     (Id : E) return B;
   function Is_Task_Record_Type                (Id : E) return B;
   function Is_Wrapper_Package                 (Id : E) return B;
   function Next_Component                     (Id : E) return E;
   function Next_Discriminant                  (Id : E) return E;
   function Next_Formal                        (Id : E) return E;
   function Next_Formal_With_Extras            (Id : E) return E;
   function Next_Literal                       (Id : E) return E;
   function Next_Stored_Discriminant           (Id : E) return E;
   function Number_Dimensions                  (Id : E) return Pos;
   function Number_Discriminants               (Id : E) return Pos;
   function Number_Entries                     (Id : E) return Nat;
   function Number_Formals                     (Id : E) return Pos;
   function Parameter_Mode                     (Id : E) return Formal_Kind;
   function Root_Type                          (Id : E) return E;
   function Scope_Depth_Set                    (Id : E) return B;
   function Size_Clause                        (Id : E) return N;
   function Stream_Size_Clause                 (Id : E) return N;
   function First_Tag_Component                (Id : E) return E;
   function Next_Tag_Component                 (Id : E) return E;
   function Type_High_Bound                    (Id : E) return N;
   function Type_Low_Bound                     (Id : E) return N;
   function Underlying_Type                    (Id : E) return E;

   ----------------------------------------------
   -- Type Representation Attribute Predicates --
   ----------------------------------------------

   --  These predicates test the setting of the indicated attribute. If
   --  the value has been set, then Known is True, and Unknown is False.
   --  If no value is set, then Known is False and Unknown is True. The
   --  Known_Static predicate is true only if the value is set (Known)
   --  and is set to a compile time known value. Note that in the case
   --  of Alignment and Normalized_First_Bit, dynamic values are not
   --  possible, so we do not need a separate Known_Static calls in
   --  these cases. The not set (unknown values are as follows:

   --    Alignment               Uint_0 or No_Uint
   --    Component_Size          Uint_0 or No_Uint
   --    Component_Bit_Offset    No_Uint
   --    Digits_Value            Uint_0 or No_Uint
   --    Esize                   Uint_0 or No_Uint
   --    Normalized_First_Bit    No_Uint
   --    Normalized_Position     No_Uint
   --    Normalized_Position_Max No_Uint
   --    RM_Size                 Uint_0 or No_Uint

   --  It would be cleaner to use No_Uint in all these cases, but historically
   --  we chose to use Uint_0 at first, and the change over will take time ???
   --  This is particularly true for the RM_Size field, where a value of zero
   --  is legitimate. We deal with this by a nasty kludge that knows that the
   --  value is always known static for discrete types (and no other types can
   --  have an RM_Size value of zero).

   function Known_Alignment                       (E : Entity_Id) return B;
   function Known_Component_Bit_Offset            (E : Entity_Id) return B;
   function Known_Component_Size                  (E : Entity_Id) return B;
   function Known_Esize                           (E : Entity_Id) return B;
   function Known_Normalized_First_Bit            (E : Entity_Id) return B;
   function Known_Normalized_Position             (E : Entity_Id) return B;
   function Known_Normalized_Position_Max         (E : Entity_Id) return B;
   function Known_RM_Size                         (E : Entity_Id) return B;

   function Known_Static_Component_Bit_Offset     (E : Entity_Id) return B;
   function Known_Static_Component_Size           (E : Entity_Id) return B;
   function Known_Static_Esize                    (E : Entity_Id) return B;
   function Known_Static_Normalized_First_Bit     (E : Entity_Id) return B;
   function Known_Static_Normalized_Position      (E : Entity_Id) return B;
   function Known_Static_Normalized_Position_Max  (E : Entity_Id) return B;
   function Known_Static_RM_Size                  (E : Entity_Id) return B;

   function Unknown_Alignment                     (E : Entity_Id) return B;
   function Unknown_Component_Bit_Offset          (E : Entity_Id) return B;
   function Unknown_Component_Size                (E : Entity_Id) return B;
   function Unknown_Esize                         (E : Entity_Id) return B;
   function Unknown_Normalized_First_Bit          (E : Entity_Id) return B;
   function Unknown_Normalized_Position           (E : Entity_Id) return B;
   function Unknown_Normalized_Position_Max       (E : Entity_Id) return B;
   function Unknown_RM_Size                       (E : Entity_Id) return B;

   ------------------------------
   -- Attribute Set Procedures --
   ------------------------------

   procedure Set_Abstract_Interfaces           (Id : E; V : L);
   procedure Set_Accept_Address                (Id : E; V : L);
   procedure Set_Access_Disp_Table             (Id : E; V : L);
   procedure Set_Actual_Subtype                (Id : E; V : E);
   procedure Set_Address_Taken                 (Id : E; V : B := True);
   procedure Set_Alias                         (Id : E; V : E);
   procedure Set_Abstract_Interface_Alias      (Id : E; V : E);
   procedure Set_Alignment                     (Id : E; V : U);
   procedure Set_Associated_Final_Chain        (Id : E; V : E);
   procedure Set_Associated_Formal_Package     (Id : E; V : E);
   procedure Set_Associated_Node_For_Itype     (Id : E; V : N);
   procedure Set_Associated_Storage_Pool       (Id : E; V : E);
   procedure Set_Barrier_Function              (Id : E; V : N);
   procedure Set_Block_Node                    (Id : E; V : N);
   procedure Set_Body_Entity                   (Id : E; V : E);
   procedure Set_Body_Needed_For_SAL           (Id : E; V : B := True);
   procedure Set_CR_Discriminant               (Id : E; V : E);
   procedure Set_C_Pass_By_Copy                (Id : E; V : B := True);
   procedure Set_Can_Never_Be_Null             (Id : E; V : B := True);
   procedure Set_Checks_May_Be_Suppressed      (Id : E; V : B := True);
   procedure Set_Class_Wide_Type               (Id : E; V : E);
   procedure Set_Cloned_Subtype                (Id : E; V : E);
   procedure Set_Component_Alignment           (Id : E; V : C);
   procedure Set_Component_Bit_Offset          (Id : E; V : U);
   procedure Set_Component_Clause              (Id : E; V : N);
   procedure Set_Component_Size                (Id : E; V : U);
   procedure Set_Component_Type                (Id : E; V : E);
   procedure Set_Corresponding_Concurrent_Type (Id : E; V : E);
   procedure Set_Corresponding_Discriminant    (Id : E; V : E);
   procedure Set_Corresponding_Equality        (Id : E; V : E);
   procedure Set_Corresponding_Record_Type     (Id : E; V : E);
   procedure Set_Corresponding_Remote_Type     (Id : E; V : E);
   procedure Set_Current_Use_Clause            (Id : E; V : E);
   procedure Set_Current_Value                 (Id : E; V : N);
   procedure Set_Debug_Info_Off                (Id : E; V : B := True);
   procedure Set_Debug_Renaming_Link           (Id : E; V : E);
   procedure Set_DTC_Entity                    (Id : E; V : E);
   procedure Set_DT_Entry_Count                (Id : E; V : U);
   procedure Set_DT_Offset_To_Top_Func         (Id : E; V : E);
   procedure Set_DT_Position                   (Id : E; V : U);
   procedure Set_Default_Expr_Function         (Id : E; V : E);
   procedure Set_Default_Expressions_Processed (Id : E; V : B := True);
   procedure Set_Default_Value                 (Id : E; V : N);
   procedure Set_Delay_Cleanups                (Id : E; V : B := True);
   procedure Set_Delay_Subprogram_Descriptors  (Id : E; V : B := True);
   procedure Set_Delta_Value                   (Id : E; V : R);
   procedure Set_Dependent_Instances           (Id : E; V : L);
   procedure Set_Depends_On_Private            (Id : E; V : B := True);
   procedure Set_Digits_Value                  (Id : E; V : U);
   procedure Set_Directly_Designated_Type      (Id : E; V : E);
   procedure Set_Discard_Names                 (Id : E; V : B := True);
   procedure Set_Discriminal                   (Id : E; V : E);
   procedure Set_Discriminal_Link              (Id : E; V : E);
   procedure Set_Discriminant_Checking_Func    (Id : E; V : E);
   procedure Set_Discriminant_Constraint       (Id : E; V : L);
   procedure Set_Discriminant_Default_Value    (Id : E; V : N);
   procedure Set_Discriminant_Number           (Id : E; V : U);
<<<<<<< HEAD
=======
   procedure Set_Elaborate_Body_Desirable      (Id : E; V : B := True);
>>>>>>> c355071f
   procedure Set_Elaboration_Entity            (Id : E; V : E);
   procedure Set_Elaboration_Entity_Required   (Id : E; V : B := True);
   procedure Set_Enclosing_Scope               (Id : E; V : E);
   procedure Set_Entry_Accepted                (Id : E; V : B := True);
   procedure Set_Entry_Bodies_Array            (Id : E; V : E);
   procedure Set_Entry_Cancel_Parameter        (Id : E; V : E);
   procedure Set_Entry_Component               (Id : E; V : E);
   procedure Set_Entry_Formal                  (Id : E; V : E);
   procedure Set_Entry_Index_Constant          (Id : E; V : E);
   procedure Set_Entry_Parameters_Type         (Id : E; V : E);
   procedure Set_Enum_Pos_To_Rep               (Id : E; V : E);
   procedure Set_Enumeration_Pos               (Id : E; V : U);
   procedure Set_Enumeration_Rep               (Id : E; V : U);
   procedure Set_Enumeration_Rep_Expr          (Id : E; V : N);
   procedure Set_Equivalent_Type               (Id : E; V : E);
   procedure Set_Esize                         (Id : E; V : U);
   procedure Set_Exception_Code                (Id : E; V : U);
   procedure Set_Extra_Accessibility           (Id : E; V : E);
   procedure Set_Extra_Constrained             (Id : E; V : E);
   procedure Set_Extra_Formal                  (Id : E; V : E);
   procedure Set_Extra_Formals                 (Id : E; V : E);
   procedure Set_Finalization_Chain_Entity     (Id : E; V : E);
   procedure Set_Finalize_Storage_Only         (Id : E; V : B := True);
   procedure Set_First_Entity                  (Id : E; V : E);
   procedure Set_First_Index                   (Id : E; V : N);
   procedure Set_First_Literal                 (Id : E; V : E);
   procedure Set_First_Optional_Parameter      (Id : E; V : E);
   procedure Set_First_Private_Entity          (Id : E; V : E);
   procedure Set_First_Rep_Item                (Id : E; V : N);
   procedure Set_Freeze_Node                   (Id : E; V : N);
   procedure Set_From_With_Type                (Id : E; V : B := True);
   procedure Set_Full_View                     (Id : E; V : E);
   procedure Set_Function_Returns_With_DSP     (Id : E; V : B := True);
   procedure Set_Generic_Homonym               (Id : E; V : E);
   procedure Set_Generic_Renamings             (Id : E; V : L);
   procedure Set_Handler_Records               (Id : E; V : S);
   procedure Set_Has_Aliased_Components        (Id : E; V : B := True);
   procedure Set_Has_Alignment_Clause          (Id : E; V : B := True);
   procedure Set_Has_All_Calls_Remote          (Id : E; V : B := True);
   procedure Set_Has_Anon_Block_Suffix         (Id : E; V : B := True);
   procedure Set_Has_Atomic_Components         (Id : E; V : B := True);
   procedure Set_Has_Biased_Representation     (Id : E; V : B := True);
   procedure Set_Has_Completion                (Id : E; V : B := True);
   procedure Set_Has_Completion_In_Body        (Id : E; V : B := True);
   procedure Set_Has_Complex_Representation    (Id : E; V : B := True);
   procedure Set_Has_Component_Size_Clause     (Id : E; V : B := True);
   procedure Set_Has_Constrained_Partial_View  (Id : E; V : B := True);
   procedure Set_Has_Contiguous_Rep            (Id : E; V : B := True);
   procedure Set_Has_Controlled_Component      (Id : E; V : B := True);
   procedure Set_Has_Controlling_Result        (Id : E; V : B := True);
   procedure Set_Has_Convention_Pragma         (Id : E; V : B := True);
   procedure Set_Has_Delayed_Freeze            (Id : E; V : B := True);
   procedure Set_Has_Discriminants             (Id : E; V : B := True);
   procedure Set_Has_Enumeration_Rep_Clause    (Id : E; V : B := True);
   procedure Set_Has_Exit                      (Id : E; V : B := True);
   procedure Set_Has_External_Tag_Rep_Clause   (Id : E; V : B := True);
   procedure Set_Has_Fully_Qualified_Name      (Id : E; V : B := True);
   procedure Set_Has_Gigi_Rep_Item             (Id : E; V : B := True);
   procedure Set_Has_Homonym                   (Id : E; V : B := True);
   procedure Set_Has_Machine_Radix_Clause      (Id : E; V : B := True);
   procedure Set_Has_Master_Entity             (Id : E; V : B := True);
   procedure Set_Has_Missing_Return            (Id : E; V : B := True);
   procedure Set_Has_Nested_Block_With_Handler (Id : E; V : B := True);
   procedure Set_Has_Forward_Instantiation     (Id : E; V : B := True);
   procedure Set_Has_Non_Standard_Rep          (Id : E; V : B := True);
   procedure Set_Has_Object_Size_Clause        (Id : E; V : B := True);
   procedure Set_Has_Per_Object_Constraint     (Id : E; V : B := True);
   procedure Set_Has_Persistent_BSS            (Id : E; V : B := True);
   procedure Set_Has_Pragma_Controlled         (Id : E; V : B := True);
   procedure Set_Has_Pragma_Elaborate_Body     (Id : E; V : B := True);
   procedure Set_Has_Pragma_Inline             (Id : E; V : B := True);
   procedure Set_Has_Pragma_Pack               (Id : E; V : B := True);
   procedure Set_Has_Pragma_Pure               (Id : E; V : B := True);
   procedure Set_Has_Pragma_Pure_Function      (Id : E; V : B := True);
   procedure Set_Has_Pragma_Unreferenced       (Id : E; V : B := True);
   procedure Set_Has_Primitive_Operations      (Id : E; V : B := True);
   procedure Set_Has_Private_Declaration       (Id : E; V : B := True);
   procedure Set_Has_Qualified_Name            (Id : E; V : B := True);
   procedure Set_Has_Record_Rep_Clause         (Id : E; V : B := True);
   procedure Set_Has_Recursive_Call            (Id : E; V : B := True);
   procedure Set_Has_Size_Clause               (Id : E; V : B := True);
   procedure Set_Has_Small_Clause              (Id : E; V : B := True);
   procedure Set_Has_Specified_Layout          (Id : E; V : B := True);
   procedure Set_Has_Specified_Stream_Input    (Id : E; V : B := True);
   procedure Set_Has_Specified_Stream_Output   (Id : E; V : B := True);
   procedure Set_Has_Specified_Stream_Read     (Id : E; V : B := True);
   procedure Set_Has_Specified_Stream_Write    (Id : E; V : B := True);
<<<<<<< HEAD
=======
   procedure Set_Has_Static_Discriminants      (Id : E; V : B := True);
>>>>>>> c355071f
   procedure Set_Has_Storage_Size_Clause       (Id : E; V : B := True);
   procedure Set_Has_Stream_Size_Clause        (Id : E; V : B := True);
   procedure Set_Has_Subprogram_Descriptor     (Id : E; V : B := True);
   procedure Set_Has_Task                      (Id : E; V : B := True);
   procedure Set_Has_Unchecked_Union           (Id : E; V : B := True);
   procedure Set_Has_Unknown_Discriminants     (Id : E; V : B := True);
   procedure Set_Has_Volatile_Components       (Id : E; V : B := True);
   procedure Set_Has_Xref_Entry                (Id : E; V : B := True);
   procedure Set_Hiding_Loop_Variable          (Id : E; V : E);
   procedure Set_Homonym                       (Id : E; V : E);
   procedure Set_In_Package_Body               (Id : E; V : B := True);
   procedure Set_In_Private_Part               (Id : E; V : B := True);
   procedure Set_In_Use                        (Id : E; V : B := True);
   procedure Set_Inner_Instances               (Id : E; V : L);
   procedure Set_Interface_Name                (Id : E; V : N);
   procedure Set_Is_AST_Entry                  (Id : E; V : B := True);
   procedure Set_Is_Abstract                   (Id : E; V : B := True);
   procedure Set_Is_Local_Anonymous_Access     (Id : E; V : B := True);
   procedure Set_Is_Access_Constant            (Id : E; V : B := True);
<<<<<<< HEAD
   procedure Set_Is_Ada_2005                   (Id : E; V : B := True);
=======
   procedure Set_Is_Ada_2005_Only              (Id : E; V : B := True);
>>>>>>> c355071f
   procedure Set_Is_Aliased                    (Id : E; V : B := True);
   procedure Set_Is_Asynchronous               (Id : E; V : B := True);
   procedure Set_Is_Atomic                     (Id : E; V : B := True);
   procedure Set_Is_Bit_Packed_Array           (Id : E; V : B := True);
   procedure Set_Is_CPP_Class                  (Id : E; V : B := True);
   procedure Set_Is_Called                     (Id : E; V : B := True);
   procedure Set_Is_Character_Type             (Id : E; V : B := True);
   procedure Set_Is_Child_Unit                 (Id : E; V : B := True);
   procedure Set_Is_Class_Wide_Equivalent_Type (Id : E; V : B := True);
   procedure Set_Is_Compilation_Unit           (Id : E; V : B := True);
   procedure Set_Is_Completely_Hidden          (Id : E; V : B := True);
   procedure Set_Is_Concurrent_Record_Type     (Id : E; V : B := True);
   procedure Set_Is_Constr_Subt_For_UN_Aliased (Id : E; V : B := True);
   procedure Set_Is_Constr_Subt_For_U_Nominal  (Id : E; V : B := True);
   procedure Set_Is_Constrained                (Id : E; V : B := True);
   procedure Set_Is_Constructor                (Id : E; V : B := True);
   procedure Set_Is_Controlled                 (Id : E; V : B := True);
   procedure Set_Is_Controlling_Formal         (Id : E; V : B := True);
   procedure Set_Is_Discrim_SO_Function        (Id : E; V : B := True);
   procedure Set_Is_Dispatching_Operation      (Id : E; V : B := True);
   procedure Set_Is_Eliminated                 (Id : E; V : B := True);
   procedure Set_Is_Entry_Formal               (Id : E; V : B := True);
   procedure Set_Is_Exported                   (Id : E; V : B := True);
   procedure Set_Is_First_Subtype              (Id : E; V : B := True);
   procedure Set_Is_For_Access_Subtype         (Id : E; V : B := True);
   procedure Set_Is_Formal_Subprogram          (Id : E; V : B := True);
   procedure Set_Is_Frozen                     (Id : E; V : B := True);
   procedure Set_Is_Generic_Actual_Type        (Id : E; V : B := True);
   procedure Set_Is_Generic_Instance           (Id : E; V : B := True);
   procedure Set_Is_Generic_Type               (Id : E; V : B := True);
   procedure Set_Is_Hidden                     (Id : E; V : B := True);
   procedure Set_Is_Hidden_Open_Scope          (Id : E; V : B := True);
   procedure Set_Is_Immediately_Visible        (Id : E; V : B := True);
   procedure Set_Is_Imported                   (Id : E; V : B := True);
   procedure Set_Is_Inlined                    (Id : E; V : B := True);
   procedure Set_Is_Interface                  (Id : E; V : B := True);
   procedure Set_Is_Instantiated               (Id : E; V : B := True);
   procedure Set_Is_Internal                   (Id : E; V : B := True);
   procedure Set_Is_Interrupt_Handler          (Id : E; V : B := True);
   procedure Set_Is_Intrinsic_Subprogram       (Id : E; V : B := True);
   procedure Set_Is_Itype                      (Id : E; V : B := True);
   procedure Set_Is_Known_Non_Null             (Id : E; V : B := True);
   procedure Set_Is_Known_Null                 (Id : E; V : B := True);
   procedure Set_Is_Known_Valid                (Id : E; V : B := True);
   procedure Set_Is_Limited_Composite          (Id : E; V : B := True);
   procedure Set_Is_Limited_Interface          (Id : E; V : B := True);
   procedure Set_Is_Limited_Record             (Id : E; V : B := True);
   procedure Set_Is_Machine_Code_Subprogram    (Id : E; V : B := True);
   procedure Set_Is_Non_Static_Subtype         (Id : E; V : B := True);
   procedure Set_Is_Null_Init_Proc             (Id : E; V : B := True);
   procedure Set_Is_Obsolescent                (Id : E; V : B := True);
   procedure Set_Is_Optional_Parameter         (Id : E; V : B := True);
   procedure Set_Is_Overriding_Operation       (Id : E; V : B := True);
   procedure Set_Is_Package_Body_Entity        (Id : E; V : B := True);
   procedure Set_Is_Packed                     (Id : E; V : B := True);
   procedure Set_Is_Packed_Array_Type          (Id : E; V : B := True);
   procedure Set_Is_Potentially_Use_Visible    (Id : E; V : B := True);
   procedure Set_Is_Preelaborated              (Id : E; V : B := True);
   procedure Set_Is_Primitive_Wrapper          (Id : E; V : B := True);
   procedure Set_Is_Private_Composite          (Id : E; V : B := True);
   procedure Set_Is_Private_Descendant         (Id : E; V : B := True);
   procedure Set_Is_Protected_Interface        (Id : E; V : B := True);
   procedure Set_Is_Public                     (Id : E; V : B := True);
   procedure Set_Is_Pure                       (Id : E; V : B := True);
   procedure Set_Is_Pure_Unit_Access_Type      (Id : E; V : B := True);
   procedure Set_Is_Remote_Call_Interface      (Id : E; V : B := True);
   procedure Set_Is_Remote_Types               (Id : E; V : B := True);
   procedure Set_Is_Renaming_Of_Object         (Id : E; V : B := True);
   procedure Set_Is_Return_Object              (Id : E; V : B := True);
   procedure Set_Is_Shared_Passive             (Id : E; V : B := True);
   procedure Set_Is_Statically_Allocated       (Id : E; V : B := True);
   procedure Set_Is_Synchronized_Interface     (Id : E; V : B := True);
   procedure Set_Is_Tag                        (Id : E; V : B := True);
   procedure Set_Is_Tagged_Type                (Id : E; V : B := True);
   procedure Set_Is_Task_Interface             (Id : E; V : B := True);
   procedure Set_Is_Thread_Body                (Id : E; V : B := True);
   procedure Set_Is_True_Constant              (Id : E; V : B := True);
   procedure Set_Is_Unchecked_Union            (Id : E; V : B := True);
   procedure Set_Is_Unsigned_Type              (Id : E; V : B := True);
   procedure Set_Is_VMS_Exception              (Id : E; V : B := True);
   procedure Set_Is_Valued_Procedure           (Id : E; V : B := True);
   procedure Set_Is_Visible_Child_Unit         (Id : E; V : B := True);
   procedure Set_Is_Visible_Formal             (Id : E; V : B := True);
   procedure Set_Is_Volatile                   (Id : E; V : B := True);
   procedure Set_Itype_Printed                 (Id : E; V : B := True);
   procedure Set_Kill_Elaboration_Checks       (Id : E; V : B := True);
   procedure Set_Kill_Range_Checks             (Id : E; V : B := True);
   procedure Set_Kill_Tag_Checks               (Id : E; V : B := True);
   procedure Set_Known_To_Have_Preelab_Init    (Id : E; V : B := True);
   procedure Set_Last_Assignment               (Id : E; V : N);
   procedure Set_Last_Entity                   (Id : E; V : E);
   procedure Set_Limited_View                  (Id : E; V : E);
   procedure Set_Lit_Indexes                   (Id : E; V : E);
   procedure Set_Lit_Strings                   (Id : E; V : E);
   procedure Set_Low_Bound_Known               (Id : E; V : B := True);
   procedure Set_Machine_Radix_10              (Id : E; V : B := True);
   procedure Set_Master_Id                     (Id : E; V : E);
   procedure Set_Materialize_Entity            (Id : E; V : B := True);
   procedure Set_Mechanism                     (Id : E; V : M);
   procedure Set_Modulus                       (Id : E; V : U);
   procedure Set_Must_Be_On_Byte_Boundary      (Id : E; V : B := True);
   procedure Set_Must_Have_Preelab_Init        (Id : E; V : B := True);
   procedure Set_Needs_Debug_Info              (Id : E; V : B := True);
   procedure Set_Needs_No_Actuals              (Id : E; V : B := True);
   procedure Set_Never_Set_In_Source           (Id : E; V : B := True);
   procedure Set_Next_Inlined_Subprogram       (Id : E; V : E);
   procedure Set_No_Pool_Assigned              (Id : E; V : B := True);
   procedure Set_No_Return                     (Id : E; V : B := True);
   procedure Set_No_Strict_Aliasing            (Id : E; V : B := True);
   procedure Set_Non_Binary_Modulus            (Id : E; V : B := True);
   procedure Set_Non_Limited_View              (Id : E; V : E);
   procedure Set_Nonzero_Is_True               (Id : E; V : B := True);
   procedure Set_Normalized_First_Bit          (Id : E; V : U);
   procedure Set_Normalized_Position           (Id : E; V : U);
   procedure Set_Normalized_Position_Max       (Id : E; V : U);
   procedure Set_Object_Ref                    (Id : E; V : E);
   procedure Set_Obsolescent_Warning           (Id : E; V : N);
   procedure Set_Original_Access_Type          (Id : E; V : E);
   procedure Set_Original_Array_Type           (Id : E; V : E);
   procedure Set_Original_Record_Component     (Id : E; V : E);
   procedure Set_Overridden_Operation          (Id : E; V : E);
   procedure Set_Package_Instantiation         (Id : E; V : N);
   procedure Set_Packed_Array_Type             (Id : E; V : E);
   procedure Set_Parent_Subtype                (Id : E; V : E);
   procedure Set_Primitive_Operations          (Id : E; V : L);
   procedure Set_Prival                        (Id : E; V : E);
   procedure Set_Privals_Chain                 (Id : E; V : L);
   procedure Set_Private_Dependents            (Id : E; V : L);
   procedure Set_Private_View                  (Id : E; V : N);
   procedure Set_Protected_Body_Subprogram     (Id : E; V : E);
   procedure Set_Protected_Formal              (Id : E; V : E);
   procedure Set_Protected_Operation           (Id : E; V : N);
   procedure Set_RM_Size                       (Id : E; V : U);
   procedure Set_Reachable                     (Id : E; V : B := True);
   procedure Set_Referenced                    (Id : E; V : B := True);
   procedure Set_Referenced_As_LHS             (Id : E; V : B := True);
   procedure Set_Referenced_Object             (Id : E; V : N);
   procedure Set_Register_Exception_Call       (Id : E; V : N);
   procedure Set_Related_Array_Object          (Id : E; V : E);
   procedure Set_Related_Instance              (Id : E; V : E);
   procedure Set_Renamed_Entity                (Id : E; V : N);
   procedure Set_Renamed_Object                (Id : E; V : N);
   procedure Set_Renaming_Map                  (Id : E; V : U);
   procedure Set_Return_Present                (Id : E; V : B := True);
   procedure Set_Return_Applies_To             (Id : E; V : N);
   procedure Set_Returns_By_Ref                (Id : E; V : B := True);
   procedure Set_Reverse_Bit_Order             (Id : E; V : B := True);
   procedure Set_Scalar_Range                  (Id : E; V : N);
   procedure Set_Scale_Value                   (Id : E; V : U);
   procedure Set_Scope_Depth_Value             (Id : E; V : U);
   procedure Set_Sec_Stack_Needed_For_Return   (Id : E; V : B := True);
   procedure Set_Shadow_Entities               (Id : E; V : S);
   procedure Set_Shared_Var_Assign_Proc        (Id : E; V : E);
   procedure Set_Shared_Var_Read_Proc          (Id : E; V : E);
   procedure Set_Size_Check_Code               (Id : E; V : N);
   procedure Set_Size_Depends_On_Discriminant  (Id : E; V : B := True);
   procedure Set_Size_Known_At_Compile_Time    (Id : E; V : B := True);
   procedure Set_Small_Value                   (Id : E; V : R);
   procedure Set_Spec_Entity                   (Id : E; V : E);
   procedure Set_Storage_Size_Variable         (Id : E; V : E);
   procedure Set_Stored_Constraint             (Id : E; V : L);
   procedure Set_Strict_Alignment              (Id : E; V : B := True);
   procedure Set_String_Literal_Length         (Id : E; V : U);
   procedure Set_String_Literal_Low_Bound      (Id : E; V : N);
   procedure Set_Suppress_Elaboration_Warnings (Id : E; V : B := True);
   procedure Set_Suppress_Init_Proc            (Id : E; V : B := True);
   procedure Set_Suppress_Style_Checks         (Id : E; V : B := True);
   procedure Set_Task_Body_Procedure           (Id : E; V : N);
   procedure Set_Treat_As_Volatile             (Id : E; V : B := True);
   procedure Set_Underlying_Full_View          (Id : E; V : E);
   procedure Set_Unset_Reference               (Id : E; V : N);
   procedure Set_Uses_Sec_Stack                (Id : E; V : B := True);
   procedure Set_Vax_Float                     (Id : E; V : B := True);
   procedure Set_Warnings_Off                  (Id : E; V : B := True);
   procedure Set_Was_Hidden                    (Id : E; V : B := True);
   procedure Set_Wrapped_Entity                (Id : E; V : E);

   -----------------------------------
   -- Field Initialization Routines --
   -----------------------------------

   --  These routines are overloadings of some of the above Set procedures
   --  where the argument is normally a Uint. The overloadings take an Int
   --  parameter instead, and appropriately convert it. There are also
   --  versions that implicitly initialize to the appropriate "not set"
   --  value. The not set (unknown) values are as follows:

   --    Alignment                 Uint_0
   --    Component_Size            Uint_0
   --    Component_Bit_Offset      No_Uint
   --    Digits_Value              Uint_0
   --    Esize                     Uint_0
   --    Normalized_First_Bit      No_Uint
   --    Normalized_Position       No_Uint
   --    Normalized_Position_Max   No_Uint
   --    RM_Size                   Uint_0

   --  It would be cleaner to use No_Uint in all these cases, but historically
   --  we chose to use Uint_0 at first, and the change over will take time ???
   --  This is particularly true for the RM_Size field, where a value of zero
   --  is legitimate and causes some kludges around the code.

   procedure Init_Alignment                (Id : E; V : Int);
   procedure Init_Component_Size           (Id : E; V : Int);
   procedure Init_Component_Bit_Offset     (Id : E; V : Int);
   procedure Init_Digits_Value             (Id : E; V : Int);
   procedure Init_Esize                    (Id : E; V : Int);
   procedure Init_Normalized_First_Bit     (Id : E; V : Int);
   procedure Init_Normalized_Position      (Id : E; V : Int);
   procedure Init_Normalized_Position_Max  (Id : E; V : Int);
   procedure Init_RM_Size                  (Id : E; V : Int);

   procedure Init_Alignment                (Id : E);
   procedure Init_Component_Size           (Id : E);
   procedure Init_Component_Bit_Offset     (Id : E);
   procedure Init_Digits_Value             (Id : E);
   procedure Init_Esize                    (Id : E);
   procedure Init_Normalized_First_Bit     (Id : E);
   procedure Init_Normalized_Position      (Id : E);
   procedure Init_Normalized_Position_Max  (Id : E);
   procedure Init_RM_Size                  (Id : E);

   procedure Init_Size_Align (Id : E);
   --  This procedure initializes both size fields and the alignment
   --  field to all be Unknown.

   procedure Init_Size (Id : E; V : Int);
   --  Initialize both the Esize and RM_Size fields of E to V

   procedure Init_Component_Location (Id : E);
   --  Initializes all fields describing the location of a component
   --  (Normalized_Position, Component_Bit_Offset, Normalized_First_Bit,
   --  Normalized_Position_Max, Esize) to all be Unknown.

   ---------------
   -- Iterators --
   ---------------

   --  The call to Next_xxx (obj) is equivalent to obj := Next_xxx (obj)
   --  We define the set of Proc_Next_xxx routines simply for the purposes
   --  of inlining them without necessarily inlining the function.

   procedure Proc_Next_Component           (N : in out Node_Id);
   procedure Proc_Next_Discriminant        (N : in out Node_Id);
   procedure Proc_Next_Formal              (N : in out Node_Id);
   procedure Proc_Next_Formal_With_Extras  (N : in out Node_Id);
   procedure Proc_Next_Index               (N : in out Node_Id);
   procedure Proc_Next_Inlined_Subprogram  (N : in out Node_Id);
   procedure Proc_Next_Literal             (N : in out Node_Id);
   procedure Proc_Next_Stored_Discriminant (N : in out Node_Id);

   pragma Inline (Proc_Next_Component);
   pragma Inline (Proc_Next_Discriminant);
   pragma Inline (Proc_Next_Formal);
   pragma Inline (Proc_Next_Formal_With_Extras);
   pragma Inline (Proc_Next_Index);
   pragma Inline (Proc_Next_Inlined_Subprogram);
   pragma Inline (Proc_Next_Literal);
   pragma Inline (Proc_Next_Stored_Discriminant);

   procedure Next_Component           (N : in out Node_Id)
     renames Proc_Next_Component;

   procedure Next_Discriminant        (N : in out Node_Id)
     renames Proc_Next_Discriminant;

   procedure Next_Formal              (N : in out Node_Id)
     renames Proc_Next_Formal;

   procedure Next_Formal_With_Extras  (N : in out Node_Id)
     renames Proc_Next_Formal_With_Extras;

   procedure Next_Index               (N : in out Node_Id)
     renames Proc_Next_Index;

   procedure Next_Inlined_Subprogram  (N : in out Node_Id)
     renames Proc_Next_Inlined_Subprogram;

   procedure Next_Literal             (N : in out Node_Id)
     renames Proc_Next_Literal;

   procedure Next_Stored_Discriminant (N : in out Node_Id)
     renames Proc_Next_Stored_Discriminant;

   ----------------------------------------------
   -- Subprograms for Accessing Rep Item Chain --
   ----------------------------------------------

   --  The First_Rep_Item field of every entity points to a linked list
   --  (linked through Next_Rep_Item) of representation pragmas and
   --  attribute definition clauses that apply to the item. Note that
   --  in the case of types, it is assumed that any such rep items for
   --  a base type also apply to all subtypes. This is implemented by
   --  having the chain for subtypes link onto the chain for the base
   --  type, so that any new entries for the subtype are added at the
   --  start of the chain.

   function Get_Attribute_Definition_Clause
     (E  : Entity_Id;
      Id : Attribute_Id) return Node_Id;
   --  Searches the Rep_Item chain for a given entity E, for an instance
   --  of an attribute definition clause with the given attribute Id. If
   --  found, the value returned is the N_Attribute_Definition_Clause node,
   --  otherwise Empty is returned.

   function Get_Rep_Pragma (E : Entity_Id; Nam : Name_Id) return Node_Id;
   --  Searches the Rep_Item chain for the given entity E, for an instance
   --  of a representation pragma with the given name Nam. If found then
   --  the value returned is the N_Pragma node, otherwise Empty is returned.

   function Has_Rep_Pragma (E : Entity_Id; Nam : Name_Id) return Boolean;
   --  Searches the Rep_Item chain for the given entity E, for an instance
   --  of representation pragma with the given name Nam. If found then True
   --  is returned, otherwise False indicates that no matching entry was found.

   function Has_Attribute_Definition_Clause
     (E  : Entity_Id;
      Id : Attribute_Id) return Boolean;
   --  Searches the Rep_Item chain for a given entity E, for an instance
   --  of an attribute definition clause with the given attribute Id. If
   --  found, True is returned, otherwise False indicates that no matching
   --  entry was found.

   procedure Record_Rep_Item (E : Entity_Id; N : Node_Id);
   --  N is the node for either a representation pragma or an attribute
   --  definition clause that applies to entity E. This procedure links
   --  the node N onto the Rep_Item chain for entity E.

   -------------------------------
   -- Miscellaneous Subprograms --
   -------------------------------

   procedure Append_Entity (Id : Entity_Id; V : Entity_Id);
   --  Add an entity to the list of entities declared in the scope V

   function Is_Entity_Name (N : Node_Id) return Boolean;
   --  Test if the node N is the name of an entity (i.e. is an identifier,
   --  expanded name, or an attribute reference that returns an entity).

   function Next_Index (Id : Node_Id) return Node_Id;
   --  Given an index from a previous call to First_Index or Next_Index,
   --  returns a node representing the occurrence of the next index subtype,
   --  or Empty if there are no more index subtypes.

   function Scope_Depth (Id : Entity_Id) return Uint;
   --  Returns the scope depth value of the Id, unless the Id is a record
   --  type, in which case it returns the scope depth of the record scope.

   function Subtype_Kind (K : Entity_Kind) return Entity_Kind;
   --  Given an entity_kind K this function returns the entity_kind
   --  corresponding to subtype kind of the type represented by K. For
   --  example if K is E_Signed_Integer_Type then E_Signed_Integer_Subtype
   --  is returned. If K is already a subtype kind it itself is returned. An
   --  internal error is generated if no such correspondence exists for K.

   ----------------------------------
   -- Debugging Output Subprograms --
   ----------------------------------

   procedure Write_Entity_Flags (Id : Entity_Id; Prefix : String);
   --  Writes a series of entries giving a line for each flag that is
   --  set to True. Each line is prefixed by the given string

   procedure Write_Entity_Info (Id : Entity_Id; Prefix : String);
   --  A debugging procedure to write out information about an entity

   procedure Write_Field6_Name  (Id : Entity_Id);
   procedure Write_Field7_Name  (Id : Entity_Id);
   procedure Write_Field8_Name  (Id : Entity_Id);
   procedure Write_Field9_Name  (Id : Entity_Id);
   procedure Write_Field10_Name (Id : Entity_Id);
   procedure Write_Field11_Name (Id : Entity_Id);
   procedure Write_Field12_Name (Id : Entity_Id);
   procedure Write_Field13_Name (Id : Entity_Id);
   procedure Write_Field14_Name (Id : Entity_Id);
   procedure Write_Field15_Name (Id : Entity_Id);
   procedure Write_Field16_Name (Id : Entity_Id);
   procedure Write_Field17_Name (Id : Entity_Id);
   procedure Write_Field18_Name (Id : Entity_Id);
   procedure Write_Field19_Name (Id : Entity_Id);
   procedure Write_Field20_Name (Id : Entity_Id);
   procedure Write_Field21_Name (Id : Entity_Id);
   procedure Write_Field22_Name (Id : Entity_Id);
   procedure Write_Field23_Name (Id : Entity_Id);
   procedure Write_Field24_Name (Id : Entity_Id);
   procedure Write_Field25_Name (Id : Entity_Id);
   procedure Write_Field26_Name (Id : Entity_Id);
   procedure Write_Field27_Name (Id : Entity_Id);
<<<<<<< HEAD
=======
   procedure Write_Field28_Name (Id : Entity_Id);
>>>>>>> c355071f
   --  These routines are used to output a nice symbolic name for the given
   --  field, depending on the Ekind. No blanks or end of lines are output,
   --  just the characters of the field name.

   --------------------
   -- Inline Pragmas --
   --------------------

   --  Note that these inline pragmas are referenced by the XEINFO utility
   --  program in preparing the corresponding C header, and only those
   --  subprograms meeting the requirements documented in the section on
   --  XEINFO may be referenced in this section.

   pragma Inline (Abstract_Interfaces);
   pragma Inline (Accept_Address);
   pragma Inline (Access_Disp_Table);
   pragma Inline (Actual_Subtype);
   pragma Inline (Address_Taken);
   pragma Inline (Abstract_Interface_Alias);
   pragma Inline (Alias);
   pragma Inline (Alignment);
   pragma Inline (Associated_Final_Chain);
   pragma Inline (Associated_Formal_Package);
   pragma Inline (Associated_Node_For_Itype);
   pragma Inline (Associated_Storage_Pool);
   pragma Inline (Barrier_Function);
   pragma Inline (Block_Node);
   pragma Inline (Body_Entity);
   pragma Inline (Body_Needed_For_SAL);
   pragma Inline (CR_Discriminant);
   pragma Inline (C_Pass_By_Copy);
   pragma Inline (Can_Never_Be_Null);
   pragma Inline (Checks_May_Be_Suppressed);
   pragma Inline (Class_Wide_Type);
   pragma Inline (Cloned_Subtype);
   pragma Inline (Component_Bit_Offset);
   pragma Inline (Component_Clause);
   pragma Inline (Component_Size);
   pragma Inline (Component_Type);
   pragma Inline (Corresponding_Concurrent_Type);
   pragma Inline (Corresponding_Discriminant);
   pragma Inline (Corresponding_Equality);
   pragma Inline (Corresponding_Record_Type);
   pragma Inline (Corresponding_Remote_Type);
   pragma Inline (Current_Use_Clause);
   pragma Inline (Current_Value);
   pragma Inline (Debug_Info_Off);
   pragma Inline (Debug_Renaming_Link);
   pragma Inline (DTC_Entity);
   pragma Inline (DT_Entry_Count);
   pragma Inline (DT_Offset_To_Top_Func);
   pragma Inline (DT_Position);
   pragma Inline (Default_Expr_Function);
   pragma Inline (Default_Expressions_Processed);
   pragma Inline (Default_Value);
   pragma Inline (Delay_Cleanups);
   pragma Inline (Delay_Subprogram_Descriptors);
   pragma Inline (Delta_Value);
   pragma Inline (Dependent_Instances);
   pragma Inline (Depends_On_Private);
   pragma Inline (Digits_Value);
   pragma Inline (Directly_Designated_Type);
   pragma Inline (Discard_Names);
   pragma Inline (Discriminal);
   pragma Inline (Discriminal_Link);
   pragma Inline (Discriminant_Checking_Func);
   pragma Inline (Discriminant_Constraint);
   pragma Inline (Discriminant_Default_Value);
   pragma Inline (Discriminant_Number);
<<<<<<< HEAD
=======
   pragma Inline (Elaborate_Body_Desirable);
>>>>>>> c355071f
   pragma Inline (Elaboration_Entity);
   pragma Inline (Elaboration_Entity_Required);
   pragma Inline (Enclosing_Scope);
   pragma Inline (Entry_Accepted);
   pragma Inline (Entry_Bodies_Array);
   pragma Inline (Entry_Cancel_Parameter);
   pragma Inline (Entry_Component);
   pragma Inline (Entry_Formal);
   pragma Inline (Entry_Index_Constant);
   pragma Inline (Entry_Index_Type);
   pragma Inline (Entry_Parameters_Type);
   pragma Inline (Enum_Pos_To_Rep);
   pragma Inline (Enumeration_Pos);
   pragma Inline (Enumeration_Rep);
   pragma Inline (Enumeration_Rep_Expr);
   pragma Inline (Equivalent_Type);
   pragma Inline (Esize);
   pragma Inline (Exception_Code);
   pragma Inline (Extra_Accessibility);
   pragma Inline (Extra_Constrained);
   pragma Inline (Extra_Formal);
   pragma Inline (Extra_Formals);
   pragma Inline (Finalization_Chain_Entity);
   pragma Inline (First_Entity);
   pragma Inline (First_Index);
   pragma Inline (First_Literal);
   pragma Inline (First_Optional_Parameter);
   pragma Inline (First_Private_Entity);
   pragma Inline (First_Rep_Item);
   pragma Inline (Freeze_Node);
   pragma Inline (From_With_Type);
   pragma Inline (Full_View);
   pragma Inline (Function_Returns_With_DSP);
   pragma Inline (Generic_Homonym);
   pragma Inline (Generic_Renamings);
   pragma Inline (Handler_Records);
   pragma Inline (Has_Aliased_Components);
   pragma Inline (Has_Alignment_Clause);
   pragma Inline (Has_All_Calls_Remote);
   pragma Inline (Has_Anon_Block_Suffix);
   pragma Inline (Has_Atomic_Components);
   pragma Inline (Has_Biased_Representation);
   pragma Inline (Has_Completion);
   pragma Inline (Has_Completion_In_Body);
   pragma Inline (Has_Complex_Representation);
   pragma Inline (Has_Component_Size_Clause);
   pragma Inline (Has_Constrained_Partial_View);
   pragma Inline (Has_Contiguous_Rep);
   pragma Inline (Has_Controlled_Component);
   pragma Inline (Has_Controlling_Result);
   pragma Inline (Has_Convention_Pragma);
   pragma Inline (Has_Delayed_Freeze);
   pragma Inline (Has_Discriminants);
   pragma Inline (Has_Enumeration_Rep_Clause);
   pragma Inline (Has_Exit);
   pragma Inline (Has_External_Tag_Rep_Clause);
   pragma Inline (Has_Fully_Qualified_Name);
   pragma Inline (Has_Gigi_Rep_Item);
   pragma Inline (Has_Homonym);
   pragma Inline (Has_Machine_Radix_Clause);
   pragma Inline (Has_Master_Entity);
   pragma Inline (Has_Missing_Return);
   pragma Inline (Has_Nested_Block_With_Handler);
   pragma Inline (Has_Forward_Instantiation);
   pragma Inline (Has_Non_Standard_Rep);
   pragma Inline (Has_Object_Size_Clause);
   pragma Inline (Has_Per_Object_Constraint);
   pragma Inline (Has_Persistent_BSS);
   pragma Inline (Has_Pragma_Controlled);
   pragma Inline (Has_Pragma_Elaborate_Body);
   pragma Inline (Has_Pragma_Inline);
   pragma Inline (Has_Pragma_Pack);
   pragma Inline (Has_Pragma_Pure);
   pragma Inline (Has_Pragma_Pure_Function);
   pragma Inline (Has_Pragma_Unreferenced);
   pragma Inline (Has_Primitive_Operations);
   pragma Inline (Has_Private_Declaration);
   pragma Inline (Has_Qualified_Name);
   pragma Inline (Has_Record_Rep_Clause);
   pragma Inline (Has_Recursive_Call);
   pragma Inline (Has_Size_Clause);
   pragma Inline (Has_Small_Clause);
   pragma Inline (Has_Specified_Layout);
   pragma Inline (Has_Specified_Stream_Input);
   pragma Inline (Has_Specified_Stream_Output);
   pragma Inline (Has_Specified_Stream_Read);
   pragma Inline (Has_Specified_Stream_Write);
<<<<<<< HEAD
=======
   pragma Inline (Has_Static_Discriminants);
>>>>>>> c355071f
   pragma Inline (Has_Storage_Size_Clause);
   pragma Inline (Has_Stream_Size_Clause);
   pragma Inline (Has_Subprogram_Descriptor);
   pragma Inline (Has_Task);
   pragma Inline (Has_Unchecked_Union);
   pragma Inline (Has_Unknown_Discriminants);
   pragma Inline (Has_Volatile_Components);
   pragma Inline (Has_Xref_Entry);
   pragma Inline (Hiding_Loop_Variable);
   pragma Inline (Homonym);
   pragma Inline (In_Package_Body);
   pragma Inline (In_Private_Part);
   pragma Inline (In_Use);
   pragma Inline (Inner_Instances);
   pragma Inline (Interface_Name);
   pragma Inline (Is_AST_Entry);
   pragma Inline (Is_Abstract);
   pragma Inline (Is_Local_Anonymous_Access);
   pragma Inline (Is_Access_Constant);
<<<<<<< HEAD
   pragma Inline (Is_Ada_2005);
=======
   pragma Inline (Is_Ada_2005_Only);
>>>>>>> c355071f
   pragma Inline (Is_Access_Type);
   pragma Inline (Is_Aliased);
   pragma Inline (Is_Array_Type);
   pragma Inline (Is_Asynchronous);
   pragma Inline (Is_Atomic);
   pragma Inline (Is_Bit_Packed_Array);
   pragma Inline (Is_CPP_Class);
   pragma Inline (Is_Called);
   pragma Inline (Is_Character_Type);
   pragma Inline (Is_Child_Unit);
   pragma Inline (Is_Class_Wide_Equivalent_Type);
   pragma Inline (Is_Class_Wide_Type);
   pragma Inline (Is_Compilation_Unit);
   pragma Inline (Is_Completely_Hidden);
   pragma Inline (Is_Composite_Type);
   pragma Inline (Is_Concurrent_Body);
   pragma Inline (Is_Concurrent_Record_Type);
   pragma Inline (Is_Concurrent_Type);
   pragma Inline (Is_Constr_Subt_For_UN_Aliased);
   pragma Inline (Is_Constr_Subt_For_U_Nominal);
   pragma Inline (Is_Constrained);
   pragma Inline (Is_Constructor);
   pragma Inline (Is_Controlled);
   pragma Inline (Is_Controlling_Formal);
   pragma Inline (Is_Decimal_Fixed_Point_Type);
   pragma Inline (Is_Discrim_SO_Function);
   pragma Inline (Is_Digits_Type);
   pragma Inline (Is_Discrete_Or_Fixed_Point_Type);
   pragma Inline (Is_Discrete_Type);
   pragma Inline (Is_Dispatching_Operation);
   pragma Inline (Is_Elementary_Type);
   pragma Inline (Is_Eliminated);
   pragma Inline (Is_Entry);
   pragma Inline (Is_Entry_Formal);
   pragma Inline (Is_Enumeration_Type);
   pragma Inline (Is_Exported);
   pragma Inline (Is_First_Subtype);
   pragma Inline (Is_Fixed_Point_Type);
   pragma Inline (Is_Floating_Point_Type);
   pragma Inline (Is_For_Access_Subtype);
   pragma Inline (Is_Formal);
   pragma Inline (Is_Formal_Object);
   pragma Inline (Is_Formal_Subprogram);
   pragma Inline (Is_Frozen);
   pragma Inline (Is_Generic_Actual_Type);
   pragma Inline (Is_Generic_Instance);
   pragma Inline (Is_Generic_Subprogram);
   pragma Inline (Is_Generic_Type);
   pragma Inline (Is_Generic_Unit);
   pragma Inline (Is_Hidden);
   pragma Inline (Is_Hidden_Open_Scope);
   pragma Inline (Is_Immediately_Visible);
   pragma Inline (Is_Imported);
   pragma Inline (Is_Incomplete_Or_Private_Type);
   pragma Inline (Is_Incomplete_Type);
   pragma Inline (Is_Inlined);
   pragma Inline (Is_Interface);
   pragma Inline (Is_Instantiated);
   pragma Inline (Is_Integer_Type);
   pragma Inline (Is_Internal);
   pragma Inline (Is_Interrupt_Handler);
   pragma Inline (Is_Intrinsic_Subprogram);
   pragma Inline (Is_Itype);
   pragma Inline (Is_Known_Non_Null);
   pragma Inline (Is_Known_Null);
   pragma Inline (Is_Known_Valid);
   pragma Inline (Is_Limited_Composite);
   pragma Inline (Is_Limited_Interface);
   pragma Inline (Is_Limited_Record);
   pragma Inline (Is_Machine_Code_Subprogram);
   pragma Inline (Is_Modular_Integer_Type);
   pragma Inline (Is_Named_Number);
   pragma Inline (Is_Non_Static_Subtype);
   pragma Inline (Is_Null_Init_Proc);
   pragma Inline (Is_Obsolescent);
   pragma Inline (Is_Numeric_Type);
   pragma Inline (Is_Object);
   pragma Inline (Is_Optional_Parameter);
   pragma Inline (Is_Package_Body_Entity);
   pragma Inline (Is_Ordinary_Fixed_Point_Type);
   pragma Inline (Is_Overloadable);
   pragma Inline (Is_Overriding_Operation);
   pragma Inline (Is_Packed);
   pragma Inline (Is_Packed_Array_Type);
   pragma Inline (Is_Potentially_Use_Visible);
   pragma Inline (Is_Preelaborated);
   pragma Inline (Is_Primitive_Wrapper);
   pragma Inline (Is_Private_Composite);
   pragma Inline (Is_Private_Descendant);
   pragma Inline (Is_Private_Type);
   pragma Inline (Is_Protected_Interface);
   pragma Inline (Is_Protected_Type);
   pragma Inline (Is_Public);
   pragma Inline (Is_Pure);
   pragma Inline (Is_Pure_Unit_Access_Type);
   pragma Inline (Is_Real_Type);
   pragma Inline (Is_Record_Type);
   pragma Inline (Is_Remote_Call_Interface);
   pragma Inline (Is_Remote_Types);
   pragma Inline (Is_Renaming_Of_Object);
   pragma Inline (Is_Return_Object);
   pragma Inline (Is_Scalar_Type);
   pragma Inline (Is_Shared_Passive);
   pragma Inline (Is_Signed_Integer_Type);
   pragma Inline (Is_Statically_Allocated);
   pragma Inline (Is_Subprogram);
   pragma Inline (Is_Synchronized_Interface);
   pragma Inline (Is_Tag);
   pragma Inline (Is_Tagged_Type);
   pragma Inline (Is_Task_Interface);
   pragma Inline (Is_Thread_Body);
   pragma Inline (Is_True_Constant);
   pragma Inline (Is_Task_Type);
   pragma Inline (Is_Type);
   pragma Inline (Is_Unchecked_Union);
   pragma Inline (Is_Unsigned_Type);
   pragma Inline (Is_VMS_Exception);
   pragma Inline (Is_Valued_Procedure);
   pragma Inline (Is_Visible_Child_Unit);
<<<<<<< HEAD
=======
   pragma Inline (Is_Visible_Formal);
>>>>>>> c355071f
   pragma Inline (Itype_Printed);
   pragma Inline (Kill_Elaboration_Checks);
   pragma Inline (Kill_Range_Checks);
   pragma Inline (Kill_Tag_Checks);
   pragma Inline (Known_To_Have_Preelab_Init);
   pragma Inline (Last_Assignment);
   pragma Inline (Last_Entity);
   pragma Inline (Limited_View);
   pragma Inline (Lit_Indexes);
   pragma Inline (Lit_Strings);
   pragma Inline (Low_Bound_Known);
   pragma Inline (Machine_Radix_10);
   pragma Inline (Master_Id);
   pragma Inline (Materialize_Entity);
   pragma Inline (Mechanism);
   pragma Inline (Modulus);
   pragma Inline (Must_Be_On_Byte_Boundary);
   pragma Inline (Must_Have_Preelab_Init);
   pragma Inline (Needs_Debug_Info);
   pragma Inline (Needs_No_Actuals);
   pragma Inline (Never_Set_In_Source);
   pragma Inline (Next_Index);
   pragma Inline (Next_Inlined_Subprogram);
   pragma Inline (Next_Literal);
   pragma Inline (No_Pool_Assigned);
   pragma Inline (No_Return);
   pragma Inline (No_Strict_Aliasing);
   pragma Inline (Non_Binary_Modulus);
   pragma Inline (Non_Limited_View);
   pragma Inline (Nonzero_Is_True);
   pragma Inline (Normalized_First_Bit);
   pragma Inline (Normalized_Position);
   pragma Inline (Normalized_Position_Max);
   pragma Inline (Object_Ref);
   pragma Inline (Obsolescent_Warning);
   pragma Inline (Original_Access_Type);
   pragma Inline (Original_Array_Type);
   pragma Inline (Original_Record_Component);
   pragma Inline (Overridden_Operation);
   pragma Inline (Package_Instantiation);
   pragma Inline (Packed_Array_Type);
   pragma Inline (Parameter_Mode);
   pragma Inline (Parent_Subtype);
   pragma Inline (Primitive_Operations);
   pragma Inline (Prival);
   pragma Inline (Privals_Chain);
   pragma Inline (Private_Dependents);
   pragma Inline (Private_View);
   pragma Inline (Protected_Body_Subprogram);
   pragma Inline (Protected_Formal);
   pragma Inline (Protected_Operation);
   pragma Inline (RM_Size);
   pragma Inline (Reachable);
   pragma Inline (Referenced);
   pragma Inline (Referenced_As_LHS);
   pragma Inline (Referenced_Object);
   pragma Inline (Register_Exception_Call);
   pragma Inline (Related_Array_Object);
   pragma Inline (Related_Instance);
   pragma Inline (Renamed_Entity);
   pragma Inline (Renamed_Object);
   pragma Inline (Renaming_Map);
   pragma Inline (Return_Present);
   pragma Inline (Return_Applies_To);
   pragma Inline (Returns_By_Ref);
   pragma Inline (Reverse_Bit_Order);
   pragma Inline (Scalar_Range);
   pragma Inline (Scale_Value);
   pragma Inline (Scope_Depth_Value);
   pragma Inline (Sec_Stack_Needed_For_Return);
   pragma Inline (Shadow_Entities);
   pragma Inline (Shared_Var_Assign_Proc);
   pragma Inline (Shared_Var_Read_Proc);
   pragma Inline (Size_Check_Code);
   pragma Inline (Size_Depends_On_Discriminant);
   pragma Inline (Size_Known_At_Compile_Time);
   pragma Inline (Small_Value);
   pragma Inline (Spec_Entity);
   pragma Inline (Storage_Size_Variable);
   pragma Inline (Stored_Constraint);
   pragma Inline (Strict_Alignment);
   pragma Inline (String_Literal_Length);
   pragma Inline (String_Literal_Low_Bound);
   pragma Inline (Suppress_Elaboration_Warnings);
   pragma Inline (Suppress_Init_Proc);
   pragma Inline (Suppress_Style_Checks);
   pragma Inline (Task_Body_Procedure);
   pragma Inline (Treat_As_Volatile);
   pragma Inline (Underlying_Full_View);
   pragma Inline (Unset_Reference);
   pragma Inline (Uses_Sec_Stack);
   pragma Inline (Vax_Float);
   pragma Inline (Warnings_Off);
   pragma Inline (Was_Hidden);
   pragma Inline (Wrapped_Entity);

   pragma Inline (Init_Alignment);
   pragma Inline (Init_Component_Bit_Offset);
   pragma Inline (Init_Component_Size);
   pragma Inline (Init_Digits_Value);
   pragma Inline (Init_Esize);
   pragma Inline (Init_RM_Size);

   pragma Inline (Set_Abstract_Interfaces);
   pragma Inline (Set_Accept_Address);
   pragma Inline (Set_Access_Disp_Table);
   pragma Inline (Set_Actual_Subtype);
   pragma Inline (Set_Address_Taken);
   pragma Inline (Set_Abstract_Interface_Alias);
   pragma Inline (Set_Alias);
   pragma Inline (Set_Alignment);
   pragma Inline (Set_Associated_Final_Chain);
   pragma Inline (Set_Associated_Formal_Package);
   pragma Inline (Set_Associated_Node_For_Itype);
   pragma Inline (Set_Associated_Storage_Pool);
   pragma Inline (Set_Barrier_Function);
   pragma Inline (Set_Block_Node);
   pragma Inline (Set_Body_Entity);
   pragma Inline (Set_Body_Needed_For_SAL);
   pragma Inline (Set_CR_Discriminant);
   pragma Inline (Set_C_Pass_By_Copy);
   pragma Inline (Set_Can_Never_Be_Null);
   pragma Inline (Set_Checks_May_Be_Suppressed);
   pragma Inline (Set_Class_Wide_Type);
   pragma Inline (Set_Cloned_Subtype);
   pragma Inline (Set_Component_Bit_Offset);
   pragma Inline (Set_Component_Clause);
   pragma Inline (Set_Component_Size);
   pragma Inline (Set_Component_Type);
   pragma Inline (Set_Corresponding_Concurrent_Type);
   pragma Inline (Set_Corresponding_Discriminant);
   pragma Inline (Set_Corresponding_Equality);
   pragma Inline (Set_Corresponding_Record_Type);
   pragma Inline (Set_Corresponding_Remote_Type);
   pragma Inline (Set_Current_Use_Clause);
   pragma Inline (Set_Current_Value);
   pragma Inline (Set_Debug_Info_Off);
   pragma Inline (Set_Debug_Renaming_Link);
   pragma Inline (Set_DTC_Entity);
   pragma Inline (Set_DT_Entry_Count);
   pragma Inline (Set_DT_Offset_To_Top_Func);
   pragma Inline (Set_DT_Position);
   pragma Inline (Set_Default_Expr_Function);
   pragma Inline (Set_Default_Expressions_Processed);
   pragma Inline (Set_Default_Value);
   pragma Inline (Set_Delay_Cleanups);
   pragma Inline (Set_Delay_Subprogram_Descriptors);
   pragma Inline (Set_Delta_Value);
   pragma Inline (Set_Dependent_Instances);
   pragma Inline (Set_Depends_On_Private);
   pragma Inline (Set_Digits_Value);
   pragma Inline (Set_Directly_Designated_Type);
   pragma Inline (Set_Discard_Names);
   pragma Inline (Set_Discriminal);
   pragma Inline (Set_Discriminal_Link);
   pragma Inline (Set_Discriminant_Checking_Func);
   pragma Inline (Set_Discriminant_Constraint);
   pragma Inline (Set_Discriminant_Default_Value);
   pragma Inline (Set_Discriminant_Number);
<<<<<<< HEAD
=======
   pragma Inline (Set_Elaborate_Body_Desirable);
>>>>>>> c355071f
   pragma Inline (Set_Elaboration_Entity);
   pragma Inline (Set_Elaboration_Entity_Required);
   pragma Inline (Set_Enclosing_Scope);
   pragma Inline (Set_Entry_Accepted);
   pragma Inline (Set_Entry_Bodies_Array);
   pragma Inline (Set_Entry_Cancel_Parameter);
   pragma Inline (Set_Entry_Component);
   pragma Inline (Set_Entry_Formal);
   pragma Inline (Set_Entry_Parameters_Type);
   pragma Inline (Set_Enum_Pos_To_Rep);
   pragma Inline (Set_Enumeration_Pos);
   pragma Inline (Set_Enumeration_Rep);
   pragma Inline (Set_Enumeration_Rep_Expr);
   pragma Inline (Set_Equivalent_Type);
   pragma Inline (Set_Esize);
   pragma Inline (Set_Exception_Code);
   pragma Inline (Set_Extra_Accessibility);
   pragma Inline (Set_Extra_Constrained);
   pragma Inline (Set_Extra_Formal);
   pragma Inline (Set_Extra_Formals);
   pragma Inline (Set_Finalization_Chain_Entity);
   pragma Inline (Set_First_Entity);
   pragma Inline (Set_First_Index);
   pragma Inline (Set_First_Literal);
   pragma Inline (Set_First_Optional_Parameter);
   pragma Inline (Set_First_Private_Entity);
   pragma Inline (Set_First_Rep_Item);
   pragma Inline (Set_Freeze_Node);
   pragma Inline (Set_From_With_Type);
   pragma Inline (Set_Full_View);
   pragma Inline (Set_Function_Returns_With_DSP);
   pragma Inline (Set_Generic_Homonym);
   pragma Inline (Set_Generic_Renamings);
   pragma Inline (Set_Handler_Records);
   pragma Inline (Set_Has_Aliased_Components);
   pragma Inline (Set_Has_Alignment_Clause);
   pragma Inline (Set_Has_All_Calls_Remote);
   pragma Inline (Set_Has_Anon_Block_Suffix);
   pragma Inline (Set_Has_Atomic_Components);
   pragma Inline (Set_Has_Biased_Representation);
   pragma Inline (Set_Has_Completion);
   pragma Inline (Set_Has_Completion_In_Body);
   pragma Inline (Set_Has_Complex_Representation);
   pragma Inline (Set_Has_Component_Size_Clause);
   pragma Inline (Set_Has_Constrained_Partial_View);
   pragma Inline (Set_Has_Contiguous_Rep);
   pragma Inline (Set_Has_Controlled_Component);
   pragma Inline (Set_Has_Controlling_Result);
   pragma Inline (Set_Has_Convention_Pragma);
   pragma Inline (Set_Has_Delayed_Freeze);
   pragma Inline (Set_Has_Discriminants);
   pragma Inline (Set_Has_Enumeration_Rep_Clause);
   pragma Inline (Set_Has_Exit);
   pragma Inline (Set_Has_External_Tag_Rep_Clause);
   pragma Inline (Set_Has_Fully_Qualified_Name);
   pragma Inline (Set_Has_Gigi_Rep_Item);
   pragma Inline (Set_Has_Homonym);
   pragma Inline (Set_Has_Machine_Radix_Clause);
   pragma Inline (Set_Has_Master_Entity);
   pragma Inline (Set_Has_Missing_Return);
   pragma Inline (Set_Has_Nested_Block_With_Handler);
   pragma Inline (Set_Has_Forward_Instantiation);
   pragma Inline (Set_Has_Non_Standard_Rep);
   pragma Inline (Set_Has_Object_Size_Clause);
   pragma Inline (Set_Has_Per_Object_Constraint);
   pragma Inline (Set_Has_Persistent_BSS);
   pragma Inline (Set_Has_Pragma_Controlled);
   pragma Inline (Set_Has_Pragma_Elaborate_Body);
   pragma Inline (Set_Has_Pragma_Inline);
   pragma Inline (Set_Has_Pragma_Pack);
   pragma Inline (Set_Has_Pragma_Pure);
   pragma Inline (Set_Has_Pragma_Pure_Function);
   pragma Inline (Set_Has_Pragma_Unreferenced);
   pragma Inline (Set_Known_To_Have_Preelab_Init);
   pragma Inline (Set_Has_Primitive_Operations);
   pragma Inline (Set_Has_Private_Declaration);
   pragma Inline (Set_Has_Qualified_Name);
   pragma Inline (Set_Has_Record_Rep_Clause);
   pragma Inline (Set_Has_Recursive_Call);
   pragma Inline (Set_Has_Size_Clause);
   pragma Inline (Set_Has_Small_Clause);
   pragma Inline (Set_Has_Specified_Layout);
   pragma Inline (Set_Has_Specified_Stream_Input);
   pragma Inline (Set_Has_Specified_Stream_Output);
   pragma Inline (Set_Has_Specified_Stream_Read);
   pragma Inline (Set_Has_Specified_Stream_Write);
<<<<<<< HEAD
=======
   pragma Inline (Set_Has_Static_Discriminants);
>>>>>>> c355071f
   pragma Inline (Set_Has_Storage_Size_Clause);
   pragma Inline (Set_Has_Subprogram_Descriptor);
   pragma Inline (Set_Has_Task);
   pragma Inline (Set_Has_Unchecked_Union);
   pragma Inline (Set_Has_Unknown_Discriminants);
   pragma Inline (Set_Has_Volatile_Components);
   pragma Inline (Set_Has_Xref_Entry);
   pragma Inline (Set_Hiding_Loop_Variable);
   pragma Inline (Set_Homonym);
   pragma Inline (Set_In_Package_Body);
   pragma Inline (Set_In_Private_Part);
   pragma Inline (Set_In_Use);
   pragma Inline (Set_Inner_Instances);
   pragma Inline (Set_Interface_Name);
   pragma Inline (Set_Is_AST_Entry);
   pragma Inline (Set_Is_Abstract);
   pragma Inline (Set_Is_Local_Anonymous_Access);
   pragma Inline (Set_Is_Access_Constant);
<<<<<<< HEAD
   pragma Inline (Set_Is_Ada_2005);
=======
   pragma Inline (Set_Is_Ada_2005_Only);
>>>>>>> c355071f
   pragma Inline (Set_Is_Aliased);
   pragma Inline (Set_Is_Asynchronous);
   pragma Inline (Set_Is_Atomic);
   pragma Inline (Set_Is_Bit_Packed_Array);
   pragma Inline (Set_Is_CPP_Class);
   pragma Inline (Set_Is_Called);
   pragma Inline (Set_Is_Character_Type);
   pragma Inline (Set_Is_Child_Unit);
   pragma Inline (Set_Is_Class_Wide_Equivalent_Type);
   pragma Inline (Set_Is_Compilation_Unit);
   pragma Inline (Set_Is_Completely_Hidden);
   pragma Inline (Set_Is_Concurrent_Record_Type);
   pragma Inline (Set_Is_Constr_Subt_For_U_Nominal);
   pragma Inline (Set_Is_Constr_Subt_For_UN_Aliased);
   pragma Inline (Set_Is_Constrained);
   pragma Inline (Set_Is_Constructor);
   pragma Inline (Set_Is_Controlled);
   pragma Inline (Set_Is_Controlling_Formal);
   pragma Inline (Set_Is_Discrim_SO_Function);
   pragma Inline (Set_Is_Dispatching_Operation);
   pragma Inline (Set_Is_Eliminated);
   pragma Inline (Set_Is_Entry_Formal);
   pragma Inline (Set_Is_Exported);
   pragma Inline (Set_Is_First_Subtype);
   pragma Inline (Set_Is_For_Access_Subtype);
   pragma Inline (Set_Is_Formal_Subprogram);
   pragma Inline (Set_Is_Frozen);
   pragma Inline (Set_Is_Generic_Actual_Type);
   pragma Inline (Set_Is_Generic_Instance);
   pragma Inline (Set_Is_Generic_Type);
   pragma Inline (Set_Is_Hidden);
   pragma Inline (Set_Is_Hidden_Open_Scope);
   pragma Inline (Set_Is_Immediately_Visible);
   pragma Inline (Set_Is_Imported);
   pragma Inline (Set_Is_Inlined);
   pragma Inline (Set_Is_Interface);
   pragma Inline (Set_Is_Instantiated);
   pragma Inline (Set_Is_Internal);
   pragma Inline (Set_Is_Interrupt_Handler);
   pragma Inline (Set_Is_Intrinsic_Subprogram);
   pragma Inline (Set_Is_Itype);
   pragma Inline (Set_Is_Known_Non_Null);
   pragma Inline (Set_Is_Known_Null);
   pragma Inline (Set_Is_Known_Valid);
   pragma Inline (Set_Is_Limited_Composite);
   pragma Inline (Set_Is_Limited_Interface);
   pragma Inline (Set_Is_Limited_Record);
   pragma Inline (Set_Is_Machine_Code_Subprogram);
   pragma Inline (Set_Is_Non_Static_Subtype);
   pragma Inline (Set_Is_Null_Init_Proc);
   pragma Inline (Set_Is_Obsolescent);
   pragma Inline (Set_Is_Optional_Parameter);
   pragma Inline (Set_Is_Overriding_Operation);
   pragma Inline (Set_Is_Package_Body_Entity);
   pragma Inline (Set_Is_Packed);
   pragma Inline (Set_Is_Packed_Array_Type);
   pragma Inline (Set_Is_Potentially_Use_Visible);
   pragma Inline (Set_Is_Preelaborated);
   pragma Inline (Set_Is_Primitive_Wrapper);
   pragma Inline (Set_Is_Private_Composite);
   pragma Inline (Set_Is_Private_Descendant);
   pragma Inline (Set_Is_Protected_Interface);
   pragma Inline (Set_Is_Public);
   pragma Inline (Set_Is_Pure);
   pragma Inline (Set_Is_Pure_Unit_Access_Type);
   pragma Inline (Set_Is_Remote_Call_Interface);
   pragma Inline (Set_Is_Remote_Types);
   pragma Inline (Set_Is_Renaming_Of_Object);
   pragma Inline (Set_Is_Return_Object);
   pragma Inline (Set_Is_Shared_Passive);
   pragma Inline (Set_Is_Statically_Allocated);
   pragma Inline (Set_Is_Synchronized_Interface);
   pragma Inline (Set_Is_Tag);
   pragma Inline (Set_Is_Tagged_Type);
   pragma Inline (Set_Is_Task_Interface);
   pragma Inline (Set_Is_Thread_Body);
   pragma Inline (Set_Is_True_Constant);
   pragma Inline (Set_Is_Unchecked_Union);
   pragma Inline (Set_Is_Unsigned_Type);
   pragma Inline (Set_Is_VMS_Exception);
   pragma Inline (Set_Is_Valued_Procedure);
   pragma Inline (Set_Is_Visible_Child_Unit);
   pragma Inline (Set_Is_Visible_Formal);
   pragma Inline (Set_Is_Volatile);
   pragma Inline (Set_Itype_Printed);
   pragma Inline (Set_Kill_Elaboration_Checks);
   pragma Inline (Set_Kill_Range_Checks);
   pragma Inline (Set_Kill_Tag_Checks);
   pragma Inline (Set_Last_Assignment);
   pragma Inline (Set_Last_Entity);
   pragma Inline (Set_Limited_View);
   pragma Inline (Set_Lit_Indexes);
   pragma Inline (Set_Lit_Strings);
   pragma Inline (Set_Low_Bound_Known);
   pragma Inline (Set_Machine_Radix_10);
   pragma Inline (Set_Master_Id);
   pragma Inline (Set_Materialize_Entity);
   pragma Inline (Set_Mechanism);
   pragma Inline (Set_Modulus);
   pragma Inline (Set_Must_Be_On_Byte_Boundary);
   pragma Inline (Set_Must_Have_Preelab_Init);
   pragma Inline (Set_Needs_Debug_Info);
   pragma Inline (Set_Needs_No_Actuals);
   pragma Inline (Set_Never_Set_In_Source);
   pragma Inline (Set_Next_Inlined_Subprogram);
   pragma Inline (Set_No_Pool_Assigned);
   pragma Inline (Set_No_Return);
   pragma Inline (Set_No_Strict_Aliasing);
   pragma Inline (Set_Non_Binary_Modulus);
   pragma Inline (Set_Non_Limited_View);
   pragma Inline (Set_Nonzero_Is_True);
   pragma Inline (Set_Normalized_First_Bit);
   pragma Inline (Set_Normalized_Position);
   pragma Inline (Set_Normalized_Position_Max);
   pragma Inline (Set_Object_Ref);
   pragma Inline (Set_Obsolescent_Warning);
   pragma Inline (Set_Original_Access_Type);
   pragma Inline (Set_Original_Array_Type);
   pragma Inline (Set_Original_Record_Component);
   pragma Inline (Set_Overridden_Operation);
   pragma Inline (Set_Package_Instantiation);
   pragma Inline (Set_Packed_Array_Type);
   pragma Inline (Set_Parent_Subtype);
   pragma Inline (Set_Primitive_Operations);
   pragma Inline (Set_Prival);
   pragma Inline (Set_Privals_Chain);
   pragma Inline (Set_Private_Dependents);
   pragma Inline (Set_Private_View);
   pragma Inline (Set_Protected_Body_Subprogram);
   pragma Inline (Set_Protected_Formal);
   pragma Inline (Set_Protected_Operation);
   pragma Inline (Set_RM_Size);
   pragma Inline (Set_Reachable);
   pragma Inline (Set_Referenced);
   pragma Inline (Set_Referenced_As_LHS);
   pragma Inline (Set_Referenced_Object);
   pragma Inline (Set_Register_Exception_Call);
   pragma Inline (Set_Related_Array_Object);
   pragma Inline (Set_Related_Instance);
   pragma Inline (Set_Renamed_Entity);
   pragma Inline (Set_Renamed_Object);
   pragma Inline (Set_Renaming_Map);
   pragma Inline (Set_Return_Present);
   pragma Inline (Set_Return_Applies_To);
   pragma Inline (Set_Returns_By_Ref);
   pragma Inline (Set_Reverse_Bit_Order);
   pragma Inline (Set_Scalar_Range);
   pragma Inline (Set_Scale_Value);
   pragma Inline (Set_Scope_Depth_Value);
   pragma Inline (Set_Sec_Stack_Needed_For_Return);
   pragma Inline (Set_Shadow_Entities);
   pragma Inline (Set_Shared_Var_Assign_Proc);
   pragma Inline (Set_Shared_Var_Read_Proc);
   pragma Inline (Set_Size_Check_Code);
   pragma Inline (Set_Size_Depends_On_Discriminant);
   pragma Inline (Set_Size_Known_At_Compile_Time);
   pragma Inline (Set_Small_Value);
   pragma Inline (Set_Spec_Entity);
   pragma Inline (Set_Storage_Size_Variable);
   pragma Inline (Set_Stored_Constraint);
   pragma Inline (Set_Strict_Alignment);
   pragma Inline (Set_String_Literal_Length);
   pragma Inline (Set_String_Literal_Low_Bound);
   pragma Inline (Set_Suppress_Elaboration_Warnings);
   pragma Inline (Set_Suppress_Init_Proc);
   pragma Inline (Set_Suppress_Style_Checks);
   pragma Inline (Set_Task_Body_Procedure);
   pragma Inline (Set_Treat_As_Volatile);
   pragma Inline (Set_Underlying_Full_View);
   pragma Inline (Set_Unset_Reference);
   pragma Inline (Set_Uses_Sec_Stack);
   pragma Inline (Set_Vax_Float);
   pragma Inline (Set_Warnings_Off);
   pragma Inline (Set_Was_Hidden);
   pragma Inline (Set_Wrapped_Entity);

   --  END XEINFO INLINES

   --  The following Inline pragmas are *not* read by xeinfo when building
   --  the C version of this interface automatically (so the C version will
   --  end up making out of line calls). The pragma scan in xeinfo will be
   --  terminated on encountering the END XEINFO INLINES line. We inline
   --  things here which are small, but not of the canonical attribute
   --  access/set format that can be handled by xeinfo.

   pragma Inline (Is_Package_Or_Generic_Package);
   pragma Inline (Is_Volatile);
   pragma Inline (Is_Wrapper_Package);
   pragma Inline (Known_RM_Size);
   pragma Inline (Known_Static_Component_Bit_Offset);
   pragma Inline (Known_Static_RM_Size);
   pragma Inline (Scope_Depth);
   pragma Inline (Scope_Depth_Set);
   pragma Inline (Unknown_RM_Size);

end Einfo;<|MERGE_RESOLUTION|>--- conflicted
+++ resolved
@@ -6,11 +6,7 @@
 --                                                                          --
 --                                 S p e c                                  --
 --                                                                          --
-<<<<<<< HEAD
---          Copyright (C) 1992-2005, Free Software Foundation, Inc.         --
-=======
 --          Copyright (C) 1992-2006, Free Software Foundation, Inc.         --
->>>>>>> c355071f
 --                                                                          --
 -- GNAT is free software;  you can  redistribute it  and/or modify it under --
 -- terms of the  GNU General Public License as published  by the Free Soft- --
@@ -292,27 +288,17 @@
 --  and if assertions are enabled, an attempt to set the attribute on a
 --  subtype will raise an assert error.
 
-<<<<<<< HEAD
---    Abstract_Interfaces (Elist24)
-=======
 --    Abstract_Interfaces (Elist25)
->>>>>>> c355071f
 --       Present in record types and subtypes. List of abstract interfaces
 --       implemented by a tagged type that are not already implemented by the
 --       ancestors (Ada 2005: AI-251).
 
 --    Abstract_Interface_Alias (Node25)
 --       Present in subprograms that cover a primitive operation of an abstract
-<<<<<<< HEAD
---       interface type. Points to its associated interface subprogram. It is
---       used to register the subprogram in secondary dispatch table of the
---       interface (Ada 2005: AI-251).
-=======
 --       interface type. Can be set only if the Is_Hidden flag is also set,
 --       since such entities are always hidden. Points to its associated
 --       interface subprogram. It is used to register the subprogram in
 --       secondary dispatch table of the interface (Ada 2005: AI-251).
->>>>>>> c355071f
 
 --    Accept_Address (Elist21)
 --       Present in entries. If an accept has a statement sequence, then an
@@ -625,11 +611,6 @@
 --       Present in packages. Indicates the use clause currently in scope
 --       that makes the package use_visible. Used to detect redundant use
 --       clauses for the same package.
-
---    Current_Use_Clause (Node25)
---      Present in packages. Indicates the use clause currently in scope
---      that makes the package use_visible. Used to detect redundant use
---      clauses for the same package.
 
 --    Current_Value (Node9)
 --       Present in all object entities. Set in E_Variable, E_Constant, formal
@@ -842,8 +823,6 @@
 --       Present in all entities. Contains a value of the enumeration type
 --       Entity_Kind declared in a subsequent section in this spec.
 
-<<<<<<< HEAD
-=======
 --    Elaborate_Body_Desirable (Flag210)
 --       Present in package entities. Set if the elaboration circuitry detects
 --       a case where there is a package body that modifies one or more visible
@@ -852,7 +831,6 @@
 --       which attempts, but does not promise, to elaborate the body as close
 --       to the spec as possible.
 
->>>>>>> c355071f
 --    Elaboration_Entity (Node13)
 --       Present in generic and non-generic package and subprogram
 --       entities. This is a boolean entity associated with the unit that
@@ -1627,9 +1605,6 @@
 --       attribute definition clause. When such a clause occurs, a TSS is set
 --       on the underlying full view; the flags are used to track visibility of
 --       the attribute definition clause for partial or incomplete views.
-<<<<<<< HEAD
-
-=======
 --
 --    Has_Static_Discriminants (Flag211)
 --       Present in record subtypes constrained by discriminant values. Set if
@@ -1637,7 +1612,6 @@
 --       case of a variant record, the component list can be trimmed down to
 --       include only the components corresponding to these discriminants.
 --
->>>>>>> c355071f
 --    Has_Storage_Size_Clause (Flag23) [implementation base type only]
 --       Present in task types and access types. It is set if a Storage_Size
 --       clause is present for the type. Used to prevent multiple clauses for
@@ -1722,19 +1696,11 @@
 
 --    Implementation_Base_Type (synthesized)
 --       Applies to all types. Similar to Base_Type, but never returns a
-<<<<<<< HEAD
---       private type when applied to a non-private type. Instead in this
---       case, it always returns the Underlying_Type of the base type, so that
---       we still have a concrete type. Note: it is allowed to apply
---       Implementation_Base_Type to other than a type, in which case it
---       simply returns the entity unchanged.
-=======
 --       private type when applied to a non-private type. Instead in this case,
 --       it always returns the Underlying_Type of the base type, so that we
 --       still have a concrete type. Note: it is allowed to apply
 --       Implementation_Base_Type to other than a type, in which case it simply
 --       returns the entity unchanged.
->>>>>>> c355071f
 
 --    In_Package_Body (Flag48)
 --       Set on the entity that denotes the package (the defining occurrence
@@ -1802,17 +1768,11 @@
 --    Is_Access_Type (synthesized)
 --       Applies to all entities, true for access types and subtypes
 
-<<<<<<< HEAD
---    Is_Ada_2005 (Flag185)
---       Applies to all entities, true if a valid pragma Ada_05 applies to the
---       entity, indicating that the entity is Ada 2005 only.
-=======
 --    Is_Ada_2005_Only (Flag185)
 --       Applies to all entities, true if a valid pragma Ada_05 applies to the
 --       entity which specifically names the entity, indicating that the entity
 --       is Ada 2005 only. Note that this flag is not set if the entity is part
 --       of a unit compiled with the normal no-argument form of pragma Ada_05.
->>>>>>> c355071f
 
 --    Is_Aliased (Flag15)
 --       Present in objects whose declarations carry the keyword aliased,
@@ -2289,13 +2249,8 @@
 --       including generic formal parameters.
 
 --    Is_Obsolescent (Flag153)
-<<<<<<< HEAD
---       Present in all entities. Set only for packages and subprograms to
---       which a valid pragma Obsolescent applies.
-=======
 --       Present in all entities. Set for any entity for which a valid pragma
 --       Obsolescent applies.
->>>>>>> c355071f
 
 --    Is_Optional_Parameter (Flag134)
 --       Present in parameter entities. Set if the parameter is specified as
@@ -2722,8 +2677,6 @@
 --       that record packing does not violate this rule. Currently the
 --       flag is set only for packed arrays longer than 64 bits where
 --       the component size is not a power of 2.
-<<<<<<< HEAD
-=======
 
 --    Must_Have_Preelab_Init (Flag208)
 --       Present in entities for types and subtypes. Set in the full type of a
@@ -2731,7 +2684,6 @@
 --       is present for the private type. Used to check that the full type has
 --       preelaborable initialization at freeze time (this has to be deferred
 --       to the freeze point because of the rule about overriding Initialize).
->>>>>>> c355071f
 
 --    Needs_Debug_Info (Flag147)
 --       Present in all entities. Set if the entity requires debugging
@@ -2929,16 +2881,10 @@
 --       formals as a value of type Pos.
 
 --    Obsolescent_Warning (Node24)
-<<<<<<< HEAD
---       Present in package and subprogram entities. Set non-empty only if the
---       pragma Obsolescent had a string argument, in which case it records the
---       contents of the corresponding string literal node.
-=======
 --       Present in all entities. Set non-empty only if a pragma Obsolescent
 --       applying to the entity had a string argument, in which case it records
 --       the contents of the corresponding string literal node. This field is
 --       only accessed if the flag Is_Obsolescent is set.
->>>>>>> c355071f
 
 --    Original_Access_Type (Node21)
 --       Present in access to subprogram types. Anonymous access to protected
@@ -3366,28 +3312,13 @@
 --       Present in all entities. Suppresses any style checks specifically
 --       associated with the given entity if set.
 
-<<<<<<< HEAD
---    Task_Body_Procedure (Node24)
-=======
 --    Task_Body_Procedure (Node25)
->>>>>>> c355071f
 --       Present in task types and subtypes. Points to the entity for
 --       the task body procedure (as further described in Exp_Ch9, task
 --       bodies are expanded into procedures). A convenient function to
 --       retrieve this field is Sem_Util.Get_Task_Body_Procedure.
-<<<<<<< HEAD
-
---    First_Tag_Component (synthesized)
---       Applies to tagged record types, returns the entity for the first
---       _Tag field in this record.
-
---    Next_Tag_Component (synthesized)
---       Applies to components of tagged record types. Given a _Tag field
---       of a record, returns the next _Tag field in this record.
-=======
 --       The last sentence is odd ??? Why not have Task_Body_Procedure
 --       go to the Underlying_Type of the Root_Type???
->>>>>>> c355071f
 
 --    Treat_As_Volatile (Flag41)
 --       Present in all type entities, and also in constants, components and
@@ -3468,11 +3399,7 @@
 --       attribute when the limited-view is installed (Ada 2005: AI-217).
 
 --    Wrapped_Entity (Node27)
-<<<<<<< HEAD
---       Present in an E_Procedure classified as a Is_Primitive_Wrapper. Set
-=======
 --       Present in an E_Procedure classified as an Is_Primitive_Wrapper. Set
->>>>>>> c355071f
 --       to the entity that is being wrapped.
 
    ------------------
@@ -4288,11 +4215,7 @@
    --    Has_Qualified_Name            (Flag161)
    --    Has_Unknown_Discriminants     (Flag72)
    --    Has_Xref_Entry                (Flag182)
-<<<<<<< HEAD
-   --    Is_Ada_2005                   (Flag185)
-=======
    --    Is_Ada_2005_Only              (Flag185)
->>>>>>> c355071f
    --    Is_Bit_Packed_Array           (Flag122)  (base type only)
    --    Is_Child_Unit                 (Flag73)
    --    Is_Compilation_Unit           (Flag149)
@@ -4410,10 +4333,7 @@
    --    Is_Unsigned_Type              (Flag144)
    --    Is_Volatile                   (Flag16)
    --    Itype_Printed                 (Flag202)  (itypes only)
-<<<<<<< HEAD
-=======
    --    Known_To_Have_Preelab_Init    (Flag207)
->>>>>>> c355071f
    --    Must_Be_On_Byte_Boundary      (Flag183)
    --    Must_Have_Preelab_Init        (Flag208)
    --    Size_Depends_On_Discriminant  (Flag177)
@@ -4709,15 +4629,9 @@
    --    Generic_Renamings             (Elist23)  (for an instance)
    --    Inner_Instances               (Elist23)  (for a generic function)
    --    Privals_Chain                 (Elist23)  (for a protected function)
-<<<<<<< HEAD
-   --    Obsolescent_Warning           (Node24)
-   --    Abstract_Interface_Alias      (Node25)
-   --    Overridden_Operation          (Node26)
-=======
    --    Abstract_Interface_Alias      (Node25)
    --    Overridden_Operation          (Node26)
    --    Extra_Formals                 (Node28)
->>>>>>> c355071f
    --    Body_Needed_For_SAL           (Flag40)
    --    Elaboration_Entity_Required   (Flag174)
    --    Function_Returns_With_DSP     (Flag169)
@@ -4894,10 +4808,6 @@
    --    Generic_Renamings             (Elist23)  (for an instance)
    --    Inner_Instances               (Elist23)  (generic case only)
    --    Limited_View                  (Node23)   (non-generic, not instance)
-<<<<<<< HEAD
-   --    Obsolescent_Warning           (Node24)
-=======
->>>>>>> c355071f
    --    Current_Use_Clause            (Node25)
    --    Package_Instantiation         (Node26)
    --    Delay_Subprogram_Descriptors  (Flag50)
@@ -4969,18 +4879,10 @@
    --    Generic_Renamings             (Elist23)  (for an instance)
    --    Inner_Instances               (Elist23)  (for a generic procedure)
    --    Privals_Chain                 (Elist23)  (for a protected procedure)
-<<<<<<< HEAD
-   --    Obsolescent_Warning           (Node24)
-   --    Abstract_Interface_Alias      (Node25)
-   --    Overridden_Operation          (Node26)
-   --    Wrapped_Entity                (Node27)   (non-generic case only)
-
-=======
    --    Abstract_Interface_Alias      (Node25)
    --    Overridden_Operation          (Node26)
    --    Wrapped_Entity                (Node27)   (non-generic case only)
    --    Extra_Formals                 (Node28)
->>>>>>> c355071f
    --    Body_Needed_For_SAL           (Flag40)
    --    Elaboration_Entity_Required   (Flag174)
    --    Function_Returns_With_DSP     (Flag169)  (always False for procedure)
@@ -5005,10 +4907,6 @@
    --    Is_Null_Init_Proc             (Flag178)
    --    Is_Overriding_Operation       (Flag39)   (non-generic case only)
    --    Is_Primitive_Wrapper          (Flag195)  (non-generic case only)
-<<<<<<< HEAD
-
-=======
->>>>>>> c355071f
    --    Is_Private_Descendant         (Flag53)
    --    Is_Pure                       (Flag44)
    --    Is_Thread_Body                (Flag77)   (non-generic case only)
@@ -5058,11 +4956,7 @@
    --    Discriminant_Constraint       (Elist21)
    --    Corresponding_Remote_Type     (Node22)
    --    Stored_Constraint             (Elist23)
-<<<<<<< HEAD
-   --    Abstract_Interfaces           (Elist24)
-=======
    --    Abstract_Interfaces           (Elist25)
->>>>>>> c355071f
    --    Component_Alignment           (special)  (base type only)
    --    C_Pass_By_Copy                (Flag125)  (base type only)
    --    Has_External_Tag_Rep_Clause   (Flag110)
@@ -5091,14 +4985,8 @@
    --    Discriminant_Constraint       (Elist21)
    --    Private_View                  (Node22)
    --    Stored_Constraint             (Elist23)
-<<<<<<< HEAD
-   --    Abstract_Interfaces           (Elist24)
-   --    Has_Completion                (Flag26)
-   --    Has_Completion_In_Body        (Flag71)
-=======
    --    Abstract_Interfaces           (Elist25)
    --    Has_Completion                (Flag26)
->>>>>>> c355071f
    --    Has_Record_Rep_Clause         (Flag65)   (base type only)
    --    Has_External_Tag_Rep_Clause   (Flag110)
    --    Is_Concurrent_Record_Type     (Flag20)
@@ -5169,11 +5057,7 @@
    --    Scope_Depth_Value             (Uint22)
    --    Scope_Depth                   (synth)
    --    Stored_Constraint             (Elist23)
-<<<<<<< HEAD
-   --    Task_Body_Procedure           (Node24)
-=======
    --    Task_Body_Procedure           (Node25)
->>>>>>> c355071f
    --    Delay_Cleanups                (Flag114)
    --    Has_Master_Entity             (Flag21)
    --    Has_Storage_Size_Clause       (Flag23)   (base type only)
@@ -5503,10 +5387,7 @@
    function Discriminant_Constraint            (Id : E) return L;
    function Discriminant_Default_Value         (Id : E) return N;
    function Discriminant_Number                (Id : E) return U;
-<<<<<<< HEAD
-=======
    function Elaborate_Body_Desirable           (Id : E) return B;
->>>>>>> c355071f
    function Elaboration_Entity                 (Id : E) return E;
    function Elaboration_Entity_Required        (Id : E) return B;
    function Enclosing_Scope                    (Id : E) return E;
@@ -5595,10 +5476,7 @@
    function Has_Specified_Stream_Output        (Id : E) return B;
    function Has_Specified_Stream_Read          (Id : E) return B;
    function Has_Specified_Stream_Write         (Id : E) return B;
-<<<<<<< HEAD
-=======
    function Has_Static_Discriminants           (Id : E) return B;
->>>>>>> c355071f
    function Has_Storage_Size_Clause            (Id : E) return B;
    function Has_Stream_Size_Clause             (Id : E) return B;
    function Has_Subprogram_Descriptor          (Id : E) return B;
@@ -5618,11 +5496,7 @@
    function Is_Abstract                        (Id : E) return B;
    function Is_Local_Anonymous_Access          (Id : E) return B;
    function Is_Access_Constant                 (Id : E) return B;
-<<<<<<< HEAD
-   function Is_Ada_2005                        (Id : E) return B;
-=======
    function Is_Ada_2005_Only                   (Id : E) return B;
->>>>>>> c355071f
    function Is_Aliased                         (Id : E) return B;
    function Is_Asynchronous                    (Id : E) return B;
    function Is_Atomic                          (Id : E) return B;
@@ -6028,10 +5902,7 @@
    procedure Set_Discriminant_Constraint       (Id : E; V : L);
    procedure Set_Discriminant_Default_Value    (Id : E; V : N);
    procedure Set_Discriminant_Number           (Id : E; V : U);
-<<<<<<< HEAD
-=======
    procedure Set_Elaborate_Body_Desirable      (Id : E; V : B := True);
->>>>>>> c355071f
    procedure Set_Elaboration_Entity            (Id : E; V : E);
    procedure Set_Elaboration_Entity_Required   (Id : E; V : B := True);
    procedure Set_Enclosing_Scope               (Id : E; V : E);
@@ -6119,10 +5990,7 @@
    procedure Set_Has_Specified_Stream_Output   (Id : E; V : B := True);
    procedure Set_Has_Specified_Stream_Read     (Id : E; V : B := True);
    procedure Set_Has_Specified_Stream_Write    (Id : E; V : B := True);
-<<<<<<< HEAD
-=======
    procedure Set_Has_Static_Discriminants      (Id : E; V : B := True);
->>>>>>> c355071f
    procedure Set_Has_Storage_Size_Clause       (Id : E; V : B := True);
    procedure Set_Has_Stream_Size_Clause        (Id : E; V : B := True);
    procedure Set_Has_Subprogram_Descriptor     (Id : E; V : B := True);
@@ -6142,11 +6010,7 @@
    procedure Set_Is_Abstract                   (Id : E; V : B := True);
    procedure Set_Is_Local_Anonymous_Access     (Id : E; V : B := True);
    procedure Set_Is_Access_Constant            (Id : E; V : B := True);
-<<<<<<< HEAD
-   procedure Set_Is_Ada_2005                   (Id : E; V : B := True);
-=======
    procedure Set_Is_Ada_2005_Only              (Id : E; V : B := True);
->>>>>>> c355071f
    procedure Set_Is_Aliased                    (Id : E; V : B := True);
    procedure Set_Is_Asynchronous               (Id : E; V : B := True);
    procedure Set_Is_Atomic                     (Id : E; V : B := True);
@@ -6535,10 +6399,7 @@
    procedure Write_Field25_Name (Id : Entity_Id);
    procedure Write_Field26_Name (Id : Entity_Id);
    procedure Write_Field27_Name (Id : Entity_Id);
-<<<<<<< HEAD
-=======
    procedure Write_Field28_Name (Id : Entity_Id);
->>>>>>> c355071f
    --  These routines are used to output a nice symbolic name for the given
    --  field, depending on the Ekind. No blanks or end of lines are output,
    --  just the characters of the field name.
@@ -6608,10 +6469,7 @@
    pragma Inline (Discriminant_Constraint);
    pragma Inline (Discriminant_Default_Value);
    pragma Inline (Discriminant_Number);
-<<<<<<< HEAD
-=======
    pragma Inline (Elaborate_Body_Desirable);
->>>>>>> c355071f
    pragma Inline (Elaboration_Entity);
    pragma Inline (Elaboration_Entity_Required);
    pragma Inline (Enclosing_Scope);
@@ -6699,10 +6557,7 @@
    pragma Inline (Has_Specified_Stream_Output);
    pragma Inline (Has_Specified_Stream_Read);
    pragma Inline (Has_Specified_Stream_Write);
-<<<<<<< HEAD
-=======
    pragma Inline (Has_Static_Discriminants);
->>>>>>> c355071f
    pragma Inline (Has_Storage_Size_Clause);
    pragma Inline (Has_Stream_Size_Clause);
    pragma Inline (Has_Subprogram_Descriptor);
@@ -6722,11 +6577,7 @@
    pragma Inline (Is_Abstract);
    pragma Inline (Is_Local_Anonymous_Access);
    pragma Inline (Is_Access_Constant);
-<<<<<<< HEAD
-   pragma Inline (Is_Ada_2005);
-=======
    pragma Inline (Is_Ada_2005_Only);
->>>>>>> c355071f
    pragma Inline (Is_Access_Type);
    pragma Inline (Is_Aliased);
    pragma Inline (Is_Array_Type);
@@ -6846,10 +6697,7 @@
    pragma Inline (Is_VMS_Exception);
    pragma Inline (Is_Valued_Procedure);
    pragma Inline (Is_Visible_Child_Unit);
-<<<<<<< HEAD
-=======
    pragma Inline (Is_Visible_Formal);
->>>>>>> c355071f
    pragma Inline (Itype_Printed);
    pragma Inline (Kill_Elaboration_Checks);
    pragma Inline (Kill_Range_Checks);
@@ -7009,10 +6857,7 @@
    pragma Inline (Set_Discriminant_Constraint);
    pragma Inline (Set_Discriminant_Default_Value);
    pragma Inline (Set_Discriminant_Number);
-<<<<<<< HEAD
-=======
    pragma Inline (Set_Elaborate_Body_Desirable);
->>>>>>> c355071f
    pragma Inline (Set_Elaboration_Entity);
    pragma Inline (Set_Elaboration_Entity_Required);
    pragma Inline (Set_Enclosing_Scope);
@@ -7099,10 +6944,7 @@
    pragma Inline (Set_Has_Specified_Stream_Output);
    pragma Inline (Set_Has_Specified_Stream_Read);
    pragma Inline (Set_Has_Specified_Stream_Write);
-<<<<<<< HEAD
-=======
    pragma Inline (Set_Has_Static_Discriminants);
->>>>>>> c355071f
    pragma Inline (Set_Has_Storage_Size_Clause);
    pragma Inline (Set_Has_Subprogram_Descriptor);
    pragma Inline (Set_Has_Task);
@@ -7121,11 +6963,7 @@
    pragma Inline (Set_Is_Abstract);
    pragma Inline (Set_Is_Local_Anonymous_Access);
    pragma Inline (Set_Is_Access_Constant);
-<<<<<<< HEAD
-   pragma Inline (Set_Is_Ada_2005);
-=======
    pragma Inline (Set_Is_Ada_2005_Only);
->>>>>>> c355071f
    pragma Inline (Set_Is_Aliased);
    pragma Inline (Set_Is_Asynchronous);
    pragma Inline (Set_Is_Atomic);

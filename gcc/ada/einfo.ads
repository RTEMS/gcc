------------------------------------------------------------------------------
--                                                                          --
--                         GNAT COMPILER COMPONENTS                         --
--                                                                          --
--                                E I N F O                                 --
--                                                                          --
--                                 S p e c                                  --
--                                                                          --
--          Copyright (C) 1992-2006, Free Software Foundation, Inc.         --
--                                                                          --
-- GNAT is free software;  you can  redistribute it  and/or modify it under --
-- terms of the  GNU General Public License as published  by the Free Soft- --
-- ware  Foundation;  either version 2,  or (at your option) any later ver- --
-- sion.  GNAT is distributed in the hope that it will be useful, but WITH- --
-- OUT ANY WARRANTY;  without even the  implied warranty of MERCHANTABILITY --
-- or FITNESS FOR A PARTICULAR PURPOSE.  See the GNU General Public License --
-- for  more details.  You should have  received  a copy of the GNU General --
-- Public License  distributed with GNAT;  see file COPYING.  If not, write --
-- to  the  Free Software Foundation,  51  Franklin  Street,  Fifth  Floor, --
-- Boston, MA 02110-1301, USA.                                              --
--                                                                          --
-- As a special exception,  if other files  instantiate  generics from this --
-- unit, or you link  this unit with other files  to produce an executable, --
-- this  unit  does not  by itself cause  the resulting  executable  to  be --
-- covered  by the  GNU  General  Public  License.  This exception does not --
-- however invalidate  any other reasons why  the executable file  might be --
-- covered by the  GNU Public License.                                      --
--                                                                          --
-- GNAT was originally developed  by the GNAT team at  New York University. --
-- Extensive contributions were provided by Ada Core Technologies Inc.      --
--                                                                          --
------------------------------------------------------------------------------

with Snames; use Snames;
with Types;  use Types;
with Uintp;  use Uintp;
with Urealp; use Urealp;

package Einfo is

--  This package defines the annotations to the abstract syntax tree that
--  are needed to support semantic processing of an Ada compilation.

--  Note that after editing this spec and the corresponding body it is
--  required to run ceinfo to check the consistentcy of spec and body.
--  See ceinfo.adb for more information about the checks made.

--  These annotations are for the most part attributes of declared entities,
--  and they correspond to conventional symbol table information. Other
--  attributes include sets of meanings for overloaded names, possible
--  types for overloaded expressions, flags to indicate deferred constants,
--  incomplete types, etc. These attributes are stored in available fields
--  in tree nodes (i.e. fields not used by the parser, as defined by the
--  Sinfo package specification), and accessed by means of a set of
--  subprograms which define an abstract interface.

--  There are two kinds of semantic information

--    First, the tree nodes with the following Nkind values:

--      N_Defining_Identifier
--      N_Defining_Character_Literal
--      N_Defining_Operator_Symbol

--    are called Entities, and constitute the information that would often
--    be stored separately in a symbol table. These nodes are all extended
--    to provide extra space, and contain fields which depend on the entity
--    kind, as defined by the contents of the Ekind field. The use of the
--    Ekind field, and the associated fields in the entity, are defined
--    in this package, as are the access functions to these fields.

--    Second, in some cases semantic information is stored directly in other
--    kinds of nodes, e.g. the Etype field, used to indicate the type of an
--    expression. The access functions to these fields are defined in the
--    Sinfo package, but their full documentation is to be found in
--    the Einfo package specification.

--  Declaration processing places information in the nodes of their defining
--  identifiers. Name resolution places in all other occurrences of an
--  identifier a pointer to the corresponding defining occurrence.

--------------------------------
-- The XEINFO Utility Program --
--------------------------------

--  XEINFO is a utility program which automatically produces a C header file,
--  einfo.h from the spec and body of package Einfo. It reads the input
--  files einfo.ads and einfo.adb and produces the output file einfo.h.
--  XEINFO is run automatically by the build scripts when you do a full
--  bootstrap.

--  In order for this utility program to operate correctly, the form of the
--  einfo.ads and einfo.adb files must meet certain requirements and be laid
--  out in a specific manner.

--  The general form of einfo.ads is as follows:

--     type declaration for type Entity_Kind
--     subtype declarations declaring subranges of Entity_Kind
--     subtype declarations declaring synonyms for some standard types
--     function specs for attributes
--     procedure specs
--     pragma Inline declarations

--  This order must be observed. There are no restrictions on the procedures,
--  since the C header file only includes functions (Gigi is not allowed to
--  modify the generated tree). However, functions are required to have headers
--  that fit on a single line.

--  XEINFO reads and processes the function specs and the pragma Inlines. For
--  functions that are declared as inlined, XEINFO reads the corresponding body
--  from einfo.adb, and processes it into C code. This results in some strict
--  restrictions on which functions can be inlined:

--     The function spec must be on a single line

--     There can only be a single statement, contained on a single line,
--     not counting any pragma Assert statements.

--     This single statement must either be a function call with simple,
--     single token arguments, or it must be a membership test of the form
--     a in b, where a and b are single tokens.

--  For functions that are not inlined, there is no restriction on the body,
--  and XEINFO generates a direct reference in the C header file which allows
--  the C code in Gigi to directly call the corresponding Ada body.

----------------------------------
-- Handling of Type'Size Values --
----------------------------------

--  The Ada 95 RM contains some rather peculiar (to us!) rules on the value
--  of type'Size (see RM 13.3(55)). We have found that attempting to use
--  these RM Size values generally, and in particular for determining the
--  default size of objects, creates chaos, and major incompatibilies in
--  existing code.

--  We proceed as follows, for discrete and fixed-point subtypes, we have
--  two separate sizes for each subtype:

--    The Object_Size, which is used for determining the default size of
--    objects and components. This size value can be referred to using the
--    Object_Size attribute. The phrase "is used" here means that it is
--    the basis of the determination of the size. The backend is free to
--    pad this up if necessary for efficiency, e.g. an 8-bit stand-alone
--    character might be stored in 32 bits on a machine with no efficient
--    byte access instructions such as the Alpha.

--    The default rules for the value of Object_Size for fixed-point and
--    discrete types are as follows:

--       The Object_Size for base subtypes reflect the natural hardware
--       size in bits (see Ttypes and Cstand for integer types). For
--       enumeration and fixed-point base subtypes have 8. 16. 32 or 64
--       bits for this size, depending on the range of values to be stored.

--       The Object_Size of a subtype is the same as the Object_Size of
--       the subtype from which it is obtained.

--       The Object_Size of a derived base type is copied from the parent
--       base type, and the Object_Size of a derived first subtype is copied
--       from the parent first subtype.

--    The Value_Size which is the number of bits required to store a value
--    of the type. This size can be referred to using the Value_Size
--    attribute. This value is used to determine how tightly to pack
--    records or arrays with components of this type, and also affects
--    the semantics of unchecked conversion (unchecked conversions where
--    the Value_Size values differ generate a warning, and are potentially
--    target dependent).

--    The default rule for the value of Value_Size are as follows:

--       The Value_Size for a base subtype is the minimum number of bits
--       required to store all values of the type (including the sign bit
--       only if negative values are possible).

--       If a subtype statically matches the first subtype, then it has
--       by default the same Value_Size as the first subtype. This is a
--       consequence of RM 13.1(14) ("if two subtypes statically match,
--       then their subtype-specific aspects are the same".)

--       All other subtypes have a Value_Size corresponding to the minimum
--       number of bits required to store all values of the subtype. For
--       dynamic bounds, it is assumed that the value can range down or up
--       to the corresponding bound of the ancestor

--    The RM defined attribute Size corresponds to the Value_Size attribute

--    The Size attribute may be defined for a first-named subtype. This sets
--    the Value_Size of the first-named subtype to the given value, and the
--    Object_Size of this first-named subtype to the given value padded up
--    to an appropriate boundary. It is a consequence of the default rules
--    above that this Object_Size will apply to all further subtypes. On the
--    otyher hand, Value_Size is affected only for the first subtype, any
--    dynamic subtypes obtained from it directly, and any statically matching
--    subtypes. The Value_Size of any other static subtypes is not affected.

--    Value_Size and Object_Size may be explicitly set for any subtype using
--    an attribute definition clause. Note that the use of these attributes
--    can cause the RM 13.1(14) rule to be violated. If two access types
--    reference aliased objects whose subtypes have differing Object_Size
--    values as a result of explicit attribute definition clauses, then it
--    is erroneous to convert from one access subtype to the other.

--    At the implementation level, Esize stores the Object_Size and the
--    RM_Size field stores the Value_Size (and hence the value of the
--    Size attribute, which, as noted above, is equivalent to Value_Size).

--  To get a feel for the difference, consider the following examples (note
--  that in each case the base is short_short_integer with a size of 8):

--                                            Object_Size     Value_Size

--     type x1 is range 0..5;                      8               3

--     type x2 is range 0..5;
--     for x2'size use 12;                        12              12

--     subtype x3 is x2 range 0 .. 3;             12               2

--     subtype x4 is x2'base range 0 .. 10;        8               4

--     subtype x5 is x2 range 0 .. dynamic;       12              (7)

--     subtype x6 is x2'base range 0 .. dynamic;   8              (7)

--  Note: the entries marked (7) are not actually specified by the Ada 95 RM,
--  but it seems in the spirit of the RM rules to allocate the minimum number
--  of bits known to be large enough to hold the given range of values.

--  So far, so good, but GNAT has to obey the RM rules, so the question is
--  under what conditions must the RM Size be used. The following is a list
--  of the occasions on which the RM Size must be used:

--    Component size for packed arrays or records
--    Value of the attribute Size for a type
--    Warning about sizes not matching for unchecked conversion

--  The RM_Size field keeps track of the RM Size as needed in these
--  three situations.

--  For types other than discrete and fixed-point types, the Object_Size
--  and Value_Size are the same (and equivalent to the RM attribute Size).
--  Only Size may be specified for such types.

-----------------------
-- Entity Attributes --
-----------------------

--  This section contains a complete list of the attributes that are defined
--  on entities. Some attributes apply to all entities, others only to certain
--  kinds of entities. In the latter case the attribute should only be set or
--  accessed if the Ekind field indicates an appropriate entity.

--  There are two kinds of attributes that apply to entities, stored and
--  synthesized. Stored attributes correspond to a field or flag in the entity
--  itself. Such attributes are identified in the table below by giving the
--  field or flag in the attribute that is used to hold the attribute value.
--  Synthesized attributes are not stored directly, but are rather computed as
--  needed from other attributes, or from information in the tree. These are
--  marked "synthesized" in the table below. The stored attributes have both
--  access functions and set procedures to set the corresponding values, while
--  synthesized attributes have only access functions.

--  Note: in the case of Node, Uint, or Elist fields, there are cases where
--  the same physical field is used for different purposes in different
--  entities, so these access functions should only be referenced for the
--  class of entities in which they are defined as being present. Flags are
--  not overlapped in this way, but nevertheless as a matter of style and
--  abstraction (which may or may not be checked by assertions in the body),
--  this restriction should be observed for flag fields as well.

--  Note: certain of the attributes on types apply only to base types, and
--  are so noted by the notation [base type only]. These are cases where the
--  attribute of any subtype is the same as the attribute of the base type.
--  The attribute can be referenced on a subtype (and automatically retrieves
--  the value from the base type). However, it is an error to try to set the
--  attribute on other than the base type, and if assertions are enabled,
--  an attempt to set the attribute on a subtype will raise an assert error.

--  Other attributes are noted as applying the implementation base type only.
--  These are representation attributes which must always apply to a full
--  non-private type, and where the attributes are always on the full type.
--  The attribute can be referenced on a subtype (and automatically retries
--  the value from the implementation base type). However, it is an error
--  to try to set the attribute on other than the implementation base type,
--  and if assertions are enabled, an attempt to set the attribute on a
--  subtype will raise an assert error.

--    Abstract_Interfaces (Elist25)
--       Present in record types and subtypes. List of abstract interfaces
--       implemented by a tagged type that are not already implemented by the
--       ancestors (Ada 2005: AI-251).

--    Abstract_Interface_Alias (Node25)
--       Present in subprograms that cover a primitive operation of an abstract
--       interface type. Can be set only if the Is_Hidden flag is also set,
--       since such entities are always hidden. Points to its associated
--       interface subprogram. It is used to register the subprogram in
--       secondary dispatch table of the interface (Ada 2005: AI-251).

--    Accept_Address (Elist21)
--       Present in entries. If an accept has a statement sequence, then an
--       address variable is created, which is used to hold the address of the
--       parameters, as passed by the runtime. Accept_Address holds an element
--       list which represents a stack of entities for these address variables.
--       The current entry is the top of the stack, which is the last element
--       on the list. A stack is required to handle the case of nested select
--       statements referencing the same entry.

--    Actual_Subtype (Node17)
--       Present in variables, constants, and formal parameters. This is the
--       subtype imposed by the value of the object, as opposed to its nominal
--       subtype, which is imposed by the declaration. The actual subtype
--       differs from the nominal one when the latter is indefinite (as in the
--       case of an unconstrained formal parameter, or a variable declared
--       with an unconstrained type and an initial value). The nominal subtype
--       is the Etype entry for the entity. The Actual_Subtype field is set
--       only if the actual subtype differs from the nominal subtype. If the
--       actual and nominal subtypes are the same, then the Actual_Subtype
--       field is Empty, and Etype indicates both types.
--
--       For objects, the Actual_Subtype is set only if this is a discriminated
--       type. For arrays, the bounds of the expression are obtained and the
--       Etype of the object is directly the constrained subtype. This is
--       rather irregular, and the semantic checks that depend on the nominal
--       subtype being unconstrained use flag Is_Constr_Subt_For_U_Nominal(qv).

--    Access_Disp_Table (Elist16) [implementation base type only]
--       Present in record type entities. For a tagged type, points to the
--       dispatch tables associated with the tagged type. For a non-tagged
--       record, contains Empty.

--    Address_Clause (synthesized)
--       Applies to entries, objects and subprograms. Set if an address clause
--       is present which references the object or subprogram and points to
--       the N_Attribute_Definition_Clause node. Empty if no Address clause.
--       The expression in the address clause is always a constant that is
--       defined before the entity to which the address clause applies.
--       Note: Gigi references this field in E_Task_Type entities???

--    Address_Taken (Flag104)
--       Present in all entities. Set if the Address or Unrestricted_Access
--       attribute is applied directly to the entity, i.e. the entity is the
--       entity of the prefix of the attribute reference. Used by Gigi to
--       make sure that the address can be meaningfully taken.

--    Alias (Node18)
--       Present in overloaded entities (literals, subprograms, entries) and
--       subprograms that cover a primitive operation of an abstract interface
--       (that is, subprograms with the Abstract_Interface_Alias attribute).
--       In case of overloaded entities it points to the parent subprogram of
--       a derived subprogram. In case of abstract interface subprograms it
--       points to the subprogram that covers the abstract interface primitive.
--       Also used for a subprogram renaming, where it points to the renamed
--       subprogram. Always empty for entries.

--    Alignment (Uint14)
--       Present in entities for types and also in constants, variables,
--       loop parameters, and formal parameters. This indicates the desired
--       alignment for a type, or the actual alignment for an object. A value
--       of zero (Uint_0) indicates that the alignment has not been set yet.
--       The alignment can be set by an explicit alignment clause, or set by
--       the front-end in package Layout, or set by the back-end as part of
--       the back end back-annotation process. The alignment field is also
--       present in E_Exception entities, but there it is used only by the
--       back-end for back annotation.

--    Alignment_Clause (synthesized)
--       Applies to all entities for types and objects. If an alignment
--       attribute definition clause is present for the entity, then this
--       function returns the N_Attribute_Definition clause that specifies the
--       alignment. If no alignment clause applies to the type, then the call
--       to this function returns Empty. Note that the call can return a
--       non-Empty value even if Has_Alignment_Clause is not set (happens with
--       subtype and derived type declarations). Note also that a record
--       definition clause with an (obsolescent) mod clause is converted
--       into an attribute definition clause for this purpose.

--    Ancestor_Subtype (synthesized)
--       Applies to all type and subtype entities. If the argument is a
--       subtype then it returns the subtype or type from which the subtype
--       was obtained, otherwise it returns Empty.

--    Associated_Formal_Package (Node12)
--       Present in packages that are the actuals of formal_packages. Points
--       to the entity in the declaration for the formal package.

--    Associated_Node_For_Itype (Node8)
--       Present in all type and subtype entities. Set non-Empty only for
--       Itypes. Set to point to the associated node for the Itype, i.e.
--       the node whose elaboration generated the Itype. This is used for
--       copying trees, to determine whether or not to copy an Itype, and
--       also for accessibility checks on anonymous access types. This
--       node is typically an object declaration, component declaration,
--       type or subtype declaration. For an access discriminant in a type
--       declaration, the associated_node_for_itype is the discriminant
--       specification. For an access parameter it is the enclosing subprogram
--       declaration.

--    Associated_Storage_Pool (Node22) [root type only]
--       Present in simple and general access type entities. References the
--       storage pool to be used for the corresponding collection. A value of
--       Empty means that the default pool is to be used. This is present
--       only in the root type, since derived types must have the same pool
--       as the parent type.

--    Associated_Final_Chain (Node23)
--       Present in simple and general access type entities. References the
--       List_Controller object that holds the finalization chain on which
--       are attached dynamically allocated objects referenced by the access
--       type. Empty when the access type cannot reference a controlled object.

--    Barrier_Function (Node12)
--       Present in protected entries and entry families. This is the
--       subprogram declaration for the body of the function that returns
--       the value of the entry barrier.

--    Base_Type (synthesized)
--       Applies to all type entities. Returns the base type of a type or
--       subtype. The base type of a type is the type itself. The base type
--       of a subtype is the type that it constrains (which is always a type
--       entity, not some other subtype). Note that in the case of a subtype
--       of a private type, it is possible for the base type attribute to
--       return a private type, even if the subtype to which it applies is
--       non-private. See also Implementation_Base_Type. Note: it is allowed
--       to apply Base_Type to other than a type, in which case it simply
--       returns the entity unchanged.

--    Block_Node (Node11)
--       Present in block entities. Points to the identifier in the
--       Block_Statement itself. Used when retrieving the block construct
--       for finalization purposes, The block entity has an implicit label
--       declaration in the enclosing declarative part, and has otherwise
--       no direct connection in the tree with the block statement. The
--       link is to the identifier (which is an occurence of the entity)
--       and not to the block_statement itself, because the statement may
--       be rewritten, e.g. in the process of removing dead code.

--    Body_Entity (Node19)
--       Present in package and generic package entities, points to the
--       corresponding package body entity if one is present.

--    Body_Needed_For_SAL (Flag40)
--       Present in package and subprogram entities that are compilation
--       units. Indicates that the source for the body must be included
--       when the unit is part of a standalone library.

--    C_Pass_By_Copy (Flag125) [implementation base type only]
--       Present in record types. Set if a pragma Convention for the record
--       type specifies convention C_Pass_By_Copy. This convention name is
--       treated as identical in all respects to convention C, except that
--       if it is specified for a record type, then the C_Pass_By_Copy flag
--       is set, and if a foreign convention subprogram has a formal of the
--       corresponding type, then the parameter passing mechanism will be
--       set to By_Copy (unless specifically overridden by an Import or
--       Export pragma).

--    Can_Never_Be_Null (Flag38)
--       This flag is present in all entities, but can only be set in an
--       object which can never have a null value. This is used to avoid
--       unncessary resetting of the Is_Known_Non_Null flag for such
--       entities. The cases where this is set True are constant access
--       values initialized to a non-null value, and access parameters.

--    Chars (Name1)
--       Present in all entities. This field contains an entry into the names
--       table that has the character string of the identifier, character
--       literal or operator symbol. See Namet for further details. Note that
--       throughout the processing of the front end, this name is the simple
--       unqualified name. However, just before gigi is called, a call is made
--       to Qualify_All_Entity_Names. This causes entity names to be qualified
--       using the encoding described in exp_dbug.ads, and from that point on
--       (including post gigi steps such as cross-reference generation), the
--       entities will contain the encoded qualified names.

--    Checks_May_Be_Suppressed (Flag31)
--       Present in all entities. Set if a pragma Suppress or Unsuppress
--       mentions the entity specifically in the second argument. If this
--       flag is set the the Global_Entity_Suppress and Local_Entity_Suppress
--       tables must be consulted to determine if the is actually an active
--       Suppress or Unsuppress pragma that applies to the entity.

--    Class_Wide_Type (Node9)
--       Present in all type entities. For a tagged type or subtype, returns
--       the corresponding implicitly declared class-wide type. Set to Empty
--       for non-tagged types.

--    Cloned_Subtype (Node16)
--       Present in E_Record_Subtype and E_Class_Wide_Subtype entities.
--       Each such entity can either have a Discriminant_Constraint, in
--       which case it represents a distinct type from the base type (and
--       will have a list of components and discrimants in the list headed by
--       First_Entity) or else no such constraint, in which case it will be a
--       copy of the base type.
--
--       o  Each element of the list in First_Entity is copied from the base
--          type; in that case, this field is Empty.
--
--       o  The list in First_Entity is shared with the base type; in that
--          case, this field points to that entity.
--
--       A record or classwide subtype may also be a copy of some other
--       subtype and share the entities in the First_Entity with that subtype.
--       In that case, this field points to that subtype.
--
--       For E_Class_Wide_Subtype, the presence of Equivalent_Type overrides
--       this field. Note that this field ONLY appears in subtype entries, not
--       in type entries, it is not present, and it is an error to reference
--       Cloned_Subtype in an E_Record_Type or E_Class_Wide_Type entity.

--    Comes_From_Source
--       This flag appears on all nodes, including entities, and indicates
--       that the node was created by the scanner or parser from the original
--       source. Thus for entities, it indicates that the entity is defined
--       in the original source program.

--    Component_Alignment (special field) [base type only]
--       Present in array and record entities. Contains a value of type
--       Component_Alignment_Kind indicating the alignment of components.
--       Set to Calign_Default normally, but can be overridden by use of
--       the Component_Alignment pragma. Note: this field is currently
--       stored in a non-standard way, see body for details.

--    Component_Bit_Offset (Uint11)
--       Present in record components (E_Component, E_Discriminant) if a
--       component clause applies to the component. First bit position of
--       given component, computed from the first bit and position values
--       given in the component clause. A value of No_Uint means that the
--       value is not yet known. The value can be set by the appearence of
--       an explicit component clause in a record representation clause,
--       or it can be set by the front-end in package Layout, or it can be
--       set by the backend. By the time backend processing is completed,
--       this field is always set. A negative value is used to represent
--       a value which is not known at compile time, and must be computed
--       at run-time (this happens if fields of a record have variable
--       lengths). See package Layout for details of these values.
--
--       Note: this field is obsolescent, to be eventually replaced entirely
--       by Normalized_First_Bit and Normalized_Position, but for the moment,
--       gigi is still using (and back annotating) this field, and gigi does
--       not know about the new fields. For the front end layout case, the
--       Component_Bit_Offset field is only set if it is static, and otherwise
--       the new Normalized_First_Bit and Normalized_Position fields are used.

--    Component_Clause (Node13)
--       Present in record components and discriminants. If a record
--       representation clause is present for the corresponding record
--       type a that specifies a position for the component, then the
--       Component_Clause field of the E_Component entity points to the
--       N_Component_Clause node. Set to Empty if no record representation
--       clause was present, or if there was no specification for this
--       component.

--    Component_Size (Uint22) [implementation base type only]
--       Present in array types. It contains the component size value for
--       the array. A value of No_Uint means that the value is not yet set.
--       The value can be set by the use of a component size clause, or
--       by the front end in package Layout, or by the backend. A negative
--       value is used to represent a value which is not known at compile
--       time, and must be computed at run-time (this happens if the type
--       of the component has a variable length size). See package Layout
--       for details of these values.

--    Component_Type (Node20) [implementation base type only]
--       Present in array types and string types. References component type.

--    Constant_Value (synthesized)
--       Applies to variables, constants, named integers, and named reals.
--       Obtains the initialization expression for the entity. Will return
--       Empty for for a deferred constant whose full view is not available
--       or in some other cases of internal entities, which cannot be treated
--       as constants from the point of view of constant folding. Empty is
--       also returned for variables with no initialization expression.

--    Corresponding_Concurrent_Type (Node18)
--       Present in record types that are constructed by the expander to
--       represent task and protected types (Is_Concurrent_Record_Type flag
--       set True). Points to the entity for the corresponding task type or
--       protected type.

--    Corresponding_Discriminant (Node19)
--       Present in discriminants of a derived type, when the discriminant is
--       used to constrain a discriminant of the parent type. Points to the
--       corresponding discriminant in the parent type. Otherwise it is Empty.

--    Corresponding_Equality (Node13)
--       Present in function entities for implicit inequality operators.
--       Denotes the explicit or derived equality operation that creates
--       the implicit inequality. Note that this field is not present in
--       other function entities, only in implicit inequality routines,
--       where Comes_From_Source is always False.

--    Corresponding_Record_Type (Node18)
--       Present in protected and task types and subtypes. References the
--       entity for the corresponding record type constructed by the expander
--       (see Exp_Ch9). This type is used to represent values of the task type.

--    Corresponding_Remote_Type (Node22)
--       Present in record types that describe the fat pointer structure for
--       Remote_Access_To_Subrogram types. References the original access type.

--    CR_Discriminant (Node23)
--       Present in discriminants of concurrent types. Denotes the homologous
--       discriminant of the corresponding record type. The CR_Discriminant is
--       created at the same time as the discriminal, and used to replace
--       occurrences of the discriminant within the type declaration.

--    Current_Use_Clause (Node25)
--       Present in packages. Indicates the use clause currently in scope
--       that makes the package use_visible. Used to detect redundant use
--       clauses for the same package.

--    Current_Use_Clause (Node25)
--      Present in packages. Indicates the use clause currently in scope
--      that makes the package use_visible. Used to detect redundant use
--      clauses for the same package.

--    Current_Value (Node9)
--       Present in all object entities. Set in E_Variable, E_Constant, formal
--       parameters and E_Loop_Parameter entities if we have trackable current
--       values. Set non-Empty if the (constant) current value of the variable
--       is known, This value is valid only for references from the same
--       sequential scope as the entity. The sequential scope of an entity
--       includes the immediate scope and any contained scopes that are package
--       specs, package bodies, blocks (at any nesting level) or statement
--       sequences in IF or loop statements.
--
--       Another related use of this field is to record information about the
--       value obtained from an IF or WHILE statement condition. If the IF or
--       ELSIF or WHILE condition has the form "NOT {,NOT] OBJ RELOP VAL ",
--       or OBJ [AND [THEN]] expr, where OBJ refers to an entity with a
--       Current_Value field, RELOP is one of the six relational operators, and
--       VAL is a compile-time known value then the Current_Value field of OBJ
--       points to the N_If_Statement, N_Elsif_Part, or N_Iteration_Scheme node
--       of the relevant construct, and the Condition field of this can be
--       consulted to give information about the value of OBJ. For more details
--       on this usage, see the procedure Exp_Util.Get_Current_Value_Condition.

--    Debug_Info_Off (Flag166)
--       Present in all entities. Set if a pragma Suppress_Debug_Info applies
--       to the entity, or if internal processing in the compiler determines
--       that suppression of debug information is desirable. Note that this
--       flag is only for use by the front end as part of the processing for
--       determining if Needs_Debug_Info should be set. The back end should
--       always test Needs_Debug_Info, it should never test Debug_Info_Off.

--    Debug_Renaming_Link (Node13)
--       Used to link the enumeration literal of a debug renaming declaration
--       to the renamed entity. See Exp_Dbug.Debug_Renaming_Declaration for
--       details of the use of this field.

--    Declaration_Node (synthesized)
--       Applies to all entities. Returns the tree node for the declaration
--       that declared the entity. Normally this is just the Parent of the
--       entity. One exception arises with child units, where the parent of
--       the entity is a selected component or a defining program unit name.
--       Another exception is that if the entity is an incomplete type that
--       has been completed, then we obtain the declaration node denoted by
--       the full type, i.e. the full type declaration node.

--    Default_Expr_Function (Node21)
--       Present in parameters. It holds the entity of the parameterless
--       function that is built to evaluate the default expression if it is
--       more complex than a simple identifier or literal. For the latter
--       simple cases or if there is no default value, this field is Empty.

--    Default_Expressions_Processed (Flag108)
--       A flag in subprograms (functions, operators, procedures) and in
--       entries and entry families used to indicate that default expressions
--       have been processed and to avoid multiple calls to process the
--       default expressions (see Freeze.Process_Default_Expressions), which
--       would not only waste time, but also generate false error messages.

--    Default_Value (Node20)
--       Present in formal parameters. Points to the node representing the
--       expression for the default value for the parameter. Empty if the
--       parameter has no default value (which is always the case for OUT
--       and IN OUT parameters in the absence of errors).

--    Delay_Cleanups (Flag114)
--       Present in entities that have finalization lists (subprograms
--       blocks, and tasks). Set if there are pending generic body
--       instantiations for the corresponding entity. If this flag is
--       set, then generation of cleanup actions for the corresponding
--       entity must be delayed, since the insertion of the generic body
--       may affect cleanup generation (see Inline for further details).

--    Delay_Subprogram_Descriptors (Flag50)
--       Present in entities for which exception subprogram descriptors
--       are generated (subprograms, package declarations and package
--       bodies). Present if there are pending generic body instantiations
--       for the corresponding entity. If this flag is set, then generation
--       of the subprogram descriptor for the corresponding enities must
--       be delayed, since the insertion of the generic body may add entries
--       to the list of handlers.
--
--       Note: for subprograms, Delay_Subprogram_Descriptors is set if and
--       only if Delay_Cleanups is set. But Delay_Cleanups can be set for a
--       a block (in which case Delay_Subprogram_Descriptors is set for the
--       containing subprogram). In addition Delay_Subprogram_Descriptors is
--       set for a library level package declaration or body which contains
--       delayed instantiations (in this case the descriptor refers to the
--       enclosing elaboration procedure).

--    Delta_Value (Ureal18)
--       Present in fixed and decimal types. Points to a universal real
--       that holds value of delta for the type, as given in the declaration
--       or as inherited by a subtype or derived type.

--    Dependent_Instances (Elist8)
--       Present in packages that are instances. Holds list of instances
--       of inner generics. Used to place freeze nodes for those instances
--       after that of the current one, i.e. after the corresponding generic
--       bodies.

--    Depends_On_Private (Flag14)
--       Present in all type entities. Set if the type is private or if it
--       depends on a private type.

--    Designated_Type (synthesized)
--       Applies to access types. Returns the designated type. Differs
--       from Directly_Designated_Type in that if the access type refers
--       to an incomplete type, and the full type is available, then this
--       full type is returned instead of the incomplete type.

--    Digits_Value (Uint17)
--       Present in floating point types and subtypes and decimal types and
--       subtypes. Contains the Digits value specified in the declaration.

--    Directly_Designated_Type (Node20)
--       Present in access types. This field points to the type that is
--       directly designated by the access type. In the case of an access
--       type to an incomplete type, this field references the incomplete
--       type. Note that in the semantic processing, what is useful in
--       nearly all cases is the full type designated by the access type.
--       The function Designated_Type obtains this full type in the case of
--       access to an incomplete type.

--    Discard_Names (Flag88)
--       Present in types and exception entities. Set if pragma Discard_Names
--       applies to the entity. It is also set for declarative regions and
--       package specs for which a Discard_Names pragma with zero arguments
--       has been encountered. The purpose of setting this flag is to be able
--       to set the Discard_Names attribute on enumeration types declared
--       after the pragma within the same declarative region. This flag is
--       set to False if a Keep_Names pragma appears for an enumeration type.

--    Discriminal (Node17)
--       Present in discriminants (Discriminant formal: GNAT's first
--       coinage). The entity used as a formal parameter that corresponds
--       to a discriminant. See section "Handling of Discriminants" for
--       full details of the use of discriminals.

--    Discriminal_Link (Node10)
--       Present in discriminals (which have an Ekind of E_In_Parameter,
--       or E_Constant), points back to corresponding discriminant.

--    Discriminant_Checking_Func (Node20)
--       Present in components. Points to the defining identifier of the
--       function built by the expander returns a Boolean indicating whether
--       the given record component exists for the current discriminant
--       values.

--    Discriminant_Constraint (Elist21)
--       Present in entities whose Has_Discriminants flag is set (concurrent
--       types, subtypes, record types and subtypes, private types and
--       subtypes, limited private types and subtypes and incomplete types).
--       It is an error to reference the Discriminant_Constraint field if
--       Has_Discriminants is False.
--
--       If the Is_Constrained flag is set, Discriminant_Constraint points
--       to an element list containing the discriminant constraints in the
--       same order in which the discriminants are declared.
--
--       If the Is_Constrained flag is not set but the discriminants of the
--       unconstrained type have default initial values then this field
--       points to an element list giving these default initial values in
--       the same order in which the discriminants are declared. Note that
--       in this case the entity cannot be a tagged record type, because
--       discriminants in this case cannot have defaults.
--
--       If the entity is a tagged record implicit type, then this field is
--       inherited from the first subtype (so that the itype is subtype
--       conformant with its first subtype, which is needed when the first
--       subtype overrides primitive operations inherited by the implicit
--       base type).
--
--       In all other cases Discriminant_Constraint contains the empty
--       Elist (ie it is initialized with a call to New_Elmt_List).

--    Discriminant_Default_Value (Node20)
--       Present in discriminants. Points to the node representing the
--       expression for the default value of the discriminant. Set to
--       Empty if the discriminant has no default value.

--    Discriminant_Number (Uint15)
--       Present in discriminants. Gives the ranking of a discriminant in
--       the list of discriminants of the type, i.e. a sequential integer
--       index starting at 1 and ranging up to Number_Discriminants.

--    DTC_Entity (Node16)
--       Present in function and procedure entities. Set to Empty unless
--       the subprogram is dispatching in which case it references the
--       Dispatch Table pointer Component. That is to say the component _tag
--       for regular Ada tagged types, for CPP_Class types and their
--       descendants this field points to the component entity in the record
--       that is the Vtable pointer for the Vtable containing the entry that
--       references the subprogram.

--    DT_Entry_Count (Uint15)
--       Present in E_Component entities. Only used for component marked
--       Is_Tag. Store the number of entries in the Vtable (or Dispatch Table)

<<<<<<< HEAD
--    DT_Offset_To_Top_Func (Node24)
=======
--    DT_Offset_To_Top_Func (Node25)
>>>>>>> f8383f28
--       Present in E_Component entities. Only used for component marked
--       Is_Tag. If present it stores the Offset_To_Top function used to
--       provide this value in tagged types whose ancestor has discriminants.

--    DT_Position (Uint15)
--       Present in function and procedure entities which are dispatching
--       (should not be referenced without first checking that flag
--       Is_Dispatching_Operation is True). Contains the offset into
--       the Vtable for the entry that references the subprogram.

--    Ekind (Ekind)
--       Present in all entities. Contains a value of the enumeration type
--       Entity_Kind declared in a subsequent section in this spec.

<<<<<<< HEAD
=======
--    Elaborate_Body_Desirable (Flag210)
--       Present in package entities. Set if the elaboration circuitry detects
--       a case where there is a package body that modifies one or more visible
--       entities in the package spec and there is no explicit Elaborate_Body
--       pragma for the package. This information is passed on to the binder,
--       which attempts, but does not promise, to elaborate the body as close
--       to the spec as possible.

>>>>>>> f8383f28
--    Elaboration_Entity (Node13)
--       Present in generic and non-generic package and subprogram
--       entities. This is a boolean entity associated with the unit that
--       is initiallly set to False, and is set True when the unit is
--       elaborated. This is used for two purposes. First, it is used to
--       implement required access before elaboration checks (the flag
--       must be true to call a subprogram at elaboration time). Second,
--       it is used to guard against repeated execution of the generated
--       elaboration code.
--
--       Note that we always allocate this flag, and set this field, but
--       we do not always actually use it. It is only used if it is needed
--       for access-before-elaboration use (see Elaboration_Entity_Required
--       flag) or if either the spec or the body has elaboration code. If
--       neither of these two conditions holds, then the entity is still
--       allocated (since we don't know early enough whether or not there
--       is elaboration code), but is simply not used for any purpose.

--    Elaboration_Entity_Required (Flag174)
--       Present in generics and non-generic package and subprogram
--       entities. Set only if Elaboration_Entity is non-Empty to indicate
--       that the boolean is required to be set even if there is no other
--       elaboration code. This occurs when the Elaboration_Entity flag
--       is used for required access-before-elaboration checking. If the
--       flag is only for preventing multiple execution of the elaboration
--       code, then if there is no other elaboration code, obviously there
--       is no need to set the flag.

--    Enclosing_Dynamic_Scope (synthesized)
--       Applies to all entities. Returns the closest dynamic scope in which
--       the entity is declared or Standard_Standard for library-level entities

--    Enclosing_Scope (Node18)
--       Present in labels. Denotes the innermost enclosing construct that
--       contains the label. Identical to the scope of the label, except for
--       labels declared in the body of an accept statement, in which case the
--       entry_name is the Enclosing_Scope. Used to validate goto's within
--       accept statements.

--    Entry_Accepted (Flag152)
--       Present in E_Entry and E_Entry_Family entities. Set if there is
--       at least one accept for this entry in the task body. Used to
--       generate warnings for missing accepts.

--    Entry_Bodies_Array (Node15)
--       Present in protected types for which Has_Entries is true.
--       This is the defining identifier for the array of entry body
--       action procedures and barrier functions used by the runtime to
--       execute the user code associated with each entry.

--    Entry_Cancel_Parameter (Node23)
--       Present in blocks. This only applies to a block statement for
--       which the Is_Asynchronous_Call_Block flag is set. It
--       contains the defining identifier of an object that must be
--       passed to the Cancel_Task_Entry_Call or Cancel_Protected_Entry_Call
--       call in the cleanup handler added to the block by
--       Exp_Ch7.Expand_Cleanup_Actions. This parameter is a Boolean
--       object for task entry calls and a Communications_Block object
--       in the case of protected entry calls. In both cases the objects
--       are declared in outer scopes to this block.

--    Entry_Component (Node11)
--       Present in formal parameters (in, in out and out parameters). Used
--       only for formals of entries. References the corresponding component
--       of the entry parameter record for the entry.

--    Entry_Formal (Node16)
--       Present in components of the record built to correspond to entry
--       parameters. This field points from the component to the formal. It
--       is the back pointer corresponding to Entry_Component.

--    Entry_Index_Constant (Node18)
--       Present in an entry index parameter. This is an identifier that
--       eventually becomes the name of a constant representing the index
--       of the entry family member whose entry body is being executed. Used
--       to expand references to the entry index specification identifier.

--    Entry_Index_Type (synthesized)
--       Applies to an entry family. Denotes Etype of the subtype indication
--       in the entry declaration. Used to resolve the index expression in an
--       accept statement for a member of the family, and in the prefix of
--       'COUNT when it applies to a family member.

--    Entry_Parameters_Type (Node15)
--       Present in entries. Points to the access-to-record type that is
--       constructed by the expander to hold a reference to the parameter
--       values. This reference is manipulated (as an address) by the
--       tasking runtime. The designated record represents a packaging
--       up of the entry parameters (see Exp_Ch9.Expand_N_Entry_Declaration
--       for further details). Entry_Parameters_Type is Empty if the entry
--       has no parameters.

--    Enumeration_Pos (Uint11)
--       Present in enumeration literals. Contains the position number
--       corresponding to the value of the enumeration literal.

--    Enumeration_Rep (Uint12)
--       Present in enumeration literals. Contains the representation that
--       corresponds to the value of the enumeration literal. Note that
--       this is normally the same as Enumeration_Pos except in the presence
--       of representation clauses, where Pos will still represent the
--       position of the literal within the type and Rep will have be the
--       value given in the representation clause.

--    Enumeration_Rep_Expr (Node22)
--       Present in enumeration literals. Points to the expression in an
--       associated enumeration rep clause that provides the representation
--       value for this literal. Empty if no enumeration rep clause for this
--       literal (or if rep clause does not have an entry for this literal,
--       an error situation). This is also used to catch duplicate entries
--       for the same literal.

--    Enum_Pos_To_Rep (Node23)
--       Present in enumeration types (but not enumeration subtypes). Set to
--       Empty unless the enumeration type has a non-standard representation
--       (i.e. at least one literal has a representation value different from
--       its pos value). In this case, Enum_Pos_To_Rep is the entity for an
--       array constructed when the type is frozen that maps Pos values to
--       corresponding Rep values. The index type of this array is Natural,
--       and the component type is a suitable integer type that holds the
--       full range of representation values.

--    Equivalent_Type (Node18)
--       Present in class wide types and subtypes, access to protected
--       subprogram types, and in exception_types. For a classwide type, it
--       is always Empty. For a class wide subtype, it points to an entity
--       created by the expander which gives Gigi an easily understandable
--       equivalent of the class subtype with a known size (given by an
--       initial value). See Exp_Util.Expand_Class_Wide_Subtype for further
--       details. For E_exception_type, this points to the record containing
--       the data necessary to represent exceptions (for further details, see
--       System.Standard_Library. For access_to_protected subprograms, it
--       denotes a record that holds pointers to the operation and to the
--       protected object. For remote Access_To_Subprogram types, it denotes
--       the record that is the fat pointer representation of an RAST.

--    Esize (Uint12)
--       Present in all types and subtypes, and also for components, constants,
--       and variables. Contains the Object_Size of the type or of the object.
--       A value of zero indicates that the value is not yet known.
--
--       For the case of components where a component clause is present, the
--       value is the value from the component clause, which must be non-
--       negative (but may be zero, which is acceptable for the case of
--       a type with only one possible value). It is also possible for Esize
--       of a component to be set without a component clause present, which
--       means that the component size is specified, but not the position.
--       See also RM_Size and the section on "Handling of Type'Size Values".
--       During gigi processing, the value is back annotated for all zero
--       values, so that after the call to gigi, the value is properly set.

--    Etype (Node5)
--       Present in all entities. Represents the type of the entity, which
--       is itself another entity. For a type entity, points to the parent
--       type for a derived type, or if the type is not derived, points to
--       itself. For a subtype entity, Etype points to the base type. For
--       a class wide type, points to the parent type. For a subprogram or
--       subprogram type, Etype has the return type of a function or is set
--       to Standard_Void_Type to represent a procedure.

--    Exception_Code (Uint22)
--       Present in exception entitites. Set to zero unless either an
--       Import_Exception or Export_Exception pragma applies to the
--       pragma and specifies a Code value. See description of these
--       pragmas for details. Note that this field is relevant only if
--       Is_VMS_Exception is set.

--    Extra_Formal (Node15)
--       Present in formal parameters in the non-generic case. Certain
--       parameters require extra implicit information to be passed
--       (e.g. the flag indicating if an unconstrained variant record
--       argument is constrained, and the accessibility level for
--       access parameters. See description of Extra_Constrained,
--       Extra_Accessibility fields for further details. Extra formal
--       parameters are constructed to represent these values, and
--       chained to the end of the list of formals using the
--       Extra_Formal field (i.e. the Extra_Formal field of the last
--       "real" formal points to the first extra formal, and the
--       Extra_Formal field of each extra formal points to the next
--       one, with Empty indicating the end of the list of extra
--       formals.

--    Extra_Formals (Node28)
--       Applies to subprograms and subprogram types, and also in entries
--       and entry families. Returns first extra formal of the subprogram
--       or entry. Returns Empty if there are no extra formals.

--    Extra_Accessibility (Node13)
--       Present in formal parameters in the non-generic case if
--       expansion is active. Normally Empty, but if a parameter is
--       one for which a dynamic accessibility check is required, then
--       an extra formal of type Natural is created (see description
--       of field Extra_Formal), and the Extra_Accessibility field of
--       the formal parameter points to the entity for this extra
--       formal. Also present in variables when compiling receiving
--       stubs. In this case, a non Empty value means that this
--       variable's accessibility depth has been transmitted by the
--       caller and must be retrieved through the entity designed by
--       this field instead of being computed.

--    Extra_Constrained (Node23)
--       Present in formal parameters in the non-generic case if
--       expansion is active. Normally Empty, but if a parameter is
--       one for which a dynamic indication of its constrained status
--       is required, then an extra formal of type Boolean is created
--       (see description of field Extra_Formal), and the
--       Extra_Constrained field of the formal parameter points to the
--       entity for this extra formal. Also present in variables when
--       compiling receiving stubs. In this case, a non empty value
--       means that this variable's constrained status has been
--       transmitted by the caller and must be retrieved through the
--       entity designed by this field instead of being computed.

--    Finalization_Chain_Entity (Node19)
--       Present in scopes which can have finalizable entities (blocks,
--       functions, procedures, tasks, entries). When this field is empty it
--       means that there are no finalization actions to perform on exit of the
--       scope. When this field contains 'Error', it means that no
--       finalization actions should happen at this level and the
--       finalization chain of a parent scope shall be used (??? this is
--       an improper use of 'Error' and should be changed). otherwise it
--       contains an entity of type Finalizable_Ptr that is the head of the
--       list of objects to finalize on exit. See "Finalization Management"
--       section in exp_ch7.adb for more details.

--    Finalize_Storage_Only (Flag158) [base type only]
--       Present in all types. Set on direct controlled types to which a
--       valid Finalize_Storage_Only pragma applies. This flag is also set on
--       composite types when they have at least one controlled component and
--       all their controlled components are Finalize_Storage_Only. It is also
--       inherited by type derivation except for direct controlled types where
--       the Finalize_Storage_Only pragma is required at each level of
--       derivation.

--    First_Component (synthesized)
--       Applies to record types. Returns the first component by following
--       the chain of declared entities for the record until a component
--       is found (one with an Ekind of E_Component). The discriminants are
--       skipped. If the record is null, then Empty is returned.

--    First_Discriminant (synthesized)
--       Applies to types with discriminants. The discriminants are the
--       first entities declared in the type, so normally this is equivalent
--       to First_Entity. The exception arises for tagged types, where the
--       tag itself is prepended to the front of the entity chain, so the
--       First_Discriminant function steps past the tag if it is present.

--    First_Entity (Node17)
--       Present in all entities which act as scopes to which a list of
--       associated entities is attached (blocks, class subtypes and types,
--       entries, functions, loops, packages, procedures, protected objects,
--       record types and subtypes, private types, task types and subtypes).
--       Points to a list of associated entities using the Next_Entity field
--       as a chain pointer with Empty marking the end of the list.

--    First_Formal (synthesized)
--       Applies to subprograms and subprogram types, and also in entries
--       and entry families. Returns first formal of the subprogram or entry.
--       The formals are the first entities declared in a subprogram or in
--       a subprogram type (the designated type of an Access_To_Subprogram
--       definition) or in an entry.

--    First_Formal_With_Extras (synthesized)
--       Applies to subprograms and subprogram types, and also in entries
--       and entry families. Returns first formal of the subprogram or entry.
--       Returns Empty if there are no formals. The list returned includes
--       all the extra formals (see description of Extra_Formals field).

--    First_Index (Node17)
--       Present in array types and subtypes and in string types and subtypes.
--       By introducing implicit subtypes for the index constraints, we have
--       the same structure for constrained and unconstrained arrays, subtype
--       marks and discrete ranges are both represented by a subtype. This
--       function returns the tree node corresponding to an occurrence of the
--       first index (NOT the entity for the type). Subsequent indexes are
--       obtained using Next_Index. Note that this field is present for the
--       case of string literal subtypes, but is always Empty.

--    First_Literal (Node17)
--       Present in all enumeration types, including character and boolean
--       types. This field points to the first enumeration literal entity
--       for the type (i.e. it is set to First (Literals (N)) where N is
--       the enumeration type definition node. A special case occurs with
--       standard character and wide character types, where this field is
--       Empty, since there are no enumeration literal lists in these cases.
--       Note that this field is set in enumeration subtypes, but it still
--       points to the first literal of the base type in this case.

--    First_Optional_Parameter (Node14)
--       Present in (non-generic) function and procedure entities. Set to a
--       non-null value only if a pragma Import_Function, Import_Procedure
--       or Import_Valued_Procedure specifies a First_Optional_Parameter
--       argument, in which case this field points to the parameter entity
--       corresponding to the specified parameter.

--    First_Private_Entity (Node16)
--       Present in all entities containing private parts (packages,
--       protected types and subtypes, task types and subtypes). The
--       entities on the entity chain are in order of declaration, so the
--       entries for private entities are at the end of the chain. This
--       field points to the first entity for the private part. It is
--       Empty if there are no entities declared in the private part or
--       if there is no private part.

--    First_Rep_Item (Node6)
--       Present in all entities. If non-empty, points to a linked list of
--       representation pragmas nodes and representation clause nodes that
--       apply to the entity, linked using Next_Rep_Item, with Empty marking
--       the end of the list. In the case of derived types and subtypes, the
--       new entity inherits the chain at the point of declaration. This
--       means that it is possible to have multiple instances of the same
--       kind of rep item on the chain, in which case it is the first one
--       that applies to the entity.
--
--       For most representation items, the representation information is
--       reflected in other fields and flags in the entity. For example if
--       a record representation clause is present, the component entities
--       reflect the specified information. However, there are some items
--       that are only reflected in the chain. These include:
--
--          Alignment attribute definition clause
--          Machine_Attribute pragma
--          Link_Alias pragma
--          Link-Section pragma
--          Weak_External pragma
--
--       If any of these items are present, then the flag Has_Gigi_Rep_Item
--       is set, indicating that Gigi should search the chain.
--
--       Other representation items are included in the chain so that error
--       messages can easily locate the relevant nodes for posting errors.
--       Note in particular that size clauses are present only for this
--       purpose, and should only be accessed if Has_Size_Clause is set.

--    First_Stored_Discriminant (synthesized)
--       Applies to types with discriminants. Gives the first discriminant
--       stored in the object. In many cases, these are the same as the
--       normal visible discriminants for the type, but in the case of
--       renamed discriminants, this is not always the case.
--
--       For tagged types, and untagged types which are root types or
--       derived types but which do not rename discriminants in their
--       root type, the stored discriminants are the same as the actual
--       discriminants of the type, and hence this function is the same
--       as First_Discriminant.
--
--       For derived non-tagged types that rename discriminants in the root
--       type this is the first of the discriminants that occur in the
--       root type. To be precise, in this case stored discriminants are
--       entities attached to the entity chain of the derived type which
--       are a copy of the discriminants of the root type. Furthermore their
--       Is_Completely_Hidden flag is set since although they are actually
--       stored in the object, they are not in the set of discriminants that
--       is visble in the type.
--
--       For derived untagged types, stored discriminants are the real
--       discriminants from Gigi's standpoint, i.e. those that will be
--       stored in actual objects of the type.

--    First_Subtype (synthesized)
--       Applies to all types and subtypes. For types, yields the first
--       subtype of the type. For subtypes, yields the first subtype of
--       the base type of the subtype.

--    First_Tag_Component (synthesized)
--       Applies to tagged record types, returns the entity for the first
--       _Tag field in this record.

--    Freeze_Node (Node7)
--       Present in all entities. If there is an associated freeze node for
--       the entity, this field references this freeze node. If no freeze
--       node is associated with the entity, then this field is Empty. See
--       package Freeze for further details.

--    From_With_Type (Flag159)
--       Present in package and type entities. Indicates that the entity
--       appears in a With_Type clause in the context of some other unit,
--       either as the prefix (which must be a package), or as a type name.
--       The package can only be used to retrieve such a type, and the type
--       can be used only in component declarations and access definitions.
--       The With_Type clause is used to construct mutually recursive
--       types, i.e. record types (Java classes) that hold pointers to each
--       other. If such a type is an access type, it has no explicit freeze
--       node, so that the back-end does not attempt to elaborate it.
--       Currently this flag is also used to implement Ada 2005 (AI-50217).
--       It will be renamed to From_Limited_With after removal of the current
--       GNAT with_type clause???

--    Full_View (Node11)
--       Present in all type and subtype entities and in deferred constants.
--       References the entity for the corresponding full type declaration.
--       For all types other than private and incomplete types, this field
--       always contains Empty. See also Underlying_Type.

--    Function_Returns_With_DSP (Flag169)
--       Present in all subprogram entities, and type entities for access
--       to subprogram values. Set True if the function (or referenced
--       function in the case of an access value) returns with using the
--       DSP (depressed stack pointer) approach. This can only be set
--       True if Targparm.Functions_Return_By_DSP_On_Target is True and
--       the function returns a value of a type whose size is not known
--       at compile time.

--    Generic_Homonym (Node11)
--       Present in generic packages. The generic homonym is the entity of
--       a renaming declaration inserted in every generic unit. It is used
--       to resolve the name of a local entity that is given by a qualified
--       name, when the generic entity itself is hidden by a local name.

--    Generic_Renamings (Elist23)
--       Present in package and subprogram instances. Holds mapping that
--       associates generic parameters with the corresponding instances, in
--       those cases where the instance is an entity.

--    Handler_Records (List10)
--       Present in subprogram and package entities. Points to a list of
--       identifiers referencing the handler record entities for the
--       corresponding unit.

--    Has_Aliased_Components (Flag135) [implementation base type only]
--       Present in array type entities. Indicates that the component type
--       of the array is aliased.

--    Has_Alignment_Clause (Flag46)
--       Present in all type entities and objects. Indicates if an alignment
--       clause has been given for the entity. If set, then Alignment_Clause
--       returns the N_Attribute_Definition node for the alignment attribute
--       definition clause. Note that it is possible for this flag to be False
--       even when Alignment_Clause returns non_Empty (this happens in the case
--       of derived type declarations).

--    Has_All_Calls_Remote (Flag79)
--       Present in all library unit entities. Set true if the library unit
--       has an All_Calls_Remote pragma. Note that such entities must also
--       be RCI entities, so the flag Is_Remote_Call_Interface will always
--       be set if this flag is set.

--    Has_Anon_Block_Suffix (Flag201)
--       Present in all entities. Set if the entity is nested within one or
--       more anonymous blocks and the Chars field contains a name with an
--       anonymous block suffix (see Exp_Dbug for furthert details).

--    Has_Atomic_Components (Flag86) [implementation base type only]
--       Present in all types and objects. Set only for an array type or
--       an array object if a valid pragma Atomic_Components applies to the
--       type or object. Note that in the case of an object, this flag is
--       only set on the object if there was an explicit pragma for the
--       object. In other words, the proper test for whether an object has
--       atomic components is to see if either the object or its base type
--       has this flag set. Note that in the case of a type, the pragma will
--       be chained to the rep item chain of the first subtype in the usual
--       manner.

--    Has_Attach_Handler (synthesized)
--       Applies to record types that are constructed by the expander to
--       represent protected types. Returns True if there is at least one
--       Attach_Handler pragma in the corresponding specification.

--    Has_Biased_Representation (Flag139)
--       Present in discrete types (where it applies to the type'size value),
--       and to objects (both stand-alone and components), where it applies to
--       the size of the object from a size or record component clause. In
--       all cases it indicates that the size in question is smaller than
--       would normally be required, but that the size requirement can be
--       satisfied by using a biased representation, in which stored values
--       have the low bound (Expr_Value (Type_Low_Bound (T)) subtracted to
--       reduce the required size. For example, a type with a range of 1..2
--       takes one bit, using 0 to represent 1 and 1 to represent 2.
--
--       Note that in the object and component cases, the flag is only set
--       if the type is unbiased, but the object specifies a smaller size
--       than the size of the type, forcing biased representation for the
--       object, but the subtype is still an unbiased type.

--    Has_Completion (Flag26)
--       Present in all entities that require a completion (functions,
--       procedures, private types, limited private types, incomplete types,
--       constants and packages that require a body). The flag is set if the
--       completion has been encountered and analyzed.

--    Has_Completion_In_Body (Flag71)
--       Present in all entities for types and subtypes. Set only in "Taft
--       amendment types" (incomplete types whose full declaration appears in
--       the package body).

--    Has_Complex_Representation (Flag140) [implementation base type only]
--       Present in all type entities. Set only for a record base type to
--       which a valid pragma Complex_Representation applies.

--    Has_Component_Size_Clause (Flag68) [implementation base type only]
--       Present in all type entities. Set if a component size clause is
--       present for the given type. Note that this flag can be False even
--       if Component_Size is non-zero (happens in the case of derived types).

--    Has_Constrained_Partial_View (Flag187)
--       Present in private type and their completions, when the private
--       type has no discriminants and the full view has discriminants with
--       defaults. In Ada 2005 heap-allocated objects of such types are not
--       constrained, and can change their discriminants with full assignment.

--    Has_Contiguous_Rep (Flag181)
--       Present in enumeration types. True if the type as a representation
--       clause whose entries are successive integers.

--    Has_Controlling_Result (Flag98)
--       Present in E_Function entities. True if The function is a primitive
--       function of a tagged type which can dispatch on result

--    Has_Controlled_Component (Flag43) [base type only]
--       Present in all entities. Set only for composite type entities which
--       contain a component that either is a controlled type, or itself
--       contains controlled component (i.e. either Has_Controlled_Component
--       or Is_Controlled is set for at least one component).

--    Has_Convention_Pragma (Flag119)
--       Present in an entity for which a Convention, Import, or Export
--       pragma has been given. Used to prevent more than one such pragma
--       appearing for a given entity (RM B.1(45)).

--    Has_Delayed_Freeze (Flag18)
--       Present in all entities. Set to indicate that an explicit freeze
--       node must be generated for the entity at its freezing point. See
--       separate section ("Delayed Freezing and Elaboration") for details.

--    Has_Discriminants (Flag5)
--       Present in all types and subtypes. For types that are allowed to have
--       discriminants (record types and subtypes, task types and subtypes,
--       protected types and subtypes, private types, limited private types,
--       and incomplete types), indicates if the corresponding type or subtype
--       has a known discriminant part. Always false for all other types.

--    Has_Entries (synthesized)
--       Applies to concurrent types. True if any entries are declared
--       within the task or protected definition for the type.

--    Has_Enumeration_Rep_Clause (Flag66)
--       Present in enumeration types. Set if an enumeration representation
--       clause has been given for this enumeration type. Used to prevent more
--       than one enumeration representation clause for a given type. Note
--       that this does not imply a representation with holes, since the rep
--       clause may merely confirm the default 0..N representation.

--    Has_External_Tag_Rep_Clause (Flag110)
--       Present in tagged types. Set if an external_tag rep. clause has been
--       given for this type. Use to avoid the generation of the default
--       external_tag.

--    Has_Exit (Flag47)
--       Present in loop entities. Set if the loop contains an exit statement.

--    Has_Foreign_Convention (synthesized)
--       Applies to all entities. Determines if the Convention for the
--       entity is a foreign convention (i.e. is other than Convention_Ada,
--       Convention_Intrinsic, Convention_Entry or Convention_Protected).

--    Has_Forward_Instantiation (Flag175)
--       Present in package entities. Set true for packages that contain
--       instantiations of local generic entities, before the corresponding
--       generic body has been seen. If a package has a forward instantiation,
--       we cannot inline subprograms appearing in the same package because
--       the placement requirements of the instance will conflict with the
--       linear elaboration of front-end inlining.

--    Has_Fully_Qualified_Name (Flag173)
--       Present in all entities. Set True if the name in the Chars field
--       has been replaced by the fully qualified name, as used for debug
--       output. See Exp_Dbug for a full description of the use of this
--       flag and also the related flag Has_Qualified_Name.

--    Has_Gigi_Rep_Item (Flag82)
--       This flag is set if the rep item chain (referenced by First_Rep_Item
--       and linked through the Next_Rep_Item chain) contains a representation
--       item that needs to be specially processed by Gigi, i.e. one of the
--       following items:
--
--          Machine_Attribute pragma
--          Linker_Alias pragma
--          Linker_Section pragma
--          Linker_Constructor pragma
--          Linker_Destructor pragma
--          Weak_External pragma
--
--       If this flag is set, then Gigi should scan the rep item chain to
--       process any of these items that appear. At least one such item will
--       be present.

--    Has_Homonym (Flag56)
--       Present in all entities. Set if an entity has a homonym in the same
--       scope. Used by Gigi to generate unique names for such entities.

--    Has_Interrupt_Handler (synthesized)
--       Applies to all protected type entities. Set if the protected type
--       definition contains at least one procedure to which a pragma
--       Interrupt_Handler applies.

--    Has_Machine_Radix_Clause (Flag83)
--       Present in decimal types and subtypes, set if a Machine_Radix
--       representation clause is present. This flag is used to detect
--       the error of multiple machine radix clauses for a single type.

--    Has_Master_Entity (Flag21)
--       Present in entities that can appear in the scope stack (see spec
--       of Sem). It is set if a task master entity (_master) has been
--       declared and initialized in the corresponding scope.

--    Has_Missing_Return (Flag142)
--       Present in functions and generic functions. Set if there is one or
--       more missing return statements in the function. This is used to
--       control wrapping of the body in Exp_Ch6 to ensure that the program
--       error exeption is correctly raised in this case at runtime.

--    Has_Nested_Block_With_Handler (Flag101)
--       Present in scope entities. Set if there is a nested block within the
--       scope that has an exception handler and the two scopes are in the
--       same procedure. This is used by the backend for controlling certain
--       optimizations to ensure that they are consistent with exceptions.
--       See documentation in Gigi for further details.

--    Has_Non_Standard_Rep (Flag75) [implementation base type only]
--       Present in all type entities. Set when some representation clause
--       or pragma causes the representation of the item to be significantly
--       modified. In this category are changes of small or radix for a
--       fixed-point type, change of component size for an array, and record
--       or enumeration representation clauses, as well as packed pragmas.
--       All other representation clauses (e.g. Size and Alignment clauses)
--       are not considered to be significant since they do not affect
--       stored bit patterns.

--    Has_Object_Size_Clause (Flag172)
--       Present in entities for types and subtypes. Set if an Object_Size
--       clause has been processed for the type Used to prevent multiple
--       Object_Size clauses for a given entity.

--    Has_Per_Object_Constraint (Flag154)
--       Present in E_Component entities, true if the subtype of the
--       component has a per object constraint. Per object constraints result
--       from the following situations:
--
--       1. N_Attribute_Reference - when the prefix is the enclosing type and
--          the attribute is Access.
--       2. N_Discriminant_Association - when the expression uses the
--          discriminant of the enclosing type.
--       3. N_Index_Or_Discriminant_Constraint - when at least one of the
--          individual constraints is a per object constraint.
--       4. N_Range - when the lower or upper bound uses the discriminant of
--          the enclosing type.
--       5. N_Range_Constraint - when the range expression uses the
--          discriminant of the enclosing type.

--    Has_Persistent_BSS (Flag188)
--       Present in all entities. Set True for entities to which a valid
--       pragma Persistent_BSS applies. Note that although the pragma is
--       only meaningful for objects, we set it for all entities in a unit
--       to which the pragma applies, as well as the unit entity itself, for
--       convenience in propagating the flag to contained entities.

--    Has_Pragma_Controlled (Flag27) [implementation base type only]
--       Present in access type entities. It is set if a pragma Controlled
--       applies to the access type.

--    Has_Pragma_Elaborate_Body (Flag150)
--       Present in all entities. Set in compilation unit entities if a
--       pragma Elaborate_Body applies to the compilation unit.

--    Has_Pragma_Inline (Flag157)
--       Present in all entities. Set for functions and procedures for which
--       a pragma Inline or Inline_Always applies to the subprogram. Note
--       that this flag can be set even if Is_Inlined is not set. This
--       happens for pragma Inline (if Inline_Active is False). In other
--       words, the flag Has_Pragma_Inline represents the formal semantic
--       status, and is used for checking semantic correctness.
--       The flag Is_Inlined indicates whether inlining is actually active
--       for the entity.

--    Has_Pragma_Pack (Flag121) [implementation base type only]
--       Present in all entities. If set, indicates that a valid pragma Pack
--       was was given for the type. Note that this flag is not inherited by
--       derived type. See also the Is_Packed flag.

--    Has_Pragma_Pure (Flag203)
--       Present in all entities. If set, indicates that a valid pragma Pure
--       was given for the entity. In some cases, we need to test whether
--       Is_Pure was explicitly set using this pragma.

--    Has_Pragma_Pure_Function (Flag179)
--       Present in all entities. If set, indicates that a valid pragma
--       Pure_Function was given for the entity. In some cases, we need to
--       know that Is_Pure was explicitly set using this pragma.

--    Has_Pragma_Unreferenced (Flag180)
--       Present in all entities. Set if a valid pragma Unreferenced applies
--       to the pragma, indicating that no warning should be given if the
--       entity has no references, but a warning should be given if it is
--       in fact referenced.

--    Known_To_Have_Preelab_Init (Flag207)
--       Present in all type and subtype entities. If set, then the type is
--       known to have preelaborable initialization. In the case of a partial
--       view of a private type, it is only possible for this tobe set if a
--       pragma Preelaborable_Initialization is given for the type. For other
--       types, it is never set if the type does not have preelaborable
--       initialization, it may or may not be set if the type does have
--       preelaborable initialization.

--    Has_Primitive_Operations (Flag120) [base type only]
--       Present in all type entities. Set if at least one primitive operation
--       is defined for the type.

--    Has_Private_Ancestor (synthesized)
--       Applies to all type and subtype entities. Returns True if at least
--       one ancestor is private, and otherwise False if there are no private
--       ancestors.

--    Has_Private_Declaration (Flag155)
--       Present in all entities. Returns True if it is the defining entity
--       of a private type declaration or its corresponding full declaration.
--       This flag is thus preserved when the full and the partial views are
--       exchanged, to indicate if a full type declaration is a completion.
--       Used for semantic checks in E.4 (18), and elsewhere.

--    Has_Qualified_Name (Flag161)
--       Present in all entities. Set True if the name in the Chars field
--       has been replaced by its qualified name, as used for debug output.
--       See Exp_Dbug for a full description of qualification requirements.
--       For some entities, the name is the fully qualified name, but there
--       are exceptions. In particular, for local variables in procedures,
--       we do not include the procedure itself or higher scopes. See also
--       the flag Has_Fully_Qualified_Name, which is set if the name does
--       indeed include the fully qualified name.

--    Has_Record_Rep_Clause (Flag65) [implementation base type only]
--       Present in record types. Set if a record representation clause has
--       been given for this record type. Used to prevent more than one such
--       clause for a given record type. Note that this is initially cleared
--       for a derived type, even though the representation is inherited. See
--       also the flag Has_Specified_Layout.

--    Has_Recursive_Call (Flag143)
--       Present in procedures. Set if a direct parameterless recursive call
--       is detected while analyzing the body. Used to activate some error
--       checks for infinite recursion.

--    Has_Size_Clause (Flag29)
--       Present in entities for types and objects. Set if a size clause is
--       present for the entity. Used to prevent multiple Size clauses for a
--       given entity. Note that it is always initially cleared for a derived
--       type, even though the Size for such a type is inherited from a Size
--       clause given for the parent type.

--    Has_Small_Clause (Flag67)
--       Present in ordinary fixed point types (but not subtypes). Indicates
--       that a small clause has been given for the entity. Used to prevent
--       multiple Small clauses for a given entity. Note that it is always
--       initially cleared for a derived type, even though the Small for such
--       a type is inherited from a Small clause given for the parent type.

--    Has_Specified_Layout (Flag100) [implementation base type only]
--       Present in all type entities. Set for a record type or subtype if
--       the record layout has been specified by a record representation
--       clause. Note that this differs from the flag Has_Record_Rep_Clause
--       in that it is inherited by a derived type. Has_Record_Rep_Clause is
--       used to indicate that the type is mentioned explicitly in a record
--       representation clause, and thus is not inherited by a derived type.
--       This flag is always False for non-record types.

--    Has_Specified_Stream_Input (Flag190)
--    Has_Specified_Stream_Output (Flag191)
--    Has_Specified_Stream_Read (Flag192)
--    Has_Specified_Stream_Write (Flag193)
--       Present in all type and subtype entities. Set for a given view if the
--       corresponding stream-oriented attribute has been defined by an
--       attribute definition clause. When such a clause occurs, a TSS is set
--       on the underlying full view; the flags are used to track visibility of
--       the attribute definition clause for partial or incomplete views.
--
--    Has_Static_Discriminants (Flag211)
--       Present in record subtypes constrained by discriminant values. Set if
--       all the discriminant values have static values, meaning that in the
--       case of a variant record, the component list can be trimmed down to
--       include only the components corresponding to these discriminants.
--
--    Has_Storage_Size_Clause (Flag23) [implementation base type only]
--       Present in task types and access types. It is set if a Storage_Size
--       clause is present for the type. Used to prevent multiple clauses for
--       one type. Note that this flag is initially cleared for a derived type
--       even though the Storage_Size for such a type is inherited from a
--       Storage_Size clause given for the parent type. Note that in the case
--       of access types, this flag is present only in the root type, since a
--       storage size clause cannot be given to a derived type.

--    Has_Stream_Size_Clause (Flag184)
--       This flag is set on types which have a Stream_Size clause attribute.
--       Used to prevent multiple Stream_Size clauses for a given entity.

--    Has_Subprogram_Descriptor (Flag93)
--       This flag is set on entities for which zero-cost exception subprogram
--       descriptors can be generated (subprograms and library level package
--       declarations and bodies). It indicates that a subprogram descriptor
--       has been generated, and is used to suppress generation of multiple
--       descriptors (e.g. when instantiating generic bodies).

--    Has_Task (Flag30) [base type only]
--       Present in all type entities. Set on task types themselves, and also
--       (recursively) on any composite type which has a component for which
--       Has_Task is set. The meaning is that an allocator of such an object
--       must create the required tasks. Note that the flag is not set on
--       access types, even if they designate an object that Has_Task.

--    Has_Unchecked_Union (Flag123) [base type only]
--       Present in all type entities. Set on unchecked unions themselves
--       and (recursively) on any composite type which has a component for
--       which Has_Unchecked_Union is set. The meaning is that a comparison
--       operation for the type is not permitted. Note that the flag is not
--       set on access types, even if they designate an object that has
--       the flag Has_Unchecked_Union set.

--    Has_Unknown_Discriminants (Flag72)
--       Present in all type entities. Types can have unknown discriminants
--       either from their declaration or through type derivation. The use
--       of this flag exactly meets the spec in RM 3.7(26). Note that all
--       class-wide types are considered to have unknown discriminants.
--       Note that both Has_Discriminants and Has_Unknown_Discriminants may
--       be true for a type. Class-wide types and their subtypes have
--       unknown discriminants and can have declared ones as well. Private
--       types declared with unknown discriminants may have a full view that
--       has explicit discriminants, and both flag will be set on the partial
--       view, to insure that discriminants are properly inherited in certain
--       contexts.

--    Has_Volatile_Components (Flag87) [implementation base type only]
--       Present in all types and objects. Set only for an array type or
--       array object if a valid pragma Volatile_Components or a valid
--       pragma Atomic_Components applies to the type or object. Note that
--       in the case of an object, this flag is only set on the object if
--       there was an explicit pragma for the object. In other words, the
--       proper test for whether an object has volatile components is to
--       see if either the object or its base type has this flag set. Note
--       that in the case of a type the pragma will be chained to the rep
--       item chain of the first subtype in the usual manner.

--    Has_Xref_Entry (Flag182)
--       This flag is set if an entity has an entry in the Xref information
--       generated in ali files. This is true for all source entities in the
--       extended main source file. It is also true of entities in other
--       packages that are referenced directly or indirectly from the main
--       source file (indirect reference occurs when the main source file
--       references an entity with a type reference. See package Lib.Xref
--       for further details).

--    Hiding_Loop_Variable (Node8)
--       Present in variables. Set only if a variable of a discrete type is
--       hidden by a loop variable in the same local scope, in which case
--       the Hiding_Loop_Variable field of the hidden variable points to
--       the E_Loop_Parameter entity doing the hiding. Used in processing
--       warning messages if the hidden variable turns out to be unused
--       or is referenced without being set.

--    Homonym (Node4)
--       Present in all entities. Link for list of entities that have the
--       same source name and that are declared in the same or enclosing
--       scopes. Homonyms in the same scope are overloaded. Used for name
--       resolution and for the generation of debugging information.

--    Implementation_Base_Type (synthesized)
--       Applies to all types. Similar to Base_Type, but never returns a
--       private type when applied to a non-private type. Instead in this case,
--       it always returns the Underlying_Type of the base type, so that we
--       still have a concrete type. Note: it is allowed to apply
--       Implementation_Base_Type to other than a type, in which case it simply
--       returns the entity unchanged.

--    In_Package_Body (Flag48)
--       Set on the entity that denotes the package (the defining occurrence
--       of the package declaration) while analyzing and expanding the package
--       body. Reset on completion of analysis/expansion.

--    In_Private_Part (Flag45)
--       Present in all entities. Can be set only in package entities and
--       objects. For package entities, this flag is set to indicate that the
--       private part of the package is being analyzed. The flag is reset at
--       the end of the package declaration. For objects it indicates that the
--       declaration of the object occurs in the private part of a package.

--    Inner_Instances (Elist23)
--       Present in generic units. Contains element list of units that are
--       instantiated within the given generic. Used to diagnose circular
--       instantiations.

--    Interface_Name (Node21)
--       Present in exceptions, functions, procedures, variables, constants,
--       and packages. Set to Empty unless an export, import, or interface
--       name pragma has explicitly specified an external name, in which
--       case it references an N_String_Literal node for the specified
--       external name. In the case of exceptions, the field is set by
--       Import_Exception/Export_Exception (which can be used in OpenVMS
--       versions only). Note that if this field is Empty, and Is_Imported
--       or Is_Exported is set, then the default interface name is the name
--       of the entity, cased in a manner that is appropriate to the system
--       in use. Note that Interface_Name is ignored if an address clause
--       is present (since it is meaningless in this case).
--
--       An additional special case usage of this field is in JGNAT for
--       E_Component and E_Discriminant. JGNAT allows these entities to
--       be imported by specifying pragma Import within a component's
--       containing record definition. This supports interfacing to
--       object fields defined within Java classes, and such pragmas
--       are generated by the jvm2ada binding generator tool whenever
--       it processes classes with public object fields. A pragma Import
--       for a component can define the External_Name of the imported
--       Java field (which is generally needed, because Java names are
--       case sensitive).
--
--    In_Use (Flag8)
--       Present in packages and types. Set when analyzing a use clause for
--       the corresponding entity. Reset at end of corresponding declarative
--       part. The flag on a type is also used to determine the visibility of
--       the primitive operators of the type.

--    Is_Abstract (Flag19)
--       Present in all types, and also for functions and procedures. Set
--       for abstract types and abstract subprograms.

--    Is_Local_Anonymous_Access (Flag194)
--       Present in access types. Set for an anonymous access type to indicate
--       that the type is created for a record component with an access
--       definition, an array component, or a stand-alone object. Such
--       anonymous types have an accessibility level equal to that of the
--       declaration in which they appear, unlike the anonymous access types
--       that are created for access parameters and access discriminants.

--    Is_Access_Constant (Flag69)
--       Present in access types and subtypes. Indicates that the keyword
--       constant was present in the access type definition.

--    Is_Access_Type (synthesized)
--       Applies to all entities, true for access types and subtypes

--    Is_Ada_2005_Only (Flag185)
--       Applies to all entities, true if a valid pragma Ada_05 applies to the
--       entity which specifically names the entity, indicating that the entity
--       is Ada 2005 only. Note that this flag is not set if the entity is part
--       of a unit compiled with the normal no-argument form of pragma Ada_05.

--    Is_Aliased (Flag15)
--       Present in objects whose declarations carry the keyword aliased,
--       and on record components that have the keyword.

--    Is_Always_Inlined (synthesized)
--       Present in subprograms. True if there is a pragma Inline_Always for
--       the subprogram.

--    Is_AST_Entry (Flag132)
--       Present in entry entities. Set if a valid pragma AST_Entry applies
--       to the entry. This flag can only be set in OpenVMS versions of GNAT.
--       Note: we also allow the flag to appear in entry families, but given
--       the current implementation of the pragma AST_Entry, this flag will
--       always be False in entry families.

--    Is_Atomic (Flag85)
--       Present in all type entities, and also in constants, components and
--       variables. Set if a pragma Atomic or Shared applies to the entity.
--       In the case of private and incomplete types, this flag is set in
--       both the partial view and the full view.

--    Is_Array_Type (synthesized)
--       Applies to all entities, true for array types and subtypes

--    Is_Asynchronous (Flag81)
--       Present in all type entities and in procedure entities. Set
--       if a pragma Asynchronous applies to the entity.

--    Is_Bit_Packed_Array (Flag122) [implementation base type only]
--       Present in all entities. This flag is set for a packed array
--       type that is bit packed (i.e. the component size is known by the
--       front end and is in the range 1-7, 9-15, 17-31, or 33-63). Is_Packed
--       is always set if Is_Bit_Packed_Array is set, but it is possible for
--       Is_Packed to be set without Is_Bit_Packed_Array for the case of an
--       array having one or more index types that are enumeration types
--       with non-standard enumeration representations.

--    Is_Boolean_Type (synthesized)
--       Applies to all entities, true for boolean types and subtypes,
--       i.e. Standard.Boolean and all types ultimately derived from it.

--    Is_By_Copy_Type (synthesized)
--       Applies to all type entities. Returns true if the entity is
--       a by copy type (RM 6.2(3)).

--    Is_By_Reference_Type (synthesized)
--       Applies to all type entities. True if the type is required to
--       be passed by reference, as defined in (RM 6.2(4-9)).

--    Is_Called (Flag102)
--       Present in subprograms. Returns true if the subprogram is called
--       in the unit being compiled or in a unit in the context. Used for
--       inlining.

--    Is_Character_Type (Flag63)
--       Present in all entities, true for character types and subtypes,
--       i.e. enumeration types that have at least one character literal.

--    Is_Child_Unit (Flag73)
--       Present in all entities. Set only for defining entities of program
--       units that are child units (but False for subunits).

--    Is_Class_Wide_Type (synthesized)
--       Applies to all entities, true for class wide types and subtypes

--    Is_Class_Wide_Equivalent_Type (Flag35)
--       Present in record types and subtypes. Set to True, if the type acts
--       as a class-wide equivalent type, i.e. the Equivalent_Type field of
--       some class-wide subtype entity references this record type.

--    Is_Compilation_Unit (Flag149)
--       Present in all entities. Set if the entity is a package or subprogram
--       entity for a compilation unit other than a subunit (since we treat
--       subunits as part of the same compilation operation as the ultimate
--       parent, we do not consider them to be separate units for this flag).

--    Is_Completely_Hidden (Flag103)
--       A flag set on an E_Discriminant entity. This flag can be set only
--       for girder discriminants of untagged types. When set, the entity
--       is a girder discriminant of a derived untagged type which is not
--       directly visible in the derived type because the derived type or
--       one of its ancestors have renamed the discriminants in the root
--       type. Note that there are girder discriminants which are not
--       Completely_Hidden (e.g. the discriminants of a root type).

--    Is_Composite_Type (synthesized)
--       Applies to all entities, true for all composite types and
--       subtypes. Either Is_Composite_Type or Is_Elementary_Type (but
--       not both) is true of any type.

--    Is_Concurrent_Record_Type (Flag20)
--       Present in record types and subtypes. Set if the type was created
--       by the expander to represent a task or protected type. For every
--       concurrent type, such as record type is constructed, and task and
--       protected objects are instances of this record type at runtime
--       (Gigi will replace declarations of the concurrent type using the
--       declarations of the corresponding record type). See package Exp_Ch9
--       for further details.

--    Is_Concurrent_Type (synthesized)
--       Applies to all entities, true for task types and subtypes and
--       for protected types and subtypes.

--    Is_Constrained (Flag12)
--       Present in types or subtypes which may have index, discriminant
--       or range constraint (i.e. array types and subtypes, record types
--       and subtypes, string types and subtypes, and all numeric types).
--       Set if the type or subtype is constrained.

--    Is_Constr_Subt_For_U_Nominal (Flag80)
--       Present in all types and subtypes. Set true only for the constructed
--       subtype of an object whose nominal subtype is unconstrained. Note
--       that the constructed subtype itself will be constrained.

--    Is_Constr_Subt_For_UN_Aliased (Flag141)
--       This flag can only be set if Is_Constr_Subt_For_U_Nominal is set. It
--       indicates that in addition the object concerned is aliased. This flag
--       is used by Gigi to determine whether a template must be constructed.

--    Is_Constructor (Flag76)
--       Present in function and procedure entities. Set if a pragma
--       CPP_Constructor applies to the subprogram.

--    Is_Controlled (Flag42) [base type only]
--       Present in all type entities. Indicates that the type is controlled,
--       i.e. is either a descendant of Ada.Finalization.Controlled or of
--       Ada.Finalization.Limited_Controlled.

--    Is_Controlling_Formal (Flag97)
--       Present in all Formal_Kind entity. Marks the controlling parameters
--       of dispatching operations.

--    Is_CPP_Class (Flag74)
--       Present in all type entities, set only for tagged and untagged
--       record types to which the pragma CPP_Class has been applied.

--    Is_Decimal_Fixed_Point_Type (synthesized)
--       Applies to all type entities, true for decimal fixed point
--       types and subtypes.

--    Is_Derived_Type (synthesized)
--       Applies to all entities. Determine if given entity is a derived type.
--       Always false if argument is not a type.

--    Is_Discrete_Type (synthesized)
--       Applies to all entities, true for all discrete types and subtypes

--    Is_Discrete__Or_Fixed_Point_Type (synthesized)
--       Applies to all entities, true for all discrete types and subtypes
--       and all fixed-point types and subtypes.

--    Is_Discrim_SO_Function (Flag176)
--       Present in all entities, set only in E_Function entities that Layout
--       creates to compute discriminant-dependent dynamic size/offset values.

--    Is_Dispatching_Operation (Flag6)
--       Present in all entities. Set true for procedures, functions,
--       generic procedures and generic functions if the corresponding
--       operation is dispatching.

--    Is_Dynamic_Scope (synthesized)
--       Applies to all Entities. Returns True if the entity is a dynamic
--       scope (i.e. a block, subprogram, task_type, entry
--       or extended return statement).

--    Is_Elementary_Type (synthesized)
--       Applies to all entities, true for all elementary types and
--       subtypes. Either Is_Composite_Type or Is_Elementary_Type (but
--       not both) is true of any type.

--    Is_Eliminated (Flag124)
--       Present in type entities, subprogram entities, and object entities.
--       Indicates that the corresponding entity has been eliminated by use
--       of pragma Eliminate. Also used to mark subprogram entities whose
--       declaration and body are within unreachable code that is removed.

--    Is_Enumeration_Type (synthesized)
--       Present in all entities, true for enumeration types and subtypes

--    Is_Entry (synthesized)
--       Applies to all entities, True only for entry and entry family
--       entities and False for all other entity kinds.

--    Is_Entry_Formal (Flag52)
--       Present in all entities. Set only for entry formals (which can
--       only be in, in-out or out parameters). This flag is used to speed
--       up the test for the need to replace references in Exp_Ch2.

--    Is_Exported (Flag99)
--       Present in all entities. Set if the entity is exported. For now we
--       only allow the export of constants, exceptions, functions, procedures
--       and variables, but that may well change later on. Exceptions can only
--       be exported in the OpenVMS and Java VM implementations of GNAT.

--    Is_First_Subtype (Flag70)
--       Present in all entities. True for first subtypes (RM 3.2.1(6)),
--       i.e. the entity in the type declaration that introduced the type.
--       This may be the base type itself (e.g. for record declarations and
--       enumeration type declarations), or it may be the first subtype of
--       an anonymous base type (e.g. for integer type declarations or
--       constrained array declarations).

--    Is_Fixed_Point_Type (synthesized)
--       Applies to all entities, true for decimal and ordinary fixed
--       point types and subtypes

--    Is_Floating_Point_Type (synthesized)
--       Applies to all entities, true for float types and subtypes

--    Is_Formal (synthesized)
--       Applies to all entities, true for IN, IN OUT and OUT parameters

--    Is_Formal_Object (synthesized)
--       Applies to all entities, true for generic IN and IN OUT parameters

--    Is_Formal_Subprogram (Flag111)
--       Defined on all entities, true for generic formal subprograms.

--    Is_For_Access_Subtype (Flag118)
--       Present in E_Private_Subtype and E_Record_Subtype entities.
--       Means the sole purpose of the type is to be designated by an
--       Access_Subtype and hence should not be expanded into components
--       because the type may not have been found or frozen yet.

--    Is_Frozen (Flag4)
--       Present in all type entities. Set if the type has been frozen.

--    Is_Generic_Actual_Type (Flag94)
--       Present in the subtype declaration that renames the generic formal
--       as a subtype of the actual. Guarantees that the subtype is not static
--       within the instance.

--    Is_Generic_Instance (Flag130)
--       Present in all entities. Set to indicate that the entity is an
--       instance of a generic unit, or a formal package (which is an instance
--       of the template).

--    Is_Generic_Subprogram (synthesized)
--       Applies to all entities. Yields True for a generic subprogram
--       (generic function, generic subprogram), False for all other entities.

--    Is_Generic_Type (Flag13)
--       Present in all types and subtypes. Set for types which are generic
--       formal types. Such types have an Ekind that corresponds to their
--       classification, so the Ekind cannot be used to identify generic types.

--    Is_Generic_Unit (synthesized)
--       Applies to all entities. Yields True for a generic unit (generic
--       package, generic function, generic procedure), and False for all
--       other entities.

--    Is_Hidden (Flag57)
--       Present in all entities. Set true for all entities declared in the
--       private part or body of a package. Also marks generic formals of a
--       formal package declared without a box. For library level entities,
--       this flag is set if the entity is not publicly visible.

--    Is_Hidden_Open_Scope (Flag171)
--       Present in all entities. Set true for a scope that contains the
--       instantiation of a child unit, and whose entities are not visible
--       during analysis of the instance.

--    Is_Immediately_Visible (Flag7)
--       Present in all entities. Set if entity is immediately visible, i.e.
--       is defined in some currently open scope (RM 8.3(4)).

--    Is_Imported (Flag24)
--       Present in all entities. Set if the entity is imported. For now we
--       only allow the import of exceptions, functions, procedures, packages.
--       and variables. Exceptions can only be imported in the OpenVMS and
--       Java VM implementations of GNAT. Packages and types can only be
--       imported in the Java VM implementation.

--    Is_Incomplete_Or_Private_Type (synthesized)
--       Applies to all entities, true for private and incomplete types

--    Is_Incomplete_Type (synthesized)
--       Applies to all entities, true for incomplete types and subtypes

--    Is_Indefinite_Subtype (synthesized)
--       Applies to all entities for types and subtypes. Determines if given
--       entity is an unconstrained array type or subtype, a discriminated
--       record type or subtype with no initial discriminant values or a
--       class wide type or subtype.

--    Is_Inlined (Flag11)
--       Present in all entities. Set for functions and procedures which are
--       to be inlined. For subprograms created during expansion, this flag
--       may be set directly by the expander to request inlining. Also set
--       for packages that contain inlined subprograms, whose bodies must be
--       be compiled. Is_Inlined is also set on generic subprograms and is
--       inherited by their instances. It is also set on the body entities
--       of inlined subprograms. See also Has_Pragma_Inline.

--    Is_Instantiated (Flag126)
--       Present in generic packages and generic subprograms. Set if the unit
--       is instantiated from somewhere in the extended main source unit. This
--       flag is used to control warnings about the unit being uninstantiated.
--       Also set in a package that is used as an actual for a generic package
--       formal in an instantiation. Also set on a parent instance, in the
--       instantiation of a child, which is implicitly declared in the parent.

--    Is_Integer_Type (synthesized)
--       Applies to all entities, true for integer types and subtypes

--    Is_Interface (Flag186)
--       Present in record types and subtypes to indicate that the current
--       entity corresponds with an abstract interface. Because abstract
--       interfaces are conceptually a special kind of abstract tagged types
--       we represent them by means of tagged record types and subtypes
--       marked with this attribute. This allows us to reuse most of the
--       compiler support for abstract tagged types to implement interfaces
--       (Ada 2005: AI-251).

--    Is_Internal (Flag17)
--       Present in all entities. Set to indicate an entity created during
--       semantic processing (e.g. an implicit type, or a temporary). The
--       only current use of this flag is to indicate that temporaries
--       generated for the result of an inlined function call need not be
--       initialized, even when scalars are initialized or normalized.

--    Is_Interrupt_Handler (Flag89)
--       Present in procedures. Set if a pragma Interrupt_Handler applies
--       to the procedure. The procedure must be parameterless, and on all
--       targets except AAMP it must be a protected procedure.

--    Is_Intrinsic_Subprogram (Flag64)
--       Present in functions and procedures. It is set if a valid pragma
--       Interface or Import is present for this subprogram specifying pragma
--       Intrinsic. Valid means that the name and profile of the subprogram
--       match the requirements of one of the recognized intrinsic subprograms
--       (see package Sem_Intr for details). Note: the value of Convention for
--       such an entity will be set to Convention_Intrinsic, but it is the
--       setting of Is_Intrinsic_Subprogram, NOT simply having convention set
--       to intrinsic, which causes intrinsic code to be generated.

--    Is_Itype (Flag91)
--       Present in all entities, set for Itypes. If it is set, then the
--       declaration for the type does not appear explicitly in the tree.
--       Instead gigi will elaborate the type when it is first used.
--       Has_Delayed_Freeze can be set for Itypes, and the meaning is that
--       the first use (the one which causes the type to be defined) will
--       be the freeze node. Note that an important restriction on Itypes
--       is that the first use of such a type (the one that causes it to be
--       defined) must be in the same scope as the type.

--    Is_Known_Non_Null (Flag37)
--       Present in all entities. Relevant (and can be set True) only for
--       objects of an access type. It is set if the object is currently
--       known to have a non-null value (meaning that no access checks
--       are needed). The indication can for example come from assignment
--       of an access parameter or an allocator whose value is known non-null.
--
--       Note: this flag is set according to the sequential flow of the
--       program, watching the current value of the variable. However,
--       this processing can miss cases of changing the value of an aliased
--       or constant object, so even if this flag is set, it should not
--       be believed if the variable is aliased or volatile. It would
--       be a little neater to avoid the flag being set in the first
--       place in such cases, but that's trickier, and there is only
--       one place that tests the value anyway.
--
--       The flag is dynamically set and reset as semantic analysis and
--       expansion proceeds. Its value is meaningless once the tree is
--       fully constructed, since it simply indicates the last state.
--       Thus this flag has no meaning to the back end.

--    Is_Known_Null (Flag204)
--       Present in all entities. Relevant (and can be set True) only for
--       objects of an access type. It is set if the object is currently known
--       to have a null value (meaning that a dereference will surely raise
--       constraint error exception). The indication can come from an
--       assignment or object declaration.
--
--       The comments above about sequential flow and aliased and volatile for
--       the Is_Known_Non_Null flag apply equally to the Is_Known_Null flag.

--    Is_Known_Valid (Flag170)
--       Present in all entities. Relevant for types (and subtype) and
--       for objects (and enumeration literals) of a discrete type.
--
--       The purpose of this flag is to implement the requirement stated
--       in (RM 13.9.1(9-11)) which require that the use of possibly invalid
--       values may not cause programs to become erroneous. See the function
--       Exp_Util.Expr_Known_Valid for further details. Note that the setting
--       is conservative, in the sense that if the flag is set, it must be
--       right. If the flag is not set, nothing is known about the validity.
--
--       For enumeration literals, the flag is always set, since clearly
--       an enumeration literal represents a valid value. Range checks
--       where necessary will ensure that this valid value is appropriate.
--
--       For objects, the flag indicates the state of knowledge about the
--       current value of the object. This may be modified during expansion,
--       and thus the final value is not relevant to gigi.
--
--       For types and subtypes, the flag is set if all possible bit patterns
--       of length Object_Size (i.e. Esize of the type) represent valid values
--       of the type. In general for such tytpes, all values are valid, the
--       only exception being the case where an object of the type has an
--       explicit size that is greater than Object_Size.
--
--       For non-discrete objects, the setting of the Is_Known_Valid flag is
--       not defined, and is not relevant, since the considerations of the
--       requirement in (RM 13.9.1(9-11)) do not apply.
--
--       The flag is dynamically set and reset as semantic analysis and
--       expansion proceeds. Its value is meaningless once the tree is
--       fully constructed, since it simply indicates the last state.
--       Thus this flag has no meaning to the back end.

--    Is_Limited_Composite (Flag106)
--       Present in all entities. True for composite types that have a
--       limited component. Used to enforce the rule that operations on
--       the composite type that depend on the full view of the component
--       do not become visible until the immediate scope of the composite
--       type itself (RM 7.3.1 (5)).

--    Is_Limited_Interface (Flag197)
--       Present in types that are interfaces. True if interface is declared
--       limited, or is derived from limited interfaces.

--    Is_Limited_Record (Flag25)
--       Present in all entities. Set to true for record (sub)types if the
--       record is declared to be limited. Note that this flag is not set
--       simply because some components of the record are limited.

--    Is_Limited_Type (synthesized)
--       Applies to all entities. True if entity is a limited type (limited
--       private type, task type, protected type, composite containing a
--       limited component, or a subtype of any of these types).

--    Is_Machine_Code_Subprogram (Flag137)
--       Present in subprogram entities. Set to indicate that the subprogram
--       is a machine code subprogram (i.e. its body includes at least one
--       code statement). Also indicates that all necessary semantic checks
--       as required by RM 13.8(3) have been performed.

--    Is_Modular_Integer_Type (synthesized)
--       Applies to all entities. True if entity is a modular integer type

--    Is_Non_Static_Subtype (Flag109)
--       This flag is present in all type and subtype entities. It is set in
--       some (but not all) cases in which a subtype is known to be non-static.
--       Before this flag was added, the computation of whether a subtype was
--       static was entirely synthesized, by looking at the bounds, and the
--       immediate subtype parent. However, this method does not work for some
--       Itypes that have no parent set (and the only way to find the immediate
--       subtype parent is to go through the tree). For now, this flay is set
--       conservatively, i.e. if it is set then for sure the subtype is non-
--       static, but if it is not set, then the type may or may not be static.
--       Thus the test for a static subtype is that this flag is clear AND
--       that the bounds are static AND that the parent subtype (if available
--       to be tested) is static. Eventually we should make sure this flag
--       is always set right, at which point, these comments can be removed,
--       and the tests for static subtypes greatly simplified.

--    Is_Null_Init_Proc (Flag178)
--       Present in procedure entities. Set for generated init proc procedures
--       (used to initialize composite types), if the code for the procedure
--       is null (i.e. is a return and nothing else). Such null initialization
--       procedures are generated in case some client is compiled using the
--       Initialize_Scalars pragma, generating a call to this null procedure,
--       but there is no need to call such procedures within a compilation
--       unit, and this flag is used to suppress such calls.

--    Is_Numeric_Type (synthesized)
--       Applies to all entities, true for all numeric types and subtypes
--       (integer, fixed, float).

--    Is_Object (synthesized)
--       Applies to all entities, true for entities representing objects,
--       including generic formal parameters.

--    Is_Obsolescent (Flag153)
<<<<<<< HEAD
--       Present in all entities. Set only for packages and subprograms to
--       which a valid pragma Obsolescent applies.
=======
--       Present in all entities. Set for any entity for which a valid pragma
--       Obsolescent applies.
>>>>>>> f8383f28

--    Is_Optional_Parameter (Flag134)
--       Present in parameter entities. Set if the parameter is specified as
--       optional by use of a First_Optional_Parameter argument to one of the
--       extended Import pragmas. Can only be set for OpenVMS versions of GNAT.

--    Is_Ordinary_Fixed_Point_Type (synthesized)
--       Applies to all entities, true for ordinary fixed point types
--       and subtypes

--    Is_Overriding_Operation (Flag39)
--       Present in subprograms. Set if the subprogram is a primitive
--       operation of a derived type, that overrides an inherited operation.

--    Is_Package_Or_Generic_Package (synthesized)
--       Applies to all entities. True for packages and generic packages.
--       False for all other entities.

--    Is_Package_Body_Entity (Flag160)
--       Present in all entities. Set for entities defined at the top level
--       of a package body. Used to control externally generated names.

--    Is_Packed (Flag51) [implementation base type only]
--       Present in all type entities. This flag is set only for record and
--       array types which have a packed representation. There are three
--       cases which cause packing:
--
--         1. Explicit use of pragma Pack for an array of package components
--         2. Explicit use of pragma Pack to pack a record
--         4. Setting Component_Size of an array to a bit-packable value
--         3. Indexing an array with a non-standard enumeration type.
--
--       For records, Is_Packed is always set if Has_Pack_Pragma is set,
--       and can also be set on its own in a derived type which inherited
--       its packed status.
--
--       For arrays, Is_Packed is set if an array is bit packed (i.e. the
--       component size is known at compile time and is 1-7, 9-15 or 17-31),
--       or if the array has one or more index types that are enumeration
--       types with non-standard representations (in GNAT, we store such
--       arrays compactly, using the Pos of the enumeration type value).
--
--       As for the case of records, Is_Packed can be set on its own for a
--       derived type, with the same dual before/after freeze meaning.
--       Is_Packed can also be set as the result of an explicit component
--       size clause that specifies an appropriate component size.
--
--       In the bit packed array case, Is_Bit_Packed_Array will be set in
--       the bit packed case once the array type is frozen.
--
--       Before an array type is frozen, Is_Packed will always be set if
--       Has_Pack_Pragma is set. Before the freeze point, it is not possible
--       to know the component size, since the component type is not frozen
--       until the array type is frozen. Thus Is_Packed for an array type
--       before it is frozen means that packed is required. Then if it turns
--       out that the component size is not suitable for bit packing, the
--       Is_Packed flag gets turned off.

--    Is_Packed_Array_Type (Flag138)
--       Present in all entities. This flag is set on the entity for the type
--       used to implement a packed array (either a modular type, or a subtype
--       of Packed_Bytes{1,2,4} as appropriate). The flag is set if and only
--       if the type appears in the Packed_Array_Type field of some other type
--       entity. It is used by Gigi to activate the special processing for such
--       types (unchecked conversions that would not otherwise be allowed are
--       allowed for such types). If the Is_Packed_Array_Type flag is set in
--       an entity, then the Original_Array_Type field of this entity points
--       to the original array type for which this is the packed array type.

--    Is_Potentially_Use_Visible (Flag9)
--       Present in all entities. Set if entity is potentially use visible,
--       i.e. it is defined in a package that appears in a currently active
--       use clause (RM 8.4(8)). Note that potentially use visible entities
--       are not necessarily use visible (RM 8.4(9-11)).

--    Is_Preelaborated (Flag59)
--       Present in all entities, set in E_Package and E_Generic_Package
--       entities to which a pragma Preelaborate is applied, and also in
--       all entities within such packages. Note that the fact that this
--       flag is set does not necesarily mean that no elaboration code is
--       generated for the package.

--    Is_Primitive_Wrapper (Flag195)
--       Present in E_Procedures. Primitive wrappers are Expander-generated
--       procedures that wrap entries of protected or task types implementing
--       a limited interface.

--    Is_Private_Composite (Flag107)
--       Present in composite types that have a private component. Used to
--       enforce the rule that operations on the composite type that depend
--       on the full view of the component, do not become visible until the
--       immediate scope of the composite type itself (7.3.1 (5)). Both this
--       flag and Is_Limited_Composite are needed.

--    Is_Private_Descendant (Flag53)
--       Present in entities that can represent library units (packages,
--       functions, procedures). Set if the library unit is itself a private
--       child unit, or if it is the descendent of a private child unit.

--    Is_Private_Type (synthesized)
--       Applies to all entities, true for private types and subtypes,
--       as well as for record with private types as subtypes

--    Is_Protected_Interface (Flag198)
--       Present in types that are interfaces. True if interface is declared
--       protected, or is derived from protected interfaces.

--    Is_Protected_Type (synthesized)
--       Applies to all entities, true for protected types and subtypes

--    Is_Public (Flag10)
--       Present in all entities. Set to indicate that an entity defined in
--       one compilation unit can be referenced from other compilation units.
--       If this reference causes a reference in the generated variable, for
--       example in the case of a variable name, then Gigi will generate an
--       appropriate external name for use by the linker.

--    Is_Protected_Private (synthesized)
--       Applies to a record component. Returns true if this component
--       is used to represent a private declaration of a protected type.

--    Is_Protected_Record_Type (synthesized)
--       Applies to all entities, true if Is_Concurrent_Record_Type
--       Corresponding_Concurrent_Type is a protected type.

--    Is_Pure (Flag44)
--       Present in all entities. Set in all entities of a unit to which a
--       pragma Pure is applied, and also set for the entity of the unit
--       itself. In addition, this flag may be set for any other functions
--       or procedures that are known to be side effect free, so in the case
--       of subprograms, the Is_Pure flag may be used by the optimizer to
--       imply that it can assume freedom from side effects (other than those
--       resulting from assignment to out parameters, or to objects designated
--       by access parameters).

--    Is_Pure_Unit_Access_Type (Flag189)
--       Present in access type and subtype entities. Set if the type or
--       subtype appears in a pure unit. Used to give an error message at
--       freeze time if the access type has a storage pool.

--    Is_Real_Type (synthesized)
--       Applies to all entities, true for real types and subtypes

--    Is_Record_Type (synthesized)
--       Applies to all entities, true for record types and subtypes,
--       includes class-wide types and subtypes (which are also records)

--    Is_Remote_Call_Interface (Flag62)
--       Present in all entities, set in E_Package and E_Generic_Package
--       entities to which a pragma Remote_Call_Interace is applied, and
--       also in all entities within such packages.

--    Is_Remote_Types (Flag61)
--       Present in all entities, set in E_Package and E_Generic_Package
--       entities to which a pragma Remote_Types is applied, and also in
--       all entities within such packages.

--    Is_Renaming_Of_Object (Flag112)
--       Present in all entities, set only for a variable or constant for
--       which the Renamed_Object field is non-empty and for which the
--       renaming is handled by the front end, by macro substitution of
--       a copy of the (evaluated) name tree whereever the variable is used.

--    Is_Inherently_Limited_Type (synthesized)
--       Applies to all type entities. True if the type is "inherently"
--       limited (i.e. cannot become nonlimited). From the Ada 2005
--       RM-7.5(8.1/2), "a type with a part that is of a task, protected, or
--       explicitly limited record type". These are the types that are defined
--       as return-by-reference types in Ada 95 (see RM95-6.5(11-16)). In Ada
--       2005, these are the types that require build-in-place for function
--       calls. Note that build-in-place is allowed for other types, too.

--    Is_Return_Object (Flag209)
--       Applies to all object entities. True if the object is the return
--       object of an extended_return_statement; False otherwise.

--    Is_Scalar_Type (synthesized)
--       Applies to all entities, true for scalar types and subtypes

--    Is_Shared_Passive (Flag60)
--       Present in all entities, set in E_Package and E_Generic_Package
--       entities to which a pragma Shared_Passive is applied, and also in
--       all entities within such packages.

--    Is_Statically_Allocated (Flag28)
--       Present in all entities. This can only be set True for exception,
--       variable, constant, and type/subtype entities. If the flag is set,
--       then the variable or constant must be allocated statically rather
--       than on the local stack frame. For exceptions, the meaning is that
--       the exception data should be allocated statically (and indeed this
--       flag is always set for exceptions, since exceptions do not have
--       local scope). For a type, the meaning is that the type must be
--       elaborated at the global level rather than locally. No type marked
--       with this flag may depend on a local variable, or on any other type
--       which does not also have this flag set to True. For a variable or
--       or constant, if the flag is set, then the type of the object must
--       either be declared at the library level, or it must also have the
--       flag set (since to allocate the oject statically, its type must
--       also be elaborated globally).

--    Is_Subprogram (synthesized)
--       Applies to all entities, true for bodies of functions, procedures
--       and operators.

--    Is_String_Type (synthesized)
--       Applies to all type entities. Determines if the given type is a
--       string type, i.e. it is directly a string type or string subtype,
--       or a string slice type, or an array type with one dimension and a
--       component type that is a character type.

--    Is_Synchronized_Interface (Flag199)
--       Present_types that are interfaces. True is interface is declared
--       synchronized, or is derived from synchronized interfaces.

--    Is_Tag (Flag78)
--       Present in E_Component. For regular tagged type this flag is set on
--       the tag component (whose name is Name_uTag) and for CPP_Class tagged
--       types, this flag marks the pointer to the main vtable (i.e. the one
--       to be extended by derivation)

--    Is_Tagged_Type (Flag55)
--       Present in all entities, true for an entity for a tagged type.

--    Is_Task_Interface (Flag200)
--       Present in types that are interfaces. True is interface is declared
--        as such, or if it is derived from task interfaces.

--    Is_Task_Record_Type (synthesized)
--       Applies to all entities, true if Is_Concurrent_Record_Type
--       Corresponding_Concurrent_Type is a task type.

--    Is_Task_Type (synthesized)
--       Applies to all entities, true for task types and subtypes

--    Is_Thread_Body (Flag77)
--       Applies to subprogram entities. Set if a valid Thread_Body pragma
--       applies to this subprogram, which is thus a thread body.

--    Is_True_Constant (Flag163)
--       This flag is set in constants and variables which have an initial
--       value specified but which are never assigned, partially or in the
--       whole. For variables, it means that the variable was initialized
--       but never modified, and hence can be treated as a constant by the
--       code generator. For a constant, it means that the constant was not
--       modified by generated code (e.g. to set a discriminant in an init
--       proc). Assignments by user or generated code will reset this flag.
--
--       Note: there is one situation in which the back end does not permit
--       this flag to be set, even if no assignments are generated. This is
--       the case of an object of a record or array type which is initialized
--       with an aggregate, and is itself used as the expression initializing
--       an atomic object, or the right hand side of an assignment to an atomic
--       object. In this case the object must not have Is_True_Constant set,
--       even though no assignments are generated (the reason for this is that
--       the back end must not optimize the object away, because that would
--       violate the restriction on aggregates in these positions).

--    Is_Type (synthesized)
--       Applies to all entities, true for a type entity

--    Is_Unchecked_Union (Flag117) [implementation base type only]
--       Present in all entities. Set only in record types to which the
--       pragma Unchecked_Union has been validly applied.

--    Is_Unsigned_Type (Flag144)
--       Present in all types, but can be set only for discrete and fixed-point
--       type and subtype entities. This flag is only valid if the entity is
--       frozen. If set it indicates that the representation is known to be
--       unsigned (i.e. that no negative values appear in the range). This is
--       normally just a reflection of the lower bound of the subtype or base
--       type, but there is one case in which the setting is non-obvious,
--       namely the case of an unsigned subtype of a signed type from which
--       a further subtype is obtained using variable bounds. This further
--       subtype is still unsigned, but this cannot be determined by looking
--       at its bounds or the bounds of the corresponding base type.

--    Is_Valued_Procedure (Flag127)
--       Present in procedure entities. Set if an Import_Valued_Procedure
--       or Export_Valued_Procedure pragma applies to the procedure entity.

--    Is_Visible_Child_Unit (Flag116)
--       Present in compilation units that are child units. Once compiled,
--       child units remain chained to the entities in the parent unit, and
--       a separate flag must be used to indicate whether the names are
--       visible by selected notation, or not.

--    Is_Visible_Formal (Flag206)
--       Present in all entities. Set for instances of the formals of a formal
--       package. Indicates that the entity must be made visible in the body
--       of the instance, to reproduce the visibility of the generic. This
--       simplifies visibility settings in instance bodies.
--       ??? confusion in abovecomments between being present and being set

--    Is_VMS_Exception (Flag133)
--       Present in all entities. Set only for exception entities where the
--       exception was specified in an Import_Exception or Export_Exception
--       pragma with the VMS option for Form. See description of these pragmas
--       for details. This flag can only be set in OpenVMS versions of GNAT.

--    Is_Volatile (Flag16)
--       Present in all type entities, and also in constants, components and
--       variables. Set if a pragma Volatile applies to the entity. Also set
--       if pragma Shared or pragma Atomic applies to entity. In the case of
--       private or incomplete types, this flag is set in both the private
--       and full view. The flag is not set reliably on private subtypes,
--       and is always retrieved from the base type (but this is not a base-
--       type-only attribute because it applies to other entities). Note that
--       the back end should use Treat_As_Volatile, rather than Is_Volatile
--       to indicate code generation requirements for volatile variables.
--       Similarly, any front end test which is concerned with suppressing
--       optimizations on volatile objects should test Treat_As_Volatile
--       rather than testing this flag.

--    Is_Wrapper_Package (synthesized)
--       Present in package entities. Indicates that the package has been
--       created as a wrapper for a subprogram instantiation.

--    Itype_Printed (Flag202)
--       Set in Itypes if the Itype has been printed by Sprint. This is used to
--       avoid printing an Itype more than once.

--    Kill_Elaboration_Checks (Flag32)
--       Present in all entities. Set by the expander to kill elaboration
--       checks which are known not to be needed. Equivalent in effect to
--       the use of pragma Supress (Elaboration_Checks) for that entity
--       except that the effect is permanent and cannot be undone by a
--       subsequent pragma Unsuppress.

--    Kill_Range_Checks (Flag33)
--       Present in all entities. Equivalent in effect to the use of pragma
--       Supress (Range_Checks) for that entity except that the result is
--       permanent and cannot be undone by a subsequent pragma Unsuppress.
--       This is currently only used in one odd situation in Sem_Ch3 for
--       record types, and it would be good to get rid of it???

--    Kill_Tag_Checks (Flag34)
--       Present in all entities. Set by the expander to kill elaboration
--       checks which are known not to be needed. Equivalent in effect to
--       the use of pragma Supress (Tag_Checks) for that entity except
--       that the result is permanent and cannot be undone by a subsequent
--       pragma Unsuppress.

--    Last_Assignment (Node20)
--       Present in entities for variables. Set for a local variable to point
--       to the left side of an assignment statement assigning a value to the
--       variable. Cleared if the value of the variable is referenced. Used to
--       warn about dubious assignment statements whose value is not used.

--    Last_Entity (Node20)
--       Present in all entities which act as scopes to which a list of
--       associated entities is attached (blocks, class subtypes and types,
--       entries, functions, loops, packages, procedures, protected objects,
--       record types and subtypes, private types, task types and subtypes).
--       Points to a the last entry in the list of associated entities chained
--       through the Next_Entity field. Empty if no entities are chained.

--    Limited_View (Node23)
--       Present in non-generic package entities that are not instances. Bona
--       fide package with the limited-view list through the first_entity and
--       first_private attributes. The elements of this list are the shadow
--       entities created for the types and local packages that are declared
--       in a package appearing in a limited_with clause (Ada 2005: AI-50217)

--    Lit_Indexes (Node15)
--       Present in enumeration types and subtypes. Non-empty only for the
--       case of an enumeration root type, where it contains the entity for
--       the generated indexes entity. See unit Exp_Imgv for full details of
--       the nature and use of this entity for implkementing the Image and
--       Value attributes for the enumeration type in question.
--
--    Lit_Strings (Node16)
--       Present in enumeration types and subtypes. Non-empty only for the
--       case of an enumeration root type, where it contains the entity for
--       the literals string entity. See unit Exp_Imgv for full details of
--       the nature and use of this entity for implementing the Image and
--       Value attributes for the enumeration type in question.

--    Low_Bound_Known (Flag205)
--       Present in all entities. Currently this can only be set True for
--       formal parameter entries of a standard unconstrained one-dimensional
--       array or string type, where the lower bound of the index type is zero
--       or one. Indicates that the low bound is known to be equal to the lower
--       bound of the index type (e.g. 1 for String, since the index type is
--       Positive). This flag can only be set by a pragma Assert which
--       specifies this. If this flag is set, warnings about assuming the index
--       low bound to be zero or one are suppressed.

--    Machine_Radix_10 (Flag84)
--       Present in decimal types and subtypes, set if the Machine_Radix
--       is 10, as the result of the specification of a machine radix
--       representation clause. Note that it is possible for this flag
--       to be set without having Has_Machine_Radix_Clause True. This
--       happens when a type is derived from a type with a clause present.

--    Master_Id (Node17)
--       Present in access types and subtypes. Empty unless Has_Task is
--       set for the designated type, in which case it points to the entity
--       for the Master_Id for the access type master.

--    Materialize_Entity (Flag168)
--       Present in all entities. Set only for constant or renamed entities
--       which should be materialized for debugging purposes. In the case of
--       a constant, a memory location should be allocated containing the
--       value. In the case of a renaming, a memory location containing the
--       renamed address should be allocated.

--    Mechanism (Uint8) (returned as Mechanism_Type)
--       Present in functions and non-generic formal parameters. Indicates
--       the mechanism to be used for the function return or for the formal
--       parameter. See separate section on passing mechanisms. This field
--       is also set (to the default value of zero) in a subprogram body
--       entity but not used in this context.

--    Modulus (Uint17) [base type only]
--       Present in modular types. Contains the modulus. For the binary
--       case, this will be a power of 2, but if Non_Binary_Modulus is
--       set, then it will not be a power of 2.

--    Must_Be_On_Byte_Boundary (Flag183)
--       Present in entities for types and subtypes. Set if objects of
--       the type must always be allocated on a byte boundary (more
--       accurately a storage unit boundary). The front end checks that
--       component clauses respect this rule, and the back end ensures
--       that record packing does not violate this rule. Currently the
--       flag is set only for packed arrays longer than 64 bits where
--       the component size is not a power of 2.

--    Must_Have_Preelab_Init (Flag208)
--       Present in entities for types and subtypes. Set in the full type of a
--       private type or subtype if a pragma Has_Preelaborable_Initialization
--       is present for the private type. Used to check that the full type has
--       preelaborable initialization at freeze time (this has to be deferred
--       to the freeze point because of the rule about overriding Initialize).

--    Needs_Debug_Info (Flag147)
--       Present in all entities. Set if the entity requires debugging
--       information to be generated. This is true of all entities that
--       have Comes_From_Source set, and also transitively for entities
--       associated with such components (e.g. their types). It is true
--       for all entities in Debug_Generated_Code mode (-gnatD switch).
--       This is the flag that the back end should check to determine
--       whether or not to generate debugging information for an entity.

--    Needs_No_Actuals (Flag22)
--       Present in callable entities (subprograms, entries, access to
--       subprograms)  which can be called without actuals because all of
--       their formals (if any) have default values. This flag simplifies the
--       resolution of the syntactic ambiguity involving a call to these
--       entities when the return type is an array type, and a call can be
--       interpreted as an indexing of the result of the call. It is also
--       used to resolve various cases of entry calls.

--    Never_Set_In_Source (Flag115)
--       Present in all entities, but relevant only for variables and
--       parameters. This flag is set if the object is never assigned
--       a value in user source code, either by assignment or by the
--       use of an initial value, or by some other means.

--       This flag is only for the purposes of issuing warnings, it must not
--       be used by the code generator to indicate that the variable is in
--       fact a constant, since some assignments in generated code do not
--       count (for example, the call to an init proc to assign some but
--       not all of the fields in a partially initialized record). The code
--       generator should instead use the flag Is_True_Constant.
--
--       For the purposes of this warning, the default assignment of
--       access variables to null is not considered the assignment of
--       of a value (so the warning can be given for code that relies
--       on this initial null value, when no other value is ever set).
--
--       In variables and out parameters, if this flag is set after full
--       processing of the corresponding declarative unit, it indicates that
--       the variable or parameter was never set, and a warning message can
--       be issued.
--
--       Note: this flag is initially set, and then cleared on encountering
--       any construct that might conceivably legitimately set the value.
--       Thus during the analysis of a declarative region and its associated
--       statement sequence, the meaning of the flag is "not set yet", and
--       once this analysis is complete the flag means "never assigned".

--       Note: for variables appearing in package declarations, this flag
--       is never set. That is because there is no way to tell if some
--       client modifies the variable (or in the case of variables in the
--       private part, if some child unit modifies the variables).

--       Note: in the case of renamed objects, the flag must be set in the
--       ultimate renamed object. Clients noting a possible modification
--       should use the Note_Possible_Modification procedure in Sem_Util
--       rather than Set_Never_Set_In_Source precisely to deal properly with
--       the renaming possibility.

--    Next_Component (synthesized)
--       Applies to record components. Returns the next component by
--       following the chain of declared entities until one is found which
--       corresponds to a component (Ekind is E_Component). Any internal types
--       generated from the subtype indications of the record components are
--       skipped. Returns Empty if no more components.

--    Next_Discriminant (synthesized)
--       Applies to discriminants returned by First/Next_Discriminant.
--       Returns the next language-defined (ie: perhaps non-girder)
--       discriminant by following the chain of declared entities as long as
--       the kind of the entity corresponds to a discriminant. Note that the
--       discriminants might be the only components of the record.
--       Returns Empty if there are no more.

--    Next_Entity (Node2)
--       Present in all entities. The entities of a scope are chained, with
--       the head of the list being in the First_Entity field of the scope
--       entity. All entities use the Next_Entity field as a forward pointer
--       for this list, with Empty indicating the end of the list. Since this
--       field is in the base part of the entity, the access routines for this
--       field are in Sinfo.

--    Next_Formal (synthesized)
--       Applies to the entity for a formal parameter. Returns the next
--       formal parameter of the subprogram or subprogram type. Returns
--       Empty if there are no more formals.

--    Next_Formal_With_Extras (synthesized)
--       Applies to the entity for a formal parameter. Returns the next
--       formal parameter of the subprogram or subprogram type. Returns
--       Empty if there are no more formals. The list returned includes
--       all the extra formals (see description of Extra_Formal field)

--    Next_Girder_Discriminant (synthesized)
--       Applies to discriminants. Set only for a discriminant returned by
--       a call to First/Next_Girder_Discriminant. Returns next girder
--       discriminant, if there are more (see complete description in
--       First_Girder_Discriminant), or Empty if there are no more.

--    Next_Index (synthesized)
--       Applies to array types and subtypes and to string types and
--       subtypes. Yields the next index. The first index is obtained by
--       using the First_Index attribute, and then subsequent indexes are
--       obtained by applying Next_Index to the previous index. Empty is
--       returned to indicate that there are no more indexes. Note that
--       unlike most attributes in this package, Next_Index applies to
--       nodes for the indexes, not to entities.

--    Next_Inlined_Subprogram (Node12)
--       Present in subprograms. Used to chain inlined subprograms used in
--       the current compilation, in the order in which they must be compiled
--       by Gigi to insure that all inlinings are performed.

--    Next_Literal (synthesized)
--       Applies to enumeration literals, returns the next literal, or
--       Empty if applied to the last literal. This is actually a synonym
--       for Next, but its use is preferred in this context.

--    Next_Tag_Component (synthesized)
--       Applies to components of tagged record types. Given a _Tag field
--       of a record, returns the next _Tag field in this record.

--    Non_Binary_Modulus (Flag58) [base type only]
--       Present in modular integer types. Set if the modulus for the type
--       is other than a power of 2.

--    Non_Limited_View (Node17)
--       Present in incomplete types that are the shadow entities created
--       when analyzing a limited_with_clause (Ada 2005: AI-50217). Points to
--       the defining entity in the original declaration.

--    Nonzero_Is_True (Flag162) [base type only]
--       Present in enumeration types. True if any non-zero value is to be
--       interpreted as true. Currently this is set true for derived Boolean
--       types which have a convention of C, C++ or Fortran.

--    No_Pool_Assigned (Flag131) [root type only]
--       Present in access types. Set if a storage size clause applies to
--       the variable with a compile time known value of zero. This flag is
--       used to generate warnings if any attempt is made to allocate or free
--       an instance of such an access type. This is set only in the root
--       type, since derived types must have the same pool.

--    No_Return (Flag113)
--       Present in all entities. Always false except in the case of procedures
--       and generic procedures for which a pragma No_Return is given.

--    Normalized_First_Bit (Uint8)
--       Present in components and discriminants. Indicates the normalized
--       value of First_Bit for the component, i.e. the offset within the
--       lowest addressed storage unit containing part or all of the field.
--       Set to No_Uint if no first bit position is assigned yet.

--    Normalized_Position (Uint14)
--       Present in components and discriminants. Indicates the normalized
--       value of Position for the component, i.e. the offset in storage
--       units from the start of the record to the lowest addressed storage
--       unit containing part or all of the field.

--    Normalized_Position_Max (Uint10)
--       Present in components and discriminants. For almost all cases, this
--       is the same as Normalized_Position. The one exception is for the case
--       of a discriminated record containing one or more arrays whose length
--       depends on discriminants. In this case, the Normalized_Position_Max
--       field represents the maximum possible value of Normalized_Position
--       assuming min/max values for discriminant subscripts in all fields.
--       This is used by Layout in front end layout mode to properly computed
--       the maximum size such records (needed for allocation purposes when
--       there are default discriminants, and also for the 'Size value).

--    No_Strict_Aliasing (Flag136) [base type only]
--       Present in access types. Set to direct the back end to avoid any
--       optimizations based on an assumption about the aliasing status of
--       objects designated by the access type. For the case of the gcc
--       back end, the effect is as though all references to objects of
--       the type were compiled with -fno-strict-aliasing. This flag is
--       set if an unchecked conversion with the access type as a target
--       type occurs in the same source unit as the declaration of the
--       access type, or if an explicit pragma No_Strict_Aliasing applies.

--    Number_Dimensions (synthesized)
--       Applies to array types and subtypes. Returns the number of dimensions
--       of the array type or subtype as a value of type Pos.

--    Number_Discriminants (synthesized)
--       Applies to all types with discriminants. Yields the number of
--       discriminants as a value of type Pos.

--    Number_Entries (synthesized)
--       Applies to concurrent types. Returns the number of entries that are
--       declared within the task or protected definition for the type.

--    Number_Formals (synthesized)
--       Applies to subprograms and subprogram types. Yields the number of
--       formals as a value of type Pos.

--    Obsolescent_Warning (Node24)
<<<<<<< HEAD
--       Present in package and subprogram entities. Set non-empty only if the
--       pragma Obsolescent had a string argument, in which case it records the
--       contents of the corresponding string literal node.
=======
--       Present in all entities. Set non-empty only if a pragma Obsolescent
--       applying to the entity had a string argument, in which case it records
--       the contents of the corresponding string literal node. This field is
--       only accessed if the flag Is_Obsolescent is set.
>>>>>>> f8383f28

--    Original_Access_Type (Node21)
--       Present in access to subprogram types. Anonymous access to protected
--       subprogram types are replaced by an occurrence of an internal access
--       to subprogram type. This field links the replacement entity with the
--       original entity.

--    Original_Array_Type (Node21)
--       Present in modular types and array types and subtypes. Set only
--       if the Is_Packed_Array_Type flag is set, indicating that the type
--       is the implementation type for a packed array, and in this case it
--       points to the original array type for which this is the packed
--       array implementation type.

--    Object_Ref (Node17)
--       Present in protected bodies. This is an implicit prival for the
--       Protection object associated with a protected object. See Prival
--       for further details on the use of privals.

--    Original_Record_Component (Node22)
--       Present in components, including discriminants. The usage depends
--       on whether the record is a base type and whether it is tagged.
--
--       In base tagged types:
--         When the component is inherited in a record extension, it points
--         to the original component (the entity of the ancestor component
--         which is not itself inherited) otherwise it points to itself.
--         Gigi uses this attribute to implement the automatic dereference in
--         the extension and to apply the transformation:
--
--            Rec_Ext.Comp -> Rec_Ext.Parent. ... .Parent.Comp
--
--       In base non-tagged types:
--         Always points to itself except for non-girder discriminants, where
--         it points to the girder discriminant it renames.
--
--       In subtypes (tagged and untagged):
--         Points to the component in the base type.

--    Overridden_Operation (Node26)
--       Present in subprograms. For overriding operations, points to the
--       user-defined parent subprogram that is being overridden.

--    Package_Instantiation (Node26)
--       Present in packages and generic packages. When present, this field
--       references an N_Package_Instantiation node associated with an
--       instantiated package. In the case where the referenced node has
--       been rewritten to an N_Package_Specification, the instantiation
--       node is available from the Original_Node field of the package spec
--       node. This is currently not guaranteed to be set in all cases, but
--       when set, the field is used in Get_Package_Instantiation_Node as
--       one of the means of obtaining the instantiation node. Eventually
--       it should be set in all cases, including package entities associated
--       with formal packages. ???

--    Packed_Array_Type (Node23)
--       Present in array types and subtypes, including the string literal
--       subtype case, if the corresponding type is packed (either bit packed
--       or packed to eliminate holes in non-contiguous enumeration type
--       index types). References the type used to represent the packed array,
--       which is either a modular type for short static arrays, or an
--       array of System.Unsigned. Note that in some situations (internal
--       types, and references to fields of variant records), it is not
--       always possible to construct this type in advance of its use. If
--       Packed_Array_Type is empty, then the necessary type is declared
--       on the fly for each reference to the array.

--    Parameter_Mode (synthesized)
--       Applies to formal parameter entities. This is a synonym for Ekind,
--       used when obtaining the formal kind of a formal parameter (the result
--       is one of E_[In/Out/In_Out]_Paramter)

--    Parent_Subtype (Node19)
--       Present in E_Record_Type. Points to the subtype to use for a
--       field that references the parent record.

--    Primitive_Operations (Elist15)
--       Present in tagged record types and subtypes and in tagged private
--       types. Points to an element list of entities for primitive operations
--       for the tagged type. Not present (and not set) in untagged types (it
--       is an error to reference the primitive operations field of a type
--       that is not tagged).

--    Private_Dependents (Elist18)
--       Present in private (sub)types. Records the subtypes of the
--       private type, derivations from it, and records and arrays
--       with components dependent on the type.
--
--       The subtypes are traversed when installing and deinstalling
--       (the full view of) a private type in order to ensure correct
--       view of the subtypes.
--
--       Used in similar fashion for incomplete types: holds list of subtypes
--       of these incomplete types that have discriminant constraints. The
--       full views of these subtypes are constructed when the full view of
--       the incomplete type is processed.

--       In addition, if the incomplete type is the designated type in an
--       access definition for an access parameter, the operation may be
--       a dispatching primitive operation, which is only known when the full
--       declaration of the type is seen. Subprograms that have such an
--       access parameter are also placed in the list of private_dependents.

--    Prival (Node17)
--       Present in components. Used for representing private declarations
--       of protected objects (private formal: by analogy to Discriminal_Link).
--       Empty unless the synthesized Is_Protected_Private attribute is
--       true. The entity used as a formal parameter that corresponds to
--       the to the private declaration in protected operations. See
--       "Private data in protected objects" for details.

--    Privals_Chain (Elist23)
--       Present in protected operations (subprograms and entries). Links
--       all occurrences of the Privals in the body of the operation, in
--       order to patch their types at the end of their expansion. See
--       "Private data in protected objects" for details.

--    Private_View (Node22)
--       For each private type, three entities are allocated, the private view,
--       the full view, and the shadow entity. The shadow entity contains a
--       copy of the private view and is used for restoring the proper private
--       view after a region in which the full view is visible (and is copied
--       into the entity normally used for the private view during this period
--       of visibility). The Private_View field is self-referential when the
--       private view lives in its normal entity, but in the copy that is made
--       in the shadow entity, it points to the proper location in which to
--       restore the private view saved in the shadow.

--    Protected_Formal (Node22)
--       Present in formal parameters (in, in out and out parameters). Used
--       only for formals of protected operations. References corresponding
--       formal parameter in the unprotected version of the operation that
--       is created during expansion.

--    Protected_Body_Subprogram (Node11)
--       Present in protected operations. References the entity for the
--       subprogram which implements the body of the operation.

--    Protected_Operation (Node23)
--       Present in components. Used for representing private declarations
--       of protected objects. Empty unless the synthesized attribute
--       Is_Protected_Private is True. This is the entity corresponding
--       to the body of the protected operation currently being analyzed,
--       and which will eventually use the current Prival associated with
--       this component to refer to the renaming of a private object
--       component. As soon as the expander generates this renaming, this
--       attribute is changed to refer to the next protected subprogram.
--       See "Private data in protected objects" for details.

--    Reachable (Flag49)
--       Present in labels. The flag is set over the range of statements in
--       which a goto to that label is legal.

--    Referenced (Flag156)
--       Present in all entities, set if the entity is referenced, except
--       for the case of an appearence of a simple variable that is not a
--       renaming, as the left side of an assignment in which case the flag
--       Referenced_As_LHS is set instead.

--    Referenced_As_LHS (Flag36): This flag is set instead of
--       Referenced if a simple variable that is not a renaming appears as
--       the left side of an assignment. The reason we distinguish this kind
--       of reference is that we have a separate warning for variables that
--       are only assigned and never read.

--    Referenced_Object (Node10)
--       Present in all type entities. Set non-Empty only for type entities
--       constructed for unconstrained objects, or objects that depend on
--       discriminants. Points to the expression from which the actual
--       subtype of the object can be evaluated.

--    Register_Exception_Call (Node20)
--       Present in exception entities. When an exception is declared,
--       a call is expanded to Register_Exception. This field points to
--       the expanded N_Procedure_Call_Statement node for this call. It
--       is used for Import/Export_Exception processing to modify the
--       register call to make appropriate entries in the special tables
--       used for handling these pragmas at runtime.

--    Related_Array_Object (Node19)
--       Present in array types and subtypes. Used only for the base type
--       and subtype created for an anonymous array object. Set to point
--       to the entity of the corresponding array object. Currently used
--       only for type-related error messages.

--    Related_Instance (Node15)
--       Present in the wrapper packages created for subprogram instances.
--       The internal subprogram that implements the instance is inside the
--       wrapper package, but for debugging purposes its external symbol
--       must correspond to the name and scope of the related instance.

--    Renamed_Entity (Node18)
--       Present in exceptions, packages and generic units that are defined
--       by a renaming declaration. Denotes the renamed entity, or transit-
--       itively the ultimate renamed entity if there is a chain of renaming
--       declarations.

--    Renamed_Object (Node18)
--       Present in all objects (constants, variables, components, formal
--       parameters, generic formal parameters, and loop parameters). Set
--       non-Empty if the object was declared by a renaming declaration, in
--       which case it references the tree node for the name of the renamed
--       object. This is only possible for the variable and constant cases.
--       For formal parameters, this field is used in the course of inline
--       expansion, to map the formals of a subprogram into the corresponding
--       actuals. For formals of a task entry, it denotes the local renaming
--       that replaces the actual within the accept statement.
--       The field is Empty otherwise.

--    Renaming_Map (Uint9)
--       Present in generic subprograms, generic packages, and their
--       instances. Also present in the instances of the corresponding
--       bodies. Denotes the renaming map (generic entities => instance
--       entities) used to construct the instance by givin an index into
--       the tables used to represent these maps. See Sem_Ch12 for further
--       details. The maps for package instances are also used when the
--       instance is the actual corresponding to a formal package.

--    Return_Present (Flag54)
--       Present in function and generic function entities. Set if the
--       function contains a return statement (used for error checking).
--       This flag can also be set in procedure and generic procedure
--       entities (for convenience in setting it), but is only tested
--       for the function case.

--    Return_Applies_To (Node8)
--       Present in E_Return_Statement. Points to the entity representing
--       the construct to which the return statement applies, as defined in
--       RM-6.5(4/2). Note that a (simple) return statement within an
--       extended_return_statement applies to the extended_return_statement,
--       even though it causes the whole function to return.

--    Returns_By_Ref (Flag90)
--       Present in function entities, to indicate that the function
--       returns the result by reference, either because its return type is a
--       by-reference-type or because it uses explicitly the secondary stack.

--    Reverse_Bit_Order (Flag164) [base type only]
--       Present in all record type entities. Set if a valid pragma an
--       attribute represention clause for Bit_Order has reversed the order
--       of bits from the default value. When this flag is set, a component
--       clause must specify a set of bits entirely contained in a single
--       storage unit.

--    RM_Size (Uint13)
--       Present in all type and subtype entities. Contains the value of
--       type'Size as defined in the RM. See also the Esize field and
--       and the description on "Handling of Type'Size Values". A value
--       of zero in this field for a non-discrete type means that
--       the front end has not yet determined the size value. For the
--       case of a discrete type, this field is always set by the front
--       end and zero is a legitimate value for a type with one value.

--    Root_Type (synthesized)
--       Applies to all type entities. For class-wide types, return the root
--       type of the class covered by the CW type, otherwise returns the
--       ultimate derivation ancestor of the given type. This function
--       preserves the view, i.e. the Root_Type of a partial view is the
--       partial view of the ulimate ancestor, the Root_Type of a full view
--       is the full view of the ultimate ancestor. Note that this function
--       does not correspond exactly to the use of root type in the RM, since
--       in the RM root type applies to a class of types, not to a type.

--    Scalar_Range (Node20)
--       Present in all scalar types (including modular types, where the
--       bounds are 0 .. modulus - 1). References a node in the tree that
--       contains the bounds for the range. Note that this information
--       could be obtained by rummaging around the tree, but it is more
--       convenient to have it immediately at hand in the entity. The
--       contents of Scalar_Range can either be an N_Subtype_Indication
--       node (with a constraint), or a Range node, but not a simple
--       subtype reference (a subtype is converted into a range).

--    Scale_Value (Uint15)
--       Present in decimal fixed-point types and subtypes. Contains the scale
--       for the type (i.e. the value of type'Scale = the number of decimal
--       digits after the decimal point).

--    Scope (Node3)
--       Present in all entities. Points to the entity for the scope (block,
--       loop, subprogram, package etc.) in which the entity is declared.
--       Since this field is in the base part of the entity node, the access
--       routines for this field are in Sinfo. Note that for a child package,
--       the Scope will be the parent package, and for a non-child package,
--       the Scope will be Standard.

--    Scope_Depth (synth)
--       Applies to program units, blocks, concurrent types and entries,
--       and also to record types, i.e. to any entity that can appear on
--       the scope stack. Yields the scope depth value, which for those
--       entities other than records is simply the scope depth value,
--       for record entities, it is the Scope_Depth of the record scope.

--    Scope_Depth_Value (Uint22)
--       Present in program units, blocks, concurrent types and entries.
--       Indicates the number of scopes that statically enclose the
--       declaration of the unit or type. Library units have a depth of zero.
--       Note that record types can act as scopes but do NOT have this field
--       set (see Scope_Depth above)

--    Scope_Depth_Set (synthesized)
--       Applies to a special predicate function that returns a Boolean value
--       indicating whether or not the Scope_Depth field has been set. It
--       is needed, since returns an invalid value in this case!

--    Sec_Stack_Needed_For_Return (Flag167)
--       Present in scope entities (blocks, functions, procedures, tasks,
--       entries). Set to True when secondary stack is used to hold
--       the returned value of a function and thus should not be
--       released on scope exit.

--    Shadow_Entities (List14)
--       Present in package and generic package entities. Points to a list
--       of entities that correspond to private types. For each private type
--       a shadow entity is created that holds a copy of the private view.
--       In regions of the program where the full views of these private
--       entities are visible, the full view is copied into the entity that
--       is normally used to hold the private view, but the shadow entity
--       copy is unchanged. The shadow entities are then used to restore the
--       original private views at the end of the region. This list is a
--       standard format list (i.e. First (Shadow_Entities) is the first
--       entry and subsequent entries are obtained using Next.

--    Shared_Var_Assign_Proc (Node22)
--       Present in variables. Set non-Empty only if Is_Shared_Passive is
--       set, in which case this is the entity for the shared memory assign
--       routine. See Exp_Smem for full details.

--    Shared_Var_Read_Proc (Node15)
--       Present in variables. Set non-Empty only if Is_Shared_Passive is
--       set, in which case this is the entity for the shared memory read
--       routine. See Exp_Smem for full details.

--    Size_Check_Code (Node19)
--       Present in constants and variables. Normally Empty. Set if code is
--       generated to check the size of the object. This field is used to
--       suppress this code if a subsequent address clause is encountered.

--    Size_Clause (synthesized)
--       Applies to all entities. If a size clause is present in the rep
--       item chain for an entity then the attribute definition clause node
--       for the size clause is returned. Otherwise Size_Clause returns Empty
--       if no item is present. Usually this is only meaningful if the flag
--       Has_Size_Clause is set. This is because when the representation item
--       chain is copied for a derived type, it can inherit a size clause that
--       is not applicable to the entity.

--    Size_Depends_On_Discriminant (Flag177)
--       Present in all entities for types and subtypes. Indicates that the
--       size of the type depends on the value of one or more discriminants.
--       Currently, this flag is only set in front end layout mode for arrays
--       which have one or more bounds depending on a discriminant value.

--    Size_Known_At_Compile_Time (Flag92)
--       Present in all entities for types and subtypes. Indicates that the
--       size of objects of the type is known at compile time. This flag is
--       used to optimize some generated code sequences, and also to enable
--       some error checks (e.g. disallowing component clauses on variable
--       length objects. It is set conservatively (i.e. if it is True, the
--       size is certainly known at compile time, if it is False, then the
--       size may or may not be known at compile time, but the code will
--       assume that it is not known).

--    Small_Value (Ureal21)
--       Present in fixed point types. Points to the universal real for the
--       Small of the type, either as given in a representation clause, or
--       as computed (as a power of two) by the compiler.

--    Spec_Entity (Node19)
--       Present in package body entities. Points to corresponding package
--       spec entity. Also present in subprogram body parameters in the
--       case where there is a separate spec, where this field references
--       the corresponding parameter entities in the spec.

--    Storage_Size_Variable (Node15) [implementation base type only]
--       Present in access types and task type entities. This flag is set
--       if a valid and effective pragma Storage_Size applies to the base
--       type. Points to the entity for a variable that is created to
--       hold the value given in a Storage_Size pragma for an access
--       collection or a task type. Note that in the access type case,
--       this field is present only in the root type (since derived types
--       share the same storage pool).

--    Stored_Constraint (Elist23)
--       Present in entities that can have discriminants (concurrent types
--       subtypes, record types and subtypes, private types and subtypes,
--       limited private types and subtypes and incomplete types). Points
--       to an element list containing the expressions for each of the
--       stored discriminants for the record (sub)type.

--    Strict_Alignment (Flag145) [implementation base type only]
--       Present in all type entities. Indicates that some containing part
--       is either aliased or tagged. This prohibits packing the object
--       tighter than its natural size and alignment.

--    String_Literal_Length (Uint16)
--       Present in string literal subtypes (which are created to correspond
--       to string literals in the program). Contains the length of the string
--       literal.

--    String_Literal_Low_Bound (Node15)
--       Present in string literal subtypes (which are created to correspond
--       to string literals in the program). Contains an expression whose
--       value represents the low bound of the literal. This is a copy of
--       the low bound of the applicable index constraint if there is one,
--       or a copy of the low bound of the index base type if not.

--    Suppress_Elaboration_Warnings (Flag148)
--       Present in all entities, relevant only for subprogram entities and
--       for variables. If this flag is set then Sem_Elab will not generate
--       elaboration warnings for the subprogram or variable. Suppression of
--       such warnings is automatic for subprograms for which elaboration
--       checks are suppressed (without the need to set this flag), but the
--       flag is also set for various internal entities (such as init procs)
--       which are known not to generate any possible access before
--       elaboration, and it is set on variables when a warning is given to
--       avoid multiple elaboration warnings for the same variable.

--    Suppress_Init_Proc (Flag105) [base type only]
--       Present in all type entities. Set to suppress the generation of
--       initialization procedures where they are known to be not needed.
--       For example, the enumeration image table entity uses this flag.

--    Suppress_Style_Checks (Flag165)
--       Present in all entities. Suppresses any style checks specifically
--       associated with the given entity if set.

--    Task_Body_Procedure (Node25)
--       Present in task types and subtypes. Points to the entity for
--       the task body procedure (as further described in Exp_Ch9, task
--       bodies are expanded into procedures). A convenient function to
--       retrieve this field is Sem_Util.Get_Task_Body_Procedure.
<<<<<<< HEAD
=======
--       The last sentence is odd ??? Why not have Task_Body_Procedure
--       go to the Underlying_Type of the Root_Type???
>>>>>>> f8383f28

--    Treat_As_Volatile (Flag41)
--       Present in all type entities, and also in constants, components and
--       variables. Set if this entity is to be treated as volatile for code
--       generation purposes. Always set if Is_Volatile is set, but can also
--       be set as a result of situations (such as address overlays) where
--       the front end wishes to force volatile handling to inhibit aliasing
--       optimization which might be legally ok, but is undesirable. Note
--       that the back end always tests this flag rather than Is_Volatile.
--       The front end tests Is_Volatile if it is concerned with legality
--       checks associated with declared volatile variables, but if the test
--       is for the purposes of suppressing optimizations, then the front
--       end should test Treat_As_Volatile rather than Is_Volatile.

--    Type_High_Bound (synthesized)
--       Applies to scalar types. Returns the tree node (Node_Id) that contains
--       the high bound of a scalar type. The returned value is literal for a
--       base type, but may be an expression in the case of scalar type with
--       dynamic bounds. Note that in the case of a fixed point type, the high
--       bound is in units of small, and is an integer.

--    Type_Low_Bound (synthesized)
--       Applies to scalar types. Returns the tree node (Node_Id) that contains
--       the low bound of a scalar type. The returned value is literal for a
--       base type, but may be an expression in the case of scalar type with
--       dynamic bounds. Note that in the case of a fixed point type, the low
--       bound is in units of small, and is an integer.

--    Underlying_Full_View (Node19)
--       Present in private subtypes that are the completion of other private
--       types, or in private types that are derived from private subtypes. If
--       the full view of a private type T is derived from another private type
--       with discriminants Td, the full view of T is also private, and there
--       is no way to attach to it a further full view that would convey the
--       structure of T to the back end. The Underlying_Full_ View is an
--       attribute of the full view that is a subtype of Td with the same
--       constraint as the declaration for T. The declaration for this subtype
--       is built at the point of the declaration of T, either as completion,
--       or as a subtype declaration where the base type is private and has a
--       private completion. If Td is already constrained, then its full view
--       can serve directly as the full view of T.

--    Underlying_Type (synthesized)
--       Applies to all entities. This is the identity function except in the
--       case where it is applied to an incomplete or private type, in which
--       case it is the underlying type of the type declared by the completion,
--       or Empty if the completion has not yet been encountered and analyzed.
--
--       Note: the reason this attribute applies to all entities, and not just
--       types, is to legitimize code where Underlying_Type is applied to an
--       entity which may or may not be a type, with the intent that if it is a
--       type, its underlying type is taken.

--    Unset_Reference (Node16)
--       Present in variables and out parameters. This is normally Empty. It
--       is set to point to an identifier that represents a reference to the
--       entity before any value has been set. Only the first such reference
--       is identified. This field is used to generate a warning message if
--       necessary (see Sem_Warn.Check_Unset_Reference).

--    Uses_Sec_Stack (Flag95)
--       Present in scope entities (blocks,functions, procedures, tasks,
--       entries). Set to True when secondary stack is used in this scope and
--       must be released on exit unless Sec_Stack_Needed_For_Return is set.

--    Vax_Float (Flag151) [base type only]
--       Present in all type entities. Set only on the base type of float
--       types with Vax format. The particular format is determined by the
--       Digits_Value value which is 6,9,15 for F_Float, D_Float, G_Float.

--    Warnings_Off (Flag96)
--       Present in all entities. Set if a pragma Warnings (Off, entity-name)
--       is used to suppress warnings for a given entity. It is also used by
--       the compiler in some situations to kill spurious warnings.

--    Was_Hidden (Flag196)
--       Present in all entities. Used to save the value of the Is_Hidden
--       attribute when the limited-view is installed (Ada 2005: AI-217).

--    Wrapped_Entity (Node27)
--       Present in an E_Procedure classified as an Is_Primitive_Wrapper. Set
--       to the entity that is being wrapped.

   ------------------
   -- Access Kinds --
   ------------------

   --  The following three entity kinds are introduced by the corresponding
   --  type definitions:

   --    E_Access_Type,
   --    E_General_Access_Type,
   --    E_Anonymous_Access_Subprogram_Type,
   --    E_Anonymous_Access_Protected_Subprogram_Type
   --    E_Anonymous_Access_Type.

   --  In addition, we define the kind E_Allocator_Type to label
   --  allocators. This is because special resolution rules apply to this
   --  construct. Eventually the constructs are labeled with the access
   --  type imposed by the context. Gigi should never see the type
   --  E_Allocator.

   --  Similarly, the type E_Access_Attribute_Type is used as the initial
   --  kind associated with an access attribute. After resolution a specific
   --  access type will be established as determined by the context.

   --  Finally, the type Any_Access is used to label -null- during type
   --  resolution. Any_Access is also replaced by the context type after
   --  resolution.

   --------------------------------
   -- Classification of Entities --
   --------------------------------

   --  The classification of program entities which follows is a refinement of
   --  the list given in RM 3.1(1). E.g., separate entities denote subtypes of
   --  different type classes. Ada 95 entities include class wide types,
   --  protected types, subprogram types, generalized access types,  generic
   --  formal derived types and generic formal packages.

   --  The order chosen for these kinds allows us to classify related entities
   --  so that they are contiguous. As a result, they do not appear in the
   --  exact same order as their order of first appearance in the LRM (For
   --  example, private types are listed before packages). The contiguity
   --  allows us to define useful subtypes (see below) such as type entities,
   --  overloaded entities, etc.

   --  Each entity (explicitly or implicitly declared) has a kind, which is
   --  a value of the following type:

   type Entity_Kind is (

      E_Void,
      --  The initial Ekind value for a newly created entity. Also used as
      --  the Ekind for Standard_Void_Type, a type entity in Standard used
      --  as a dummy type for the return type of a procedure (the reason we
      --  create this type is to share the circuits for performing overload
      --  resolution on calls).

      -------------
      -- Objects --
      -------------

      E_Variable,
      --  Variables created by an object declaration with no constant keyword

      E_Component,
      --  Components of a record declaration, private declarations of
      --  protected objects.

      E_Constant,
      --  Constants created by an object declaration with a constant keyword

      E_Discriminant,
      --  A discriminant, created by the use of a discriminant in a type
      --  declaration.

      E_Loop_Parameter,
      --  A loop parameter created by a for loop

      ------------------------
      -- Parameter Entities --
      ------------------------

      --  Parameters are also objects

      E_In_Parameter,
      --  An in parameter of a subprogram or entry

      E_Out_Parameter,
      --  An out parameter of a subprogram or entry

      E_In_Out_Parameter,
      --  An in-out parameter of a subprogram or entry

      --------------------------------
      -- Generic Parameter Entities --
      --------------------------------

      --  Generic parameters are also objects

      E_Generic_In_Out_Parameter,
      --  A generic in out parameter, created by the use of a generic in out
      --  parameter in a generic declaration.

      E_Generic_In_Parameter,
      --  A generic in parameter, created by the use of a generic in
      --  parameter in a generic declaration.

      -------------------
      -- Named Numbers --
      -------------------

      E_Named_Integer,
      --  Named numbers created by a number declaration with an integer value

      E_Named_Real,
      --  Named numbers created by a number declaration with a real value

      -----------------------
      -- Enumeration Types --
      -----------------------

      E_Enumeration_Type,
      --  Enumeration types, created by an enumeration type declaration

      E_Enumeration_Subtype,
      --  Enumeration subtypes, created by an explicit or implicit subtype
      --  declaration applied to an enumeration type or subtype.

      -------------------
      -- Numeric Types --
      -------------------

      E_Signed_Integer_Type,
      --  Signed integer type, used for the anonymous base type of the
      --  integer subtype created by an integer type declaration.

      E_Signed_Integer_Subtype,
      --  Signed integer subtype, created by either an integer subtype or
      --  integer type declaration (in the latter case an integer type is
      --  created for the base type, and this is the first named subtype).

      E_Modular_Integer_Type,
      --  Modular integer type, used for the anonymous base type of the
      --  integer subtype created by a modular integer type declaration.

      E_Modular_Integer_Subtype,
      --  Modular integer subtype, created by either an modular subtype
      --  or modular type declaration (in the latter case a modular type
      --  is created for the base type, and this is the first named subtype).

      E_Ordinary_Fixed_Point_Type,
      --  Ordinary fixed type, used for the anonymous base type of the
      --  fixed subtype created by an ordinary fixed point type declaration.

      E_Ordinary_Fixed_Point_Subtype,
      --  Ordinary fixed point subtype, created by either an ordinary fixed
      --  point subtype or ordinary fixed point type declaration (in the
      --  latter case a fixed point type is created for the base type, and
      --  this is the first named subtype).

      E_Decimal_Fixed_Point_Type,
      --  Decimal fixed type, used for the anonymous base type of the decimal
      --  fixed subtype created by an ordinary fixed point type declaration.

      E_Decimal_Fixed_Point_Subtype,
      --  Decimal fixed point subtype, created by either a decimal fixed point
      --  subtype or decimal fixed point type declaration (in the latter case
      --  a fixed point type is created for the base type, and this is the
      --  first named subtype).

      E_Floating_Point_Type,
      --  Floating point type, used for the anonymous base type of the
      --  floating point subtype created by a floating point type declaration.

      E_Floating_Point_Subtype,
      --  Floating point subtype, created by either a floating point subtype
      --  or floating point type declaration (in the latter case a floating
      --  point type is created for the base type, and this is the first
      --  named subtype).

      ------------------
      -- Access Types --
      ------------------

      E_Access_Type,
      --  An access type created by an access type declaration with no all
      --  keyword present. Note that the predefined type Any_Access, which
      --  has E_Access_Type Ekind, is used to label NULL in the upwards pass
      --  of type analysis, to be replaced by the true access type in the
      --  downwards resolution pass.

      E_Access_Subtype,
      --  An access subtype created by a subtype declaration for any access
      --  type (whether or not it is a general access type).

      E_Access_Attribute_Type,
      --  An access type created for an access attribute (such as 'Access,
      --  'Unrestricted_Access and Unchecked_Access)

      E_Allocator_Type,
      --  A special internal type used to label allocators and attribute
      --  references using 'Access. This is needed because special resolution
      --  rules apply to these constructs. On the resolution pass, this type
      --  is always replaced by the actual access type, so Gigi should never
      --  see types with this Ekind.

      E_General_Access_Type,
      --  An access type created by an access type declaration with the all
      --  keyword present.

      E_Access_Subprogram_Type,
      --  An access to subprogram type, created by an access to subprogram
      --  declaration.

      E_Access_Protected_Subprogram_Type,
      --  An access to a protected subprogram, created by the corresponding
      --  declaration. Values of such a type denote both a protected object
      --  and a protected operation within, and have different compile-time
      --  and run-time properties than other access to subprograms.

      E_Anonymous_Access_Subprogram_Type,
      --  An anonymous access to subprogram type, created by an access to
      --  subprogram declaration.

      E_Anonymous_Access_Protected_Subprogram_Type,
      --  An anonymous access to protected subprogram type, created by an
      --  access to subprogram declaration.

      E_Anonymous_Access_Type,
      --  An anonymous access type created by an access parameter or access
      --  discriminant.

      ---------------------
      -- Composite Types --
      ---------------------

      E_Array_Type,
      --  An array type created by an array type declaration. Includes all
      --  cases of arrays, except for string types.

      E_Array_Subtype,
      --  An array subtype, created by an explicit array subtype declaration,
      --  or the use of an anonymous array subtype.

      E_String_Type,
      --  A string type, i.e. an array type whose component type is a character
      --  type, and for which string literals can thus be written.

      E_String_Subtype,
      --  A string subtype, created by an explicit subtype declaration for a
      --  string type, or the use of an anonymous subtype of a string type,

      E_String_Literal_Subtype,
      --  A special string subtype, used only to describe the type of a string
      --  literal (will always be one dimensional, with literal bounds).

      E_Class_Wide_Type,
      --  A class wide type, created by any tagged type declaration (i.e. if
      --  a tagged type is declared, the corresponding class type is always
      --  created, using this Ekind value).

      E_Class_Wide_Subtype,
      --  A subtype of a class wide type, created by a subtype declaration
      --  used to declare a subtype of a class type.

      E_Record_Type,
      --  A record type, created by a record type declaration

      E_Record_Subtype,
      --  A record subtype, created by a record subtype declaration

      E_Record_Type_With_Private,
      --  Used for types defined by a private extension declaration, and
      --  for tagged private types. Includes the fields for both private
      --  types and for record types (with the sole exception of
      --  Corresponding_Concurrent_Type which is obviously not needed).
      --  This entity is considered to be both a record type and
      --  a private type.

      E_Record_Subtype_With_Private,
      --  A subtype of a type defined by a private extension declaration

      E_Private_Type,
      --  A private type, created by a private type declaration
      --  that has neither the keyword limited nor the keyword tagged.

      E_Private_Subtype,
      --  A subtype of a private type, created by a subtype declaration used
      --  to declare a subtype of a private type.

      E_Limited_Private_Type,
      --  A limited private type, created by a private type declaration that
      --  has the keyword limited, but not the keyword tagged.

      E_Limited_Private_Subtype,
      --  A subtype of a limited private type, created by a subtype declaration
      --  used to declare a subtype of a limited private type.

      E_Incomplete_Type,
      --  An incomplete type, created by an incomplete type declaration

      E_Incomplete_Subtype,
      --  An incomplete subtype, created by a subtype declaration where the
      --  subtype mark denotes an incomplete type.

      E_Task_Type,
      --  A task type, created by a task type declaration. An entity with this
      --  Ekind is also created to describe the anonymous type of a task that
      --  is created by a single task declaration.

      E_Task_Subtype,
      --  A subtype of a task type, created by a subtype declaration used to
      --  declare a subtype of a task type.

      E_Protected_Type,
      --  A protected type, created by a protected type declaration. An entity
      --  with this Ekind is also created to describe the anonymous type of
      --  a protected object created by a single protected declaration.

      E_Protected_Subtype,
      --  A subtype of a protected type, created by a subtype declaration used
      --  to declare a subtype of a protected type.

      -----------------
      -- Other Types --
      -----------------

      E_Exception_Type,
      --  The type of an exception created by an exception declaration

      E_Subprogram_Type,
      --  This is the designated type of an Access_To_Subprogram. Has type
      --  and signature like a subprogram entity, so can appear in calls,
      --  which are resolved like regular calls, except that such an entity
      --  is not overloadable.

      ---------------------------
      -- Overloadable Entities --
      ---------------------------

      E_Enumeration_Literal,
      --  An enumeration literal, created by the use of the literal in an
      --  enumeration type definition.

      E_Function,
      --  A function, created by a function declaration or a function body
      --  that acts as its own declaration.

      E_Operator,
      --  A predefined operator, appearing in Standard, or an implicitly
      --  defined concatenation operator created whenever an array is
      --  declared. We do not make normal derived operators explicit in
      --  the tree, but the concatenation operators are made explicit.

      E_Procedure,
      --  A procedure, created by a procedure declaration or a procedure
      --  body that acts as its own declaration.

      E_Entry,
      --  An entry, created by an entry declaration in a task or protected
      --  object.

      --------------------
      -- Other Entities --
      --------------------

      E_Entry_Family,
      --  An entry family, created by an entry family declaration in a
      --  task or protected type definition.

      E_Block,
      --  A block identifier, created by an explicit or implicit label on
      --  a block or declare statement.

      E_Entry_Index_Parameter,
      --  An entry index parameter created by an entry index specification
      --  for the body of a protected entry family.

      E_Exception,
      --  An exception created by an exception declaration. The exception
      --  itself uses E_Exception for the Ekind, the implicit type that is
      --  created to represent its type uses the Ekind E_Exception_Type.

      E_Generic_Function,
      --  A generic function. This is the entity for a generic function
      --  created by a generic subprogram declaration.

      E_Generic_Procedure,
      --  A generic function. This is the entity for a generic procedure
      --  created by a generic subprogram declaration.

      E_Generic_Package,
      --  A generic package, this is the entity for a generic package created
      --  by a generic package declaration.

      E_Label,
      --  The defining entity for a label. Note that this is created by the
      --  implicit label declaration, not the occurrence of the label itself,
      --  which is simply a direct name referring to the label.

      E_Loop,
      --  A loop identifier, created by an explicit or implicit label on a
      --  loop statement.

      E_Return_Statement,
      --  A dummy entity created for each return statement. Used to hold
      --  information about the return statement (what it applies to) and in
      --  rules checking. For example, a simple_return_statement that applies
      --  to an extended_return_statement cannot have an expression; this
      --  requires putting the E_Return_Statement entity for the
      --  extended_return_statement on the scope stack.

      E_Package,
      --  A package, created by a package declaration

      E_Package_Body,
      --  A package body. This entity serves only limited functions, since
      --  most semantic analysis uses the package entity (E_Package). However
      --  there are some attributes that are significant for the body entity.
      --  For example, collection of exception handlers.

      E_Protected_Object,
      --  A protected object, created by an object declaration that declares
      --  an object of a protected type.

      E_Protected_Body,
      --  A protected body. This entity serves almost no function, since all
      --  semantic analysis uses the protected entity (E_Protected_Type)

      E_Task_Body,
      --  A task body. This entity serves almost no function, since all
      --  semantic analysis uses the protected entity (E_Task_Type).

      E_Subprogram_Body
      --  A subprogram body. Used when a subprogram has a separate declaration
      --  to represent the entity for the body. This entity serves almost no
      --  function, since all semantic analysis uses the subprogram entity
      --  for the declaration (E_Function or E_Procedure).
   );

   for Entity_Kind'Size use 8;
   --  The data structures in Atree assume this!

   --------------------------
   -- Subtype Declarations --
   --------------------------

   --  The above entities are arranged so that they can be conveniently grouped
   --  into subtype ranges. Note that for each of the xxx_Kind ranges defined
   --  below, there is a corresponding Is_xxx (or for types, Is_xxx_Type)
   --  predicate which is to be used in preference to direct range tests using
   --  the subtype name. However, the subtype names are available for direct
   --  use, e.g. as choices in case statements.

   subtype Access_Kind                 is Entity_Kind range
       E_Access_Type ..
   --  E_Access_Subtype
   --  E_Access_Attribute_Type
   --  E_Allocator_Type
   --  E_General_Access_Type
   --  E_Access_Subprogram_Type
   --  E_Access_Protected_Subprogram_Type
   --  E_Anonymous_Access_Subprogram_Type
   --  E_Anonymous_Access_Protected_Subprogram_Type
       E_Anonymous_Access_Type;

   subtype Array_Kind                  is Entity_Kind range
       E_Array_Type ..
   --  E_Array_Subtype
   --  E_String_Type
   --  E_String_Subtype
       E_String_Literal_Subtype;

   subtype Class_Wide_Kind             is Entity_Kind range
       E_Class_Wide_Type ..
       E_Class_Wide_Subtype;

   subtype Composite_Kind              is Entity_Kind range
       E_Array_Type ..
   --  E_Array_Subtype
   --  E_String_Type
   --  E_String_Subtype
   --  E_String_Literal_Subtype
   --  E_Class_Wide_Type
   --  E_Class_Wide_Subtype
   --  E_Record_Type
   --  E_Record_Subtype
   --  E_Record_Type_With_Private
   --  E_Record_Subtype_With_Private
   --  E_Private_Type
   --  E_Private_Subtype
   --  E_Limited_Private_Type
   --  E_Limited_Private_Subtype
   --  E_Incomplete_Type
   --  E_Incomplete_Subtype
   --  E_Task_Type
   --  E_Task_Subtype,
   --  E_Protected_Type,
       E_Protected_Subtype;

   subtype Concurrent_Kind             is Entity_Kind range
       E_Task_Type ..
   --  E_Task_Subtype,
   --  E_Protected_Type,
       E_Protected_Subtype;

   subtype Concurrent_Body_Kind        is Entity_Kind range
       E_Protected_Body ..
       E_Task_Body;

   subtype Decimal_Fixed_Point_Kind    is Entity_Kind range
       E_Decimal_Fixed_Point_Type ..
       E_Decimal_Fixed_Point_Subtype;

   subtype Digits_Kind                 is Entity_Kind range
       E_Decimal_Fixed_Point_Type ..
   --  E_Decimal_Fixed_Point_Subtype
   --  E_Floating_Point_Type
       E_Floating_Point_Subtype;

   subtype Discrete_Kind               is Entity_Kind range
       E_Enumeration_Type ..
   --  E_Enumeration_Subtype
   --  E_Signed_Integer_Type
   --  E_Signed_Integer_Subtype
   --  E_Modular_Integer_Type
       E_Modular_Integer_Subtype;

   subtype Discrete_Or_Fixed_Point_Kind is Entity_Kind range
       E_Enumeration_Type ..
   --  E_Enumeration_Subtype
   --  E_Signed_Integer_Type
   --  E_Signed_Integer_Subtype
   --  E_Modular_Integer_Type
   --  E_Modular_Integer_Subtype
   --  E_Ordinary_Fixed_Point_Type
   --  E_Ordinary_Fixed_Point_Subtype
   --  E_Decimal_Fixed_Point_Type
       E_Decimal_Fixed_Point_Subtype;

   subtype Elementary_Kind             is Entity_Kind range
       E_Enumeration_Type ..
   --  E_Enumeration_Subtype
   --  E_Signed_Integer_Type
   --  E_Signed_Integer_Subtype
   --  E_Modular_Integer_Type
   --  E_Modular_Integer_Subtype
   --  E_Ordinary_Fixed_Point_Type
   --  E_Ordinary_Fixed_Point_Subtype
   --  E_Decimal_Fixed_Point_Type
   --  E_Decimal_Fixed_Point_Subtype
   --  E_Floating_Point_Type
   --  E_Floating_Point_Subtype
   --  E_Access_Type
   --  E_Access_Subtype
   --  E_Access_Attribute_Type
   --  E_Allocator_Type
   --  E_General_Access_Type
   --  E_Access_Subprogram_Type
   --  E_Access_Protected_Subprogram_Type
   --  E_Anonymous_Access_Subprogram_Type
   --  E_Anonymous_Access_Protected_Subprogram_Type
       E_Anonymous_Access_Type;

   subtype Enumeration_Kind            is Entity_Kind range
       E_Enumeration_Type ..
       E_Enumeration_Subtype;

   subtype Entry_Kind                  is Entity_Kind range
       E_Entry ..
       E_Entry_Family;

   subtype Fixed_Point_Kind            is Entity_Kind range
       E_Ordinary_Fixed_Point_Type ..
   --  E_Ordinary_Fixed_Point_Subtype
   --  E_Decimal_Fixed_Point_Type
       E_Decimal_Fixed_Point_Subtype;

   subtype Float_Kind                  is Entity_Kind range
       E_Floating_Point_Type ..
       E_Floating_Point_Subtype;

   subtype Formal_Kind                 is Entity_Kind range
       E_In_Parameter ..
   --  E_Out_Parameter
     E_In_Out_Parameter;

   subtype Formal_Object_Kind          is Entity_Kind range
       E_Generic_In_Out_Parameter ..
       E_Generic_In_Parameter;

   subtype Generic_Subprogram_Kind     is Entity_Kind range
       E_Generic_Function ..
       E_Generic_Procedure;

   subtype Generic_Unit_Kind           is Entity_Kind range
       E_Generic_Function ..
   --  E_Generic_Procedure
       E_Generic_Package;

   subtype Incomplete_Kind             is Entity_Kind range
       E_Incomplete_Type ..
       E_Incomplete_Subtype;

   subtype Incomplete_Or_Private_Kind  is Entity_Kind range
       E_Record_Type_With_Private ..
   --  E_Record_Subtype_With_Private
   --  E_Private_Type
   --  E_Private_Subtype
   --  E_Limited_Private_Type
   --  E_Limited_Private_Subtype
   --  E_Incomplete_Type
       E_Incomplete_Subtype;

   subtype Integer_Kind                is Entity_Kind range
       E_Signed_Integer_Type ..
   --  E_Signed_Integer_Subtype
   --  E_Modular_Integer_Type
       E_Modular_Integer_Subtype;

   subtype Modular_Integer_Kind        is Entity_Kind range
       E_Modular_Integer_Type ..
       E_Modular_Integer_Subtype;

   subtype Named_Kind                  is Entity_Kind range
       E_Named_Integer ..
       E_Named_Real;

   subtype Numeric_Kind                is Entity_Kind range
       E_Signed_Integer_Type ..
   --  E_Signed_Integer_Subtype
   --  E_Modular_Integer_Type
   --  E_Modular_Integer_Subtype
   --  E_Ordinary_Fixed_Point_Type
   --  E_Ordinary_Fixed_Point_Subtype
   --  E_Decimal_Fixed_Point_Type
   --  E_Decimal_Fixed_Point_Subtype
   --  E_Floating_Point_Type
       E_Floating_Point_Subtype;

   subtype Object_Kind                is Entity_Kind range
       E_Variable ..
   --  E_Component
   --  E_Constant
   --  E_Discriminant
   --  E_Loop_Parameter
   --  E_In_Parameter
   --  E_Out_Parameter
   --  E_In_Out_Parameter
   --  E_Generic_In_Out_Parameter
       E_Generic_In_Parameter;

   subtype Ordinary_Fixed_Point_Kind   is Entity_Kind range
       E_Ordinary_Fixed_Point_Type ..
       E_Ordinary_Fixed_Point_Subtype;

   subtype Overloadable_Kind           is Entity_Kind range
       E_Enumeration_Literal ..
   --  E_Function
   --  E_Operator
   --  E_Procedure
       E_Entry;

   subtype Private_Kind                is Entity_Kind range
       E_Record_Type_With_Private ..
   --  E_Record_Subtype_With_Private
   --  E_Private_Type
   --  E_Private_Subtype
   --  E_Limited_Private_Type
       E_Limited_Private_Subtype;

   subtype Protected_Kind              is Entity_Kind range
       E_Protected_Type ..
       E_Protected_Subtype;

   subtype Real_Kind                   is Entity_Kind range
       E_Ordinary_Fixed_Point_Type ..
   --  E_Ordinary_Fixed_Point_Subtype
   --  E_Decimal_Fixed_Point_Type
   --  E_Decimal_Fixed_Point_Subtype
   --  E_Floating_Point_Type
       E_Floating_Point_Subtype;

   subtype Record_Kind                 is Entity_Kind range
       E_Class_Wide_Type ..
   --  E_Class_Wide_Subtype
   --  E_Record_Type
   --  E_Record_Subtype
   --  E_Record_Type_With_Private
       E_Record_Subtype_With_Private;

   subtype Scalar_Kind                 is Entity_Kind range
       E_Enumeration_Type ..
   --  E_Enumeration_Subtype
   --  E_Signed_Integer_Type
   --  E_Signed_Integer_Subtype
   --  E_Modular_Integer_Type
   --  E_Modular_Integer_Subtype
   --  E_Ordinary_Fixed_Point_Type
   --  E_Ordinary_Fixed_Point_Subtype
   --  E_Decimal_Fixed_Point_Type
   --  E_Decimal_Fixed_Point_Subtype
   --  E_Floating_Point_Type
       E_Floating_Point_Subtype;

   subtype String_Kind                 is Entity_Kind range
       E_String_Type ..
   --  E_String_Subtype
       E_String_Literal_Subtype;

   subtype Subprogram_Kind             is Entity_Kind range
       E_Function ..
   --  E_Operator
       E_Procedure;

   subtype Signed_Integer_Kind         is Entity_Kind range
       E_Signed_Integer_Type ..
       E_Signed_Integer_Subtype;

   subtype Task_Kind                   is Entity_Kind range
       E_Task_Type ..
       E_Task_Subtype;

   subtype Type_Kind                   is Entity_Kind range
       E_Enumeration_Type ..
   --  E_Enumeration_Subtype
   --  E_Signed_Integer_Type
   --  E_Signed_Integer_Subtype
   --  E_Modular_Integer_Type
   --  E_Modular_Integer_Subtype
   --  E_Ordinary_Fixed_Point_Type
   --  E_Ordinary_Fixed_Point_Subtype
   --  E_Decimal_Fixed_Point_Type
   --  E_Decimal_Fixed_Point_Subtype
   --  E_Floating_Point_Type
   --  E_Floating_Point_Subtype
   --  E_Access_Type
   --  E_Access_Subtype
   --  E_Access_Attribute_Type
   --  E_Allocator_Type,
   --  E_General_Access_Type
   --  E_Access_Subprogram_Type,
   --  E_Access_Protected_Subprogram_Type
   --  E_Anonymous_Access_Subprogram_Type
   --  E_Anonymous_Access_Protected_Subprogram_Type
   --  E_Anonymous_Access_Type
   --  E_Array_Type
   --  E_Array_Subtype
   --  E_String_Type
   --  E_String_Subtype
   --  E_String_Literal_Subtype
   --  E_Class_Wide_Subtype
   --  E_Class_Wide_Type
   --  E_Record_Type
   --  E_Record_Subtype
   --  E_Record_Type_With_Private
   --  E_Record_Subtype_With_Private
   --  E_Private_Type
   --  E_Private_Subtype
   --  E_Limited_Private_Type
   --  E_Limited_Private_Subtype
   --  E_Incomplete_Type
   --  E_Incomplete_Subtype
   --  E_Task_Type
   --  E_Task_Subtype
   --  E_Protected_Type
   --  E_Protected_Subtype
   --  E_Exception_Type
       E_Subprogram_Type;

   --------------------------------------------------------
   -- Description of Defined Attributes for Entity_Kinds --
   --------------------------------------------------------

   --  For each enumeration value defined in Entity_Kind we list all the
   --  attributes defined in Einfo which can legally be applied to an entity
   --  of that kind. The implementation of the attribute functions (and for
   --  non-synthetized attributes, of the corresponding set procedures) are
   --  in the Einfo body.

   --  The following attributes apply to all entities

   --    Ekind                         (Ekind)

   --    Chars                         (Name1)
   --    Next_Entity                   (Node2)
   --    Scope                         (Node3)
   --    Homonym                       (Node4)
   --    Etype                         (Node5)
   --    First_Rep_Item                (Node6)
   --    Freeze_Node                   (Node7)
   --    Obsolescent_Warning           (Node24)

   --    Address_Taken                 (Flag104)
   --    Can_Never_Be_Null             (Flag38)
   --    Checks_May_Be_Suppressed      (Flag31)
   --    Debug_Info_Off                (Flag166)
   --    Has_Anon_Block_Suffix         (Flag201)
   --    Has_Controlled_Component      (Flag43)   (base type only)
   --    Has_Convention_Pragma         (Flag119)
   --    Has_Delayed_Freeze            (Flag18)
   --    Has_Fully_Qualified_Name      (Flag173)
   --    Has_Gigi_Rep_Item             (Flag82)
   --    Has_Homonym                   (Flag56)
   --    Has_Persistent_BSS            (Flag188)
   --    Has_Pragma_Elaborate_Body     (Flag150)
   --    Has_Pragma_Inline             (Flag157)
   --    Has_Pragma_Pure               (Flag203)
   --    Has_Pragma_Pure_Function      (Flag179)
   --    Has_Pragma_Unreferenced       (Flag180)
   --    Has_Private_Declaration       (Flag155)
   --    Has_Qualified_Name            (Flag161)
   --    Has_Unknown_Discriminants     (Flag72)
   --    Has_Xref_Entry                (Flag182)
   --    Is_Ada_2005_Only              (Flag185)
   --    Is_Bit_Packed_Array           (Flag122)  (base type only)
   --    Is_Child_Unit                 (Flag73)
   --    Is_Compilation_Unit           (Flag149)
   --    Is_Completely_Hidden          (Flag103)
   --    Is_Discrim_SO_Function        (Flag176)
   --    Is_Dispatching_Operation      (Flag6)
   --    Is_Exported                   (Flag99)
   --    Is_First_Subtype              (Flag70)
   --    Is_Formal_Subprogram          (Flag111)
   --    Is_Generic_Instance           (Flag130)
   --    Is_Hidden                     (Flag57)
   --    Is_Hidden_Open_Scope          (Flag171)
   --    Is_Immediately_Visible        (Flag7)
   --    Is_Imported                   (Flag24)
   --    Is_Inlined                    (Flag11)
   --    Is_Internal                   (Flag17)
   --    Is_Itype                      (Flag91)
   --    Is_Known_Non_Null             (Flag37)
   --    Is_Known_Null                 (Flag204)
   --    Is_Known_Valid                (Flag170)
   --    Is_Limited_Composite          (Flag106)
   --    Is_Limited_Record             (Flag25)
   --    Is_Obsolescent                (Flag153)
   --    Is_Package_Body_Entity        (Flag160)
   --    Is_Packed_Array_Type          (Flag138)
   --    Is_Potentially_Use_Visible    (Flag9)
   --    Is_Preelaborated              (Flag59)
   --    Is_Primitive_Wrapper          (Flag195)
   --    Is_Public                     (Flag10)
   --    Is_Pure                       (Flag44)
   --    Is_Remote_Call_Interface      (Flag62)
   --    Is_Remote_Types               (Flag61)
   --    Is_Shared_Passive             (Flag60)
   --    Is_Statically_Allocated       (Flag28)
   --    Is_Unchecked_Union            (Flag117)
   --    Is_Visible_Formal             (Flag206)
   --    Is_VMS_Exception              (Flag133)
   --    Kill_Elaboration_Checks       (Flag32)
   --    Kill_Range_Checks             (Flag33)
   --    Kill_Tag_Checks               (Flag34)
   --    Low_Bound_Known               (Flag205)
   --    Materialize_Entity            (Flag168)
   --    Needs_Debug_Info              (Flag147)
   --    No_Return                     (Flag113)
   --    Referenced                    (Flag156)
   --    Referenced_As_LHS             (Flag36)
   --    Suppress_Elaboration_Warnings (Flag148)
   --    Suppress_Style_Checks         (Flag165)
   --    Was_Hidden                    (Flag196)

   --    Declaration_Node              (synth)
   --    Enclosing_Dynamic_Scope       (synth)
   --    Has_Foreign_Convention        (synth)
   --    Is_Derived_Type               (synth)
   --    Is_Dynamic_Scope              (synth)
   --    Is_Limited_Type               (synth)
   --    Underlying_Type               (synth)
   --    all classification attributes (synth)

   --  The following list of access functions applies to all entities for
   --  types and subtypes. References to this list appear subsequently as
   --  as "(plus type attributes)" for each appropriate Entity_Kind.

   --    Associated_Node_For_Itype     (Node8)
   --    Class_Wide_Type               (Node9)
   --    Referenced_Object             (Node10)
   --    Full_View                     (Node11)
   --    Esize                         (Uint12)
   --    RM_Size                       (Uint13)
   --    Alignment                     (Uint14)

   --    Depends_On_Private            (Flag14)
   --    Discard_Names                 (Flag88)
   --    Finalize_Storage_Only         (Flag158)  (base type only)
   --    From_With_Type                (Flag159)
   --    Has_Aliased_Components        (Flag135)  (base type only)
   --    Has_Alignment_Clause          (Flag46)
   --    Has_Atomic_Components         (Flag86)   (base type only)
   --    Has_Completion_In_Body        (Flag71)
   --    Has_Complex_Representation    (Flag140)  (base type only)
   --    Has_Constrained_Partial_View  (Flag187)
   --    Has_Discriminants             (Flag5)
   --    Has_Non_Standard_Rep          (Flag75)   (base type only)
   --    Has_Object_Size_Clause        (Flag172)
   --    Has_Primitive_Operations      (Flag120)  (base type only)
   --    Has_Size_Clause               (Flag29)
   --    Has_Specified_Layout          (Flag100)  (base type only)
   --    Has_Specified_Stream_Input    (Flag190)
   --    Has_Specified_Stream_Output   (Flag191)
   --    Has_Specified_Stream_Read     (Flag192)
   --    Has_Specified_Stream_Write    (Flag193)
   --    Has_Task                      (Flag30)   (base type only)
   --    Has_Unchecked_Union           (Flag123)  (base type only)
   --    Has_Volatile_Components       (Flag87)   (base type only)
   --    In_Use                        (Flag8)
   --    Is_Abstract                   (Flag19)
   --    Is_Asynchronous               (Flag81)
   --    Is_Atomic                     (Flag85)
   --    Is_Constr_Subt_For_U_Nominal  (Flag80)
   --    Is_Constr_Subt_For_UN_Aliased (Flag141)
   --    Is_Controlled                 (Flag42)   (base type only)
   --    Is_Eliminated                 (Flag124)
   --    Is_Frozen                     (Flag4)
   --    Is_Generic_Actual_Type        (Flag94)
   --    Is_Generic_Type               (Flag13)
   --    Is_Limited_Interface          (Flag197)
   --    Is_Protected_Interface        (Flag198)
   --    Is_Synchronized_Interface     (Flag199)
   --    Is_Task_Interface             (Flag200)
   --    Is_Non_Static_Subtype         (Flag109)
   --    Is_Packed                     (Flag51)   (base type only)
   --    Is_Private_Composite          (Flag107)
   --    Is_Renaming_Of_Object         (Flag112)
   --    Is_Tagged_Type                (Flag55)
   --    Is_Unsigned_Type              (Flag144)
   --    Is_Volatile                   (Flag16)
   --    Itype_Printed                 (Flag202)  (itypes only)
<<<<<<< HEAD
=======
   --    Known_To_Have_Preelab_Init    (Flag207)
>>>>>>> f8383f28
   --    Must_Be_On_Byte_Boundary      (Flag183)
   --    Must_Have_Preelab_Init        (Flag208)
   --    Size_Depends_On_Discriminant  (Flag177)
   --    Size_Known_At_Compile_Time    (Flag92)
   --    Strict_Alignment              (Flag145)  (base type only)
   --    Suppress_Init_Proc            (Flag105)  (base type only)
   --    Treat_As_Volatile             (Flag41)

   --    Alignment_Clause              (synth)
   --    Ancestor_Subtype              (synth)
   --    Base_Type                     (synth)
   --    First_Subtype                 (synth)
   --    Has_Private_Ancestor          (synth)
   --    Implementation_Base_Type      (synth)
   --    Is_By_Copy_Type               (synth)
   --    Is_By_Reference_Type          (synth)
   --    Is_Inherently_Limited_Type    (synth)
   --    Root_Type                     (synth)
   --    Size_Clause                   (synth)

   ------------------------------------------
   -- Applicable attributes by entity kind --
   ------------------------------------------

   --  E_Access_Protected_Subprogram_Type
   --    Equivalent_Type               (Node18)
   --    Directly_Designated_Type      (Node20)
   --    Original_Access_Type          (Node21)
   --    Needs_No_Actuals              (Flag22)
   --    (plus type attributes)

   --  E_Access_Subprogram_Type
   --    Equivalent_Type               (Node18)   (remote types only)
   --    Directly_Designated_Type      (Node20)
   --    Original_Access_Type          (Node21)
   --    Needs_No_Actuals              (Flag22)
   --    (plus type attributes)

   --  E_Access_Type
   --  E_Access_Subtype
   --    Storage_Size_Variable         (Node15)   (base type only)
   --    Master_Id                     (Node17)
   --    Directly_Designated_Type      (Node20)
   --    Associated_Storage_Pool       (Node22)   (base type only)
   --    Associated_Final_Chain        (Node23)
   --    Has_Pragma_Controlled         (Flag27)   (base type only)
   --    Has_Storage_Size_Clause       (Flag23)   (base type only)
   --    Is_Local_Anonymous_Access     (Flag194)
   --    Is_Access_Constant            (Flag69)
   --    Is_Pure_Unit_Access_Type      (Flag189)
   --    No_Pool_Assigned              (Flag131)  (base type only)
   --    No_Strict_Aliasing            (Flag136)  (base type only)
   --    (plus type attributes)

   --  E_Access_Attribute_Type
   --    Directly_Designated_Type      (Node20)
   --    (plus type attributes)

   --  E_Allocator_Type
   --    Directly_Designated_Type      (Node20)
   --    (plus type attributes)

   --  E_Anonymous_Access_Subprogram_Type
   --  E_Anonymous_Access_Protected_Subprogram_Type
   --  E_Anonymous_Access_Type
   --    Storage_Size_Variable         (Node15)   ??? is this needed ???
   --    Directly_Designated_Type      (Node20)
   --    (plus type attributes)

   --  E_Array_Type
   --  E_Array_Subtype
   --    First_Index                   (Node17)
   --    Related_Array_Object          (Node19)
   --    Component_Type                (Node20)   (base type only)
   --    Original_Array_Type           (Node21)
   --    Component_Size                (Uint22)   (base type only)
   --    Packed_Array_Type             (Node23)
   --    Component_Alignment           (special)  (base type only)
   --    Has_Component_Size_Clause     (Flag68)   (base type only)
   --    Has_Pragma_Pack               (Flag121)  (base type only)
   --    Is_Aliased                    (Flag15)
   --    Is_Constrained                (Flag12)
   --    Next_Index                    (synth)
   --    Number_Dimensions             (synth)
   --    (plus type attributes)

   --  E_Block
   --    Block_Node                    (Node11)
   --    First_Entity                  (Node17)
   --    Last_Entity                   (Node20)
   --    Delay_Cleanups                (Flag114)
   --    Discard_Names                 (Flag88)
   --    Finalization_Chain_Entity     (Node19)
   --    Scope_Depth_Value             (Uint22)
   --    Entry_Cancel_Parameter        (Node23)
   --    Has_Master_Entity             (Flag21)
   --    Has_Nested_Block_With_Handler (Flag101)
   --    Sec_Stack_Needed_For_Return   (Flag167)
   --    Uses_Sec_Stack                (Flag95)
   --    Scope_Depth                   (synth)

   --  E_Class_Wide_Type
   --  E_Class_Wide_Subtype
   --    Cloned_Subtype                (Node16)   (subtype case only)
   --    First_Entity                  (Node17)
   --    Equivalent_Type               (Node18)   (always Empty in type case)
   --    Last_Entity                   (Node20)
   --    First_Component               (synth)
   --    (plus type attributes)

   --  E_Component
   --    Normalized_First_Bit          (Uint8)
   --    Current_Value                 (Node9)    (always Empty)
   --    Normalized_Position_Max       (Uint10)
   --    Component_Bit_Offset          (Uint11)
   --    Esize                         (Uint12)
   --    Component_Clause              (Node13)
   --    Normalized_Position           (Uint14)
   --    DT_Entry_Count                (Uint15)
   --    Entry_Formal                  (Node16)
   --    Prival                        (Node17)
   --    Renamed_Object                (Node18)   (always Empty)
   --    Discriminant_Checking_Func    (Node20)
   --    Interface_Name                (Node21)   (JGNAT usage only)
   --    Original_Record_Component     (Node22)
   --    Protected_Operation           (Node23)
<<<<<<< HEAD
   --    DT_Offset_To_Top_Func         (Node24)
=======
   --    DT_Offset_To_Top_Func         (Node25)
>>>>>>> f8383f28
   --    Has_Biased_Representation     (Flag139)
   --    Has_Per_Object_Constraint     (Flag154)
   --    Is_Atomic                     (Flag85)
   --    Is_Tag                        (Flag78)
   --    Is_Volatile                   (Flag16)
   --    Treat_As_Volatile             (Flag41)
   --    Is_Return_Object              (Flag209)
   --    Is_Protected_Private          (synth)
   --    Next_Component                (synth)
   --    Next_Tag_Component            (synth)

   --  E_Constant
   --  E_Loop_Parameter
   --    Current_Value                 (Node9)    (always Empty)
   --    Discriminal_Link              (Node10)   (discriminals only)
   --    Full_View                     (Node11)
   --    Esize                         (Uint12)
   --    Alignment                     (Uint14)
   --    Actual_Subtype                (Node17)
   --    Renamed_Object                (Node18)
   --    Size_Check_Code               (Node19)   (constants only)
   --    In_Private_Part               (Flag45)
   --    Interface_Name                (Node21)
   --    Has_Alignment_Clause          (Flag46)
   --    Has_Atomic_Components         (Flag86)
   --    Has_Biased_Representation     (Flag139)
   --    Has_Completion                (Flag26)   (constants only)
   --    Has_Size_Clause               (Flag29)
   --    Has_Volatile_Components       (Flag87)
   --    Is_Atomic                     (Flag85)
   --    Is_Eliminated                 (Flag124)
   --    Is_True_Constant              (Flag163)
   --    Is_Volatile                   (Flag16)
   --    Never_Set_In_Source           (Flag115)
   --    Treat_As_Volatile             (Flag41)
   --    Is_Return_Object              (Flag209)
   --    Address_Clause                (synth)
   --    Alignment_Clause              (synth)
   --    Constant_Value                (synth)
   --    Size_Clause                   (synth)

   --  E_Decimal_Fixed_Point_Type
   --  E_Decimal_Fixed_Subtype
   --    Scale_Value                   (Uint15)
   --    Digits_Value                  (Uint17)
   --    Scalar_Range                  (Node20)
   --    Delta_Value                   (Ureal18)
   --    Small_Value                   (Ureal21)
   --    Has_Machine_Radix_Clause      (Flag83)
   --    Machine_Radix_10              (Flag84)
   --    Type_Low_Bound                (synth)
   --    Type_High_Bound               (synth)
   --    (plus type attributes)

   --  E_Discriminant
   --    Normalized_First_Bit          (Uint8)
   --    Current_Value                 (Node9)    (always Empty)
   --    Normalized_Position_Max       (Uint10)
   --    Component_Bit_Offset          (Uint11)
   --    Esize                         (Uint12)
   --    Component_Clause              (Node13)
   --    Normalized_Position           (Uint14)
   --    Discriminant_Number           (Uint15)
   --    Discriminal                   (Node17)
   --    Renamed_Object                (Node18)   (always Empty)
   --    Corresponding_Discriminant    (Node19)
   --    Discriminant_Default_Value    (Node20)
   --    Interface_Name                (Node21)   (JGNAT usage only)
   --    Original_Record_Component     (Node22)
   --    CR_Discriminant               (Node23)
   --    Is_Return_Object              (Flag209)
   --    Next_Discriminant             (synth)
   --    Next_Stored_Discriminant      (synth)

   --  E_Entry
   --  E_Entry_Family
   --    Protected_Body_Subprogram     (Node11)
   --    Barrier_Function              (Node12)
   --    Entry_Parameters_Type         (Node15)
   --    First_Entity                  (Node17)
   --    Alias                         (Node18)   (Entry only. Always empty)
   --    Finalization_Chain_Entity     (Node19)
   --    Last_Entity                   (Node20)
   --    Accept_Address                (Elist21)
   --    Scope_Depth_Value             (Uint22)
   --    Privals_Chain                 (Elist23)  (for a protected entry)
   --    Default_Expressions_Processed (Flag108)
   --    Entry_Accepted                (Flag152)
   --    Is_AST_Entry                  (Flag132)  (for entry only)
   --    Needs_No_Actuals              (Flag22)
   --    Sec_Stack_Needed_For_Return   (Flag167)
   --    Uses_Sec_Stack                (Flag95)
   --    Address_Clause                (synth)
   --    First_Formal                  (synth)
   --    First_Formal_With_Extras      (synth)
   --    Entry_Index_Type              (synth)
   --    Number_Formals                (synth)
   --    Scope_Depth                   (synth)

   --  E_Entry_Index_Parameter
   --    Entry_Index_Constant          (Node18)

   --  E_Enumeration_Literal
   --    Enumeration_Pos               (Uint11)
   --    Enumeration_Rep               (Uint12)
   --    Debug_Renaming_Link           (Node13)
   --    Alias                         (Node18)
   --    Enumeration_Rep_Expr          (Node22)
   --    Next_Literal                  (synth)

   --  E_Enumeration_Type
   --  E_Enumeration_Subtype
   --    Lit_Indexes                   (Node15)   (root type only)
   --    Lit_Strings                   (Node16)   (root type only)
   --    First_Literal                 (Node17)
   --    Scalar_Range                  (Node20)
   --    Enum_Pos_To_Rep               (Node23)   (type only, not subtype)
   --    Has_Biased_Representation     (Flag139)
   --    Has_Contiguous_Rep            (Flag181)
   --    Has_Enumeration_Rep_Clause    (Flag66)
   --    Nonzero_Is_True               (Flag162)  (base type only)
   --    Type_Low_Bound                (synth)
   --    Type_High_Bound               (synth)
   --    (plus type attributes)

   --  E_Exception
   --    Alignment                     (Uint14)
   --    Renamed_Entity                (Node18)
   --    Register_Exception_Call       (Node20)
   --    Interface_Name                (Node21)
   --    Exception_Code                (Uint22)
   --    Discard_Names                 (Flag88)
   --    Is_VMS_Exception              (Flag133)

   --  E_Exception_Type
   --    Equivalent_Type               (Node18)
   --    (plus type attributes)

   --  E_Floating_Point_Type
   --  E_Floating_Point_Subtype
   --    Digits_Value                  (Uint17)
   --    Scalar_Range                  (Node20)
   --    Type_Low_Bound                (synth)
   --    Type_High_Bound               (synth)
   --    (plus type attributes)

   --  E_Function
   --  E_Generic_Function
   --    Mechanism                     (Uint8)    (returns Mechanism_Type)
   --    Renaming_Map                  (Uint9)
   --    Handler_Records               (List10)   (non-generic case only)
   --    Protected_Body_Subprogram     (Node11)
   --    Next_Inlined_Subprogram       (Node12)
   --    Corresponding_Equality        (Node13)   (implicit /= only)
   --    Elaboration_Entity            (Node13)   (all other cases)
   --    First_Optional_Parameter      (Node14)   (non-generic case only)
   --    DT_Position                   (Uint15)
   --    DTC_Entity                    (Node16)
   --    First_Entity                  (Node17)
   --    Alias                         (Node18)   (non-generic case only)
   --    Renamed_Entity                (Node18)   (generic case only)
   --    Finalization_Chain_Entity     (Node19)
   --    Last_Entity                   (Node20)
   --    Interface_Name                (Node21)
   --    Scope_Depth_Value             (Uint22)
   --    Generic_Renamings             (Elist23)  (for an instance)
   --    Inner_Instances               (Elist23)  (for a generic function)
   --    Privals_Chain                 (Elist23)  (for a protected function)
   --    Abstract_Interface_Alias      (Node25)
   --    Overridden_Operation          (Node26)
   --    Extra_Formals                 (Node28)
   --    Body_Needed_For_SAL           (Flag40)
   --    Elaboration_Entity_Required   (Flag174)
   --    Function_Returns_With_DSP     (Flag169)
   --    Default_Expressions_Processed (Flag108)
   --    Delay_Cleanups                (Flag114)
   --    Delay_Subprogram_Descriptors  (Flag50)
   --    Discard_Names                 (Flag88)
   --    Has_Completion                (Flag26)
   --    Has_Controlling_Result        (Flag98)
   --    Has_Master_Entity             (Flag21)
   --    Has_Missing_Return            (Flag142)
   --    Has_Nested_Block_With_Handler (Flag101)
   --    Has_Recursive_Call            (Flag143)
   --    Has_Subprogram_Descriptor     (Flag93)
   --    Is_Abstract                   (Flag19)
   --    Is_Called                     (Flag102)  (non-generic case only)
   --    Is_Constructor                (Flag76)
   --    Is_Discrim_SO_Function        (Flag176)
   --    Is_Eliminated                 (Flag124)
   --    Is_Instantiated               (Flag126)  (generic case only)
   --    Is_Intrinsic_Subprogram       (Flag64)
   --    Is_Machine_Code_Subprogram    (Flag137)  (non-generic case only)
   --    Is_Overriding_Operation       (Flag39)   (non-generic case only)
   --    Is_Private_Descendant         (Flag53)
   --    Is_Pure                       (Flag44)
   --    Is_Thread_Body                (Flag77)   (non-generic case only)
   --    Is_Visible_Child_Unit         (Flag116)
   --    Needs_No_Actuals              (Flag22)
   --    Return_Present                (Flag54)
   --    Returns_By_Ref                (Flag90)
   --    Sec_Stack_Needed_For_Return   (Flag167)
   --    Uses_Sec_Stack                (Flag95)
   --    Address_Clause                (synth)
   --    First_Formal                  (synth)
   --    First_Formal_With_Extras      (synth)
   --    Number_Formals                (synth)
   --    Scope_Depth                   (synth)

   --  E_General_Access_Type
   --    Storage_Size_Variable         (Node15)   (base type only)
   --    Master_Id                     (Node17)
   --    Directly_Designated_Type      (Node20)
   --    Associated_Storage_Pool       (Node22)   (base type only)
   --    Associated_Final_Chain        (Node23)
   --    (plus type attributes)

   --  E_Generic_In_Parameter
   --  E_Generic_In_Out_Parameter
   --    Current_Value                 (Node9)    (always Empty)
   --    Entry_Component               (Node11)
   --    Actual_Subtype                (Node17)
   --    Renamed_Object                (Node18)   (always Empty)
   --    Default_Value                 (Node20)
   --    Protected_Formal              (Node22)
   --    Is_Controlling_Formal         (Flag97)
   --    Is_Entry_Formal               (Flag52)
   --    Is_Return_Object              (Flag209)
   --    Parameter_Mode                (synth)

   --  E_Incomplete_Type
   --  E_Incomplete_Subtype
   --    Non_Limited_View              (Node17)
   --    Private_Dependents            (Elist18)
   --    Discriminant_Constraint       (Elist21)
   --    Stored_Constraint             (Elist23)
   --    First_Discriminant            (synth)
   --    First_Stored_Discriminant     (synth)
   --    (plus type attributes)

   --  E_In_Parameter
   --  E_In_Out_Parameter
   --  E_Out_Parameter
   --    Mechanism                     (Uint8)    (returns Mechanism_Type)
   --    Current_Value                 (Node9)
   --    Discriminal_Link              (Node10)   (discriminals only)
   --    Entry_Component               (Node11)
   --    Esize                         (Uint12)
   --    Extra_Accessibility           (Node13)
   --    Alignment                     (Uint14)
   --    Extra_Formal                  (Node15)
   --    Unset_Reference               (Node16)
   --    Actual_Subtype                (Node17)
   --    Renamed_Object                (Node18)
   --    Spec_Entity                   (Node19)
   --    Default_Value                 (Node20)
   --    Default_Expr_Function         (Node21)
   --    Protected_Formal              (Node22)
   --    Extra_Constrained             (Node23)
   --    Is_Controlling_Formal         (Flag97)
   --    Is_Entry_Formal               (Flag52)
   --    Is_Optional_Parameter         (Flag134)
   --    Low_Bound_Known               (Flag205)
   --    Never_Set_In_Source           (Flag115)
   --    Is_Return_Object              (Flag209)
   --    Parameter_Mode                (synth)

   --  E_Label
   --    Enclosing_Scope               (Node18)
   --    Reachable                     (Flag49)

   --  E_Limited_Private_Type
   --  E_Limited_Private_Subtype
   --    First_Entity                  (Node17)
   --    Private_Dependents            (Elist18)
   --    Underlying_Full_View          (Node19)
   --    Last_Entity                   (Node20)
   --    Discriminant_Constraint       (Elist21)
   --    Private_View                  (Node22)
   --    Stored_Constraint             (Elist23)
   --    Has_Completion                (Flag26)
   --    First_Discriminant            (synth)
   --    First_Stored_Discriminant     (synth)
   --    (plus type attributes)

   --  E_Loop
   --    Has_Exit                      (Flag47)
   --    Has_Master_Entity             (Flag21)
   --    Has_Nested_Block_With_Handler (Flag101)

   --  E_Modular_Integer_Type
   --  E_Modular_Integer_Subtype
   --    Modulus                       (Uint17)    (base type only)
   --    Original_Array_Type           (Node21)
   --    Scalar_Range                  (Node20)
   --    Non_Binary_Modulus            (Flag58)    (base type only)
   --    Has_Biased_Representation     (Flag139)
   --    Type_Low_Bound                (synth)
   --    Type_High_Bound               (synth)
   --    (plus type attributes)

   --  E_Named_Integer
   --    Constant_Value                (synth)

   --  E_Named_Real
   --    Constant_Value                (synth)

   --  E_Operator
   --    First_Entity                  (Node17)
   --    Alias                         (Node18)
   --    Last_Entity                   (Node20)
   --    Is_Machine_Code_Subprogram    (Flag137)
   --    Is_Pure                       (Flag44)
   --    Is_Intrinsic_Subprogram       (Flag64)
   --    Is_Overriding_Operation       (Flag39)
   --    Default_Expressions_Processed (Flag108)

   --  E_Ordinary_Fixed_Point_Type
   --  E_Ordinary_Fixed_Point_Subtype
   --    Delta_Value                   (Ureal18)
   --    Scalar_Range                  (Node20)
   --    Small_Value                   (Ureal21)
   --    Has_Small_Clause              (Flag67)
   --    Type_Low_Bound                (synth)
   --    Type_High_Bound               (synth)
   --    (plus type attributes)

   --  E_Package
   --  E_Generic_Package
   --    Dependent_Instances           (Elist8)   (for an instance)
   --    Renaming_Map                  (Uint9)
   --    Handler_Records               (List10)   (non-generic case only)
   --    Generic_Homonym               (Node11)   (generic case only)
   --    Associated_Formal_Package     (Node12)
   --    Elaboration_Entity            (Node13)
   --    Shadow_Entities               (List14)
   --    Related_Instance              (Node15)   (non-generic case only)
   --    First_Private_Entity          (Node16)
   --    First_Entity                  (Node17)
   --    Renamed_Entity                (Node18)
   --    Body_Entity                   (Node19)
   --    Last_Entity                   (Node20)
   --    Interface_Name                (Node21)
   --    Scope_Depth_Value             (Uint22)
   --    Generic_Renamings             (Elist23)  (for an instance)
   --    Inner_Instances               (Elist23)  (generic case only)
   --    Limited_View                  (Node23)   (non-generic, not instance)
<<<<<<< HEAD
   --    Obsolescent_Warning           (Node24)
=======
>>>>>>> f8383f28
   --    Current_Use_Clause            (Node25)
   --    Package_Instantiation         (Node26)
   --    Delay_Subprogram_Descriptors  (Flag50)
   --    Body_Needed_For_SAL           (Flag40)
   --    Discard_Names                 (Flag88)
   --    Elaboration_Entity_Required   (Flag174)
   --    Elaborate_Body_Desirable      (Flag210)  (non-generic case only)
   --    From_With_Type                (Flag159)
   --    Has_All_Calls_Remote          (Flag79)
   --    Has_Completion                (Flag26)
   --    Has_Forward_Instantiation     (Flag175)
   --    Has_Master_Entity             (Flag21)
   --    Has_Subprogram_Descriptor     (Flag93)
   --    In_Package_Body               (Flag48)
   --    In_Private_Part               (Flag45)
   --    In_Use                        (Flag8)
   --    Is_Instantiated               (Flag126)
   --    Is_Private_Descendant         (Flag53)
   --    Is_Visible_Child_Unit         (Flag116)
   --    Is_Wrapper_Package            (synth)    (non-generic case only)
   --    Scope_Depth                   (synth)

   --  E_Package_Body
   --    Handler_Records               (List10)   (non-generic case only)
   --    Related_Instance              (Node15)   (non-generic case only)
   --    First_Entity                  (Node17)
   --    Spec_Entity                   (Node19)
   --    Last_Entity                   (Node20)
   --    Scope_Depth_Value             (Uint22)
   --    Scope_Depth                   (synth)
   --    Delay_Subprogram_Descriptors  (Flag50)
   --    Has_Subprogram_Descriptor     (Flag93)

   --  E_Private_Type
   --  E_Private_Subtype
   --    Primitive_Operations          (Elist15)
   --    First_Entity                  (Node17)
   --    Private_Dependents            (Elist18)
   --    Underlying_Full_View          (Node19)
   --    Last_Entity                   (Node20)
   --    Discriminant_Constraint       (Elist21)
   --    Private_View                  (Node22)
   --    Stored_Constraint             (Elist23)
   --    Has_Completion                (Flag26)
   --    Is_Controlled                 (Flag42)   (base type only)
   --    Is_For_Access_Subtype         (Flag118)  (subtype only)
   --    First_Discriminant            (synth)
   --    First_Stored_Discriminant     (synth)
   --    (plus type attributes)

   --  E_Procedure
   --  E_Generic_Procedure
   --    Renaming_Map                  (Uint9)
   --    Handler_Records               (List10)   (non-generic case only)
   --    Protected_Body_Subprogram     (Node11)
   --    Next_Inlined_Subprogram       (Node12)
   --    Elaboration_Entity            (Node13)
   --    First_Optional_Parameter      (Node14)   (non-generic case only)
   --    DT_Position                   (Uint15)
   --    DTC_Entity                    (Node16)
   --    First_Entity                  (Node17)
   --    Alias                         (Node18)   (non-generic case only)
   --    Renamed_Entity                (Node18)   (generic case only)
   --    Finalization_Chain_Entity     (Node19)
   --    Last_Entity                   (Node20)
   --    Interface_Name                (Node21)
   --    Scope_Depth_Value             (Uint22)
   --    Scope_Depth                   (synth)
   --    Generic_Renamings             (Elist23)  (for an instance)
   --    Inner_Instances               (Elist23)  (for a generic procedure)
   --    Privals_Chain                 (Elist23)  (for a protected procedure)
   --    Abstract_Interface_Alias      (Node25)
   --    Overridden_Operation          (Node26)
   --    Wrapped_Entity                (Node27)   (non-generic case only)
<<<<<<< HEAD
=======
   --    Extra_Formals                 (Node28)
>>>>>>> f8383f28
   --    Body_Needed_For_SAL           (Flag40)
   --    Elaboration_Entity_Required   (Flag174)
   --    Function_Returns_With_DSP     (Flag169)  (always False for procedure)
   --    Default_Expressions_Processed (Flag108)
   --    Delay_Cleanups                (Flag114)
   --    Delay_Subprogram_Descriptors  (Flag50)
   --    Discard_Names                 (Flag88)
   --    Has_Completion                (Flag26)
   --    Has_Master_Entity             (Flag21)
   --    Has_Nested_Block_With_Handler (Flag101)
   --    Has_Subprogram_Descriptor     (Flag93)
   --    Is_Visible_Child_Unit         (Flag116)
   --    Is_Abstract                   (Flag19)
   --    Is_Asynchronous               (Flag81)
   --    Is_Called                     (Flag102)  (non-generic subprogram)
   --    Is_Constructor                (Flag76)
   --    Is_Eliminated                 (Flag124)
   --    Is_Instantiated               (Flag126)  (generic case only)
   --    Is_Interrupt_Handler          (Flag89)
   --    Is_Intrinsic_Subprogram       (Flag64)
   --    Is_Machine_Code_Subprogram    (Flag137)  (non-generic case only)
   --    Is_Null_Init_Proc             (Flag178)
   --    Is_Overriding_Operation       (Flag39)   (non-generic case only)
   --    Is_Primitive_Wrapper          (Flag195)  (non-generic case only)
   --    Is_Private_Descendant         (Flag53)
   --    Is_Pure                       (Flag44)
   --    Is_Thread_Body                (Flag77)   (non-generic case only)
   --    Is_Valued_Procedure           (Flag127)
   --    Is_Visible_Child_Unit         (Flag116)
   --    Needs_No_Actuals              (Flag22)
   --    No_Return                     (Flag113)
   --    Sec_Stack_Needed_For_Return   (Flag167)
   --    Address_Clause                (synth)
   --    First_Formal                  (synth)
   --    First_Formal_With_Extras      (synth)
   --    Number_Formals                (synth)

   --  E_Protected_Body
   --    Object_Ref                    (Node17)
   --    (any others??? First/Last Entity, Scope_Depth???)

   --  E_Protected_Object

   --  E_Protected_Type
   --  E_Protected_Subtype
   --    Entry_Bodies_Array            (Node15)
   --    First_Private_Entity          (Node16)
   --    First_Entity                  (Node17)
   --    Corresponding_Record_Type     (Node18)
   --    Finalization_Chain_Entity     (Node19)
   --    Last_Entity                   (Node20)
   --    Discriminant_Constraint       (Elist21)
   --    Scope_Depth_Value             (Uint22)
   --    Scope_Depth                   (synth)
   --    Stored_Constraint             (Elist23)
   --    Has_Interrupt_Handler         (synth)
   --    Sec_Stack_Needed_For_Return   (Flag167) ???
   --    Uses_Sec_Stack                (Flag95) ???
   --    Has_Entries                   (synth)
   --    Number_Entries                (synth)

   --  E_Record_Type
   --  E_Record_Subtype
   --    Primitive_Operations          (Elist15)
   --    Access_Disp_Table             (Elist16)  (base type only)
   --    Cloned_Subtype                (Node16)   (subtype case only)
   --    First_Entity                  (Node17)
   --    Corresponding_Concurrent_Type (Node18)
   --    Parent_Subtype                (Node19)
   --    Last_Entity                   (Node20)
   --    Discriminant_Constraint       (Elist21)
   --    Corresponding_Remote_Type     (Node22)
   --    Stored_Constraint             (Elist23)
   --    Abstract_Interfaces           (Elist25)
   --    Component_Alignment           (special)  (base type only)
   --    C_Pass_By_Copy                (Flag125)  (base type only)
   --    Has_External_Tag_Rep_Clause   (Flag110)
   --    Has_Record_Rep_Clause         (Flag65)   (base type only)
   --    Has_Static_Discriminants      (Flag211)  (subtype only)
   --    Is_Class_Wide_Equivalent_Type (Flag35)
   --    Is_Concurrent_Record_Type     (Flag20)
   --    Is_Constrained                (Flag12)
   --    Is_Controlled                 (Flag42)   (base type only)
   --    Is_Interface                  (Flag186)
   --    Reverse_Bit_Order             (Flag164)  (base type only)
   --    First_Component               (synth)
   --    First_Discriminant            (synth)
   --    First_Stored_Discriminant     (synth)
   --    First_Tag_Component           (synth)
   --    (plus type attributes)

   --  E_Record_Type_With_Private
   --  E_Record_Subtype_With_Private
   --    Primitive_Operations          (Elist15)
   --    Access_Disp_Table             (Elist16)  (base type only)
   --    First_Entity                  (Node17)
   --    Private_Dependents            (Elist18)
   --    Underlying_Full_View          (Node19)
   --    Last_Entity                   (Node20)
   --    Discriminant_Constraint       (Elist21)
   --    Private_View                  (Node22)
   --    Stored_Constraint             (Elist23)
   --    Abstract_Interfaces           (Elist25)
   --    Has_Completion                (Flag26)
   --    Has_Record_Rep_Clause         (Flag65)   (base type only)
   --    Has_External_Tag_Rep_Clause   (Flag110)
   --    Is_Concurrent_Record_Type     (Flag20)
   --    Is_Constrained                (Flag12)
   --    Is_Controlled                 (Flag42)   (base type only)
   --    Is_Interface                  (Flag186)
   --    Reverse_Bit_Order             (Flag164)  (base type only)
   --    First_Component               (synth)
   --    First_Discriminant            (synth)
   --    First_Stored_Discriminant     (synth)
   --    First_Tag_Component           (synth)
   --    (plus type attributes)

   --  E_Return_Statement
   --    Return_Applies_To             (Node8)

   --  E_Signed_Integer_Type
   --  E_Signed_Integer_Subtype
   --    Scalar_Range                  (Node20)
   --    Has_Biased_Representation     (Flag139)
   --    Type_Low_Bound                (synth)
   --    Type_High_Bound               (synth)
   --    (plus type attributes)

   --  E_String_Type
   --  E_String_Subtype
   --    First_Index                   (Node17)
   --    Component_Type                (Node20)   (base type only)
   --    Is_Constrained                (Flag12)
   --    Next_Index                    (synth)
   --    Number_Dimensions             (synth)
   --    (plus type attributes)

   --  E_String_Literal_Subtype
   --    String_Literal_Low_Bound      (Node15)
   --    String_Literal_Length         (Uint16)
   --    First_Index                   (Node17)   (always Empty)
   --    Packed_Array_Type             (Node23)
   --    (plus type attributes)

   --  E_Subprogram_Body
   --    Mechanism                     (Uint8)
   --    First_Entity                  (Node17)
   --    Last_Entity                   (Node20)
   --    Scope_Depth_Value             (Uint22)
   --    Scope_Depth                   (synth)

   --  E_Subprogram_Type
   --    Directly_Designated_Type      (Node20)
   --    First_Formal                  (synth)
   --    First_Formal_With_Extras      (synth)
   --    Number_Formals                (synth)
   --    Function_Returns_With_DSP     (Flag169)
   --    (plus type attributes)

   --  E_Task_Body
   --    (any others??? First/Last Entity, Scope_Depth???)

   --  E_Task_Type
   --  E_Task_Subtype
   --    Storage_Size_Variable         (Node15)   (base type only)
   --    First_Private_Entity          (Node16)
   --    First_Entity                  (Node17)
   --    Corresponding_Record_Type     (Node18)
   --    Finalization_Chain_Entity     (Node19)
   --    Last_Entity                   (Node20)
   --    Discriminant_Constraint       (Elist21)
   --    Scope_Depth_Value             (Uint22)
   --    Scope_Depth                   (synth)
   --    Stored_Constraint             (Elist23)
   --    Task_Body_Procedure           (Node25)
   --    Delay_Cleanups                (Flag114)
   --    Has_Master_Entity             (Flag21)
   --    Has_Storage_Size_Clause       (Flag23)   (base type only)
   --    Uses_Sec_Stack                (Flag95)  ???
   --    Sec_Stack_Needed_For_Return   (Flag167) ???
   --    Has_Entries                   (synth)
   --    Number_Entries                (synth)
   --    (plus type attributes)

   --  E_Variable
   --    Hiding_Loop_Variable          (Node8)
   --    Current_Value                 (Node9)
   --    Esize                         (Uint12)
   --    Extra_Accessibility           (Node13)
   --    Alignment                     (Uint14)
   --    Shared_Var_Read_Proc          (Node15)
   --    Unset_Reference               (Node16)
   --    Actual_Subtype                (Node17)
   --    Renamed_Object                (Node18)
   --    Size_Check_Code               (Node19)
   --    Last_Assignment               (Node20)
   --    Interface_Name                (Node21)
   --    Shared_Var_Assign_Proc        (Node22)
   --    Extra_Constrained             (Node23)
   --    Has_Alignment_Clause          (Flag46)
   --    Has_Atomic_Components         (Flag86)
   --    Has_Biased_Representation     (Flag139)
   --    Has_Size_Clause               (Flag29)
   --    Has_Volatile_Components       (Flag87)
   --    In_Private_Part               (Flag45)
   --    Is_Atomic                     (Flag85)
   --    Is_Eliminated                 (Flag124)
   --    Is_Shared_Passive             (Flag60)
   --    Is_True_Constant              (Flag163)
   --    Is_Volatile                   (Flag16)
   --    Never_Set_In_Source           (Flag115)
   --    Treat_As_Volatile             (Flag41)
   --    Is_Return_Object              (Flag209)
   --    Address_Clause                (synth)
   --    Alignment_Clause              (synth)
   --    Constant_Value                (synth)
   --    Size_Clause                   (synth)

   --  E_Void
   --    Since E_Void is the initial Ekind value of an entity when it is first
   --    created, one might expect that no attributes would be defined on such
   --    an entity until its Ekind field is set. However, in practice, there
   --    are many instances in which fields of an E_Void entity are set in the
   --    code prior to setting the Ekind field. This is not well documented or
   --    well controlled, and needs cleaning up later. Meanwhile, the access
   --    procedures in the body of Einfo permit many, but not all, attributes
   --    to be applied to an E_Void entity, precisely so that this kind of
   --    pre-setting of attributes works. This is really a hole in the dynamic
   --    type checking, since there is no assurance that the eventual Ekind
   --    value will be appropriate for the attributes set, and the consequence
   --    is that the dynamic type checking in the Einfo body is unnecessarily
   --    weak. To be looked at systematically some time ???

   ---------------------------------
   -- Component_Alignment Control --
   ---------------------------------

   --  There are four types of alignment possible for array and record
   --  types, and a field in the type entities contains a value of the
   --  following type indicating which alignment choice applies. For full
   --  details of the meaning of these aligment types, see description
   --  of the Component_Alignment pragma

   type Component_Alignment_Kind is (
      Calign_Default,          -- default alignment
      Calign_Component_Size,   -- natural alignment for component size
      Calign_Component_Size_4, -- natural for size <= 4, 4 for size >= 4
      Calign_Storage_Unit);    -- all components byte aligned

   ---------------
   -- Iterators --
   ---------------

   --  In addition to attributes that are stored as plain data, other
   --  attributes are procedural, and require some small amount of
   --  computation. Of course, from the point of view of a user of this
   --  package, the distinction is not visible (even the field information
   --  provided below should be disregarded, as it is subject to  change
   --  without notice!). A number of  attributes appear as lists: lists of
   --  formals,  lists of actuals, of discriminants, etc. For these, pairs
   --  of functions are defined, which take the form:

   --      function First_Thing (E : Enclosing_Construct) return Thing;
   --      function Next_Thing (T : Thing) return Thing;

   --  The end of iteration is always signaled by a value of Empty, so that
   --  loops over these chains invariably have the form:

   --      This : Thing;
   --      ...
   --      This := First_Thing (E);

   --      while Present (This) loop
   --         Do_Something_With (This);
   --        ...
   --        This := Next_Thing (This);
   --      end loop;

   -----------------------------------
   -- Handling of Check Suppression --
   -----------------------------------

   --  There are three ways that checks can be suppressed:

   --    1.  At the command line level
   --    2.  At the scope level.
   --    3.  At the entity level.

   --  See spec of Sem in sem.ads for details of the data structures used
   --  to keep track of these various methods for suppressing checks.

   -------------------------------
   -- Handling of Discriminants --
   -------------------------------

   --  During semantic processing, discriminants are separate entities which
   --  reflect the semantic properties and allowed usage of discriminants in
   --  the language.

   --  In the case of discriminants used as bounds, the references are handled
   --  directly, since special processing is needed in any case. However, there
   --  are two circumstances in which discriminants are referenced in a quite
   --  general manner, like any other variables:

   --     In initialization expressions for records. Note that the expressions
   --     used in Priority, Storage_Size, and Task_Info pragmas are effectively
   --     in this category, since these pragmas are converted to initialized
   --     record fields in the Corresponding_Record_Type.

   --     In task and protected bodies, where the discriminant values may be
   --     referenced freely within these bodies. Discriminants can also appear
   --     in bounds of entry families and in defaults of operations.

   --  In both these cases, the discriminants must be treated essentially as
   --  objects. The following approach is used to simplify and minimize the
   --  special processing that is required.

   --  When a record type with discriminants is processed, the semantic
   --  processing creates the entities for the discriminants. It also creates
   --  an additional set of entities, called discriminals, one for each of
   --  the discriminants, and the Discriminal field of the discriminant entity
   --  points to this additional entity, which is initially created as an
   --  uninitialized (E_Void) entity.

   --  During expansion of expressions, any discriminant reference is replaced
   --  by a reference to the corresponding discriminal. When the initialization
   --  procedure for the record is created (there will always be one, since
   --  discriminants are present, see Exp_Ch3 for further details), the
   --  discriminals are used as the entities for the formal parameters of
   --  this initialization procedure. The references to these discriminants
   --  have already been replaced by references to these discriminals, which
   --  are now the formal parameters corresponding to the required objects.

   --  In the case of a task or protected body, the semantics similarly
   --  creates a set of discriminals for the discriminants of the task or
   --  protected type. When the procedure is created for the task body,
   --  the parameter passed in is a reference to the task value type, which
   --  contains the required discriminant values. The expander creates a
   --  set of declarations of the form:

   --      discriminal : constant dtype renames _Task.discriminant;

   --  where discriminal is the discriminal entity referenced by the task
   --  discriminant, and _Task is the task value passed in as the parameter.
   --  Again, any references to discriminants in the task body have been
   --  replaced by the discriminal reference, which is now an object that
   --  contains the required value.

   --  This approach for tasks means that two sets of discriminals are needed
   --  for a task type, one for the initialization procedure, and one for the
   --  task body. This works out nicely, since the semantics allocates one set
   --  for the task itself, and one set for the corresponding record.

   --  The one bit of trickiness arises in making sure that the right set of
   --  discriminals is used at the right time. First the task definition is
   --  processed. Any references to discriminants here are replaced by the
   --  the corresponding *task* discriminals (the record type doesn't even
   --  exist yet, since it is constructed as part of the expansion of the
   --  task declaration, which happens after the semantic processing of the
   --  task definition). The discriminants to be used for the corresponding
   --  record are created at the same time as the other discriminals, and
   --  held in the CR_Discriminant field of the discriminant. A use of the
   --  discriminant in a bound for an entry family is replaced with the CR_
   --  discriminant because it controls the bound of the entry queue array
   --  which is a component of the corresponding record.

   --  Just before the record initialization routine is constructed, the
   --  expander exchanges the task and record discriminals. This has two
   --  effects. First the generation of the record initialization routine
   --  uses the discriminals that are now on the record, which is the set
   --  that used to be on the task, which is what we want.

   --  Second, a new set of (so far unused) discriminals is now on the task
   --  discriminants, and it is this set that will be used for expanding the
   --  task body, and also for the discriminal declarations at the start of
   --  the task body.

   ---------------------------------------
   -- Private data in protected objects --
   ---------------------------------------

   --  Private object declarations in protected types pose problems
   --  similar to those of discriminants. They are expanded to components
   --  of a record which is passed as the parameter "_object" to expanded
   --  forms of all protected operations. As with discriminants, timing
   --  of this expansion is a problem. The sequence of statements for a
   --  protected operation is expanded before the operation itself, so the
   --  formal parameter for the record object containing the private data
   --  does not exist when the references to that data are expanded.

   --  For this reason, private data is handled in the same way as
   --  discriminants, expanding references to private data in protected
   --  operations (which appear as components) to placeholders which will
   --  eventually become renamings of the private selected components
   --  of the "_object" formal parameter. These placeholders are called
   --  "privals", by analogy to the "discriminals" used to implement
   --  discriminants. They are attached to the component declaration nodes
   --  representing the private object declarations of the protected type.

   --  As with discriminals, each protected subprogram needs a unique set
   --  of privals, since they must refer to renamings of components of a
   --  formal parameter of that operation. Entry bodies need another set,
   --  which they all share and which is associated with renamings in the
   --  Service_Entries procedure for the protected type (this is not yet
   --  implemented???). This means that we must associate a new set of
   --  privals (and discriminals) with the private declarations after
   --  the body of a protected subprogram is processed.

   --  The last complication is the presence of discriminants and discriminated
   --  components. In the corresponding record, the components are constrained
   --  by the discriminants of the record, but within each protected operation
   --  they are constrained by the discriminants of the actual. The actual
   --  subtypes of those components are constructed as for other unconstrained
   --  formals, but the privals are created before the formal object is added
   --  to the parameter list of the protected operation, so they carry the
   --  nominal subtype of the original component. After the protected operation
   --  is actually created (in  the expansion of the protected body) we must
   --  patch the types of each prival occurrence with the proper actual subtype
   --  which is by now set. The Privals_Chain is used for this patching.

   -------------------
   -- Type Synonyms --
   -------------------

   --  The following type synonyms are used to tidy up the function and
   --  procedure declarations that follow, and also to make it possible
   --  to meet the requirement for the XEINFO utility that all function
   --  specs must fit on a single source line.

   subtype B is Boolean;
   subtype C is Component_Alignment_Kind;
   subtype E is Entity_Id;
   subtype M is Mechanism_Type;
   subtype N is Node_Id;
   subtype U is Uint;
   subtype R is Ureal;
   subtype L is Elist_Id;
   subtype S is List_Id;

   --------------------------------
   -- Attribute Access Functions --
   --------------------------------

   --  All attributes are manipulated through a procedural interface. This
   --  section contains the functions used to obtain attribute values which
   --  correspond to values in fields or flags in the entity itself.

   function Abstract_Interfaces                (Id : E) return L;
   function Accept_Address                     (Id : E) return L;
   function Access_Disp_Table                  (Id : E) return L;
   function Actual_Subtype                     (Id : E) return E;
   function Address_Taken                      (Id : E) return B;
   function Alias                              (Id : E) return E;
   function Abstract_Interface_Alias           (Id : E) return E;
   function Alignment                          (Id : E) return U;
   function Associated_Final_Chain             (Id : E) return E;
   function Associated_Formal_Package          (Id : E) return E;
   function Associated_Node_For_Itype          (Id : E) return N;
   function Associated_Storage_Pool            (Id : E) return E;
   function Barrier_Function                   (Id : E) return N;
   function Block_Node                         (Id : E) return N;
   function Body_Entity                        (Id : E) return E;
   function Body_Needed_For_SAL                (Id : E) return B;
   function CR_Discriminant                    (Id : E) return E;
   function C_Pass_By_Copy                     (Id : E) return B;
   function Can_Never_Be_Null                  (Id : E) return B;
   function Checks_May_Be_Suppressed           (Id : E) return B;
   function Class_Wide_Type                    (Id : E) return E;
   function Cloned_Subtype                     (Id : E) return E;
   function Component_Alignment                (Id : E) return C;
   function Component_Clause                   (Id : E) return N;
   function Component_Bit_Offset               (Id : E) return U;
   function Component_Size                     (Id : E) return U;
   function Component_Type                     (Id : E) return E;
   function Corresponding_Concurrent_Type      (Id : E) return E;
   function Corresponding_Discriminant         (Id : E) return E;
   function Corresponding_Equality             (Id : E) return E;
   function Corresponding_Record_Type          (Id : E) return E;
   function Corresponding_Remote_Type          (Id : E) return E;
   function Current_Use_Clause                 (Id : E) return E;
   function Current_Value                      (Id : E) return N;
   function Debug_Info_Off                     (Id : E) return B;
   function Debug_Renaming_Link                (Id : E) return E;
   function DTC_Entity                         (Id : E) return E;
   function DT_Entry_Count                     (Id : E) return U;
   function DT_Offset_To_Top_Func              (Id : E) return E;
   function DT_Position                        (Id : E) return U;
   function Default_Expr_Function              (Id : E) return E;
   function Default_Expressions_Processed      (Id : E) return B;
   function Default_Value                      (Id : E) return N;
   function Delay_Cleanups                     (Id : E) return B;
   function Delay_Subprogram_Descriptors       (Id : E) return B;
   function Delta_Value                        (Id : E) return R;
   function Dependent_Instances                (Id : E) return L;
   function Depends_On_Private                 (Id : E) return B;
   function Digits_Value                       (Id : E) return U;
   function Directly_Designated_Type           (Id : E) return E;
   function Discard_Names                      (Id : E) return B;
   function Discriminal                        (Id : E) return E;
   function Discriminal_Link                   (Id : E) return E;
   function Discriminant_Checking_Func         (Id : E) return E;
   function Discriminant_Constraint            (Id : E) return L;
   function Discriminant_Default_Value         (Id : E) return N;
   function Discriminant_Number                (Id : E) return U;
<<<<<<< HEAD
=======
   function Elaborate_Body_Desirable           (Id : E) return B;
>>>>>>> f8383f28
   function Elaboration_Entity                 (Id : E) return E;
   function Elaboration_Entity_Required        (Id : E) return B;
   function Enclosing_Scope                    (Id : E) return E;
   function Entry_Accepted                     (Id : E) return B;
   function Entry_Bodies_Array                 (Id : E) return E;
   function Entry_Cancel_Parameter             (Id : E) return E;
   function Entry_Component                    (Id : E) return E;
   function Entry_Formal                       (Id : E) return E;
   function Entry_Index_Constant               (Id : E) return E;
   function Entry_Index_Type                   (Id : E) return E;
   function Entry_Parameters_Type              (Id : E) return E;
   function Enum_Pos_To_Rep                    (Id : E) return E;
   function Enumeration_Pos                    (Id : E) return U;
   function Enumeration_Rep                    (Id : E) return U;
   function Enumeration_Rep_Expr               (Id : E) return N;
   function Equivalent_Type                    (Id : E) return E;
   function Esize                              (Id : E) return U;
   function Exception_Code                     (Id : E) return U;
   function Extra_Accessibility                (Id : E) return E;
   function Extra_Constrained                  (Id : E) return E;
   function Extra_Formal                       (Id : E) return E;
   function Extra_Formals                      (Id : E) return E;
   function Finalization_Chain_Entity          (Id : E) return E;
   function Finalize_Storage_Only              (Id : E) return B;
   function First_Entity                       (Id : E) return E;
   function First_Index                        (Id : E) return N;
   function First_Literal                      (Id : E) return E;
   function First_Optional_Parameter           (Id : E) return E;
   function First_Private_Entity               (Id : E) return E;
   function First_Rep_Item                     (Id : E) return N;
   function Freeze_Node                        (Id : E) return N;
   function From_With_Type                     (Id : E) return B;
   function Full_View                          (Id : E) return E;
   function Function_Returns_With_DSP          (Id : E) return B;
   function Generic_Homonym                    (Id : E) return E;
   function Generic_Renamings                  (Id : E) return L;
   function Handler_Records                    (Id : E) return S;
   function Has_Aliased_Components             (Id : E) return B;
   function Has_Alignment_Clause               (Id : E) return B;
   function Has_All_Calls_Remote               (Id : E) return B;
   function Has_Anon_Block_Suffix              (Id : E) return B;
   function Has_Atomic_Components              (Id : E) return B;
   function Has_Biased_Representation          (Id : E) return B;
   function Has_Completion                     (Id : E) return B;
   function Has_Completion_In_Body             (Id : E) return B;
   function Has_Complex_Representation         (Id : E) return B;
   function Has_Component_Size_Clause          (Id : E) return B;
   function Has_Constrained_Partial_View       (Id : E) return B;
   function Has_Contiguous_Rep                 (Id : E) return B;
   function Has_Controlled_Component           (Id : E) return B;
   function Has_Controlling_Result             (Id : E) return B;
   function Has_Convention_Pragma              (Id : E) return B;
   function Has_Delayed_Freeze                 (Id : E) return B;
   function Has_Discriminants                  (Id : E) return B;
   function Has_Enumeration_Rep_Clause         (Id : E) return B;
   function Has_Exit                           (Id : E) return B;
   function Has_External_Tag_Rep_Clause        (Id : E) return B;
   function Has_Fully_Qualified_Name           (Id : E) return B;
   function Has_Gigi_Rep_Item                  (Id : E) return B;
   function Has_Homonym                        (Id : E) return B;
   function Has_Interrupt_Handler              (Id : E) return B;
   function Has_Machine_Radix_Clause           (Id : E) return B;
   function Has_Master_Entity                  (Id : E) return B;
   function Has_Missing_Return                 (Id : E) return B;
   function Has_Nested_Block_With_Handler      (Id : E) return B;
   function Has_Forward_Instantiation          (Id : E) return B;
   function Has_Non_Standard_Rep               (Id : E) return B;
   function Has_Object_Size_Clause             (Id : E) return B;
   function Has_Per_Object_Constraint          (Id : E) return B;
   function Has_Persistent_BSS                 (Id : E) return B;
   function Has_Pragma_Controlled              (Id : E) return B;
   function Has_Pragma_Elaborate_Body          (Id : E) return B;
   function Has_Pragma_Inline                  (Id : E) return B;
   function Has_Pragma_Pack                    (Id : E) return B;
   function Has_Pragma_Pure                    (Id : E) return B;
   function Has_Pragma_Pure_Function           (Id : E) return B;
   function Has_Pragma_Unreferenced            (Id : E) return B;
   function Has_Primitive_Operations           (Id : E) return B;
   function Has_Qualified_Name                 (Id : E) return B;
   function Has_Record_Rep_Clause              (Id : E) return B;
   function Has_Recursive_Call                 (Id : E) return B;
   function Has_Size_Clause                    (Id : E) return B;
   function Has_Small_Clause                   (Id : E) return B;
   function Has_Specified_Layout               (Id : E) return B;
   function Has_Specified_Stream_Input         (Id : E) return B;
   function Has_Specified_Stream_Output        (Id : E) return B;
   function Has_Specified_Stream_Read          (Id : E) return B;
   function Has_Specified_Stream_Write         (Id : E) return B;
   function Has_Static_Discriminants           (Id : E) return B;
   function Has_Storage_Size_Clause            (Id : E) return B;
   function Has_Stream_Size_Clause             (Id : E) return B;
   function Has_Subprogram_Descriptor          (Id : E) return B;
   function Has_Task                           (Id : E) return B;
   function Has_Unchecked_Union                (Id : E) return B;
   function Has_Unknown_Discriminants          (Id : E) return B;
   function Has_Volatile_Components            (Id : E) return B;
   function Has_Xref_Entry                     (Id : E) return B;
   function Hiding_Loop_Variable               (Id : E) return E;
   function Homonym                            (Id : E) return E;
   function In_Package_Body                    (Id : E) return B;
   function In_Private_Part                    (Id : E) return B;
   function In_Use                             (Id : E) return B;
   function Inner_Instances                    (Id : E) return L;
   function Interface_Name                     (Id : E) return N;
   function Is_AST_Entry                       (Id : E) return B;
   function Is_Abstract                        (Id : E) return B;
   function Is_Local_Anonymous_Access          (Id : E) return B;
   function Is_Access_Constant                 (Id : E) return B;
   function Is_Ada_2005_Only                   (Id : E) return B;
   function Is_Aliased                         (Id : E) return B;
   function Is_Asynchronous                    (Id : E) return B;
   function Is_Atomic                          (Id : E) return B;
   function Is_Bit_Packed_Array                (Id : E) return B;
   function Is_CPP_Class                       (Id : E) return B;
   function Is_Called                          (Id : E) return B;
   function Is_Character_Type                  (Id : E) return B;
   function Is_Child_Unit                      (Id : E) return B;
   function Is_Class_Wide_Equivalent_Type      (Id : E) return B;
   function Is_Compilation_Unit                (Id : E) return B;
   function Is_Completely_Hidden               (Id : E) return B;
   function Is_Constr_Subt_For_UN_Aliased      (Id : E) return B;
   function Is_Constr_Subt_For_U_Nominal       (Id : E) return B;
   function Is_Constrained                     (Id : E) return B;
   function Is_Constructor                     (Id : E) return B;
   function Is_Controlled                      (Id : E) return B;
   function Is_Controlling_Formal              (Id : E) return B;
   function Is_Discrim_SO_Function             (Id : E) return B;
   function Is_Dispatching_Operation           (Id : E) return B;
   function Is_Eliminated                      (Id : E) return B;
   function Is_Entry_Formal                    (Id : E) return B;
   function Is_Exported                        (Id : E) return B;
   function Is_First_Subtype                   (Id : E) return B;
   function Is_For_Access_Subtype              (Id : E) return B;
   function Is_Frozen                          (Id : E) return B;
   function Is_Generic_Instance                (Id : E) return B;
   function Is_Hidden                          (Id : E) return B;
   function Is_Hidden_Open_Scope               (Id : E) return B;
   function Is_Immediately_Visible             (Id : E) return B;
   function Is_Imported                        (Id : E) return B;
   function Is_Inlined                         (Id : E) return B;
   function Is_Interface                       (Id : E) return B;
   function Is_Instantiated                    (Id : E) return B;
   function Is_Internal                        (Id : E) return B;
   function Is_Interrupt_Handler               (Id : E) return B;
   function Is_Intrinsic_Subprogram            (Id : E) return B;
   function Is_Itype                           (Id : E) return B;
   function Is_Known_Non_Null                  (Id : E) return B;
   function Is_Known_Null                      (Id : E) return B;
   function Is_Known_Valid                     (Id : E) return B;
   function Is_Limited_Composite               (Id : E) return B;
   function Is_Limited_Interface               (Id : E) return B;
   function Is_Machine_Code_Subprogram         (Id : E) return B;
   function Is_Non_Static_Subtype              (Id : E) return B;
   function Is_Null_Init_Proc                  (Id : E) return B;
   function Is_Obsolescent                     (Id : E) return B;
   function Is_Optional_Parameter              (Id : E) return B;
   function Is_Package_Body_Entity             (Id : E) return B;
   function Is_Packed                          (Id : E) return B;
   function Is_Packed_Array_Type               (Id : E) return B;
   function Is_Potentially_Use_Visible         (Id : E) return B;
   function Is_Preelaborated                   (Id : E) return B;
   function Is_Primitive_Wrapper               (Id : E) return B;
   function Is_Private_Composite               (Id : E) return B;
   function Is_Private_Descendant              (Id : E) return B;
   function Is_Protected_Interface             (Id : E) return B;
   function Is_Public                          (Id : E) return B;
   function Is_Pure                            (Id : E) return B;
   function Is_Pure_Unit_Access_Type           (Id : E) return B;
   function Is_Remote_Call_Interface           (Id : E) return B;
   function Is_Remote_Types                    (Id : E) return B;
   function Is_Renaming_Of_Object              (Id : E) return B;
   function Is_Return_Object                   (Id : E) return B;
   function Is_Shared_Passive                  (Id : E) return B;
   function Is_Statically_Allocated            (Id : E) return B;
   function Is_Synchronized_Interface          (Id : E) return B;
   function Is_Tag                             (Id : E) return B;
   function Is_Tagged_Type                     (Id : E) return B;
   function Is_Task_Interface                  (Id : E) return B;
   function Is_Thread_Body                     (Id : E) return B;
   function Is_True_Constant                   (Id : E) return B;
   function Is_Unchecked_Union                 (Id : E) return B;
   function Is_Unsigned_Type                   (Id : E) return B;
   function Is_VMS_Exception                   (Id : E) return B;
   function Is_Valued_Procedure                (Id : E) return B;
   function Is_Visible_Child_Unit              (Id : E) return B;
   function Is_Visible_Formal                  (Id : E) return B;
   function Is_Volatile                        (Id : E) return B;
   function Itype_Printed                      (Id : E) return B;
   function Kill_Elaboration_Checks            (Id : E) return B;
   function Kill_Range_Checks                  (Id : E) return B;
   function Kill_Tag_Checks                    (Id : E) return B;
   function Known_To_Have_Preelab_Init         (Id : E) return B;
   function Last_Assignment                    (Id : E) return N;
   function Last_Entity                        (Id : E) return E;
   function Limited_View                       (Id : E) return E;
   function Lit_Indexes                        (Id : E) return E;
   function Lit_Strings                        (Id : E) return E;
   function Low_Bound_Known                    (Id : E) return B;
   function Machine_Radix_10                   (Id : E) return B;
   function Master_Id                          (Id : E) return E;
   function Materialize_Entity                 (Id : E) return B;
   function Mechanism                          (Id : E) return M;
   function Modulus                            (Id : E) return U;
   function Must_Be_On_Byte_Boundary           (Id : E) return B;
   function Must_Have_Preelab_Init             (Id : E) return B;
   function Needs_Debug_Info                   (Id : E) return B;
   function Needs_No_Actuals                   (Id : E) return B;
   function Never_Set_In_Source                (Id : E) return B;
   function Next_Inlined_Subprogram            (Id : E) return E;
   function No_Pool_Assigned                   (Id : E) return B;
   function No_Return                          (Id : E) return B;
   function No_Strict_Aliasing                 (Id : E) return B;
   function Non_Binary_Modulus                 (Id : E) return B;
   function Non_Limited_View                   (Id : E) return E;
   function Nonzero_Is_True                    (Id : E) return B;
   function Normalized_First_Bit               (Id : E) return U;
   function Normalized_Position                (Id : E) return U;
   function Normalized_Position_Max            (Id : E) return U;
   function Object_Ref                         (Id : E) return E;
   function Obsolescent_Warning                (Id : E) return N;
   function Original_Access_Type               (Id : E) return E;
   function Original_Array_Type                (Id : E) return E;
   function Original_Record_Component          (Id : E) return E;
   function Overridden_Operation               (Id : E) return E;
   function Package_Instantiation              (Id : E) return N;
   function Packed_Array_Type                  (Id : E) return E;
   function Parent_Subtype                     (Id : E) return E;
   function Primitive_Operations               (Id : E) return L;
   function Prival                             (Id : E) return E;
   function Privals_Chain                      (Id : E) return L;
   function Private_Dependents                 (Id : E) return L;
   function Private_View                       (Id : E) return N;
   function Protected_Body_Subprogram          (Id : E) return E;
   function Protected_Formal                   (Id : E) return E;
   function Protected_Operation                (Id : E) return E;
   function RM_Size                            (Id : E) return U;
   function Reachable                          (Id : E) return B;
   function Referenced                         (Id : E) return B;
   function Referenced_As_LHS                  (Id : E) return B;
   function Referenced_Object                  (Id : E) return N;
   function Register_Exception_Call            (Id : E) return N;
   function Related_Array_Object               (Id : E) return E;
   function Related_Instance                   (Id : E) return E;
   function Renamed_Entity                     (Id : E) return N;
   function Renamed_Object                     (Id : E) return N;
   function Renaming_Map                       (Id : E) return U;
   function Return_Present                     (Id : E) return B;
   function Return_Applies_To                  (Id : E) return N;
   function Returns_By_Ref                     (Id : E) return B;
   function Reverse_Bit_Order                  (Id : E) return B;
   function Scalar_Range                       (Id : E) return N;
   function Scale_Value                        (Id : E) return U;
   function Scope_Depth_Value                  (Id : E) return U;
   function Sec_Stack_Needed_For_Return        (Id : E) return B;
   function Shadow_Entities                    (Id : E) return S;
   function Shared_Var_Assign_Proc             (Id : E) return E;
   function Shared_Var_Read_Proc               (Id : E) return E;
   function Size_Check_Code                    (Id : E) return N;
   function Size_Known_At_Compile_Time         (Id : E) return B;
   function Size_Depends_On_Discriminant       (Id : E) return B;
   function Small_Value                        (Id : E) return R;
   function Spec_Entity                        (Id : E) return E;
   function Storage_Size_Variable              (Id : E) return E;
   function Stored_Constraint                  (Id : E) return L;
   function Strict_Alignment                   (Id : E) return B;
   function String_Literal_Length              (Id : E) return U;
   function String_Literal_Low_Bound           (Id : E) return N;
   function Suppress_Elaboration_Warnings      (Id : E) return B;
   function Suppress_Init_Proc                 (Id : E) return B;
   function Suppress_Style_Checks              (Id : E) return B;
   function Task_Body_Procedure                (Id : E) return N;
   function Treat_As_Volatile                  (Id : E) return B;
   function Underlying_Full_View               (Id : E) return E;
   function Unset_Reference                    (Id : E) return N;
   function Uses_Sec_Stack                     (Id : E) return B;
   function Vax_Float                          (Id : E) return B;
   function Warnings_Off                       (Id : E) return B;
   function Was_Hidden                         (Id : E) return B;
   function Wrapped_Entity                     (Id : E) return E;

   -------------------------------
   -- Classification Attributes --
   -------------------------------

   --  These functions provide a convenient functional notation for testing
   --  whether an Ekind value belongs to a specified kind, for example the
   --  function Is_Elementary_Type tests if its argument is in Elementary_Kind.
   --  In some cases, the test is of an entity attribute (e.g. in the case of
   --  Is_Generic_Type where the Ekind does not provide the needed information)

   function Is_Access_Type                     (Id : E) return B;
   function Is_Array_Type                      (Id : E) return B;
   function Is_Class_Wide_Type                 (Id : E) return B;
   function Is_Composite_Type                  (Id : E) return B;
   function Is_Concurrent_Body                 (Id : E) return B;
   function Is_Concurrent_Record_Type          (Id : E) return B;
   function Is_Concurrent_Type                 (Id : E) return B;
   function Is_Decimal_Fixed_Point_Type        (Id : E) return B;
   function Is_Digits_Type                     (Id : E) return B;
   function Is_Discrete_Or_Fixed_Point_Type    (Id : E) return B;
   function Is_Discrete_Type                   (Id : E) return B;
   function Is_Elementary_Type                 (Id : E) return B;
   function Is_Entry                           (Id : E) return B;
   function Is_Enumeration_Type                (Id : E) return B;
   function Is_Fixed_Point_Type                (Id : E) return B;
   function Is_Floating_Point_Type             (Id : E) return B;
   function Is_Formal                          (Id : E) return B;
   function Is_Formal_Object                   (Id : E) return B;
   function Is_Formal_Subprogram               (Id : E) return B;
   function Is_Generic_Actual_Type             (Id : E) return B;
   function Is_Generic_Unit                    (Id : E) return B;
   function Is_Generic_Type                    (Id : E) return B;
   function Is_Generic_Subprogram              (Id : E) return B;
   function Is_Incomplete_Or_Private_Type      (Id : E) return B;
   function Is_Incomplete_Type                 (Id : E) return B;
   function Is_Integer_Type                    (Id : E) return B;
   function Is_Limited_Record                  (Id : E) return B;
   function Is_Modular_Integer_Type            (Id : E) return B;
   function Is_Named_Number                    (Id : E) return B;
   function Is_Numeric_Type                    (Id : E) return B;
   function Is_Object                          (Id : E) return B;
   function Is_Ordinary_Fixed_Point_Type       (Id : E) return B;
   function Is_Overloadable                    (Id : E) return B;
   function Is_Overriding_Operation            (Id : E) return B;
   function Is_Private_Type                    (Id : E) return B;
   function Is_Protected_Type                  (Id : E) return B;
   function Is_Real_Type                       (Id : E) return B;
   function Is_Record_Type                     (Id : E) return B;
   function Is_Scalar_Type                     (Id : E) return B;
   function Is_Signed_Integer_Type             (Id : E) return B;
   function Is_Subprogram                      (Id : E) return B;
   function Is_Task_Type                       (Id : E) return B;
   function Is_Type                            (Id : E) return B;

   -------------------------------------
   -- Synthesized Attribute Functions --
   -------------------------------------

   --  The functions in this section synthesize attributes from the tree,
   --  so they do not correspond to defined fields in the entity itself.

   function Address_Clause                     (Id : E) return N;
   function Alignment_Clause                   (Id : E) return N;
   function Ancestor_Subtype                   (Id : E) return E;
   function Base_Type                          (Id : E) return E;
   function Constant_Value                     (Id : E) return N;
   function Declaration_Node                   (Id : E) return N;
   function Designated_Type                    (Id : E) return E;
   function Enclosing_Dynamic_Scope            (Id : E) return E;
   function First_Component                    (Id : E) return E;
   function First_Discriminant                 (Id : E) return E;
   function First_Formal                       (Id : E) return E;
   function First_Formal_With_Extras           (Id : E) return E;
   function First_Stored_Discriminant          (Id : E) return E;
   function First_Subtype                      (Id : E) return E;
   function Has_Attach_Handler                 (Id : E) return B;
   function Has_Entries                        (Id : E) return B;
   function Has_Foreign_Convention             (Id : E) return B;
   function Has_Private_Ancestor               (Id : E) return B;
   function Has_Private_Declaration            (Id : E) return B;
   function Implementation_Base_Type           (Id : E) return E;
   function Is_Always_Inlined                  (Id : E) return B;
   function Is_Boolean_Type                    (Id : E) return B;
   function Is_By_Copy_Type                    (Id : E) return B;
   function Is_By_Reference_Type               (Id : E) return B;
   function Is_Derived_Type                    (Id : E) return B;
   function Is_Dynamic_Scope                   (Id : E) return B;
   function Is_Indefinite_Subtype              (Id : E) return B;
   function Is_Limited_Type                    (Id : E) return B;
   function Is_Package_Or_Generic_Package      (Id : E) return B;
   function Is_Protected_Private               (Id : E) return B;
   function Is_Protected_Record_Type           (Id : E) return B;
   function Is_Inherently_Limited_Type         (Id : E) return B;
   function Is_String_Type                     (Id : E) return B;
   function Is_Task_Record_Type                (Id : E) return B;
   function Is_Wrapper_Package                 (Id : E) return B;
   function Next_Component                     (Id : E) return E;
   function Next_Discriminant                  (Id : E) return E;
   function Next_Formal                        (Id : E) return E;
   function Next_Formal_With_Extras            (Id : E) return E;
   function Next_Literal                       (Id : E) return E;
   function Next_Stored_Discriminant           (Id : E) return E;
   function Number_Dimensions                  (Id : E) return Pos;
   function Number_Discriminants               (Id : E) return Pos;
   function Number_Entries                     (Id : E) return Nat;
   function Number_Formals                     (Id : E) return Pos;
   function Parameter_Mode                     (Id : E) return Formal_Kind;
   function Root_Type                          (Id : E) return E;
   function Scope_Depth_Set                    (Id : E) return B;
   function Size_Clause                        (Id : E) return N;
   function Stream_Size_Clause                 (Id : E) return N;
   function First_Tag_Component                (Id : E) return E;
   function Next_Tag_Component                 (Id : E) return E;
   function Type_High_Bound                    (Id : E) return N;
   function Type_Low_Bound                     (Id : E) return N;
   function Underlying_Type                    (Id : E) return E;

   ----------------------------------------------
   -- Type Representation Attribute Predicates --
   ----------------------------------------------

   --  These predicates test the setting of the indicated attribute. If
   --  the value has been set, then Known is True, and Unknown is False.
   --  If no value is set, then Known is False and Unknown is True. The
   --  Known_Static predicate is true only if the value is set (Known)
   --  and is set to a compile time known value. Note that in the case
   --  of Alignment and Normalized_First_Bit, dynamic values are not
   --  possible, so we do not need a separate Known_Static calls in
   --  these cases. The not set (unknown values are as follows:

   --    Alignment               Uint_0 or No_Uint
   --    Component_Size          Uint_0 or No_Uint
   --    Component_Bit_Offset    No_Uint
   --    Digits_Value            Uint_0 or No_Uint
   --    Esize                   Uint_0 or No_Uint
   --    Normalized_First_Bit    No_Uint
   --    Normalized_Position     No_Uint
   --    Normalized_Position_Max No_Uint
   --    RM_Size                 Uint_0 or No_Uint

   --  It would be cleaner to use No_Uint in all these cases, but historically
   --  we chose to use Uint_0 at first, and the change over will take time ???
   --  This is particularly true for the RM_Size field, where a value of zero
   --  is legitimate. We deal with this by a nasty kludge that knows that the
   --  value is always known static for discrete types (and no other types can
   --  have an RM_Size value of zero).

   function Known_Alignment                       (E : Entity_Id) return B;
   function Known_Component_Bit_Offset            (E : Entity_Id) return B;
   function Known_Component_Size                  (E : Entity_Id) return B;
   function Known_Esize                           (E : Entity_Id) return B;
   function Known_Normalized_First_Bit            (E : Entity_Id) return B;
   function Known_Normalized_Position             (E : Entity_Id) return B;
   function Known_Normalized_Position_Max         (E : Entity_Id) return B;
   function Known_RM_Size                         (E : Entity_Id) return B;

   function Known_Static_Component_Bit_Offset     (E : Entity_Id) return B;
   function Known_Static_Component_Size           (E : Entity_Id) return B;
   function Known_Static_Esize                    (E : Entity_Id) return B;
   function Known_Static_Normalized_First_Bit     (E : Entity_Id) return B;
   function Known_Static_Normalized_Position      (E : Entity_Id) return B;
   function Known_Static_Normalized_Position_Max  (E : Entity_Id) return B;
   function Known_Static_RM_Size                  (E : Entity_Id) return B;

   function Unknown_Alignment                     (E : Entity_Id) return B;
   function Unknown_Component_Bit_Offset          (E : Entity_Id) return B;
   function Unknown_Component_Size                (E : Entity_Id) return B;
   function Unknown_Esize                         (E : Entity_Id) return B;
   function Unknown_Normalized_First_Bit          (E : Entity_Id) return B;
   function Unknown_Normalized_Position           (E : Entity_Id) return B;
   function Unknown_Normalized_Position_Max       (E : Entity_Id) return B;
   function Unknown_RM_Size                       (E : Entity_Id) return B;

   ------------------------------
   -- Attribute Set Procedures --
   ------------------------------

   procedure Set_Abstract_Interfaces           (Id : E; V : L);
   procedure Set_Accept_Address                (Id : E; V : L);
   procedure Set_Access_Disp_Table             (Id : E; V : L);
   procedure Set_Actual_Subtype                (Id : E; V : E);
   procedure Set_Address_Taken                 (Id : E; V : B := True);
   procedure Set_Alias                         (Id : E; V : E);
   procedure Set_Abstract_Interface_Alias      (Id : E; V : E);
   procedure Set_Alignment                     (Id : E; V : U);
   procedure Set_Associated_Final_Chain        (Id : E; V : E);
   procedure Set_Associated_Formal_Package     (Id : E; V : E);
   procedure Set_Associated_Node_For_Itype     (Id : E; V : N);
   procedure Set_Associated_Storage_Pool       (Id : E; V : E);
   procedure Set_Barrier_Function              (Id : E; V : N);
   procedure Set_Block_Node                    (Id : E; V : N);
   procedure Set_Body_Entity                   (Id : E; V : E);
   procedure Set_Body_Needed_For_SAL           (Id : E; V : B := True);
   procedure Set_CR_Discriminant               (Id : E; V : E);
   procedure Set_C_Pass_By_Copy                (Id : E; V : B := True);
   procedure Set_Can_Never_Be_Null             (Id : E; V : B := True);
   procedure Set_Checks_May_Be_Suppressed      (Id : E; V : B := True);
   procedure Set_Class_Wide_Type               (Id : E; V : E);
   procedure Set_Cloned_Subtype                (Id : E; V : E);
   procedure Set_Component_Alignment           (Id : E; V : C);
   procedure Set_Component_Bit_Offset          (Id : E; V : U);
   procedure Set_Component_Clause              (Id : E; V : N);
   procedure Set_Component_Size                (Id : E; V : U);
   procedure Set_Component_Type                (Id : E; V : E);
   procedure Set_Corresponding_Concurrent_Type (Id : E; V : E);
   procedure Set_Corresponding_Discriminant    (Id : E; V : E);
   procedure Set_Corresponding_Equality        (Id : E; V : E);
   procedure Set_Corresponding_Record_Type     (Id : E; V : E);
   procedure Set_Corresponding_Remote_Type     (Id : E; V : E);
   procedure Set_Current_Use_Clause            (Id : E; V : E);
   procedure Set_Current_Value                 (Id : E; V : N);
   procedure Set_Debug_Info_Off                (Id : E; V : B := True);
   procedure Set_Debug_Renaming_Link           (Id : E; V : E);
   procedure Set_DTC_Entity                    (Id : E; V : E);
   procedure Set_DT_Entry_Count                (Id : E; V : U);
   procedure Set_DT_Offset_To_Top_Func         (Id : E; V : E);
   procedure Set_DT_Position                   (Id : E; V : U);
   procedure Set_Default_Expr_Function         (Id : E; V : E);
   procedure Set_Default_Expressions_Processed (Id : E; V : B := True);
   procedure Set_Default_Value                 (Id : E; V : N);
   procedure Set_Delay_Cleanups                (Id : E; V : B := True);
   procedure Set_Delay_Subprogram_Descriptors  (Id : E; V : B := True);
   procedure Set_Delta_Value                   (Id : E; V : R);
   procedure Set_Dependent_Instances           (Id : E; V : L);
   procedure Set_Depends_On_Private            (Id : E; V : B := True);
   procedure Set_Digits_Value                  (Id : E; V : U);
   procedure Set_Directly_Designated_Type      (Id : E; V : E);
   procedure Set_Discard_Names                 (Id : E; V : B := True);
   procedure Set_Discriminal                   (Id : E; V : E);
   procedure Set_Discriminal_Link              (Id : E; V : E);
   procedure Set_Discriminant_Checking_Func    (Id : E; V : E);
   procedure Set_Discriminant_Constraint       (Id : E; V : L);
   procedure Set_Discriminant_Default_Value    (Id : E; V : N);
   procedure Set_Discriminant_Number           (Id : E; V : U);
<<<<<<< HEAD
=======
   procedure Set_Elaborate_Body_Desirable      (Id : E; V : B := True);
>>>>>>> f8383f28
   procedure Set_Elaboration_Entity            (Id : E; V : E);
   procedure Set_Elaboration_Entity_Required   (Id : E; V : B := True);
   procedure Set_Enclosing_Scope               (Id : E; V : E);
   procedure Set_Entry_Accepted                (Id : E; V : B := True);
   procedure Set_Entry_Bodies_Array            (Id : E; V : E);
   procedure Set_Entry_Cancel_Parameter        (Id : E; V : E);
   procedure Set_Entry_Component               (Id : E; V : E);
   procedure Set_Entry_Formal                  (Id : E; V : E);
   procedure Set_Entry_Index_Constant          (Id : E; V : E);
   procedure Set_Entry_Parameters_Type         (Id : E; V : E);
   procedure Set_Enum_Pos_To_Rep               (Id : E; V : E);
   procedure Set_Enumeration_Pos               (Id : E; V : U);
   procedure Set_Enumeration_Rep               (Id : E; V : U);
   procedure Set_Enumeration_Rep_Expr          (Id : E; V : N);
   procedure Set_Equivalent_Type               (Id : E; V : E);
   procedure Set_Esize                         (Id : E; V : U);
   procedure Set_Exception_Code                (Id : E; V : U);
   procedure Set_Extra_Accessibility           (Id : E; V : E);
   procedure Set_Extra_Constrained             (Id : E; V : E);
   procedure Set_Extra_Formal                  (Id : E; V : E);
   procedure Set_Extra_Formals                 (Id : E; V : E);
   procedure Set_Finalization_Chain_Entity     (Id : E; V : E);
   procedure Set_Finalize_Storage_Only         (Id : E; V : B := True);
   procedure Set_First_Entity                  (Id : E; V : E);
   procedure Set_First_Index                   (Id : E; V : N);
   procedure Set_First_Literal                 (Id : E; V : E);
   procedure Set_First_Optional_Parameter      (Id : E; V : E);
   procedure Set_First_Private_Entity          (Id : E; V : E);
   procedure Set_First_Rep_Item                (Id : E; V : N);
   procedure Set_Freeze_Node                   (Id : E; V : N);
   procedure Set_From_With_Type                (Id : E; V : B := True);
   procedure Set_Full_View                     (Id : E; V : E);
   procedure Set_Function_Returns_With_DSP     (Id : E; V : B := True);
   procedure Set_Generic_Homonym               (Id : E; V : E);
   procedure Set_Generic_Renamings             (Id : E; V : L);
   procedure Set_Handler_Records               (Id : E; V : S);
   procedure Set_Has_Aliased_Components        (Id : E; V : B := True);
   procedure Set_Has_Alignment_Clause          (Id : E; V : B := True);
   procedure Set_Has_All_Calls_Remote          (Id : E; V : B := True);
   procedure Set_Has_Anon_Block_Suffix         (Id : E; V : B := True);
   procedure Set_Has_Atomic_Components         (Id : E; V : B := True);
   procedure Set_Has_Biased_Representation     (Id : E; V : B := True);
   procedure Set_Has_Completion                (Id : E; V : B := True);
   procedure Set_Has_Completion_In_Body        (Id : E; V : B := True);
   procedure Set_Has_Complex_Representation    (Id : E; V : B := True);
   procedure Set_Has_Component_Size_Clause     (Id : E; V : B := True);
   procedure Set_Has_Constrained_Partial_View  (Id : E; V : B := True);
   procedure Set_Has_Contiguous_Rep            (Id : E; V : B := True);
   procedure Set_Has_Controlled_Component      (Id : E; V : B := True);
   procedure Set_Has_Controlling_Result        (Id : E; V : B := True);
   procedure Set_Has_Convention_Pragma         (Id : E; V : B := True);
   procedure Set_Has_Delayed_Freeze            (Id : E; V : B := True);
   procedure Set_Has_Discriminants             (Id : E; V : B := True);
   procedure Set_Has_Enumeration_Rep_Clause    (Id : E; V : B := True);
   procedure Set_Has_Exit                      (Id : E; V : B := True);
   procedure Set_Has_External_Tag_Rep_Clause   (Id : E; V : B := True);
   procedure Set_Has_Fully_Qualified_Name      (Id : E; V : B := True);
   procedure Set_Has_Gigi_Rep_Item             (Id : E; V : B := True);
   procedure Set_Has_Homonym                   (Id : E; V : B := True);
   procedure Set_Has_Machine_Radix_Clause      (Id : E; V : B := True);
   procedure Set_Has_Master_Entity             (Id : E; V : B := True);
   procedure Set_Has_Missing_Return            (Id : E; V : B := True);
   procedure Set_Has_Nested_Block_With_Handler (Id : E; V : B := True);
   procedure Set_Has_Forward_Instantiation     (Id : E; V : B := True);
   procedure Set_Has_Non_Standard_Rep          (Id : E; V : B := True);
   procedure Set_Has_Object_Size_Clause        (Id : E; V : B := True);
   procedure Set_Has_Per_Object_Constraint     (Id : E; V : B := True);
   procedure Set_Has_Persistent_BSS            (Id : E; V : B := True);
   procedure Set_Has_Pragma_Controlled         (Id : E; V : B := True);
   procedure Set_Has_Pragma_Elaborate_Body     (Id : E; V : B := True);
   procedure Set_Has_Pragma_Inline             (Id : E; V : B := True);
   procedure Set_Has_Pragma_Pack               (Id : E; V : B := True);
   procedure Set_Has_Pragma_Pure               (Id : E; V : B := True);
   procedure Set_Has_Pragma_Pure_Function      (Id : E; V : B := True);
   procedure Set_Has_Pragma_Unreferenced       (Id : E; V : B := True);
   procedure Set_Has_Primitive_Operations      (Id : E; V : B := True);
   procedure Set_Has_Private_Declaration       (Id : E; V : B := True);
   procedure Set_Has_Qualified_Name            (Id : E; V : B := True);
   procedure Set_Has_Record_Rep_Clause         (Id : E; V : B := True);
   procedure Set_Has_Recursive_Call            (Id : E; V : B := True);
   procedure Set_Has_Size_Clause               (Id : E; V : B := True);
   procedure Set_Has_Small_Clause              (Id : E; V : B := True);
   procedure Set_Has_Specified_Layout          (Id : E; V : B := True);
   procedure Set_Has_Specified_Stream_Input    (Id : E; V : B := True);
   procedure Set_Has_Specified_Stream_Output   (Id : E; V : B := True);
   procedure Set_Has_Specified_Stream_Read     (Id : E; V : B := True);
   procedure Set_Has_Specified_Stream_Write    (Id : E; V : B := True);
   procedure Set_Has_Static_Discriminants      (Id : E; V : B := True);
   procedure Set_Has_Storage_Size_Clause       (Id : E; V : B := True);
   procedure Set_Has_Stream_Size_Clause        (Id : E; V : B := True);
   procedure Set_Has_Subprogram_Descriptor     (Id : E; V : B := True);
   procedure Set_Has_Task                      (Id : E; V : B := True);
   procedure Set_Has_Unchecked_Union           (Id : E; V : B := True);
   procedure Set_Has_Unknown_Discriminants     (Id : E; V : B := True);
   procedure Set_Has_Volatile_Components       (Id : E; V : B := True);
   procedure Set_Has_Xref_Entry                (Id : E; V : B := True);
   procedure Set_Hiding_Loop_Variable          (Id : E; V : E);
   procedure Set_Homonym                       (Id : E; V : E);
   procedure Set_In_Package_Body               (Id : E; V : B := True);
   procedure Set_In_Private_Part               (Id : E; V : B := True);
   procedure Set_In_Use                        (Id : E; V : B := True);
   procedure Set_Inner_Instances               (Id : E; V : L);
   procedure Set_Interface_Name                (Id : E; V : N);
   procedure Set_Is_AST_Entry                  (Id : E; V : B := True);
   procedure Set_Is_Abstract                   (Id : E; V : B := True);
   procedure Set_Is_Local_Anonymous_Access     (Id : E; V : B := True);
   procedure Set_Is_Access_Constant            (Id : E; V : B := True);
   procedure Set_Is_Ada_2005_Only              (Id : E; V : B := True);
   procedure Set_Is_Aliased                    (Id : E; V : B := True);
   procedure Set_Is_Asynchronous               (Id : E; V : B := True);
   procedure Set_Is_Atomic                     (Id : E; V : B := True);
   procedure Set_Is_Bit_Packed_Array           (Id : E; V : B := True);
   procedure Set_Is_CPP_Class                  (Id : E; V : B := True);
   procedure Set_Is_Called                     (Id : E; V : B := True);
   procedure Set_Is_Character_Type             (Id : E; V : B := True);
   procedure Set_Is_Child_Unit                 (Id : E; V : B := True);
   procedure Set_Is_Class_Wide_Equivalent_Type (Id : E; V : B := True);
   procedure Set_Is_Compilation_Unit           (Id : E; V : B := True);
   procedure Set_Is_Completely_Hidden          (Id : E; V : B := True);
   procedure Set_Is_Concurrent_Record_Type     (Id : E; V : B := True);
   procedure Set_Is_Constr_Subt_For_UN_Aliased (Id : E; V : B := True);
   procedure Set_Is_Constr_Subt_For_U_Nominal  (Id : E; V : B := True);
   procedure Set_Is_Constrained                (Id : E; V : B := True);
   procedure Set_Is_Constructor                (Id : E; V : B := True);
   procedure Set_Is_Controlled                 (Id : E; V : B := True);
   procedure Set_Is_Controlling_Formal         (Id : E; V : B := True);
   procedure Set_Is_Discrim_SO_Function        (Id : E; V : B := True);
   procedure Set_Is_Dispatching_Operation      (Id : E; V : B := True);
   procedure Set_Is_Eliminated                 (Id : E; V : B := True);
   procedure Set_Is_Entry_Formal               (Id : E; V : B := True);
   procedure Set_Is_Exported                   (Id : E; V : B := True);
   procedure Set_Is_First_Subtype              (Id : E; V : B := True);
   procedure Set_Is_For_Access_Subtype         (Id : E; V : B := True);
   procedure Set_Is_Formal_Subprogram          (Id : E; V : B := True);
   procedure Set_Is_Frozen                     (Id : E; V : B := True);
   procedure Set_Is_Generic_Actual_Type        (Id : E; V : B := True);
   procedure Set_Is_Generic_Instance           (Id : E; V : B := True);
   procedure Set_Is_Generic_Type               (Id : E; V : B := True);
   procedure Set_Is_Hidden                     (Id : E; V : B := True);
   procedure Set_Is_Hidden_Open_Scope          (Id : E; V : B := True);
   procedure Set_Is_Immediately_Visible        (Id : E; V : B := True);
   procedure Set_Is_Imported                   (Id : E; V : B := True);
   procedure Set_Is_Inlined                    (Id : E; V : B := True);
   procedure Set_Is_Interface                  (Id : E; V : B := True);
   procedure Set_Is_Instantiated               (Id : E; V : B := True);
   procedure Set_Is_Internal                   (Id : E; V : B := True);
   procedure Set_Is_Interrupt_Handler          (Id : E; V : B := True);
   procedure Set_Is_Intrinsic_Subprogram       (Id : E; V : B := True);
   procedure Set_Is_Itype                      (Id : E; V : B := True);
   procedure Set_Is_Known_Non_Null             (Id : E; V : B := True);
   procedure Set_Is_Known_Null                 (Id : E; V : B := True);
   procedure Set_Is_Known_Valid                (Id : E; V : B := True);
   procedure Set_Is_Limited_Composite          (Id : E; V : B := True);
   procedure Set_Is_Limited_Interface          (Id : E; V : B := True);
   procedure Set_Is_Limited_Record             (Id : E; V : B := True);
   procedure Set_Is_Machine_Code_Subprogram    (Id : E; V : B := True);
   procedure Set_Is_Non_Static_Subtype         (Id : E; V : B := True);
   procedure Set_Is_Null_Init_Proc             (Id : E; V : B := True);
   procedure Set_Is_Obsolescent                (Id : E; V : B := True);
   procedure Set_Is_Optional_Parameter         (Id : E; V : B := True);
   procedure Set_Is_Overriding_Operation       (Id : E; V : B := True);
   procedure Set_Is_Package_Body_Entity        (Id : E; V : B := True);
   procedure Set_Is_Packed                     (Id : E; V : B := True);
   procedure Set_Is_Packed_Array_Type          (Id : E; V : B := True);
   procedure Set_Is_Potentially_Use_Visible    (Id : E; V : B := True);
   procedure Set_Is_Preelaborated              (Id : E; V : B := True);
   procedure Set_Is_Primitive_Wrapper          (Id : E; V : B := True);
   procedure Set_Is_Private_Composite          (Id : E; V : B := True);
   procedure Set_Is_Private_Descendant         (Id : E; V : B := True);
   procedure Set_Is_Protected_Interface        (Id : E; V : B := True);
   procedure Set_Is_Public                     (Id : E; V : B := True);
   procedure Set_Is_Pure                       (Id : E; V : B := True);
   procedure Set_Is_Pure_Unit_Access_Type      (Id : E; V : B := True);
   procedure Set_Is_Remote_Call_Interface      (Id : E; V : B := True);
   procedure Set_Is_Remote_Types               (Id : E; V : B := True);
   procedure Set_Is_Renaming_Of_Object         (Id : E; V : B := True);
   procedure Set_Is_Return_Object              (Id : E; V : B := True);
   procedure Set_Is_Shared_Passive             (Id : E; V : B := True);
   procedure Set_Is_Statically_Allocated       (Id : E; V : B := True);
   procedure Set_Is_Synchronized_Interface     (Id : E; V : B := True);
   procedure Set_Is_Tag                        (Id : E; V : B := True);
   procedure Set_Is_Tagged_Type                (Id : E; V : B := True);
   procedure Set_Is_Task_Interface             (Id : E; V : B := True);
   procedure Set_Is_Thread_Body                (Id : E; V : B := True);
   procedure Set_Is_True_Constant              (Id : E; V : B := True);
   procedure Set_Is_Unchecked_Union            (Id : E; V : B := True);
   procedure Set_Is_Unsigned_Type              (Id : E; V : B := True);
   procedure Set_Is_VMS_Exception              (Id : E; V : B := True);
   procedure Set_Is_Valued_Procedure           (Id : E; V : B := True);
   procedure Set_Is_Visible_Child_Unit         (Id : E; V : B := True);
   procedure Set_Is_Visible_Formal             (Id : E; V : B := True);
   procedure Set_Is_Volatile                   (Id : E; V : B := True);
   procedure Set_Itype_Printed                 (Id : E; V : B := True);
   procedure Set_Kill_Elaboration_Checks       (Id : E; V : B := True);
   procedure Set_Kill_Range_Checks             (Id : E; V : B := True);
   procedure Set_Kill_Tag_Checks               (Id : E; V : B := True);
   procedure Set_Known_To_Have_Preelab_Init    (Id : E; V : B := True);
   procedure Set_Last_Assignment               (Id : E; V : N);
   procedure Set_Last_Entity                   (Id : E; V : E);
   procedure Set_Limited_View                  (Id : E; V : E);
   procedure Set_Lit_Indexes                   (Id : E; V : E);
   procedure Set_Lit_Strings                   (Id : E; V : E);
   procedure Set_Low_Bound_Known               (Id : E; V : B := True);
   procedure Set_Machine_Radix_10              (Id : E; V : B := True);
   procedure Set_Master_Id                     (Id : E; V : E);
   procedure Set_Materialize_Entity            (Id : E; V : B := True);
   procedure Set_Mechanism                     (Id : E; V : M);
   procedure Set_Modulus                       (Id : E; V : U);
   procedure Set_Must_Be_On_Byte_Boundary      (Id : E; V : B := True);
   procedure Set_Must_Have_Preelab_Init        (Id : E; V : B := True);
   procedure Set_Needs_Debug_Info              (Id : E; V : B := True);
   procedure Set_Needs_No_Actuals              (Id : E; V : B := True);
   procedure Set_Never_Set_In_Source           (Id : E; V : B := True);
   procedure Set_Next_Inlined_Subprogram       (Id : E; V : E);
   procedure Set_No_Pool_Assigned              (Id : E; V : B := True);
   procedure Set_No_Return                     (Id : E; V : B := True);
   procedure Set_No_Strict_Aliasing            (Id : E; V : B := True);
   procedure Set_Non_Binary_Modulus            (Id : E; V : B := True);
   procedure Set_Non_Limited_View              (Id : E; V : E);
   procedure Set_Nonzero_Is_True               (Id : E; V : B := True);
   procedure Set_Normalized_First_Bit          (Id : E; V : U);
   procedure Set_Normalized_Position           (Id : E; V : U);
   procedure Set_Normalized_Position_Max       (Id : E; V : U);
   procedure Set_Object_Ref                    (Id : E; V : E);
   procedure Set_Obsolescent_Warning           (Id : E; V : N);
   procedure Set_Original_Access_Type          (Id : E; V : E);
   procedure Set_Original_Array_Type           (Id : E; V : E);
   procedure Set_Original_Record_Component     (Id : E; V : E);
   procedure Set_Overridden_Operation          (Id : E; V : E);
   procedure Set_Package_Instantiation         (Id : E; V : N);
   procedure Set_Packed_Array_Type             (Id : E; V : E);
   procedure Set_Parent_Subtype                (Id : E; V : E);
   procedure Set_Primitive_Operations          (Id : E; V : L);
   procedure Set_Prival                        (Id : E; V : E);
   procedure Set_Privals_Chain                 (Id : E; V : L);
   procedure Set_Private_Dependents            (Id : E; V : L);
   procedure Set_Private_View                  (Id : E; V : N);
   procedure Set_Protected_Body_Subprogram     (Id : E; V : E);
   procedure Set_Protected_Formal              (Id : E; V : E);
   procedure Set_Protected_Operation           (Id : E; V : N);
   procedure Set_RM_Size                       (Id : E; V : U);
   procedure Set_Reachable                     (Id : E; V : B := True);
   procedure Set_Referenced                    (Id : E; V : B := True);
   procedure Set_Referenced_As_LHS             (Id : E; V : B := True);
   procedure Set_Referenced_Object             (Id : E; V : N);
   procedure Set_Register_Exception_Call       (Id : E; V : N);
   procedure Set_Related_Array_Object          (Id : E; V : E);
   procedure Set_Related_Instance              (Id : E; V : E);
   procedure Set_Renamed_Entity                (Id : E; V : N);
   procedure Set_Renamed_Object                (Id : E; V : N);
   procedure Set_Renaming_Map                  (Id : E; V : U);
   procedure Set_Return_Present                (Id : E; V : B := True);
   procedure Set_Return_Applies_To             (Id : E; V : N);
   procedure Set_Returns_By_Ref                (Id : E; V : B := True);
   procedure Set_Reverse_Bit_Order             (Id : E; V : B := True);
   procedure Set_Scalar_Range                  (Id : E; V : N);
   procedure Set_Scale_Value                   (Id : E; V : U);
   procedure Set_Scope_Depth_Value             (Id : E; V : U);
   procedure Set_Sec_Stack_Needed_For_Return   (Id : E; V : B := True);
   procedure Set_Shadow_Entities               (Id : E; V : S);
   procedure Set_Shared_Var_Assign_Proc        (Id : E; V : E);
   procedure Set_Shared_Var_Read_Proc          (Id : E; V : E);
   procedure Set_Size_Check_Code               (Id : E; V : N);
   procedure Set_Size_Depends_On_Discriminant  (Id : E; V : B := True);
   procedure Set_Size_Known_At_Compile_Time    (Id : E; V : B := True);
   procedure Set_Small_Value                   (Id : E; V : R);
   procedure Set_Spec_Entity                   (Id : E; V : E);
   procedure Set_Storage_Size_Variable         (Id : E; V : E);
   procedure Set_Stored_Constraint             (Id : E; V : L);
   procedure Set_Strict_Alignment              (Id : E; V : B := True);
   procedure Set_String_Literal_Length         (Id : E; V : U);
   procedure Set_String_Literal_Low_Bound      (Id : E; V : N);
   procedure Set_Suppress_Elaboration_Warnings (Id : E; V : B := True);
   procedure Set_Suppress_Init_Proc            (Id : E; V : B := True);
   procedure Set_Suppress_Style_Checks         (Id : E; V : B := True);
   procedure Set_Task_Body_Procedure           (Id : E; V : N);
   procedure Set_Treat_As_Volatile             (Id : E; V : B := True);
   procedure Set_Underlying_Full_View          (Id : E; V : E);
   procedure Set_Unset_Reference               (Id : E; V : N);
   procedure Set_Uses_Sec_Stack                (Id : E; V : B := True);
   procedure Set_Vax_Float                     (Id : E; V : B := True);
   procedure Set_Warnings_Off                  (Id : E; V : B := True);
   procedure Set_Was_Hidden                    (Id : E; V : B := True);
   procedure Set_Wrapped_Entity                (Id : E; V : E);

   -----------------------------------
   -- Field Initialization Routines --
   -----------------------------------

   --  These routines are overloadings of some of the above Set procedures
   --  where the argument is normally a Uint. The overloadings take an Int
   --  parameter instead, and appropriately convert it. There are also
   --  versions that implicitly initialize to the appropriate "not set"
   --  value. The not set (unknown) values are as follows:

   --    Alignment                 Uint_0
   --    Component_Size            Uint_0
   --    Component_Bit_Offset      No_Uint
   --    Digits_Value              Uint_0
   --    Esize                     Uint_0
   --    Normalized_First_Bit      No_Uint
   --    Normalized_Position       No_Uint
   --    Normalized_Position_Max   No_Uint
   --    RM_Size                   Uint_0

   --  It would be cleaner to use No_Uint in all these cases, but historically
   --  we chose to use Uint_0 at first, and the change over will take time ???
   --  This is particularly true for the RM_Size field, where a value of zero
   --  is legitimate and causes some kludges around the code.

   procedure Init_Alignment                (Id : E; V : Int);
   procedure Init_Component_Size           (Id : E; V : Int);
   procedure Init_Component_Bit_Offset     (Id : E; V : Int);
   procedure Init_Digits_Value             (Id : E; V : Int);
   procedure Init_Esize                    (Id : E; V : Int);
   procedure Init_Normalized_First_Bit     (Id : E; V : Int);
   procedure Init_Normalized_Position      (Id : E; V : Int);
   procedure Init_Normalized_Position_Max  (Id : E; V : Int);
   procedure Init_RM_Size                  (Id : E; V : Int);

   procedure Init_Alignment                (Id : E);
   procedure Init_Component_Size           (Id : E);
   procedure Init_Component_Bit_Offset     (Id : E);
   procedure Init_Digits_Value             (Id : E);
   procedure Init_Esize                    (Id : E);
   procedure Init_Normalized_First_Bit     (Id : E);
   procedure Init_Normalized_Position      (Id : E);
   procedure Init_Normalized_Position_Max  (Id : E);
   procedure Init_RM_Size                  (Id : E);

   procedure Init_Size_Align (Id : E);
   --  This procedure initializes both size fields and the alignment
   --  field to all be Unknown.

   procedure Init_Size (Id : E; V : Int);
   --  Initialize both the Esize and RM_Size fields of E to V

   procedure Init_Component_Location (Id : E);
   --  Initializes all fields describing the location of a component
   --  (Normalized_Position, Component_Bit_Offset, Normalized_First_Bit,
   --  Normalized_Position_Max, Esize) to all be Unknown.

   ---------------
   -- Iterators --
   ---------------

   --  The call to Next_xxx (obj) is equivalent to obj := Next_xxx (obj)
   --  We define the set of Proc_Next_xxx routines simply for the purposes
   --  of inlining them without necessarily inlining the function.

   procedure Proc_Next_Component           (N : in out Node_Id);
   procedure Proc_Next_Discriminant        (N : in out Node_Id);
   procedure Proc_Next_Formal              (N : in out Node_Id);
   procedure Proc_Next_Formal_With_Extras  (N : in out Node_Id);
   procedure Proc_Next_Index               (N : in out Node_Id);
   procedure Proc_Next_Inlined_Subprogram  (N : in out Node_Id);
   procedure Proc_Next_Literal             (N : in out Node_Id);
   procedure Proc_Next_Stored_Discriminant (N : in out Node_Id);

   pragma Inline (Proc_Next_Component);
   pragma Inline (Proc_Next_Discriminant);
   pragma Inline (Proc_Next_Formal);
   pragma Inline (Proc_Next_Formal_With_Extras);
   pragma Inline (Proc_Next_Index);
   pragma Inline (Proc_Next_Inlined_Subprogram);
   pragma Inline (Proc_Next_Literal);
   pragma Inline (Proc_Next_Stored_Discriminant);

   procedure Next_Component           (N : in out Node_Id)
     renames Proc_Next_Component;

   procedure Next_Discriminant        (N : in out Node_Id)
     renames Proc_Next_Discriminant;

   procedure Next_Formal              (N : in out Node_Id)
     renames Proc_Next_Formal;

   procedure Next_Formal_With_Extras  (N : in out Node_Id)
     renames Proc_Next_Formal_With_Extras;

   procedure Next_Index               (N : in out Node_Id)
     renames Proc_Next_Index;

   procedure Next_Inlined_Subprogram  (N : in out Node_Id)
     renames Proc_Next_Inlined_Subprogram;

   procedure Next_Literal             (N : in out Node_Id)
     renames Proc_Next_Literal;

   procedure Next_Stored_Discriminant (N : in out Node_Id)
     renames Proc_Next_Stored_Discriminant;

   ----------------------------------------------
   -- Subprograms for Accessing Rep Item Chain --
   ----------------------------------------------

   --  The First_Rep_Item field of every entity points to a linked list
   --  (linked through Next_Rep_Item) of representation pragmas and
   --  attribute definition clauses that apply to the item. Note that
   --  in the case of types, it is assumed that any such rep items for
   --  a base type also apply to all subtypes. This is implemented by
   --  having the chain for subtypes link onto the chain for the base
   --  type, so that any new entries for the subtype are added at the
   --  start of the chain.

   function Get_Attribute_Definition_Clause
     (E  : Entity_Id;
      Id : Attribute_Id) return Node_Id;
   --  Searches the Rep_Item chain for a given entity E, for an instance
   --  of an attribute definition clause with the given attribute Id. If
   --  found, the value returned is the N_Attribute_Definition_Clause node,
   --  otherwise Empty is returned.

   function Get_Rep_Pragma (E : Entity_Id; Nam : Name_Id) return Node_Id;
   --  Searches the Rep_Item chain for the given entity E, for an instance
   --  of a representation pragma with the given name Nam. If found then
   --  the value returned is the N_Pragma node, otherwise Empty is returned.

   function Has_Rep_Pragma (E : Entity_Id; Nam : Name_Id) return Boolean;
   --  Searches the Rep_Item chain for the given entity E, for an instance
   --  of representation pragma with the given name Nam. If found then True
   --  is returned, otherwise False indicates that no matching entry was found.

   function Has_Attribute_Definition_Clause
     (E  : Entity_Id;
      Id : Attribute_Id) return Boolean;
   --  Searches the Rep_Item chain for a given entity E, for an instance
   --  of an attribute definition clause with the given attribute Id. If
   --  found, True is returned, otherwise False indicates that no matching
   --  entry was found.

   procedure Record_Rep_Item (E : Entity_Id; N : Node_Id);
   --  N is the node for either a representation pragma or an attribute
   --  definition clause that applies to entity E. This procedure links
   --  the node N onto the Rep_Item chain for entity E.

   -------------------------------
   -- Miscellaneous Subprograms --
   -------------------------------

   procedure Append_Entity (Id : Entity_Id; V : Entity_Id);
   --  Add an entity to the list of entities declared in the scope V

   function Is_Entity_Name (N : Node_Id) return Boolean;
   --  Test if the node N is the name of an entity (i.e. is an identifier,
   --  expanded name, or an attribute reference that returns an entity).

   function Next_Index (Id : Node_Id) return Node_Id;
   --  Given an index from a previous call to First_Index or Next_Index,
   --  returns a node representing the occurrence of the next index subtype,
   --  or Empty if there are no more index subtypes.

   function Scope_Depth (Id : Entity_Id) return Uint;
   --  Returns the scope depth value of the Id, unless the Id is a record
   --  type, in which case it returns the scope depth of the record scope.

   function Subtype_Kind (K : Entity_Kind) return Entity_Kind;
   --  Given an entity_kind K this function returns the entity_kind
   --  corresponding to subtype kind of the type represented by K. For
   --  example if K is E_Signed_Integer_Type then E_Signed_Integer_Subtype
   --  is returned. If K is already a subtype kind it itself is returned. An
   --  internal error is generated if no such correspondence exists for K.

   ----------------------------------
   -- Debugging Output Subprograms --
   ----------------------------------

   procedure Write_Entity_Flags (Id : Entity_Id; Prefix : String);
   --  Writes a series of entries giving a line for each flag that is
   --  set to True. Each line is prefixed by the given string

   procedure Write_Entity_Info (Id : Entity_Id; Prefix : String);
   --  A debugging procedure to write out information about an entity

   procedure Write_Field6_Name  (Id : Entity_Id);
   procedure Write_Field7_Name  (Id : Entity_Id);
   procedure Write_Field8_Name  (Id : Entity_Id);
   procedure Write_Field9_Name  (Id : Entity_Id);
   procedure Write_Field10_Name (Id : Entity_Id);
   procedure Write_Field11_Name (Id : Entity_Id);
   procedure Write_Field12_Name (Id : Entity_Id);
   procedure Write_Field13_Name (Id : Entity_Id);
   procedure Write_Field14_Name (Id : Entity_Id);
   procedure Write_Field15_Name (Id : Entity_Id);
   procedure Write_Field16_Name (Id : Entity_Id);
   procedure Write_Field17_Name (Id : Entity_Id);
   procedure Write_Field18_Name (Id : Entity_Id);
   procedure Write_Field19_Name (Id : Entity_Id);
   procedure Write_Field20_Name (Id : Entity_Id);
   procedure Write_Field21_Name (Id : Entity_Id);
   procedure Write_Field22_Name (Id : Entity_Id);
   procedure Write_Field23_Name (Id : Entity_Id);
   procedure Write_Field24_Name (Id : Entity_Id);
   procedure Write_Field25_Name (Id : Entity_Id);
   procedure Write_Field26_Name (Id : Entity_Id);
   procedure Write_Field27_Name (Id : Entity_Id);
   procedure Write_Field28_Name (Id : Entity_Id);
   --  These routines are used to output a nice symbolic name for the given
   --  field, depending on the Ekind. No blanks or end of lines are output,
   --  just the characters of the field name.

   --------------------
   -- Inline Pragmas --
   --------------------

   --  Note that these inline pragmas are referenced by the XEINFO utility
   --  program in preparing the corresponding C header, and only those
   --  subprograms meeting the requirements documented in the section on
   --  XEINFO may be referenced in this section.

   pragma Inline (Abstract_Interfaces);
   pragma Inline (Accept_Address);
   pragma Inline (Access_Disp_Table);
   pragma Inline (Actual_Subtype);
   pragma Inline (Address_Taken);
   pragma Inline (Abstract_Interface_Alias);
   pragma Inline (Alias);
   pragma Inline (Alignment);
   pragma Inline (Associated_Final_Chain);
   pragma Inline (Associated_Formal_Package);
   pragma Inline (Associated_Node_For_Itype);
   pragma Inline (Associated_Storage_Pool);
   pragma Inline (Barrier_Function);
   pragma Inline (Block_Node);
   pragma Inline (Body_Entity);
   pragma Inline (Body_Needed_For_SAL);
   pragma Inline (CR_Discriminant);
   pragma Inline (C_Pass_By_Copy);
   pragma Inline (Can_Never_Be_Null);
   pragma Inline (Checks_May_Be_Suppressed);
   pragma Inline (Class_Wide_Type);
   pragma Inline (Cloned_Subtype);
   pragma Inline (Component_Bit_Offset);
   pragma Inline (Component_Clause);
   pragma Inline (Component_Size);
   pragma Inline (Component_Type);
   pragma Inline (Corresponding_Concurrent_Type);
   pragma Inline (Corresponding_Discriminant);
   pragma Inline (Corresponding_Equality);
   pragma Inline (Corresponding_Record_Type);
   pragma Inline (Corresponding_Remote_Type);
   pragma Inline (Current_Use_Clause);
   pragma Inline (Current_Value);
   pragma Inline (Debug_Info_Off);
   pragma Inline (Debug_Renaming_Link);
   pragma Inline (DTC_Entity);
   pragma Inline (DT_Entry_Count);
   pragma Inline (DT_Offset_To_Top_Func);
   pragma Inline (DT_Position);
   pragma Inline (Default_Expr_Function);
   pragma Inline (Default_Expressions_Processed);
   pragma Inline (Default_Value);
   pragma Inline (Delay_Cleanups);
   pragma Inline (Delay_Subprogram_Descriptors);
   pragma Inline (Delta_Value);
   pragma Inline (Dependent_Instances);
   pragma Inline (Depends_On_Private);
   pragma Inline (Digits_Value);
   pragma Inline (Directly_Designated_Type);
   pragma Inline (Discard_Names);
   pragma Inline (Discriminal);
   pragma Inline (Discriminal_Link);
   pragma Inline (Discriminant_Checking_Func);
   pragma Inline (Discriminant_Constraint);
   pragma Inline (Discriminant_Default_Value);
   pragma Inline (Discriminant_Number);
<<<<<<< HEAD
=======
   pragma Inline (Elaborate_Body_Desirable);
>>>>>>> f8383f28
   pragma Inline (Elaboration_Entity);
   pragma Inline (Elaboration_Entity_Required);
   pragma Inline (Enclosing_Scope);
   pragma Inline (Entry_Accepted);
   pragma Inline (Entry_Bodies_Array);
   pragma Inline (Entry_Cancel_Parameter);
   pragma Inline (Entry_Component);
   pragma Inline (Entry_Formal);
   pragma Inline (Entry_Index_Constant);
   pragma Inline (Entry_Index_Type);
   pragma Inline (Entry_Parameters_Type);
   pragma Inline (Enum_Pos_To_Rep);
   pragma Inline (Enumeration_Pos);
   pragma Inline (Enumeration_Rep);
   pragma Inline (Enumeration_Rep_Expr);
   pragma Inline (Equivalent_Type);
   pragma Inline (Esize);
   pragma Inline (Exception_Code);
   pragma Inline (Extra_Accessibility);
   pragma Inline (Extra_Constrained);
   pragma Inline (Extra_Formal);
   pragma Inline (Extra_Formals);
   pragma Inline (Finalization_Chain_Entity);
   pragma Inline (First_Entity);
   pragma Inline (First_Index);
   pragma Inline (First_Literal);
   pragma Inline (First_Optional_Parameter);
   pragma Inline (First_Private_Entity);
   pragma Inline (First_Rep_Item);
   pragma Inline (Freeze_Node);
   pragma Inline (From_With_Type);
   pragma Inline (Full_View);
   pragma Inline (Function_Returns_With_DSP);
   pragma Inline (Generic_Homonym);
   pragma Inline (Generic_Renamings);
   pragma Inline (Handler_Records);
   pragma Inline (Has_Aliased_Components);
   pragma Inline (Has_Alignment_Clause);
   pragma Inline (Has_All_Calls_Remote);
   pragma Inline (Has_Anon_Block_Suffix);
   pragma Inline (Has_Atomic_Components);
   pragma Inline (Has_Biased_Representation);
   pragma Inline (Has_Completion);
   pragma Inline (Has_Completion_In_Body);
   pragma Inline (Has_Complex_Representation);
   pragma Inline (Has_Component_Size_Clause);
   pragma Inline (Has_Constrained_Partial_View);
   pragma Inline (Has_Contiguous_Rep);
   pragma Inline (Has_Controlled_Component);
   pragma Inline (Has_Controlling_Result);
   pragma Inline (Has_Convention_Pragma);
   pragma Inline (Has_Delayed_Freeze);
   pragma Inline (Has_Discriminants);
   pragma Inline (Has_Enumeration_Rep_Clause);
   pragma Inline (Has_Exit);
   pragma Inline (Has_External_Tag_Rep_Clause);
   pragma Inline (Has_Fully_Qualified_Name);
   pragma Inline (Has_Gigi_Rep_Item);
   pragma Inline (Has_Homonym);
   pragma Inline (Has_Machine_Radix_Clause);
   pragma Inline (Has_Master_Entity);
   pragma Inline (Has_Missing_Return);
   pragma Inline (Has_Nested_Block_With_Handler);
   pragma Inline (Has_Forward_Instantiation);
   pragma Inline (Has_Non_Standard_Rep);
   pragma Inline (Has_Object_Size_Clause);
   pragma Inline (Has_Per_Object_Constraint);
   pragma Inline (Has_Persistent_BSS);
   pragma Inline (Has_Pragma_Controlled);
   pragma Inline (Has_Pragma_Elaborate_Body);
   pragma Inline (Has_Pragma_Inline);
   pragma Inline (Has_Pragma_Pack);
   pragma Inline (Has_Pragma_Pure);
   pragma Inline (Has_Pragma_Pure_Function);
   pragma Inline (Has_Pragma_Unreferenced);
   pragma Inline (Has_Primitive_Operations);
   pragma Inline (Has_Private_Declaration);
   pragma Inline (Has_Qualified_Name);
   pragma Inline (Has_Record_Rep_Clause);
   pragma Inline (Has_Recursive_Call);
   pragma Inline (Has_Size_Clause);
   pragma Inline (Has_Small_Clause);
   pragma Inline (Has_Specified_Layout);
   pragma Inline (Has_Specified_Stream_Input);
   pragma Inline (Has_Specified_Stream_Output);
   pragma Inline (Has_Specified_Stream_Read);
   pragma Inline (Has_Specified_Stream_Write);
   pragma Inline (Has_Static_Discriminants);
   pragma Inline (Has_Storage_Size_Clause);
   pragma Inline (Has_Stream_Size_Clause);
   pragma Inline (Has_Subprogram_Descriptor);
   pragma Inline (Has_Task);
   pragma Inline (Has_Unchecked_Union);
   pragma Inline (Has_Unknown_Discriminants);
   pragma Inline (Has_Volatile_Components);
   pragma Inline (Has_Xref_Entry);
   pragma Inline (Hiding_Loop_Variable);
   pragma Inline (Homonym);
   pragma Inline (In_Package_Body);
   pragma Inline (In_Private_Part);
   pragma Inline (In_Use);
   pragma Inline (Inner_Instances);
   pragma Inline (Interface_Name);
   pragma Inline (Is_AST_Entry);
   pragma Inline (Is_Abstract);
   pragma Inline (Is_Local_Anonymous_Access);
   pragma Inline (Is_Access_Constant);
   pragma Inline (Is_Ada_2005_Only);
   pragma Inline (Is_Access_Type);
   pragma Inline (Is_Aliased);
   pragma Inline (Is_Array_Type);
   pragma Inline (Is_Asynchronous);
   pragma Inline (Is_Atomic);
   pragma Inline (Is_Bit_Packed_Array);
   pragma Inline (Is_CPP_Class);
   pragma Inline (Is_Called);
   pragma Inline (Is_Character_Type);
   pragma Inline (Is_Child_Unit);
   pragma Inline (Is_Class_Wide_Equivalent_Type);
   pragma Inline (Is_Class_Wide_Type);
   pragma Inline (Is_Compilation_Unit);
   pragma Inline (Is_Completely_Hidden);
   pragma Inline (Is_Composite_Type);
   pragma Inline (Is_Concurrent_Body);
   pragma Inline (Is_Concurrent_Record_Type);
   pragma Inline (Is_Concurrent_Type);
   pragma Inline (Is_Constr_Subt_For_UN_Aliased);
   pragma Inline (Is_Constr_Subt_For_U_Nominal);
   pragma Inline (Is_Constrained);
   pragma Inline (Is_Constructor);
   pragma Inline (Is_Controlled);
   pragma Inline (Is_Controlling_Formal);
   pragma Inline (Is_Decimal_Fixed_Point_Type);
   pragma Inline (Is_Discrim_SO_Function);
   pragma Inline (Is_Digits_Type);
   pragma Inline (Is_Discrete_Or_Fixed_Point_Type);
   pragma Inline (Is_Discrete_Type);
   pragma Inline (Is_Dispatching_Operation);
   pragma Inline (Is_Elementary_Type);
   pragma Inline (Is_Eliminated);
   pragma Inline (Is_Entry);
   pragma Inline (Is_Entry_Formal);
   pragma Inline (Is_Enumeration_Type);
   pragma Inline (Is_Exported);
   pragma Inline (Is_First_Subtype);
   pragma Inline (Is_Fixed_Point_Type);
   pragma Inline (Is_Floating_Point_Type);
   pragma Inline (Is_For_Access_Subtype);
   pragma Inline (Is_Formal);
   pragma Inline (Is_Formal_Object);
   pragma Inline (Is_Formal_Subprogram);
   pragma Inline (Is_Frozen);
   pragma Inline (Is_Generic_Actual_Type);
   pragma Inline (Is_Generic_Instance);
   pragma Inline (Is_Generic_Subprogram);
   pragma Inline (Is_Generic_Type);
   pragma Inline (Is_Generic_Unit);
   pragma Inline (Is_Hidden);
   pragma Inline (Is_Hidden_Open_Scope);
   pragma Inline (Is_Immediately_Visible);
   pragma Inline (Is_Imported);
   pragma Inline (Is_Incomplete_Or_Private_Type);
   pragma Inline (Is_Incomplete_Type);
   pragma Inline (Is_Inlined);
   pragma Inline (Is_Interface);
   pragma Inline (Is_Instantiated);
   pragma Inline (Is_Integer_Type);
   pragma Inline (Is_Internal);
   pragma Inline (Is_Interrupt_Handler);
   pragma Inline (Is_Intrinsic_Subprogram);
   pragma Inline (Is_Itype);
   pragma Inline (Is_Known_Non_Null);
   pragma Inline (Is_Known_Null);
   pragma Inline (Is_Known_Valid);
   pragma Inline (Is_Limited_Composite);
   pragma Inline (Is_Limited_Interface);
   pragma Inline (Is_Limited_Record);
   pragma Inline (Is_Machine_Code_Subprogram);
   pragma Inline (Is_Modular_Integer_Type);
   pragma Inline (Is_Named_Number);
   pragma Inline (Is_Non_Static_Subtype);
   pragma Inline (Is_Null_Init_Proc);
   pragma Inline (Is_Obsolescent);
   pragma Inline (Is_Numeric_Type);
   pragma Inline (Is_Object);
   pragma Inline (Is_Optional_Parameter);
   pragma Inline (Is_Package_Body_Entity);
   pragma Inline (Is_Ordinary_Fixed_Point_Type);
   pragma Inline (Is_Overloadable);
   pragma Inline (Is_Overriding_Operation);
   pragma Inline (Is_Packed);
   pragma Inline (Is_Packed_Array_Type);
   pragma Inline (Is_Potentially_Use_Visible);
   pragma Inline (Is_Preelaborated);
   pragma Inline (Is_Primitive_Wrapper);
   pragma Inline (Is_Private_Composite);
   pragma Inline (Is_Private_Descendant);
   pragma Inline (Is_Private_Type);
   pragma Inline (Is_Protected_Interface);
   pragma Inline (Is_Protected_Type);
   pragma Inline (Is_Public);
   pragma Inline (Is_Pure);
   pragma Inline (Is_Pure_Unit_Access_Type);
   pragma Inline (Is_Real_Type);
   pragma Inline (Is_Record_Type);
   pragma Inline (Is_Remote_Call_Interface);
   pragma Inline (Is_Remote_Types);
   pragma Inline (Is_Renaming_Of_Object);
   pragma Inline (Is_Return_Object);
   pragma Inline (Is_Scalar_Type);
   pragma Inline (Is_Shared_Passive);
   pragma Inline (Is_Signed_Integer_Type);
   pragma Inline (Is_Statically_Allocated);
   pragma Inline (Is_Subprogram);
   pragma Inline (Is_Synchronized_Interface);
   pragma Inline (Is_Tag);
   pragma Inline (Is_Tagged_Type);
   pragma Inline (Is_Task_Interface);
   pragma Inline (Is_Thread_Body);
   pragma Inline (Is_True_Constant);
   pragma Inline (Is_Task_Type);
   pragma Inline (Is_Type);
   pragma Inline (Is_Unchecked_Union);
   pragma Inline (Is_Unsigned_Type);
   pragma Inline (Is_VMS_Exception);
   pragma Inline (Is_Valued_Procedure);
   pragma Inline (Is_Visible_Child_Unit);
<<<<<<< HEAD
=======
   pragma Inline (Is_Visible_Formal);
>>>>>>> f8383f28
   pragma Inline (Itype_Printed);
   pragma Inline (Kill_Elaboration_Checks);
   pragma Inline (Kill_Range_Checks);
   pragma Inline (Kill_Tag_Checks);
   pragma Inline (Known_To_Have_Preelab_Init);
   pragma Inline (Last_Assignment);
   pragma Inline (Last_Entity);
   pragma Inline (Limited_View);
   pragma Inline (Lit_Indexes);
   pragma Inline (Lit_Strings);
   pragma Inline (Low_Bound_Known);
   pragma Inline (Machine_Radix_10);
   pragma Inline (Master_Id);
   pragma Inline (Materialize_Entity);
   pragma Inline (Mechanism);
   pragma Inline (Modulus);
   pragma Inline (Must_Be_On_Byte_Boundary);
   pragma Inline (Must_Have_Preelab_Init);
   pragma Inline (Needs_Debug_Info);
   pragma Inline (Needs_No_Actuals);
   pragma Inline (Never_Set_In_Source);
   pragma Inline (Next_Index);
   pragma Inline (Next_Inlined_Subprogram);
   pragma Inline (Next_Literal);
   pragma Inline (No_Pool_Assigned);
   pragma Inline (No_Return);
   pragma Inline (No_Strict_Aliasing);
   pragma Inline (Non_Binary_Modulus);
   pragma Inline (Non_Limited_View);
   pragma Inline (Nonzero_Is_True);
   pragma Inline (Normalized_First_Bit);
   pragma Inline (Normalized_Position);
   pragma Inline (Normalized_Position_Max);
   pragma Inline (Object_Ref);
   pragma Inline (Obsolescent_Warning);
   pragma Inline (Original_Access_Type);
   pragma Inline (Original_Array_Type);
   pragma Inline (Original_Record_Component);
   pragma Inline (Overridden_Operation);
   pragma Inline (Package_Instantiation);
   pragma Inline (Packed_Array_Type);
   pragma Inline (Parameter_Mode);
   pragma Inline (Parent_Subtype);
   pragma Inline (Primitive_Operations);
   pragma Inline (Prival);
   pragma Inline (Privals_Chain);
   pragma Inline (Private_Dependents);
   pragma Inline (Private_View);
   pragma Inline (Protected_Body_Subprogram);
   pragma Inline (Protected_Formal);
   pragma Inline (Protected_Operation);
   pragma Inline (RM_Size);
   pragma Inline (Reachable);
   pragma Inline (Referenced);
   pragma Inline (Referenced_As_LHS);
   pragma Inline (Referenced_Object);
   pragma Inline (Register_Exception_Call);
   pragma Inline (Related_Array_Object);
   pragma Inline (Related_Instance);
   pragma Inline (Renamed_Entity);
   pragma Inline (Renamed_Object);
   pragma Inline (Renaming_Map);
   pragma Inline (Return_Present);
   pragma Inline (Return_Applies_To);
   pragma Inline (Returns_By_Ref);
   pragma Inline (Reverse_Bit_Order);
   pragma Inline (Scalar_Range);
   pragma Inline (Scale_Value);
   pragma Inline (Scope_Depth_Value);
   pragma Inline (Sec_Stack_Needed_For_Return);
   pragma Inline (Shadow_Entities);
   pragma Inline (Shared_Var_Assign_Proc);
   pragma Inline (Shared_Var_Read_Proc);
   pragma Inline (Size_Check_Code);
   pragma Inline (Size_Depends_On_Discriminant);
   pragma Inline (Size_Known_At_Compile_Time);
   pragma Inline (Small_Value);
   pragma Inline (Spec_Entity);
   pragma Inline (Storage_Size_Variable);
   pragma Inline (Stored_Constraint);
   pragma Inline (Strict_Alignment);
   pragma Inline (String_Literal_Length);
   pragma Inline (String_Literal_Low_Bound);
   pragma Inline (Suppress_Elaboration_Warnings);
   pragma Inline (Suppress_Init_Proc);
   pragma Inline (Suppress_Style_Checks);
   pragma Inline (Task_Body_Procedure);
   pragma Inline (Treat_As_Volatile);
   pragma Inline (Underlying_Full_View);
   pragma Inline (Unset_Reference);
   pragma Inline (Uses_Sec_Stack);
   pragma Inline (Vax_Float);
   pragma Inline (Warnings_Off);
   pragma Inline (Was_Hidden);
   pragma Inline (Wrapped_Entity);

   pragma Inline (Init_Alignment);
   pragma Inline (Init_Component_Bit_Offset);
   pragma Inline (Init_Component_Size);
   pragma Inline (Init_Digits_Value);
   pragma Inline (Init_Esize);
   pragma Inline (Init_RM_Size);

   pragma Inline (Set_Abstract_Interfaces);
   pragma Inline (Set_Accept_Address);
   pragma Inline (Set_Access_Disp_Table);
   pragma Inline (Set_Actual_Subtype);
   pragma Inline (Set_Address_Taken);
   pragma Inline (Set_Abstract_Interface_Alias);
   pragma Inline (Set_Alias);
   pragma Inline (Set_Alignment);
   pragma Inline (Set_Associated_Final_Chain);
   pragma Inline (Set_Associated_Formal_Package);
   pragma Inline (Set_Associated_Node_For_Itype);
   pragma Inline (Set_Associated_Storage_Pool);
   pragma Inline (Set_Barrier_Function);
   pragma Inline (Set_Block_Node);
   pragma Inline (Set_Body_Entity);
   pragma Inline (Set_Body_Needed_For_SAL);
   pragma Inline (Set_CR_Discriminant);
   pragma Inline (Set_C_Pass_By_Copy);
   pragma Inline (Set_Can_Never_Be_Null);
   pragma Inline (Set_Checks_May_Be_Suppressed);
   pragma Inline (Set_Class_Wide_Type);
   pragma Inline (Set_Cloned_Subtype);
   pragma Inline (Set_Component_Bit_Offset);
   pragma Inline (Set_Component_Clause);
   pragma Inline (Set_Component_Size);
   pragma Inline (Set_Component_Type);
   pragma Inline (Set_Corresponding_Concurrent_Type);
   pragma Inline (Set_Corresponding_Discriminant);
   pragma Inline (Set_Corresponding_Equality);
   pragma Inline (Set_Corresponding_Record_Type);
   pragma Inline (Set_Corresponding_Remote_Type);
   pragma Inline (Set_Current_Use_Clause);
   pragma Inline (Set_Current_Value);
   pragma Inline (Set_Debug_Info_Off);
   pragma Inline (Set_Debug_Renaming_Link);
   pragma Inline (Set_DTC_Entity);
   pragma Inline (Set_DT_Entry_Count);
   pragma Inline (Set_DT_Offset_To_Top_Func);
   pragma Inline (Set_DT_Position);
   pragma Inline (Set_Default_Expr_Function);
   pragma Inline (Set_Default_Expressions_Processed);
   pragma Inline (Set_Default_Value);
   pragma Inline (Set_Delay_Cleanups);
   pragma Inline (Set_Delay_Subprogram_Descriptors);
   pragma Inline (Set_Delta_Value);
   pragma Inline (Set_Dependent_Instances);
   pragma Inline (Set_Depends_On_Private);
   pragma Inline (Set_Digits_Value);
   pragma Inline (Set_Directly_Designated_Type);
   pragma Inline (Set_Discard_Names);
   pragma Inline (Set_Discriminal);
   pragma Inline (Set_Discriminal_Link);
   pragma Inline (Set_Discriminant_Checking_Func);
   pragma Inline (Set_Discriminant_Constraint);
   pragma Inline (Set_Discriminant_Default_Value);
   pragma Inline (Set_Discriminant_Number);
<<<<<<< HEAD
=======
   pragma Inline (Set_Elaborate_Body_Desirable);
>>>>>>> f8383f28
   pragma Inline (Set_Elaboration_Entity);
   pragma Inline (Set_Elaboration_Entity_Required);
   pragma Inline (Set_Enclosing_Scope);
   pragma Inline (Set_Entry_Accepted);
   pragma Inline (Set_Entry_Bodies_Array);
   pragma Inline (Set_Entry_Cancel_Parameter);
   pragma Inline (Set_Entry_Component);
   pragma Inline (Set_Entry_Formal);
   pragma Inline (Set_Entry_Parameters_Type);
   pragma Inline (Set_Enum_Pos_To_Rep);
   pragma Inline (Set_Enumeration_Pos);
   pragma Inline (Set_Enumeration_Rep);
   pragma Inline (Set_Enumeration_Rep_Expr);
   pragma Inline (Set_Equivalent_Type);
   pragma Inline (Set_Esize);
   pragma Inline (Set_Exception_Code);
   pragma Inline (Set_Extra_Accessibility);
   pragma Inline (Set_Extra_Constrained);
   pragma Inline (Set_Extra_Formal);
   pragma Inline (Set_Extra_Formals);
   pragma Inline (Set_Finalization_Chain_Entity);
   pragma Inline (Set_First_Entity);
   pragma Inline (Set_First_Index);
   pragma Inline (Set_First_Literal);
   pragma Inline (Set_First_Optional_Parameter);
   pragma Inline (Set_First_Private_Entity);
   pragma Inline (Set_First_Rep_Item);
   pragma Inline (Set_Freeze_Node);
   pragma Inline (Set_From_With_Type);
   pragma Inline (Set_Full_View);
   pragma Inline (Set_Function_Returns_With_DSP);
   pragma Inline (Set_Generic_Homonym);
   pragma Inline (Set_Generic_Renamings);
   pragma Inline (Set_Handler_Records);
   pragma Inline (Set_Has_Aliased_Components);
   pragma Inline (Set_Has_Alignment_Clause);
   pragma Inline (Set_Has_All_Calls_Remote);
   pragma Inline (Set_Has_Anon_Block_Suffix);
   pragma Inline (Set_Has_Atomic_Components);
   pragma Inline (Set_Has_Biased_Representation);
   pragma Inline (Set_Has_Completion);
   pragma Inline (Set_Has_Completion_In_Body);
   pragma Inline (Set_Has_Complex_Representation);
   pragma Inline (Set_Has_Component_Size_Clause);
   pragma Inline (Set_Has_Constrained_Partial_View);
   pragma Inline (Set_Has_Contiguous_Rep);
   pragma Inline (Set_Has_Controlled_Component);
   pragma Inline (Set_Has_Controlling_Result);
   pragma Inline (Set_Has_Convention_Pragma);
   pragma Inline (Set_Has_Delayed_Freeze);
   pragma Inline (Set_Has_Discriminants);
   pragma Inline (Set_Has_Enumeration_Rep_Clause);
   pragma Inline (Set_Has_Exit);
   pragma Inline (Set_Has_External_Tag_Rep_Clause);
   pragma Inline (Set_Has_Fully_Qualified_Name);
   pragma Inline (Set_Has_Gigi_Rep_Item);
   pragma Inline (Set_Has_Homonym);
   pragma Inline (Set_Has_Machine_Radix_Clause);
   pragma Inline (Set_Has_Master_Entity);
   pragma Inline (Set_Has_Missing_Return);
   pragma Inline (Set_Has_Nested_Block_With_Handler);
   pragma Inline (Set_Has_Forward_Instantiation);
   pragma Inline (Set_Has_Non_Standard_Rep);
   pragma Inline (Set_Has_Object_Size_Clause);
   pragma Inline (Set_Has_Per_Object_Constraint);
   pragma Inline (Set_Has_Persistent_BSS);
   pragma Inline (Set_Has_Pragma_Controlled);
   pragma Inline (Set_Has_Pragma_Elaborate_Body);
   pragma Inline (Set_Has_Pragma_Inline);
   pragma Inline (Set_Has_Pragma_Pack);
   pragma Inline (Set_Has_Pragma_Pure);
   pragma Inline (Set_Has_Pragma_Pure_Function);
   pragma Inline (Set_Has_Pragma_Unreferenced);
   pragma Inline (Set_Known_To_Have_Preelab_Init);
   pragma Inline (Set_Has_Primitive_Operations);
   pragma Inline (Set_Has_Private_Declaration);
   pragma Inline (Set_Has_Qualified_Name);
   pragma Inline (Set_Has_Record_Rep_Clause);
   pragma Inline (Set_Has_Recursive_Call);
   pragma Inline (Set_Has_Size_Clause);
   pragma Inline (Set_Has_Small_Clause);
   pragma Inline (Set_Has_Specified_Layout);
   pragma Inline (Set_Has_Specified_Stream_Input);
   pragma Inline (Set_Has_Specified_Stream_Output);
   pragma Inline (Set_Has_Specified_Stream_Read);
   pragma Inline (Set_Has_Specified_Stream_Write);
   pragma Inline (Set_Has_Static_Discriminants);
   pragma Inline (Set_Has_Storage_Size_Clause);
   pragma Inline (Set_Has_Subprogram_Descriptor);
   pragma Inline (Set_Has_Task);
   pragma Inline (Set_Has_Unchecked_Union);
   pragma Inline (Set_Has_Unknown_Discriminants);
   pragma Inline (Set_Has_Volatile_Components);
   pragma Inline (Set_Has_Xref_Entry);
   pragma Inline (Set_Hiding_Loop_Variable);
   pragma Inline (Set_Homonym);
   pragma Inline (Set_In_Package_Body);
   pragma Inline (Set_In_Private_Part);
   pragma Inline (Set_In_Use);
   pragma Inline (Set_Inner_Instances);
   pragma Inline (Set_Interface_Name);
   pragma Inline (Set_Is_AST_Entry);
   pragma Inline (Set_Is_Abstract);
   pragma Inline (Set_Is_Local_Anonymous_Access);
   pragma Inline (Set_Is_Access_Constant);
   pragma Inline (Set_Is_Ada_2005_Only);
   pragma Inline (Set_Is_Aliased);
   pragma Inline (Set_Is_Asynchronous);
   pragma Inline (Set_Is_Atomic);
   pragma Inline (Set_Is_Bit_Packed_Array);
   pragma Inline (Set_Is_CPP_Class);
   pragma Inline (Set_Is_Called);
   pragma Inline (Set_Is_Character_Type);
   pragma Inline (Set_Is_Child_Unit);
   pragma Inline (Set_Is_Class_Wide_Equivalent_Type);
   pragma Inline (Set_Is_Compilation_Unit);
   pragma Inline (Set_Is_Completely_Hidden);
   pragma Inline (Set_Is_Concurrent_Record_Type);
   pragma Inline (Set_Is_Constr_Subt_For_U_Nominal);
   pragma Inline (Set_Is_Constr_Subt_For_UN_Aliased);
   pragma Inline (Set_Is_Constrained);
   pragma Inline (Set_Is_Constructor);
   pragma Inline (Set_Is_Controlled);
   pragma Inline (Set_Is_Controlling_Formal);
   pragma Inline (Set_Is_Discrim_SO_Function);
   pragma Inline (Set_Is_Dispatching_Operation);
   pragma Inline (Set_Is_Eliminated);
   pragma Inline (Set_Is_Entry_Formal);
   pragma Inline (Set_Is_Exported);
   pragma Inline (Set_Is_First_Subtype);
   pragma Inline (Set_Is_For_Access_Subtype);
   pragma Inline (Set_Is_Formal_Subprogram);
   pragma Inline (Set_Is_Frozen);
   pragma Inline (Set_Is_Generic_Actual_Type);
   pragma Inline (Set_Is_Generic_Instance);
   pragma Inline (Set_Is_Generic_Type);
   pragma Inline (Set_Is_Hidden);
   pragma Inline (Set_Is_Hidden_Open_Scope);
   pragma Inline (Set_Is_Immediately_Visible);
   pragma Inline (Set_Is_Imported);
   pragma Inline (Set_Is_Inlined);
   pragma Inline (Set_Is_Interface);
   pragma Inline (Set_Is_Instantiated);
   pragma Inline (Set_Is_Internal);
   pragma Inline (Set_Is_Interrupt_Handler);
   pragma Inline (Set_Is_Intrinsic_Subprogram);
   pragma Inline (Set_Is_Itype);
   pragma Inline (Set_Is_Known_Non_Null);
   pragma Inline (Set_Is_Known_Null);
   pragma Inline (Set_Is_Known_Valid);
   pragma Inline (Set_Is_Limited_Composite);
   pragma Inline (Set_Is_Limited_Interface);
   pragma Inline (Set_Is_Limited_Record);
   pragma Inline (Set_Is_Machine_Code_Subprogram);
   pragma Inline (Set_Is_Non_Static_Subtype);
   pragma Inline (Set_Is_Null_Init_Proc);
   pragma Inline (Set_Is_Obsolescent);
   pragma Inline (Set_Is_Optional_Parameter);
   pragma Inline (Set_Is_Overriding_Operation);
   pragma Inline (Set_Is_Package_Body_Entity);
   pragma Inline (Set_Is_Packed);
   pragma Inline (Set_Is_Packed_Array_Type);
   pragma Inline (Set_Is_Potentially_Use_Visible);
   pragma Inline (Set_Is_Preelaborated);
   pragma Inline (Set_Is_Primitive_Wrapper);
   pragma Inline (Set_Is_Private_Composite);
   pragma Inline (Set_Is_Private_Descendant);
   pragma Inline (Set_Is_Protected_Interface);
   pragma Inline (Set_Is_Public);
   pragma Inline (Set_Is_Pure);
   pragma Inline (Set_Is_Pure_Unit_Access_Type);
   pragma Inline (Set_Is_Remote_Call_Interface);
   pragma Inline (Set_Is_Remote_Types);
   pragma Inline (Set_Is_Renaming_Of_Object);
   pragma Inline (Set_Is_Return_Object);
   pragma Inline (Set_Is_Shared_Passive);
   pragma Inline (Set_Is_Statically_Allocated);
   pragma Inline (Set_Is_Synchronized_Interface);
   pragma Inline (Set_Is_Tag);
   pragma Inline (Set_Is_Tagged_Type);
   pragma Inline (Set_Is_Task_Interface);
   pragma Inline (Set_Is_Thread_Body);
   pragma Inline (Set_Is_True_Constant);
   pragma Inline (Set_Is_Unchecked_Union);
   pragma Inline (Set_Is_Unsigned_Type);
   pragma Inline (Set_Is_VMS_Exception);
   pragma Inline (Set_Is_Valued_Procedure);
   pragma Inline (Set_Is_Visible_Child_Unit);
   pragma Inline (Set_Is_Visible_Formal);
   pragma Inline (Set_Is_Volatile);
   pragma Inline (Set_Itype_Printed);
   pragma Inline (Set_Kill_Elaboration_Checks);
   pragma Inline (Set_Kill_Range_Checks);
   pragma Inline (Set_Kill_Tag_Checks);
   pragma Inline (Set_Last_Assignment);
   pragma Inline (Set_Last_Entity);
   pragma Inline (Set_Limited_View);
   pragma Inline (Set_Lit_Indexes);
   pragma Inline (Set_Lit_Strings);
   pragma Inline (Set_Low_Bound_Known);
   pragma Inline (Set_Machine_Radix_10);
   pragma Inline (Set_Master_Id);
   pragma Inline (Set_Materialize_Entity);
   pragma Inline (Set_Mechanism);
   pragma Inline (Set_Modulus);
   pragma Inline (Set_Must_Be_On_Byte_Boundary);
   pragma Inline (Set_Must_Have_Preelab_Init);
   pragma Inline (Set_Needs_Debug_Info);
   pragma Inline (Set_Needs_No_Actuals);
   pragma Inline (Set_Never_Set_In_Source);
   pragma Inline (Set_Next_Inlined_Subprogram);
   pragma Inline (Set_No_Pool_Assigned);
   pragma Inline (Set_No_Return);
   pragma Inline (Set_No_Strict_Aliasing);
   pragma Inline (Set_Non_Binary_Modulus);
   pragma Inline (Set_Non_Limited_View);
   pragma Inline (Set_Nonzero_Is_True);
   pragma Inline (Set_Normalized_First_Bit);
   pragma Inline (Set_Normalized_Position);
   pragma Inline (Set_Normalized_Position_Max);
   pragma Inline (Set_Object_Ref);
   pragma Inline (Set_Obsolescent_Warning);
   pragma Inline (Set_Original_Access_Type);
   pragma Inline (Set_Original_Array_Type);
   pragma Inline (Set_Original_Record_Component);
   pragma Inline (Set_Overridden_Operation);
   pragma Inline (Set_Package_Instantiation);
   pragma Inline (Set_Packed_Array_Type);
   pragma Inline (Set_Parent_Subtype);
   pragma Inline (Set_Primitive_Operations);
   pragma Inline (Set_Prival);
   pragma Inline (Set_Privals_Chain);
   pragma Inline (Set_Private_Dependents);
   pragma Inline (Set_Private_View);
   pragma Inline (Set_Protected_Body_Subprogram);
   pragma Inline (Set_Protected_Formal);
   pragma Inline (Set_Protected_Operation);
   pragma Inline (Set_RM_Size);
   pragma Inline (Set_Reachable);
   pragma Inline (Set_Referenced);
   pragma Inline (Set_Referenced_As_LHS);
   pragma Inline (Set_Referenced_Object);
   pragma Inline (Set_Register_Exception_Call);
   pragma Inline (Set_Related_Array_Object);
   pragma Inline (Set_Related_Instance);
   pragma Inline (Set_Renamed_Entity);
   pragma Inline (Set_Renamed_Object);
   pragma Inline (Set_Renaming_Map);
   pragma Inline (Set_Return_Present);
   pragma Inline (Set_Return_Applies_To);
   pragma Inline (Set_Returns_By_Ref);
   pragma Inline (Set_Reverse_Bit_Order);
   pragma Inline (Set_Scalar_Range);
   pragma Inline (Set_Scale_Value);
   pragma Inline (Set_Scope_Depth_Value);
   pragma Inline (Set_Sec_Stack_Needed_For_Return);
   pragma Inline (Set_Shadow_Entities);
   pragma Inline (Set_Shared_Var_Assign_Proc);
   pragma Inline (Set_Shared_Var_Read_Proc);
   pragma Inline (Set_Size_Check_Code);
   pragma Inline (Set_Size_Depends_On_Discriminant);
   pragma Inline (Set_Size_Known_At_Compile_Time);
   pragma Inline (Set_Small_Value);
   pragma Inline (Set_Spec_Entity);
   pragma Inline (Set_Storage_Size_Variable);
   pragma Inline (Set_Stored_Constraint);
   pragma Inline (Set_Strict_Alignment);
   pragma Inline (Set_String_Literal_Length);
   pragma Inline (Set_String_Literal_Low_Bound);
   pragma Inline (Set_Suppress_Elaboration_Warnings);
   pragma Inline (Set_Suppress_Init_Proc);
   pragma Inline (Set_Suppress_Style_Checks);
   pragma Inline (Set_Task_Body_Procedure);
   pragma Inline (Set_Treat_As_Volatile);
   pragma Inline (Set_Underlying_Full_View);
   pragma Inline (Set_Unset_Reference);
   pragma Inline (Set_Uses_Sec_Stack);
   pragma Inline (Set_Vax_Float);
   pragma Inline (Set_Warnings_Off);
   pragma Inline (Set_Was_Hidden);
   pragma Inline (Set_Wrapped_Entity);

   --  END XEINFO INLINES

   --  The following Inline pragmas are *not* read by xeinfo when building
   --  the C version of this interface automatically (so the C version will
   --  end up making out of line calls). The pragma scan in xeinfo will be
   --  terminated on encountering the END XEINFO INLINES line. We inline
   --  things here which are small, but not of the canonical attribute
   --  access/set format that can be handled by xeinfo.

   pragma Inline (Is_Package_Or_Generic_Package);
   pragma Inline (Is_Volatile);
   pragma Inline (Is_Wrapper_Package);
   pragma Inline (Known_RM_Size);
   pragma Inline (Known_Static_Component_Bit_Offset);
   pragma Inline (Known_Static_RM_Size);
   pragma Inline (Scope_Depth);
   pragma Inline (Scope_Depth_Set);
   pragma Inline (Unknown_RM_Size);

end Einfo;<|MERGE_RESOLUTION|>--- conflicted
+++ resolved
@@ -612,11 +612,6 @@
 --       that makes the package use_visible. Used to detect redundant use
 --       clauses for the same package.
 
---    Current_Use_Clause (Node25)
---      Present in packages. Indicates the use clause currently in scope
---      that makes the package use_visible. Used to detect redundant use
---      clauses for the same package.
-
 --    Current_Value (Node9)
 --       Present in all object entities. Set in E_Variable, E_Constant, formal
 --       parameters and E_Loop_Parameter entities if we have trackable current
@@ -813,11 +808,7 @@
 --       Present in E_Component entities. Only used for component marked
 --       Is_Tag. Store the number of entries in the Vtable (or Dispatch Table)
 
-<<<<<<< HEAD
---    DT_Offset_To_Top_Func (Node24)
-=======
 --    DT_Offset_To_Top_Func (Node25)
->>>>>>> f8383f28
 --       Present in E_Component entities. Only used for component marked
 --       Is_Tag. If present it stores the Offset_To_Top function used to
 --       provide this value in tagged types whose ancestor has discriminants.
@@ -832,8 +823,6 @@
 --       Present in all entities. Contains a value of the enumeration type
 --       Entity_Kind declared in a subsequent section in this spec.
 
-<<<<<<< HEAD
-=======
 --    Elaborate_Body_Desirable (Flag210)
 --       Present in package entities. Set if the elaboration circuitry detects
 --       a case where there is a package body that modifies one or more visible
@@ -842,7 +831,6 @@
 --       which attempts, but does not promise, to elaborate the body as close
 --       to the spec as possible.
 
->>>>>>> f8383f28
 --    Elaboration_Entity (Node13)
 --       Present in generic and non-generic package and subprogram
 --       entities. This is a boolean entity associated with the unit that
@@ -2261,13 +2249,8 @@
 --       including generic formal parameters.
 
 --    Is_Obsolescent (Flag153)
-<<<<<<< HEAD
---       Present in all entities. Set only for packages and subprograms to
---       which a valid pragma Obsolescent applies.
-=======
 --       Present in all entities. Set for any entity for which a valid pragma
 --       Obsolescent applies.
->>>>>>> f8383f28
 
 --    Is_Optional_Parameter (Flag134)
 --       Present in parameter entities. Set if the parameter is specified as
@@ -2898,16 +2881,10 @@
 --       formals as a value of type Pos.
 
 --    Obsolescent_Warning (Node24)
-<<<<<<< HEAD
---       Present in package and subprogram entities. Set non-empty only if the
---       pragma Obsolescent had a string argument, in which case it records the
---       contents of the corresponding string literal node.
-=======
 --       Present in all entities. Set non-empty only if a pragma Obsolescent
 --       applying to the entity had a string argument, in which case it records
 --       the contents of the corresponding string literal node. This field is
 --       only accessed if the flag Is_Obsolescent is set.
->>>>>>> f8383f28
 
 --    Original_Access_Type (Node21)
 --       Present in access to subprogram types. Anonymous access to protected
@@ -3340,11 +3317,8 @@
 --       the task body procedure (as further described in Exp_Ch9, task
 --       bodies are expanded into procedures). A convenient function to
 --       retrieve this field is Sem_Util.Get_Task_Body_Procedure.
-<<<<<<< HEAD
-=======
 --       The last sentence is odd ??? Why not have Task_Body_Procedure
 --       go to the Underlying_Type of the Root_Type???
->>>>>>> f8383f28
 
 --    Treat_As_Volatile (Flag41)
 --       Present in all type entities, and also in constants, components and
@@ -4359,10 +4333,7 @@
    --    Is_Unsigned_Type              (Flag144)
    --    Is_Volatile                   (Flag16)
    --    Itype_Printed                 (Flag202)  (itypes only)
-<<<<<<< HEAD
-=======
    --    Known_To_Have_Preelab_Init    (Flag207)
->>>>>>> f8383f28
    --    Must_Be_On_Byte_Boundary      (Flag183)
    --    Must_Have_Preelab_Init        (Flag208)
    --    Size_Depends_On_Discriminant  (Flag177)
@@ -4489,11 +4460,7 @@
    --    Interface_Name                (Node21)   (JGNAT usage only)
    --    Original_Record_Component     (Node22)
    --    Protected_Operation           (Node23)
-<<<<<<< HEAD
-   --    DT_Offset_To_Top_Func         (Node24)
-=======
    --    DT_Offset_To_Top_Func         (Node25)
->>>>>>> f8383f28
    --    Has_Biased_Representation     (Flag139)
    --    Has_Per_Object_Constraint     (Flag154)
    --    Is_Atomic                     (Flag85)
@@ -4841,10 +4808,6 @@
    --    Generic_Renamings             (Elist23)  (for an instance)
    --    Inner_Instances               (Elist23)  (generic case only)
    --    Limited_View                  (Node23)   (non-generic, not instance)
-<<<<<<< HEAD
-   --    Obsolescent_Warning           (Node24)
-=======
->>>>>>> f8383f28
    --    Current_Use_Clause            (Node25)
    --    Package_Instantiation         (Node26)
    --    Delay_Subprogram_Descriptors  (Flag50)
@@ -4919,10 +4882,7 @@
    --    Abstract_Interface_Alias      (Node25)
    --    Overridden_Operation          (Node26)
    --    Wrapped_Entity                (Node27)   (non-generic case only)
-<<<<<<< HEAD
-=======
    --    Extra_Formals                 (Node28)
->>>>>>> f8383f28
    --    Body_Needed_For_SAL           (Flag40)
    --    Elaboration_Entity_Required   (Flag174)
    --    Function_Returns_With_DSP     (Flag169)  (always False for procedure)
@@ -5427,10 +5387,7 @@
    function Discriminant_Constraint            (Id : E) return L;
    function Discriminant_Default_Value         (Id : E) return N;
    function Discriminant_Number                (Id : E) return U;
-<<<<<<< HEAD
-=======
    function Elaborate_Body_Desirable           (Id : E) return B;
->>>>>>> f8383f28
    function Elaboration_Entity                 (Id : E) return E;
    function Elaboration_Entity_Required        (Id : E) return B;
    function Enclosing_Scope                    (Id : E) return E;
@@ -5945,10 +5902,7 @@
    procedure Set_Discriminant_Constraint       (Id : E; V : L);
    procedure Set_Discriminant_Default_Value    (Id : E; V : N);
    procedure Set_Discriminant_Number           (Id : E; V : U);
-<<<<<<< HEAD
-=======
    procedure Set_Elaborate_Body_Desirable      (Id : E; V : B := True);
->>>>>>> f8383f28
    procedure Set_Elaboration_Entity            (Id : E; V : E);
    procedure Set_Elaboration_Entity_Required   (Id : E; V : B := True);
    procedure Set_Enclosing_Scope               (Id : E; V : E);
@@ -6515,10 +6469,7 @@
    pragma Inline (Discriminant_Constraint);
    pragma Inline (Discriminant_Default_Value);
    pragma Inline (Discriminant_Number);
-<<<<<<< HEAD
-=======
    pragma Inline (Elaborate_Body_Desirable);
->>>>>>> f8383f28
    pragma Inline (Elaboration_Entity);
    pragma Inline (Elaboration_Entity_Required);
    pragma Inline (Enclosing_Scope);
@@ -6746,10 +6697,7 @@
    pragma Inline (Is_VMS_Exception);
    pragma Inline (Is_Valued_Procedure);
    pragma Inline (Is_Visible_Child_Unit);
-<<<<<<< HEAD
-=======
    pragma Inline (Is_Visible_Formal);
->>>>>>> f8383f28
    pragma Inline (Itype_Printed);
    pragma Inline (Kill_Elaboration_Checks);
    pragma Inline (Kill_Range_Checks);
@@ -6909,10 +6857,7 @@
    pragma Inline (Set_Discriminant_Constraint);
    pragma Inline (Set_Discriminant_Default_Value);
    pragma Inline (Set_Discriminant_Number);
-<<<<<<< HEAD
-=======
    pragma Inline (Set_Elaborate_Body_Desirable);
->>>>>>> f8383f28
    pragma Inline (Set_Elaboration_Entity);
    pragma Inline (Set_Elaboration_Entity_Required);
    pragma Inline (Set_Enclosing_Scope);

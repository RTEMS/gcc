------------------------------------------------------------------------------
--                                                                          --
--                         GNAT RUN-TIME COMPONENTS                         --
--                                                                          --
--                            G N A T . T A B L E                           --
--                                                                          --
--                                 B o d y                                  --
--                                                                          --
<<<<<<< HEAD
--                     Copyright (C) 1998-2005, AdaCore                     --
=======
--                     Copyright (C) 1998-2007, AdaCore                     --
>>>>>>> 751ff693
--                                                                          --
-- GNAT is free software;  you can  redistribute it  and/or modify it under --
-- terms of the  GNU General Public License as published  by the Free Soft- --
-- ware  Foundation;  either version 2,  or (at your option) any later ver- --
-- sion.  GNAT is distributed in the hope that it will be useful, but WITH- --
-- OUT ANY WARRANTY;  without even the  implied warranty of MERCHANTABILITY --
-- or FITNESS FOR A PARTICULAR PURPOSE.  See the GNU General Public License --
-- for  more details.  You should have  received  a copy of the GNU General --
-- Public License  distributed with GNAT;  see file COPYING.  If not, write --
-- to  the  Free Software Foundation,  51  Franklin  Street,  Fifth  Floor, --
-- Boston, MA 02110-1301, USA.                                              --
--                                                                          --
-- As a special exception,  if other files  instantiate  generics from this --
-- unit, or you link  this unit with other files  to produce an executable, --
-- this  unit  does not  by itself cause  the resulting  executable  to  be --
-- covered  by the  GNU  General  Public  License.  This exception does not --
-- however invalidate  any other reasons why  the executable file  might be --
-- covered by the  GNU Public License.                                      --
--                                                                          --
-- GNAT was originally developed  by the GNAT team at  New York University. --
-- Extensive contributions were provided by Ada Core Technologies Inc.      --
--                                                                          --
------------------------------------------------------------------------------

with System;        use System;
with System.Memory; use System.Memory;

<<<<<<< HEAD
with Unchecked_Conversion;
=======
with Ada.Unchecked_Conversion;
>>>>>>> 751ff693

package body GNAT.Table is

   Min : constant Integer := Integer (Table_Low_Bound);
   --  Subscript of the minimum entry in the currently allocated table

   Max : Integer;
   --  Subscript of the maximum entry in the currently allocated table

   Length : Integer := 0;
   --  Number of entries in currently allocated table. The value of zero
   --  ensures that we initially allocate the table.

   Last_Val : Integer;
   --  Current value of Last

   -----------------------
   -- Local Subprograms --
   -----------------------

   procedure Reallocate;
   --  Reallocate the existing table according to the current value stored
   --  in Max. Works correctly to do an initial allocation if the table
   --  is currently null.

   pragma Warnings (Off);
   --  Turn off warnings. The following unchecked conversions are only used
   --  internally in this package, and cannot never result in any instances
   --  of improperly aliased pointers for the client of the package.

<<<<<<< HEAD
   function To_Address is new Unchecked_Conversion (Table_Ptr, Address);
   function To_Pointer is new Unchecked_Conversion (Address, Table_Ptr);
=======
   function To_Address is new Ada.Unchecked_Conversion (Table_Ptr, Address);
   function To_Pointer is new Ada.Unchecked_Conversion (Address, Table_Ptr);
>>>>>>> 751ff693

   pragma Warnings (On);

   --------------
   -- Allocate --
   --------------

   function Allocate (Num : Integer := 1) return Table_Index_Type is
      Old_Last : constant Integer := Last_Val;

   begin
      Last_Val := Last_Val + Num;

      if Last_Val > Max then
         Reallocate;
      end if;

      return Table_Index_Type (Old_Last + 1);
   end Allocate;

   ------------
   -- Append --
   ------------

   procedure Append (New_Val : Table_Component_Type) is
   begin
      Set_Item (Table_Index_Type (Last_Val + 1), New_Val);
   end Append;

   --------------------
   -- Decrement_Last --
   --------------------

   procedure Decrement_Last is
   begin
      Last_Val := Last_Val - 1;
   end Decrement_Last;

   ----------
   -- Free --
   ----------

   procedure Free is
   begin
      Free (To_Address (Table));
      Table := null;
      Length := 0;
   end Free;

   --------------------
   -- Increment_Last --
   --------------------

   procedure Increment_Last is
   begin
      Last_Val := Last_Val + 1;

      if Last_Val > Max then
         Reallocate;
      end if;
   end Increment_Last;

   ----------
   -- Init --
   ----------

   procedure Init is
      Old_Length : constant Integer := Length;

   begin
      Last_Val := Min - 1;
      Max      := Min + Table_Initial - 1;
      Length   := Max - Min + 1;

      --  If table is same size as before (happens when table is never
      --  expanded which is a common case), then simply reuse it. Note
      --  that this also means that an explicit Init call right after
      --  the implicit one in the package body is harmless.

      if Old_Length = Length then
         return;

      --  Otherwise we can use Reallocate to get a table of the right size.
      --  Note that Reallocate works fine to allocate a table of the right
      --  initial size when it is first allocated.

      else
         Reallocate;
      end if;
   end Init;

   ----------
   -- Last --
   ----------

   function Last return Table_Index_Type is
   begin
      return Table_Index_Type (Last_Val);
   end Last;

   ----------------
   -- Reallocate --
   ----------------

   procedure Reallocate is
      New_Size : size_t;

   begin
      if Max < Last_Val then
         pragma Assert (not Locked);

         while Max < Last_Val loop

            --  Increase length using the table increment factor, but make
            --  sure that we add at least ten elements (this avoids a loop
            --  for silly small increment values)

            Length := Integer'Max
                        (Length * (100 + Table_Increment) / 100,
                         Length + 10);
            Max := Min + Length - 1;
         end loop;
      end if;

      New_Size :=
        size_t ((Max - Min + 1) *
                (Table_Type'Component_Size / Storage_Unit));

      if Table = null then
         Table := To_Pointer (Alloc (New_Size));

      elsif New_Size > 0 then
         Table :=
           To_Pointer (Realloc (Ptr  => To_Address (Table),
                                Size => New_Size));
      end if;

      if Length /= 0 and then Table = null then
         raise Storage_Error;
      end if;

   end Reallocate;

   -------------
   -- Release --
   -------------

   procedure Release is
   begin
      Length := Last_Val - Integer (Table_Low_Bound) + 1;
      Max    := Last_Val;
      Reallocate;
   end Release;

   --------------
   -- Set_Item --
   --------------

   procedure Set_Item
      (Index : Table_Index_Type;
       Item  : Table_Component_Type)
   is
      --  If Item is a value within the current allocation, and we are going to
      --  reallocate, then we must preserve an intermediate copy here before
      --  calling Increment_Last. Otherwise, if Table_Component_Type is passed
      --  by reference, we are going to end up copying from storage that might
      --  have been deallocated from Increment_Last calling Reallocate.

      subtype Allocated_Table_T is
        Table_Type (Table'First .. Table_Index_Type (Max + 1));
      --  A constrained table subtype one element larger than the currently
      --  allocated table.

      Allocated_Table_Address : constant System.Address :=
                                  Table.all'Address;
      --  Used for address clause below (we can't use non-static expression
      --  Table.all'Address directly in the clause because some older versions
      --  of the compiler do not allow it).

      Allocated_Table : Allocated_Table_T;
      pragma Import (Ada, Allocated_Table);
      pragma Suppress (Range_Check, On => Allocated_Table);
      for Allocated_Table'Address use Allocated_Table_Address;
      --  Allocated_Table represents the currently allocated array, plus
      --  one element (the supplementary element is used to have a
      --  convenient way of computing the address just past the end of the
      --  current allocation). Range checks are suppressed because this unit
      --  uses direct calls to System.Memory for allocation, and this can
      --  yield misaligned storage (and we cannot rely on the bootstrap
      --  compiler supporting specifically disabling alignment cheks, so we
      --  need to suppress all range checks). It is safe to suppress this check
      --  here because we know that a (possibly misaligned) object of that type
      --  does actually exist at that address.
      --  ??? We should really improve the allocation circuitry here to
      --  guarantee proper alignment.

      Need_Realloc : constant Boolean := Integer (Index) > Max;
      --  True if this operation requires storage reallocation (which may
      --  involve moving table contents around).

   begin
<<<<<<< HEAD
      if Integer (Index) > Last_Val then
         Set_Last (Index);
      end if;
=======
      --  If we're going to reallocate, check wheter Item references an
      --  element of the currently allocated table.

      if Need_Realloc
        and then Allocated_Table'Address <= Item'Address
        and then Item'Address <
                   Allocated_Table (Table_Index_Type (Max + 1))'Address
      then
         --  If so, save a copy on the stack because Increment_Last will
         --  reallocate storage and might deallocate the current table.

         declare
            Item_Copy : constant Table_Component_Type := Item;
         begin
            Set_Last (Index);
            Table (Index) := Item_Copy;
         end;

      else
         --  Here we know that either we won't reallocate (case of Index < Max)
         --  or that Item is not in the currently allocated table.

         if Integer (Index) > Last_Val then
            Set_Last (Index);
         end if;
>>>>>>> 751ff693

         Table (Index) := Item;
      end if;
   end Set_Item;

   --------------
   -- Set_Last --
   --------------

   procedure Set_Last (New_Val : Table_Index_Type) is
   begin
      if Integer (New_Val) < Last_Val then
         Last_Val := Integer (New_Val);
      else
         Last_Val := Integer (New_Val);

         if Last_Val > Max then
            Reallocate;
         end if;
      end if;
   end Set_Last;

begin
   Init;
end GNAT.Table;<|MERGE_RESOLUTION|>--- conflicted
+++ resolved
@@ -6,11 +6,7 @@
 --                                                                          --
 --                                 B o d y                                  --
 --                                                                          --
-<<<<<<< HEAD
---                     Copyright (C) 1998-2005, AdaCore                     --
-=======
 --                     Copyright (C) 1998-2007, AdaCore                     --
->>>>>>> 751ff693
 --                                                                          --
 -- GNAT is free software;  you can  redistribute it  and/or modify it under --
 -- terms of the  GNU General Public License as published  by the Free Soft- --
@@ -38,11 +34,7 @@
 with System;        use System;
 with System.Memory; use System.Memory;
 
-<<<<<<< HEAD
-with Unchecked_Conversion;
-=======
 with Ada.Unchecked_Conversion;
->>>>>>> 751ff693
 
 package body GNAT.Table is
 
@@ -73,13 +65,8 @@
    --  internally in this package, and cannot never result in any instances
    --  of improperly aliased pointers for the client of the package.
 
-<<<<<<< HEAD
-   function To_Address is new Unchecked_Conversion (Table_Ptr, Address);
-   function To_Pointer is new Unchecked_Conversion (Address, Table_Ptr);
-=======
    function To_Address is new Ada.Unchecked_Conversion (Table_Ptr, Address);
    function To_Pointer is new Ada.Unchecked_Conversion (Address, Table_Ptr);
->>>>>>> 751ff693
 
    pragma Warnings (On);
 
@@ -281,11 +268,6 @@
       --  involve moving table contents around).
 
    begin
-<<<<<<< HEAD
-      if Integer (Index) > Last_Val then
-         Set_Last (Index);
-      end if;
-=======
       --  If we're going to reallocate, check wheter Item references an
       --  element of the currently allocated table.
 
@@ -311,7 +293,6 @@
          if Integer (Index) > Last_Val then
             Set_Last (Index);
          end if;
->>>>>>> 751ff693
 
          Table (Index) := Item;
       end if;

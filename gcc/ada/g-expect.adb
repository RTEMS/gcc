------------------------------------------------------------------------------
--                                                                          --
--                         GNAT LIBRARY COMPONENTS                          --
--                                                                          --
--                          G N A T . E X P E C T                           --
--                                                                          --
--                                 B o d y                                  --
--                                                                          --
<<<<<<< HEAD
--                     Copyright (C) 2000-2006, AdaCore                     --
=======
--                     Copyright (C) 2000-2007, AdaCore                     --
>>>>>>> 751ff693
--                                                                          --
-- GNAT is free software;  you can  redistribute it  and/or modify it under --
-- terms of the  GNU General Public License as published  by the Free Soft- --
-- ware  Foundation;  either version 2,  or (at your option) any later ver- --
-- sion.  GNAT is distributed in the hope that it will be useful, but WITH- --
-- OUT ANY WARRANTY;  without even the  implied warranty of MERCHANTABILITY --
-- or FITNESS FOR A PARTICULAR PURPOSE.  See the GNU General Public License --
-- for  more details.  You should have  received  a copy of the GNU General --
-- Public License  distributed with GNAT;  see file COPYING.  If not, write --
-- to  the  Free Software Foundation,  51  Franklin  Street,  Fifth  Floor, --
-- Boston, MA 02110-1301, USA.                                              --
--                                                                          --
-- As a special exception,  if other files  instantiate  generics from this --
-- unit, or you link  this unit with other files  to produce an executable, --
-- this  unit  does not  by itself cause  the resulting  executable  to  be --
-- covered  by the  GNU  General  Public  License.  This exception does not --
-- however invalidate  any other reasons why  the executable file  might be --
-- covered by the  GNU Public License.                                      --
--                                                                          --
-- GNAT was originally developed  by the GNAT team at  New York University. --
-- Extensive contributions were provided by Ada Core Technologies Inc.      --
--                                                                          --
------------------------------------------------------------------------------

with System;       use System;
with Ada.Calendar; use Ada.Calendar;

with GNAT.IO;
with GNAT.OS_Lib;  use GNAT.OS_Lib;
with GNAT.Regpat;  use GNAT.Regpat;

with Ada.Unchecked_Deallocation;

package body GNAT.Expect is

   type Array_Of_Pd is array (Positive range <>) of Process_Descriptor_Access;

   procedure Expect_Internal
     (Descriptors : in out Array_Of_Pd;
      Result      : out Expect_Match;
      Timeout     : Integer;
      Full_Buffer : Boolean);
   --  Internal function used to read from the process Descriptor.
   --
   --  Three outputs are possible:
   --     Result=Expect_Timeout, if no output was available before the timeout
   --        expired.
   --     Result=Expect_Full_Buffer, if Full_Buffer is True and some characters
   --        had to be discarded from the internal buffer of Descriptor.
   --     Result=<integer>, indicates how many characters were added to the
   --        internal buffer. These characters are from indexes
   --        Descriptor.Buffer_Index - Result + 1 .. Descriptor.Buffer_Index
   --  Process_Died is raised if the process is no longer valid.

   procedure Reinitialize_Buffer
     (Descriptor : in out Process_Descriptor'Class);
   --  Reinitialize the internal buffer.
   --  The buffer is deleted up to the end of the last match.

   procedure Free is new Ada.Unchecked_Deallocation
     (Pattern_Matcher, Pattern_Matcher_Access);

<<<<<<< HEAD
   procedure Free is new Unchecked_Deallocation
=======
   procedure Free is new Ada.Unchecked_Deallocation
>>>>>>> 751ff693
     (Filter_List_Elem, Filter_List);

   procedure Call_Filters
     (Pid       : Process_Descriptor'Class;
      Str       : String;
      Filter_On : Filter_Type);
   --  Call all the filters that have the appropriate type.
   --  This function does nothing if the filters are locked

   ------------------------------
   -- Target dependent section --
   ------------------------------

   function Dup (Fd : File_Descriptor) return File_Descriptor;
   pragma Import (C, Dup);

   procedure Dup2 (Old_Fd, New_Fd : File_Descriptor);
   pragma Import (C, Dup2);

   procedure Kill (Pid : Process_Id; Sig_Num : Integer; Close : Integer);
   pragma Import (C, Kill, "__gnat_kill");
   --  if Close is set to 1 all OS resources used by the Pid must be freed

   function Create_Pipe (Pipe : not null access Pipe_Type) return Integer;
   pragma Import (C, Create_Pipe, "__gnat_pipe");

   function Poll
     (Fds     : System.Address;
      Num_Fds : Integer;
      Timeout : Integer;
      Is_Set  : System.Address)
      return    Integer;
   pragma Import (C, Poll, "__gnat_expect_poll");
   --  Check whether there is any data waiting on the file descriptor
   --  Out_fd, and wait if there is none, at most Timeout milliseconds
   --  Returns -1 in case of error, 0 if the timeout expired before
   --  data became available.
   --
   --  Out_Is_Set is set to 1 if data was available, 0 otherwise.

   function Waitpid (Pid : Process_Id) return Integer;
   pragma Import (C, Waitpid, "__gnat_waitpid");
   --  Wait for a specific process id, and return its exit code

   ---------
   -- "+" --
   ---------

   function "+" (S : String) return GNAT.OS_Lib.String_Access is
   begin
      return new String'(S);
   end "+";

   ---------
   -- "+" --
   ---------

   function "+"
     (P : GNAT.Regpat.Pattern_Matcher) return Pattern_Matcher_Access
   is
   begin
      return new GNAT.Regpat.Pattern_Matcher'(P);
   end "+";

   ----------------
   -- Add_Filter --
   ----------------

   procedure Add_Filter
     (Descriptor : in out Process_Descriptor;
      Filter     : Filter_Function;
      Filter_On  : Filter_Type := Output;
      User_Data  : System.Address := System.Null_Address;
      After      : Boolean := False)
   is
      Current : Filter_List := Descriptor.Filters;

   begin
      if After then
         while Current /= null and then Current.Next /= null loop
            Current := Current.Next;
         end loop;

         if Current = null then
            Descriptor.Filters :=
              new Filter_List_Elem'
               (Filter => Filter, Filter_On => Filter_On,
                User_Data => User_Data, Next => null);
         else
            Current.Next :=
              new Filter_List_Elem'
              (Filter => Filter, Filter_On => Filter_On,
               User_Data => User_Data, Next => null);
         end if;

      else
         Descriptor.Filters :=
           new Filter_List_Elem'
             (Filter => Filter, Filter_On => Filter_On,
              User_Data => User_Data, Next => Descriptor.Filters);
      end if;
   end Add_Filter;

   ------------------
   -- Call_Filters --
   ------------------

   procedure Call_Filters
     (Pid       : Process_Descriptor'Class;
      Str       : String;
      Filter_On : Filter_Type)
   is
      Current_Filter  : Filter_List;

   begin
      if Pid.Filters_Lock = 0 then
         Current_Filter := Pid.Filters;

         while Current_Filter /= null loop
            if Current_Filter.Filter_On = Filter_On then
               Current_Filter.Filter
                 (Pid, Str, Current_Filter.User_Data);
            end if;

            Current_Filter := Current_Filter.Next;
         end loop;
      end if;
   end Call_Filters;

   -----------
   -- Close --
   -----------

   procedure Close
     (Descriptor : in out Process_Descriptor;
      Status     : out Integer)
   is
      Current_Filter : Filter_List;
      Next_Filter    : Filter_List;

   begin
      Close (Descriptor.Input_Fd);

      if Descriptor.Error_Fd /= Descriptor.Output_Fd then
         Close (Descriptor.Error_Fd);
      end if;

      Close (Descriptor.Output_Fd);

      --  ??? Should have timeouts for different signals

<<<<<<< HEAD
      Kill (Descriptor.Pid, 9, 0);
=======
      if Descriptor.Pid > 0 then  --  see comment in Send_Signal
         Kill (Descriptor.Pid, Sig_Num => 9, Close => 0);
      end if;
>>>>>>> 751ff693

      GNAT.OS_Lib.Free (Descriptor.Buffer);
      Descriptor.Buffer_Size := 0;

      Current_Filter := Descriptor.Filters;

      while Current_Filter /= null loop
         Next_Filter := Current_Filter.Next;
         Free (Current_Filter);
         Current_Filter := Next_Filter;
      end loop;

      Descriptor.Filters := null;
<<<<<<< HEAD
      Status := Waitpid (Descriptor.Pid);
=======

      --  Check process id (see comment in Send_Signal)

      if Descriptor.Pid > 0 then
         Status := Waitpid (Descriptor.Pid);
      else
         raise Invalid_Process;
      end if;
>>>>>>> 751ff693
   end Close;

   procedure Close (Descriptor : in out Process_Descriptor) is
      Status : Integer;
      pragma Unreferenced (Status);
   begin
      Close (Descriptor, Status);
   end Close;

   ------------
   -- Expect --
   ------------

   procedure Expect
     (Descriptor  : in out Process_Descriptor;
      Result      : out Expect_Match;
      Regexp      : String;
      Timeout     : Integer := 10000;
      Full_Buffer : Boolean := False)
   is
   begin
      if Regexp = "" then
         Expect (Descriptor, Result, Never_Match, Timeout, Full_Buffer);
      else
         Expect (Descriptor, Result, Compile (Regexp), Timeout, Full_Buffer);
      end if;
   end Expect;

   procedure Expect
     (Descriptor  : in out Process_Descriptor;
      Result      : out Expect_Match;
      Regexp      : String;
      Matched     : out GNAT.Regpat.Match_Array;
      Timeout     : Integer := 10000;
      Full_Buffer : Boolean := False)
   is
   begin
      pragma Assert (Matched'First = 0);
      if Regexp = "" then
         Expect
           (Descriptor, Result, Never_Match, Matched, Timeout, Full_Buffer);
      else
         Expect
           (Descriptor, Result, Compile (Regexp), Matched, Timeout,
            Full_Buffer);
      end if;
   end Expect;

   procedure Expect
     (Descriptor  : in out Process_Descriptor;
      Result      : out Expect_Match;
      Regexp      : GNAT.Regpat.Pattern_Matcher;
      Timeout     : Integer := 10000;
      Full_Buffer : Boolean := False)
   is
      Matched : GNAT.Regpat.Match_Array (0 .. 0);
      pragma Warnings (Off, Matched);
   begin
      Expect (Descriptor, Result, Regexp, Matched, Timeout, Full_Buffer);
   end Expect;

   procedure Expect
     (Descriptor  : in out Process_Descriptor;
      Result      : out Expect_Match;
      Regexp      : GNAT.Regpat.Pattern_Matcher;
      Matched     : out GNAT.Regpat.Match_Array;
      Timeout     : Integer := 10000;
      Full_Buffer : Boolean := False)
   is
      N           : Expect_Match;
      Descriptors : Array_Of_Pd := (1 => Descriptor'Unrestricted_Access);
      Try_Until   : constant Time := Clock + Duration (Timeout) / 1000.0;
      Timeout_Tmp : Integer := Timeout;

   begin
      pragma Assert (Matched'First = 0);
      Reinitialize_Buffer (Descriptor);

      loop
         --  First, test if what is already in the buffer matches (This is
         --  required if this package is used in multi-task mode, since one of
         --  the tasks might have added something in the buffer, and we don't
         --  want other tasks to wait for new input to be available before
         --  checking the regexps).

         Match
           (Regexp, Descriptor.Buffer (1 .. Descriptor.Buffer_Index), Matched);

         if Descriptor.Buffer_Index >= 1 and then Matched (0).First /= 0 then
            Result := 1;
            Descriptor.Last_Match_Start := Matched (0).First;
            Descriptor.Last_Match_End := Matched (0).Last;
            return;
         end if;

         --  Else try to read new input

         Expect_Internal (Descriptors, N, Timeout_Tmp, Full_Buffer);

         if N = Expect_Timeout or else N = Expect_Full_Buffer then
            Result := N;
            return;
         end if;

         --  Calculate the timeout for the next turn

         --  Note that Timeout is, from the caller's perspective, the maximum
         --  time until a match, not the maximum time until some output is
         --  read, and thus cannot be reused as is for Expect_Internal.

         if Timeout /= -1 then
            Timeout_Tmp := Integer (Try_Until - Clock) * 1000;

            if Timeout_Tmp < 0 then
               Result := Expect_Timeout;
               exit;
            end if;
         end if;
      end loop;

      --  Even if we had the general timeout above, we have to test that the
      --  last test we read from the external process didn't match.

      Match
        (Regexp, Descriptor.Buffer (1 .. Descriptor.Buffer_Index), Matched);

      if Matched (0).First /= 0 then
         Result := 1;
         Descriptor.Last_Match_Start := Matched (0).First;
         Descriptor.Last_Match_End := Matched (0).Last;
         return;
      end if;
   end Expect;

   procedure Expect
     (Descriptor  : in out Process_Descriptor;
      Result      : out Expect_Match;
      Regexps     : Regexp_Array;
      Timeout     : Integer := 10000;
      Full_Buffer : Boolean := False)
   is
      Patterns : Compiled_Regexp_Array (Regexps'Range);

      Matched : GNAT.Regpat.Match_Array (0 .. 0);
      pragma Warnings (Off, Matched);

   begin
      for J in Regexps'Range loop
         Patterns (J) := new Pattern_Matcher'(Compile (Regexps (J).all));
      end loop;

      Expect (Descriptor, Result, Patterns, Matched, Timeout, Full_Buffer);

      for J in Regexps'Range loop
         Free (Patterns (J));
      end loop;
   end Expect;

   procedure Expect
     (Descriptor  : in out Process_Descriptor;
      Result      : out Expect_Match;
      Regexps     : Compiled_Regexp_Array;
      Timeout     : Integer := 10000;
      Full_Buffer : Boolean := False)
   is
      Matched : GNAT.Regpat.Match_Array (0 .. 0);
      pragma Warnings (Off, Matched);
   begin
      Expect (Descriptor, Result, Regexps, Matched, Timeout, Full_Buffer);
   end Expect;

   procedure Expect
     (Result      : out Expect_Match;
      Regexps     : Multiprocess_Regexp_Array;
      Timeout     : Integer := 10000;
      Full_Buffer : Boolean := False)
   is
      Matched : GNAT.Regpat.Match_Array (0 .. 0);
      pragma Warnings (Off, Matched);
   begin
      Expect (Result, Regexps, Matched, Timeout, Full_Buffer);
   end Expect;

   procedure Expect
     (Descriptor  : in out Process_Descriptor;
      Result      : out Expect_Match;
      Regexps     : Regexp_Array;
      Matched     : out GNAT.Regpat.Match_Array;
      Timeout     : Integer := 10000;
      Full_Buffer : Boolean := False)
   is
      Patterns : Compiled_Regexp_Array (Regexps'Range);

   begin
      pragma Assert (Matched'First = 0);

      for J in Regexps'Range loop
         Patterns (J) := new Pattern_Matcher'(Compile (Regexps (J).all));
      end loop;

      Expect (Descriptor, Result, Patterns, Matched, Timeout, Full_Buffer);

      for J in Regexps'Range loop
         Free (Patterns (J));
      end loop;
   end Expect;

   procedure Expect
     (Descriptor  : in out Process_Descriptor;
      Result      : out Expect_Match;
      Regexps     : Compiled_Regexp_Array;
      Matched     : out GNAT.Regpat.Match_Array;
      Timeout     : Integer := 10000;
      Full_Buffer : Boolean := False)
   is
      N           : Expect_Match;
      Descriptors : Array_Of_Pd := (1 => Descriptor'Unrestricted_Access);

   begin
      pragma Assert (Matched'First = 0);

      Reinitialize_Buffer (Descriptor);

      loop
         --  First, test if what is already in the buffer matches (This is
         --  required if this package is used in multi-task mode, since one of
         --  the tasks might have added something in the buffer, and we don't
         --  want other tasks to wait for new input to be available before
         --  checking the regexps).

         if Descriptor.Buffer /= null then
            for J in Regexps'Range loop
               Match
                 (Regexps (J).all,
                  Descriptor.Buffer (1 .. Descriptor.Buffer_Index),
                  Matched);

               if Matched (0) /= No_Match then
                  Result := Expect_Match (J);
                  Descriptor.Last_Match_Start := Matched (0).First;
                  Descriptor.Last_Match_End := Matched (0).Last;
                  return;
               end if;
            end loop;
         end if;

         Expect_Internal (Descriptors, N, Timeout, Full_Buffer);

         if N = Expect_Timeout or else N = Expect_Full_Buffer then
            Result := N;
            return;
         end if;
      end loop;
   end Expect;

   procedure Expect
     (Result      : out Expect_Match;
      Regexps     : Multiprocess_Regexp_Array;
      Matched     : out GNAT.Regpat.Match_Array;
      Timeout     : Integer := 10000;
      Full_Buffer : Boolean := False)
   is
      N           : Expect_Match;
      Descriptors : Array_Of_Pd (Regexps'Range);

   begin
      pragma Assert (Matched'First = 0);

      for J in Descriptors'Range loop
         Descriptors (J) := Regexps (J).Descriptor;
         Reinitialize_Buffer (Regexps (J).Descriptor.all);
      end loop;

      loop
         --  First, test if what is already in the buffer matches (This is
         --  required if this package is used in multi-task mode, since one of
         --  the tasks might have added something in the buffer, and we don't
         --  want other tasks to wait for new input to be available before
         --  checking the regexps).

         for J in Regexps'Range loop
            Match (Regexps (J).Regexp.all,
                   Regexps (J).Descriptor.Buffer
                     (1 .. Regexps (J).Descriptor.Buffer_Index),
                   Matched);

            if Matched (0) /= No_Match then
               Result := Expect_Match (J);
               Regexps (J).Descriptor.Last_Match_Start := Matched (0).First;
               Regexps (J).Descriptor.Last_Match_End := Matched (0).Last;
               return;
            end if;
         end loop;

         Expect_Internal (Descriptors, N, Timeout, Full_Buffer);

         if N = Expect_Timeout or else N = Expect_Full_Buffer then
            Result := N;
            return;
         end if;
      end loop;
   end Expect;

   ---------------------
   -- Expect_Internal --
   ---------------------

   procedure Expect_Internal
     (Descriptors : in out Array_Of_Pd;
      Result      : out Expect_Match;
      Timeout     : Integer;
      Full_Buffer : Boolean)
   is
      Num_Descriptors : Integer;
      Buffer_Size     : Integer := 0;

      N : Integer;

      type File_Descriptor_Array is
        array (Descriptors'Range) of File_Descriptor;
      Fds : aliased File_Descriptor_Array;

      type Integer_Array is array (Descriptors'Range) of Integer;
      Is_Set : aliased Integer_Array;

   begin
      for J in Descriptors'Range loop
         Fds (J) := Descriptors (J).Output_Fd;

         if Descriptors (J).Buffer_Size = 0 then
            Buffer_Size := Integer'Max (Buffer_Size, 4096);
         else
            Buffer_Size :=
              Integer'Max (Buffer_Size, Descriptors (J).Buffer_Size);
         end if;
      end loop;

      declare
         Buffer : aliased String (1 .. Buffer_Size);
         --  Buffer used for input. This is allocated only once, not for
         --  every iteration of the loop

      begin
         --  Loop until we match or we have a timeout

         loop
            Num_Descriptors :=
              Poll (Fds'Address, Fds'Length, Timeout, Is_Set'Address);

            case Num_Descriptors is

               --  Error?

               when -1 =>
                  raise Process_Died;

               --  Timeout?

               when 0  =>
                  Result := Expect_Timeout;
                  return;

               --  Some input

               when others =>
                  for J in Descriptors'Range loop
                     if Is_Set (J) = 1 then
                        Buffer_Size := Descriptors (J).Buffer_Size;

                        if Buffer_Size = 0 then
                           Buffer_Size := 4096;
                        end if;

                        N := Read (Descriptors (J).Output_Fd, Buffer'Address,
                                   Buffer_Size);

                        --  Error or End of file

                        if N <= 0 then
                           --  ??? Note that ddd tries again up to three times
                           --  in that case. See LiterateA.C:174
                           raise Process_Died;

                        else
                           --  If there is no limit to the buffer size

                           if Descriptors (J).Buffer_Size = 0 then

                              declare
                                 Tmp : String_Access := Descriptors (J).Buffer;

                              begin
                                 if Tmp /= null then
                                    Descriptors (J).Buffer :=
                                      new String (1 .. Tmp'Length + N);
                                    Descriptors (J).Buffer (1 .. Tmp'Length) :=
                                      Tmp.all;
                                    Descriptors (J).Buffer
                                      (Tmp'Length + 1 .. Tmp'Length + N) :=
                                      Buffer (1 .. N);
                                    Free (Tmp);
                                    Descriptors (J).Buffer_Index :=
                                      Descriptors (J).Buffer'Last;

                                 else
                                    Descriptors (J).Buffer :=
                                      new String (1 .. N);
                                    Descriptors (J).Buffer.all :=
                                      Buffer (1 .. N);
                                    Descriptors (J).Buffer_Index := N;
                                 end if;
                              end;

                           else
                              --  Add what we read to the buffer

                              if Descriptors (J).Buffer_Index + N - 1 >
                                Descriptors (J).Buffer_Size
                              then
                                 --  If the user wants to know when we have
                                 --  read more than the buffer can contain.

                                 if Full_Buffer then
                                    Result := Expect_Full_Buffer;
                                    return;
                                 end if;

                                 --  Keep as much as possible from the buffer,
                                 --  and forget old characters.

                                 Descriptors (J).Buffer
                                   (1 .. Descriptors (J).Buffer_Size - N) :=
                                  Descriptors (J).Buffer
                                   (N - Descriptors (J).Buffer_Size +
                                    Descriptors (J).Buffer_Index + 1 ..
                                    Descriptors (J).Buffer_Index);
                                 Descriptors (J).Buffer_Index :=
                                   Descriptors (J).Buffer_Size - N;
                              end if;

                              --  Keep what we read in the buffer

                              Descriptors (J).Buffer
                                (Descriptors (J).Buffer_Index + 1 ..
                                 Descriptors (J).Buffer_Index + N) :=
                                Buffer (1 .. N);
                              Descriptors (J).Buffer_Index :=
                                Descriptors (J).Buffer_Index + N;
                           end if;

                           --  Call each of the output filter with what we
                           --  read.

                           Call_Filters
                             (Descriptors (J).all, Buffer (1 .. N), Output);

                           Result := Expect_Match (N);
                           return;
                        end if;
                     end if;
                  end loop;
            end case;
         end loop;
      end;
   end Expect_Internal;

   ----------------
   -- Expect_Out --
   ----------------

   function Expect_Out (Descriptor : Process_Descriptor) return String is
   begin
      return Descriptor.Buffer (1 .. Descriptor.Last_Match_End);
   end Expect_Out;

   ----------------------
   -- Expect_Out_Match --
   ----------------------

   function Expect_Out_Match (Descriptor : Process_Descriptor) return String is
   begin
      return Descriptor.Buffer
        (Descriptor.Last_Match_Start .. Descriptor.Last_Match_End);
   end Expect_Out_Match;

   -----------
   -- Flush --
   -----------

   procedure Flush
     (Descriptor : in out Process_Descriptor;
      Timeout    : Integer := 0)
   is
      Buffer_Size     : constant Integer := 8192;
      Num_Descriptors : Integer;
      N               : Integer;
      Is_Set          : aliased Integer;
      Buffer          : aliased String (1 .. Buffer_Size);

   begin
      --  Empty the current buffer

      Descriptor.Last_Match_End := Descriptor.Buffer_Index;
      Reinitialize_Buffer (Descriptor);

      --  Read everything from the process to flush its output

      loop
         Num_Descriptors :=
           Poll (Descriptor.Output_Fd'Address, 1, Timeout, Is_Set'Address);

         case Num_Descriptors is

            --  Error ?

            when -1 =>
               raise Process_Died;

            --  Timeout => End of flush

            when 0  =>
               return;

            --  Some input

            when others =>
               if Is_Set = 1 then
                  N := Read (Descriptor.Output_Fd, Buffer'Address,
                             Buffer_Size);

                  if N = -1 then
                     raise Process_Died;
                  elsif N = 0 then
                     return;
                  end if;
               end if;
         end case;
      end loop;
   end Flush;

   ------------------------
   -- Get_Command_Output --
   ------------------------

   function Get_Command_Output
     (Command    : String;
      Arguments  : GNAT.OS_Lib.Argument_List;
      Input      : String;
<<<<<<< HEAD
      Status     : access Integer;
=======
      Status     : not null access Integer;
>>>>>>> 751ff693
      Err_To_Out : Boolean := False) return String
   is
      use GNAT.Expect;

      Process : Process_Descriptor;

      Output : String_Access := new String (1 .. 1024);
      --  Buffer used to accumulate standard output from the launched
      --  command, expanded as necessary during execution.

      Last : Integer := 0;
      --  Index of the last used character within Output

   begin
      Non_Blocking_Spawn
        (Process, Command, Arguments, Err_To_Out => Err_To_Out);

      if Input'Length > 0 then
         Send (Process, Input);
      end if;

      GNAT.OS_Lib.Close (Get_Input_Fd (Process));

      declare
         Result : Expect_Match;
<<<<<<< HEAD
=======
         pragma Unreferenced (Result);
>>>>>>> 751ff693

      begin
         --  This loop runs until the call to Expect raises Process_Died

         loop
            Expect (Process, Result, ".+");

            declare
               NOutput : String_Access;
               S       : constant String := Expect_Out (Process);
               pragma Assert (S'Length > 0);

            begin
<<<<<<< HEAD
               --  Expand buffer if we need more space

               if Last + S'Length > Output'Last then
                  NOutput := new String (1 .. 2 * Output'Last);
=======
               --  Expand buffer if we need more space. Note here that we add
               --  S'Length to ensure that S will fit in the new buffer size.

               if Last + S'Length > Output'Last then
                  NOutput := new String (1 .. 2 * Output'Last + S'Length);
>>>>>>> 751ff693
                  NOutput (Output'Range) := Output.all;
                  Free (Output);

                  --  Here if current buffer size is OK

               else
                  NOutput := Output;
               end if;

               NOutput (Last + 1 .. Last + S'Length) := S;
               Last := Last + S'Length;
               Output := NOutput;
            end;
         end loop;

      exception
         when Process_Died =>
            Close (Process, Status.all);
      end;

      if Last = 0 then
         return "";
      end if;

      declare
         S : constant String := Output (1 .. Last);
      begin
         Free (Output);
         return S;
      end;
   end Get_Command_Output;

   ------------------
   -- Get_Error_Fd --
   ------------------

   function Get_Error_Fd
<<<<<<< HEAD
     (Descriptor : Process_Descriptor) return GNAT.OS_Lib.File_Descriptor is
=======
     (Descriptor : Process_Descriptor) return GNAT.OS_Lib.File_Descriptor
   is
>>>>>>> 751ff693
   begin
      return Descriptor.Error_Fd;
   end Get_Error_Fd;

   ------------------
   -- Get_Input_Fd --
   ------------------

   function Get_Input_Fd
<<<<<<< HEAD
     (Descriptor : Process_Descriptor) return GNAT.OS_Lib.File_Descriptor is
=======
     (Descriptor : Process_Descriptor) return GNAT.OS_Lib.File_Descriptor
   is
>>>>>>> 751ff693
   begin
      return Descriptor.Input_Fd;
   end Get_Input_Fd;

   -------------------
   -- Get_Output_Fd --
   -------------------

   function Get_Output_Fd
<<<<<<< HEAD
     (Descriptor : Process_Descriptor) return GNAT.OS_Lib.File_Descriptor is
=======
     (Descriptor : Process_Descriptor) return GNAT.OS_Lib.File_Descriptor
   is
>>>>>>> 751ff693
   begin
      return Descriptor.Output_Fd;
   end Get_Output_Fd;

   -------------
   -- Get_Pid --
   -------------

   function Get_Pid
<<<<<<< HEAD
     (Descriptor : Process_Descriptor) return Process_Id is
=======
     (Descriptor : Process_Descriptor) return Process_Id
   is
>>>>>>> 751ff693
   begin
      return Descriptor.Pid;
   end Get_Pid;

   ---------------
   -- Interrupt --
   ---------------

   procedure Interrupt (Descriptor : in out Process_Descriptor) is
      SIGINT : constant := 2;
   begin
      Send_Signal (Descriptor, SIGINT);
   end Interrupt;

   ------------------
   -- Lock_Filters --
   ------------------

   procedure Lock_Filters (Descriptor : in out Process_Descriptor) is
   begin
      Descriptor.Filters_Lock := Descriptor.Filters_Lock + 1;
   end Lock_Filters;

   ------------------------
   -- Non_Blocking_Spawn --
   ------------------------

   procedure Non_Blocking_Spawn
     (Descriptor  : out Process_Descriptor'Class;
      Command     : String;
      Args        : GNAT.OS_Lib.Argument_List;
      Buffer_Size : Natural := 4096;
      Err_To_Out  : Boolean := False)
   is
      function Fork return Process_Id;
      pragma Import (C, Fork, "__gnat_expect_fork");
      --  Starts a new process if possible. See the Unix command fork for more
      --  information. On systems that do not support this capability (such as
      --  Windows...), this command does nothing, and Fork will return
      --  Null_Pid.

      Pipe1, Pipe2, Pipe3 : aliased Pipe_Type;

      Arg        : String_Access;
      Arg_List   : String_List (1 .. Args'Length + 2);
      C_Arg_List : aliased array (1 .. Args'Length + 2) of System.Address;

      Command_With_Path : String_Access;

   begin
      --  Create the rest of the pipes

      Set_Up_Communications
        (Descriptor, Err_To_Out, Pipe1'Access, Pipe2'Access, Pipe3'Access);

      Command_With_Path := Locate_Exec_On_Path (Command);

      if Command_With_Path = null then
         raise Invalid_Process;
      end if;

      --  Fork a new process

      Descriptor.Pid := Fork;

      --  Are we now in the child (or, for Windows, still in the common
      --  process).

      if Descriptor.Pid = Null_Pid then
         --  Prepare an array of arguments to pass to C

         Arg := new String (1 .. Command_With_Path'Length + 1);
         Arg (1 .. Command_With_Path'Length) := Command_With_Path.all;
         Arg (Arg'Last)        := ASCII.NUL;
         Arg_List (1)          := Arg;

         for J in Args'Range loop
            Arg                     := new String (1 .. Args (J)'Length + 1);
            Arg (1 .. Args (J)'Length)    := Args (J).all;
            Arg (Arg'Last)                := ASCII.NUL;
            Arg_List (J + 2 - Args'First) := Arg.all'Access;
         end loop;

         Arg_List (Arg_List'Last) := null;

         --  Make sure all arguments are compatible with OS conventions

         Normalize_Arguments (Arg_List);

         --  Prepare low-level argument list from the normalized arguments

         for K in Arg_List'Range loop
            if Arg_List (K) /= null then
               C_Arg_List (K) := Arg_List (K).all'Address;
            else
               C_Arg_List (K) := System.Null_Address;
            end if;
         end loop;

         --  This does not return on Unix systems

         Set_Up_Child_Communications
           (Descriptor, Pipe1, Pipe2, Pipe3, Command_With_Path.all,
            C_Arg_List'Address);
      end if;

      Free (Command_With_Path);

      --  Did we have an error when spawning the child ?

      if Descriptor.Pid < Null_Pid then
         raise Invalid_Process;
      else
         --  We are now in the parent process

         Set_Up_Parent_Communications (Descriptor, Pipe1, Pipe2, Pipe3);
      end if;

      --  Create the buffer

      Descriptor.Buffer_Size := Buffer_Size;

      if Buffer_Size /= 0 then
         Descriptor.Buffer := new String (1 .. Positive (Buffer_Size));
      end if;

      --  Initialize the filters

      Descriptor.Filters := null;
   end Non_Blocking_Spawn;

   -------------------------
   -- Reinitialize_Buffer --
   -------------------------

   procedure Reinitialize_Buffer
     (Descriptor : in out Process_Descriptor'Class)
   is
   begin
      if Descriptor.Buffer_Size = 0 then
         declare
            Tmp : String_Access := Descriptor.Buffer;

         begin
            Descriptor.Buffer :=
              new String
                (1 .. Descriptor.Buffer_Index - Descriptor.Last_Match_End);

            if Tmp /= null then
               Descriptor.Buffer.all := Tmp
                 (Descriptor.Last_Match_End + 1 .. Descriptor.Buffer_Index);
               Free (Tmp);
            end if;
         end;

         Descriptor.Buffer_Index := Descriptor.Buffer'Last;

      else
         Descriptor.Buffer
           (1 .. Descriptor.Buffer_Index - Descriptor.Last_Match_End) :=
             Descriptor.Buffer
               (Descriptor.Last_Match_End + 1 .. Descriptor.Buffer_Index);

         if Descriptor.Buffer_Index > Descriptor.Last_Match_End then
            Descriptor.Buffer_Index :=
              Descriptor.Buffer_Index - Descriptor.Last_Match_End;
         else
            Descriptor.Buffer_Index := 0;
         end if;
      end if;

      Descriptor.Last_Match_Start := 0;
      Descriptor.Last_Match_End := 0;
   end Reinitialize_Buffer;

   -------------------
   -- Remove_Filter --
   -------------------

   procedure Remove_Filter
     (Descriptor : in out Process_Descriptor;
      Filter     : Filter_Function)
   is
      Previous : Filter_List := null;
      Current  : Filter_List := Descriptor.Filters;

   begin
      while Current /= null loop
         if Current.Filter = Filter then
            if Previous = null then
               Descriptor.Filters := Current.Next;
            else
               Previous.Next := Current.Next;
            end if;
         end if;

         Previous := Current;
         Current := Current.Next;
      end loop;
   end Remove_Filter;

   ----------
   -- Send --
   ----------

   procedure Send
     (Descriptor   : in out Process_Descriptor;
      Str          : String;
      Add_LF       : Boolean := True;
      Empty_Buffer : Boolean := False)
   is
<<<<<<< HEAD
      Full_Str    : constant String := Str & ASCII.LF;
      Last        : Natural;
      Result      : Expect_Match;
      Descriptors : Array_Of_Pd := (1 => Descriptor'Unrestricted_Access);

      Discard : Natural;
=======
      Line_Feed   : aliased constant String := (1 .. 1 => ASCII.LF);
      Descriptors : Array_Of_Pd := (1 => Descriptor'Unrestricted_Access);

      Result  : Expect_Match;
      Discard : Natural;
      pragma Warnings (Off, Result);
>>>>>>> 751ff693
      pragma Warnings (Off, Discard);

   begin
      if Empty_Buffer then

         --  Force a read on the process if there is anything waiting

         Expect_Internal
           (Descriptors, Result, Timeout => 0, Full_Buffer => False);
         Descriptor.Last_Match_End := Descriptor.Buffer_Index;

         --  Empty the buffer

         Reinitialize_Buffer (Descriptor);
      end if;

      Call_Filters (Descriptor, Str, Input);
      Discard :=
        Write (Descriptor.Input_Fd, Str'Address, Str'Last - Str'First + 1);

      if Add_LF then
         Call_Filters (Descriptor, Line_Feed, Input);
         Discard :=
           Write (Descriptor.Input_Fd, Line_Feed'Address, 1);
      end if;
<<<<<<< HEAD

      Call_Filters (Descriptor, Full_Str (Full_Str'First .. Last), Input);

      Discard :=
        Write (Descriptor.Input_Fd,
               Full_Str'Address,
               Last - Full_Str'First + 1);
=======
>>>>>>> 751ff693
   end Send;

   -----------------
   -- Send_Signal --
   -----------------

   procedure Send_Signal
     (Descriptor : Process_Descriptor;
      Signal     : Integer)
   is
   begin
<<<<<<< HEAD
      Kill (Descriptor.Pid, Signal, 1);
      --  ??? Need to check process status here
=======
      --  A nonpositive process id passed to kill has special meanings. For
      --  example, -1 means kill all processes in sight, including self, in
      --  POSIX and Windows (and something slightly different in Linux). See
      --  man pages for details. In any case, we don't want to do that. Note
      --  that Descriptor.Pid will be -1 if the process was not successfully
      --  started; we don't want to kill ourself in that case.

      if Descriptor.Pid > 0 then
         Kill (Descriptor.Pid, Signal, Close => 1);
         --  ??? Need to check process status here
      else
         raise Invalid_Process;
      end if;
>>>>>>> 751ff693
   end Send_Signal;

   ---------------------------------
   -- Set_Up_Child_Communications --
   ---------------------------------

   procedure Set_Up_Child_Communications
     (Pid   : in out Process_Descriptor;
      Pipe1 : in out Pipe_Type;
      Pipe2 : in out Pipe_Type;
      Pipe3 : in out Pipe_Type;
      Cmd   : String;
      Args  : System.Address)
   is
      pragma Warnings (Off, Pid);
      pragma Warnings (Off, Pipe1);
      pragma Warnings (Off, Pipe2);
      pragma Warnings (Off, Pipe3);

      Input  : File_Descriptor;
      Output : File_Descriptor;
      Error  : File_Descriptor;

   begin
      --  Since Windows does not have a separate fork/exec, we need to
      --  perform the following actions:
      --    - save stdin, stdout, stderr
      --    - replace them by our pipes
      --    - create the child with process handle inheritance
      --    - revert to the previous stdin, stdout and stderr.

      Input  := Dup (GNAT.OS_Lib.Standin);
      Output := Dup (GNAT.OS_Lib.Standout);
      Error  := Dup (GNAT.OS_Lib.Standerr);

      --  Since we are still called from the parent process, there is no way
      --  currently we can cleanly close the unneeded ends of the pipes, but
      --  this doesn't really matter.

      --  We could close Pipe1.Output, Pipe2.Input, Pipe3.Input

      Dup2 (Pipe1.Input,  GNAT.OS_Lib.Standin);
      Dup2 (Pipe2.Output, GNAT.OS_Lib.Standout);
      Dup2 (Pipe3.Output, GNAT.OS_Lib.Standerr);

      Portable_Execvp (Pid.Pid'Access, Cmd & ASCII.Nul, Args);

      --  The following commands are not executed on Unix systems, and are
      --  only required for Windows systems. We are now in the parent process.

      --  Restore the old descriptors

      Dup2 (Input,  GNAT.OS_Lib.Standin);
      Dup2 (Output, GNAT.OS_Lib.Standout);
      Dup2 (Error,  GNAT.OS_Lib.Standerr);
      Close (Input);
      Close (Output);
      Close (Error);
   end Set_Up_Child_Communications;

   ---------------------------
   -- Set_Up_Communications --
   ---------------------------

   procedure Set_Up_Communications
     (Pid        : in out Process_Descriptor;
      Err_To_Out : Boolean;
      Pipe1      : not null access Pipe_Type;
      Pipe2      : not null access Pipe_Type;
      Pipe3      : not null access Pipe_Type)
   is
      Status : Boolean;
<<<<<<< HEAD
=======
      pragma Unreferenced (Status);
>>>>>>> 751ff693

   begin
      --  Create the pipes

      if Create_Pipe (Pipe1) /= 0 then
         return;
      end if;

      if Create_Pipe (Pipe2) /= 0 then
         return;
      end if;

      --  Record the 'parent' end of the two pipes in Pid:
      --    Child stdin  is connected to the 'write' end of Pipe1;
      --    Child stdout is connected to the 'read'  end of Pipe2.
      --  We do not want these descriptors to remain open in the child
      --  process, so we mark them close-on-exec/non-inheritable.

      Pid.Input_Fd  := Pipe1.Output;
      Set_Close_On_Exec (Pipe1.Output, True, Status);
      Pid.Output_Fd := Pipe2.Input;
      Set_Close_On_Exec (Pipe2.Input, True, Status);

      if Err_To_Out then

         --  Reuse the standard output pipe for standard error

         Pipe3.all := Pipe2.all;
      else

         --  Create a separate pipe for standard error

         if Create_Pipe (Pipe3) /= 0 then
            return;
         end if;
      end if;

<<<<<<< HEAD
      --  As above, we record the proper fd for the child's
      --  standard error stream.
=======
      --  As above, record the proper fd for the child's standard error stream
>>>>>>> 751ff693

      Pid.Error_Fd := Pipe3.Input;
      Set_Close_On_Exec (Pipe3.Input, True, Status);
   end Set_Up_Communications;

   ----------------------------------
   -- Set_Up_Parent_Communications --
   ----------------------------------

   procedure Set_Up_Parent_Communications
     (Pid   : in out Process_Descriptor;
      Pipe1 : in out Pipe_Type;
      Pipe2 : in out Pipe_Type;
      Pipe3 : in out Pipe_Type)
   is
      pragma Warnings (Off, Pid);
<<<<<<< HEAD
=======
      pragma Warnings (Off, Pipe1);
      pragma Warnings (Off, Pipe2);
      pragma Warnings (Off, Pipe3);
>>>>>>> 751ff693
   begin
      Close (Pipe1.Input);
      Close (Pipe2.Output);
      Close (Pipe3.Output);
   end Set_Up_Parent_Communications;

   ------------------
   -- Trace_Filter --
   ------------------

   procedure Trace_Filter
     (Descriptor : Process_Descriptor'Class;
      Str        : String;
      User_Data  : System.Address := System.Null_Address)
   is
      pragma Warnings (Off, Descriptor);
      pragma Warnings (Off, User_Data);
   begin
      GNAT.IO.Put (Str);
   end Trace_Filter;

   --------------------
   -- Unlock_Filters --
   --------------------

   procedure Unlock_Filters (Descriptor : in out Process_Descriptor) is
   begin
      if Descriptor.Filters_Lock > 0 then
         Descriptor.Filters_Lock := Descriptor.Filters_Lock - 1;
      end if;
   end Unlock_Filters;

end GNAT.Expect;<|MERGE_RESOLUTION|>--- conflicted
+++ resolved
@@ -6,11 +6,7 @@
 --                                                                          --
 --                                 B o d y                                  --
 --                                                                          --
-<<<<<<< HEAD
---                     Copyright (C) 2000-2006, AdaCore                     --
-=======
 --                     Copyright (C) 2000-2007, AdaCore                     --
->>>>>>> 751ff693
 --                                                                          --
 -- GNAT is free software;  you can  redistribute it  and/or modify it under --
 -- terms of the  GNU General Public License as published  by the Free Soft- --
@@ -73,11 +69,7 @@
    procedure Free is new Ada.Unchecked_Deallocation
      (Pattern_Matcher, Pattern_Matcher_Access);
 
-<<<<<<< HEAD
-   procedure Free is new Unchecked_Deallocation
-=======
    procedure Free is new Ada.Unchecked_Deallocation
->>>>>>> 751ff693
      (Filter_List_Elem, Filter_List);
 
    procedure Call_Filters
@@ -108,8 +100,7 @@
      (Fds     : System.Address;
       Num_Fds : Integer;
       Timeout : Integer;
-      Is_Set  : System.Address)
-      return    Integer;
+      Is_Set  : System.Address) return Integer;
    pragma Import (C, Poll, "__gnat_expect_poll");
    --  Check whether there is any data waiting on the file descriptor
    --  Out_fd, and wait if there is none, at most Timeout milliseconds
@@ -229,13 +220,9 @@
 
       --  ??? Should have timeouts for different signals
 
-<<<<<<< HEAD
-      Kill (Descriptor.Pid, 9, 0);
-=======
       if Descriptor.Pid > 0 then  --  see comment in Send_Signal
          Kill (Descriptor.Pid, Sig_Num => 9, Close => 0);
       end if;
->>>>>>> 751ff693
 
       GNAT.OS_Lib.Free (Descriptor.Buffer);
       Descriptor.Buffer_Size := 0;
@@ -249,9 +236,6 @@
       end loop;
 
       Descriptor.Filters := null;
-<<<<<<< HEAD
-      Status := Waitpid (Descriptor.Pid);
-=======
 
       --  Check process id (see comment in Send_Signal)
 
@@ -260,7 +244,6 @@
       else
          raise Invalid_Process;
       end if;
->>>>>>> 751ff693
    end Close;
 
    procedure Close (Descriptor : in out Process_Descriptor) is
@@ -809,11 +792,7 @@
      (Command    : String;
       Arguments  : GNAT.OS_Lib.Argument_List;
       Input      : String;
-<<<<<<< HEAD
-      Status     : access Integer;
-=======
       Status     : not null access Integer;
->>>>>>> 751ff693
       Err_To_Out : Boolean := False) return String
    is
       use GNAT.Expect;
@@ -839,10 +818,7 @@
 
       declare
          Result : Expect_Match;
-<<<<<<< HEAD
-=======
          pragma Unreferenced (Result);
->>>>>>> 751ff693
 
       begin
          --  This loop runs until the call to Expect raises Process_Died
@@ -856,18 +832,11 @@
                pragma Assert (S'Length > 0);
 
             begin
-<<<<<<< HEAD
-               --  Expand buffer if we need more space
-
-               if Last + S'Length > Output'Last then
-                  NOutput := new String (1 .. 2 * Output'Last);
-=======
                --  Expand buffer if we need more space. Note here that we add
                --  S'Length to ensure that S will fit in the new buffer size.
 
                if Last + S'Length > Output'Last then
                   NOutput := new String (1 .. 2 * Output'Last + S'Length);
->>>>>>> 751ff693
                   NOutput (Output'Range) := Output.all;
                   Free (Output);
 
@@ -905,12 +874,8 @@
    ------------------
 
    function Get_Error_Fd
-<<<<<<< HEAD
-     (Descriptor : Process_Descriptor) return GNAT.OS_Lib.File_Descriptor is
-=======
      (Descriptor : Process_Descriptor) return GNAT.OS_Lib.File_Descriptor
    is
->>>>>>> 751ff693
    begin
       return Descriptor.Error_Fd;
    end Get_Error_Fd;
@@ -920,12 +885,8 @@
    ------------------
 
    function Get_Input_Fd
-<<<<<<< HEAD
-     (Descriptor : Process_Descriptor) return GNAT.OS_Lib.File_Descriptor is
-=======
      (Descriptor : Process_Descriptor) return GNAT.OS_Lib.File_Descriptor
    is
->>>>>>> 751ff693
    begin
       return Descriptor.Input_Fd;
    end Get_Input_Fd;
@@ -935,12 +896,8 @@
    -------------------
 
    function Get_Output_Fd
-<<<<<<< HEAD
-     (Descriptor : Process_Descriptor) return GNAT.OS_Lib.File_Descriptor is
-=======
      (Descriptor : Process_Descriptor) return GNAT.OS_Lib.File_Descriptor
    is
->>>>>>> 751ff693
    begin
       return Descriptor.Output_Fd;
    end Get_Output_Fd;
@@ -950,12 +907,8 @@
    -------------
 
    function Get_Pid
-<<<<<<< HEAD
-     (Descriptor : Process_Descriptor) return Process_Id is
-=======
      (Descriptor : Process_Descriptor) return Process_Id
    is
->>>>>>> 751ff693
    begin
       return Descriptor.Pid;
    end Get_Pid;
@@ -1167,21 +1120,12 @@
       Add_LF       : Boolean := True;
       Empty_Buffer : Boolean := False)
    is
-<<<<<<< HEAD
-      Full_Str    : constant String := Str & ASCII.LF;
-      Last        : Natural;
-      Result      : Expect_Match;
-      Descriptors : Array_Of_Pd := (1 => Descriptor'Unrestricted_Access);
-
-      Discard : Natural;
-=======
       Line_Feed   : aliased constant String := (1 .. 1 => ASCII.LF);
       Descriptors : Array_Of_Pd := (1 => Descriptor'Unrestricted_Access);
 
       Result  : Expect_Match;
       Discard : Natural;
       pragma Warnings (Off, Result);
->>>>>>> 751ff693
       pragma Warnings (Off, Discard);
 
    begin
@@ -1207,16 +1151,6 @@
          Discard :=
            Write (Descriptor.Input_Fd, Line_Feed'Address, 1);
       end if;
-<<<<<<< HEAD
-
-      Call_Filters (Descriptor, Full_Str (Full_Str'First .. Last), Input);
-
-      Discard :=
-        Write (Descriptor.Input_Fd,
-               Full_Str'Address,
-               Last - Full_Str'First + 1);
-=======
->>>>>>> 751ff693
    end Send;
 
    -----------------
@@ -1228,10 +1162,6 @@
       Signal     : Integer)
    is
    begin
-<<<<<<< HEAD
-      Kill (Descriptor.Pid, Signal, 1);
-      --  ??? Need to check process status here
-=======
       --  A nonpositive process id passed to kill has special meanings. For
       --  example, -1 means kill all processes in sight, including self, in
       --  POSIX and Windows (and something slightly different in Linux). See
@@ -1245,7 +1175,6 @@
       else
          raise Invalid_Process;
       end if;
->>>>>>> 751ff693
    end Send_Signal;
 
    ---------------------------------
@@ -1318,10 +1247,7 @@
       Pipe3      : not null access Pipe_Type)
    is
       Status : Boolean;
-<<<<<<< HEAD
-=======
       pragma Unreferenced (Status);
->>>>>>> 751ff693
 
    begin
       --  Create the pipes
@@ -1359,12 +1285,7 @@
          end if;
       end if;
 
-<<<<<<< HEAD
-      --  As above, we record the proper fd for the child's
-      --  standard error stream.
-=======
       --  As above, record the proper fd for the child's standard error stream
->>>>>>> 751ff693
 
       Pid.Error_Fd := Pipe3.Input;
       Set_Close_On_Exec (Pipe3.Input, True, Status);
@@ -1381,12 +1302,9 @@
       Pipe3 : in out Pipe_Type)
    is
       pragma Warnings (Off, Pid);
-<<<<<<< HEAD
-=======
       pragma Warnings (Off, Pipe1);
       pragma Warnings (Off, Pipe2);
       pragma Warnings (Off, Pipe3);
->>>>>>> 751ff693
    begin
       Close (Pipe1.Input);
       Close (Pipe2.Output);

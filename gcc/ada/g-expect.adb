--- conflicted
+++ resolved
@@ -6,11 +6,7 @@
 --                                                                          --
 --                                 B o d y                                  --
 --                                                                          --
-<<<<<<< HEAD
---                     Copyright (C) 2000-2006, AdaCore                     --
-=======
 --                     Copyright (C) 2000-2007, AdaCore                     --
->>>>>>> 60a98cce
 --                                                                          --
 -- GNAT is free software;  you can  redistribute it  and/or modify it under --
 -- terms of the  GNU General Public License as published  by the Free Soft- --
@@ -224,13 +220,9 @@
 
       --  ??? Should have timeouts for different signals
 
-<<<<<<< HEAD
-      Kill (Descriptor.Pid, 9, 0);
-=======
       if Descriptor.Pid > 0 then  --  see comment in Send_Signal
          Kill (Descriptor.Pid, Sig_Num => 9, Close => 0);
       end if;
->>>>>>> 60a98cce
 
       GNAT.OS_Lib.Free (Descriptor.Buffer);
       Descriptor.Buffer_Size := 0;
@@ -1154,16 +1146,6 @@
          Discard :=
            Write (Descriptor.Input_Fd, Line_Feed'Address, 1);
       end if;
-<<<<<<< HEAD
-
-      Call_Filters (Descriptor, Full_Str (Full_Str'First .. Last), Input);
-
-      Discard :=
-        Write (Descriptor.Input_Fd,
-               Full_Str'Address,
-               Last - Full_Str'First + 1);
-=======
->>>>>>> 60a98cce
    end Send;
 
    -----------------
@@ -1175,10 +1157,6 @@
       Signal     : Integer)
    is
    begin
-<<<<<<< HEAD
-      Kill (Descriptor.Pid, Signal, 1);
-      --  ??? Need to check process status here
-=======
       --  A nonpositive process id passed to kill has special meanings. For
       --  example, -1 means kill all processes in sight, including self, in
       --  POSIX and Windows (and something slightly different in Linux). See
@@ -1192,7 +1170,6 @@
       else
          raise Invalid_Process;
       end if;
->>>>>>> 60a98cce
    end Send_Signal;
 
    ---------------------------------

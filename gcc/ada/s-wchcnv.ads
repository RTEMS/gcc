--- conflicted
+++ resolved
@@ -6,11 +6,7 @@
 --                                                                          --
 --                                 S p e c                                  --
 --                                                                          --
-<<<<<<< HEAD
---          Copyright (C) 1992-2005, Free Software Foundation, Inc.         --
-=======
 --          Copyright (C) 1992-2007, Free Software Foundation, Inc.         --
->>>>>>> 751ff693
 --                                                                          --
 -- GNAT is free software;  you can  redistribute it  and/or modify it under --
 -- terms of the  GNU General Public License as published  by the Free Soft- --
@@ -35,10 +31,6 @@
 --                                                                          --
 ------------------------------------------------------------------------------
 
-<<<<<<< HEAD
---  This unit may be used directly from an application program by providing
---  an appropriate WITH, and the interface can be expected to remain stable.
-=======
 --  This package contains generic subprograms used for converting between
 --  sequences of Character and Wide_Character. Wide_Wide_Character values
 --  are also handled, but represented using integer range types defined in
@@ -56,7 +48,6 @@
 pragma Warnings (Off);
 pragma Compiler_Unit;
 pragma Warnings (On);
->>>>>>> 751ff693
 
 with System.WCh_Con;
 
@@ -66,11 +57,8 @@
    type UTF_32_Code is range 0 .. 16#7FFF_FFFF#;
    for UTF_32_Code'Size use 32;
    --  Range of allowed UTF-32 encoding values
-<<<<<<< HEAD
-=======
 
    type UTF_32_String is array (Positive range <>) of UTF_32_Code;
->>>>>>> 751ff693
 
    generic
       with function In_Char return Character;
@@ -93,16 +81,6 @@
    --  the same approach. If the input string contains the sequence [" then
    --  this is assumed to be the start of a brackets encoding sequence, and
    --  if it does not match the syntax, an error is raised.
-
-   generic
-      with function In_Char return Character;
-   function Char_Sequence_To_UTF_32
-     (C  : Character;
-      EM : System.WCh_Con.WC_Encoding_Method) return UTF_32_Code;
-   --  This is similar to the above, but the function returns a code from
-   --  the full UTF_32 code set, which covers the full range of possible
-   --  values in Wide_Wide_Character. The result can be converted to
-   --  Wide_Wide_Character form using Wide_Wide_Character'Val.
 
    generic
       with function In_Char return Character;
@@ -139,14 +117,4 @@
    --  in Wide_Wide_Character. To convert a Wide_Wide_Character value, the
    --  caller can use Wide_Wide_Character'Pos in the call.
 
-   generic
-      with procedure Out_Char (C : Character);
-   procedure UTF_32_To_Char_Sequence
-     (Val : UTF_32_Code;
-      EM  : System.WCh_Con.WC_Encoding_Method);
-   --  This is similar to the above, but the input value is a code from the
-   --  full UTF_32 code set, which covers the full range of possible values
-   --  in Wide_Wide_Character. To convert a Wide_Wide_Character value, the
-   --  caller can use Wide_Wide_Character'Pos in the call.
-
 end System.WCh_Cnv;
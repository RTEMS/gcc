------------------------------------------------------------------------------
--                                                                          --
--                         GNAT COMPILER COMPONENTS                         --
--                                                                          --
--                             S E M _ C H 1 3                              --
--                                                                          --
--                                 B o d y                                  --
--                                                                          --
<<<<<<< HEAD
--          Copyright (C) 1992-2005, Free Software Foundation, Inc.         --
=======
--          Copyright (C) 1992-2006, Free Software Foundation, Inc.         --
>>>>>>> c355071f
--                                                                          --
-- GNAT is free software;  you can  redistribute it  and/or modify it under --
-- terms of the  GNU General Public License as published  by the Free Soft- --
-- ware  Foundation;  either version 2,  or (at your option) any later ver- --
-- sion.  GNAT is distributed in the hope that it will be useful, but WITH- --
-- OUT ANY WARRANTY;  without even the  implied warranty of MERCHANTABILITY --
-- or FITNESS FOR A PARTICULAR PURPOSE.  See the GNU General Public License --
-- for  more details.  You should have  received  a copy of the GNU General --
-- Public License  distributed with GNAT;  see file COPYING.  If not, write --
-- to  the  Free Software Foundation,  51  Franklin  Street,  Fifth  Floor, --
-- Boston, MA 02110-1301, USA.                                              --
--                                                                          --
-- GNAT was originally developed  by the GNAT team at  New York University. --
-- Extensive contributions were provided by Ada Core Technologies Inc.      --
--                                                                          --
------------------------------------------------------------------------------

with Atree;    use Atree;
with Checks;   use Checks;
with Einfo;    use Einfo;
with Errout;   use Errout;
with Exp_Tss;  use Exp_Tss;
with Exp_Util; use Exp_Util;
with Lib;      use Lib;
with Nlists;   use Nlists;
with Nmake;    use Nmake;
with Opt;      use Opt;
with Restrict; use Restrict;
with Rident;   use Rident;
with Rtsfind;  use Rtsfind;
with Sem;      use Sem;
with Sem_Ch8;  use Sem_Ch8;
with Sem_Eval; use Sem_Eval;
with Sem_Res;  use Sem_Res;
with Sem_Type; use Sem_Type;
with Sem_Util; use Sem_Util;
with Sem_Warn; use Sem_Warn;
with Snames;   use Snames;
with Stand;    use Stand;
with Sinfo;    use Sinfo;
with Table;
with Targparm; use Targparm;
with Ttypes;   use Ttypes;
with Tbuild;   use Tbuild;
with Urealp;   use Urealp;

with GNAT.Heap_Sort_A; use GNAT.Heap_Sort_A;

package body Sem_Ch13 is

   SSU : constant Pos := System_Storage_Unit;
   --  Convenient short hand for commonly used constant

   -----------------------
   -- Local Subprograms --
   -----------------------

   procedure Alignment_Check_For_Esize_Change (Typ : Entity_Id);
   --  This routine is called after setting the Esize of type entity Typ.
   --  The purpose is to deal with the situation where an aligment has been
   --  inherited from a derived type that is no longer appropriate for the
   --  new Esize value. In this case, we reset the Alignment to unknown.

   procedure Check_Component_Overlap (C1_Ent, C2_Ent : Entity_Id);
   --  Given two entities for record components or discriminants, checks
   --  if they hav overlapping component clauses and issues errors if so.

   function Get_Alignment_Value (Expr : Node_Id) return Uint;
   --  Given the expression for an alignment value, returns the corresponding
   --  Uint value. If the value is inappropriate, then error messages are
   --  posted as required, and a value of No_Uint is returned.

   function Is_Operational_Item (N : Node_Id) return Boolean;
   --  A specification for a stream attribute is allowed before the full
   --  type is declared, as explained in AI-00137 and the corrigendum.
   --  Attributes that do not specify a representation characteristic are
   --  operational attributes.

   function Address_Aliased_Entity (N : Node_Id) return Entity_Id;
   --  If expression N is of the form E'Address, return E

   procedure Mark_Aliased_Address_As_Volatile (N : Node_Id);
   --  This is used for processing of an address representation clause. If
   --  the expression N is of the form of K'Address, then the entity that
   --  is associated with K is marked as volatile.

   procedure New_Stream_Subprogram
     (N    : Node_Id;
      Ent  : Entity_Id;
      Subp : Entity_Id;
      Nam  : TSS_Name_Type);
   --  Create a subprogram renaming of a given stream attribute to the
   --  designated subprogram and then in the tagged case, provide this as a
   --  primitive operation, or in the non-tagged case make an appropriate TSS
   --  entry. This is more properly an expansion activity than just semantics,
   --  but the presence of user-defined stream functions for limited types is a
   --  legality check, which is why this takes place here rather than in
   --  exp_ch13, where it was previously. Nam indicates the name of the TSS
   --  function to be generated.
   --
   --  To avoid elaboration anomalies with freeze nodes, for untagged types
   --  we generate both a subprogram declaration and a subprogram renaming
   --  declaration, so that the attribute specification is handled as a
   --  renaming_as_body. For tagged types, the specification is one of the
   --  primitive specs.

   ----------------------------------------------
   -- Table for Validate_Unchecked_Conversions --
   ----------------------------------------------

   --  The following table collects unchecked conversions for validation.
   --  Entries are made by Validate_Unchecked_Conversion and then the
   --  call to Validate_Unchecked_Conversions does the actual error
   --  checking and posting of warnings. The reason for this delayed
   --  processing is to take advantage of back-annotations of size and
   --  alignment values peformed by the back end.

   type UC_Entry is record
      Enode  : Node_Id;   -- node used for posting warnings
      Source : Entity_Id; -- source type for unchecked conversion
      Target : Entity_Id; -- target type for unchecked conversion
   end record;

   package Unchecked_Conversions is new Table.Table (
     Table_Component_Type => UC_Entry,
     Table_Index_Type     => Int,
     Table_Low_Bound      => 1,
     Table_Initial        => 50,
     Table_Increment      => 200,
     Table_Name           => "Unchecked_Conversions");

   ----------------------------
   -- Address_Aliased_Entity --
   ----------------------------

   function Address_Aliased_Entity (N : Node_Id) return Entity_Id is
   begin
      if Nkind (N) = N_Attribute_Reference
        and then Attribute_Name (N) = Name_Address
      then
         declare
            Nam : Node_Id := Prefix (N);
         begin
            while False
              or else Nkind (Nam) = N_Selected_Component
              or else Nkind (Nam) = N_Indexed_Component
            loop
               Nam := Prefix (Nam);
            end loop;

            if Is_Entity_Name (Nam) then
               return Entity (Nam);
            end if;
         end;
      end if;

      return Empty;
   end Address_Aliased_Entity;

   --------------------------------------
   -- Alignment_Check_For_Esize_Change --
   --------------------------------------

   procedure Alignment_Check_For_Esize_Change (Typ : Entity_Id) is
   begin
      --  If the alignment is known, and not set by a rep clause, and is
      --  inconsistent with the size being set, then reset it to unknown,
      --  we assume in this case that the size overrides the inherited
      --  alignment, and that the alignment must be recomputed.

      if Known_Alignment (Typ)
        and then not Has_Alignment_Clause (Typ)
        and then Esize (Typ) mod (Alignment (Typ) * SSU) /= 0
      then
         Init_Alignment (Typ);
      end if;
   end Alignment_Check_For_Esize_Change;

   -----------------------
   -- Analyze_At_Clause --
   -----------------------

   --  An at clause is replaced by the corresponding Address attribute
   --  definition clause that is the preferred approach in Ada 95.

   procedure Analyze_At_Clause (N : Node_Id) is
   begin
      Check_Restriction (No_Obsolescent_Features, N);

      if Warn_On_Obsolescent_Feature then
         Error_Msg_N
           ("at clause is an obsolescent feature ('R'M 'J.7(2))?", N);
         Error_Msg_N
           ("\use address attribute definition clause instead?", N);
      end if;

      Rewrite (N,
        Make_Attribute_Definition_Clause (Sloc (N),
          Name  => Identifier (N),
          Chars => Name_Address,
          Expression => Expression (N)));
      Analyze_Attribute_Definition_Clause (N);
   end Analyze_At_Clause;

   -----------------------------------------
   -- Analyze_Attribute_Definition_Clause --
   -----------------------------------------

   procedure Analyze_Attribute_Definition_Clause (N : Node_Id) is
      Loc   : constant Source_Ptr   := Sloc (N);
      Nam   : constant Node_Id      := Name (N);
      Attr  : constant Name_Id      := Chars (N);
      Expr  : constant Node_Id      := Expression (N);
      Id    : constant Attribute_Id := Get_Attribute_Id (Attr);
      Ent   : Entity_Id;
      U_Ent : Entity_Id;

      FOnly : Boolean := False;
      --  Reset to True for subtype specific attribute (Alignment, Size)
      --  and for stream attributes, i.e. those cases where in the call
      --  to Rep_Item_Too_Late, FOnly is set True so that only the freezing
      --  rules are checked. Note that the case of stream attributes is not
      --  clear from the RM, but see AI95-00137. Also, the RM seems to
      --  disallow Storage_Size for derived task types, but that is also
      --  clearly unintentional.

      procedure Analyze_Stream_TSS_Definition (TSS_Nam : TSS_Name_Type);
      --  Common processing for 'Read, 'Write, 'Input and 'Output attribute
      --  definition clauses.

      procedure Analyze_Stream_TSS_Definition (TSS_Nam : TSS_Name_Type) is
         Subp : Entity_Id := Empty;
         I    : Interp_Index;
         It   : Interp;
         Pnam : Entity_Id;

         Is_Read : constant Boolean := (TSS_Nam = TSS_Stream_Read);

         function Has_Good_Profile (Subp : Entity_Id) return Boolean;
         --  Return true if the entity is a subprogram with an appropriate
         --  profile for the attribute being defined.

         ----------------------
         -- Has_Good_Profile --
         ----------------------

         function Has_Good_Profile (Subp : Entity_Id) return Boolean is
            F              : Entity_Id;
            Is_Function    : constant Boolean := (TSS_Nam = TSS_Stream_Input);
            Expected_Ekind : constant array (Boolean) of Entity_Kind :=
                               (False => E_Procedure, True => E_Function);
            Typ            : Entity_Id;

         begin
            if Ekind (Subp) /= Expected_Ekind (Is_Function) then
               return False;
            end if;

            F := First_Formal (Subp);

            if No (F)
              or else Ekind (Etype (F)) /= E_Anonymous_Access_Type
              or else Designated_Type (Etype (F)) /=
                               Class_Wide_Type (RTE (RE_Root_Stream_Type))
            then
               return False;
            end if;

            if not Is_Function then
               Next_Formal (F);

               declare
                  Expected_Mode : constant array (Boolean) of Entity_Kind :=
                                    (False => E_In_Parameter,
                                     True  => E_Out_Parameter);
               begin
                  if Parameter_Mode (F) /= Expected_Mode (Is_Read) then
                     return False;
                  end if;
               end;

               Typ := Etype (F);

            else
               Typ := Etype (Subp);
            end if;

            return Base_Type (Typ) = Base_Type (Ent)
              and then No (Next_Formal (F));

         end Has_Good_Profile;

      --  Start of processing for Analyze_Stream_TSS_Definition

      begin
         FOnly := True;

         if not Is_Type (U_Ent) then
            Error_Msg_N ("local name must be a subtype", Nam);
            return;
         end if;

         Pnam := TSS (Base_Type (U_Ent), TSS_Nam);

<<<<<<< HEAD
         if Present (Pnam) and then Has_Good_Profile (Pnam) then
=======
         --  If Pnam is present, it can be either inherited from an ancestor
         --  type (in which case it is legal to redefine it for this type), or
         --  be a previous definition of the attribute for the same type (in
         --  which case it is illegal).

         --  In the first case, it will have been analyzed already, and we
         --  can check that its profile does not match the expected profile
         --  for a stream attribute of U_Ent. In the second case, either Pnam
         --  has been analyzed (and has the expected profile), or it has not
         --  been analyzed yet (case of a type that has not been frozen yet
         --  and for which the stream attribute has been set using Set_TSS).

         if Present (Pnam)
           and then (No (First_Entity (Pnam)) or else Has_Good_Profile (Pnam))
         then
>>>>>>> c355071f
            Error_Msg_Sloc := Sloc (Pnam);
            Error_Msg_Name_1 := Attr;
            Error_Msg_N ("% attribute already defined #", Nam);
            return;
         end if;

         Analyze (Expr);

         if Is_Entity_Name (Expr) then
            if not Is_Overloaded (Expr) then
               if Has_Good_Profile (Entity (Expr)) then
                  Subp := Entity (Expr);
               end if;

            else
               Get_First_Interp (Expr, I, It);

               while Present (It.Nam) loop
                  if Has_Good_Profile (It.Nam) then
                     Subp := It.Nam;
                     exit;
                  end if;

                  Get_Next_Interp (I, It);
               end loop;
            end if;
         end if;

         if Present (Subp) then
            if Is_Abstract (Subp) then
               Error_Msg_N ("stream subprogram must not be abstract", Expr);
               return;
            end if;

            Set_Entity (Expr, Subp);
            Set_Etype (Expr, Etype (Subp));

<<<<<<< HEAD
            if TSS_Nam = TSS_Stream_Input then
               New_Stream_Function (N, U_Ent, Subp, TSS_Nam);
            else
               New_Stream_Procedure (N, U_Ent, Subp, TSS_Nam,
                                     Out_P => Is_Read);
            end if;
=======
            New_Stream_Subprogram (N, U_Ent, Subp, TSS_Nam);
>>>>>>> c355071f

         else
            Error_Msg_Name_1 := Attr;
            Error_Msg_N ("incorrect expression for% attribute", Expr);
         end if;
      end Analyze_Stream_TSS_Definition;

   --  Start of processing for Analyze_Attribute_Definition_Clause

   begin
      Analyze (Nam);
      Ent := Entity (Nam);

      if Rep_Item_Too_Early (Ent, N) then
         return;
      end if;

      --  Rep clause applies to full view of incomplete type or private type if
      --  we have one (if not, this is a premature use of the type). However,
      --  certain semantic checks need to be done on the specified entity (i.e.
      --  the private view), so we save it in Ent.

      if Is_Private_Type (Ent)
        and then Is_Derived_Type (Ent)
        and then not Is_Tagged_Type (Ent)
        and then No (Full_View (Ent))
      then
         --  If this is a private type whose completion is a derivation from
         --  another private type, there is no full view, and the attribute
         --  belongs to the type itself, not its underlying parent.

         U_Ent := Ent;

      elsif Ekind (Ent) = E_Incomplete_Type then

         --  The attribute applies to the full view, set the entity of the
         --  attribute definition accordingly.

         Ent := Underlying_Type (Ent);
         U_Ent := Ent;
         Set_Entity (Nam, Ent);

      else
         U_Ent := Underlying_Type (Ent);
      end if;

      --  Complete other routine error checks

      if Etype (Nam) = Any_Type then
         return;

      elsif Scope (Ent) /= Current_Scope then
         Error_Msg_N ("entity must be declared in this scope", Nam);
         return;

      elsif No (U_Ent) then
         U_Ent := Ent;

      elsif Is_Type (U_Ent)
        and then not Is_First_Subtype (U_Ent)
        and then Id /= Attribute_Object_Size
        and then Id /= Attribute_Value_Size
        and then not From_At_Mod (N)
      then
         Error_Msg_N ("cannot specify attribute for subtype", Nam);
         return;
      end if;

      --  Switch on particular attribute

      case Id is

         -------------
         -- Address --
         -------------

         --  Address attribute definition clause

         when Attribute_Address => Address : begin
            Analyze_And_Resolve (Expr, RTE (RE_Address));

            if Present (Address_Clause (U_Ent)) then
               Error_Msg_N ("address already given for &", Nam);

            --  Case of address clause for subprogram

            elsif Is_Subprogram (U_Ent) then
               if Has_Homonym (U_Ent) then
                  Error_Msg_N
                    ("address clause cannot be given " &
                     "for overloaded subprogram",
                     Nam);
               end if;

               --  For subprograms, all address clauses are permitted,
               --  and we mark the subprogram as having a deferred freeze
               --  so that Gigi will not elaborate it too soon.

               --  Above needs more comments, what is too soon about???

               Set_Has_Delayed_Freeze (U_Ent);

            --  Case of address clause for entry

            elsif Ekind (U_Ent) = E_Entry then
               if Nkind (Parent (N)) = N_Task_Body then
                  Error_Msg_N
                    ("entry address must be specified in task spec", Nam);
               end if;

               --  For entries, we require a constant address

               Check_Constant_Address_Clause (Expr, U_Ent);

               if Is_Task_Type (Scope (U_Ent))
                 and then Comes_From_Source (Scope (U_Ent))
               then
                  Error_Msg_N
                    ("?entry address declared for entry in task type", N);
                  Error_Msg_N
                    ("\?only one task can be declared of this type", N);
               end if;

               Check_Restriction (No_Obsolescent_Features, N);

               if Warn_On_Obsolescent_Feature then
                  Error_Msg_N
                    ("attaching interrupt to task entry is an " &
                     "obsolescent feature ('R'M 'J.7.1)?", N);
                  Error_Msg_N
                    ("\use interrupt procedure instead?", N);
               end if;

            --  Case of an address clause for a controlled object:
            --  erroneous execution.

            elsif Is_Controlled (Etype (U_Ent)) then
               Error_Msg_NE
                 ("?controlled object& must not be overlaid", Nam, U_Ent);
               Error_Msg_N
                 ("\?Program_Error will be raised at run time", Nam);
               Insert_Action (Declaration_Node (U_Ent),
                 Make_Raise_Program_Error (Loc,
                   Reason => PE_Overlaid_Controlled_Object));

            --  Case of address clause for a (non-controlled) object

            elsif
              Ekind (U_Ent) = E_Variable
                or else
              Ekind (U_Ent) = E_Constant
            then
               declare
                  Expr : constant Node_Id   := Expression (N);
                  Aent : constant Entity_Id := Address_Aliased_Entity (Expr);

               begin
                  --  Exported variables cannot have an address clause,
                  --  because this cancels the effect of the pragma Export

                  if Is_Exported (U_Ent) then
                     Error_Msg_N
                       ("cannot export object with address clause", Nam);

                  --  Overlaying controlled objects is erroneous

                  elsif Present (Aent)
                    and then Is_Controlled (Etype (Aent))
                  then
                     Error_Msg_N
                       ("?controlled object must not be overlaid", Expr);
                     Error_Msg_N
                       ("\?Program_Error will be raised at run time", Expr);
                     Insert_Action (Declaration_Node (U_Ent),
                       Make_Raise_Program_Error (Loc,
                         Reason => PE_Overlaid_Controlled_Object));

                  elsif Present (Aent)
                    and then Ekind (U_Ent) = E_Constant
                    and then Ekind (Aent) /= E_Constant
                  then
                     Error_Msg_N ("constant overlays a variable?", Expr);

                  elsif Present (Renamed_Object (U_Ent)) then
                     Error_Msg_N
                       ("address clause not allowed"
                          & " for a renaming declaration ('R'M 13.1(6))", Nam);

                  --  Imported variables can have an address clause, but then
                  --  the import is pretty meaningless except to suppress
                  --  initializations, so we do not need such variables to
                  --  be statically allocated (and in fact it causes trouble
                  --  if the address clause is a local value).

                  elsif Is_Imported (U_Ent) then
                     Set_Is_Statically_Allocated (U_Ent, False);
                  end if;

                  --  We mark a possible modification of a variable with an
                  --  address clause, since it is likely aliasing is occurring.

                  Note_Possible_Modification (Nam);

                  --  Here we are checking for explicit overlap of one
                  --  variable by another, and if we find this, then we
                  --  mark the overlapped variable as also being aliased.

                  --  First case is where we have an explicit

                  --    for J'Address use K'Address;

                  --  In this case, we mark K as volatile

                  Mark_Aliased_Address_As_Volatile (Expr);

                  --  Second case is where we have a constant whose
                  --  definition is of the form of an address as in:

                  --     A : constant Address := K'Address;
                  --     ...
                  --     for B'Address use A;

                  --  In this case we also mark K as volatile

                  if Is_Entity_Name (Expr) then
                     declare
                        Ent  : constant Entity_Id := Entity (Expr);
                        Decl : constant Node_Id   := Declaration_Node (Ent);

                     begin
                        if Ekind (Ent) = E_Constant
                          and then Nkind (Decl) = N_Object_Declaration
                          and then Present (Expression (Decl))
                        then
                           Mark_Aliased_Address_As_Volatile
                             (Expression (Decl));
                        end if;
                     end;
                  end if;

                  --  Legality checks on the address clause for initialized
                  --  objects is deferred until the freeze point, because
                  --  a subsequent pragma might indicate that the object is
                  --  imported and thus not initialized.

                  Set_Has_Delayed_Freeze (U_Ent);

                  if Is_Exported (U_Ent) then
                     Error_Msg_N
                       ("& cannot be exported if an address clause is given",
                        Nam);
                     Error_Msg_N
                       ("\define and export a variable " &
                        "that holds its address instead",
                        Nam);
                  end if;

                  --  Entity has delayed freeze, so we will generate an
                  --  alignment check at the freeze point unless suppressed.

                  if not Range_Checks_Suppressed (U_Ent)
                    and then not Alignment_Checks_Suppressed (U_Ent)
                  then
                     Set_Check_Address_Alignment (N);
                  end if;

                  --  Kill the size check code, since we are not allocating
                  --  the variable, it is somewhere else.

                  Kill_Size_Check_Code (U_Ent);
               end;

            --  Not a valid entity for an address clause

            else
               Error_Msg_N ("address cannot be given for &", Nam);
            end if;
         end Address;

         ---------------
         -- Alignment --
         ---------------

         --  Alignment attribute definition clause

         when Attribute_Alignment => Alignment_Block : declare
            Align : constant Uint := Get_Alignment_Value (Expr);

         begin
            FOnly := True;

            if not Is_Type (U_Ent)
              and then Ekind (U_Ent) /= E_Variable
              and then Ekind (U_Ent) /= E_Constant
            then
               Error_Msg_N ("alignment cannot be given for &", Nam);

            elsif Has_Alignment_Clause (U_Ent) then
               Error_Msg_Sloc := Sloc (Alignment_Clause (U_Ent));
               Error_Msg_N ("alignment clause previously given#", N);

            elsif Align /= No_Uint then
               Set_Has_Alignment_Clause (U_Ent);
               Set_Alignment            (U_Ent, Align);
            end if;
         end Alignment_Block;

         ---------------
         -- Bit_Order --
         ---------------

         --  Bit_Order attribute definition clause

         when Attribute_Bit_Order => Bit_Order : declare
         begin
            if not Is_Record_Type (U_Ent) then
               Error_Msg_N
                 ("Bit_Order can only be defined for record type", Nam);

            else
               Analyze_And_Resolve (Expr, RTE (RE_Bit_Order));

               if Etype (Expr) = Any_Type then
                  return;

               elsif not Is_Static_Expression (Expr) then
                  Flag_Non_Static_Expr
                    ("Bit_Order requires static expression!", Expr);

               else
                  if (Expr_Value (Expr) = 0) /= Bytes_Big_Endian then
                     Set_Reverse_Bit_Order (U_Ent, True);
                  end if;
               end if;
            end if;
         end Bit_Order;

         --------------------
         -- Component_Size --
         --------------------

         --  Component_Size attribute definition clause

         when Attribute_Component_Size => Component_Size_Case : declare
            Csize    : constant Uint := Static_Integer (Expr);
            Btype    : Entity_Id;
            Biased   : Boolean;
            New_Ctyp : Entity_Id;
            Decl     : Node_Id;

         begin
            if not Is_Array_Type (U_Ent) then
               Error_Msg_N ("component size requires array type", Nam);
               return;
            end if;

            Btype := Base_Type (U_Ent);

            if Has_Component_Size_Clause (Btype) then
               Error_Msg_N
                 ("component size clase for& previously given", Nam);

            elsif Csize /= No_Uint then
               Check_Size (Expr, Component_Type (Btype), Csize, Biased);

               if Has_Aliased_Components (Btype)
                 and then Csize < 32
                 and then Csize /= 8
                 and then Csize /= 16
               then
                  Error_Msg_N
                    ("component size incorrect for aliased components", N);
                  return;
               end if;

               --  For the biased case, build a declaration for a subtype
               --  that will be used to represent the biased subtype that
               --  reflects the biased representation of components. We need
               --  this subtype to get proper conversions on referencing
               --  elements of the array.

               if Biased then
                  New_Ctyp :=
                    Make_Defining_Identifier (Loc,
                      Chars => New_External_Name (Chars (U_Ent), 'C', 0, 'T'));

                  Decl :=
                    Make_Subtype_Declaration (Loc,
                      Defining_Identifier => New_Ctyp,
                      Subtype_Indication  =>
                        New_Occurrence_Of (Component_Type (Btype), Loc));

                  Set_Parent (Decl, N);
                  Analyze (Decl, Suppress => All_Checks);

                  Set_Has_Delayed_Freeze        (New_Ctyp, False);
                  Set_Esize                     (New_Ctyp, Csize);
                  Set_RM_Size                   (New_Ctyp, Csize);
                  Init_Alignment                (New_Ctyp);
                  Set_Has_Biased_Representation (New_Ctyp, True);
                  Set_Is_Itype                  (New_Ctyp, True);
                  Set_Associated_Node_For_Itype (New_Ctyp, U_Ent);

                  Set_Component_Type (Btype, New_Ctyp);
               end if;

               Set_Component_Size            (Btype, Csize);
               Set_Has_Component_Size_Clause (Btype, True);
               Set_Has_Non_Standard_Rep      (Btype, True);
            end if;
         end Component_Size_Case;

         ------------------
         -- External_Tag --
         ------------------

         when Attribute_External_Tag => External_Tag :
         begin
            if not Is_Tagged_Type (U_Ent) then
               Error_Msg_N ("should be a tagged type", Nam);
            end if;

            Analyze_And_Resolve (Expr, Standard_String);

            if not Is_Static_Expression (Expr) then
               Flag_Non_Static_Expr
                 ("static string required for tag name!", Nam);
            end if;

            Set_Has_External_Tag_Rep_Clause (U_Ent);
         end External_Tag;

         -----------
         -- Input --
         -----------

         when Attribute_Input =>
            Analyze_Stream_TSS_Definition (TSS_Stream_Input);
            Set_Has_Specified_Stream_Input (Ent);

         -------------------
         -- Machine_Radix --
         -------------------

         --  Machine radix attribute definition clause

         when Attribute_Machine_Radix => Machine_Radix : declare
            Radix : constant Uint := Static_Integer (Expr);

         begin
            if not Is_Decimal_Fixed_Point_Type (U_Ent) then
               Error_Msg_N ("decimal fixed-point type expected for &", Nam);

            elsif Has_Machine_Radix_Clause (U_Ent) then
               Error_Msg_Sloc := Sloc (Alignment_Clause (U_Ent));
               Error_Msg_N ("machine radix clause previously given#", N);

            elsif Radix /= No_Uint then
               Set_Has_Machine_Radix_Clause (U_Ent);
               Set_Has_Non_Standard_Rep (Base_Type (U_Ent));

               if Radix = 2 then
                  null;
               elsif Radix = 10 then
                  Set_Machine_Radix_10 (U_Ent);
               else
                  Error_Msg_N ("machine radix value must be 2 or 10", Expr);
               end if;
            end if;
         end Machine_Radix;

         -----------------
         -- Object_Size --
         -----------------

         --  Object_Size attribute definition clause

         when Attribute_Object_Size => Object_Size : declare
            Size   : constant Uint := Static_Integer (Expr);
            Biased : Boolean;

         begin
            if not Is_Type (U_Ent) then
               Error_Msg_N ("Object_Size cannot be given for &", Nam);

            elsif Has_Object_Size_Clause (U_Ent) then
               Error_Msg_N ("Object_Size already given for &", Nam);

            else
               Check_Size (Expr, U_Ent, Size, Biased);

               if Size /= 8
                    and then
                  Size /= 16
                    and then
                  Size /= 32
                    and then
                  UI_Mod (Size, 64) /= 0
               then
                  Error_Msg_N
                    ("Object_Size must be 8, 16, 32, or multiple of 64",
                     Expr);
               end if;

               Set_Esize (U_Ent, Size);
               Set_Has_Object_Size_Clause (U_Ent);
               Alignment_Check_For_Esize_Change (U_Ent);
            end if;
         end Object_Size;

         ------------
         -- Output --
         ------------

         when Attribute_Output =>
            Analyze_Stream_TSS_Definition (TSS_Stream_Output);
            Set_Has_Specified_Stream_Output (Ent);

         ----------
         -- Read --
         ----------

         when Attribute_Read =>
            Analyze_Stream_TSS_Definition (TSS_Stream_Read);
            Set_Has_Specified_Stream_Read (Ent);

         ----------
         -- Size --
         ----------

         --  Size attribute definition clause

         when Attribute_Size => Size : declare
            Size   : constant Uint := Static_Integer (Expr);
            Etyp   : Entity_Id;
            Biased : Boolean;

         begin
            FOnly := True;

            if Has_Size_Clause (U_Ent) then
               Error_Msg_N ("size already given for &", Nam);

            elsif not Is_Type (U_Ent)
              and then Ekind (U_Ent) /= E_Variable
              and then Ekind (U_Ent) /= E_Constant
            then
               Error_Msg_N ("size cannot be given for &", Nam);

            elsif Is_Array_Type (U_Ent)
              and then not Is_Constrained (U_Ent)
            then
               Error_Msg_N
                 ("size cannot be given for unconstrained array", Nam);

            elsif Size /= No_Uint then
               if Is_Type (U_Ent) then
                  Etyp := U_Ent;
               else
                  Etyp := Etype (U_Ent);
               end if;

               --  Check size, note that Gigi is in charge of checking
               --  that the size of an array or record type is OK. Also
               --  we do not check the size in the ordinary fixed-point
               --  case, since it is too early to do so (there may be a
               --  subsequent small clause that affects the size). We can
               --  check the size if a small clause has already been given.

               if not Is_Ordinary_Fixed_Point_Type (U_Ent)
                 or else Has_Small_Clause (U_Ent)
               then
                  Check_Size (Expr, Etyp, Size, Biased);
                  Set_Has_Biased_Representation (U_Ent, Biased);
               end if;

               --  For types set RM_Size and Esize if possible

               if Is_Type (U_Ent) then
                  Set_RM_Size (U_Ent, Size);

                  --  For scalar types, increase Object_Size to power of 2,
                  --  but not less than a storage unit in any case (i.e.,
                  --  normally this means it will be byte addressable).

                  if Is_Scalar_Type (U_Ent) then
                     if Size <= System_Storage_Unit then
                        Init_Esize (U_Ent, System_Storage_Unit);
                     elsif Size <= 16 then
                        Init_Esize (U_Ent, 16);
                     elsif Size <= 32 then
                        Init_Esize (U_Ent, 32);
                     else
                        Set_Esize  (U_Ent, (Size + 63) / 64 * 64);
                     end if;

                  --  For all other types, object size = value size. The
                  --  backend will adjust as needed.

                  else
                     Set_Esize (U_Ent, Size);
                  end if;

                  Alignment_Check_For_Esize_Change (U_Ent);

               --  For objects, set Esize only

               else
                  if Is_Elementary_Type (Etyp) then
                     if Size /= System_Storage_Unit
                          and then
                        Size /= System_Storage_Unit * 2
                          and then
                        Size /= System_Storage_Unit * 4
                           and then
                        Size /= System_Storage_Unit * 8
                     then
                        Error_Msg_Uint_1 := UI_From_Int (System_Storage_Unit);
                        Error_Msg_Uint_2 := Error_Msg_Uint_1 * 8;
                        Error_Msg_N
                          ("size for primitive object must be a power of 2"
                            & " in the range ^-^", N);
                     end if;
                  end if;

                  Set_Esize (U_Ent, Size);
               end if;

               Set_Has_Size_Clause (U_Ent);
            end if;
         end Size;

         -----------
         -- Small --
         -----------

         --  Small attribute definition clause

         when Attribute_Small => Small : declare
            Implicit_Base : constant Entity_Id := Base_Type (U_Ent);
            Small         : Ureal;

         begin
            Analyze_And_Resolve (Expr, Any_Real);

            if Etype (Expr) = Any_Type then
               return;

            elsif not Is_Static_Expression (Expr) then
               Flag_Non_Static_Expr
                 ("small requires static expression!", Expr);
               return;

            else
               Small := Expr_Value_R (Expr);

               if Small <= Ureal_0 then
                  Error_Msg_N ("small value must be greater than zero", Expr);
                  return;
               end if;

            end if;

            if not Is_Ordinary_Fixed_Point_Type (U_Ent) then
               Error_Msg_N
                 ("small requires an ordinary fixed point type", Nam);

            elsif Has_Small_Clause (U_Ent) then
               Error_Msg_N ("small already given for &", Nam);

            elsif Small > Delta_Value (U_Ent) then
               Error_Msg_N
                 ("small value must not be greater then delta value", Nam);

            else
               Set_Small_Value (U_Ent, Small);
               Set_Small_Value (Implicit_Base, Small);
               Set_Has_Small_Clause (U_Ent);
               Set_Has_Small_Clause (Implicit_Base);
               Set_Has_Non_Standard_Rep (Implicit_Base);
            end if;
         end Small;

         ------------------
<<<<<<< HEAD
         -- Storage_Size --
         ------------------

         --  Storage_Size attribute definition clause

         when Attribute_Storage_Size => Storage_Size : declare
            Btype : constant Entity_Id := Base_Type (U_Ent);
            Sprag : Node_Id;

         begin
            if Is_Task_Type (U_Ent) then
               Check_Restriction (No_Obsolescent_Features, N);

               if Warn_On_Obsolescent_Feature then
                  Error_Msg_N
                    ("storage size clause for task is an " &
                     "obsolescent feature ('R'M 'J.9)?", N);
                  Error_Msg_N
                    ("\use Storage_Size pragma instead?", N);
               end if;

               FOnly := True;
            end if;

            if not Is_Access_Type (U_Ent)
              and then Ekind (U_Ent) /= E_Task_Type
            then
               Error_Msg_N ("storage size cannot be given for &", Nam);

            elsif Is_Access_Type (U_Ent) and Is_Derived_Type (U_Ent) then
               Error_Msg_N
                 ("storage size cannot be given for a derived access type",
                  Nam);

            elsif Has_Storage_Size_Clause (Btype) then
               Error_Msg_N ("storage size already given for &", Nam);

            else
               Analyze_And_Resolve (Expr, Any_Integer);

               if Is_Access_Type (U_Ent) then

                  if Present (Associated_Storage_Pool (U_Ent)) then
                     Error_Msg_N ("storage pool already given for &", Nam);
                     return;
                  end if;

                  if Compile_Time_Known_Value (Expr)
                    and then Expr_Value (Expr) = 0
                  then
                     Set_No_Pool_Assigned (Btype);
                  end if;

               else -- Is_Task_Type (U_Ent)
                  Sprag := Get_Rep_Pragma (Btype, Name_Storage_Size);

                  if Present (Sprag) then
                     Error_Msg_Sloc := Sloc (Sprag);
                     Error_Msg_N
                       ("Storage_Size already specified#", Nam);
                     return;
                  end if;
               end if;

               Set_Has_Storage_Size_Clause (Btype);
            end if;
         end Storage_Size;

         ------------------
=======
>>>>>>> c355071f
         -- Storage_Pool --
         ------------------

         --  Storage_Pool attribute definition clause

         when Attribute_Storage_Pool => Storage_Pool : declare
            Pool : Entity_Id;
            T    : Entity_Id;

         begin
            if Ekind (U_Ent) = E_Access_Subprogram_Type then
               Error_Msg_N
                 ("storage pool cannot be given for access-to-subprogram type",
                  Nam);
               return;

            elsif Ekind (U_Ent) /= E_Access_Type
              and then Ekind (U_Ent) /= E_General_Access_Type
            then
               Error_Msg_N
                 ("storage pool can only be given for access types", Nam);
               return;

            elsif Is_Derived_Type (U_Ent) then
               Error_Msg_N
                 ("storage pool cannot be given for a derived access type",
                  Nam);

            elsif Has_Storage_Size_Clause (U_Ent) then
               Error_Msg_N ("storage size already given for &", Nam);
               return;

            elsif Present (Associated_Storage_Pool (U_Ent)) then
               Error_Msg_N ("storage pool already given for &", Nam);
               return;
            end if;

            Analyze_And_Resolve
              (Expr, Class_Wide_Type (RTE (RE_Root_Storage_Pool)));

            if Nkind (Expr) = N_Type_Conversion then
               T := Etype (Expression (Expr));
            else
               T := Etype (Expr);
            end if;

            --  The Stack_Bounded_Pool is used internally for implementing
            --  access types with a Storage_Size. Since it only work
            --  properly when used on one specific type, we need to check
            --  that it is not highjacked improperly:
            --    type T is access Integer;
            --    for T'Storage_Size use n;
            --    type Q is access Float;
            --    for Q'Storage_Size use T'Storage_Size; -- incorrect

            if Base_Type (T) = RTE (RE_Stack_Bounded_Pool) then
               Error_Msg_N ("non-sharable internal Pool", Expr);
               return;
            end if;

            --  If the argument is a name that is not an entity name, then
            --  we construct a renaming operation to define an entity of
            --  type storage pool.

            if not Is_Entity_Name (Expr)
              and then Is_Object_Reference (Expr)
            then
               Pool :=
                 Make_Defining_Identifier (Loc,
                   Chars => New_Internal_Name ('P'));

               declare
                  Rnode : constant Node_Id :=
                            Make_Object_Renaming_Declaration (Loc,
                              Defining_Identifier => Pool,
                              Subtype_Mark        =>
                                New_Occurrence_Of (Etype (Expr), Loc),
                              Name => Expr);

               begin
                  Insert_Before (N, Rnode);
                  Analyze (Rnode);
                  Set_Associated_Storage_Pool (U_Ent, Pool);
               end;

            elsif Is_Entity_Name (Expr) then
               Pool := Entity (Expr);

               --  If pool is a renamed object, get original one. This can
               --  happen with an explicit renaming, and within instances.

               while Present (Renamed_Object (Pool))
                 and then Is_Entity_Name (Renamed_Object (Pool))
               loop
                  Pool := Entity (Renamed_Object (Pool));
               end loop;

               if Present (Renamed_Object (Pool))
                 and then Nkind (Renamed_Object (Pool)) = N_Type_Conversion
                 and then Is_Entity_Name (Expression (Renamed_Object (Pool)))
               then
                  Pool := Entity (Expression (Renamed_Object (Pool)));
               end if;

               Set_Associated_Storage_Pool (U_Ent, Pool);

            elsif Nkind (Expr) = N_Type_Conversion
              and then Is_Entity_Name (Expression (Expr))
              and then Nkind (Original_Node (Expr)) = N_Attribute_Reference
            then
               Pool := Entity (Expression (Expr));
               Set_Associated_Storage_Pool (U_Ent, Pool);

            else
               Error_Msg_N ("incorrect reference to a Storage Pool", Expr);
               return;
            end if;
         end Storage_Pool;

<<<<<<< HEAD
=======
         ------------------
         -- Storage_Size --
         ------------------

         --  Storage_Size attribute definition clause

         when Attribute_Storage_Size => Storage_Size : declare
            Btype : constant Entity_Id := Base_Type (U_Ent);
            Sprag : Node_Id;

         begin
            if Is_Task_Type (U_Ent) then
               Check_Restriction (No_Obsolescent_Features, N);

               if Warn_On_Obsolescent_Feature then
                  Error_Msg_N
                    ("storage size clause for task is an " &
                     "obsolescent feature ('R'M 'J.9)?", N);
                  Error_Msg_N
                    ("\use Storage_Size pragma instead?", N);
               end if;

               FOnly := True;
            end if;

            if not Is_Access_Type (U_Ent)
              and then Ekind (U_Ent) /= E_Task_Type
            then
               Error_Msg_N ("storage size cannot be given for &", Nam);

            elsif Is_Access_Type (U_Ent) and Is_Derived_Type (U_Ent) then
               Error_Msg_N
                 ("storage size cannot be given for a derived access type",
                  Nam);

            elsif Has_Storage_Size_Clause (Btype) then
               Error_Msg_N ("storage size already given for &", Nam);

            else
               Analyze_And_Resolve (Expr, Any_Integer);

               if Is_Access_Type (U_Ent) then
                  if Present (Associated_Storage_Pool (U_Ent)) then
                     Error_Msg_N ("storage pool already given for &", Nam);
                     return;
                  end if;

                  if Compile_Time_Known_Value (Expr)
                    and then Expr_Value (Expr) = 0
                  then
                     Set_No_Pool_Assigned (Btype);
                  end if;

               else -- Is_Task_Type (U_Ent)
                  Sprag := Get_Rep_Pragma (Btype, Name_Storage_Size);

                  if Present (Sprag) then
                     Error_Msg_Sloc := Sloc (Sprag);
                     Error_Msg_N
                       ("Storage_Size already specified#", Nam);
                     return;
                  end if;
               end if;

               Set_Has_Storage_Size_Clause (Btype);
            end if;
         end Storage_Size;

>>>>>>> c355071f
         -----------------
         -- Stream_Size --
         -----------------

         when Attribute_Stream_Size => Stream_Size : declare
            Size : constant Uint := Static_Integer (Expr);

         begin
            if Has_Stream_Size_Clause (U_Ent) then
               Error_Msg_N ("Stream_Size already given for &", Nam);

            elsif Is_Elementary_Type (U_Ent) then
               if Size /= System_Storage_Unit
                    and then
                  Size /= System_Storage_Unit * 2
                    and then
                  Size /= System_Storage_Unit * 4
                     and then
                  Size /= System_Storage_Unit * 8
               then
                  Error_Msg_Uint_1 := UI_From_Int (System_Storage_Unit);
                  Error_Msg_N
                    ("stream size for elementary type must be a"
                       & " power of 2 and at least ^", N);

               elsif RM_Size (U_Ent) > Size then
                  Error_Msg_Uint_1 := RM_Size (U_Ent);
                  Error_Msg_N
                    ("stream size for elementary type must be a"
                       & " power of 2 and at least ^", N);
               end if;

               Set_Has_Stream_Size_Clause (U_Ent);

            else
               Error_Msg_N ("Stream_Size cannot be given for &", Nam);
            end if;
         end Stream_Size;

         ----------------
         -- Value_Size --
         ----------------

         --  Value_Size attribute definition clause

         when Attribute_Value_Size => Value_Size : declare
            Size   : constant Uint := Static_Integer (Expr);
            Biased : Boolean;

         begin
            if not Is_Type (U_Ent) then
               Error_Msg_N ("Value_Size cannot be given for &", Nam);

            elsif Present
                   (Get_Attribute_Definition_Clause
                     (U_Ent, Attribute_Value_Size))
            then
               Error_Msg_N ("Value_Size already given for &", Nam);

            else
               if Is_Elementary_Type (U_Ent) then
                  Check_Size (Expr, U_Ent, Size, Biased);
                  Set_Has_Biased_Representation (U_Ent, Biased);
               end if;

               Set_RM_Size (U_Ent, Size);
            end if;
         end Value_Size;

         -----------
         -- Write --
         -----------

         when Attribute_Write =>
            Analyze_Stream_TSS_Definition (TSS_Stream_Write);
            Set_Has_Specified_Stream_Write (Ent);

         --  All other attributes cannot be set

         when others =>
            Error_Msg_N
              ("attribute& cannot be set with definition clause", N);
      end case;

      --  The test for the type being frozen must be performed after
      --  any expression the clause has been analyzed since the expression
      --  itself might cause freezing that makes the clause illegal.

      if Rep_Item_Too_Late (U_Ent, N, FOnly) then
         return;
      end if;
   end Analyze_Attribute_Definition_Clause;

   ----------------------------
   -- Analyze_Code_Statement --
   ----------------------------

   procedure Analyze_Code_Statement (N : Node_Id) is
      HSS   : constant Node_Id   := Parent (N);
      SBody : constant Node_Id   := Parent (HSS);
      Subp  : constant Entity_Id := Current_Scope;
      Stmt  : Node_Id;
      Decl  : Node_Id;
      StmtO : Node_Id;
      DeclO : Node_Id;

   begin
      --  Analyze and check we get right type, note that this implements the
      --  requirement (RM 13.8(1)) that Machine_Code be with'ed, since that
      --  is the only way that Asm_Insn could possibly be visible.

      Analyze_And_Resolve (Expression (N));

      if Etype (Expression (N)) = Any_Type then
         return;
      elsif Etype (Expression (N)) /= RTE (RE_Asm_Insn) then
         Error_Msg_N ("incorrect type for code statement", N);
         return;
      end if;

      Check_Code_Statement (N);

      --  Make sure we appear in the handled statement sequence of a
      --  subprogram (RM 13.8(3)).

      if Nkind (HSS) /= N_Handled_Sequence_Of_Statements
        or else Nkind (SBody) /= N_Subprogram_Body
      then
         Error_Msg_N
           ("code statement can only appear in body of subprogram", N);
         return;
      end if;

      --  Do remaining checks (RM 13.8(3)) if not already done

      if not Is_Machine_Code_Subprogram (Subp) then
         Set_Is_Machine_Code_Subprogram (Subp);

         --  No exception handlers allowed

         if Present (Exception_Handlers (HSS)) then
            Error_Msg_N
              ("exception handlers not permitted in machine code subprogram",
               First (Exception_Handlers (HSS)));
         end if;

         --  No declarations other than use clauses and pragmas (we allow
         --  certain internally generated declarations as well).

         Decl := First (Declarations (SBody));
         while Present (Decl) loop
            DeclO := Original_Node (Decl);
            if Comes_From_Source (DeclO)
              and then Nkind (DeclO) /= N_Pragma
              and then Nkind (DeclO) /= N_Use_Package_Clause
              and then Nkind (DeclO) /= N_Use_Type_Clause
              and then Nkind (DeclO) /= N_Implicit_Label_Declaration
            then
               Error_Msg_N
                 ("this declaration not allowed in machine code subprogram",
                  DeclO);
            end if;

            Next (Decl);
         end loop;

         --  No statements other than code statements, pragmas, and labels.
         --  Again we allow certain internally generated statements.

         Stmt := First (Statements (HSS));
         while Present (Stmt) loop
            StmtO := Original_Node (Stmt);
            if Comes_From_Source (StmtO)
              and then Nkind (StmtO) /= N_Pragma
              and then Nkind (StmtO) /= N_Label
              and then Nkind (StmtO) /= N_Code_Statement
            then
               Error_Msg_N
                 ("this statement is not allowed in machine code subprogram",
                  StmtO);
            end if;

            Next (Stmt);
         end loop;
      end if;
   end Analyze_Code_Statement;

   -----------------------------------------------
   -- Analyze_Enumeration_Representation_Clause --
   -----------------------------------------------

   procedure Analyze_Enumeration_Representation_Clause (N : Node_Id) is
      Ident    : constant Node_Id    := Identifier (N);
      Aggr     : constant Node_Id    := Array_Aggregate (N);
      Enumtype : Entity_Id;
      Elit     : Entity_Id;
      Expr     : Node_Id;
      Assoc    : Node_Id;
      Choice   : Node_Id;
      Val      : Uint;
      Err      : Boolean := False;

      Lo  : constant Uint := Expr_Value (Type_Low_Bound (Universal_Integer));
      Hi  : constant Uint := Expr_Value (Type_High_Bound (Universal_Integer));
      Min : Uint;
      Max : Uint;

   begin
      --  First some basic error checks

      Find_Type (Ident);
      Enumtype := Entity (Ident);

      if Enumtype = Any_Type
        or else Rep_Item_Too_Early (Enumtype, N)
      then
         return;
      else
         Enumtype := Underlying_Type (Enumtype);
      end if;

      if not Is_Enumeration_Type (Enumtype) then
         Error_Msg_NE
           ("enumeration type required, found}",
            Ident, First_Subtype (Enumtype));
         return;
      end if;

      --  Ignore rep clause on generic actual type. This will already have
      --  been flagged on the template as an error, and this is the safest
      --  way to ensure we don't get a junk cascaded message in the instance.

      if Is_Generic_Actual_Type (Enumtype) then
         return;

      --  Type must be in current scope

      elsif Scope (Enumtype) /= Current_Scope then
         Error_Msg_N ("type must be declared in this scope", Ident);
         return;

      --  Type must be a first subtype

      elsif not Is_First_Subtype (Enumtype) then
         Error_Msg_N ("cannot give enumeration rep clause for subtype", N);
         return;

      --  Ignore duplicate rep clause

      elsif Has_Enumeration_Rep_Clause (Enumtype) then
         Error_Msg_N ("duplicate enumeration rep clause ignored", N);
         return;

      --  Don't allow rep clause for standard [wide_[wide_]]character

      elsif Root_Type (Enumtype) = Standard_Character
        or else Root_Type (Enumtype) = Standard_Wide_Character
        or else Root_Type (Enumtype) = Standard_Wide_Wide_Character
      then
         Error_Msg_N ("enumeration rep clause not allowed for this type", N);
         return;

      --  Check that the expression is a proper aggregate (no parentheses)

      elsif Paren_Count (Aggr) /= 0 then
         Error_Msg
           ("extra parentheses surrounding aggregate not allowed",
            First_Sloc (Aggr));
         return;

      --  All tests passed, so set rep clause in place

      else
         Set_Has_Enumeration_Rep_Clause (Enumtype);
         Set_Has_Enumeration_Rep_Clause (Base_Type (Enumtype));
      end if;

      --  Now we process the aggregate. Note that we don't use the normal
      --  aggregate code for this purpose, because we don't want any of the
      --  normal expansion activities, and a number of special semantic
      --  rules apply (including the component type being any integer type)

      Elit := First_Literal (Enumtype);

      --  First the positional entries if any

      if Present (Expressions (Aggr)) then
         Expr := First (Expressions (Aggr));
         while Present (Expr) loop
            if No (Elit) then
               Error_Msg_N ("too many entries in aggregate", Expr);
               return;
            end if;

            Val := Static_Integer (Expr);

            --  Err signals that we found some incorrect entries processing
            --  the list. The final checks for completeness and ordering are
            --  skipped in this case.

            if Val = No_Uint then
               Err := True;
            elsif Val < Lo or else Hi < Val then
               Error_Msg_N ("value outside permitted range", Expr);
               Err := True;
            end if;

            Set_Enumeration_Rep (Elit, Val);
            Set_Enumeration_Rep_Expr (Elit, Expr);
            Next (Expr);
            Next (Elit);
         end loop;
      end if;

      --  Now process the named entries if present

      if Present (Component_Associations (Aggr)) then
         Assoc := First (Component_Associations (Aggr));
         while Present (Assoc) loop
            Choice := First (Choices (Assoc));

            if Present (Next (Choice)) then
               Error_Msg_N
                 ("multiple choice not allowed here", Next (Choice));
               Err := True;
            end if;

            if Nkind (Choice) = N_Others_Choice then
               Error_Msg_N ("others choice not allowed here", Choice);
               Err := True;

            elsif Nkind (Choice) = N_Range then
               --  ??? should allow zero/one element range here
               Error_Msg_N ("range not allowed here", Choice);
               Err := True;

            else
               Analyze_And_Resolve (Choice, Enumtype);

               if Is_Entity_Name (Choice)
                 and then Is_Type (Entity (Choice))
               then
                  Error_Msg_N ("subtype name not allowed here", Choice);
                  Err := True;
                  --  ??? should allow static subtype with zero/one entry

               elsif Etype (Choice) = Base_Type (Enumtype) then
                  if not Is_Static_Expression (Choice) then
                     Flag_Non_Static_Expr
                       ("non-static expression used for choice!", Choice);
                     Err := True;

                  else
                     Elit := Expr_Value_E (Choice);

                     if Present (Enumeration_Rep_Expr (Elit)) then
                        Error_Msg_Sloc := Sloc (Enumeration_Rep_Expr (Elit));
                        Error_Msg_NE
                          ("representation for& previously given#",
                           Choice, Elit);
                        Err := True;
                     end if;

                     Set_Enumeration_Rep_Expr (Elit, Choice);

                     Expr := Expression (Assoc);
                     Val := Static_Integer (Expr);

                     if Val = No_Uint then
                        Err := True;

                     elsif Val < Lo or else Hi < Val then
                        Error_Msg_N ("value outside permitted range", Expr);
                        Err := True;
                     end if;

                     Set_Enumeration_Rep (Elit, Val);
                  end if;
               end if;
            end if;

            Next (Assoc);
         end loop;
      end if;

      --  Aggregate is fully processed. Now we check that a full set of
      --  representations was given, and that they are in range and in order.
      --  These checks are only done if no other errors occurred.

      if not Err then
         Min  := No_Uint;
         Max  := No_Uint;

         Elit := First_Literal (Enumtype);
         while Present (Elit) loop
            if No (Enumeration_Rep_Expr (Elit)) then
               Error_Msg_NE ("missing representation for&!", N, Elit);

            else
               Val := Enumeration_Rep (Elit);

               if Min = No_Uint then
                  Min := Val;
               end if;

               if Val /= No_Uint then
                  if Max /= No_Uint and then Val <= Max then
                     Error_Msg_NE
                       ("enumeration value for& not ordered!",
                                       Enumeration_Rep_Expr (Elit), Elit);
                  end if;

                  Max := Val;
               end if;

               --  If there is at least one literal whose representation
               --  is not equal to the Pos value, then note that this
               --  enumeration type has a non-standard representation.

               if Val /= Enumeration_Pos (Elit) then
                  Set_Has_Non_Standard_Rep (Base_Type (Enumtype));
               end if;
            end if;

            Next (Elit);
         end loop;

         --  Now set proper size information

         declare
            Minsize : Uint := UI_From_Int (Minimum_Size (Enumtype));

         begin
            if Has_Size_Clause (Enumtype) then
               if Esize (Enumtype) >= Minsize then
                  null;

               else
                  Minsize :=
                    UI_From_Int (Minimum_Size (Enumtype, Biased => True));

                  if Esize (Enumtype) < Minsize then
                     Error_Msg_N ("previously given size is too small", N);

                  else
                     Set_Has_Biased_Representation (Enumtype);
                  end if;
               end if;

            else
               Set_RM_Size    (Enumtype, Minsize);
               Set_Enum_Esize (Enumtype);
            end if;

            Set_RM_Size   (Base_Type (Enumtype), RM_Size   (Enumtype));
            Set_Esize     (Base_Type (Enumtype), Esize     (Enumtype));
            Set_Alignment (Base_Type (Enumtype), Alignment (Enumtype));
         end;
      end if;

      --  We repeat the too late test in case it froze itself!

      if Rep_Item_Too_Late (Enumtype, N) then
         null;
      end if;
   end Analyze_Enumeration_Representation_Clause;

   ----------------------------
   -- Analyze_Free_Statement --
   ----------------------------

   procedure Analyze_Free_Statement (N : Node_Id) is
   begin
      Analyze (Expression (N));
   end Analyze_Free_Statement;

   ------------------------------------------
   -- Analyze_Record_Representation_Clause --
   ------------------------------------------

   procedure Analyze_Record_Representation_Clause (N : Node_Id) is
      Loc     : constant Source_Ptr := Sloc (N);
      Ident   : constant Node_Id    := Identifier (N);
      Rectype : Entity_Id;
      Fent    : Entity_Id;
      CC      : Node_Id;
      Posit   : Uint;
      Fbit    : Uint;
      Lbit    : Uint;
      Hbit    : Uint := Uint_0;
      Comp    : Entity_Id;
      Ocomp   : Entity_Id;
      Biased  : Boolean;

      Max_Bit_So_Far : Uint;
      --  Records the maximum bit position so far. If all field positions
      --  are monotonically increasing, then we can skip the circuit for
      --  checking for overlap, since no overlap is possible.

      Overlap_Check_Required : Boolean;
      --  Used to keep track of whether or not an overlap check is required

      Ccount : Natural := 0;
      --  Number of component clauses in record rep clause

      CR_Pragma : Node_Id := Empty;
      --  Points to N_Pragma node if Complete_Representation pragma present

   begin
      Find_Type (Ident);
      Rectype := Entity (Ident);

      if Rectype = Any_Type
        or else Rep_Item_Too_Early (Rectype, N)
      then
         return;
      else
         Rectype := Underlying_Type (Rectype);
      end if;

      --  First some basic error checks

      if not Is_Record_Type (Rectype) then
         Error_Msg_NE
           ("record type required, found}", Ident, First_Subtype (Rectype));
         return;

      elsif Is_Unchecked_Union (Rectype) then
         Error_Msg_N
           ("record rep clause not allowed for Unchecked_Union", N);

      elsif Scope (Rectype) /= Current_Scope then
         Error_Msg_N ("type must be declared in this scope", N);
         return;

      elsif not Is_First_Subtype (Rectype) then
         Error_Msg_N ("cannot give record rep clause for subtype", N);
         return;

      elsif Has_Record_Rep_Clause (Rectype) then
         Error_Msg_N ("duplicate record rep clause ignored", N);
         return;

      elsif Rep_Item_Too_Late (Rectype, N) then
         return;
      end if;

      if Present (Mod_Clause (N)) then
         declare
            Loc     : constant Source_Ptr := Sloc (N);
            M       : constant Node_Id := Mod_Clause (N);
            P       : constant List_Id := Pragmas_Before (M);
            AtM_Nod : Node_Id;

            Mod_Val : Uint;
            pragma Warnings (Off, Mod_Val);

         begin
            Check_Restriction (No_Obsolescent_Features, Mod_Clause (N));

            if Warn_On_Obsolescent_Feature then
               Error_Msg_N
                 ("mod clause is an obsolescent feature ('R'M 'J.8)?", N);
               Error_Msg_N
                 ("\use alignment attribute definition clause instead?", N);
            end if;

            if Present (P) then
               Analyze_List (P);
            end if;

            --  In ASIS_Mode mode, expansion is disabled, but we must
            --  convert the Mod clause into an alignment clause anyway, so
            --  that the back-end can compute and back-annotate properly the
            --  size and alignment of types that may include this record.

            if Operating_Mode = Check_Semantics
              and then ASIS_Mode
            then
               AtM_Nod :=
                 Make_Attribute_Definition_Clause (Loc,
                   Name       => New_Reference_To (Base_Type (Rectype), Loc),
                   Chars      => Name_Alignment,
                   Expression => Relocate_Node (Expression (M)));

               Set_From_At_Mod (AtM_Nod);
               Insert_After (N, AtM_Nod);
               Mod_Val := Get_Alignment_Value (Expression (AtM_Nod));
               Set_Mod_Clause (N, Empty);

            else
               --  Get the alignment value to perform error checking

               Mod_Val := Get_Alignment_Value (Expression (M));

            end if;
         end;
      end if;

      --  Clear any existing component clauses for the type (this happens
      --  with derived types, where we are now overriding the original)

      Fent := First_Entity (Rectype);

      Comp := Fent;
      while Present (Comp) loop
         if Ekind (Comp) = E_Component
           or else Ekind (Comp) = E_Discriminant
         then
            Set_Component_Clause (Comp, Empty);
         end if;

         Next_Entity (Comp);
      end loop;

      --  All done if no component clauses

      CC := First (Component_Clauses (N));

      if No (CC) then
         return;
      end if;

      --  If a tag is present, then create a component clause that places
      --  it at the start of the record (otherwise gigi may place it after
      --  other fields that have rep clauses).

      if Nkind (Fent) = N_Defining_Identifier
        and then Chars (Fent) = Name_uTag
      then
         Set_Component_Bit_Offset    (Fent, Uint_0);
         Set_Normalized_Position     (Fent, Uint_0);
         Set_Normalized_First_Bit    (Fent, Uint_0);
         Set_Normalized_Position_Max (Fent, Uint_0);
         Init_Esize                  (Fent, System_Address_Size);

         Set_Component_Clause    (Fent,
           Make_Component_Clause (Loc,
             Component_Name =>
               Make_Identifier (Loc,
                 Chars => Name_uTag),

             Position  =>
               Make_Integer_Literal (Loc,
                 Intval => Uint_0),

             First_Bit =>
               Make_Integer_Literal (Loc,
                 Intval => Uint_0),

             Last_Bit  =>
               Make_Integer_Literal (Loc,
                 UI_From_Int (System_Address_Size))));

         Ccount := Ccount + 1;
      end if;

      --  A representation like this applies to the base type

      Set_Has_Record_Rep_Clause (Base_Type (Rectype));
      Set_Has_Non_Standard_Rep  (Base_Type (Rectype));
      Set_Has_Specified_Layout  (Base_Type (Rectype));

      Max_Bit_So_Far := Uint_Minus_1;
      Overlap_Check_Required := False;

      --  Process the component clauses

      while Present (CC) loop

         --  Pragma

         if Nkind (CC) = N_Pragma then
            Analyze (CC);

            --  The only pragma of interest is Complete_Representation

            if Chars (CC) = Name_Complete_Representation then
               CR_Pragma := CC;
            end if;

         --  Processing for real component clause

         else
            Ccount := Ccount + 1;
            Posit := Static_Integer (Position  (CC));
            Fbit  := Static_Integer (First_Bit (CC));
            Lbit  := Static_Integer (Last_Bit  (CC));

            if Posit /= No_Uint
              and then Fbit /= No_Uint
              and then Lbit /= No_Uint
            then
               if Posit < 0 then
                  Error_Msg_N
                    ("position cannot be negative", Position (CC));

               elsif Fbit < 0 then
                  Error_Msg_N
                    ("first bit cannot be negative", First_Bit (CC));

               --  Values look OK, so find the corresponding record component
               --  Even though the syntax allows an attribute reference for
               --  implementation-defined components, GNAT does not allow the
               --  tag to get an explicit position.

               elsif Nkind (Component_Name (CC)) = N_Attribute_Reference then
                  if Attribute_Name (Component_Name (CC)) = Name_Tag then
                     Error_Msg_N ("position of tag cannot be specified", CC);
                  else
                     Error_Msg_N ("illegal component name", CC);
                  end if;

               else
                  Comp := First_Entity (Rectype);
                  while Present (Comp) loop
                     exit when Chars (Comp) = Chars (Component_Name (CC));
                     Next_Entity (Comp);
                  end loop;

                  if No (Comp) then

                     --  Maybe component of base type that is absent from
                     --  statically constrained first subtype.

                     Comp := First_Entity (Base_Type (Rectype));
                     while Present (Comp) loop
                        exit when Chars (Comp) = Chars (Component_Name (CC));
                        Next_Entity (Comp);
                     end loop;
                  end if;

                  if No (Comp) then
                     Error_Msg_N
                       ("component clause is for non-existent field", CC);

                  elsif Present (Component_Clause (Comp)) then
                     Error_Msg_Sloc := Sloc (Component_Clause (Comp));
                     Error_Msg_N
                       ("component clause previously given#", CC);

                  else
                     --  Update Fbit and Lbit to the actual bit number

                     Fbit := Fbit + UI_From_Int (SSU) * Posit;
                     Lbit := Lbit + UI_From_Int (SSU) * Posit;

                     if Fbit <= Max_Bit_So_Far then
                        Overlap_Check_Required := True;
                     else
                        Max_Bit_So_Far := Lbit;
                     end if;

                     if Has_Size_Clause (Rectype)
                       and then Esize (Rectype) <= Lbit
                     then
                        Error_Msg_N
                          ("bit number out of range of specified size",
                           Last_Bit (CC));
                     else
                        Set_Component_Clause     (Comp, CC);
                        Set_Component_Bit_Offset (Comp, Fbit);
                        Set_Esize                (Comp, 1 + (Lbit - Fbit));
                        Set_Normalized_First_Bit (Comp, Fbit mod SSU);
                        Set_Normalized_Position  (Comp, Fbit / SSU);

                        Set_Normalized_Position_Max
                          (Fent, Normalized_Position (Fent));

                        if Is_Tagged_Type (Rectype)
                          and then Fbit < System_Address_Size
                        then
                           Error_Msg_NE
                             ("component overlaps tag field of&",
                              CC, Rectype);
                        end if;

                        --  This information is also set in the corresponding
                        --  component of the base type, found by accessing the
                        --  Original_Record_Component link if it is present.

                        Ocomp := Original_Record_Component (Comp);

                        if Hbit < Lbit then
                           Hbit := Lbit;
                        end if;

                        Check_Size
                          (Component_Name (CC),
                           Etype (Comp),
                           Esize (Comp),
                           Biased);

                        Set_Has_Biased_Representation (Comp, Biased);

                        if Present (Ocomp) then
                           Set_Component_Clause     (Ocomp, CC);
                           Set_Component_Bit_Offset (Ocomp, Fbit);
                           Set_Normalized_First_Bit (Ocomp, Fbit mod SSU);
                           Set_Normalized_Position  (Ocomp, Fbit / SSU);
                           Set_Esize                (Ocomp, 1 + (Lbit - Fbit));

                           Set_Normalized_Position_Max
                             (Ocomp, Normalized_Position (Ocomp));

                           Set_Has_Biased_Representation
                             (Ocomp, Has_Biased_Representation (Comp));
                        end if;

                        if Esize (Comp) < 0 then
                           Error_Msg_N ("component size is negative", CC);
                        end if;
                     end if;
                  end if;
               end if;
            end if;
         end if;

         Next (CC);
      end loop;

      --  Now that we have processed all the component clauses, check for
      --  overlap. We have to leave this till last, since the components
      --  can appear in any arbitrary order in the representation clause.

      --  We do not need this check if all specified ranges were monotonic,
      --  as recorded by Overlap_Check_Required being False at this stage.

      --  This first section checks if there are any overlapping entries
      --  at all. It does this by sorting all entries and then seeing if
      --  there are any overlaps. If there are none, then that is decisive,
      --  but if there are overlaps, they may still be OK (they may result
      --  from fields in different variants).

      if Overlap_Check_Required then
         Overlap_Check1 : declare

            OC_Fbit : array (0 .. Ccount) of Uint;
            --  First-bit values for component clauses, the value is the
            --  offset of the first bit of the field from start of record.
            --  The zero entry is for use in sorting.

            OC_Lbit : array (0 .. Ccount) of Uint;
            --  Last-bit values for component clauses, the value is the
            --  offset of the last bit of the field from start of record.
            --  The zero entry is for use in sorting.

            OC_Count : Natural := 0;
            --  Count of entries in OC_Fbit and OC_Lbit

            function OC_Lt (Op1, Op2 : Natural) return Boolean;
            --  Compare routine for Sort (See GNAT.Heap_Sort_A)

            procedure OC_Move (From : Natural; To : Natural);
            --  Move routine for Sort (see GNAT.Heap_Sort_A)

            function OC_Lt (Op1, Op2 : Natural) return Boolean is
            begin
               return OC_Fbit (Op1) < OC_Fbit (Op2);
            end OC_Lt;

            procedure OC_Move (From : Natural; To : Natural) is
            begin
               OC_Fbit (To) := OC_Fbit (From);
               OC_Lbit (To) := OC_Lbit (From);
            end OC_Move;

         begin
            CC := First (Component_Clauses (N));
            while Present (CC) loop
               if Nkind (CC) /= N_Pragma then
                  Posit := Static_Integer (Position  (CC));
                  Fbit  := Static_Integer (First_Bit (CC));
                  Lbit  := Static_Integer (Last_Bit  (CC));

                  if Posit /= No_Uint
                    and then Fbit /= No_Uint
                    and then Lbit /= No_Uint
                  then
                     OC_Count := OC_Count + 1;
                     Posit := Posit * SSU;
                     OC_Fbit (OC_Count) := Fbit + Posit;
                     OC_Lbit (OC_Count) := Lbit + Posit;
                  end if;
               end if;

               Next (CC);
            end loop;

            Sort
              (OC_Count,
               OC_Move'Unrestricted_Access,
               OC_Lt'Unrestricted_Access);

            Overlap_Check_Required := False;
            for J in 1 .. OC_Count - 1 loop
               if OC_Lbit (J) >= OC_Fbit (J + 1) then
                  Overlap_Check_Required := True;
                  exit;
               end if;
            end loop;
         end Overlap_Check1;
      end if;

      --  If Overlap_Check_Required is still True, then we have to do
      --  the full scale overlap check, since we have at least two fields
      --  that do overlap, and we need to know if that is OK since they
      --  are in the same variant, or whether we have a definite problem

      if Overlap_Check_Required then
         Overlap_Check2 : declare
            C1_Ent, C2_Ent : Entity_Id;
            --  Entities of components being checked for overlap

            Clist : Node_Id;
            --  Component_List node whose Component_Items are being checked

            Citem : Node_Id;
            --  Component declaration for component being checked

         begin
            C1_Ent := First_Entity (Base_Type (Rectype));

            --  Loop through all components in record. For each component check
            --  for overlap with any of the preceding elements on the component
            --  list containing the component, and also, if the component is in
            --  a variant, check against components outside the case structure.
            --  This latter test is repeated recursively up the variant tree.

            Main_Component_Loop : while Present (C1_Ent) loop
               if Ekind (C1_Ent) /= E_Component
                 and then Ekind (C1_Ent) /= E_Discriminant
               then
                  goto Continue_Main_Component_Loop;
               end if;

               --  Skip overlap check if entity has no declaration node. This
               --  happens with discriminants in constrained derived types.
               --  Probably we are missing some checks as a result, but that
               --  does not seem terribly serious ???

               if No (Declaration_Node (C1_Ent)) then
                  goto Continue_Main_Component_Loop;
               end if;

               Clist := Parent (List_Containing (Declaration_Node (C1_Ent)));

               --  Loop through component lists that need checking. Check the
               --  current component list and all lists in variants above us.

               Component_List_Loop : loop

                  --  If derived type definition, go to full declaration
                  --  If at outer level, check discriminants if there are any

                  if Nkind (Clist) = N_Derived_Type_Definition then
                     Clist := Parent (Clist);
                  end if;

                  --  Outer level of record definition, check discriminants

                  if Nkind (Clist) = N_Full_Type_Declaration
                    or else Nkind (Clist) = N_Private_Type_Declaration
                  then
                     if Has_Discriminants (Defining_Identifier (Clist)) then
                        C2_Ent :=
                          First_Discriminant (Defining_Identifier (Clist));

                        while Present (C2_Ent) loop
                           exit when C1_Ent = C2_Ent;
                           Check_Component_Overlap (C1_Ent, C2_Ent);
                           Next_Discriminant (C2_Ent);
                        end loop;
                     end if;

                  --  Record extension case

                  elsif Nkind (Clist) = N_Derived_Type_Definition then
                     Clist := Empty;

                  --  Otherwise check one component list

                  else
                     Citem := First (Component_Items (Clist));

                     while Present (Citem) loop
                        if Nkind (Citem) = N_Component_Declaration then
                           C2_Ent := Defining_Identifier (Citem);
                           exit when C1_Ent = C2_Ent;
                           Check_Component_Overlap (C1_Ent, C2_Ent);
                        end if;

                        Next (Citem);
                     end loop;
                  end if;

                  --  Check for variants above us (the parent of the Clist can
                  --  be a variant, in which case its parent is a variant part,
                  --  and the parent of the variant part is a component list
                  --  whose components must all be checked against the current
                  --  component for overlap.

                  if Nkind (Parent (Clist)) = N_Variant then
                     Clist := Parent (Parent (Parent (Clist)));

                  --  Check for possible discriminant part in record, this is
                  --  treated essentially as another level in the recursion.
                  --  For this case we have the parent of the component list
                  --  is the record definition, and its parent is the full
                  --  type declaration which contains the discriminant
                  --  specifications.

                  elsif Nkind (Parent (Clist)) = N_Record_Definition then
                     Clist := Parent (Parent ((Clist)));

                  --  If neither of these two cases, we are at the top of
                  --  the tree

                  else
                     exit Component_List_Loop;
                  end if;
               end loop Component_List_Loop;

               <<Continue_Main_Component_Loop>>
                  Next_Entity (C1_Ent);

            end loop Main_Component_Loop;
         end Overlap_Check2;
      end if;

      --  For records that have component clauses for all components, and
      --  whose size is less than or equal to 32, we need to know the size
      --  in the front end to activate possible packed array processing
      --  where the component type is a record.

      --  At this stage Hbit + 1 represents the first unused bit from all
      --  the component clauses processed, so if the component clauses are
      --  complete, then this is the length of the record.

      --  For records longer than System.Storage_Unit, and for those where
      --  not all components have component clauses, the back end determines
      --  the length (it may for example be appopriate to round up the size
      --  to some convenient boundary, based on alignment considerations etc).

      if Unknown_RM_Size (Rectype)
        and then Hbit + 1 <= 32
      then
         --  Nothing to do if at least one component with no component clause

         Comp := First_Entity (Rectype);
         while Present (Comp) loop
            if Ekind (Comp) = E_Component
              or else Ekind (Comp) = E_Discriminant
            then
               exit when No (Component_Clause (Comp));
            end if;

            Next_Entity (Comp);
         end loop;

         --  If we fall out of loop, all components have component clauses
         --  and so we can set the size to the maximum value.

         if No (Comp) then
            Set_RM_Size (Rectype, Hbit + 1);
         end if;
      end if;

      --  Check missing components if Complete_Representation pragma appeared

      if Present (CR_Pragma) then
         Comp := First_Entity (Rectype);
         while Present (Comp) loop
            if Ekind (Comp) = E_Component
                 or else
               Ekind (Comp) = E_Discriminant
            then
               if No (Component_Clause (Comp)) then
                  Error_Msg_NE
                    ("missing component clause for &", CR_Pragma, Comp);
               end if;
            end if;

            Next_Entity (Comp);
         end loop;
      end if;
   end Analyze_Record_Representation_Clause;

   -----------------------------
   -- Check_Component_Overlap --
   -----------------------------

   procedure Check_Component_Overlap (C1_Ent, C2_Ent : Entity_Id) is
   begin
      if Present (Component_Clause (C1_Ent))
        and then Present (Component_Clause (C2_Ent))
      then
         --  Exclude odd case where we have two tag fields in the same
         --  record, both at location zero. This seems a bit strange,
         --  but it seems to happen in some circumstances ???

         if Chars (C1_Ent) = Name_uTag
           and then Chars (C2_Ent) = Name_uTag
         then
            return;
         end if;

         --  Here we check if the two fields overlap

         declare
            S1 : constant Uint := Component_Bit_Offset (C1_Ent);
            S2 : constant Uint := Component_Bit_Offset (C2_Ent);
            E1 : constant Uint := S1 + Esize (C1_Ent);
            E2 : constant Uint := S2 + Esize (C2_Ent);

         begin
            if E2 <= S1 or else E1 <= S2 then
               null;
            else
               Error_Msg_Node_2 :=
                 Component_Name (Component_Clause (C2_Ent));
               Error_Msg_Sloc := Sloc (Error_Msg_Node_2);
               Error_Msg_Node_1 :=
                 Component_Name (Component_Clause (C1_Ent));
               Error_Msg_N
                 ("component& overlaps & #",
                  Component_Name (Component_Clause (C1_Ent)));
            end if;
         end;
      end if;
   end Check_Component_Overlap;

   -----------------------------------
   -- Check_Constant_Address_Clause --
   -----------------------------------

   procedure Check_Constant_Address_Clause
     (Expr  : Node_Id;
      U_Ent : Entity_Id)
   is
      procedure Check_At_Constant_Address (Nod : Node_Id);
      --  Checks that the given node N represents a name whose 'Address
      --  is constant (in the same sense as OK_Constant_Address_Clause,
      --  i.e. the address value is the same at the point of declaration
      --  of U_Ent and at the time of elaboration of the address clause.

      procedure Check_Expr_Constants (Nod : Node_Id);
      --  Checks that Nod meets the requirements for a constant address
      --  clause in the sense of the enclosing procedure.

      procedure Check_List_Constants (Lst : List_Id);
      --  Check that all elements of list Lst meet the requirements for a
      --  constant address clause in the sense of the enclosing procedure.

      -------------------------------
      -- Check_At_Constant_Address --
      -------------------------------

      procedure Check_At_Constant_Address (Nod : Node_Id) is
      begin
         if Is_Entity_Name (Nod) then
            if Present (Address_Clause (Entity ((Nod)))) then
               Error_Msg_NE
                 ("invalid address clause for initialized object &!",
                           Nod, U_Ent);
               Error_Msg_NE
                 ("address for& cannot" &
                    " depend on another address clause! ('R'M 13.1(22))!",
                  Nod, U_Ent);

            elsif In_Same_Source_Unit (Entity (Nod), U_Ent)
              and then Sloc (U_Ent) < Sloc (Entity (Nod))
            then
               Error_Msg_NE
                 ("invalid address clause for initialized object &!",
                  Nod, U_Ent);
               Error_Msg_Name_1 := Chars (Entity (Nod));
               Error_Msg_Name_2 := Chars (U_Ent);
               Error_Msg_N
                 ("\% must be defined before % ('R'M 13.1(22))!",
                  Nod);
            end if;

         elsif Nkind (Nod) = N_Selected_Component then
            declare
               T : constant Entity_Id := Etype (Prefix (Nod));

            begin
               if (Is_Record_Type (T)
                    and then Has_Discriminants (T))
                 or else
                  (Is_Access_Type (T)
                     and then Is_Record_Type (Designated_Type (T))
                     and then Has_Discriminants (Designated_Type (T)))
               then
                  Error_Msg_NE
                    ("invalid address clause for initialized object &!",
                     Nod, U_Ent);
                  Error_Msg_N
                    ("\address cannot depend on component" &
                     " of discriminated record ('R'M 13.1(22))!",
                     Nod);
               else
                  Check_At_Constant_Address (Prefix (Nod));
               end if;
            end;

         elsif Nkind (Nod) = N_Indexed_Component then
            Check_At_Constant_Address (Prefix (Nod));
            Check_List_Constants (Expressions (Nod));

         else
            Check_Expr_Constants (Nod);
         end if;
      end Check_At_Constant_Address;

      --------------------------
      -- Check_Expr_Constants --
      --------------------------

      procedure Check_Expr_Constants (Nod : Node_Id) is
         Loc_U_Ent : constant Source_Ptr := Sloc (U_Ent);
         Ent       : Entity_Id           := Empty;

      begin
         if Nkind (Nod) in N_Has_Etype
           and then Etype (Nod) = Any_Type
         then
            return;
         end if;

         case Nkind (Nod) is
            when N_Empty | N_Error =>
               return;

            when N_Identifier | N_Expanded_Name =>
               Ent := Entity (Nod);

               --  We need to look at the original node if it is different
               --  from the node, since we may have rewritten things and
               --  substituted an identifier representing the rewrite.

               if Original_Node (Nod) /= Nod then
                  Check_Expr_Constants (Original_Node (Nod));

                  --  If the node is an object declaration without initial
                  --  value, some code has been expanded, and the expression
                  --  is not constant, even if the constituents might be
                  --  acceptable, as in  A'Address + offset.

                  if Ekind (Ent) = E_Variable
                    and then Nkind (Declaration_Node (Ent))
                      = N_Object_Declaration
                    and then
                      No (Expression (Declaration_Node (Ent)))
                  then
                     Error_Msg_NE
                       ("invalid address clause for initialized object &!",
                        Nod, U_Ent);

                  --  If entity is constant, it may be the result of expanding
                  --  a check. We must verify that its declaration appears
                  --  before the object in question, else we also reject the
                  --  address clause.

                  elsif Ekind (Ent) = E_Constant
                    and then In_Same_Source_Unit (Ent, U_Ent)
                    and then Sloc (Ent) > Loc_U_Ent
                  then
                     Error_Msg_NE
                       ("invalid address clause for initialized object &!",
                        Nod, U_Ent);
                  end if;

                  return;
               end if;

               --  Otherwise look at the identifier and see if it is OK

               if Ekind (Ent) = E_Named_Integer
                    or else
                  Ekind (Ent) = E_Named_Real
                    or else
                  Is_Type (Ent)
               then
                  return;

               elsif
                  Ekind (Ent) = E_Constant
                    or else
                  Ekind (Ent) = E_In_Parameter
               then
                  --  This is the case where we must have Ent defined
                  --  before U_Ent. Clearly if they are in different
                  --  units this requirement is met since the unit
                  --  containing Ent is already processed.

                  if not In_Same_Source_Unit (Ent, U_Ent) then
                     return;

                  --  Otherwise location of Ent must be before the
                  --  location of U_Ent, that's what prior defined means.

                  elsif Sloc (Ent) < Loc_U_Ent then
                     return;

                  else
                     Error_Msg_NE
                       ("invalid address clause for initialized object &!",
                        Nod, U_Ent);
                     Error_Msg_Name_1 := Chars (Ent);
                     Error_Msg_Name_2 := Chars (U_Ent);
                     Error_Msg_N
                       ("\% must be defined before % ('R'M 13.1(22))!",
                        Nod);
                  end if;

               elsif Nkind (Original_Node (Nod)) = N_Function_Call then
                  Check_Expr_Constants (Original_Node (Nod));

               else
                  Error_Msg_NE
                    ("invalid address clause for initialized object &!",
                     Nod, U_Ent);

                  if Comes_From_Source (Ent) then
                     Error_Msg_Name_1 := Chars (Ent);
                     Error_Msg_N
                       ("\reference to variable% not allowed"
                          & " ('R'M 13.1(22))!", Nod);
                  else
                     Error_Msg_N
                       ("non-static expression not allowed"
                          & " ('R'M 13.1(22))!", Nod);
                  end if;
               end if;

            when N_Integer_Literal   =>

               --  If this is a rewritten unchecked conversion, in a system
               --  where Address is an integer type, always use the base type
               --  for a literal value. This is user-friendly and prevents
               --  order-of-elaboration issues with instances of unchecked
               --  conversion.

               if Nkind (Original_Node (Nod)) = N_Function_Call then
                  Set_Etype (Nod, Base_Type (Etype (Nod)));
               end if;

            when N_Real_Literal      |
                 N_String_Literal    |
                 N_Character_Literal =>
               return;

            when N_Range =>
               Check_Expr_Constants (Low_Bound (Nod));
               Check_Expr_Constants (High_Bound (Nod));

            when N_Explicit_Dereference =>
               Check_Expr_Constants (Prefix (Nod));

            when N_Indexed_Component =>
               Check_Expr_Constants (Prefix (Nod));
               Check_List_Constants (Expressions (Nod));

            when N_Slice =>
               Check_Expr_Constants (Prefix (Nod));
               Check_Expr_Constants (Discrete_Range (Nod));

            when N_Selected_Component =>
               Check_Expr_Constants (Prefix (Nod));

            when N_Attribute_Reference =>
               if Attribute_Name (Nod) = Name_Address
                   or else
                  Attribute_Name (Nod) = Name_Access
                    or else
                  Attribute_Name (Nod) = Name_Unchecked_Access
                    or else
                  Attribute_Name (Nod) = Name_Unrestricted_Access
               then
                  Check_At_Constant_Address (Prefix (Nod));

               else
                  Check_Expr_Constants (Prefix (Nod));
                  Check_List_Constants (Expressions (Nod));
               end if;

            when N_Aggregate =>
               Check_List_Constants (Component_Associations (Nod));
               Check_List_Constants (Expressions (Nod));

            when N_Component_Association =>
               Check_Expr_Constants (Expression (Nod));

            when N_Extension_Aggregate =>
               Check_Expr_Constants (Ancestor_Part (Nod));
               Check_List_Constants (Component_Associations (Nod));
               Check_List_Constants (Expressions (Nod));

            when N_Null =>
               return;

            when N_Binary_Op | N_And_Then | N_Or_Else | N_Membership_Test =>
               Check_Expr_Constants (Left_Opnd (Nod));
               Check_Expr_Constants (Right_Opnd (Nod));

            when N_Unary_Op =>
               Check_Expr_Constants (Right_Opnd (Nod));

            when N_Type_Conversion           |
                 N_Qualified_Expression      |
                 N_Allocator                 =>
               Check_Expr_Constants (Expression (Nod));

            when N_Unchecked_Type_Conversion =>
               Check_Expr_Constants (Expression (Nod));

               --  If this is a rewritten unchecked conversion, subtypes
               --  in this node are those created within the instance.
               --  To avoid order of elaboration issues, replace them
               --  with their base types. Note that address clauses can
               --  cause order of elaboration problems because they are
               --  elaborated by the back-end at the point of definition,
               --  and may mention entities declared in between (as long
               --  as everything is static). It is user-friendly to allow
               --  unchecked conversions in this context.

               if Nkind (Original_Node (Nod)) = N_Function_Call then
                  Set_Etype (Expression (Nod),
                    Base_Type (Etype (Expression (Nod))));
                  Set_Etype (Nod, Base_Type (Etype (Nod)));
               end if;

            when N_Function_Call =>
               if not Is_Pure (Entity (Name (Nod))) then
                  Error_Msg_NE
                    ("invalid address clause for initialized object &!",
                     Nod, U_Ent);

                  Error_Msg_NE
                    ("\function & is not pure ('R'M 13.1(22))!",
                     Nod, Entity (Name (Nod)));

               else
                  Check_List_Constants (Parameter_Associations (Nod));
               end if;

            when N_Parameter_Association =>
               Check_Expr_Constants (Explicit_Actual_Parameter (Nod));

            when others =>
               Error_Msg_NE
                 ("invalid address clause for initialized object &!",
                  Nod, U_Ent);
               Error_Msg_NE
                 ("\must be constant defined before& ('R'M 13.1(22))!",
                  Nod, U_Ent);
         end case;
      end Check_Expr_Constants;

      --------------------------
      -- Check_List_Constants --
      --------------------------

      procedure Check_List_Constants (Lst : List_Id) is
         Nod1 : Node_Id;

      begin
         if Present (Lst) then
            Nod1 := First (Lst);
            while Present (Nod1) loop
               Check_Expr_Constants (Nod1);
               Next (Nod1);
            end loop;
         end if;
      end Check_List_Constants;

   --  Start of processing for Check_Constant_Address_Clause

   begin
      Check_Expr_Constants (Expr);
   end Check_Constant_Address_Clause;

   ----------------
   -- Check_Size --
   ----------------

   procedure Check_Size
     (N      : Node_Id;
      T      : Entity_Id;
      Siz    : Uint;
      Biased : out Boolean)
   is
      UT : constant Entity_Id := Underlying_Type (T);
      M  : Uint;

   begin
      Biased := False;

      --  Dismiss cases for generic types or types with previous errors

      if No (UT)
        or else UT = Any_Type
        or else Is_Generic_Type (UT)
        or else Is_Generic_Type (Root_Type (UT))
      then
         return;

      --  Check case of bit packed array

      elsif Is_Array_Type (UT)
        and then Known_Static_Component_Size (UT)
        and then Is_Bit_Packed_Array (UT)
      then
         declare
            Asiz : Uint;
            Indx : Node_Id;
            Ityp : Entity_Id;

         begin
            Asiz := Component_Size (UT);
            Indx := First_Index (UT);
            loop
               Ityp := Etype (Indx);

               --  If non-static bound, then we are not in the business of
               --  trying to check the length, and indeed an error will be
               --  issued elsewhere, since sizes of non-static array types
               --  cannot be set implicitly or explicitly.

               if not Is_Static_Subtype (Ityp) then
                  return;
               end if;

               --  Otherwise accumulate next dimension

               Asiz := Asiz * (Expr_Value (Type_High_Bound (Ityp)) -
                               Expr_Value (Type_Low_Bound  (Ityp)) +
                               Uint_1);

               Next_Index (Indx);
               exit when No (Indx);
            end loop;

            if Asiz <= Siz then
               return;
            else
               Error_Msg_Uint_1 := Asiz;
               Error_Msg_NE
                 ("size for& too small, minimum allowed is ^", N, T);
               Set_Esize   (T, Asiz);
               Set_RM_Size (T, Asiz);
            end if;
         end;

      --  All other composite types are ignored

      elsif Is_Composite_Type (UT) then
         return;

      --  For fixed-point types, don't check minimum if type is not frozen,
      --  since we don't know all the characteristics of the type that can
      --  affect the size (e.g. a specified small) till freeze time.

      elsif Is_Fixed_Point_Type (UT)
        and then not Is_Frozen (UT)
      then
         null;

      --  Cases for which a minimum check is required

      else
         --  Ignore if specified size is correct for the type

         if Known_Esize (UT) and then Siz = Esize (UT) then
            return;
         end if;

         --  Otherwise get minimum size

         M := UI_From_Int (Minimum_Size (UT));

         if Siz < M then

            --  Size is less than minimum size, but one possibility remains
            --  that we can manage with the new size if we bias the type

            M := UI_From_Int (Minimum_Size (UT, Biased => True));

            if Siz < M then
               Error_Msg_Uint_1 := M;
               Error_Msg_NE
                 ("size for& too small, minimum allowed is ^", N, T);
               Set_Esize (T, M);
               Set_RM_Size (T, M);
            else
               Biased := True;
            end if;
         end if;
      end if;
   end Check_Size;

   -------------------------
   -- Get_Alignment_Value --
   -------------------------

   function Get_Alignment_Value (Expr : Node_Id) return Uint is
      Align : constant Uint := Static_Integer (Expr);

   begin
      if Align = No_Uint then
         return No_Uint;

      elsif Align <= 0 then
         Error_Msg_N ("alignment value must be positive", Expr);
         return No_Uint;

      else
         for J in Int range 0 .. 64 loop
            declare
               M : constant Uint := Uint_2 ** J;

            begin
               exit when M = Align;

               if M > Align then
                  Error_Msg_N
                    ("alignment value must be power of 2", Expr);
                  return No_Uint;
               end if;
            end;
         end loop;

         return Align;
      end if;
   end Get_Alignment_Value;

   ----------------
   -- Initialize --
   ----------------

   procedure Initialize is
   begin
      Unchecked_Conversions.Init;
   end Initialize;

   -------------------------
   -- Is_Operational_Item --
   -------------------------

   function Is_Operational_Item (N : Node_Id) return Boolean is
   begin
      if Nkind (N) /= N_Attribute_Definition_Clause then
         return False;
      else
         declare
            Id    : constant Attribute_Id := Get_Attribute_Id (Chars (N));

         begin
            return Id = Attribute_Input
              or else Id = Attribute_Output
              or else Id = Attribute_Read
              or else Id = Attribute_Write
              or else Id = Attribute_External_Tag;
         end;
      end if;
   end Is_Operational_Item;

   --------------------------------------
   -- Mark_Aliased_Address_As_Volatile --
   --------------------------------------

   procedure Mark_Aliased_Address_As_Volatile (N : Node_Id) is
      Ent : constant Entity_Id := Address_Aliased_Entity (N);

   begin
      if Present (Ent) then
         Set_Treat_As_Volatile (Ent);
      end if;
   end Mark_Aliased_Address_As_Volatile;

   ------------------
   -- Minimum_Size --
   ------------------

   function Minimum_Size
     (T      : Entity_Id;
      Biased : Boolean := False) return Nat
   is
      Lo     : Uint    := No_Uint;
      Hi     : Uint    := No_Uint;
      LoR    : Ureal   := No_Ureal;
      HiR    : Ureal   := No_Ureal;
      LoSet  : Boolean := False;
      HiSet  : Boolean := False;
      B      : Uint;
      S      : Nat;
      Ancest : Entity_Id;
      R_Typ  : constant Entity_Id := Root_Type (T);

   begin
      --  If bad type, return 0

      if T = Any_Type then
         return 0;

      --  For generic types, just return zero. There cannot be any legitimate
      --  need to know such a size, but this routine may be called with a
      --  generic type as part of normal processing.

      elsif Is_Generic_Type (R_Typ)
        or else R_Typ = Any_Type
      then
         return 0;

         --  Access types. Normally an access type cannot have a size smaller
         --  than the size of System.Address. The exception is on VMS, where
         --  we have short and long addresses, and it is possible for an access
         --  type to have a short address size (and thus be less than the size
         --  of System.Address itself). We simply skip the check for VMS, and
         --  leave the back end to do the check.

      elsif Is_Access_Type (T) then
         if OpenVMS_On_Target then
            return 0;
         else
            return System_Address_Size;
         end if;

      --  Floating-point types

      elsif Is_Floating_Point_Type (T) then
         return UI_To_Int (Esize (R_Typ));

      --  Discrete types

      elsif Is_Discrete_Type (T) then

         --  The following loop is looking for the nearest compile time
         --  known bounds following the ancestor subtype chain. The idea
         --  is to find the most restrictive known bounds information.

         Ancest := T;
         loop
            if Ancest = Any_Type or else Etype (Ancest) = Any_Type then
               return 0;
            end if;

            if not LoSet then
               if Compile_Time_Known_Value (Type_Low_Bound (Ancest)) then
                  Lo := Expr_Rep_Value (Type_Low_Bound (Ancest));
                  LoSet := True;
                  exit when HiSet;
               end if;
            end if;

            if not HiSet then
               if Compile_Time_Known_Value (Type_High_Bound (Ancest)) then
                  Hi := Expr_Rep_Value (Type_High_Bound (Ancest));
                  HiSet := True;
                  exit when LoSet;
               end if;
            end if;

            Ancest := Ancestor_Subtype (Ancest);

            if No (Ancest) then
               Ancest := Base_Type (T);

               if Is_Generic_Type (Ancest) then
                  return 0;
               end if;
            end if;
         end loop;

      --  Fixed-point types. We can't simply use Expr_Value to get the
      --  Corresponding_Integer_Value values of the bounds, since these
      --  do not get set till the type is frozen, and this routine can
      --  be called before the type is frozen. Similarly the test for
      --  bounds being static needs to include the case where we have
      --  unanalyzed real literals for the same reason.

      elsif Is_Fixed_Point_Type (T) then

         --  The following loop is looking for the nearest compile time
         --  known bounds following the ancestor subtype chain. The idea
         --  is to find the most restrictive known bounds information.

         Ancest := T;
         loop
            if Ancest = Any_Type or else Etype (Ancest) = Any_Type then
               return 0;
            end if;

            if not LoSet then
               if Nkind (Type_Low_Bound (Ancest)) = N_Real_Literal
                 or else Compile_Time_Known_Value (Type_Low_Bound (Ancest))
               then
                  LoR := Expr_Value_R (Type_Low_Bound (Ancest));
                  LoSet := True;
                  exit when HiSet;
               end if;
            end if;

            if not HiSet then
               if Nkind (Type_High_Bound (Ancest)) = N_Real_Literal
                 or else Compile_Time_Known_Value (Type_High_Bound (Ancest))
               then
                  HiR := Expr_Value_R (Type_High_Bound (Ancest));
                  HiSet := True;
                  exit when LoSet;
               end if;
            end if;

            Ancest := Ancestor_Subtype (Ancest);

            if No (Ancest) then
               Ancest := Base_Type (T);

               if Is_Generic_Type (Ancest) then
                  return 0;
               end if;
            end if;
         end loop;

         Lo := UR_To_Uint (LoR / Small_Value (T));
         Hi := UR_To_Uint (HiR / Small_Value (T));

      --  No other types allowed

      else
         raise Program_Error;
      end if;

      --  Fall through with Hi and Lo set. Deal with biased case

      if (Biased and then not Is_Fixed_Point_Type (T))
        or else Has_Biased_Representation (T)
      then
         Hi := Hi - Lo;
         Lo := Uint_0;
      end if;

      --  Signed case. Note that we consider types like range 1 .. -1 to be
      --  signed for the purpose of computing the size, since the bounds
      --  have to be accomodated in the base type.

      if Lo < 0 or else Hi < 0 then
         S := 1;
         B := Uint_1;

         --  S = size, B = 2 ** (size - 1) (can accommodate -B .. +(B - 1))
         --  Note that we accommodate the case where the bounds cross. This
         --  can happen either because of the way the bounds are declared
         --  or because of the algorithm in Freeze_Fixed_Point_Type.

         while Lo < -B
           or else Hi < -B
           or else Lo >= B
           or else Hi >= B
         loop
            B := Uint_2 ** S;
            S := S + 1;
         end loop;

      --  Unsigned case

      else
         --  If both bounds are positive, make sure that both are represen-
         --  table in the case where the bounds are crossed. This can happen
         --  either because of the way the bounds are declared, or because of
         --  the algorithm in Freeze_Fixed_Point_Type.

         if Lo > Hi then
            Hi := Lo;
         end if;

         --  S = size, (can accommodate 0 .. (2**size - 1))

         S := 0;
         while Hi >= Uint_2 ** S loop
            S := S + 1;
         end loop;
      end if;

      return S;
   end Minimum_Size;

   ---------------------------
   -- New_Stream_Subprogram --
   ---------------------------

   procedure New_Stream_Subprogram
     (N     : Node_Id;
      Ent   : Entity_Id;
      Subp  : Entity_Id;
      Nam   : TSS_Name_Type)
   is
      Loc       : constant Source_Ptr := Sloc (N);
      Sname     : constant Name_Id    := Make_TSS_Name (Base_Type (Ent), Nam);
      Subp_Id   : Entity_Id;
      Subp_Decl : Node_Id;
      F         : Entity_Id;
      Etyp      : Entity_Id;

      Defer_Declaration : constant Boolean :=
                            Is_Tagged_Type (Ent) or else Is_Private_Type (Ent);
      --  For a tagged type, there is a declaration for each stream attribute
      --  at the freeze point, and we must generate only a completion of this
      --  declaration. We do the same for private types, because the full view
      --  might be tagged. Otherwise we generate a declaration at the point of
      --  the attribute definition clause.

      function Build_Spec return Node_Id;
      --  Used for declaration and renaming declaration, so that this is
      --  treated as a renaming_as_body.

      ----------------
      -- Build_Spec --
      ----------------

      function Build_Spec return Node_Id is
         Out_P   : constant Boolean := (Nam = TSS_Stream_Read);
         Formals : List_Id;
         Spec    : Node_Id;
         T_Ref   : constant Node_Id := New_Reference_To (Etyp, Loc);

      begin
         Subp_Id := Make_Defining_Identifier (Loc, Sname);

<<<<<<< HEAD
         return
           Make_Function_Specification (Loc,
             Defining_Unit_Name => Subp_Id,
             Parameter_Specifications =>
               New_List (
                 Make_Parameter_Specification (Loc,
                   Defining_Identifier =>
                     Make_Defining_Identifier (Loc, Name_S),
                   Parameter_Type =>
                     Make_Access_Definition (Loc,
                       Subtype_Mark =>
                         New_Reference_To (
                           Designated_Type (Etype (F)), Loc)))),

             Result_Definition =>
               New_Reference_To (Etyp, Loc));
      end Build_Spec;
=======
         --  S : access Root_Stream_Type'Class

         Formals := New_List (
                      Make_Parameter_Specification (Loc,
                        Defining_Identifier =>
                          Make_Defining_Identifier (Loc, Name_S),
                        Parameter_Type =>
                          Make_Access_Definition (Loc,
                            Subtype_Mark =>
                              New_Reference_To (
                                Designated_Type (Etype (F)), Loc))));

         if Nam = TSS_Stream_Input then
            Spec := Make_Function_Specification (Loc,
                      Defining_Unit_Name       => Subp_Id,
                      Parameter_Specifications => Formals,
                      Result_Definition        => T_Ref);
         else
            --  V : [out] T
>>>>>>> c355071f

            Append_To (Formals,
              Make_Parameter_Specification (Loc,
                Defining_Identifier => Make_Defining_Identifier (Loc, Name_V),
                Out_Present         => Out_P,
                Parameter_Type      => T_Ref));

            Spec := Make_Procedure_Specification (Loc,
                      Defining_Unit_Name       => Subp_Id,
                      Parameter_Specifications => Formals);
         end if;

         return Spec;
      end Build_Spec;

   --  Start of processing for New_Stream_Subprogram

<<<<<<< HEAD
      if Is_Tagged_Type (Ent) then
         Set_TSS (Base_Type (Ent), Subp_Id);
=======
   begin
      F := First_Formal (Subp);

      if Ekind (Subp) = E_Procedure then
         Etyp := Etype (Next_Formal (F));
>>>>>>> c355071f
      else
         Etyp := Etype (Subp);
      end if;

      --  Prepare subprogram declaration and insert it as an action on the
      --  clause node. The visibility for this entity is used to test for
      --  visibility of the attribute definition clause (in the sense of
      --  8.3(23) as amended by AI-195).

      if not Defer_Declaration then
         Subp_Decl :=
           Make_Subprogram_Declaration (Loc,
             Specification => Build_Spec);

      --  For a tagged type, there is always a visible declaration for each
      --  stream TSS (it is a predefined primitive operation), and the for the
      --  completion of this declaration occurs at the freeze point, which is
      --  not always visible at places where the attribute definition clause is
      --  visible. So, we create a dummy entity here for the purpose of
      --  tracking the visibility of the attribute definition clause itself.

      else
         Subp_Id :=
           Make_Defining_Identifier (Loc,
             Chars => New_External_Name (Sname, 'V'));
         Subp_Decl :=
           Make_Object_Declaration (Loc,
             Defining_Identifier => Subp_Id,
             Object_Definition   => New_Occurrence_Of (Standard_Boolean, Loc));
      end if;

      Insert_Action (N, Subp_Decl);
      Set_Entity (N, Subp_Id);

      Subp_Decl :=
        Make_Subprogram_Renaming_Declaration (Loc,
          Specification => Build_Spec,
          Name => New_Reference_To (Subp, Loc));

<<<<<<< HEAD
      if Is_Tagged_Type (Ent) then
=======
      if Defer_Declaration then
>>>>>>> c355071f
         Set_TSS (Base_Type (Ent), Subp_Id);
      else
         Insert_Action (N, Subp_Decl);
         Copy_TSS (Subp_Id, Base_Type (Ent));
      end if;
<<<<<<< HEAD
   end New_Stream_Procedure;
=======
   end New_Stream_Subprogram;
>>>>>>> c355071f

   ------------------------
   -- Rep_Item_Too_Early --
   ------------------------

   function Rep_Item_Too_Early (T : Entity_Id; N : Node_Id) return Boolean is
   begin
      --  Cannot apply non-operational rep items to generic types

      if Is_Operational_Item (N) then
         return False;

      elsif Is_Type (T)
        and then Is_Generic_Type (Root_Type (T))
      then
         Error_Msg_N
           ("representation item not allowed for generic type", N);
         return True;
      end if;

      --  Otherwise check for incompleted type

      if Is_Incomplete_Or_Private_Type (T)
        and then No (Underlying_Type (T))
      then
         Error_Msg_N
           ("representation item must be after full type declaration", N);
         return True;

      --  If the type has incompleted components, a representation clause is
      --  illegal but stream attributes and Convention pragmas are correct.

      elsif Has_Private_Component (T) then
         if Nkind (N) = N_Pragma then
            return False;
         else
            Error_Msg_N
              ("representation item must appear after type is fully defined",
                N);
            return True;
         end if;
      else
         return False;
      end if;
   end Rep_Item_Too_Early;

   -----------------------
   -- Rep_Item_Too_Late --
   -----------------------

   function Rep_Item_Too_Late
     (T     : Entity_Id;
      N     : Node_Id;
      FOnly : Boolean := False) return Boolean
   is
      S           : Entity_Id;
      Parent_Type : Entity_Id;

      procedure Too_Late;
      --  Output the too late message. Note that this is not considered a
      --  serious error, since the effect is simply that we ignore the
      --  representation clause in this case.

      --------------
      -- Too_Late --
      --------------

      procedure Too_Late is
      begin
         Error_Msg_N ("|representation item appears too late!", N);
      end Too_Late;

   --  Start of processing for Rep_Item_Too_Late

   begin
      --  First make sure entity is not frozen (RM 13.1(9)). Exclude imported
      --  types, which may be frozen if they appear in a representation clause
      --  for a local type.

      if Is_Frozen (T)
        and then not From_With_Type (T)
      then
         Too_Late;
         S := First_Subtype (T);

         if Present (Freeze_Node (S)) then
            Error_Msg_NE
              ("?no more representation items for }", Freeze_Node (S), S);
         end if;

         return True;

      --  Check for case of non-tagged derived type whose parent either has
      --  primitive operations, or is a by reference type (RM 13.1(10)).

      elsif Is_Type (T)
        and then not FOnly
        and then Is_Derived_Type (T)
        and then not Is_Tagged_Type (T)
      then
         Parent_Type := Etype (Base_Type (T));

         if Has_Primitive_Operations (Parent_Type) then
            Too_Late;
            Error_Msg_NE
              ("primitive operations already defined for&!", N, Parent_Type);
            return True;

         elsif Is_By_Reference_Type (Parent_Type) then
            Too_Late;
            Error_Msg_NE
              ("parent type & is a by reference type!", N, Parent_Type);
            return True;
         end if;
      end if;

      --  No error, link item into head of chain of rep items for the entity

      Record_Rep_Item (T, N);
      return False;
   end Rep_Item_Too_Late;

   -------------------------
   -- Same_Representation --
   -------------------------

   function Same_Representation (Typ1, Typ2 : Entity_Id) return Boolean is
      T1 : constant Entity_Id := Underlying_Type (Typ1);
      T2 : constant Entity_Id := Underlying_Type (Typ2);

   begin
      --  A quick check, if base types are the same, then we definitely have
      --  the same representation, because the subtype specific representation
      --  attributes (Size and Alignment) do not affect representation from
      --  the point of view of this test.

      if Base_Type (T1) = Base_Type (T2) then
         return True;

      elsif Is_Private_Type (Base_Type (T2))
        and then Base_Type (T1) = Full_View (Base_Type (T2))
      then
         return True;
      end if;

      --  Tagged types never have differing representations

      if Is_Tagged_Type (T1) then
         return True;
      end if;

      --  Representations are definitely different if conventions differ

      if Convention (T1) /= Convention (T2) then
         return False;
      end if;

      --  Representations are different if component alignments differ

      if (Is_Record_Type (T1) or else Is_Array_Type (T1))
        and then
         (Is_Record_Type (T2) or else Is_Array_Type (T2))
        and then Component_Alignment (T1) /= Component_Alignment (T2)
      then
         return False;
      end if;

      --  For arrays, the only real issue is component size. If we know the
      --  component size for both arrays, and it is the same, then that's
      --  good enough to know we don't have a change of representation.

      if Is_Array_Type (T1) then
         if Known_Component_Size (T1)
           and then Known_Component_Size (T2)
           and then Component_Size (T1) = Component_Size (T2)
         then
            return True;
         end if;
      end if;

      --  Types definitely have same representation if neither has non-standard
      --  representation since default representations are always consistent.
      --  If only one has non-standard representation, and the other does not,
      --  then we consider that they do not have the same representation. They
      --  might, but there is no way of telling early enough.

      if Has_Non_Standard_Rep (T1) then
         if not Has_Non_Standard_Rep (T2) then
            return False;
         end if;
      else
         return not Has_Non_Standard_Rep (T2);
      end if;

      --  Here the two types both have non-standard representation, and we
      --  need to determine if they have the same non-standard representation

      --  For arrays, we simply need to test if the component sizes are the
      --  same. Pragma Pack is reflected in modified component sizes, so this
      --  check also deals with pragma Pack.

      if Is_Array_Type (T1) then
         return Component_Size (T1) = Component_Size (T2);

      --  Tagged types always have the same representation, because it is not
      --  possible to specify different representations for common fields.

      elsif Is_Tagged_Type (T1) then
         return True;

      --  Case of record types

      elsif Is_Record_Type (T1) then

         --  Packed status must conform

         if Is_Packed (T1) /= Is_Packed (T2) then
            return False;

         --  Otherwise we must check components. Typ2 maybe a constrained
         --  subtype with fewer components, so we compare the components
         --  of the base types.

         else
            Record_Case : declare
               CD1, CD2 : Entity_Id;

               function Same_Rep return Boolean;
               --  CD1 and CD2 are either components or discriminants. This
               --  function tests whether the two have the same representation

               --------------
               -- Same_Rep --
               --------------

               function Same_Rep return Boolean is
               begin
                  if No (Component_Clause (CD1)) then
                     return No (Component_Clause (CD2));

                  else
                     return
                        Present (Component_Clause (CD2))
                          and then
                        Component_Bit_Offset (CD1) = Component_Bit_Offset (CD2)
                          and then
                        Esize (CD1) = Esize (CD2);
                  end if;
               end Same_Rep;

            --  Start processing for Record_Case

            begin
               if Has_Discriminants (T1) then
                  CD1 := First_Discriminant (T1);
                  CD2 := First_Discriminant (T2);

                  --  The number of discriminants may be different if the
                  --  derived type has fewer (constrained by values). The
                  --  invisible discriminants retain the representation of
                  --  the original, so the discrepancy does not per se
                  --  indicate a different representation.

                  while Present (CD1)
                    and then Present (CD2)
                  loop
                     if not Same_Rep then
                        return False;
                     else
                        Next_Discriminant (CD1);
                        Next_Discriminant (CD2);
                     end if;
                  end loop;
               end if;

               CD1 := First_Component (Underlying_Type (Base_Type (T1)));
               CD2 := First_Component (Underlying_Type (Base_Type (T2)));

               while Present (CD1) loop
                  if not Same_Rep then
                     return False;
                  else
                     Next_Component (CD1);
                     Next_Component (CD2);
                  end if;
               end loop;

               return True;
            end Record_Case;
         end if;

      --  For enumeration types, we must check each literal to see if the
      --  representation is the same. Note that we do not permit enumeration
      --  reprsentation clauses for Character and Wide_Character, so these
      --  cases were already dealt with.

      elsif Is_Enumeration_Type (T1) then

         Enumeration_Case : declare
            L1, L2 : Entity_Id;

         begin
            L1 := First_Literal (T1);
            L2 := First_Literal (T2);

            while Present (L1) loop
               if Enumeration_Rep (L1) /= Enumeration_Rep (L2) then
                  return False;
               else
                  Next_Literal (L1);
                  Next_Literal (L2);
               end if;
            end loop;

            return True;

         end Enumeration_Case;

      --  Any other types have the same representation for these purposes

      else
         return True;
      end if;
   end Same_Representation;

   --------------------
   -- Set_Enum_Esize --
   --------------------

   procedure Set_Enum_Esize (T : Entity_Id) is
      Lo : Uint;
      Hi : Uint;
      Sz : Nat;

   begin
      Init_Alignment (T);

      --  Find the minimum standard size (8,16,32,64) that fits

      Lo := Enumeration_Rep (Entity (Type_Low_Bound (T)));
      Hi := Enumeration_Rep (Entity (Type_High_Bound (T)));

      if Lo < 0 then
         if Lo >= -Uint_2**07 and then Hi < Uint_2**07 then
            Sz := Standard_Character_Size;  -- May be > 8 on some targets

         elsif Lo >= -Uint_2**15 and then Hi < Uint_2**15 then
            Sz := 16;

         elsif Lo >= -Uint_2**31 and then Hi < Uint_2**31 then
            Sz := 32;

         else pragma Assert (Lo >= -Uint_2**63 and then Hi < Uint_2**63);
            Sz := 64;
         end if;

      else
         if Hi < Uint_2**08 then
            Sz := Standard_Character_Size;  -- May be > 8 on some targets

         elsif Hi < Uint_2**16 then
            Sz := 16;

         elsif Hi < Uint_2**32 then
            Sz := 32;

         else pragma Assert (Hi < Uint_2**63);
            Sz := 64;
         end if;
      end if;

      --  That minimum is the proper size unless we have a foreign convention
      --  and the size required is 32 or less, in which case we bump the size
      --  up to 32. This is required for C and C++ and seems reasonable for
      --  all other foreign conventions.

      if Has_Foreign_Convention (T)
        and then Esize (T) < Standard_Integer_Size
      then
         Init_Esize (T, Standard_Integer_Size);

      else
         Init_Esize (T, Sz);
      end if;
   end Set_Enum_Esize;

   -----------------------------------
   -- Validate_Unchecked_Conversion --
   -----------------------------------

   procedure Validate_Unchecked_Conversion
     (N        : Node_Id;
      Act_Unit : Entity_Id)
   is
      Source : Entity_Id;
      Target : Entity_Id;
      Vnode  : Node_Id;

   begin
      --  Obtain source and target types. Note that we call Ancestor_Subtype
      --  here because the processing for generic instantiation always makes
      --  subtypes, and we want the original frozen actual types.

      --  If we are dealing with private types, then do the check on their
      --  fully declared counterparts if the full declarations have been
      --  encountered (they don't have to be visible, but they must exist!)

      Source := Ancestor_Subtype (Etype (First_Formal (Act_Unit)));

      if Is_Private_Type (Source)
        and then Present (Underlying_Type (Source))
      then
         Source := Underlying_Type (Source);
      end if;

      Target := Ancestor_Subtype (Etype (Act_Unit));

      --  If either type is generic, the instantiation happens within a
      --  generic unit, and there is nothing to check. The proper check
      --  will happen when the enclosing generic is instantiated.

      if Is_Generic_Type (Source) or else Is_Generic_Type (Target) then
         return;
      end if;

      if Is_Private_Type (Target)
        and then Present (Underlying_Type (Target))
      then
         Target := Underlying_Type (Target);
      end if;

      --  Source may be unconstrained array, but not target

      if Is_Array_Type (Target)
        and then not Is_Constrained (Target)
      then
         Error_Msg_N
           ("unchecked conversion to unconstrained array not allowed", N);
         return;
      end if;

      --  Make entry in unchecked conversion table for later processing
      --  by Validate_Unchecked_Conversions, which will check sizes and
      --  alignments (using values set by the back-end where possible).
      --  This is only done if the appropriate warning is active

      if Warn_On_Unchecked_Conversion then
         Unchecked_Conversions.Append
           (New_Val => UC_Entry'
              (Enode  => N,
               Source => Source,
               Target => Target));

         --  If both sizes are known statically now, then back end annotation
         --  is not required to do a proper check but if either size is not
         --  known statically, then we need the annotation.

         if Known_Static_RM_Size (Source)
           and then Known_Static_RM_Size (Target)
         then
            null;
         else
            Back_Annotate_Rep_Info := True;
         end if;
      end if;

      --  If unchecked conversion to access type, and access type is
      --  declared in the same unit as the unchecked conversion, then
      --  set the No_Strict_Aliasing flag (no strict aliasing is
      --  implicit in this situation).

      if Is_Access_Type (Target) and then
        In_Same_Source_Unit (Target, N)
      then
         Set_No_Strict_Aliasing (Implementation_Base_Type (Target));
      end if;

      --  Generate N_Validate_Unchecked_Conversion node for back end in
      --  case the back end needs to perform special validation checks.

      --  Shouldn't this be in exp_ch13, since the check only gets done
      --  if we have full expansion and the back end is called ???

      Vnode :=
        Make_Validate_Unchecked_Conversion (Sloc (N));
      Set_Source_Type (Vnode, Source);
      Set_Target_Type (Vnode, Target);

      --  If the unchecked conversion node is in a list, just insert before
      --  it. If not we have some strange case, not worth bothering about.

      if Is_List_Member (N) then
         Insert_After (N, Vnode);
      end if;
   end Validate_Unchecked_Conversion;

   ------------------------------------
   -- Validate_Unchecked_Conversions --
   ------------------------------------

   procedure Validate_Unchecked_Conversions is
   begin
      for N in Unchecked_Conversions.First .. Unchecked_Conversions.Last loop
         declare
            T : UC_Entry renames Unchecked_Conversions.Table (N);

            Enode  : constant Node_Id   := T.Enode;
            Source : constant Entity_Id := T.Source;
            Target : constant Entity_Id := T.Target;

            Source_Siz    : Uint;
            Target_Siz    : Uint;

         begin
            --  This validation check, which warns if we have unequal sizes
            --  for unchecked conversion, and thus potentially implementation
            --  dependent semantics, is one of the few occasions on which we
            --  use the official RM size instead of Esize. See description
            --  in Einfo "Handling of Type'Size Values" for details.

            if Serious_Errors_Detected = 0
              and then Known_Static_RM_Size (Source)
              and then Known_Static_RM_Size (Target)
            then
               Source_Siz := RM_Size (Source);
               Target_Siz := RM_Size (Target);

               if Source_Siz /= Target_Siz then
                  Error_Msg_N
                    ("types for unchecked conversion have different sizes?",
                     Enode);

                  if All_Errors_Mode then
                     Error_Msg_Name_1 := Chars (Source);
                     Error_Msg_Uint_1 := Source_Siz;
                     Error_Msg_Name_2 := Chars (Target);
                     Error_Msg_Uint_2 := Target_Siz;
                     Error_Msg_N
                       ("\size of % is ^, size of % is ^?", Enode);

                     Error_Msg_Uint_1 := UI_Abs (Source_Siz - Target_Siz);

                     if Is_Discrete_Type (Source)
                       and then Is_Discrete_Type (Target)
                     then
                        if Source_Siz > Target_Siz then
                           Error_Msg_N
                             ("\^ high order bits of source will be ignored?",
                              Enode);

                        elsif Is_Unsigned_Type (Source) then
                           Error_Msg_N
                             ("\source will be extended with ^ high order " &
                              "zero bits?", Enode);

                        else
                           Error_Msg_N
                             ("\source will be extended with ^ high order " &
                              "sign bits?",
                              Enode);
                        end if;

                     elsif Source_Siz < Target_Siz then
                        if Is_Discrete_Type (Target) then
                           if Bytes_Big_Endian then
                              Error_Msg_N
                                ("\target value will include ^ undefined " &
                                 "low order bits?",
                                 Enode);
                           else
                              Error_Msg_N
                                ("\target value will include ^ undefined " &
                                 "high order bits?",
                                 Enode);
                           end if;

                        else
                           Error_Msg_N
                             ("\^ trailing bits of target value will be " &
                              "undefined?", Enode);
                        end if;

                     else pragma Assert (Source_Siz > Target_Siz);
                        Error_Msg_N
                          ("\^ trailing bits of source will be ignored?",
                           Enode);
                     end if;
                  end if;
               end if;
            end if;

            --  If both types are access types, we need to check the alignment.
            --  If the alignment of both is specified, we can do it here.

            if Serious_Errors_Detected = 0
              and then Ekind (Source) in Access_Kind
              and then Ekind (Target) in Access_Kind
              and then Target_Strict_Alignment
              and then Present (Designated_Type (Source))
              and then Present (Designated_Type (Target))
            then
               declare
                  D_Source : constant Entity_Id := Designated_Type (Source);
                  D_Target : constant Entity_Id := Designated_Type (Target);

               begin
                  if Known_Alignment (D_Source)
                    and then Known_Alignment (D_Target)
                  then
                     declare
                        Source_Align : constant Uint := Alignment (D_Source);
                        Target_Align : constant Uint := Alignment (D_Target);

                     begin
                        if Source_Align < Target_Align
                          and then not Is_Tagged_Type (D_Source)
                        then
                           Error_Msg_Uint_1 := Target_Align;
                           Error_Msg_Uint_2 := Source_Align;
                           Error_Msg_Node_2 := D_Source;
                           Error_Msg_NE
                             ("alignment of & (^) is stricter than " &
                              "alignment of & (^)?", Enode, D_Target);

                           if All_Errors_Mode then
                              Error_Msg_N
                                ("\resulting access value may have invalid " &
                                 "alignment?", Enode);
                           end if;
                        end if;
                     end;
                  end if;
               end;
            end if;
         end;
      end loop;
   end Validate_Unchecked_Conversions;

end Sem_Ch13;<|MERGE_RESOLUTION|>--- conflicted
+++ resolved
@@ -6,11 +6,7 @@
 --                                                                          --
 --                                 B o d y                                  --
 --                                                                          --
-<<<<<<< HEAD
---          Copyright (C) 1992-2005, Free Software Foundation, Inc.         --
-=======
 --          Copyright (C) 1992-2006, Free Software Foundation, Inc.         --
->>>>>>> c355071f
 --                                                                          --
 -- GNAT is free software;  you can  redistribute it  and/or modify it under --
 -- terms of the  GNU General Public License as published  by the Free Soft- --
@@ -315,9 +311,6 @@
 
          Pnam := TSS (Base_Type (U_Ent), TSS_Nam);
 
-<<<<<<< HEAD
-         if Present (Pnam) and then Has_Good_Profile (Pnam) then
-=======
          --  If Pnam is present, it can be either inherited from an ancestor
          --  type (in which case it is legal to redefine it for this type), or
          --  be a previous definition of the attribute for the same type (in
@@ -333,7 +326,6 @@
          if Present (Pnam)
            and then (No (First_Entity (Pnam)) or else Has_Good_Profile (Pnam))
          then
->>>>>>> c355071f
             Error_Msg_Sloc := Sloc (Pnam);
             Error_Msg_Name_1 := Attr;
             Error_Msg_N ("% attribute already defined #", Nam);
@@ -371,16 +363,7 @@
             Set_Entity (Expr, Subp);
             Set_Etype (Expr, Etype (Subp));
 
-<<<<<<< HEAD
-            if TSS_Nam = TSS_Stream_Input then
-               New_Stream_Function (N, U_Ent, Subp, TSS_Nam);
-            else
-               New_Stream_Procedure (N, U_Ent, Subp, TSS_Nam,
-                                     Out_P => Is_Read);
-            end if;
-=======
             New_Stream_Subprogram (N, U_Ent, Subp, TSS_Nam);
->>>>>>> c355071f
 
          else
             Error_Msg_Name_1 := Attr;
@@ -1065,78 +1048,6 @@
          end Small;
 
          ------------------
-<<<<<<< HEAD
-         -- Storage_Size --
-         ------------------
-
-         --  Storage_Size attribute definition clause
-
-         when Attribute_Storage_Size => Storage_Size : declare
-            Btype : constant Entity_Id := Base_Type (U_Ent);
-            Sprag : Node_Id;
-
-         begin
-            if Is_Task_Type (U_Ent) then
-               Check_Restriction (No_Obsolescent_Features, N);
-
-               if Warn_On_Obsolescent_Feature then
-                  Error_Msg_N
-                    ("storage size clause for task is an " &
-                     "obsolescent feature ('R'M 'J.9)?", N);
-                  Error_Msg_N
-                    ("\use Storage_Size pragma instead?", N);
-               end if;
-
-               FOnly := True;
-            end if;
-
-            if not Is_Access_Type (U_Ent)
-              and then Ekind (U_Ent) /= E_Task_Type
-            then
-               Error_Msg_N ("storage size cannot be given for &", Nam);
-
-            elsif Is_Access_Type (U_Ent) and Is_Derived_Type (U_Ent) then
-               Error_Msg_N
-                 ("storage size cannot be given for a derived access type",
-                  Nam);
-
-            elsif Has_Storage_Size_Clause (Btype) then
-               Error_Msg_N ("storage size already given for &", Nam);
-
-            else
-               Analyze_And_Resolve (Expr, Any_Integer);
-
-               if Is_Access_Type (U_Ent) then
-
-                  if Present (Associated_Storage_Pool (U_Ent)) then
-                     Error_Msg_N ("storage pool already given for &", Nam);
-                     return;
-                  end if;
-
-                  if Compile_Time_Known_Value (Expr)
-                    and then Expr_Value (Expr) = 0
-                  then
-                     Set_No_Pool_Assigned (Btype);
-                  end if;
-
-               else -- Is_Task_Type (U_Ent)
-                  Sprag := Get_Rep_Pragma (Btype, Name_Storage_Size);
-
-                  if Present (Sprag) then
-                     Error_Msg_Sloc := Sloc (Sprag);
-                     Error_Msg_N
-                       ("Storage_Size already specified#", Nam);
-                     return;
-                  end if;
-               end if;
-
-               Set_Has_Storage_Size_Clause (Btype);
-            end if;
-         end Storage_Size;
-
-         ------------------
-=======
->>>>>>> c355071f
          -- Storage_Pool --
          ------------------
 
@@ -1256,8 +1167,6 @@
             end if;
          end Storage_Pool;
 
-<<<<<<< HEAD
-=======
          ------------------
          -- Storage_Size --
          ------------------
@@ -1326,7 +1235,6 @@
             end if;
          end Storage_Size;
 
->>>>>>> c355071f
          -----------------
          -- Stream_Size --
          -----------------
@@ -3258,25 +3166,6 @@
       begin
          Subp_Id := Make_Defining_Identifier (Loc, Sname);
 
-<<<<<<< HEAD
-         return
-           Make_Function_Specification (Loc,
-             Defining_Unit_Name => Subp_Id,
-             Parameter_Specifications =>
-               New_List (
-                 Make_Parameter_Specification (Loc,
-                   Defining_Identifier =>
-                     Make_Defining_Identifier (Loc, Name_S),
-                   Parameter_Type =>
-                     Make_Access_Definition (Loc,
-                       Subtype_Mark =>
-                         New_Reference_To (
-                           Designated_Type (Etype (F)), Loc)))),
-
-             Result_Definition =>
-               New_Reference_To (Etyp, Loc));
-      end Build_Spec;
-=======
          --  S : access Root_Stream_Type'Class
 
          Formals := New_List (
@@ -3296,7 +3185,6 @@
                       Result_Definition        => T_Ref);
          else
             --  V : [out] T
->>>>>>> c355071f
 
             Append_To (Formals,
               Make_Parameter_Specification (Loc,
@@ -3314,16 +3202,11 @@
 
    --  Start of processing for New_Stream_Subprogram
 
-<<<<<<< HEAD
-      if Is_Tagged_Type (Ent) then
-         Set_TSS (Base_Type (Ent), Subp_Id);
-=======
    begin
       F := First_Formal (Subp);
 
       if Ekind (Subp) = E_Procedure then
          Etyp := Etype (Next_Formal (F));
->>>>>>> c355071f
       else
          Etyp := Etype (Subp);
       end if;
@@ -3363,21 +3246,13 @@
           Specification => Build_Spec,
           Name => New_Reference_To (Subp, Loc));
 
-<<<<<<< HEAD
-      if Is_Tagged_Type (Ent) then
-=======
       if Defer_Declaration then
->>>>>>> c355071f
          Set_TSS (Base_Type (Ent), Subp_Id);
       else
          Insert_Action (N, Subp_Decl);
          Copy_TSS (Subp_Id, Base_Type (Ent));
       end if;
-<<<<<<< HEAD
-   end New_Stream_Procedure;
-=======
    end New_Stream_Subprogram;
->>>>>>> c355071f
 
    ------------------------
    -- Rep_Item_Too_Early --

--- conflicted
+++ resolved
@@ -6,15 +6,7 @@
 --                                                                          --
 --                                 B o d y                                  --
 --                                                                          --
-<<<<<<< HEAD
---                     Copyright (C) 1999-2005, AdaCore                     --
---                                                                          --
--- This specification is derived from the Ada Reference Manual for use with --
--- GNAT. The copyright notice above, and the license provisions that follow --
--- apply solely to the  contents of the part following the private keyword. --
-=======
 --                     Copyright (C) 1999-2006, AdaCore                     --
->>>>>>> c355071f
 --                                                                          --
 -- GNAT is free software;  you can  redistribute it  and/or modify it under --
 -- terms of the  GNU General Public License as published  by the Free Soft- --
@@ -133,12 +125,8 @@
    is
       use Ada.Characters.Handling;
       Local : constant String :=
-<<<<<<< HEAD
-                To_Upper (Str (1)) & To_Lower (Str (2 .. Str'Last));
-=======
                 To_Upper (Str (Str'First)) &
                   To_Lower (Str (Str'First + 1 .. Str'Last));
->>>>>>> c355071f
    begin
       if Length = 0 then
          return Local;

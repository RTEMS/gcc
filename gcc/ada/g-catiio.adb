--- conflicted
+++ resolved
@@ -6,11 +6,7 @@
 --                                                                          --
 --                                 B o d y                                  --
 --                                                                          --
-<<<<<<< HEAD
---                     Copyright (C) 1999-2006, AdaCore                     --
-=======
 --                     Copyright (C) 1999-2007, AdaCore                     --
->>>>>>> 751ff693
 --                                                                          --
 -- GNAT is free software;  you can  redistribute it  and/or modify it under --
 -- terms of the  GNU General Public License as published  by the Free Soft- --
@@ -180,11 +176,8 @@
          end case;
       end Pad_Char;
 
-<<<<<<< HEAD
-=======
       --  Local Declarations
 
->>>>>>> 751ff693
       NI  : constant String := Sec_Number'Image (N);
       NIP : constant String := Pad_Char & NI (2 .. NI'Last);
 
@@ -323,21 +316,12 @@
 
                when 's' =>
                   declare
-<<<<<<< HEAD
-                     Sec : constant Sec_Number :=
-                             Sec_Number (Julian_Day (Year, Month, Day)
-                                          - Julian_Day (1970, 1, 1)) * 86_400
-                                          + Sec_Number (Hour) * 3_600
-                                          + Sec_Number (Minute) * 60
-                                          + Sec_Number (Second);
-=======
                      --  Compute the number of seconds using Ada.Calendar.Time
                      --  values rather than Julian days to account for Daylight
                      --  Savings Time.
 
                      Neg : Boolean  := False;
                      Sec : Duration := Date - Time_Of (1970, 1, 1, 0.0);
->>>>>>> 751ff693
 
                   begin
                      --  Avoid rounding errors and perform special processing
@@ -540,8 +524,6 @@
       return To_String (Result);
    end Image;
 
-<<<<<<< HEAD
-=======
    --------------------------
    -- Month_Name_To_Number --
    --------------------------
@@ -570,17 +552,12 @@
       return Abbrev_Upper_Month_Names'First;
    end Month_Name_To_Number;
 
->>>>>>> 751ff693
    -----------
    -- Value --
    -----------
 
    function Value (Date : String) return Ada.Calendar.Time is
-<<<<<<< HEAD
-      D          : String (1 .. 19);
-=======
       D          : String (1 .. 21);
->>>>>>> 751ff693
       D_Length   : constant Natural := Date'Length;
 
       Year       : Year_Number;
@@ -592,22 +569,12 @@
       Sub_Second : Second_Duration;
 
       procedure Extract_Date
-<<<<<<< HEAD
-        (Year  : out Year_Number;
-         Month : out Month_Number;
-         Day   : out Day_Number;
-         Y2K   : Boolean := False);
-      --  Try and extract a date value from string D. Set Y2K to True to
-      --  account for the 20YY case. Raise Constraint_Error if the portion
-      --  of D corresponding to the date is not well formatted.
-=======
         (Year       : out Year_Number;
          Month      : out Month_Number;
          Day        : out Day_Number;
          Time_Start : out Natural);
       --  Try and extract a date value from string D. Time_Start is set to the
       --  first character that could be the start of time data.
->>>>>>> 751ff693
 
       procedure Extract_Time
         (Index       : Positive;
@@ -625,35 +592,6 @@
       ------------------
 
       procedure Extract_Date
-<<<<<<< HEAD
-        (Year  : out Year_Number;
-         Month : out Month_Number;
-         Day   : out Day_Number;
-         Y2K   : Boolean := False)
-      is
-         Delim_Index : Positive := 5;
-
-      begin
-         if Y2K then
-            Delim_Index := 3;
-         end if;
-
-         if (D (Delim_Index) /= '-' or else D (Delim_Index + 3) /= '-')
-           and then
-            (D (Delim_Index) /= '/' or else D (Delim_Index + 3) /= '/')
-         then
-            raise Constraint_Error;
-         end if;
-
-         if Y2K then
-            Year  := Year_Number'Value ("20" & D (1 .. 2));
-            Month := Month_Number'Value       (D (4 .. 5));
-            Day   := Day_Number'Value         (D (7 .. 8));
-         else
-            Year  := Year_Number'Value  (D (1 .. 4));
-            Month := Month_Number'Value (D (6 .. 7));
-            Day   := Day_Number'Value   (D (9 .. 10));
-=======
         (Year       : out Year_Number;
          Month      : out Month_Number;
          Day        : out Day_Number;
@@ -781,7 +719,6 @@
             else
                raise Constraint_Error;
             end if;
->>>>>>> 751ff693
          end if;
       end Extract_Date;
 
@@ -794,24 +731,6 @@
          Hour        : out Hour_Number;
          Minute      : out Minute_Number;
          Second      : out Second_Number;
-<<<<<<< HEAD
-         Check_Space : Boolean := False) is
-
-      begin
-         if Check_Space and then D (Index - 1) /= ' ' then
-            raise Constraint_Error;
-         end if;
-
-         if D (Index + 2) /= ':' or else D (Index + 5) /= ':' then
-            raise Constraint_Error;
-         end if;
-
-         Hour   := Hour_Number'Value   (D (Index     .. Index + 1));
-         Minute := Minute_Number'Value (D (Index + 3 .. Index + 4));
-         Second := Second_Number'Value (D (Index + 6 .. Index + 7));
-      end Extract_Time;
-
-=======
          Check_Space : Boolean := False)
       is
       begin
@@ -848,7 +767,6 @@
 
       Time_Start : Natural := 1;
 
->>>>>>> 751ff693
    --  Start of processing for Value
 
    begin
@@ -859,17 +777,12 @@
 
       if D_Length /= 8
         and then D_Length /= 10
-<<<<<<< HEAD
-        and then D_Length /= 17
-        and then D_Length /= 19
-=======
         and then D_Length /= 11
         and then D_Length /= 12
         and then D_Length /= 17
         and then D_Length /= 19
         and then D_Length /= 20
         and then D_Length /= 21
->>>>>>> 751ff693
       then
          raise Constraint_Error;
       end if;
@@ -879,49 +792,6 @@
 
       D (1 .. D_Length) := Date;
 
-<<<<<<< HEAD
-      --  Case 1:
-
-      --    hh:mm:ss
-      --    yy*mm*dd
-
-      if D_Length = 8 then
-
-         if D (3) = ':' then
-            Extract_Time (1, Hour, Minute, Second);
-         else
-            Extract_Date (Year, Month, Day, True);
-            Hour   := 0;
-            Minute := 0;
-            Second := 0;
-         end if;
-
-      --  Case 2:
-
-      --    yyyy*mm*dd
-
-      elsif D_Length = 10 then
-         Extract_Date (Year, Month, Day);
-         Hour   := 0;
-         Minute := 0;
-         Second := 0;
-
-      --  Case 3:
-
-      --    yy*mm*dd hh:mm:ss
-
-      elsif D_Length = 17 then
-         Extract_Date (Year, Month, Day, True);
-         Extract_Time (10, Hour, Minute, Second, True);
-
-      --  Case 4:
-
-      --    yyyy*mm*dd hh:mm:ss
-
-      else
-         Extract_Date (Year, Month, Day);
-         Extract_Time (12, Hour, Minute, Second, True);
-=======
       if D_Length /= 8
         or else D (3) /= ':'
       then
@@ -929,7 +799,6 @@
          Extract_Time (Time_Start, Hour, Minute, Second, Check_Space => True);
       else
          Extract_Time (1, Hour, Minute, Second, Check_Space => False);
->>>>>>> 751ff693
       end if;
 
       --  Sanity checks

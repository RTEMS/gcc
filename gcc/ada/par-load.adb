------------------------------------------------------------------------------
--                                                                          --
--                         GNAT COMPILER COMPONENTS                         --
--                                                                          --
--                             P A R . L O A D                              --
--                                                                          --
--                                 B o d y                                  --
--                                                                          --
<<<<<<< HEAD
--          Copyright (C) 1992-2006, Free Software Foundation, Inc.         --
=======
--          Copyright (C) 1992-2007, Free Software Foundation, Inc.         --
>>>>>>> 751ff693
--                                                                          --
-- GNAT is free software;  you can  redistribute it  and/or modify it under --
-- terms of the  GNU General Public License as published  by the Free Soft- --
-- ware  Foundation;  either version 3,  or (at your option) any later ver- --
-- sion.  GNAT is distributed in the hope that it will be useful, but WITH- --
-- OUT ANY WARRANTY;  without even the  implied warranty of MERCHANTABILITY --
-- or FITNESS FOR A PARTICULAR PURPOSE.  See the GNU General Public License --
-- for  more details.  You should have  received  a copy of the GNU General --
<<<<<<< HEAD
-- Public License  distributed with GNAT;  see file COPYING.  If not, write --
-- to  the  Free Software Foundation,  51  Franklin  Street,  Fifth  Floor, --
-- Boston, MA 02110-1301, USA.                                              --
=======
-- Public License  distributed with GNAT; see file COPYING3.  If not, go to --
-- http://www.gnu.org/licenses for a complete copy of the license.          --
>>>>>>> 751ff693
--                                                                          --
-- GNAT was originally developed  by the GNAT team at  New York University. --
-- Extensive contributions were provided by Ada Core Technologies Inc.      --
--                                                                          --
------------------------------------------------------------------------------

--  The Par.Load procedure loads all units that are definitely required before
--  it makes any sense at all to proceed with semantic analysis, including
--  with'ed units, corresponding specs for bodies, parents of child specs,
--  and parents of subunits. All these units are loaded and pointers installed
--  in the tree as described in the spec of package Lib.

with Fname.UF; use Fname.UF;
with Lib.Load; use Lib.Load;
with Namet.Sp; use Namet.Sp;
with Uname;    use Uname;
with Osint;    use Osint;
with Sinput.L; use Sinput.L;
with Stylesw;  use Stylesw;
with Validsw;  use Validsw;

with GNAT.Spelling_Checker; use GNAT.Spelling_Checker;

separate (Par)
procedure Load is

   File_Name : File_Name_Type;
   --  Name of file for current unit, derived from unit name

   Cur_Unum : constant Unit_Number_Type := Current_Source_Unit;
   --  Unit number of unit that we just finished parsing. Note that we need
   --  to capture this, because Source_Unit will change as we parse new
   --  source files in the multiple main source file case.

   Curunit : constant Node_Id := Cunit (Cur_Unum);
   --  Compilation unit node for current compilation unit

   Loc : Source_Ptr := Sloc (Curunit);
   --  Source location for compilation unit node

   Save_Style_Check  : Boolean;
   Save_Style_Checks : Style_Check_Options;
   --  Save style check so it can be restored later

   Save_Validity_Check  : Boolean;
   Save_Validity_Checks : Validity_Check_Options;
   --  Save validity check so it can be restored later

   With_Cunit : Node_Id;
   --  Compilation unit node for withed unit

   Context_Node : Node_Id;
   --  Next node in context items list

   With_Node : Node_Id;
   --  N_With_Clause node

   Spec_Name : Unit_Name_Type;
   --  Unit name of required spec

   Body_Name : Unit_Name_Type;
   --  Unit name of corresponding body

   Unum : Unit_Number_Type;
   --  Unit number of loaded unit

   Limited_With_Found : Boolean := False;
<<<<<<< HEAD
   --  Set True if a limited WITH is found, used to ???
=======
   --  We load the context items in two rounds: the first round handles normal
   --  withed units and the second round handles Ada 2005 limited-withed units.
   --  This is required to allow the low-level circuitry that detects circular
   --  dependencies of units the correct notification of errors (see comment
   --  bellow). This variable is used to indicate that the second round is
   --  required.
>>>>>>> 751ff693

   function Same_File_Name_Except_For_Case
     (Expected_File_Name : File_Name_Type;
      Actual_File_Name   : File_Name_Type) return Boolean;
   --  Given an actual file name and an expected file name (the latter being
   --  derived from the unit name), determine if they are the same except for
   --  possibly different casing of letters.

   ------------------------------------
   -- Same_File_Name_Except_For_Case --
   ------------------------------------

   function Same_File_Name_Except_For_Case
     (Expected_File_Name : File_Name_Type;
      Actual_File_Name   : File_Name_Type) return Boolean
   is
   begin
      Get_Name_String (Actual_File_Name);
      Canonical_Case_File_Name (Name_Buffer (1 .. Name_Len));

      declare
         Lower_Case_Actual_File_Name : String (1 .. Name_Len);

      begin
         Lower_Case_Actual_File_Name := Name_Buffer (1 .. Name_Len);
         Get_Name_String (Expected_File_Name);
         Canonical_Case_File_Name (Name_Buffer (1 .. Name_Len));
         return Lower_Case_Actual_File_Name = Name_Buffer (1 .. Name_Len);
      end;

   end Same_File_Name_Except_For_Case;

--  Start of processing for Load

begin
   --  Don't do any loads if we already had a fatal error

   if Fatal_Error (Cur_Unum) then
      return;
   end if;

   Save_Style_Check_Options (Save_Style_Checks);
   Save_Style_Check := Opt.Style_Check;

   Save_Validity_Check_Options (Save_Validity_Checks);
   Save_Validity_Check := Opt.Validity_Checks_On;

   --  If main unit, set Main_Unit_Entity (this will get overwritten if
   --  the main unit has a separate spec, that happens later on in Load)

   if Cur_Unum = Main_Unit then
      Main_Unit_Entity := Cunit_Entity (Main_Unit);
   end if;

   --  If we have no unit name, things are seriously messed up by previous
   --  errors, and we should not try to continue compilation.

   if Unit_Name (Cur_Unum) = No_Unit_Name then
      raise Unrecoverable_Error;
   end if;

   --  Next step, make sure that the unit name matches the file name
   --  and issue a warning message if not. We only output this for the
   --  main unit, since for other units it is more serious and is
   --  caught in a separate test below. We also inhibit the message in
   --  multiple unit per file mode, because in this case the relation
   --  between file name and unit name is broken.

   File_Name :=
     Get_File_Name
       (Unit_Name (Cur_Unum),
        Subunit => Nkind (Unit (Cunit (Cur_Unum))) = N_Subunit);

   if Cur_Unum = Main_Unit
     and then Multiple_Unit_Index = 0
     and then File_Name /= Unit_File_Name (Cur_Unum)
     and then (File_Names_Case_Sensitive
                or not Same_File_Name_Except_For_Case
                         (File_Name, Unit_File_Name (Cur_Unum)))
   then
      Error_Msg_File_1 := File_Name;
      Error_Msg
        ("?file name does not match unit name, should be{", Sloc (Curunit));
   end if;

   --  For units other than the main unit, the expected unit name is set and
   --  must be the same as the actual unit name, or we are in big trouble, and
   --  abandon the compilation since there are situations where this really
   --  gets us into bad trouble (e.g. some subunit situations).

   if Cur_Unum /= Main_Unit
     and then Expected_Unit (Cur_Unum) /= Unit_Name (Cur_Unum)
   then
      Loc := Error_Location (Cur_Unum);
      Error_Msg_File_1 := Unit_File_Name (Cur_Unum);
      Get_Name_String (Error_Msg_File_1);

      --  Check for predefined file case

      if Name_Len > 1
        and then Name_Buffer (2) = '-'
        and then (Name_Buffer (1) = 'a'
                    or else
                  Name_Buffer (1) = 's'
                    or else
                  Name_Buffer (1) = 'i'
                    or else
                  Name_Buffer (1) = 'g')
      then
         declare
<<<<<<< HEAD
            Expect_Name : constant Name_Id := Expected_Unit (Cur_Unum);
            Actual_Name : constant Name_Id := Unit_Name (Cur_Unum);

         begin
            Error_Msg_Name_1 := Expect_Name;
            Error_Msg ("% is not a predefined library unit!", Loc);
=======
            Expect_Name : constant Unit_Name_Type := Expected_Unit (Cur_Unum);
            Actual_Name : constant Unit_Name_Type := Unit_Name (Cur_Unum);

         begin
            Error_Msg_Unit_1 := Expect_Name;
            Error_Msg ("$$ is not a predefined library unit!", Loc);
>>>>>>> 751ff693

            --  In the predefined file case, we know the user did not
            --  construct their own package, but we got the wrong one.
            --  This means that the name supplied by the user crunched
            --  to something we recognized, but then the file did not
            --  contain the unit expected. Most likely this is due to
            --  a misspelling, e.g.

            --    with Ada.Calender;

            --  This crunches to a-calend, which indeed contains the unit
            --  Ada.Calendar, and we can diagnose the misspelling. This
            --  is a simple heuristic, but it catches many common cases
            --  of misspelling of predefined unit names without needing
            --  a full list of them.

<<<<<<< HEAD
            --  Before actually issinying the message, we will check that the
            --  unit name is indeed a plausible misspelling of the one we got.

            if Is_Bad_Spelling_Of
              (Found  => Get_Name_String (Expect_Name),
               Expect => Get_Name_String (Actual_Name))
            then
               Error_Msg_Name_1 := Actual_Name;
               Error_Msg ("possible misspelling of %!", Loc);
=======
            --  Before actually issuing the message, we will check that the
            --  unit name is indeed a plausible misspelling of the one we got.

            if Is_Bad_Spelling_Of
              (Name_Id (Expect_Name), Name_Id (Actual_Name))
            then
               Error_Msg_Unit_1 := Actual_Name;
               Error_Msg ("possible misspelling of $$!", Loc);
>>>>>>> 751ff693
            end if;
         end;

      --  Non-predefined file name case. In this case we generate a message
      --  and then we quit, because we are in big trouble, and if we try
      --  to continue compilation, we get into some nasty situations
      --  (for example in some subunit cases).

      else
         Error_Msg ("file { does not contain expected unit!", Loc);
         Error_Msg_Unit_1 := Expected_Unit (Cur_Unum);
         Error_Msg ("\\expected unit $!", Loc);
         Error_Msg_Unit_1 := Unit_Name (Cur_Unum);
         Error_Msg ("\\found unit $!", Loc);
      end if;

      --  In both cases, remove the unit if it is the last unit (which it
      --  normally (always?) will be) so that it is out of the way later.

      Remove_Unit (Cur_Unum);
   end if;

   --  If current unit is a body, load its corresponding spec

   if Nkind (Unit (Curunit)) = N_Package_Body
     or else Nkind (Unit (Curunit)) = N_Subprogram_Body
   then
      Spec_Name := Get_Spec_Name (Unit_Name (Cur_Unum));
      Unum :=
        Load_Unit
          (Load_Name  => Spec_Name,
           Required   => False,
           Subunit    => False,
           Error_Node => Curunit,
           Corr_Body  => Cur_Unum);

      --  If we successfully load the unit, then set the spec pointer. Once
      --  again note that if the loaded unit has a fatal error, Load will
      --  have set our Fatal_Error flag to propagate this condition.

      if Unum /= No_Unit then
         Set_Library_Unit (Curunit, Cunit (Unum));

         --  If this is a separate spec for the main unit, then we reset
         --  Main_Unit_Entity to point to the entity for this separate spec

         if Cur_Unum = Main_Unit then
            Main_Unit_Entity := Cunit_Entity (Unum);
         end if;

      --  If we don't find the spec, then if we have a subprogram body, we
      --  are still OK, we just have a case of a body acting as its own spec

      elsif Nkind (Unit (Curunit)) = N_Subprogram_Body then
         Set_Acts_As_Spec (Curunit, True);
         Set_Library_Unit (Curunit, Curunit);

      --  Otherwise we do have an error, repeat the load request for the spec
      --  with Required set True to generate an appropriate error message.

      else
         Unum :=
           Load_Unit
             (Load_Name  => Spec_Name,
              Required   => True,
              Subunit    => False,
              Error_Node => Curunit);
         return;
      end if;

   --  If current unit is a child unit spec, load its parent. If the child unit
   --  is loaded through a limited with, the parent must be as well.

   elsif     Nkind (Unit (Curunit)) =  N_Package_Declaration
     or else Nkind (Unit (Curunit)) =  N_Subprogram_Declaration
     or else Nkind (Unit (Curunit)) in N_Generic_Declaration
     or else Nkind (Unit (Curunit)) in N_Generic_Instantiation
     or else Nkind (Unit (Curunit)) in N_Renaming_Declaration
   then
      --  Turn style and validity checks off for parent unit

      if not GNAT_Mode then
         Reset_Style_Check_Options;
         Reset_Validity_Check_Options;
      end if;

      Spec_Name := Get_Parent_Spec_Name (Unit_Name (Cur_Unum));

      if Spec_Name /= No_Unit_Name then
         Unum :=
           Load_Unit
             (Load_Name         => Spec_Name,
              Required          => True,
              Subunit           => False,
              Error_Node        => Curunit,
              From_Limited_With => From_Limited_With);

         if Unum /= No_Unit then
            Set_Parent_Spec (Unit (Curunit), Cunit (Unum));
         end if;
      end if;

   --  If current unit is a subunit, then load its parent body

   elsif Nkind (Unit (Curunit)) = N_Subunit then
      Body_Name := Get_Parent_Body_Name (Unit_Name (Cur_Unum));
      Unum :=
        Load_Unit
          (Load_Name  => Body_Name,
           Required   => True,
           Subunit    => True,
           Error_Node => Name (Unit (Curunit)));

      if Unum /= No_Unit then
         Set_Library_Unit (Curunit, Cunit (Unum));
      end if;
   end if;

   --  Now we load with'ed units, with style/validity checks turned off

   if not GNAT_Mode then
      Reset_Style_Check_Options;
      Reset_Validity_Check_Options;
   end if;

   --  Load the context items in two rounds: the first round handles normal
   --  withed units and the second round handles Ada 2005 limited-withed units.
   --  This is required to allow the low-level circuitry that detects circular
   --  dependencies of units the correct notification of the following error:

   --       limited with D;
   --       with D;                  with C;
   --       package C is ...         package D is ...

   for Round in 1 .. 2 loop
      Context_Node := First (Context_Items (Curunit));
      while Present (Context_Node) loop

         --  During the first round we check if there is some limited-with
         --  context clause; otherwise the second round will be skipped

         if Nkind (Context_Node) = N_With_Clause
           and then Round = 1
           and then Limited_Present (Context_Node)
         then
            Limited_With_Found := True;
         end if;

         if Nkind (Context_Node) = N_With_Clause
           and then ((Round = 1 and then not Limited_Present (Context_Node))
                        or else
                     (Round = 2 and then Limited_Present (Context_Node)))
         then
            With_Node := Context_Node;
            Spec_Name := Get_Unit_Name (With_Node);

            Unum :=
              Load_Unit
<<<<<<< HEAD
                (Load_Name         => Spec_Name,
                 Required          => False,
                 Subunit           => False,
                 Error_Node        => With_Node,
                 Renamings         => True,
                 From_Limited_With => From_Limited_With
                                        or else
                                      Limited_Present (Context_Node));
=======
                (Load_Name  => Spec_Name,
                 Required   => False,
                 Subunit    => False,
                 Error_Node => With_Node,
                 Renamings  => True,
                 With_Node  => Context_Node);
>>>>>>> 751ff693

            --  If we find the unit, then set spec pointer in the N_With_Clause
            --  to point to the compilation unit for the spec. Remember that
            --  the Load routine itself sets our Fatal_Error flag if the loaded
            --  unit gets a fatal error, so we don't need to worry about that.

            if Unum /= No_Unit then
               Set_Library_Unit (With_Node, Cunit (Unum));

            --  If the spec isn't found, then try finding the corresponding
            --  body, since it is possible that we have a subprogram body
            --  that is acting as a spec (since no spec is present).

            else
               Body_Name := Get_Body_Name (Spec_Name);
               Unum :=
                 Load_Unit
                   (Load_Name  => Body_Name,
                    Required   => False,
                    Subunit    => False,
                    Error_Node => With_Node,
                    Renamings  => True);

               --  If we got a subprogram body, then mark that we are using
               --  the body as a spec in the file table, and set the spec
               --  pointer in the N_With_Clause to point to the body entity.

               if Unum /= No_Unit
                 and then Nkind (Unit (Cunit (Unum))) = N_Subprogram_Body
               then
                  With_Cunit := Cunit (Unum);
                  Set_Library_Unit (With_Node, With_Cunit);
                  Set_Acts_As_Spec (With_Cunit, True);
                  Set_Library_Unit (With_Cunit, With_Cunit);

               --  If we couldn't find the body, or if it wasn't a body spec
               --  then we are in trouble. We make one more call to Load to
               --  require the spec. We know it will fail of course, the
               --  purpose is to generate the required error message (we prefer
               --  that this message refer to the missing spec, not the body)

               else
                  Unum :=
                    Load_Unit
                      (Load_Name  => Spec_Name,
                       Required   => True,
                       Subunit    => False,
                       Error_Node => With_Node,
                       Renamings  => True);

                  --  Here we create a dummy package unit for the missing unit

                  Unum := Create_Dummy_Package_Unit (With_Node, Spec_Name);
                  Set_Library_Unit (With_Node, Cunit (Unum));
               end if;
            end if;
         end if;

         Next (Context_Node);
      end loop;

      exit when not Limited_With_Found;
   end loop;

   --  Restore style/validity check mode for main unit

   Set_Style_Check_Options (Save_Style_Checks);
   Opt.Style_Check := Save_Style_Check;
   Set_Validity_Check_Options (Save_Validity_Checks);
   Opt.Validity_Checks_On := Save_Validity_Check;
end Load;<|MERGE_RESOLUTION|>--- conflicted
+++ resolved
@@ -6,11 +6,7 @@
 --                                                                          --
 --                                 B o d y                                  --
 --                                                                          --
-<<<<<<< HEAD
---          Copyright (C) 1992-2006, Free Software Foundation, Inc.         --
-=======
 --          Copyright (C) 1992-2007, Free Software Foundation, Inc.         --
->>>>>>> 751ff693
 --                                                                          --
 -- GNAT is free software;  you can  redistribute it  and/or modify it under --
 -- terms of the  GNU General Public License as published  by the Free Soft- --
@@ -19,14 +15,8 @@
 -- OUT ANY WARRANTY;  without even the  implied warranty of MERCHANTABILITY --
 -- or FITNESS FOR A PARTICULAR PURPOSE.  See the GNU General Public License --
 -- for  more details.  You should have  received  a copy of the GNU General --
-<<<<<<< HEAD
--- Public License  distributed with GNAT;  see file COPYING.  If not, write --
--- to  the  Free Software Foundation,  51  Franklin  Street,  Fifth  Floor, --
--- Boston, MA 02110-1301, USA.                                              --
-=======
 -- Public License  distributed with GNAT; see file COPYING3.  If not, go to --
 -- http://www.gnu.org/licenses for a complete copy of the license.          --
->>>>>>> 751ff693
 --                                                                          --
 -- GNAT was originally developed  by the GNAT team at  New York University. --
 -- Extensive contributions were provided by Ada Core Technologies Inc.      --
@@ -94,16 +84,12 @@
    --  Unit number of loaded unit
 
    Limited_With_Found : Boolean := False;
-<<<<<<< HEAD
-   --  Set True if a limited WITH is found, used to ???
-=======
    --  We load the context items in two rounds: the first round handles normal
    --  withed units and the second round handles Ada 2005 limited-withed units.
    --  This is required to allow the low-level circuitry that detects circular
    --  dependencies of units the correct notification of errors (see comment
    --  bellow). This variable is used to indicate that the second round is
    --  required.
->>>>>>> 751ff693
 
    function Same_File_Name_Except_For_Case
      (Expected_File_Name : File_Name_Type;
@@ -214,21 +200,12 @@
                   Name_Buffer (1) = 'g')
       then
          declare
-<<<<<<< HEAD
-            Expect_Name : constant Name_Id := Expected_Unit (Cur_Unum);
-            Actual_Name : constant Name_Id := Unit_Name (Cur_Unum);
-
-         begin
-            Error_Msg_Name_1 := Expect_Name;
-            Error_Msg ("% is not a predefined library unit!", Loc);
-=======
             Expect_Name : constant Unit_Name_Type := Expected_Unit (Cur_Unum);
             Actual_Name : constant Unit_Name_Type := Unit_Name (Cur_Unum);
 
          begin
             Error_Msg_Unit_1 := Expect_Name;
             Error_Msg ("$$ is not a predefined library unit!", Loc);
->>>>>>> 751ff693
 
             --  In the predefined file case, we know the user did not
             --  construct their own package, but we got the wrong one.
@@ -245,17 +222,6 @@
             --  of misspelling of predefined unit names without needing
             --  a full list of them.
 
-<<<<<<< HEAD
-            --  Before actually issinying the message, we will check that the
-            --  unit name is indeed a plausible misspelling of the one we got.
-
-            if Is_Bad_Spelling_Of
-              (Found  => Get_Name_String (Expect_Name),
-               Expect => Get_Name_String (Actual_Name))
-            then
-               Error_Msg_Name_1 := Actual_Name;
-               Error_Msg ("possible misspelling of %!", Loc);
-=======
             --  Before actually issuing the message, we will check that the
             --  unit name is indeed a plausible misspelling of the one we got.
 
@@ -264,7 +230,6 @@
             then
                Error_Msg_Unit_1 := Actual_Name;
                Error_Msg ("possible misspelling of $$!", Loc);
->>>>>>> 751ff693
             end if;
          end;
 
@@ -356,11 +321,10 @@
       if Spec_Name /= No_Unit_Name then
          Unum :=
            Load_Unit
-             (Load_Name         => Spec_Name,
-              Required          => True,
-              Subunit           => False,
-              Error_Node        => Curunit,
-              From_Limited_With => From_Limited_With);
+             (Load_Name  => Spec_Name,
+              Required   => True,
+              Subunit    => False,
+              Error_Node => Curunit);
 
          if Unum /= No_Unit then
             Set_Parent_Spec (Unit (Curunit), Cunit (Unum));
@@ -423,23 +387,12 @@
 
             Unum :=
               Load_Unit
-<<<<<<< HEAD
-                (Load_Name         => Spec_Name,
-                 Required          => False,
-                 Subunit           => False,
-                 Error_Node        => With_Node,
-                 Renamings         => True,
-                 From_Limited_With => From_Limited_With
-                                        or else
-                                      Limited_Present (Context_Node));
-=======
                 (Load_Name  => Spec_Name,
                  Required   => False,
                  Subunit    => False,
                  Error_Node => With_Node,
                  Renamings  => True,
                  With_Node  => Context_Node);
->>>>>>> 751ff693
 
             --  If we find the unit, then set spec pointer in the N_With_Clause
             --  to point to the compilation unit for the spec. Remember that

--- conflicted
+++ resolved
@@ -6,11 +6,7 @@
 --                                                                          --
 --                                 B o d y                                  --
 --                                                                          --
-<<<<<<< HEAD
---          Copyright (C) 1992-2005, Free Software Foundation, Inc.         --
-=======
 --          Copyright (C) 1992-2006, Free Software Foundation, Inc.         --
->>>>>>> c355071f
 --                                                                          --
 -- GNAT is free software;  you can  redistribute it  and/or modify it under --
 -- terms of the  GNU General Public License as published  by the Free Soft- --
@@ -72,11 +68,6 @@
    --  count the entries (checking the static requirement), and compare with
    --  the given maximum.
 
-   procedure Check_Overriding_Indicator (Def : Node_Id);
-   --  Ada 2005 (AI-397): Check the overriding indicator of entries and
-   --  subprograms of protected or task types. Def is the definition of
-   --  the protected or task type.
-
    function Find_Concurrent_Spec (Body_Id : Entity_Id) return Entity_Id;
    --  Find entity in corresponding task or protected declaration. Use full
    --  view if first declaration was for an incomplete type.
@@ -400,13 +391,6 @@
       --  expander references the address declaration even if there is no
       --  statement list.
 
-<<<<<<< HEAD
-      --  In the case of a select alternative of a selective accept,
-      --  the expander references the address declaration even if there
-      --  is no statement list.
-
-=======
->>>>>>> c355071f
       --  We also need to create the renaming declarations for the local
       --  variables that will replace references to the formals within the
       --  accept statement.
@@ -415,14 +399,8 @@
 
       --  Set Never_Set_In_Source and clear Is_True_Constant/Current_Value
       --  fields on all entry formals (this loop ignores all other entities).
-<<<<<<< HEAD
-      --  Reset Set_Referenced and Has_Pragma_Unreferenced as well, so that
-      --  we can post accurate warnings on each accept statement for the same
-      --  entry.
-=======
       --  Reset Referenced and Has_Pragma_Unreferenced as well, so that we can
       --  post accurate warnings on each accept statement for the same entry.
->>>>>>> c355071f
 
       E := First_Entity (Entry_Nam);
       while Present (E) loop
@@ -475,21 +453,12 @@
 
          Analyze (Trigger);
 
-<<<<<<< HEAD
-         --  The trigger is a dispatching procedure. Postpone the analysis
-         --  of the triggering and abortable statements until the expansion
-         --  of this asynchronous select in Expand_N_Asynchronous_Select.
-         --  This action is required since the code replication in Expand-
-         --  _N_Asynchronous_Select of an already analyzed statement list
-         --  causes Gigi aborts.
-=======
          --  The trigger is a dispatching procedure. Postpone the analysis of
          --  the triggering and abortable statements until the expansion of
          --  this asynchronous select in Expand_N_Asynchronous_Select. This
          --  action is required since otherwise we would get a gigi abort from
          --  the code replication in Expand_N_Asynchronous_Select of an already
          --  analyzed statement list.
->>>>>>> c355071f
 
          if Expander_Active
            and then Nkind (Trigger) = N_Procedure_Call_Statement
@@ -714,13 +683,8 @@
                         Set_Etype (Def, Empty);
                         Set_Analyzed (Def, False);
 
-<<<<<<< HEAD
-                        --  Keep the original subtree to ensure tree is
-                        --  properly formed (e.g. for ASIS use)
-=======
                         --  Keep the original subtree to ensure a properly
                         --  formed tree (e.g. for ASIS use).
->>>>>>> c355071f
 
                         Rewrite
                           (Discrete_Subtype_Definition (Index_Spec), Def);
@@ -1128,7 +1092,6 @@
 
       Check_Max_Entries (N, Max_Protected_Entries);
       Process_End_Label (N, 'e', Current_Scope);
-      Check_Overriding_Indicator (N);
    end Analyze_Protected_Definition;
 
    ----------------------------
@@ -1140,10 +1103,6 @@
       T         : Entity_Id;
       Def_Id    : constant Entity_Id := Defining_Identifier (N);
       Iface     : Node_Id;
-<<<<<<< HEAD
-      Iface_Def : Node_Id;
-=======
->>>>>>> c355071f
       Iface_Typ : Entity_Id;
 
    begin
@@ -1178,39 +1137,20 @@
          Iface := First (Interface_List (N));
          while Present (Iface) loop
             Iface_Typ := Find_Type_Of_Subtype_Indic (Iface);
-<<<<<<< HEAD
-            Iface_Def := Type_Definition (Parent (Iface_Typ));
-=======
->>>>>>> c355071f
 
             if not Is_Interface (Iface_Typ) then
                Error_Msg_NE ("(Ada 2005) & must be an interface",
                              Iface, Iface_Typ);
 
             else
-<<<<<<< HEAD
-               --  Ada 2005 (AI-251): "The declaration of a specific
-               --  descendant of an interface type freezes the interface
-               --  type" RM 13.14
-=======
                --  Ada 2005 (AI-251): "The declaration of a specific descendant
                --  of an interface type freezes the interface type" RM 13.14.
->>>>>>> c355071f
 
                Freeze_Before (N, Etype (Iface));
 
                --  Ada 2005 (AI-345): Protected types can only implement
                --  limited, synchronized or protected interfaces.
 
-<<<<<<< HEAD
-               if Limited_Present (Iface_Def)
-                 or else Synchronized_Present (Iface_Def)
-                 or else Protected_Present (Iface_Def)
-               then
-                  null;
-
-               elsif Task_Present (Iface_Def) then
-=======
                if Is_Limited_Interface (Iface_Typ)
                  or else Is_Protected_Interface (Iface_Typ)
                  or else Is_Synchronized_Interface (Iface_Typ)
@@ -1218,7 +1158,6 @@
                   null;
 
                elsif Is_Task_Interface (Iface_Typ) then
->>>>>>> c355071f
                   Error_Msg_N ("(Ada 2005) protected type cannot implement a "
                     & "task interface", Iface);
 
@@ -1230,8 +1169,6 @@
 
             Next (Iface);
          end loop;
-<<<<<<< HEAD
-=======
 
          --  If this is the full-declaration associated with a private
          --  declaration that implement interfaces, then the private type
@@ -1261,7 +1198,6 @@
                end if;
             end;
          end if;
->>>>>>> c355071f
       end if;
 
       if Present (Discriminant_Specifications (N)) then
@@ -1443,21 +1379,12 @@
 
          if Count = 0 then
             Error_Msg_N ("no entry matches context", N);
-<<<<<<< HEAD
             return;
 
          elsif Count > 1 then
             Error_Msg_N ("ambiguous entry name in requeue", N);
             return;
 
-=======
-            return;
-
-         elsif Count > 1 then
-            Error_Msg_N ("ambiguous entry name in requeue", N);
-            return;
-
->>>>>>> c355071f
          else
             Set_Is_Overloaded (Entry_Name, False);
             Set_Entity (Entry_Name, Entry_Id);
@@ -1704,17 +1631,10 @@
          Defining_Identifier => T,
          Protected_Definition => Relocate_Node (Protected_Definition (N)),
          Interface_List       => Interface_List (N));
-<<<<<<< HEAD
-
-      --  Ada 2005 (AI-399): Mark the object as aliased. Required to use
-      --  the attribute 'access
-=======
->>>>>>> c355071f
 
       O_Decl :=
         Make_Object_Declaration (Loc,
           Defining_Identifier => O_Name,
-          Aliased_Present     => Ada_Version >= Ada_05,
           Object_Definition   => Make_Identifier (Loc,  Chars (T)));
 
       Rewrite (N, T_Decl);
@@ -1767,17 +1687,10 @@
           Defining_Identifier => T,
           Task_Definition     => Relocate_Node (Task_Definition (N)),
           Interface_List      => Interface_List (N));
-<<<<<<< HEAD
-
-      --  Ada 2005 (AI-399): Mark the object as aliased. Required to use
-      --  the attribute 'access
-=======
->>>>>>> c355071f
 
       O_Decl :=
         Make_Object_Declaration (Loc,
           Defining_Identifier => O_Name,
-          Aliased_Present     => Ada_Version >= Ada_05,
           Object_Definition   => Make_Identifier (Loc, Chars (T)));
 
       Rewrite (N, T_Decl);
@@ -1944,7 +1857,6 @@
 
       Check_Max_Entries (N, Max_Task_Entries);
       Process_End_Label (N, 'e', Current_Scope);
-      Check_Overriding_Indicator (N);
    end Analyze_Task_Definition;
 
    -----------------------
@@ -1955,10 +1867,6 @@
       T         : Entity_Id;
       Def_Id    : constant Entity_Id := Defining_Identifier (N);
       Iface     : Node_Id;
-<<<<<<< HEAD
-      Iface_Def : Node_Id;
-=======
->>>>>>> c355071f
       Iface_Typ : Entity_Id;
 
    begin
@@ -1989,10 +1897,6 @@
          Iface := First (Interface_List (N));
          while Present (Iface) loop
             Iface_Typ := Find_Type_Of_Subtype_Indic (Iface);
-<<<<<<< HEAD
-            Iface_Def := Type_Definition (Parent (Iface_Typ));
-=======
->>>>>>> c355071f
 
             if not Is_Interface (Iface_Typ) then
                Error_Msg_NE ("(Ada 2005) & must be an interface",
@@ -2007,15 +1911,6 @@
                --  Ada 2005 (AI-345): Task types can only implement limited,
                --  synchronized or task interfaces.
 
-<<<<<<< HEAD
-               if Limited_Present (Iface_Def)
-                 or else Synchronized_Present (Iface_Def)
-                 or else Task_Present (Iface_Def)
-               then
-                  null;
-
-               elsif Protected_Present (Iface_Def) then
-=======
                if Is_Limited_Interface (Iface_Typ)
                  or else Is_Synchronized_Interface (Iface_Typ)
                  or else Is_Task_Interface (Iface_Typ)
@@ -2023,7 +1918,6 @@
                   null;
 
                elsif Is_Protected_Interface (Iface_Typ) then
->>>>>>> c355071f
                   Error_Msg_N ("(Ada 2005) task type cannot implement a " &
                     "protected interface", Iface);
 
@@ -2035,8 +1929,6 @@
 
             Next (Iface);
          end loop;
-<<<<<<< HEAD
-=======
 
          --  If this is the full-declaration associated with a private
          --  declaration that implement interfaces, then the private
@@ -2066,7 +1958,6 @@
                end if;
             end;
          end if;
->>>>>>> c355071f
       end if;
 
       if Present (Discriminant_Specifications (N)) then
@@ -2282,259 +2173,6 @@
          Check_Restriction (R, D, Ecount);
       end if;
    end Check_Max_Entries;
-
-   --------------------------------
-   -- Check_Overriding_Indicator --
-   --------------------------------
-
-   procedure Check_Overriding_Indicator (Def : Node_Id) is
-      Aliased_Hom : Entity_Id;
-      Decl        : Node_Id;
-      Def_Id      : Entity_Id;
-      Hom         : Entity_Id;
-      Ifaces      : constant List_Id := Interface_List (Parent (Def));
-      Overrides   : Boolean;
-      Spec        : Node_Id;
-      Vis_Decls   : constant List_Id := Visible_Declarations (Def);
-
-      function Matches_Prefixed_View_Profile
-        (Ifaces       : List_Id;
-         Entry_Params : List_Id;
-         Proc_Params  : List_Id) return Boolean;
-      --  Ada 2005 (AI-397): Determine if an entry parameter profile matches
-      --  the prefixed view profile of an abstract procedure. Also determine
-      --  whether the abstract procedure belongs to an implemented interface.
-
-      -----------------------------------
-      -- Matches_Prefixed_View_Profile --
-      -----------------------------------
-
-      function Matches_Prefixed_View_Profile
-        (Ifaces       : List_Id;
-         Entry_Params : List_Id;
-         Proc_Params  : List_Id) return Boolean
-      is
-         Entry_Param    : Node_Id;
-         Proc_Param     : Node_Id;
-         Proc_Param_Typ : Entity_Id;
-
-         function Includes_Interface
-           (Iface  : Entity_Id;
-            Ifaces : List_Id) return Boolean;
-         --  Determine if an interface is contained in a list of interfaces
-
-         ------------------------
-         -- Includes_Interface --
-         ------------------------
-
-         function Includes_Interface
-           (Iface  : Entity_Id;
-            Ifaces : List_Id) return Boolean
-         is
-            Ent : Entity_Id;
-
-         begin
-            Ent := First (Ifaces);
-            while Present (Ent) loop
-               if Etype (Ent) = Iface then
-                  return True;
-               end if;
-
-               Next (Ent);
-            end loop;
-
-            return False;
-         end Includes_Interface;
-
-      --  Start of processing for Matches_Prefixed_View_Profile
-
-      begin
-         Proc_Param := First (Proc_Params);
-         Proc_Param_Typ := Etype (Parameter_Type (Proc_Param));
-
-         --  The first parameter of the abstract procedure must be of an
-         --  interface type. The task or protected type must also implement
-         --  that interface.
-
-         if not Is_Interface (Proc_Param_Typ)
-           or else not Includes_Interface (Proc_Param_Typ, Ifaces)
-         then
-            return False;
-         end if;
-
-         Entry_Param := First (Entry_Params);
-         Proc_Param  := Next (Proc_Param);
-         while Present (Entry_Param) and then Present (Proc_Param) loop
-
-            --  The two parameters must be mode conformant and have the exact
-            --  same types.
-
-            if Ekind (Defining_Identifier (Entry_Param)) /=
-               Ekind (Defining_Identifier (Proc_Param))
-              or else Etype (Parameter_Type (Entry_Param)) /=
-                      Etype (Parameter_Type (Proc_Param))
-            then
-               return False;
-            end if;
-
-            Next (Entry_Param);
-            Next (Proc_Param);
-         end loop;
-
-         --  One of the lists is longer than the other
-
-         if Present (Entry_Param) or else Present (Proc_Param) then
-            return False;
-         end if;
-
-         return True;
-      end Matches_Prefixed_View_Profile;
-
-   --  Start of processing for Check_Overriding_Indicator
-
-   begin
-      if Present (Ifaces) then
-         Decl := First (Vis_Decls);
-         while Present (Decl) loop
-
-            --  Consider entries with either "overriding" or "not overriding"
-            --  indicator present.
-
-            if Nkind (Decl) = N_Entry_Declaration
-              and then (Must_Override (Decl)
-                          or else
-                        Must_Not_Override (Decl))
-            then
-               Def_Id := Defining_Identifier (Decl);
-
-               Overrides := False;
-
-               Hom := Homonym (Def_Id);
-               while Present (Hom) loop
-
-                  --  The current entry may override a procedure from an
-                  --  implemented interface.
-
-                  if Ekind (Hom) = E_Procedure
-                    and then (Is_Abstract (Hom)
-                                or else
-                              Null_Present (Parent (Hom)))
-                  then
-                     Aliased_Hom := Hom;
-                     while Present (Alias (Aliased_Hom)) loop
-                        Aliased_Hom := Alias (Aliased_Hom);
-                     end loop;
-
-                     if Matches_Prefixed_View_Profile (Ifaces,
-                          Parameter_Specifications (Decl),
-                          Parameter_Specifications (Parent (Aliased_Hom)))
-                     then
-                        Overrides := True;
-                        exit;
-                     end if;
-                  end if;
-
-                  Hom := Homonym (Hom);
-               end loop;
-
-               if Overrides then
-                  if Must_Not_Override (Decl) then
-                     Error_Msg_NE ("entry& is overriding", Def_Id, Def_Id);
-                  end if;
-               else
-                  if Must_Override (Decl) then
-                     Error_Msg_NE ("entry& is not overriding", Def_Id, Def_Id);
-                  end if;
-               end if;
-
-            --  Consider subprograms with either "overriding" or "not
-            --  overriding" indicator present.
-
-            elsif Nkind (Decl) = N_Subprogram_Declaration
-              and then (Must_Override (Specification (Decl))
-                          or else
-                        Must_Not_Override (Specification (Decl)))
-            then
-               Spec := Specification (Decl);
-               Def_Id := Defining_Unit_Name (Spec);
-
-               Overrides := False;
-
-               Hom := Homonym (Def_Id);
-               while Present (Hom) loop
-
-                  --  Function
-
-                  if Ekind (Def_Id) = E_Function
-                    and then Ekind (Hom) = E_Function
-                    and then Is_Abstract (Hom)
-                    and then Matches_Prefixed_View_Profile (Ifaces,
-                               Parameter_Specifications (Spec),
-                               Parameter_Specifications (Parent (Hom)))
-                    and then Etype (Result_Definition (Spec)) =
-                             Etype (Result_Definition (Parent (Hom)))
-                  then
-                     Overrides := True;
-                     exit;
-
-                  --  Procedure
-
-                  elsif Ekind (Def_Id) = E_Procedure
-                    and then Ekind (Hom) = E_Procedure
-                    and then (Is_Abstract (Hom)
-                                or else
-                              Null_Present (Parent (Hom)))
-                    and then Matches_Prefixed_View_Profile (Ifaces,
-                               Parameter_Specifications (Spec),
-                               Parameter_Specifications (Parent (Hom)))
-                  then
-                     Overrides := True;
-                     exit;
-                  end if;
-
-                  Hom := Homonym (Hom);
-               end loop;
-
-               if Overrides then
-                  if Must_Not_Override (Spec) then
-                     Error_Msg_NE
-                       ("subprogram& is overriding", Def_Id, Def_Id);
-                  end if;
-               else
-                  if Must_Override (Spec) then
-                     Error_Msg_NE
-                       ("subprogram& is not overriding", Def_Id, Def_Id);
-                  end if;
-               end if;
-            end if;
-
-            Next (Decl);
-         end loop;
-
-      --  The protected or task type is not implementing an interface,
-      --  we need to check for the presence of "overriding" entries or
-      --  subprograms and flag them as erroneous.
-
-      else
-         Decl := First (Vis_Decls);
-         while Present (Decl) loop
-            if Nkind (Decl) = N_Entry_Declaration
-              and then Must_Override (Decl)
-            then
-               Def_Id := Defining_Identifier (Decl);
-               Error_Msg_NE ("entry& is not overriding", Def_Id, Def_Id);
-
-            elsif Nkind (Decl) = N_Subprogram_Declaration
-              and then Must_Override (Specification (Decl))
-            then
-               Def_Id := Defining_Identifier (Specification (Decl));
-               Error_Msg_NE ("subprogram& is not overriding", Def_Id, Def_Id);
-            end if;
-
-            Next (Decl);
-         end loop;
-      end if;
-   end Check_Overriding_Indicator;
 
    --------------------------
    -- Find_Concurrent_Spec --

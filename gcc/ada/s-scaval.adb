--- conflicted
+++ resolved
@@ -6,11 +6,7 @@
 --                                                                          --
 --                                 B o d y                                  --
 --                                                                          --
-<<<<<<< HEAD
---          Copyright (C) 2003-2006, Free Software Foundation, Inc.         --
-=======
 --          Copyright (C) 2003-2007, Free Software Foundation, Inc.         --
->>>>>>> 60a98cce
 --                                                                          --
 -- GNAT is free software;  you can  redistribute it  and/or modify it under --
 -- terms of the  GNU General Public License as published  by the Free Soft- --
@@ -78,11 +74,7 @@
       --  values that are then converted to ByteLF.
 
       pragma Warnings (Off);
-<<<<<<< HEAD
-      function To_ByteLF is new Unchecked_Conversion (Byte8, ByteLF);
-=======
       function To_ByteLF is new Ada.Unchecked_Conversion (Byte8, ByteLF);
->>>>>>> 60a98cce
       pragma Warnings (On);
 
       type ByteLLF is
@@ -328,14 +320,9 @@
 
       if not EFloat then
          declare
-<<<<<<< HEAD
-            pragma Warnings (Off);
-            function To_ByteLLF is new Unchecked_Conversion (ByteLF, ByteLLF);
-=======
             pragma Warnings (Off);  -- why???
             function To_ByteLLF is
               new Ada.Unchecked_Conversion (ByteLF, ByteLLF);
->>>>>>> 60a98cce
             pragma Warnings (On);
          begin
             IV_Ill := To_ByteLLF (IV_Ilf);

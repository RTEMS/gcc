--- conflicted
+++ resolved
@@ -6,11 +6,7 @@
 --                                                                          --
 --                                 B o d y                                  --
 --                                                                          --
-<<<<<<< HEAD
---          Copyright (C) 2003-2005, Free Software Foundation, Inc.         --
-=======
 --          Copyright (C) 2003-2006, Free Software Foundation, Inc.         --
->>>>>>> c355071f
 --                                                                          --
 -- GNAT is free software;  you can  redistribute it  and/or modify it under --
 -- terms of the  GNU General Public License as published  by the Free Soft- --
@@ -190,11 +186,6 @@
          IS_Iz4 := 16#0000_0000#;
          IS_Iz8 := 16#0000_0000_0000_0000#;
 
-<<<<<<< HEAD
-         IV_Isf := IS_Iu4;
-         IV_Ifl := IS_Iu4;
-         IV_Ilf := IS_Iu8;
-=======
          if AFloat then
             IV_Isf := 16#FFFF_FF00#;
             IV_Ifl := 16#FFFF_FF00#;
@@ -205,7 +196,6 @@
             IV_Ifl := IS_Iu4;
             IV_Ilf := To_ByteLF (IS_Iu8);
          end if;
->>>>>>> c355071f
 
          if EFloat then
             IV_Ill := (0, 0, 0, 0, 0, 0, 0, 16#C0#, 16#FF#, 16#FF#, 0, 0);
@@ -229,11 +219,6 @@
          IS_Iz4 := 16#0000_0000#;
          IS_Iz8 := 16#0000_0000_0000_0000#;
 
-<<<<<<< HEAD
-         IV_Isf := 16#FF80_0000#;
-         IV_Ifl := 16#FF80_0000#;
-         IV_Ilf := 16#FFF0_0000_0000_0000#;
-=======
          if AFloat then
             IV_Isf := 16#0000_0001#;
             IV_Ifl := 16#0000_0001#;
@@ -244,7 +229,6 @@
             IV_Ifl := 16#FF80_0000#;
             IV_Ilf := To_ByteLF (16#FFF0_0000_0000_0000#);
          end if;
->>>>>>> c355071f
 
          if EFloat then
             IV_Ill := (0, 0, 0, 0, 0, 0, 0, 16#80#, 16#FF#, 16#FF#, 0, 0);
@@ -268,11 +252,6 @@
          IS_Iz4 := 16#FFFF_FFFF#;
          IS_Iz8 := 16#FFFF_FFFF_FFFF_FFFF#;
 
-<<<<<<< HEAD
-         IV_Isf := 16#7F80_0000#;
-         IV_Ifl := 16#7F80_0000#;
-         IV_Ilf := 16#7FF0_0000_0000_0000#;
-=======
          if AFloat then
             IV_Isf := 16#7FFF_FFFF#;
             IV_Ifl := 16#7FFF_FFFF#;
@@ -283,7 +262,6 @@
             IV_Ifl := 16#7F80_0000#;
             IV_Ilf := To_ByteLF (16#7FF0_0000_0000_0000#);
          end if;
->>>>>>> c355071f
 
          if EFloat then
             IV_Ill := (0, 0, 0, 0, 0, 0, 0, 16#80#, 16#FF#, 16#7F#, 0, 0);

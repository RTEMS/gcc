--- conflicted
+++ resolved
@@ -493,29 +493,7 @@
    -- Validity --
    --------------
 
-<<<<<<< HEAD
-   function Is_Valid (Storage : System.Address) return Boolean is
-
-      --  We use the following constant declaration, instead of
-      --     Offset : constant Storage_Offset :=
-      --                (Storage - Edata) / Default_Alignment;
-      --  See comments in Set_Valid for details.
-
-      Offset : constant Storage_Offset :=
-                 Storage_Offset ((To_Integer (Storage) - To_Integer (Edata)) /
-                                   Default_Alignment);
-
-      Bit : constant Byte := 2 ** Natural (Offset mod System.Storage_Unit);
-
-   begin
-      return (Storage mod Default_Alignment) = 0
-        and then Offset >= 0
-        and then Offset < Valid_Blocks_Size * Storage_Unit
-        and then (Valid_Blocks (Offset / Storage_Unit) and Bit) /= 0;
-   end Is_Valid;
-=======
    package body Validity is
->>>>>>> 1177f497
 
       --  The validity bits of the allocated blocks are kept in a has table.
       --  Each component of the hash table contains the validity bits for a

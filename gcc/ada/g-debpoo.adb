--- conflicted
+++ resolved
@@ -6,11 +6,7 @@
 --                                                                          --
 --                                 B o d y                                  --
 --                                                                          --
-<<<<<<< HEAD
---          Copyright (C) 1992-2005, Free Software Foundation, Inc.         --
-=======
 --          Copyright (C) 1992-2006, Free Software Foundation, Inc.         --
->>>>>>> c355071f
 --                                                                          --
 -- GNAT is free software;  you can  redistribute it  and/or modify it under --
 -- terms of the  GNU General Public License as published  by the Free Soft- --
@@ -566,14 +562,11 @@
       --  See comments in Set_Valid for details.
 
       Offset : constant Storage_Offset :=
-<<<<<<< HEAD
-                 (Storage - Edata) / Default_Alignment;
-=======
                  Storage_Offset ((To_Integer (Storage) - To_Integer (Edata)) /
                                    Default_Alignment);
 
->>>>>>> c355071f
       Bit : constant Byte := 2 ** Natural (Offset mod System.Storage_Unit);
+
    begin
       return (Storage mod Default_Alignment) = 0
         and then Offset >= 0

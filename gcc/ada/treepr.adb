------------------------------------------------------------------------------
--                                                                          --
--                         GNAT COMPILER COMPONENTS                         --
--                                                                          --
--                               T R E E P R                                --
--                                                                          --
--                                 B o d y                                  --
--                                                                          --
--          Copyright (C) 1992-2010, Free Software Foundation, Inc.         --
--                                                                          --
-- GNAT is free software;  you can  redistribute it  and/or modify it under --
-- terms of the  GNU General Public License as published  by the Free Soft- --
-- ware  Foundation;  either version 3,  or (at your option) any later ver- --
-- sion.  GNAT is distributed in the hope that it will be useful, but WITH- --
-- OUT ANY WARRANTY;  without even the  implied warranty of MERCHANTABILITY --
-- or FITNESS FOR A PARTICULAR PURPOSE.  See the GNU General Public License --
-- for  more details.  You should have  received  a copy of the GNU General --
-- Public License  distributed with GNAT; see file COPYING3.  If not, go to --
-- http://www.gnu.org/licenses for a complete copy of the license.          --
--                                                                          --
-- GNAT was originally developed  by the GNAT team at  New York University. --
-- Extensive contributions were provided by Ada Core Technologies Inc.      --
--                                                                          --
------------------------------------------------------------------------------

with Aspects;  use Aspects;
with Atree;    use Atree;
with Csets;    use Csets;
with Debug;    use Debug;
with Einfo;    use Einfo;
with Elists;   use Elists;
with Lib;      use Lib;
with Namet;    use Namet;
with Nlists;   use Nlists;
with Output;   use Output;
with Sem_Mech; use Sem_Mech;
with Sinfo;    use Sinfo;
with Snames;   use Snames;
with Sinput;   use Sinput;
with Stand;    use Stand;
with Stringt;  use Stringt;
with SCIL_LL;  use SCIL_LL;
with Treeprs;  use Treeprs;
with Uintp;    use Uintp;
with Urealp;   use Urealp;
with Uname;    use Uname;
with Unchecked_Deallocation;

package body Treepr is

   use Atree.Unchecked_Access;
   --  This module uses the unchecked access functions in package Atree
   --  since it does an untyped traversal of the tree (we do not want to
   --  count on the structure of the tree being correct in this routine!)

   ----------------------------------
   -- Approach Used for Tree Print --
   ----------------------------------

   --  When a complete subtree is being printed, a trace phase first marks
   --  the nodes and lists to be printed. This trace phase allocates logical
   --  numbers corresponding to the order in which the nodes and lists will
   --  be printed. The Node_Id, List_Id and Elist_Id values are mapped to
   --  logical node numbers using a hash table. Output is done using a set
   --  of Print_xxx routines, which are similar to the Write_xxx routines
   --  with the same name, except that they do not generate any output in
   --  the marking phase. This allows identical logic to be used in the
   --  two phases.

   --  Note that the hash table not only holds the serial numbers, but also
   --  acts as a record of which nodes have already been visited. In the
   --  marking phase, a node has been visited if it is already in the hash
   --  table, and in the printing phase, we can tell whether a node has
   --  already been printed by looking at the value of the serial number.

   ----------------------
   -- Global Variables --
   ----------------------

   type Hash_Record is record
      Serial : Nat;
      --  Serial number for hash table entry. A value of zero means that
      --  the entry is currently unused.

      Id : Int;
      --  If serial number field is non-zero, contains corresponding Id value
   end record;

   type Hash_Table_Type is array (Nat range <>) of Hash_Record;
   type Access_Hash_Table_Type is access Hash_Table_Type;
   Hash_Table : Access_Hash_Table_Type;
   --  The hash table itself, see Serial_Number function for details of use

   Hash_Table_Len : Nat;
   --  Range of Hash_Table is from 0 .. Hash_Table_Len - 1 so that dividing
   --  by Hash_Table_Len gives a remainder that is in Hash_Table'Range.

   Next_Serial_Number : Nat;
   --  Number of last visited node or list. Used during the marking phase to
   --  set proper node numbers in the hash table, and during the printing
   --  phase to make sure that a given node is not printed more than once.
   --  (nodes are printed in order during the printing phase, that's the
   --  point of numbering them in the first place!)

   Printing_Descendants : Boolean;
   --  True if descendants are being printed, False if not. In the false case,
   --  only node Id's are printed. In the true case, node numbers as well as
   --  node Id's are printed, as described above.

   type Phase_Type is (Marking, Printing);
   --  Type for Phase variable

   Phase : Phase_Type;
   --  When an entire tree is being printed, the traversal operates in two
   --  phases. The first phase marks the nodes in use by installing node
   --  numbers in the node number table. The second phase prints the nodes.
   --  This variable indicates the current phase.

   ----------------------
   -- Local Procedures --
   ----------------------

   procedure Print_End_Span (N : Node_Id);
   --  Special routine to print contents of End_Span field of node N.
   --  The format includes the implicit source location as well as the
   --  value of the field.

   procedure Print_Init;
   --  Initialize for printing of tree with descendents

   procedure Print_Term;
   --  Clean up after printing of tree with descendents

   procedure Print_Char (C : Character);
   --  Print character C if currently in print phase, noop if in marking phase

   procedure Print_Name (N : Name_Id);
   --  Print name from names table if currently in print phase, noop if in
   --  marking phase. Note that the name is output in mixed case mode.

   procedure Print_Node_Kind (N : Node_Id);
   --  Print node kind name in mixed case if in print phase, noop if in
   --  marking phase.

   procedure Print_Str (S : String);
   --  Print string S if currently in print phase, noop if in marking phase

   procedure Print_Str_Mixed_Case (S : String);
   --  Like Print_Str, except that the string is printed in mixed case mode

   procedure Print_Int (I : Int);
   --  Print integer I if currently in print phase, noop if in marking phase

   procedure Print_Eol;
   --  Print end of line if currently in print phase, noop if in marking phase

   procedure Print_Node_Ref (N : Node_Id);
   --  Print "<empty>", "<error>" or "Node #nnn" with additional information
   --  in the latter case, including the Id and the Nkind of the node.

   procedure Print_List_Ref (L : List_Id);
   --  Print "<no list>", or "<empty node list>" or "Node list #nnn"

   procedure Print_Elist_Ref (E : Elist_Id);
   --  Print "<no elist>", or "<empty element list>" or "Element list #nnn"

   procedure Print_Entity_Info (Ent : Entity_Id; Prefix : String);
   --  Called if the node being printed is an entity. Prints fields from the
   --  extension, using routines in Einfo to get the field names and flags.

   procedure Print_Field (Val : Union_Id; Format : UI_Format := Auto);
   --  Print representation of Field value (name, tree, string, uint, charcode)
   --  The format parameter controls the format of printing in the case of an
   --  integer value (see UI_Write for details).

   procedure Print_Flag (F : Boolean);
   --  Print True or False

   procedure Print_Node
     (N           : Node_Id;
      Prefix_Str  : String;
      Prefix_Char : Character);
   --  This is the internal routine used to print a single node. Each line of
   --  output is preceded by Prefix_Str (which is used to set the indentation
   --  level and the bars used to link list elements). In addition, for lines
   --  other than the first, an additional character Prefix_Char is output.

   function Serial_Number (Id : Int) return Nat;
   --  Given a Node_Id, List_Id or Elist_Id, returns the previously assigned
   --  serial number, or zero if no serial number has yet been assigned.

   procedure Set_Serial_Number;
   --  Can be called only immediately following a call to Serial_Number that
   --  returned a value of zero. Causes the value of Next_Serial_Number to be
   --  placed in the hash table (corresponding to the Id argument used in the
   --  Serial_Number call), and increments Next_Serial_Number.

   procedure Visit_Node
     (N           : Node_Id;
      Prefix_Str  : String;
      Prefix_Char : Character);
   --  Called to process a single node in the case where descendents are to
   --  be printed before every line, and Prefix_Char added to all lines
   --  except the header line for the node.

   procedure Visit_List (L : List_Id; Prefix_Str : String);
   --  Visit_List is called to process a list in the case where descendents
   --  are to be printed. Prefix_Str is to be added to all printed lines.

   procedure Visit_Elist (E : Elist_Id; Prefix_Str : String);
   --  Visit_Elist is called to process an element list in the case where
   --  descendents are to be printed. Prefix_Str is to be added to all
   --  printed lines.

   --------
   -- pe --
   --------

   procedure pe (E : Elist_Id) is
   begin
      Print_Tree_Elist (E);
   end pe;

   --------
   -- pl --
   --------

   procedure pl (L : Int) is
      Lid : Int;

   begin
      if L < 0 then
         Lid := L;

      --  This is the case where we transform e.g. +36 to -99999936

      else
         if L <= 9 then
            Lid := -(99999990 + L);
         elsif L <= 99 then
            Lid := -(99999900 + L);
         elsif L <= 999 then
            Lid := -(99999000 + L);
         elsif L <= 9999 then
            Lid := -(99990000 + L);
         elsif L <= 99999 then
            Lid := -(99900000 + L);
         elsif L <= 999999 then
            Lid := -(99000000 + L);
         elsif L <= 9999999 then
            Lid := -(90000000 + L);
         else
            Lid := -L;
         end if;
      end if;

      --  Now output the list

      Print_Tree_List (List_Id (Lid));
   end pl;

   --------
   -- pn --
   --------

   procedure pn (N : Node_Id) is
   begin
      Print_Tree_Node (N);
   end pn;

   ----------------
   -- Print_Char --
   ----------------

   procedure Print_Char (C : Character) is
   begin
      if Phase = Printing then
         Write_Char (C);
      end if;
   end Print_Char;

   ---------------------
   -- Print_Elist_Ref --
   ---------------------

   procedure Print_Elist_Ref (E : Elist_Id) is
   begin
      if Phase /= Printing then
         return;
      end if;

      if E = No_Elist then
         Write_Str ("<no elist>");

      elsif Is_Empty_Elmt_List (E) then
         Write_Str ("Empty elist, (Elist_Id=");
         Write_Int (Int (E));
         Write_Char (')');

      else
         Write_Str ("(Elist_Id=");
         Write_Int (Int (E));
         Write_Char (')');

         if Printing_Descendants then
            Write_Str (" #");
            Write_Int (Serial_Number (Int (E)));
         end if;
      end if;
   end Print_Elist_Ref;

   -------------------------
   -- Print_Elist_Subtree --
   -------------------------

   procedure Print_Elist_Subtree (E : Elist_Id) is
   begin
      Print_Init;

      Next_Serial_Number := 1;
      Phase := Marking;
      Visit_Elist (E, "");

      Next_Serial_Number := 1;
      Phase := Printing;
      Visit_Elist (E, "");

      Print_Term;
   end Print_Elist_Subtree;

   --------------------
   -- Print_End_Span --
   --------------------

   procedure Print_End_Span (N : Node_Id) is
      Val : constant Uint := End_Span (N);

   begin
      UI_Write (Val);
      Write_Str (" (Uint = ");
      Write_Int (Int (Field5 (N)));
      Write_Str (")  ");

      if Val /= No_Uint then
         Write_Location (End_Location (N));
      end if;
   end Print_End_Span;

   -----------------------
   -- Print_Entity_Info --
   -----------------------

   procedure Print_Entity_Info (Ent : Entity_Id; Prefix : String) is
      function Field_Present (U : Union_Id) return Boolean;
      --  Returns False unless the value U represents a missing value
      --  (Empty, No_Uint, No_Ureal or No_String)

      function Field_Present (U : Union_Id) return Boolean is
      begin
         return
            U /= Union_Id (Empty)    and then
            U /= To_Union (No_Uint)  and then
            U /= To_Union (No_Ureal) and then
            U /= Union_Id (No_String);
      end Field_Present;

   --  Start of processing for Print_Entity_Info

   begin
      Print_Str (Prefix);
      Print_Str ("Ekind = ");
      Print_Str_Mixed_Case (Entity_Kind'Image (Ekind (Ent)));
      Print_Eol;

      Print_Str (Prefix);
      Print_Str ("Etype = ");
      Print_Node_Ref (Etype (Ent));
      Print_Eol;

      if Convention (Ent) /= Convention_Ada then
         Print_Str (Prefix);
         Print_Str ("Convention = ");

         --  Print convention name skipping the Convention_ at the start

         declare
            S : constant String := Convention_Id'Image (Convention (Ent));

         begin
            Print_Str_Mixed_Case (S (12 .. S'Last));
            Print_Eol;
         end;
      end if;

      if Field_Present (Field6 (Ent)) then
         Print_Str (Prefix);
         Write_Field6_Name (Ent);
         Write_Str (" = ");
         Print_Field (Field6 (Ent));
         Print_Eol;
      end if;

      if Field_Present (Field7 (Ent)) then
         Print_Str (Prefix);
         Write_Field7_Name (Ent);
         Write_Str (" = ");
         Print_Field (Field7 (Ent));
         Print_Eol;
      end if;

      if Field_Present (Field8 (Ent)) then
         Print_Str (Prefix);
         Write_Field8_Name (Ent);
         Write_Str (" = ");
         Print_Field (Field8 (Ent));
         Print_Eol;
      end if;

      if Field_Present (Field9 (Ent)) then
         Print_Str (Prefix);
         Write_Field9_Name (Ent);
         Write_Str (" = ");
         Print_Field (Field9 (Ent));
         Print_Eol;
      end if;

      if Field_Present (Field10 (Ent)) then
         Print_Str (Prefix);
         Write_Field10_Name (Ent);
         Write_Str (" = ");
         Print_Field (Field10 (Ent));
         Print_Eol;
      end if;

      if Field_Present (Field11 (Ent)) then
         Print_Str (Prefix);
         Write_Field11_Name (Ent);
         Write_Str (" = ");
         Print_Field (Field11 (Ent));
         Print_Eol;
      end if;

      if Field_Present (Field12 (Ent)) then
         Print_Str (Prefix);
         Write_Field12_Name (Ent);
         Write_Str (" = ");
         Print_Field (Field12 (Ent));
         Print_Eol;
      end if;

      if Field_Present (Field13 (Ent)) then
         Print_Str (Prefix);
         Write_Field13_Name (Ent);
         Write_Str (" = ");
         Print_Field (Field13 (Ent));
         Print_Eol;
      end if;

      if Field_Present (Field14 (Ent)) then
         Print_Str (Prefix);
         Write_Field14_Name (Ent);
         Write_Str (" = ");
         Print_Field (Field14 (Ent));
         Print_Eol;
      end if;

      if Field_Present (Field15 (Ent)) then
         Print_Str (Prefix);
         Write_Field15_Name (Ent);
         Write_Str (" = ");
         Print_Field (Field15 (Ent));
         Print_Eol;
      end if;

      if Field_Present (Field16 (Ent)) then
         Print_Str (Prefix);
         Write_Field16_Name (Ent);
         Write_Str (" = ");
         Print_Field (Field16 (Ent));
         Print_Eol;
      end if;

      if Field_Present (Field17 (Ent)) then
         Print_Str (Prefix);
         Write_Field17_Name (Ent);
         Write_Str (" = ");
         Print_Field (Field17 (Ent));
         Print_Eol;
      end if;

      if Field_Present (Field18 (Ent)) then
         Print_Str (Prefix);
         Write_Field18_Name (Ent);
         Write_Str (" = ");
         Print_Field (Field18 (Ent));
         Print_Eol;
      end if;

      if Field_Present (Field19 (Ent)) then
         Print_Str (Prefix);
         Write_Field19_Name (Ent);
         Write_Str (" = ");
         Print_Field (Field19 (Ent));
         Print_Eol;
      end if;

      if Field_Present (Field20 (Ent)) then
         Print_Str (Prefix);
         Write_Field20_Name (Ent);
         Write_Str (" = ");
         Print_Field (Field20 (Ent));
         Print_Eol;
      end if;

      if Field_Present (Field21 (Ent)) then
         Print_Str (Prefix);
         Write_Field21_Name (Ent);
         Write_Str (" = ");
         Print_Field (Field21 (Ent));
         Print_Eol;
      end if;

      if Field_Present (Field22 (Ent)) then
         Print_Str (Prefix);
         Write_Field22_Name (Ent);
         Write_Str (" = ");

         --  Mechanism case has to be handled specially

         if Ekind (Ent) = E_Function or else Is_Formal (Ent) then
            declare
               M : constant Mechanism_Type := Mechanism (Ent);

            begin
               case M is
                  when Default_Mechanism
                                    => Write_Str ("Default");
                  when By_Copy
                                    => Write_Str ("By_Copy");
                  when By_Reference
                                    => Write_Str ("By_Reference");
                  when By_Descriptor
                                    => Write_Str ("By_Descriptor");
                  when By_Descriptor_UBS
                                    => Write_Str ("By_Descriptor_UBS");
                  when By_Descriptor_UBSB
                                    => Write_Str ("By_Descriptor_UBSB");
                  when By_Descriptor_UBA
                                    => Write_Str ("By_Descriptor_UBA");
                  when By_Descriptor_S
                                    => Write_Str ("By_Descriptor_S");
                  when By_Descriptor_SB
                                    => Write_Str ("By_Descriptor_SB");
                  when By_Descriptor_A
                                    => Write_Str ("By_Descriptor_A");
                  when By_Descriptor_NCA
                                    => Write_Str ("By_Descriptor_NCA");
                  when By_Short_Descriptor
                                    => Write_Str ("By_Short_Descriptor");
                  when By_Short_Descriptor_UBS
                                    => Write_Str ("By_Short_Descriptor_UBS");
                  when By_Short_Descriptor_UBSB
                                    => Write_Str ("By_Short_Descriptor_UBSB");
                  when By_Short_Descriptor_UBA
                                    => Write_Str ("By_Short_Descriptor_UBA");
                  when By_Short_Descriptor_S
                                    => Write_Str ("By_Short_Descriptor_S");
                  when By_Short_Descriptor_SB
                                    => Write_Str ("By_Short_Descriptor_SB");
                  when By_Short_Descriptor_A
                                    => Write_Str ("By_Short_Descriptor_A");
                  when By_Short_Descriptor_NCA
                                    => Write_Str ("By_Short_Descriptor_NCA");

                  when 1 .. Mechanism_Type'Last =>
                     Write_Str ("By_Copy if size <= ");
                     Write_Int (Int (M));

               end case;
            end;

         --  Normal case (not Mechanism)

         else
            Print_Field (Field22 (Ent));
         end if;

         Print_Eol;
      end if;

      if Field_Present (Field23 (Ent)) then
         Print_Str (Prefix);
         Write_Field23_Name (Ent);
         Write_Str (" = ");
         Print_Field (Field23 (Ent));
         Print_Eol;
      end if;

      if Field_Present (Field24 (Ent)) then
         Print_Str (Prefix);
         Write_Field24_Name (Ent);
         Write_Str (" = ");
         Print_Field (Field24 (Ent));
         Print_Eol;
      end if;

      if Field_Present (Field25 (Ent)) then
         Print_Str (Prefix);
         Write_Field25_Name (Ent);
         Write_Str (" = ");
         Print_Field (Field25 (Ent));
         Print_Eol;
      end if;

      if Field_Present (Field26 (Ent)) then
         Print_Str (Prefix);
         Write_Field26_Name (Ent);
         Write_Str (" = ");
         Print_Field (Field26 (Ent));
         Print_Eol;
      end if;

      if Field_Present (Field27 (Ent)) then
         Print_Str (Prefix);
         Write_Field27_Name (Ent);
         Write_Str (" = ");
         Print_Field (Field27 (Ent));
         Print_Eol;
      end if;

      if Field_Present (Field28 (Ent)) then
         Print_Str (Prefix);
         Write_Field28_Name (Ent);
         Write_Str (" = ");
         Print_Field (Field28 (Ent));
         Print_Eol;
      end if;

<<<<<<< HEAD
=======
      if Field_Present (Field29 (Ent)) then
         Print_Str (Prefix);
         Write_Field29_Name (Ent);
         Write_Str (" = ");
         Print_Field (Field29 (Ent));
         Print_Eol;
      end if;

>>>>>>> 03d20231
      Write_Entity_Flags (Ent, Prefix);
   end Print_Entity_Info;

   ---------------
   -- Print_Eol --
   ---------------

   procedure Print_Eol is
   begin
      if Phase = Printing then
         Write_Eol;
      end if;
   end Print_Eol;

   -----------------
   -- Print_Field --
   -----------------

   procedure Print_Field (Val : Union_Id; Format : UI_Format := Auto) is
   begin
      if Phase /= Printing then
         return;
      end if;

      if Val in Node_Range then
         Print_Node_Ref (Node_Id (Val));

      elsif Val in List_Range then
         Print_List_Ref (List_Id (Val));

      elsif Val in Elist_Range then
         Print_Elist_Ref (Elist_Id (Val));

      elsif Val in Names_Range then
         Print_Name (Name_Id (Val));
         Write_Str (" (Name_Id=");
         Write_Int (Int (Val));
         Write_Char (')');

      elsif Val in Strings_Range then
         Write_String_Table_Entry (String_Id (Val));
         Write_Str (" (String_Id=");
         Write_Int (Int (Val));
         Write_Char (')');

      elsif Val in Uint_Range then
         UI_Write (From_Union (Val), Format);
         Write_Str (" (Uint = ");
         Write_Int (Int (Val));
         Write_Char (')');

      elsif Val in Ureal_Range then
         UR_Write (From_Union (Val));
         Write_Str (" (Ureal = ");
         Write_Int (Int (Val));
         Write_Char (')');

      else
         Print_Str ("****** Incorrect value = ");
         Print_Int (Int (Val));
      end if;
   end Print_Field;

   ----------------
   -- Print_Flag --
   ----------------

   procedure Print_Flag (F : Boolean) is
   begin
      if F then
         Print_Str ("True");
      else
         Print_Str ("False");
      end if;
   end Print_Flag;

   ----------------
   -- Print_Init --
   ----------------

   procedure Print_Init is
   begin
      Printing_Descendants := True;
      Write_Eol;

      --  Allocate and clear serial number hash table. The size is 150% of
      --  the maximum possible number of entries, so that the hash table
      --  cannot get significantly overloaded.

      Hash_Table_Len := (150 * (Num_Nodes + Num_Lists + Num_Elists)) / 100;
      Hash_Table := new Hash_Table_Type  (0 .. Hash_Table_Len - 1);

      for J in Hash_Table'Range loop
         Hash_Table (J).Serial := 0;
      end loop;

   end Print_Init;

   ---------------
   -- Print_Int --
   ---------------

   procedure Print_Int (I : Int) is
   begin
      if Phase = Printing then
         Write_Int (I);
      end if;
   end Print_Int;

   --------------------
   -- Print_List_Ref --
   --------------------

   procedure Print_List_Ref (L : List_Id) is
   begin
      if Phase /= Printing then
         return;
      end if;

      if No (L) then
         Write_Str ("<no list>");

      elsif Is_Empty_List (L) then
         Write_Str ("<empty list> (List_Id=");
         Write_Int (Int (L));
         Write_Char (')');

      else
         Write_Str ("List");

         if Printing_Descendants then
            Write_Str (" #");
            Write_Int (Serial_Number (Int (L)));
         end if;

         Write_Str (" (List_Id=");
         Write_Int (Int (L));
         Write_Char (')');
      end if;
   end Print_List_Ref;

   ------------------------
   -- Print_List_Subtree --
   ------------------------

   procedure Print_List_Subtree (L : List_Id) is
   begin
      Print_Init;

      Next_Serial_Number := 1;
      Phase := Marking;
      Visit_List (L, "");

      Next_Serial_Number := 1;
      Phase := Printing;
      Visit_List (L, "");

      Print_Term;
   end Print_List_Subtree;

   ----------------
   -- Print_Name --
   ----------------

   procedure Print_Name (N : Name_Id) is
   begin
      if Phase = Printing then
         if N = No_Name then
            Print_Str ("<No_Name>");

         elsif N = Error_Name then
            Print_Str ("<Error_Name>");

         elsif Is_Valid_Name (N) then
            Get_Name_String (N);
            Print_Char ('"');
            Write_Name (N);
            Print_Char ('"');

         else
            Print_Str ("<invalid name ???>");
         end if;
      end if;
   end Print_Name;

   ----------------
   -- Print_Node --
   ----------------

   procedure Print_Node
     (N           : Node_Id;
      Prefix_Str  : String;
      Prefix_Char : Character)
   is
      F : Fchar;
      P : Natural := Pchar_Pos (Nkind (N));

      Field_To_Be_Printed : Boolean;
      Prefix_Str_Char     : String (Prefix_Str'First .. Prefix_Str'Last + 1);

      Sfile : Source_File_Index;
      Notes : Boolean;
      Fmt   : UI_Format;

   begin
      if Phase /= Printing then
         return;
      end if;

      if Nkind (N) = N_Integer_Literal and then Print_In_Hex (N) then
         Fmt := Hex;
      else
         Fmt := Auto;
      end if;

      Prefix_Str_Char (Prefix_Str'Range)    := Prefix_Str;
      Prefix_Str_Char (Prefix_Str'Last + 1) := Prefix_Char;

      --  Print header line

      Print_Str (Prefix_Str);
      Print_Node_Ref (N);

      Notes := False;

      if N > Atree_Private_Part.Nodes.Last then
         Print_Str (" (no such node)");
         Print_Eol;
         return;
      end if;

      if Comes_From_Source (N) then
         Notes := True;
         Print_Str (" (source");
      end if;

      if Analyzed (N) then
         if not Notes then
            Notes := True;
            Print_Str (" (");
         else
            Print_Str (",");
         end if;

         Print_Str ("analyzed");
      end if;

      if Error_Posted (N) then
         if not Notes then
            Notes := True;
            Print_Str (" (");
         else
            Print_Str (",");
         end if;

         Print_Str ("posted");
      end if;

      if Notes then
         Print_Char (')');
      end if;

      Print_Eol;

      if Is_Rewrite_Substitution (N) then
         Print_Str (Prefix_Str);
         Print_Str (" Rewritten: original node = ");
         Print_Node_Ref (Original_Node (N));
         Print_Eol;
      end if;

      if N = Empty then
         return;
      end if;

      if not Is_List_Member (N) then
         Print_Str (Prefix_Str);
         Print_Str (" Parent = ");
         Print_Node_Ref (Parent (N));
         Print_Eol;
      end if;

      --  Print Sloc field if it is set

      if Sloc (N) /= No_Location then
         Print_Str (Prefix_Str_Char);
         Print_Str ("Sloc = ");

         if Sloc (N) = Standard_Location then
            Print_Str ("Standard_Location");

         elsif Sloc (N) = Standard_ASCII_Location then
            Print_Str ("Standard_ASCII_Location");

         else
            Sfile := Get_Source_File_Index (Sloc (N));
            Print_Int (Int (Sloc (N)) - Int (Source_Text (Sfile)'First));
            Write_Str ("  ");
            Write_Location (Sloc (N));
         end if;

         Print_Eol;
      end if;

      --  Print Chars field if present

      if Nkind (N) in N_Has_Chars and then Chars (N) /= No_Name then
         Print_Str (Prefix_Str_Char);
         Print_Str ("Chars = ");
         Print_Name (Chars (N));
         Write_Str (" (Name_Id=");
         Write_Int (Int (Chars (N)));
         Write_Char (')');
         Print_Eol;
      end if;

      --  Special field print operations for non-entity nodes

      if Nkind (N) not in N_Entity then

         --  Deal with Left_Opnd and Right_Opnd fields

         if Nkind (N) in N_Op
           or else Nkind (N) in N_Short_Circuit
           or else Nkind (N) in N_Membership_Test
         then
            --  Print Left_Opnd if present

            if Nkind (N) not in N_Unary_Op then
               Print_Str (Prefix_Str_Char);
               Print_Str ("Left_Opnd = ");
               Print_Node_Ref (Left_Opnd (N));
               Print_Eol;
            end if;

            --  Print Right_Opnd

            Print_Str (Prefix_Str_Char);
            Print_Str ("Right_Opnd = ");
            Print_Node_Ref (Right_Opnd (N));
            Print_Eol;
         end if;

         --  Print Entity field if operator (other cases of Entity
         --  are in the table, so are handled in the normal circuit)

         if Nkind (N) in N_Op and then Present (Entity (N)) then
            Print_Str (Prefix_Str_Char);
            Print_Str ("Entity = ");
            Print_Node_Ref (Entity (N));
            Print_Eol;
         end if;

         --  Print special fields if we have a subexpression

         if Nkind (N) in N_Subexpr then

            if Assignment_OK (N) then
               Print_Str (Prefix_Str_Char);
               Print_Str ("Assignment_OK = True");
               Print_Eol;
            end if;

            if Do_Range_Check (N) then
               Print_Str (Prefix_Str_Char);
               Print_Str ("Do_Range_Check = True");
               Print_Eol;
            end if;

            if Has_Dynamic_Length_Check (N) then
               Print_Str (Prefix_Str_Char);
               Print_Str ("Has_Dynamic_Length_Check = True");
               Print_Eol;
            end if;

            if Has_Aspects (N) then
               Print_Str (Prefix_Str_Char);
               Print_Str ("Has_Aspects = True");
               Print_Eol;
            end if;

            if Has_Dynamic_Range_Check (N) then
               Print_Str (Prefix_Str_Char);
               Print_Str ("Has_Dynamic_Range_Check = True");
               Print_Eol;
            end if;

            if Is_Controlling_Actual (N) then
               Print_Str (Prefix_Str_Char);
               Print_Str ("Is_Controlling_Actual = True");
               Print_Eol;
            end if;

            if Is_Overloaded (N) then
               Print_Str (Prefix_Str_Char);
               Print_Str ("Is_Overloaded = True");
               Print_Eol;
            end if;

            if Is_Static_Expression (N) then
               Print_Str (Prefix_Str_Char);
               Print_Str ("Is_Static_Expression = True");
               Print_Eol;
            end if;

            if Must_Not_Freeze (N) then
               Print_Str (Prefix_Str_Char);
               Print_Str ("Must_Not_Freeze = True");
               Print_Eol;
            end if;

            if Paren_Count (N) /= 0 then
               Print_Str (Prefix_Str_Char);
               Print_Str ("Paren_Count = ");
               Print_Int (Int (Paren_Count (N)));
               Print_Eol;
            end if;

            if Raises_Constraint_Error (N) then
               Print_Str (Prefix_Str_Char);
               Print_Str ("Raise_Constraint_Error = True");
               Print_Eol;
            end if;

         end if;

         --  Print Do_Overflow_Check field if present

         if Nkind (N) in N_Op and then Do_Overflow_Check (N) then
            Print_Str (Prefix_Str_Char);
            Print_Str ("Do_Overflow_Check = True");
            Print_Eol;
         end if;

         --  Print Etype field if present (printing of this field for entities
         --  is handled by the Print_Entity_Info procedure).

         if Nkind (N) in N_Has_Etype and then Present (Etype (N)) then
            Print_Str (Prefix_Str_Char);
            Print_Str ("Etype = ");
            Print_Node_Ref (Etype (N));
            Print_Eol;
         end if;
      end if;

      --  Loop to print fields included in Pchars array

      while P < Pchar_Pos (Node_Kind'Succ (Nkind (N))) loop
         F := Pchars (P);
         P := P + 1;

         --  Check for case of False flag, which we never print, or
         --  an Empty field, which is also never printed

         case F is
            when F_Field1 =>
               Field_To_Be_Printed := Field1 (N) /= Union_Id (Empty);

            when F_Field2 =>
               Field_To_Be_Printed := Field2 (N) /= Union_Id (Empty);

            when F_Field3 =>
               Field_To_Be_Printed := Field3 (N) /= Union_Id (Empty);

            when F_Field4 =>
               Field_To_Be_Printed := Field4 (N) /= Union_Id (Empty);

            when F_Field5 =>
               Field_To_Be_Printed := Field5 (N) /= Union_Id (Empty);

            --  Flag3 is obsolete, so this probably gets removed ???

            when F_Flag3 => Field_To_Be_Printed := Has_Aspects (N);

            when F_Flag4  => Field_To_Be_Printed := Flag4  (N);
            when F_Flag5  => Field_To_Be_Printed := Flag5  (N);
            when F_Flag6  => Field_To_Be_Printed := Flag6  (N);
            when F_Flag7  => Field_To_Be_Printed := Flag7  (N);
            when F_Flag8  => Field_To_Be_Printed := Flag8  (N);
            when F_Flag9  => Field_To_Be_Printed := Flag9  (N);
            when F_Flag10 => Field_To_Be_Printed := Flag10 (N);
            when F_Flag11 => Field_To_Be_Printed := Flag11 (N);
            when F_Flag12 => Field_To_Be_Printed := Flag12 (N);
            when F_Flag13 => Field_To_Be_Printed := Flag13 (N);
            when F_Flag14 => Field_To_Be_Printed := Flag14 (N);
            when F_Flag15 => Field_To_Be_Printed := Flag15 (N);
            when F_Flag16 => Field_To_Be_Printed := Flag16 (N);
            when F_Flag17 => Field_To_Be_Printed := Flag17 (N);
            when F_Flag18 => Field_To_Be_Printed := Flag18 (N);

            --  Flag1,2 are no longer used

            when F_Flag1  => raise Program_Error;
            when F_Flag2  => raise Program_Error;
         end case;

         --  Print field if it is to be printed

         if Field_To_Be_Printed then
            Print_Str (Prefix_Str_Char);

            while P < Pchar_Pos (Node_Kind'Succ (Nkind (N)))
              and then Pchars (P) not in Fchar
            loop
               Print_Char (Pchars (P));
               P := P + 1;
            end loop;

            Print_Str (" = ");

            case F is
               when F_Field1 => Print_Field (Field1 (N), Fmt);
               when F_Field2 => Print_Field (Field2 (N), Fmt);
               when F_Field3 => Print_Field (Field3 (N), Fmt);
               when F_Field4 => Print_Field (Field4 (N), Fmt);

               --  Special case End_Span = Uint5

               when F_Field5 =>
                  if Nkind (N) = N_Case_Statement
                    or else Nkind (N) = N_If_Statement
                  then
                     Print_End_Span (N);
                  else
                     Print_Field (Field5 (N), Fmt);
                  end if;

               when F_Flag4  => Print_Flag  (Flag4 (N));
               when F_Flag5  => Print_Flag  (Flag5 (N));
               when F_Flag6  => Print_Flag  (Flag6 (N));
               when F_Flag7  => Print_Flag  (Flag7 (N));
               when F_Flag8  => Print_Flag  (Flag8 (N));
               when F_Flag9  => Print_Flag  (Flag9 (N));
               when F_Flag10 => Print_Flag  (Flag10 (N));
               when F_Flag11 => Print_Flag  (Flag11 (N));
               when F_Flag12 => Print_Flag  (Flag12 (N));
               when F_Flag13 => Print_Flag  (Flag13 (N));
               when F_Flag14 => Print_Flag  (Flag14 (N));
               when F_Flag15 => Print_Flag  (Flag15 (N));
               when F_Flag16 => Print_Flag  (Flag16 (N));
               when F_Flag17 => Print_Flag  (Flag17 (N));
               when F_Flag18 => Print_Flag  (Flag18 (N));

               --  Flag1,2 are no longer used

               when F_Flag1  => raise Program_Error;
               when F_Flag2  => raise Program_Error;

               --  Not clear why we need the following ???

               when F_Flag3  => Print_Flag (Has_Aspects (N));
            end case;

            Print_Eol;

         --  Field is not to be printed (False flag field)

         else
            while P < Pchar_Pos (Node_Kind'Succ (Nkind (N)))
              and then Pchars (P) not in Fchar
            loop
               P := P + 1;
            end loop;
         end if;
      end loop;

      --  Print aspects if present

      if Has_Aspects (N) then
         Print_Str (Prefix_Str_Char);
         Print_Str ("Aspect_Specifications = ");
         Print_Field (Union_Id (Aspect_Specifications (N)));
         Print_Eol;
      end if;

      --  Print entity information for entities

      if Nkind (N) in N_Entity then
         Print_Entity_Info (N, Prefix_Str_Char);
      end if;

      --  Print the SCIL node (if available)

      if Present (Get_SCIL_Node (N)) then
         Print_Str (Prefix_Str_Char);
         Print_Str ("SCIL_Node = ");
         Print_Node_Ref (Get_SCIL_Node (N));
         Print_Eol;
      end if;
   end Print_Node;

   ---------------------
   -- Print_Node_Kind --
   ---------------------

   procedure Print_Node_Kind (N : Node_Id) is
      Ucase : Boolean;
      S     : constant String := Node_Kind'Image (Nkind (N));

   begin
      if Phase = Printing then
         Ucase := True;

         --  Note: the call to Fold_Upper in this loop is to get past the GNAT
         --  bug of 'Image returning lower case instead of upper case.

         for J in S'Range loop
            if Ucase then
               Write_Char (Fold_Upper (S (J)));
            else
               Write_Char (Fold_Lower (S (J)));
            end if;

            Ucase := (S (J) = '_');
         end loop;
      end if;
   end Print_Node_Kind;

   --------------------
   -- Print_Node_Ref --
   --------------------

   procedure Print_Node_Ref (N : Node_Id) is
      S : Nat;

   begin
      if Phase /= Printing then
         return;
      end if;

      if N = Empty then
         Write_Str ("<empty>");

      elsif N = Error then
         Write_Str ("<error>");

      else
         if Printing_Descendants then
            S := Serial_Number (Int (N));

            if S /= 0 then
               Write_Str ("Node");
               Write_Str (" #");
               Write_Int (S);
               Write_Char (' ');
            end if;
         end if;

         Print_Node_Kind (N);

         if Nkind (N) in N_Has_Chars then
            Write_Char (' ');
            Print_Name (Chars (N));
         end if;

         if Nkind (N) in N_Entity then
            Write_Str (" (Entity_Id=");
         else
            Write_Str (" (Node_Id=");
         end if;

         Write_Int (Int (N));

         if Sloc (N) <= Standard_Location then
            Write_Char ('s');
         end if;

         Write_Char (')');

      end if;
   end Print_Node_Ref;

   ------------------------
   -- Print_Node_Subtree --
   ------------------------

   procedure Print_Node_Subtree (N : Node_Id) is
   begin
      Print_Init;

      Next_Serial_Number := 1;
      Phase := Marking;
      Visit_Node (N, "", ' ');

      Next_Serial_Number := 1;
      Phase := Printing;
      Visit_Node (N, "", ' ');

      Print_Term;
   end Print_Node_Subtree;

   ---------------
   -- Print_Str --
   ---------------

   procedure Print_Str (S : String) is
   begin
      if Phase = Printing then
         Write_Str (S);
      end if;
   end Print_Str;

   --------------------------
   -- Print_Str_Mixed_Case --
   --------------------------

   procedure Print_Str_Mixed_Case (S : String) is
      Ucase : Boolean;

   begin
      if Phase = Printing then
         Ucase := True;

         for J in S'Range loop
            if Ucase then
               Write_Char (S (J));
            else
               Write_Char (Fold_Lower (S (J)));
            end if;

            Ucase := (S (J) = '_');
         end loop;
      end if;
   end Print_Str_Mixed_Case;

   ----------------
   -- Print_Term --
   ----------------

   procedure Print_Term is
      procedure Free is new Unchecked_Deallocation
        (Hash_Table_Type, Access_Hash_Table_Type);

   begin
      Free (Hash_Table);
   end Print_Term;

   ---------------------
   -- Print_Tree_Elist --
   ---------------------

   procedure Print_Tree_Elist (E : Elist_Id) is
      M : Elmt_Id;

   begin
      Printing_Descendants := False;
      Phase := Printing;

      Print_Elist_Ref (E);
      Print_Eol;

      M := First_Elmt (E);

      if No (M) then
         Print_Str ("<empty element list>");
         Print_Eol;

      else
         loop
            Print_Char ('|');
            Print_Eol;
            exit when No (Next_Elmt (M));
            Print_Node (Node (M), "", '|');
            Next_Elmt (M);
         end loop;

         Print_Node (Node (M), "", ' ');
         Print_Eol;
      end if;
   end Print_Tree_Elist;

   ---------------------
   -- Print_Tree_List --
   ---------------------

   procedure Print_Tree_List (L : List_Id) is
      N : Node_Id;

   begin
      Printing_Descendants := False;
      Phase := Printing;

      Print_List_Ref (L);
      Print_Str (" List_Id=");
      Print_Int (Int (L));
      Print_Eol;

      N := First (L);

      if N = Empty then
         Print_Str ("<empty node list>");
         Print_Eol;

      else
         loop
            Print_Char ('|');
            Print_Eol;
            exit when Next (N) = Empty;
            Print_Node (N, "", '|');
            Next (N);
         end loop;

         Print_Node (N, "", ' ');
         Print_Eol;
      end if;
   end Print_Tree_List;

   ---------------------
   -- Print_Tree_Node --
   ---------------------

   procedure Print_Tree_Node (N : Node_Id; Label : String := "") is
   begin
      Printing_Descendants := False;
      Phase := Printing;
      Print_Node (N, Label, ' ');
   end Print_Tree_Node;

   --------
   -- pt --
   --------

   procedure pt (N : Node_Id) is
   begin
      Print_Node_Subtree (N);
   end pt;

   -------------------
   -- Serial_Number --
   -------------------

   --  The hashing algorithm is to use the remainder of the ID value divided
   --  by the hash table length as the starting point in the table, and then
   --  handle collisions by serial searching wrapping at the end of the table.

   Hash_Slot : Nat;
   --  Set by an unsuccessful call to Serial_Number (one which returns zero)
   --  to save the slot that should be used if Set_Serial_Number is called.

   function Serial_Number (Id : Int) return Nat is
      H : Int := Id mod Hash_Table_Len;

   begin
      while Hash_Table (H).Serial /= 0 loop

         if Id = Hash_Table (H).Id then
            return Hash_Table (H).Serial;
         end if;

         H := H + 1;

         if H > Hash_Table'Last then
            H := 0;
         end if;
      end loop;

      --  Entry was not found, save slot number for possible subsequent call
      --  to Set_Serial_Number, and unconditionally save the Id in this slot
      --  in case of such a call (the Id field is never read if the serial
      --  number of the slot is zero, so this is harmless in the case where
      --  Set_Serial_Number is not subsequently called).

      Hash_Slot := H;
      Hash_Table (H).Id := Id;
      return 0;

   end Serial_Number;

   -----------------------
   -- Set_Serial_Number --
   -----------------------

   procedure Set_Serial_Number is
   begin
      Hash_Table (Hash_Slot).Serial := Next_Serial_Number;
      Next_Serial_Number := Next_Serial_Number + 1;
   end Set_Serial_Number;

   ---------------
   -- Tree_Dump --
   ---------------

   procedure Tree_Dump is
      procedure Underline;
      --  Put underline under string we just printed

      procedure Underline is
         Col : constant Int := Column;

      begin
         Write_Eol;

         while Col > Column loop
            Write_Char ('-');
         end loop;

         Write_Eol;
      end Underline;

   --  Start of processing for Tree_Dump. Note that we turn off the tree dump
   --  flags immediately, before starting the dump. This avoids generating two
   --  copies of the dump if an abort occurs after printing the dump, and more
   --  importantly, avoids an infinite loop if an abort occurs during the dump.

   --  Note: unlike in the source print case (in Sprint), we do not output
   --  separate trees for each unit. Instead the -df debug switch causes the
   --  tree that is output from the main unit to trace references into other
   --  units (normally such references are not traced). Since all other units
   --  are linked to the main unit by at least one reference, this causes all
   --  tree nodes to be included in the output tree.

   begin
      if Debug_Flag_Y then
         Debug_Flag_Y := False;
         Write_Eol;
         Write_Str ("Tree created for Standard (spec) ");
         Underline;
         Print_Node_Subtree (Standard_Package_Node);
         Write_Eol;
      end if;

      if Debug_Flag_T then
         Debug_Flag_T := False;

         Write_Eol;
         Write_Str ("Tree created for ");
         Write_Unit_Name (Unit_Name (Main_Unit));
         Underline;
         Print_Node_Subtree (Cunit (Main_Unit));
         Write_Eol;
      end if;

   end Tree_Dump;

   -----------------
   -- Visit_Elist --
   -----------------

   procedure Visit_Elist (E : Elist_Id; Prefix_Str : String) is
      M : Elmt_Id;
      N : Node_Id;
      S : constant Nat := Serial_Number (Int (E));

   begin
      --  In marking phase, return if already marked, otherwise set next
      --  serial number in hash table for later reference.

      if Phase = Marking then
         if S /= 0 then
            return; -- already visited
         else
            Set_Serial_Number;
         end if;

      --  In printing phase, if already printed, then return, otherwise we
      --  are printing the next item, so increment the serial number.

      else
         if S < Next_Serial_Number then
            return; -- already printed
         else
            Next_Serial_Number := Next_Serial_Number + 1;
         end if;
      end if;

      --  Now process the list (Print calls have no effect in marking phase)

      Print_Str (Prefix_Str);
      Print_Elist_Ref (E);
      Print_Eol;

      if Is_Empty_Elmt_List (E) then
         Print_Str (Prefix_Str);
         Print_Str ("(Empty element list)");
         Print_Eol;
         Print_Eol;

      else
         if Phase = Printing then
            M := First_Elmt (E);
            while Present (M) loop
               N := Node (M);
               Print_Str (Prefix_Str);
               Print_Str (" ");
               Print_Node_Ref (N);
               Print_Eol;
               Next_Elmt (M);
            end loop;

            Print_Str (Prefix_Str);
            Print_Eol;
         end if;

         M := First_Elmt (E);
         while Present (M) loop
            Visit_Node (Node (M), Prefix_Str, ' ');
            Next_Elmt (M);
         end loop;
      end if;
   end Visit_Elist;

   ----------------
   -- Visit_List --
   ----------------

   procedure Visit_List (L : List_Id; Prefix_Str : String) is
      N : Node_Id;
      S : constant Nat := Serial_Number (Int (L));

   begin
      --  In marking phase, return if already marked, otherwise set next
      --  serial number in hash table for later reference.

      if Phase = Marking then
         if S /= 0 then
            return;
         else
            Set_Serial_Number;
         end if;

      --  In printing phase, if already printed, then return, otherwise we
      --  are printing the next item, so increment the serial number.

      else
         if S < Next_Serial_Number then
            return; -- already printed
         else
            Next_Serial_Number := Next_Serial_Number + 1;
         end if;
      end if;

      --  Now process the list (Print calls have no effect in marking phase)

      Print_Str (Prefix_Str);
      Print_List_Ref (L);
      Print_Eol;

      Print_Str (Prefix_Str);
      Print_Str ("|Parent = ");
      Print_Node_Ref (Parent (L));
      Print_Eol;

      N := First (L);

      if N = Empty then
         Print_Str (Prefix_Str);
         Print_Str ("(Empty list)");
         Print_Eol;
         Print_Eol;

      else
         Print_Str (Prefix_Str);
         Print_Char ('|');
         Print_Eol;

         while Next (N) /= Empty loop
            Visit_Node (N, Prefix_Str, '|');
            Next (N);
         end loop;
      end if;

      Visit_Node (N, Prefix_Str, ' ');
   end Visit_List;

   ----------------
   -- Visit_Node --
   ----------------

   procedure Visit_Node
     (N           : Node_Id;
      Prefix_Str  : String;
      Prefix_Char : Character)
   is
      New_Prefix : String (Prefix_Str'First .. Prefix_Str'Last + 2);
      --  Prefix string for printing referenced fields

      procedure Visit_Descendent
        (D         : Union_Id;
         No_Indent : Boolean := False);
      --  This procedure tests the given value of one of the Fields referenced
      --  by the current node to determine whether to visit it recursively.
      --  Normally No_Indent is false, which means that the visited node will
      --  be indented using New_Prefix. If No_Indent is set to True, then
      --  this indentation is skipped, and Prefix_Str is used for the call
      --  to print the descendent. No_Indent is effective only if the
      --  referenced descendent is a node.

      ----------------------
      -- Visit_Descendent --
      ----------------------

      procedure Visit_Descendent
        (D         : Union_Id;
         No_Indent : Boolean := False)
      is
      begin
         --  Case of descendent is a node

         if D in Node_Range then

            --  Don't bother about Empty or Error descendents

            if D <= Union_Id (Empty_Or_Error) then
               return;
            end if;

            declare
               Nod : constant Node_Or_Entity_Id := Node_Or_Entity_Id (D);

            begin
               --  Descendents in one of the standardly compiled internal
               --  packages are normally ignored, unless the parent is also
               --  in such a package (happens when Standard itself is output)
               --  or if the -df switch is set which causes all links to be
               --  followed, even into package standard.

               if Sloc (Nod) <= Standard_Location then
                  if Sloc (N) > Standard_Location
                    and then not Debug_Flag_F
                  then
                     return;
                  end if;

               --  Don't bother about a descendent in a different unit than
               --  the node we came from unless the -df switch is set. Note
               --  that we know at this point that Sloc (D) > Standard_Location

               --  Note: the tests for No_Location here just make sure that we
               --  don't blow up on a node which is missing an Sloc value. This
               --  should not normally happen.

               else
                  if (Sloc (N) <= Standard_Location
                        or else Sloc (N) = No_Location
                        or else Sloc (Nod) = No_Location
                        or else not In_Same_Source_Unit (Nod, N))
                    and then not Debug_Flag_F
                  then
                     return;
                  end if;
               end if;

               --  Don't bother visiting a source node that has a parent which
               --  is not the node we came from. We prefer to trace such nodes
               --  from their real parents. This causes the tree to be printed
               --  in a more coherent order, e.g. a defining identifier listed
               --  next to its corresponding declaration, instead of next to
               --  some semantic reference.

               --  This test is skipped for nodes in standard packages unless
               --  the -dy option is set (which outputs the tree for standard)

               --  Also, always follow pointers to Is_Itype entities,
               --  since we want to list these when they are first referenced.

               if Parent (Nod) /= Empty
                 and then Comes_From_Source (Nod)
                 and then Parent (Nod) /= N
                 and then (Sloc (N) > Standard_Location or else Debug_Flag_Y)
               then
                  return;
               end if;

               --  If we successfully fall through all the above tests (which
               --  execute a return if the node is not to be visited), we can
               --  go ahead and visit the node!

               if No_Indent then
                  Visit_Node (Nod, Prefix_Str, Prefix_Char);
               else
                  Visit_Node (Nod, New_Prefix, ' ');
               end if;
            end;

         --  Case of descendent is a list

         elsif D in List_Range then

            --  Don't bother with a missing list, empty list or error list

            if D = Union_Id (No_List)
              or else D = Union_Id (Error_List)
              or else Is_Empty_List (List_Id (D))
            then
               return;

            --  Otherwise we can visit the list. Note that we don't bother
            --  to do the parent test that we did for the node case, because
            --  it just does not happen that lists are referenced more than
            --  one place in the tree. We aren't counting on this being the
            --  case to generate valid output, it is just that we don't need
            --  in practice to worry about listing the list at a place that
            --  is inconvenient.

            else
               Visit_List (List_Id (D), New_Prefix);
            end if;

         --  Case of descendent is an element list

         elsif D in Elist_Range then

            --  Don't bother with a missing list, or an empty list

            if D = Union_Id (No_Elist)
              or else Is_Empty_Elmt_List (Elist_Id (D))
            then
               return;

            --  Otherwise, visit the referenced element list

            else
               Visit_Elist (Elist_Id (D), New_Prefix);
            end if;

         --  For all other kinds of descendents (strings, names, uints etc),
         --  there is nothing to visit (the contents of the field will be
         --  printed when we print the containing node, but what concerns
         --  us now is looking for descendents in the tree.

         else
            null;
         end if;
      end Visit_Descendent;

   --  Start of processing for Visit_Node

   begin
      if N = Empty then
         return;
      end if;

      --  Set fatal error node in case we get a blow up during the trace

      Current_Error_Node := N;

      New_Prefix (Prefix_Str'Range)    := Prefix_Str;
      New_Prefix (Prefix_Str'Last + 1) := Prefix_Char;
      New_Prefix (Prefix_Str'Last + 2) := ' ';

      --  In the marking phase, all we do is to set the serial number

      if Phase = Marking then
         if Serial_Number (Int (N)) /= 0 then
            return; -- already visited
         else
            Set_Serial_Number;
         end if;

      --  In the printing phase, we print the node

      else
         if Serial_Number (Int (N)) < Next_Serial_Number then

            --  Here we have already visited the node, but if it is in
            --  a list, we still want to print the reference, so that
            --  it is clear that it belongs to the list.

            if Is_List_Member (N) then
               Print_Str (Prefix_Str);
               Print_Node_Ref (N);
               Print_Eol;
               Print_Str (Prefix_Str);
               Print_Char (Prefix_Char);
               Print_Str ("(already output)");
               Print_Eol;
               Print_Str (Prefix_Str);
               Print_Char (Prefix_Char);
               Print_Eol;
            end if;

            return;

         else
            Print_Node (N, Prefix_Str, Prefix_Char);
            Print_Str (Prefix_Str);
            Print_Char (Prefix_Char);
            Print_Eol;
            Next_Serial_Number := Next_Serial_Number + 1;
         end if;
      end if;

      --  Visit all descendents of this node

      if Nkind (N) not in N_Entity then
         Visit_Descendent (Field1 (N));
         Visit_Descendent (Field2 (N));
         Visit_Descendent (Field3 (N));
         Visit_Descendent (Field4 (N));
         Visit_Descendent (Field5 (N));

         if Has_Aspects (N) then
            Visit_Descendent (Union_Id (Aspect_Specifications (N)));
         end if;

      --  Entity case

      else
         Visit_Descendent (Field1 (N));
         Visit_Descendent (Field3 (N));
         Visit_Descendent (Field4 (N));
         Visit_Descendent (Field5 (N));
         Visit_Descendent (Field6 (N));
         Visit_Descendent (Field7 (N));
         Visit_Descendent (Field8 (N));
         Visit_Descendent (Field9 (N));
         Visit_Descendent (Field10 (N));
         Visit_Descendent (Field11 (N));
         Visit_Descendent (Field12 (N));
         Visit_Descendent (Field13 (N));
         Visit_Descendent (Field14 (N));
         Visit_Descendent (Field15 (N));
         Visit_Descendent (Field16 (N));
         Visit_Descendent (Field17 (N));
         Visit_Descendent (Field18 (N));
         Visit_Descendent (Field19 (N));
         Visit_Descendent (Field20 (N));
         Visit_Descendent (Field21 (N));
         Visit_Descendent (Field22 (N));
         Visit_Descendent (Field23 (N));

         --  Now an interesting kludge. Normally parents are always printed
         --  since we traverse the tree in a downwards direction. There is
         --  however an exception to this rule, which is the case where a
         --  parent is constructed by the compiler and is not referenced
         --  elsewhere in the tree. The following catches this case

         if not Comes_From_Source (N) then
            Visit_Descendent (Union_Id (Parent (N)));
         end if;

         --  You may be wondering why we omitted Field2 above. The answer
         --  is that this is the Next_Entity field, and we want to treat
         --  it rather specially. Why? Because a Next_Entity link does not
         --  correspond to a level deeper in the tree, and we do not want
         --  the tree to march off to the right of the page due to bogus
         --  indentations coming from this effect.

         --  To prevent this, what we do is to control references via
         --  Next_Entity only from the first entity on a given scope
         --  chain, and we keep them all at the same level. Of course
         --  if an entity has already been referenced it is not printed.

         if Present (Next_Entity (N))
           and then Present (Scope (N))
           and then First_Entity (Scope (N)) = N
         then
            declare
               Nod : Node_Id;

            begin
               Nod := N;
               while Present (Nod) loop
                  Visit_Descendent (Union_Id (Next_Entity (Nod)));
                  Nod := Next_Entity (Nod);
               end loop;
            end;
         end if;
      end if;
   end Visit_Node;

end Treepr;<|MERGE_RESOLUTION|>--- conflicted
+++ resolved
@@ -636,8 +636,6 @@
          Print_Eol;
       end if;
 
-<<<<<<< HEAD
-=======
       if Field_Present (Field29 (Ent)) then
          Print_Str (Prefix);
          Write_Field29_Name (Ent);
@@ -646,7 +644,6 @@
          Print_Eol;
       end if;
 
->>>>>>> 03d20231
       Write_Entity_Flags (Ent, Prefix);
    end Print_Entity_Info;
 

--- conflicted
+++ resolved
@@ -6,11 +6,7 @@
 --                                                                          --
 --                                 B o d y                                  --
 --                                                                          --
-<<<<<<< HEAD
---          Copyright (C) 1999-2005 Free Software Foundation, Inc.          --
-=======
 --          Copyright (C) 1999-2006, Free Software Foundation, Inc.         --
->>>>>>> c355071f
 --                                                                          --
 -- GNAT is free software;  you can  redistribute it  and/or modify it under --
 -- terms of the  GNU General Public License as published  by the Free Soft- --
@@ -1132,23 +1128,6 @@
       end T;
 
       -------
-      -- W --
-      -------
-
-      --  We use an unchecked conversion to map Int values to their Word
-      --  bitwise equivalent, which we could not achieve with a normal type
-      --  conversion for negative Ints. We want bitwise equivalents because W
-      --  is used as a helper for bit operators like Bit_And_Expr, and can be
-      --  called for negative Ints in the context of aligning expressions like
-      --  X+Align & -Align.
-
-      function W (Val : Uint) return Word is
-         function To_Word is new Ada.Unchecked_Conversion (Int, Word);
-      begin
-         return To_Word (UI_To_Int (Val));
-      end W;
-
-      -------
       -- V --
       -------
 

--- conflicted
+++ resolved
@@ -6,11 +6,7 @@
 --                                                                          --
 --                                 B o d y                                  --
 --                                                                          --
-<<<<<<< HEAD
---          Copyright (C) 2004-2005, Free Software Foundation, Inc.         --
-=======
 --          Copyright (C) 2004-2006, Free Software Foundation, Inc.         --
->>>>>>> c355071f
 --                                                                          --
 -- GNAT is free software;  you can  redistribute it  and/or modify it under --
 -- terms of the  GNU General Public License as published  by the Free Soft- --
@@ -1092,9 +1088,7 @@
                end if;
 
             else
-<<<<<<< HEAD
-               --  Put all sources of language other than Ada in
-               --  Source_Indexes.
+               --  Put all sources of language other than Ada in Source_Indexes
 
                declare
                   Local_Data : Project_Data;
@@ -1102,16 +1096,6 @@
                begin
                   Last_Source := 0;
 
-=======
-               --  Put all sources of language other than Ada in Source_Indexes
-
-               declare
-                  Local_Data : Project_Data;
-
-               begin
-                  Last_Source := 0;
-
->>>>>>> c355071f
                   for Proj in Project_Table.First ..
                     Project_Table.Last (Project_Tree.Projects)
                   loop
@@ -1119,10 +1103,6 @@
 
                      if not Local_Data.Library then
                         Source_Id := Local_Data.First_Other_Source;
-<<<<<<< HEAD
-
-=======
->>>>>>> c355071f
                         while Source_Id /= No_Other_Source loop
                            Add_Source_Id (Proj, Source_Id);
                            Source_Id := Project_Tree.Other_Sources.Table
@@ -1468,13 +1448,8 @@
                Source_Id := Data.First_Other_Source;
                while Source_Id /= No_Other_Source loop
                   Add_Source_Id (Project, Source_Id);
-<<<<<<< HEAD
-                  Source_Id := Project_Tree.Other_Sources.Table
-                                 (Source_Id).Next;
-=======
                   Source_Id :=
                     Project_Tree.Other_Sources.Table (Source_Id).Next;
->>>>>>> c355071f
                end loop;
 
                --  Read the dependency file, line by line
@@ -1678,13 +1653,8 @@
                      begin
                         Current := Library_Options.Values;
                         while Current /= Nil_String loop
-<<<<<<< HEAD
-                           Element := Project_Tree.String_Elements.
-                                        Table (Current);
-=======
                            Element :=
                              Project_Tree.String_Elements.Table (Current);
->>>>>>> c355071f
                            Get_Name_String (Element.Value);
 
                            if Name_Len /= 0 then
@@ -2141,11 +2111,7 @@
       Local_Errors : in out Boolean)
    is
       Source  : Other_Source :=
-<<<<<<< HEAD
-        Project_Tree.Other_Sources.Table (Source_Id);
-=======
                   Project_Tree.Other_Sources.Table (Source_Id);
->>>>>>> c355071f
       Success : Boolean;
       CPATH   : String_Access := null;
 
@@ -2284,13 +2250,8 @@
 
       Add_Argument (Dash_c, True);
 
-<<<<<<< HEAD
-      --  Add the compiling switches for this source found in
-      --  package Compiler of the project file, if they exist.
-=======
       --  Add the compiling switches for this source found in package Compiler
       --  of the project file, if they exist.
->>>>>>> c355071f
 
       Add_Switches
         (Data, Compiler, Source.Language, Source.File_Name);
@@ -2321,13 +2282,8 @@
             Verbose_Mode);
       end if;
 
-<<<<<<< HEAD
-      --  Add the compiling switches for the language specified
-      --  on the command line, if any.
-=======
       --  Add the compiling switches for the language specified on the command
       --  line, if any.
->>>>>>> c355071f
 
       for J in 1 .. Comp_Opts.Last (Options (Source.Language)) loop
          Add_Argument (Options (Source.Language).Table (J), True);
@@ -2462,12 +2418,7 @@
 
                   Source_Id := Data.First_Other_Source;
                   while Source_Id /= No_Other_Source loop
-<<<<<<< HEAD
-                     Source :=
-                       Project_Tree.Other_Sources.Table (Source_Id);
-=======
                      Source := Project_Tree.Other_Sources.Table (Source_Id);
->>>>>>> c355071f
                      exit when Source.File_Name = Source_Name;
                      Source_Id := Source.Next;
                   end loop;
@@ -2693,11 +2644,7 @@
       loop
          Data := Project_Tree.Projects.Table (Project);
 
-<<<<<<< HEAD
-         if (not Data.Virtual) and then Data.Other_Sources_Present then
-=======
          if not Data.Virtual and then Data.Other_Sources_Present then
->>>>>>> c355071f
             Source_Id := Data.First_Other_Source;
             while Source_Id /= No_Other_Source loop
                Source := Project_Tree.Other_Sources.Table (Source_Id);
@@ -2737,10 +2684,6 @@
 
             Source_Id := Data.First_Other_Source;
             while Source_Id /= No_Other_Source loop
-<<<<<<< HEAD
-
-=======
->>>>>>> c355071f
                Source := Project_Tree.Other_Sources.Table (Source_Id);
                Current_Source_Number := Current_Source_Number + 1;
                Need_To_Compile := Force_Compilations;
@@ -2873,10 +2816,6 @@
          if not Project_Tree.Projects.Table (Project).Library then
             Source_Id :=
               Project_Tree.Projects.Table (Project).First_Other_Source;
-<<<<<<< HEAD
-
-=======
->>>>>>> c355071f
             while Source_Id /= No_Other_Source loop
                Source := Project_Tree.Other_Sources.Table (Source_Id);
 
@@ -3695,12 +3634,7 @@
          begin
             Element_Id := Data.Mains;
             while Element_Id /= Nil_String loop
-<<<<<<< HEAD
-               Element := Project_Tree.String_Elements.Table
-                            (Element_Id);
-=======
                Element := Project_Tree.String_Elements.Table (Element_Id);
->>>>>>> c355071f
 
                if Element.Value /= No_Name then
                   Mains.Add_Main (Get_Name_String (Element.Value));
@@ -4089,21 +4023,12 @@
       elsif Arg = "-cargs" then
          Current_Language  := Ada_Language_Index;
          Current_Processor := Compiler;
-<<<<<<< HEAD
 
       elsif Arg'Length > 7 and then Arg (1 .. 7) = "-cargs:" then
          Name_Len := 0;
          Add_Str_To_Name_Buffer (Arg (8 .. Arg'Last));
          To_Lower (Name_Buffer (1 .. Name_Len));
 
-=======
-
-      elsif Arg'Length > 7 and then Arg (1 .. 7) = "-cargs:" then
-         Name_Len := 0;
-         Add_Str_To_Name_Buffer (Arg (8 .. Arg'Last));
-         To_Lower (Name_Buffer (1 .. Name_Len));
-
->>>>>>> c355071f
          declare
             Lang : constant Name_Id := Name_Find;
          begin
@@ -4339,19 +4264,11 @@
          Write_Eol;
 
          --  Line for -cargs
-<<<<<<< HEAD
 
          Write_Line ("  -cargs opts     opts are passed to the Ada compiler");
 
          --  Line for -cargs:lang
 
-=======
-
-         Write_Line ("  -cargs opts     opts are passed to the Ada compiler");
-
-         --  Line for -cargs:lang
-
->>>>>>> c355071f
          Write_Line ("  -cargs:<lang> opts");
          Write_Line ("     opts are passed to the compiler " &
                      "for language < lang > ");

--- conflicted
+++ resolved
@@ -1965,16 +1965,9 @@
 
                      --  Find the beginning of the next source path name
 
-<<<<<<< HEAD
-         Line_Loop : loop
-            declare
-               Line : String  := Name_Buffer (1 .. Name_Len);
-               Last : Natural := Name_Len;
-=======
                      while Start < Last and then Line (Start) = ' ' loop
                         Start := Start + 1;
                      end loop;
->>>>>>> 1177f497
 
                      --  Go to next line when there is a continuation character
                      --  \ at the end of the line.
@@ -2031,30 +2024,7 @@
                         end if;
                      end loop;
 
-<<<<<<< HEAD
-                  Finish := Start;
-                  while Finish < Last loop
-                     if Line (Finish) = '\' then
-
-                        --  When we are getting a '\' that is not the last
-                        --  character of the line, the next character is part
-                        --  of the path name, even if it is a space.
-
-                        Line (Finish .. Last - 1) := Line (Finish + 1 .. Last);
-                        Last := Last - 1;
-
-                     else
-                        --  A space that is not preceded by '\' indicates the
-                        --  end of the path name.
-
-                        exit when Line (Finish + 1) = ' ';
-
-                        Finish := Finish + 1;
-                     end if;
-                  end loop;
-=======
                      --  Check this source
->>>>>>> 1177f497
 
                      declare
                         Src_Name : constant String :=
@@ -2065,19 +2035,9 @@
                                         Case_Sensitive => False);
                         Src_TS   : Time_Stamp_Type;
 
-<<<<<<< HEAD
-                  declare
-                     Src_Name : constant String :=
-                                  Normalize_Pathname
-                                    (Name           => Line (Start .. Finish),
-                                     Resolve_Links  => False,
-                                     Case_Sensitive => False);
-                     Src_TS   : Time_Stamp_Type;
-=======
                      begin
                         --  If it is original source, set
                         --  Source_In_Dependencies.
->>>>>>> 1177f497
 
                         if Src_Name = Source_Path then
                            Source_In_Dependencies := True;

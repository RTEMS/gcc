------------------------------------------------------------------------------
--                                                                          --
--                 GNAT RUN-TIME LIBRARY (GNARL) COMPONENTS                 --
--                                                                          --
--     S Y S T E M . T A S K I N G . P R O T E C T E D _ O B J E C T S .    --
--                             O P E R A T I O N S                          --
--                                                                          --
--                                  B o d y                                 --
--                                                                          --
<<<<<<< HEAD
--         Copyright (C) 1998-2006, Free Software Foundation, Inc.          --
=======
--         Copyright (C) 1998-2007, Free Software Foundation, Inc.          --
>>>>>>> 751ff693
--                                                                          --
-- GNARL is free software; you can  redistribute it  and/or modify it under --
-- terms of the  GNU General Public License as published  by the Free Soft- --
-- ware  Foundation;  either version 2,  or (at your option) any later ver- --
-- sion. GNARL is distributed in the hope that it will be useful, but WITH- --
-- OUT ANY WARRANTY;  without even the  implied warranty of MERCHANTABILITY --
-- or FITNESS FOR A PARTICULAR PURPOSE.  See the GNU General Public License --
-- for  more details.  You should have  received  a copy of the GNU General --
-- Public License  distributed with GNARL; see file COPYING.  If not, write --
-- to  the  Free Software Foundation,  51  Franklin  Street,  Fifth  Floor, --
-- Boston, MA 02110-1301, USA.                                              --
--                                                                          --
-- As a special exception,  if other files  instantiate  generics from this --
-- unit, or you link  this unit with other files  to produce an executable, --
-- this  unit  does not  by itself cause  the resulting  executable  to  be --
-- covered  by the  GNU  General  Public  License.  This exception does not --
-- however invalidate  any other reasons why  the executable file  might be --
-- covered by the  GNU Public License.                                      --
--                                                                          --
-- GNARL was developed by the GNARL team at Florida State University.       --
-- Extensive contributions were provided by Ada Core Technologies, Inc.     --
--                                                                          --
------------------------------------------------------------------------------

--  This package contains all the extended primitives related to
--  Protected_Objects with entries.

--  The handling of protected objects with no entries is done in
--  System.Tasking.Protected_Objects, the simple routines for protected
--  objects with entries in System.Tasking.Protected_Objects.Entries.

--  The split between Entries and Operations is needed to break circular
--  dependencies inside the run time.

--  This package contains all primitives related to Protected_Objects.
--  Note: the compiler generates direct calls to this interface, via Rtsfind.

with System.Task_Primitives.Operations;
--  used for Initialize_Lock
--           Write_Lock
--           Unlock
--           Get_Priority
--           Wakeup

with System.Tasking.Entry_Calls;
--  used for Wait_For_Completion
--           Wait_Until_Abortable
--           Wait_For_Completion_With_Timeout

with System.Tasking.Initialization;
--  Used for Defer_Abort,
--           Undefer_Abort,
--           Change_Base_Priority

pragma Elaborate_All (System.Tasking.Initialization);
--  This insures that tasking is initialized if any protected objects are
--  created.

with System.Tasking.Queuing;
--  used for Enqueue
--           Broadcast_Program_Error
--           Select_Protected_Entry_Call
--           Onqueue
--           Count_Waiting

with System.Tasking.Rendezvous;
--  used for Task_Do_Or_Queue

with System.Tasking.Utilities;
--  used for Exit_One_ATC_Level

with System.Tasking.Debug;
--  used for Trace

with System.Parameters;
--  used for Single_Lock
--           Runtime_Traces

with System.Traces.Tasking;
--  used for Send_Trace_Info

with System.Restrictions;
--  used for Run_Time_Restrictions

package body System.Tasking.Protected_Objects.Operations is

   package STPO renames System.Task_Primitives.Operations;

   use Parameters;
   use Task_Primitives;
   use Ada.Exceptions;
   use Entries;

   use System.Restrictions;
   use System.Restrictions.Rident;
   use System.Traces;
   use System.Traces.Tasking;

   -----------------------
   -- Local Subprograms --
   -----------------------

   procedure Update_For_Queue_To_PO
     (Entry_Call : Entry_Call_Link;
      With_Abort : Boolean);
   pragma Inline (Update_For_Queue_To_PO);
   --  Update the state of an existing entry call to reflect the fact that it
   --  is being enqueued, based on whether the current queuing action is with
   --  or without abort. Call this only while holding the PO's lock. It returns
   --  with the PO's lock still held.

   procedure Requeue_Call
     (Self_Id    : Task_Id;
      Object     : Protection_Entries_Access;
      Entry_Call : Entry_Call_Link);
   --  Handle requeue of Entry_Call.
   --  In particular, queue the call if needed, or service it immediately
   --  if possible.

   procedure Requeue_Call
     (Self_Id    : Task_Id;
      Object     : Protection_Entries_Access;
      Entry_Call : Entry_Call_Link;
      With_Abort : Boolean);
   --  Handle requeue of Entry_Call.
   --  In particular, queue the call if needed, or service it immediately
   --  if possible.

   ---------------------------------
   -- Cancel_Protected_Entry_Call --
   ---------------------------------

   --  Compiler interface only (do not call from within the RTS)

   --  This should have analogous effect to Cancel_Task_Entry_Call, setting
   --  the value of Block.Cancelled instead of returning the parameter value
   --  Cancelled.

   --  The effect should be idempotent, since the call may already have been
   --  dequeued.

   --  Source code:

   --      select r.e;
   --         ...A...
   --      then abort
   --         ...B...
   --      end select;

   --  Expanded code:

   --      declare
   --         X : protected_entry_index := 1;
   --         B80b : communication_block;
   --         communication_blockIP (B80b);
<<<<<<< HEAD
=======

>>>>>>> 751ff693
   --      begin
   --         begin
   --            A79b : label
   --            A79b : declare
   --               procedure _clean is
   --               begin
   --                  if enqueued (B80b) then
   --                     cancel_protected_entry_call (B80b);
   --                  end if;
   --                  return;
   --               end _clean;

   --            begin
   --               protected_entry_call (rTV!(r)._object'unchecked_access, X,
   --                 null_address, asynchronous_call, B80b, objectF => 0);
   --               if enqueued (B80b) then
   --                  ...B...
   --               end if;
   --            at end
   --               _clean;
   --            end A79b;

   --         exception
   --            when _abort_signal =>
   --               abort_undefer.all;
   --               null;
   --         end;

   --         if not cancelled (B80b) then
   --            x := ...A...
   --         end if;
   --      end;

   --  If the entry call completes after we get into the abortable part,
   --  Abort_Signal should be raised and ATC will take us to the at-end
   --  handler, which will call _clean.

   --  If the entry call returns with the call already completed, we can skip
   --  this, and use the "if enqueued()" to go past the at-end handler, but we
   --  will still call _clean.

   --  If the abortable part completes before the entry call is Done, it will
   --  call _clean.

   --  If the entry call or the abortable part raises an exception,
   --  we will still call _clean, but the value of Cancelled should not matter.

   --  Whoever calls _clean first gets to decide whether the call
   --  has been "cancelled".

   --  Enqueued should be true if there is any chance that the call is still on
   --  a queue. It seems to be safe to make it True if the call was Onqueue at
   --  some point before return from Protected_Entry_Call.

   --  Cancelled should be true iff the abortable part completed
   --  and succeeded in cancelling the entry call before it completed.

   --  ?????
   --  The need for Enqueued is less obvious. The "if enqueued ()" tests are
   --  not necessary, since Cancel_Protected_Entry_Call/Protected_Entry_Call
   --  must do the same test internally, with locking. The one that makes
   --  cancellation conditional may be a useful heuristic since at least 1/2
   --  the time the call should be off-queue by that point. The other one seems
   --  totally useless, since Protected_Entry_Call must do the same check and
   --  then possibly wait for the call to be abortable, internally.

   --  We can check Call.State here without locking the caller's mutex,
   --  since the call must be over after returning from Wait_For_Completion.
   --  No other task can access the call record at this point.

   procedure Cancel_Protected_Entry_Call
     (Block : in out Communication_Block) is
   begin
      Entry_Calls.Try_To_Cancel_Entry_Call (Block.Cancelled);
   end Cancel_Protected_Entry_Call;

   ---------------
   -- Cancelled --
   ---------------

   function Cancelled (Block : Communication_Block) return Boolean is
   begin
      return Block.Cancelled;
   end Cancelled;

   -------------------------
   -- Complete_Entry_Body --
   -------------------------

   procedure Complete_Entry_Body (Object : Protection_Entries_Access) is
   begin
      Exceptional_Complete_Entry_Body (Object, Ada.Exceptions.Null_Id);
   end Complete_Entry_Body;

   --------------
   -- Enqueued --
   --------------

   function Enqueued (Block : Communication_Block) return Boolean is
   begin
      return Block.Enqueued;
   end Enqueued;

   -------------------------------------
   -- Exceptional_Complete_Entry_Body --
   -------------------------------------

   procedure Exceptional_Complete_Entry_Body
     (Object : Protection_Entries_Access;
      Ex     : Ada.Exceptions.Exception_Id)
   is
      procedure Transfer_Occurrence
        (Target : Ada.Exceptions.Exception_Occurrence_Access;
         Source : Ada.Exceptions.Exception_Occurrence);
      pragma Import (C, Transfer_Occurrence, "__gnat_transfer_occurrence");

      Entry_Call : constant Entry_Call_Link := Object.Call_In_Progress;
      Self_Id    : Task_Id;

   begin
      pragma Debug
       (Debug.Trace (STPO.Self, "Exceptional_Complete_Entry_Body", 'P'));

      --  We must have abort deferred, since we are inside a protected
      --  operation.

      if Entry_Call /= null then

         --  The call was not requeued

         Entry_Call.Exception_To_Raise := Ex;

         if Ex /= Ada.Exceptions.Null_Id then
<<<<<<< HEAD
            Transfer_Occurrence
              (Entry_Call.Self.Common.Compiler_Data.Current_Excep'Access,
               STPO.Self.Common.Compiler_Data.Current_Excep);
=======

            --  An exception was raised and abort was deferred, so adjust
            --  before propagating, otherwise the task will stay with deferral
            --  enabled for its remaining life.

            Self_Id := STPO.Self;
            Initialization.Undefer_Abort_Nestable (Self_Id);
            Transfer_Occurrence
              (Entry_Call.Self.Common.Compiler_Data.Current_Excep'Access,
               Self_Id.Common.Compiler_Data.Current_Excep);
>>>>>>> 751ff693
         end if;

         --  Wakeup_Entry_Caller will be called from PO_Do_Or_Queue or
         --  PO_Service_Entries on return.

      end if;

      if Runtime_Traces then
         Send_Trace_Info (PO_Done, Entry_Call.Self);
      end if;
   end Exceptional_Complete_Entry_Body;

   --------------------
   -- PO_Do_Or_Queue --
   --------------------

   procedure PO_Do_Or_Queue
     (Self_ID    : Task_Id;
      Object     : Protection_Entries_Access;
      Entry_Call : Entry_Call_Link)
   is
      E             : constant Protected_Entry_Index :=
                        Protected_Entry_Index (Entry_Call.E);
      Barrier_Value : Boolean;

   begin
      --  When the Action procedure for an entry body returns, it is either
      --  completed (having called [Exceptional_]Complete_Entry_Body) or it
      --  is queued, having executed a requeue statement.

      Barrier_Value :=
        Object.Entry_Bodies (
          Object.Find_Body_Index (Object.Compiler_Info, E)).
            Barrier (Object.Compiler_Info, E);

      if Barrier_Value then

         --  Not abortable while service is in progress

         if Entry_Call.State = Now_Abortable then
            Entry_Call.State := Was_Abortable;
         end if;

         Object.Call_In_Progress := Entry_Call;

         pragma Debug
          (Debug.Trace (Self_ID, "PODOQ: start entry body", 'P'));
         Object.Entry_Bodies (
           Object.Find_Body_Index (Object.Compiler_Info, E)).Action (
             Object.Compiler_Info, Entry_Call.Uninterpreted_Data, E);

         if Object.Call_In_Progress /= null then

            --  Body of current entry served call to completion

            Object.Call_In_Progress := null;

            if Single_Lock then
               STPO.Lock_RTS;
            end if;

            STPO.Write_Lock (Entry_Call.Self);
            Initialization.Wakeup_Entry_Caller (Self_ID, Entry_Call, Done);
            STPO.Unlock (Entry_Call.Self);

            if Single_Lock then
               STPO.Unlock_RTS;
            end if;

         else
<<<<<<< HEAD
            Requeue_Call (Self_ID, Object, Entry_Call, With_Abort);
         end if;

      elsif Entry_Call.Mode /= Conditional_Call
        or else not With_Abort
=======
            Requeue_Call (Self_ID, Object, Entry_Call);
         end if;

      elsif Entry_Call.Mode /= Conditional_Call
        or else not Entry_Call.With_Abort
>>>>>>> 751ff693
      then

         if Run_Time_Restrictions.Set (Max_Entry_Queue_Length)
              and then
            Run_Time_Restrictions.Value (Max_Entry_Queue_Length) <=
              Queuing.Count_Waiting (Object.Entry_Queues (E))
         then
            --  This violates the Max_Entry_Queue_Length restriction,
            --  raise Program_Error.

            Entry_Call.Exception_To_Raise := Program_Error'Identity;

            if Single_Lock then
               STPO.Lock_RTS;
            end if;

            STPO.Write_Lock (Entry_Call.Self);
            Initialization.Wakeup_Entry_Caller (Self_ID, Entry_Call, Done);
            STPO.Unlock (Entry_Call.Self);

            if Single_Lock then
               STPO.Unlock_RTS;
            end if;
         else
            Queuing.Enqueue (Object.Entry_Queues (E), Entry_Call);
<<<<<<< HEAD
            Update_For_Queue_To_PO (Entry_Call, With_Abort);
=======
            Update_For_Queue_To_PO (Entry_Call, Entry_Call.With_Abort);
>>>>>>> 751ff693
         end if;
      else
         --  Conditional_Call and With_Abort

         if Single_Lock then
            STPO.Lock_RTS;
         end if;

         STPO.Write_Lock (Entry_Call.Self);
         pragma Assert (Entry_Call.State >= Was_Abortable);
         Initialization.Wakeup_Entry_Caller (Self_ID, Entry_Call, Cancelled);
         STPO.Unlock (Entry_Call.Self);

         if Single_Lock then
            STPO.Unlock_RTS;
         end if;
      end if;

   exception
      when others =>
         Queuing.Broadcast_Program_Error (Self_ID, Object, Entry_Call);
   end PO_Do_Or_Queue;

   ------------------------
   -- PO_Service_Entries --
   ------------------------

   procedure PO_Service_Entries
     (Self_ID       : Task_Id;
      Object        : Entries.Protection_Entries_Access;
      Unlock_Object : Boolean := True)
   is
      E          : Protected_Entry_Index;
      Caller     : Task_Id;
      Entry_Call : Entry_Call_Link;

   begin
      loop
         Queuing.Select_Protected_Entry_Call (Self_ID, Object, Entry_Call);

         exit when Entry_Call = null;
<<<<<<< HEAD

         E := Protected_Entry_Index (Entry_Call.E);

         --  Not abortable while service is in progress.

         if Entry_Call.State = Now_Abortable then
            Entry_Call.State := Was_Abortable;
         end if;

         Object.Call_In_Progress := Entry_Call;

         begin
            if Runtime_Traces then
               Send_Trace_Info (PO_Run, Self_ID,
                                Entry_Call.Self, Entry_Index (E));
            end if;

            pragma Debug
             (Debug.Trace (Self_ID, "POSE: start entry body", 'P'));
            Object.Entry_Bodies (
              Object.Find_Body_Index (Object.Compiler_Info, E)).Action (
                Object.Compiler_Info, Entry_Call.Uninterpreted_Data, E);
         exception
            when others =>
               Queuing.Broadcast_Program_Error
                 (Self_ID, Object, Entry_Call);
         end;

         if Object.Call_In_Progress = null then
            Requeue_Call
              (Self_ID, Object, Entry_Call, Entry_Call.Requeue_With_Abort);
=======

         E := Protected_Entry_Index (Entry_Call.E);

         --  Not abortable while service is in progress

         if Entry_Call.State = Now_Abortable then
            Entry_Call.State := Was_Abortable;
         end if;

         Object.Call_In_Progress := Entry_Call;

         begin
            if Runtime_Traces then
               Send_Trace_Info (PO_Run, Self_ID,
                                Entry_Call.Self, Entry_Index (E));
            end if;

            pragma Debug
              (Debug.Trace (Self_ID, "POSE: start entry body", 'P'));

            Object.Entry_Bodies
              (Object.Find_Body_Index (Object.Compiler_Info, E)).Action
                (Object.Compiler_Info, Entry_Call.Uninterpreted_Data, E);

         exception
            when others =>
               Queuing.Broadcast_Program_Error
                 (Self_ID, Object, Entry_Call);
         end;

         if Object.Call_In_Progress = null then
            Requeue_Call (Self_ID, Object, Entry_Call);
>>>>>>> 751ff693
            exit when Entry_Call.State = Cancelled;

         else
            Object.Call_In_Progress := null;
            Caller := Entry_Call.Self;

            if Single_Lock then
               STPO.Lock_RTS;
            end if;

            STPO.Write_Lock (Caller);
            Initialization.Wakeup_Entry_Caller (Self_ID, Entry_Call, Done);
            STPO.Unlock (Caller);

            if Single_Lock then
               STPO.Unlock_RTS;
            end if;
         end if;
      end loop;

      if Unlock_Object then
         Unlock_Entries (Object);
      end if;
   end PO_Service_Entries;

   ---------------------
   -- Protected_Count --
   ---------------------

   function Protected_Count
     (Object : Protection_Entries'Class;
      E      : Protected_Entry_Index) return Natural
   is
   begin
      return Queuing.Count_Waiting (Object.Entry_Queues (E));
   end Protected_Count;

   --------------------------
   -- Protected_Entry_Call --
   --------------------------

   --  Compiler interface only (do not call from within the RTS)

   --  select r.e;
   --     ...A...
   --  else
   --     ...B...
   --  end select;

   --  declare
   --     X : protected_entry_index := 1;
   --     B85b : communication_block;
   --     communication_blockIP (B85b);
<<<<<<< HEAD
=======

>>>>>>> 751ff693
   --  begin
   --     protected_entry_call (rTV!(r)._object'unchecked_access, X,
   --       null_address, conditional_call, B85b, objectF => 0);

   --     if cancelled (B85b) then
   --        ...B...
   --     else
   --        ...A...
   --     end if;
   --  end;

   --  See also Cancel_Protected_Entry_Call for code expansion of asynchronous
   --  entry call.

   --  The initial part of this procedure does not need to lock the the calling
   --  task's ATCB, up to the point where the call record first may be queued
   --  (PO_Do_Or_Queue), since before that no other task will have access to
   --  the record.

   --  If this is a call made inside of an abort deferred region, the call
   --  should be never abortable.

   --  If the call was not queued abortably, we need to wait until it is before
   --  proceeding with the abortable part.

   --  There are some heuristics here, just to save time for frequently
   --  occurring cases. For example, we check Initially_Abortable to try to
   --  avoid calling the procedure Wait_Until_Abortable, since the normal case
   --  for async.  entry calls is to be queued abortably.

   --  Another heuristic uses the Block.Enqueued to try to avoid calling
   --  Cancel_Protected_Entry_Call if the call can be served immediately.

   procedure Protected_Entry_Call
     (Object              : Protection_Entries_Access;
      E                   : Protected_Entry_Index;
      Uninterpreted_Data  : System.Address;
      Mode                : Call_Modes;
      Block               : out Communication_Block)
   is
<<<<<<< HEAD
      Self_ID             : constant Task_Id  := STPO.Self;
=======
      Self_ID             : constant Task_Id := STPO.Self;
>>>>>>> 751ff693
      Entry_Call          : Entry_Call_Link;
      Initially_Abortable : Boolean;
      Ceiling_Violation   : Boolean;

   begin
      pragma Debug
        (Debug.Trace (Self_ID, "Protected_Entry_Call", 'P'));

      if Runtime_Traces then
         Send_Trace_Info (PO_Call, Entry_Index (E));
      end if;

      if Self_ID.ATC_Nesting_Level = ATC_Level'Last then
         Raise_Exception
           (Storage_Error'Identity, "not enough ATC nesting levels");
      end if;

      --  If pragma Detect_Blocking is active then Program_Error must be
      --  raised if this potentially blocking operation is called from a
      --  protected action.

      if Detect_Blocking
        and then Self_ID.Common.Protected_Action_Nesting > 0
      then
         Ada.Exceptions.Raise_Exception
           (Program_Error'Identity, "potentially blocking operation");
      end if;

<<<<<<< HEAD
      Initialization.Defer_Abort (Self_ID);
=======
      --  Self_ID.Deferral_Level should be 0, except when called from Finalize,
      --  where abort is already deferred.

      Initialization.Defer_Abort_Nestable (Self_ID);
>>>>>>> 751ff693
      Lock_Entries (Object, Ceiling_Violation);

      if Ceiling_Violation then

         --  Failed ceiling check

         Initialization.Undefer_Abort_Nestable (Self_ID);
         raise Program_Error;
      end if;

      Block.Self := Self_ID;
      Self_ID.ATC_Nesting_Level := Self_ID.ATC_Nesting_Level + 1;
      pragma Debug
        (Debug.Trace (Self_ID, "PEC: entered ATC level: " &
         ATC_Level'Image (Self_ID.ATC_Nesting_Level), 'A'));
      Entry_Call :=
         Self_ID.Entry_Calls (Self_ID.ATC_Nesting_Level)'Access;
      Entry_Call.Next := null;
      Entry_Call.Mode := Mode;
      Entry_Call.Cancellation_Attempted := False;

      if Self_ID.Deferral_Level > 1 then
         Entry_Call.State := Never_Abortable;
      else
         Entry_Call.State := Now_Abortable;
      end if;

      Entry_Call.E := Entry_Index (E);
      Entry_Call.Prio := STPO.Get_Priority (Self_ID);
      Entry_Call.Uninterpreted_Data := Uninterpreted_Data;
      Entry_Call.Called_PO := To_Address (Object);
      Entry_Call.Called_Task := null;
      Entry_Call.Exception_To_Raise := Ada.Exceptions.Null_Id;
      Entry_Call.With_Abort := True;

      PO_Do_Or_Queue (Self_ID, Object, Entry_Call);
      Initially_Abortable := Entry_Call.State = Now_Abortable;
      PO_Service_Entries (Self_ID, Object);

      --  Try to prevent waiting later (in Try_To_Cancel_Protected_Entry_Call)
      --  for completed or cancelled calls.  (This is a heuristic, only.)

      if Entry_Call.State >= Done then

         --  Once State >= Done it will not change any more

         if Single_Lock then
            STPO.Lock_RTS;
         end if;

         STPO.Write_Lock (Self_ID);
         Utilities.Exit_One_ATC_Level (Self_ID);
         STPO.Unlock (Self_ID);

         if Single_Lock then
            STPO.Unlock_RTS;
         end if;

<<<<<<< HEAD
         if Single_Lock then
            STPO.Lock_RTS;
         end if;

         STPO.Write_Lock (Self_ID);
         Utilities.Exit_One_ATC_Level (Self_ID);
         STPO.Unlock (Self_ID);

         if Single_Lock then
            STPO.Unlock_RTS;
         end if;

=======
>>>>>>> 751ff693
         Block.Enqueued := False;
         Block.Cancelled := Entry_Call.State = Cancelled;
         Initialization.Undefer_Abort_Nestable (Self_ID);
         Entry_Calls.Check_Exception (Self_ID, Entry_Call);
         return;

      else
         --  In this case we cannot conclude anything, since State can change
         --  concurrently.

         null;
      end if;

      --  Now for the general case

      if Mode = Asynchronous_Call then

         --  Try to avoid an expensive call

         if not Initially_Abortable then
            if Single_Lock then
               STPO.Lock_RTS;
               Entry_Calls.Wait_Until_Abortable (Self_ID, Entry_Call);
               STPO.Unlock_RTS;
            else
               Entry_Calls.Wait_Until_Abortable (Self_ID, Entry_Call);
            end if;
         end if;

      elsif Mode < Asynchronous_Call then

         --  Simple_Call or Conditional_Call

         if Single_Lock then
            STPO.Lock_RTS;
            Entry_Calls.Wait_For_Completion (Entry_Call);
            STPO.Unlock_RTS;

         else
            STPO.Write_Lock (Self_ID);
            Entry_Calls.Wait_For_Completion (Entry_Call);
            STPO.Unlock (Self_ID);
         end if;

         Block.Cancelled := Entry_Call.State = Cancelled;

      else
         pragma Assert (False);
         null;
      end if;

      Initialization.Undefer_Abort_Nestable (Self_ID);
      Entry_Calls.Check_Exception (Self_ID, Entry_Call);
   end Protected_Entry_Call;

   ------------------
   -- Requeue_Call --
   ------------------

   procedure Requeue_Call
     (Self_Id    : Task_Id;
      Object     : Protection_Entries_Access;
<<<<<<< HEAD
      Entry_Call : Entry_Call_Link;
      With_Abort : Boolean)
=======
      Entry_Call : Entry_Call_Link)
>>>>>>> 751ff693
   is
      New_Object        : Protection_Entries_Access;
      Ceiling_Violation : Boolean;
      Result            : Boolean;
      E                 : Protected_Entry_Index;

   begin
      New_Object := To_Protection (Entry_Call.Called_PO);

      if New_Object = null then

         --  Call is to be requeued to a task entry

         if Single_Lock then
            STPO.Lock_RTS;
         end if;

<<<<<<< HEAD
         Result := Rendezvous.Task_Do_Or_Queue
           (Self_Id, Entry_Call,
            With_Abort => Entry_Call.Requeue_With_Abort);
=======
         Result := Rendezvous.Task_Do_Or_Queue (Self_Id, Entry_Call);
>>>>>>> 751ff693

         if not Result then
            Queuing.Broadcast_Program_Error
              (Self_Id, Object, Entry_Call, RTS_Locked => True);
         end if;

         if Single_Lock then
            STPO.Unlock_RTS;
         end if;

      else
         --  Call should be requeued to a PO

         if Object /= New_Object then

            --  Requeue is to different PO

            Lock_Entries (New_Object, Ceiling_Violation);

            if Ceiling_Violation then
               Object.Call_In_Progress := null;
<<<<<<< HEAD
               Queuing.Broadcast_Program_Error
                 (Self_Id, Object, Entry_Call);

            else
               PO_Do_Or_Queue (Self_Id, New_Object, Entry_Call, With_Abort);
=======
               Queuing.Broadcast_Program_Error (Self_Id, Object, Entry_Call);

            else
               PO_Do_Or_Queue (Self_Id, New_Object, Entry_Call);
>>>>>>> 751ff693
               PO_Service_Entries (Self_Id, New_Object);
            end if;

         else
            --  Requeue is to same protected object

<<<<<<< HEAD
            --  ??? Try to compensate apparent failure of the
            --  scheduler on some OS (e.g VxWorks) to give higher
            --  priority tasks a chance to run (see CXD6002).

            STPO.Yield (False);

            if Entry_Call.Requeue_With_Abort
              and then Entry_Call.Cancellation_Attempted
            then
               --  If this is a requeue with abort and someone tried
               --  to cancel this call, cancel it at this point.
=======
            --  ??? Try to compensate apparent failure of the scheduler on some
            --  OS (e.g VxWorks) to give higher priority tasks a chance to run
            --  (see CXD6002).

            STPO.Yield (False);

            if Entry_Call.With_Abort
              and then Entry_Call.Cancellation_Attempted
            then
               --  If this is a requeue with abort and someone tried to cancel
               --  this call, cancel it at this point.
>>>>>>> 751ff693

               Entry_Call.State := Cancelled;
               return;
            end if;

<<<<<<< HEAD
            if not With_Abort
=======
            if not Entry_Call.With_Abort
>>>>>>> 751ff693
              or else Entry_Call.Mode /= Conditional_Call
            then
               E := Protected_Entry_Index (Entry_Call.E);

               if Run_Time_Restrictions.Set (Max_Entry_Queue_Length)
                    and then
                  Run_Time_Restrictions.Value (Max_Entry_Queue_Length) <=
                    Queuing.Count_Waiting (Object.Entry_Queues (E))
               then
                  --  This violates the Max_Entry_Queue_Length restriction,
                  --  raise Program_Error.

                  Entry_Call.Exception_To_Raise := Program_Error'Identity;

                  if Single_Lock then
                     STPO.Lock_RTS;
                  end if;

                  STPO.Write_Lock (Entry_Call.Self);
                  Initialization.Wakeup_Entry_Caller
                    (Self_Id, Entry_Call, Done);
                  STPO.Unlock (Entry_Call.Self);

                  if Single_Lock then
                     STPO.Unlock_RTS;
                  end if;
<<<<<<< HEAD
               else
                  Queuing.Enqueue
                    (New_Object.Entry_Queues (E), Entry_Call);
                  Update_For_Queue_To_PO (Entry_Call, With_Abort);
               end if;

            else
               PO_Do_Or_Queue (Self_Id, New_Object, Entry_Call, With_Abort);
=======

               else
                  Queuing.Enqueue
                    (New_Object.Entry_Queues (E), Entry_Call);
                  Update_For_Queue_To_PO (Entry_Call, Entry_Call.With_Abort);
               end if;

            else
               PO_Do_Or_Queue (Self_Id, New_Object, Entry_Call);
>>>>>>> 751ff693
            end if;
         end if;
      end if;
   end Requeue_Call;

   ----------------------------
   -- Protected_Entry_Caller --
   ----------------------------

   function Protected_Entry_Caller
     (Object : Protection_Entries'Class) return Task_Id is
   begin
      return Object.Call_In_Progress.Self;
   end Protected_Entry_Caller;

   -----------------------------
   -- Requeue_Protected_Entry --
   -----------------------------

   --  Compiler interface only (do not call from within the RTS)

   --  entry e when b is
   --  begin
   --     b := false;
   --     ...A...
   --     requeue e2;
   --  end e;

   --  procedure rPT__E10b (O : address; P : address; E :
   --    protected_entry_index) is
   --     type rTVP is access rTV;
   --     freeze rTVP []
   --     _object : rTVP := rTVP!(O);
   --  begin
   --     declare
   --        rR : protection renames _object._object;
   --        vP : integer renames _object.v;
   --        bP : boolean renames _object.b;
   --     begin
   --        b := false;
   --        ...A...
   --        requeue_protected_entry (rR'unchecked_access, rR'
   --          unchecked_access, 2, false, objectF => 0, new_objectF =>
   --          0);
   --        return;
   --     end;
   --     complete_entry_body (_object._object'unchecked_access, objectF =>
   --       0);
   --     return;
   --  exception
   --     when others =>
   --        abort_undefer.all;
   --        exceptional_complete_entry_body (_object._object'
   --          unchecked_access, current_exception, objectF => 0);
   --        return;
   --  end rPT__E10b;

   procedure Requeue_Protected_Entry
     (Object     : Protection_Entries_Access;
      New_Object : Protection_Entries_Access;
      E          : Protected_Entry_Index;
      With_Abort : Boolean)
   is
      Entry_Call : constant Entry_Call_Link := Object.Call_In_Progress;

   begin
      pragma Debug
        (Debug.Trace (STPO.Self, "Requeue_Protected_Entry", 'P'));
      pragma Assert (STPO.Self.Deferral_Level > 0);

      Entry_Call.E := Entry_Index (E);
      Entry_Call.Called_PO := To_Address (New_Object);
      Entry_Call.Called_Task := null;
      Entry_Call.With_Abort := With_Abort;
      Object.Call_In_Progress := null;
   end Requeue_Protected_Entry;

   -------------------------------------
   -- Requeue_Task_To_Protected_Entry --
   -------------------------------------

   --  Compiler interface only (do not call from within the RTS)

   --    accept e1 do
   --      ...A...
   --      requeue r.e2;
   --    end e1;

   --    A79b : address;
   --    L78b : label

   --    begin
   --       accept_call (1, A79b);
   --       ...A...
   --       requeue_task_to_protected_entry (rTV!(r)._object'
   --         unchecked_access, 2, false, new_objectF => 0);
   --       goto L78b;
   --       <<L78b>>
   --       complete_rendezvous;

   --    exception
   --       when all others =>
   --          exceptional_complete_rendezvous (get_gnat_exception);
   --    end;

   procedure Requeue_Task_To_Protected_Entry
     (New_Object : Protection_Entries_Access;
      E          : Protected_Entry_Index;
      With_Abort : Boolean)
   is
      Self_ID    : constant Task_Id := STPO.Self;
      Entry_Call : constant Entry_Call_Link := Self_ID.Common.Call;

   begin
      Initialization.Defer_Abort (Self_ID);

      --  We do not need to lock Self_ID here since the call is not abortable
      --  at this point, and therefore, the caller cannot cancel the call.

      Entry_Call.Needs_Requeue := True;
      Entry_Call.With_Abort := With_Abort;
      Entry_Call.Called_PO := To_Address (New_Object);
      Entry_Call.Called_Task := null;
      Entry_Call.E := Entry_Index (E);
      Initialization.Undefer_Abort (Self_ID);
   end Requeue_Task_To_Protected_Entry;

   ---------------------
   -- Service_Entries --
   ---------------------

   procedure Service_Entries (Object : Protection_Entries_Access) is
      Self_ID : constant Task_Id := STPO.Self;
   begin
      PO_Service_Entries (Self_ID, Object);
   end Service_Entries;

   --------------------------------
   -- Timed_Protected_Entry_Call --
   --------------------------------

   --  Compiler interface only (do not call from within the RTS)

   procedure Timed_Protected_Entry_Call
     (Object                : Protection_Entries_Access;
      E                     : Protected_Entry_Index;
      Uninterpreted_Data    : System.Address;
      Timeout               : Duration;
      Mode                  : Delay_Modes;
      Entry_Call_Successful : out Boolean)
   is
      Self_Id           : constant Task_Id  := STPO.Self;
      Entry_Call        : Entry_Call_Link;
      Ceiling_Violation : Boolean;

      Yielded : Boolean;
      pragma Unreferenced (Yielded);

   begin
      if Self_Id.ATC_Nesting_Level = ATC_Level'Last then
         Raise_Exception (Storage_Error'Identity,
           "not enough ATC nesting levels");
      end if;

      --  If pragma Detect_Blocking is active then Program_Error must be
      --  raised if this potentially blocking operation is called from a
      --  protected action.

      if Detect_Blocking
        and then Self_Id.Common.Protected_Action_Nesting > 0
      then
         Ada.Exceptions.Raise_Exception
           (Program_Error'Identity, "potentially blocking operation");
      end if;

      if Runtime_Traces then
         Send_Trace_Info (POT_Call, Entry_Index (E), Timeout);
      end if;

      Initialization.Defer_Abort (Self_Id);
      Lock_Entries (Object, Ceiling_Violation);

      if Ceiling_Violation then
         Initialization.Undefer_Abort (Self_Id);
         raise Program_Error;
      end if;

      Self_Id.ATC_Nesting_Level := Self_Id.ATC_Nesting_Level + 1;
      pragma Debug
        (Debug.Trace (Self_Id, "TPEC: exited to ATC level: " &
         ATC_Level'Image (Self_Id.ATC_Nesting_Level), 'A'));
      Entry_Call :=
        Self_Id.Entry_Calls (Self_Id.ATC_Nesting_Level)'Access;
      Entry_Call.Next := null;
      Entry_Call.Mode := Timed_Call;
      Entry_Call.Cancellation_Attempted := False;

      if Self_Id.Deferral_Level > 1 then
         Entry_Call.State := Never_Abortable;
      else
         Entry_Call.State := Now_Abortable;
      end if;

      Entry_Call.E := Entry_Index (E);
      Entry_Call.Prio := STPO.Get_Priority (Self_Id);
      Entry_Call.Uninterpreted_Data := Uninterpreted_Data;
      Entry_Call.Called_PO := To_Address (Object);
      Entry_Call.Called_Task := null;
      Entry_Call.Exception_To_Raise := Ada.Exceptions.Null_Id;
      Entry_Call.With_Abort := True;

      PO_Do_Or_Queue (Self_Id, Object, Entry_Call);
      PO_Service_Entries (Self_Id, Object);

      if Single_Lock then
         STPO.Lock_RTS;
      else
         STPO.Write_Lock (Self_Id);
      end if;

      --  Try to avoid waiting for completed or cancelled calls

      if Entry_Call.State >= Done then
         Utilities.Exit_One_ATC_Level (Self_Id);

         if Single_Lock then
            STPO.Unlock_RTS;
         else
            STPO.Unlock (Self_Id);
         end if;

         Entry_Call_Successful := Entry_Call.State = Done;
         Initialization.Undefer_Abort (Self_Id);
         Entry_Calls.Check_Exception (Self_Id, Entry_Call);
         return;
      end if;

      Entry_Calls.Wait_For_Completion_With_Timeout
        (Entry_Call, Timeout, Mode, Yielded);

      if Single_Lock then
         STPO.Unlock_RTS;
      else
         STPO.Unlock (Self_Id);
      end if;

      --  ??? Do we need to yield in case Yielded is False

      Initialization.Undefer_Abort (Self_Id);
      Entry_Call_Successful := Entry_Call.State = Done;
      Entry_Calls.Check_Exception (Self_Id, Entry_Call);
   end Timed_Protected_Entry_Call;

   ----------------------------
   -- Update_For_Queue_To_PO --
   ----------------------------

   --  Update the state of an existing entry call, based on
   --  whether the current queuing action is with or without abort.
   --  Call this only while holding the server's lock.
   --  It returns with the server's lock released.

   New_State : constant array (Boolean, Entry_Call_State)
     of Entry_Call_State :=
       (True =>
         (Never_Abortable   => Never_Abortable,
          Not_Yet_Abortable => Now_Abortable,
          Was_Abortable     => Now_Abortable,
          Now_Abortable     => Now_Abortable,
          Done              => Done,
          Cancelled         => Cancelled),
        False =>
         (Never_Abortable   => Never_Abortable,
          Not_Yet_Abortable => Not_Yet_Abortable,
          Was_Abortable     => Was_Abortable,
          Now_Abortable     => Now_Abortable,
          Done              => Done,
          Cancelled         => Cancelled)
       );

   procedure Update_For_Queue_To_PO
     (Entry_Call : Entry_Call_Link;
      With_Abort : Boolean)
   is
      Old : constant Entry_Call_State := Entry_Call.State;

   begin
      pragma Assert (Old < Done);

      Entry_Call.State := New_State (With_Abort, Entry_Call.State);

      if Entry_Call.Mode = Asynchronous_Call then
         if Old < Was_Abortable and then
           Entry_Call.State = Now_Abortable
         then
            if Single_Lock then
               STPO.Lock_RTS;
            end if;

            STPO.Write_Lock (Entry_Call.Self);

            if Entry_Call.Self.Common.State = Async_Select_Sleep then
               STPO.Wakeup (Entry_Call.Self, Async_Select_Sleep);
            end if;

            STPO.Unlock (Entry_Call.Self);

            if Single_Lock then
               STPO.Unlock_RTS;
            end if;

         end if;

      elsif Entry_Call.Mode = Conditional_Call then
         pragma Assert (Entry_Call.State < Was_Abortable);
         null;
      end if;
   end Update_For_Queue_To_PO;

end System.Tasking.Protected_Objects.Operations;<|MERGE_RESOLUTION|>--- conflicted
+++ resolved
@@ -7,11 +7,7 @@
 --                                                                          --
 --                                  B o d y                                 --
 --                                                                          --
-<<<<<<< HEAD
---         Copyright (C) 1998-2006, Free Software Foundation, Inc.          --
-=======
 --         Copyright (C) 1998-2007, Free Software Foundation, Inc.          --
->>>>>>> 751ff693
 --                                                                          --
 -- GNARL is free software; you can  redistribute it  and/or modify it under --
 -- terms of the  GNU General Public License as published  by the Free Soft- --
@@ -131,15 +127,6 @@
    --  In particular, queue the call if needed, or service it immediately
    --  if possible.
 
-   procedure Requeue_Call
-     (Self_Id    : Task_Id;
-      Object     : Protection_Entries_Access;
-      Entry_Call : Entry_Call_Link;
-      With_Abort : Boolean);
-   --  Handle requeue of Entry_Call.
-   --  In particular, queue the call if needed, or service it immediately
-   --  if possible.
-
    ---------------------------------
    -- Cancel_Protected_Entry_Call --
    ---------------------------------
@@ -167,10 +154,7 @@
    --         X : protected_entry_index := 1;
    --         B80b : communication_block;
    --         communication_blockIP (B80b);
-<<<<<<< HEAD
-=======
-
->>>>>>> 751ff693
+
    --      begin
    --         begin
    --            A79b : label
@@ -304,11 +288,6 @@
          Entry_Call.Exception_To_Raise := Ex;
 
          if Ex /= Ada.Exceptions.Null_Id then
-<<<<<<< HEAD
-            Transfer_Occurrence
-              (Entry_Call.Self.Common.Compiler_Data.Current_Excep'Access,
-               STPO.Self.Common.Compiler_Data.Current_Excep);
-=======
 
             --  An exception was raised and abort was deferred, so adjust
             --  before propagating, otherwise the task will stay with deferral
@@ -319,7 +298,6 @@
             Transfer_Occurrence
               (Entry_Call.Self.Common.Compiler_Data.Current_Excep'Access,
                Self_Id.Common.Compiler_Data.Current_Excep);
->>>>>>> 751ff693
          end if;
 
          --  Wakeup_Entry_Caller will be called from PO_Do_Or_Queue or
@@ -390,19 +368,11 @@
             end if;
 
          else
-<<<<<<< HEAD
-            Requeue_Call (Self_ID, Object, Entry_Call, With_Abort);
-         end if;
-
-      elsif Entry_Call.Mode /= Conditional_Call
-        or else not With_Abort
-=======
             Requeue_Call (Self_ID, Object, Entry_Call);
          end if;
 
       elsif Entry_Call.Mode /= Conditional_Call
         or else not Entry_Call.With_Abort
->>>>>>> 751ff693
       then
 
          if Run_Time_Restrictions.Set (Max_Entry_Queue_Length)
@@ -428,11 +398,7 @@
             end if;
          else
             Queuing.Enqueue (Object.Entry_Queues (E), Entry_Call);
-<<<<<<< HEAD
-            Update_For_Queue_To_PO (Entry_Call, With_Abort);
-=======
             Update_For_Queue_To_PO (Entry_Call, Entry_Call.With_Abort);
->>>>>>> 751ff693
          end if;
       else
          --  Conditional_Call and With_Abort
@@ -474,11 +440,10 @@
          Queuing.Select_Protected_Entry_Call (Self_ID, Object, Entry_Call);
 
          exit when Entry_Call = null;
-<<<<<<< HEAD
 
          E := Protected_Entry_Index (Entry_Call.E);
 
-         --  Not abortable while service is in progress.
+         --  Not abortable while service is in progress
 
          if Entry_Call.State = Now_Abortable then
             Entry_Call.State := Was_Abortable;
@@ -493,10 +458,12 @@
             end if;
 
             pragma Debug
-             (Debug.Trace (Self_ID, "POSE: start entry body", 'P'));
-            Object.Entry_Bodies (
-              Object.Find_Body_Index (Object.Compiler_Info, E)).Action (
-                Object.Compiler_Info, Entry_Call.Uninterpreted_Data, E);
+              (Debug.Trace (Self_ID, "POSE: start entry body", 'P'));
+
+            Object.Entry_Bodies
+              (Object.Find_Body_Index (Object.Compiler_Info, E)).Action
+                (Object.Compiler_Info, Entry_Call.Uninterpreted_Data, E);
+
          exception
             when others =>
                Queuing.Broadcast_Program_Error
@@ -504,42 +471,7 @@
          end;
 
          if Object.Call_In_Progress = null then
-            Requeue_Call
-              (Self_ID, Object, Entry_Call, Entry_Call.Requeue_With_Abort);
-=======
-
-         E := Protected_Entry_Index (Entry_Call.E);
-
-         --  Not abortable while service is in progress
-
-         if Entry_Call.State = Now_Abortable then
-            Entry_Call.State := Was_Abortable;
-         end if;
-
-         Object.Call_In_Progress := Entry_Call;
-
-         begin
-            if Runtime_Traces then
-               Send_Trace_Info (PO_Run, Self_ID,
-                                Entry_Call.Self, Entry_Index (E));
-            end if;
-
-            pragma Debug
-              (Debug.Trace (Self_ID, "POSE: start entry body", 'P'));
-
-            Object.Entry_Bodies
-              (Object.Find_Body_Index (Object.Compiler_Info, E)).Action
-                (Object.Compiler_Info, Entry_Call.Uninterpreted_Data, E);
-
-         exception
-            when others =>
-               Queuing.Broadcast_Program_Error
-                 (Self_ID, Object, Entry_Call);
-         end;
-
-         if Object.Call_In_Progress = null then
             Requeue_Call (Self_ID, Object, Entry_Call);
->>>>>>> 751ff693
             exit when Entry_Call.State = Cancelled;
 
          else
@@ -593,10 +525,7 @@
    --     X : protected_entry_index := 1;
    --     B85b : communication_block;
    --     communication_blockIP (B85b);
-<<<<<<< HEAD
-=======
-
->>>>>>> 751ff693
+
    --  begin
    --     protected_entry_call (rTV!(r)._object'unchecked_access, X,
    --       null_address, conditional_call, B85b, objectF => 0);
@@ -637,11 +566,7 @@
       Mode                : Call_Modes;
       Block               : out Communication_Block)
    is
-<<<<<<< HEAD
-      Self_ID             : constant Task_Id  := STPO.Self;
-=======
       Self_ID             : constant Task_Id := STPO.Self;
->>>>>>> 751ff693
       Entry_Call          : Entry_Call_Link;
       Initially_Abortable : Boolean;
       Ceiling_Violation   : Boolean;
@@ -670,14 +595,10 @@
            (Program_Error'Identity, "potentially blocking operation");
       end if;
 
-<<<<<<< HEAD
-      Initialization.Defer_Abort (Self_ID);
-=======
       --  Self_ID.Deferral_Level should be 0, except when called from Finalize,
       --  where abort is already deferred.
 
       Initialization.Defer_Abort_Nestable (Self_ID);
->>>>>>> 751ff693
       Lock_Entries (Object, Ceiling_Violation);
 
       if Ceiling_Violation then
@@ -736,21 +657,6 @@
             STPO.Unlock_RTS;
          end if;
 
-<<<<<<< HEAD
-         if Single_Lock then
-            STPO.Lock_RTS;
-         end if;
-
-         STPO.Write_Lock (Self_ID);
-         Utilities.Exit_One_ATC_Level (Self_ID);
-         STPO.Unlock (Self_ID);
-
-         if Single_Lock then
-            STPO.Unlock_RTS;
-         end if;
-
-=======
->>>>>>> 751ff693
          Block.Enqueued := False;
          Block.Cancelled := Entry_Call.State = Cancelled;
          Initialization.Undefer_Abort_Nestable (Self_ID);
@@ -813,12 +719,7 @@
    procedure Requeue_Call
      (Self_Id    : Task_Id;
       Object     : Protection_Entries_Access;
-<<<<<<< HEAD
-      Entry_Call : Entry_Call_Link;
-      With_Abort : Boolean)
-=======
       Entry_Call : Entry_Call_Link)
->>>>>>> 751ff693
    is
       New_Object        : Protection_Entries_Access;
       Ceiling_Violation : Boolean;
@@ -836,13 +737,7 @@
             STPO.Lock_RTS;
          end if;
 
-<<<<<<< HEAD
-         Result := Rendezvous.Task_Do_Or_Queue
-           (Self_Id, Entry_Call,
-            With_Abort => Entry_Call.Requeue_With_Abort);
-=======
          Result := Rendezvous.Task_Do_Or_Queue (Self_Id, Entry_Call);
->>>>>>> 751ff693
 
          if not Result then
             Queuing.Broadcast_Program_Error
@@ -864,37 +759,16 @@
 
             if Ceiling_Violation then
                Object.Call_In_Progress := null;
-<<<<<<< HEAD
-               Queuing.Broadcast_Program_Error
-                 (Self_Id, Object, Entry_Call);
-
-            else
-               PO_Do_Or_Queue (Self_Id, New_Object, Entry_Call, With_Abort);
-=======
                Queuing.Broadcast_Program_Error (Self_Id, Object, Entry_Call);
 
             else
                PO_Do_Or_Queue (Self_Id, New_Object, Entry_Call);
->>>>>>> 751ff693
                PO_Service_Entries (Self_Id, New_Object);
             end if;
 
          else
             --  Requeue is to same protected object
 
-<<<<<<< HEAD
-            --  ??? Try to compensate apparent failure of the
-            --  scheduler on some OS (e.g VxWorks) to give higher
-            --  priority tasks a chance to run (see CXD6002).
-
-            STPO.Yield (False);
-
-            if Entry_Call.Requeue_With_Abort
-              and then Entry_Call.Cancellation_Attempted
-            then
-               --  If this is a requeue with abort and someone tried
-               --  to cancel this call, cancel it at this point.
-=======
             --  ??? Try to compensate apparent failure of the scheduler on some
             --  OS (e.g VxWorks) to give higher priority tasks a chance to run
             --  (see CXD6002).
@@ -906,17 +780,12 @@
             then
                --  If this is a requeue with abort and someone tried to cancel
                --  this call, cancel it at this point.
->>>>>>> 751ff693
 
                Entry_Call.State := Cancelled;
                return;
             end if;
 
-<<<<<<< HEAD
-            if not With_Abort
-=======
             if not Entry_Call.With_Abort
->>>>>>> 751ff693
               or else Entry_Call.Mode /= Conditional_Call
             then
                E := Protected_Entry_Index (Entry_Call.E);
@@ -943,16 +812,6 @@
                   if Single_Lock then
                      STPO.Unlock_RTS;
                   end if;
-<<<<<<< HEAD
-               else
-                  Queuing.Enqueue
-                    (New_Object.Entry_Queues (E), Entry_Call);
-                  Update_For_Queue_To_PO (Entry_Call, With_Abort);
-               end if;
-
-            else
-               PO_Do_Or_Queue (Self_Id, New_Object, Entry_Call, With_Abort);
-=======
 
                else
                   Queuing.Enqueue
@@ -962,7 +821,6 @@
 
             else
                PO_Do_Or_Queue (Self_Id, New_Object, Entry_Call);
->>>>>>> 751ff693
             end if;
          end if;
       end if;

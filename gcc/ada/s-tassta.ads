--- conflicted
+++ resolved
@@ -6,11 +6,7 @@
 --                                                                          --
 --                                  S p e c                                 --
 --                                                                          --
-<<<<<<< HEAD
---          Copyright (C) 1992-2005, Free Software Foundation, Inc.         --
-=======
 --          Copyright (C) 1992-2006, Free Software Foundation, Inc.         --
->>>>>>> 751ff693
 --                                                                          --
 -- GNARL is free software; you can  redistribute it  and/or modify it under --
 -- terms of the  GNU General Public License as published  by the Free Soft- --
@@ -261,8 +257,6 @@
    --  if T has terminated. Do nothing in the other case. It is called from
    --  Unchecked_Deallocation, for objects that are or contain tasks.
 
-<<<<<<< HEAD
-=======
    procedure Move_Activation_Chain
      (From, To   : Activation_Chain_Access;
       New_Master : Master_ID);
@@ -279,7 +273,6 @@
    --  that doesn't happen, they will never be activated, and will become
    --  terminated on leaving the return statement.
 
->>>>>>> 751ff693
    function Terminated (T : Task_Id) return Boolean;
    --  This is called by the compiler to implement the 'Terminated attribute.
    --  Though is not required to be so by the ARM, we choose to synchronize

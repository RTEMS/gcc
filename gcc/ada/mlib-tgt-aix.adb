--- conflicted
+++ resolved
@@ -7,11 +7,7 @@
 --                                                                          --
 --                                 B o d y                                  --
 --                                                                          --
-<<<<<<< HEAD
---                     Copyright (C) 2003-2006, AdaCore                     --
-=======
 --                     Copyright (C) 2003-2007, AdaCore                     --
->>>>>>> 60a98cce
 --                                                                          --
 -- GNAT is free software;  you can  redistribute it  and/or modify it under --
 -- terms of the  GNU General Public License as published  by the Free Soft- --
@@ -29,22 +25,12 @@
 --                                                                          --
 ------------------------------------------------------------------------------
 
-<<<<<<< HEAD
---  This package provides a set of target dependent routines to build
---  static, dynamic or relocatable libraries.
-
-=======
->>>>>>> 60a98cce
 --  This is the AIX version of the body
 
 with Ada.Strings.Fixed; use Ada.Strings.Fixed;
 
 with MLib.Fil;
 with MLib.Utl;
-<<<<<<< HEAD
-with Namet;    use Namet;
-=======
->>>>>>> 60a98cce
 with Opt;
 with Output;   use Output;
 with Prj.Com;
@@ -198,172 +184,14 @@
       return "a";
    end DLL_Ext;
 
-<<<<<<< HEAD
-   ----------------
-   -- DLL_Prefix --
-   ----------------
-
-   function DLL_Prefix return String is
-   begin
-      return "lib";
-   end DLL_Prefix;
-
-   --------------------
-   -- Dynamic_Option --
-   --------------------
-=======
    --------------------------------------
    -- Library_Major_Minor_Id_Supported --
    --------------------------------------
->>>>>>> 60a98cce
 
    function Library_Major_Minor_Id_Supported return Boolean is
    begin
-<<<<<<< HEAD
-      return "-shared";
-   end Dynamic_Option;
-
-   -------------------
-   -- Is_Object_Ext --
-   -------------------
-
-   function Is_Object_Ext (Ext : String) return Boolean is
-   begin
-      return Ext = ".o";
-   end Is_Object_Ext;
-
-   --------------
-   -- Is_C_Ext --
-   --------------
-
-   function Is_C_Ext (Ext : String) return Boolean is
-   begin
-      return Ext = ".c";
-   end Is_C_Ext;
-
-   --------------------
-   -- Is_Archive_Ext --
-   --------------------
-
-   function Is_Archive_Ext (Ext : String) return Boolean is
-   begin
-      return Ext = ".a";
-   end Is_Archive_Ext;
-
-   -------------
-   -- Libgnat --
-   -------------
-
-   function Libgnat return String is
-   begin
-      return "libgnat.a";
-   end Libgnat;
-
-   ------------------------
-   -- Library_Exists_For --
-   ------------------------
-
-   function Library_Exists_For
-     (Project : Project_Id;
-      In_Tree : Project_Tree_Ref) return Boolean
-   is
-   begin
-      if not In_Tree.Projects.Table (Project).Library then
-         Prj.Com.Fail ("INTERNAL ERROR: Library_Exists_For called " &
-                       "for non library project");
-         return False;
-
-      else
-         declare
-            Lib_Dir  : constant String :=
-                         Get_Name_String
-                           (In_Tree.Projects.Table (Project).Library_Dir);
-            Lib_Name : constant String :=
-                         Get_Name_String
-                           (In_Tree.Projects.Table (Project).Library_Name);
-
-         begin
-            if In_Tree.Projects.Table (Project).Library_Kind = Static then
-               return Is_Regular_File
-                 (Lib_Dir & Directory_Separator & "lib" &
-                  Fil.Append_To (Lib_Name, Archive_Ext));
-
-            else
-               return Is_Regular_File
-                 (Lib_Dir & Directory_Separator & "lib" &
-                  Fil.Append_To (Lib_Name, DLL_Ext));
-            end if;
-         end;
-      end if;
-   end Library_Exists_For;
-
-   ---------------------------
-   -- Library_File_Name_For --
-   ---------------------------
-
-   function Library_File_Name_For
-     (Project : Project_Id;
-      In_Tree : Project_Tree_Ref) return Name_Id
-   is
-   begin
-      if not In_Tree.Projects.Table (Project).Library then
-         Prj.Com.Fail ("INTERNAL ERROR: Library_File_Name_For called " &
-                       "for non library project");
-         return No_Name;
-
-      else
-         declare
-            Lib_Name : constant String :=
-                         Get_Name_String
-                           (In_Tree.Projects.Table (Project).Library_Name);
-
-         begin
-            Name_Len := 3;
-            Name_Buffer (1 .. Name_Len) := "lib";
-
-            if In_Tree.Projects.Table (Project).Library_Kind =
-              Static
-            then
-               Add_Str_To_Name_Buffer (Fil.Append_To (Lib_Name, Archive_Ext));
-            else
-               Add_Str_To_Name_Buffer (Fil.Append_To (Lib_Name, DLL_Ext));
-            end if;
-
-            return Name_Find;
-         end;
-      end if;
-   end Library_File_Name_For;
-
-   ----------------
-   -- Object_Ext --
-   ----------------
-
-   function Object_Ext return String is
-   begin
-      return "o";
-   end Object_Ext;
-
-   ----------------
-   -- PIC_Option --
-   ----------------
-
-   function PIC_Option return String is
-   begin
-      return "-fPIC";
-   end PIC_Option;
-
-   -----------------------------------------------
-   -- Standalone_Library_Auto_Init_Is_Supported --
-   -----------------------------------------------
-
-   function Standalone_Library_Auto_Init_Is_Supported return Boolean is
-   begin
-      return True;
-   end Standalone_Library_Auto_Init_Is_Supported;
-=======
       return False;
    end Library_Major_Minor_Id_Supported;
->>>>>>> 60a98cce
 
    ---------------------------
    -- Support_For_Libraries --

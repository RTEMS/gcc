------------------------------------------------------------------------------
--                                                                          --
--                 GNAT RUN-TIME LIBRARY (GNARL) COMPONENTS                 --
--                                                                          --
--                   S Y S T E M . O S _ I N T E R F A C E                  --
--                                                                          --
--                                   B o d y                                --
--                                                                          --
--             Copyright (C) 1991-1994, Florida State University            --
<<<<<<< HEAD
--                     Copyright (C) 1995-2005, AdaCore                     --
=======
--                     Copyright (C) 1995-2006, AdaCore                     --
>>>>>>> c355071f
--                                                                          --
-- GNARL is free software; you can  redistribute it  and/or modify it under --
-- terms of the  GNU General Public License as published  by the Free Soft- --
-- ware  Foundation;  either version 2,  or (at your option) any later ver- --
-- sion. GNARL is distributed in the hope that it will be useful, but WITH- --
-- OUT ANY WARRANTY;  without even the  implied warranty of MERCHANTABILITY --
-- or FITNESS FOR A PARTICULAR PURPOSE.  See the GNU General Public License --
-- for  more details.  You should have  received  a copy of the GNU General --
-- Public License  distributed with GNARL; see file COPYING.  If not, write --
-- to  the  Free Software Foundation,  51  Franklin  Street,  Fifth  Floor, --
-- Boston, MA 02110-1301, USA.                                              --
--                                                                          --
-- As a special exception,  if other files  instantiate  generics from this --
-- unit, or you link  this unit with other files  to produce an executable, --
-- this  unit  does not  by itself cause  the resulting  executable  to  be --
-- covered  by the  GNU  General  Public  License.  This exception does not --
-- however invalidate  any other reasons why  the executable file  might be --
-- covered by the  GNU Public License.                                      --
--                                                                          --
-- GNARL was developed by the GNARL team at Florida State University.       --
-- Extensive contributions were provided by Ada Core Technologies, Inc.     --
--                                                                          --
------------------------------------------------------------------------------

--  This is a GNU/LinuxThreads, Solaris pthread and HP-UX pthread version
--  of this package.

pragma Polling (Off);
--  Turn off polling, we do not want ATC polling to take place during
--  tasking operations. It causes infinite loops and other problems.

--  This package encapsulates all direct interfaces to OS services
--  that are needed by children of System.

with Interfaces.C; use Interfaces.C;
package body System.OS_Interface is

   --------------------
   -- Get_Stack_Base --
   --------------------

   function Get_Stack_Base (thread : pthread_t) return Address is
      pragma Warnings (Off, thread);

   begin
      return Null_Address;
   end Get_Stack_Base;

   ------------------
   -- pthread_init --
   ------------------

   procedure pthread_init is
   begin
      null;
   end pthread_init;

   -----------------
   -- To_Duration --
   -----------------

   function To_Duration (TS : timespec) return Duration is
   begin
      return Duration (TS.tv_sec) + Duration (TS.tv_nsec) / 10#1#E9;
   end To_Duration;

   function To_Duration (TV : struct_timeval) return Duration is
   begin
      return Duration (TV.tv_sec) + Duration (TV.tv_usec) / 10#1#E6;
   end To_Duration;

   ------------------------
   -- To_Target_Priority --
   ------------------------

   function To_Target_Priority
     (Prio : System.Any_Priority) return Interfaces.C.int
   is
   begin
      return Interfaces.C.int (Prio);
   end To_Target_Priority;

   -----------------
   -- To_Timespec --
   -----------------

   function To_Timespec (D : Duration) return timespec is
      S : time_t;
      F : Duration;

   begin
      S := time_t (Long_Long_Integer (D));
      F := D - Duration (S);

      --  If F has negative value due to a round-up, adjust for positive F
      --  value.

      if F < 0.0 then
         S := S - 1;
         F := F + 1.0;
      end if;

      return timespec'(tv_sec => S,
                       tv_nsec => long (Long_Long_Integer (F * 10#1#E9)));
   end To_Timespec;

   ----------------
   -- To_Timeval --
   ----------------

   function To_Timeval (D : Duration) return struct_timeval is
      S : time_t;
      F : Duration;

   begin
      S := time_t (Long_Long_Integer (D));
      F := D - Duration (S);

      --  If F has negative value due to a round-up, adjust for positive F
      --  value.

      if F < 0.0 then
         S := S - 1;
         F := F + 1.0;
      end if;

      return
        struct_timeval'
          (tv_sec  => S,
           tv_usec => time_t (Long_Long_Integer (F * 10#1#E6)));
   end To_Timeval;

end System.OS_Interface;<|MERGE_RESOLUTION|>--- conflicted
+++ resolved
@@ -7,11 +7,7 @@
 --                                   B o d y                                --
 --                                                                          --
 --             Copyright (C) 1991-1994, Florida State University            --
-<<<<<<< HEAD
---                     Copyright (C) 1995-2005, AdaCore                     --
-=======
 --                     Copyright (C) 1995-2006, AdaCore                     --
->>>>>>> c355071f
 --                                                                          --
 -- GNARL is free software; you can  redistribute it  and/or modify it under --
 -- terms of the  GNU General Public License as published  by the Free Soft- --

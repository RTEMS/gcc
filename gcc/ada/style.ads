--- conflicted
+++ resolved
@@ -6,11 +6,7 @@
 --                                                                          --
 --                                 S p e c                                  --
 --                                                                          --
-<<<<<<< HEAD
---          Copyright (C) 1992-2005 Free Software Foundation, Inc.          --
-=======
 --          Copyright (C) 1992-2006, Free Software Foundation, Inc.         --
->>>>>>> c355071f
 --                                                                          --
 -- GNAT is free software;  you can  redistribute it  and/or modify it under --
 -- terms of the  GNU General Public License as published  by the Free Soft- --
@@ -182,14 +178,11 @@
    --  Called after scanning a conditional expression that has at least one
    --  level of parentheses around the entire expression.
 
-<<<<<<< HEAD
-=======
    function Mode_In_Check return Boolean
      renames Style_Inst.Mode_In_Check;
    --  Determines whether style checking is active and the Mode_In_Check is
    --  set, forbidding the explicit use of mode IN.
 
->>>>>>> c355071f
    procedure No_End_Name (Name : Node_Id)
      renames Style_Inst.No_End_Name;
    --  Called if an END is encountered where a name is allowed but not present.

------------------------------------------------------------------------------
--                                                                          --
--                         GNAT COMPILER COMPONENTS                         --
--                                                                          --
--                           I N T E R F A C E S                            --
--                                                                          --
--                                 S p e c                                  --
--                                                                          --
<<<<<<< HEAD
--          Copyright (C) 2002-2004 Free Software Foundation, Inc.          --
=======
--          Copyright (C) 2002-2005 Free Software Foundation, Inc.          --
>>>>>>> 8c044a9c
--                                                                          --
-- This specification is derived from the Ada Reference Manual for use with --
-- GNAT. The copyright notice above, and the license provisions that follow --
-- apply solely to the implementation dependent sections of this file.      --
--                                                                          --
-- GNAT is free software;  you can  redistribute it  and/or modify it under --
-- terms of the  GNU General Public License as published  by the Free Soft- --
-- ware  Foundation;  either version 2,  or (at your option) any later ver- --
-- sion.  GNAT is distributed in the hope that it will be useful, but WITH- --
-- OUT ANY WARRANTY;  without even the  implied warranty of MERCHANTABILITY --
-- or FITNESS FOR A PARTICULAR PURPOSE.  See the GNU General Public License --
-- for  more details.  You should have  received  a copy of the GNU General --
-- Public License  distributed with GNAT;  see file COPYING.  If not, write --
-- to  the  Free Software Foundation,  51  Franklin  Street,  Fifth  Floor, --
-- Boston, MA 02110-1301, USA.                                              --
--                                                                          --
-- As a special exception,  if other files  instantiate  generics from this --
-- unit, or you link  this unit with other files  to produce an executable, --
-- this  unit  does not  by itself cause  the resulting  executable  to  be --
-- covered  by the  GNU  General  Public  License.  This exception does not --
-- however invalidate  any other reasons why  the executable file  might be --
-- covered by the  GNU Public License.                                      --
--                                                                          --
-- GNAT was originally developed  by the GNAT team at  New York University. --
-- Extensive contributions were provided by Ada Core Technologies Inc.      --
--                                                                          --
------------------------------------------------------------------------------

--  Assumes integer sizes of 8, 16, 32 and 64 are available, and that the
--  floating-point formats are IEEE compatible.

--  Note: There is a specialized version of this package for OpenVMS

package Interfaces is
   pragma Pure;

   type Integer_8  is range -2 **  7 .. 2 **  7 - 1;
   for Integer_8'Size use  8;

   type Integer_16 is range -2 ** 15 .. 2 ** 15 - 1;
   for Integer_16'Size use 16;

   type Integer_32 is range -2 ** 31 .. 2 ** 31 - 1;
   for Integer_32'Size use 32;

   type Integer_64 is range -2 ** 63 .. 2 ** 63 - 1;
   for Integer_64'Size use 64;

   type Unsigned_8  is mod 2 **  8;
   for Unsigned_8'Size use  8;

   type Unsigned_16 is mod 2 ** 16;
   for Unsigned_16'Size use 16;

   type Unsigned_32 is mod 2 ** 32;
   for Unsigned_32'Size use 32;

   type Unsigned_64 is mod 2 ** 64;
   for Unsigned_64'Size use 64;

   function Shift_Left
     (Value  : Unsigned_8;
      Amount : Natural) return Unsigned_8;

   function Shift_Right
     (Value  : Unsigned_8;
      Amount : Natural) return Unsigned_8;

   function Shift_Right_Arithmetic
     (Value  : Unsigned_8;
      Amount : Natural) return Unsigned_8;

   function Rotate_Left
     (Value  : Unsigned_8;
      Amount : Natural) return Unsigned_8;

   function Rotate_Right
     (Value  : Unsigned_8;
      Amount : Natural) return Unsigned_8;

   function Shift_Left
     (Value  : Unsigned_16;
<<<<<<< HEAD
      Amount : Natural) return    Unsigned_16;
=======
      Amount : Natural) return Unsigned_16;
>>>>>>> 8c044a9c

   function Shift_Right
     (Value  : Unsigned_16;
      Amount : Natural) return Unsigned_16;

   function Shift_Right_Arithmetic
     (Value  : Unsigned_16;
      Amount : Natural) return Unsigned_16;

   function Rotate_Left
     (Value  : Unsigned_16;
      Amount : Natural) return Unsigned_16;

   function Rotate_Right
     (Value  : Unsigned_16;
      Amount : Natural) return Unsigned_16;

   function Shift_Left
     (Value  : Unsigned_32;
      Amount : Natural) return Unsigned_32;

   function Shift_Right
     (Value  : Unsigned_32;
      Amount : Natural) return Unsigned_32;

   function Shift_Right_Arithmetic
     (Value  : Unsigned_32;
      Amount : Natural) return Unsigned_32;

   function Rotate_Left
     (Value  : Unsigned_32;
      Amount : Natural) return Unsigned_32;

   function Rotate_Right
     (Value  : Unsigned_32;
      Amount : Natural) return Unsigned_32;

   function Shift_Left
     (Value  : Unsigned_64;
      Amount : Natural) return Unsigned_64;

   function Shift_Right
     (Value  : Unsigned_64;
      Amount : Natural) return Unsigned_64;

   function Shift_Right_Arithmetic
     (Value  : Unsigned_64;
      Amount : Natural) return Unsigned_64;

   function Rotate_Left
     (Value  : Unsigned_64;
      Amount : Natural) return Unsigned_64;

   function Rotate_Right
     (Value  : Unsigned_64;
      Amount : Natural) return Unsigned_64;

   pragma Import (Intrinsic, Shift_Left);
   pragma Import (Intrinsic, Shift_Right);
   pragma Import (Intrinsic, Shift_Right_Arithmetic);
   pragma Import (Intrinsic, Rotate_Left);
   pragma Import (Intrinsic, Rotate_Right);

   --  Floating point types. We assume that we are on an IEEE machine, and
   --  that the types Short_Float and Long_Float in Standard refer to the
   --  32-bit short and 64-bit long IEEE forms. Furthermore, if there is
   --  an extended float, we assume that it is available as Long_Long_Float.

   --  Note: it is harmless, and explicitly permitted, to include additional
   --  types in interfaces, so it is not wrong to have IEEE_Extended_Float
   --  defined even if the extended format is not available.

   type IEEE_Float_32       is new Short_Float;
   type IEEE_Float_64       is new Long_Float;
   type IEEE_Extended_Float is new Long_Long_Float;

end Interfaces;<|MERGE_RESOLUTION|>--- conflicted
+++ resolved
@@ -6,11 +6,7 @@
 --                                                                          --
 --                                 S p e c                                  --
 --                                                                          --
-<<<<<<< HEAD
---          Copyright (C) 2002-2004 Free Software Foundation, Inc.          --
-=======
 --          Copyright (C) 2002-2005 Free Software Foundation, Inc.          --
->>>>>>> 8c044a9c
 --                                                                          --
 -- This specification is derived from the Ada Reference Manual for use with --
 -- GNAT. The copyright notice above, and the license provisions that follow --
@@ -93,11 +89,7 @@
 
    function Shift_Left
      (Value  : Unsigned_16;
-<<<<<<< HEAD
-      Amount : Natural) return    Unsigned_16;
-=======
       Amount : Natural) return Unsigned_16;
->>>>>>> 8c044a9c
 
    function Shift_Right
      (Value  : Unsigned_16;

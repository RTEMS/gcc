--- conflicted
+++ resolved
@@ -6,11 +6,7 @@
 --                                                                          --
 --                                 S p e c                                  --
 --                                                                          --
-<<<<<<< HEAD
---          Copyright (C) 1992-2006, Free Software Foundation, Inc.         --
-=======
 --          Copyright (C) 1992-2007, Free Software Foundation, Inc.         --
->>>>>>> 751ff693
 --                                                                          --
 -- GNAT is free software;  you can  redistribute it  and/or modify it under --
 -- terms of the  GNU General Public License as published  by the Free Soft- --
@@ -35,15 +31,10 @@
 
 with Err_Vars;
 with Erroutc;
-<<<<<<< HEAD
-=======
 with Namet;    use Namet;
->>>>>>> 751ff693
 with Table;
 with Types;    use Types;
 with Uintp;    use Uintp;
-
-with System;
 
 with System;
 
@@ -157,9 +148,6 @@
    --      message, similarly replaced by the names which are specified by the
    --      Name_Id values stored in Error_Msg_Name_2 and Error_Msg_Name_3. The
    --      names are decoded and cased according to the current identifier
-<<<<<<< HEAD
-   --      casing mode.
-=======
    --      casing mode. Note: if a unit name ending with %b or %s is passed
    --      for this kind of insertion, this suffix is simply stripped. Use a
    --      unit name insertion ($) to process the suffix.
@@ -169,7 +157,6 @@
    --      that the name is simply obtained with Get_Name_String and is not
    --      decoded or cased, it is inserted literally from the names table.
    --      A trailing %b or %s is not treated specially.
->>>>>>> 751ff693
 
    --    Insertion character $ (Dollar: insert unit name from Names table)
    --      The character $ is treated similarly to %, except that the name is
@@ -179,13 +166,6 @@
    --      strings. If this postfix is not required, use the normal %
    --      insertion for the unit name.
 
-<<<<<<< HEAD
-   --    Insertion character { (Left brace: insert literally from names table)
-   --      The character { is treated similarly to %, except that the name is
-   --      output literally as stored in the names table without adjusting the
-   --      casing. This can be used for file names and in other situations
-   --      where the name string is to be output unchanged.
-=======
    --    Insertion character { (Left brace: insert file name from names table)
    --      The character { is treated similarly to %, except that the input
    --      value is a File_Name_Type value stored in Error_Msg_File_1 or
@@ -193,7 +173,6 @@
    --      enclosed in quotes as for %, but the case is not modified, the
    --      insertion is the exact string stored in the names table without
    --      adjusting the casing.
->>>>>>> 751ff693
 
    --    Insertion character * (Asterisk, insert reserved word name)
    --      The insertion character * is treated exactly like % except that the
@@ -225,9 +204,6 @@
    --
    --      By convention, the # insertion character is only used at the end of
    --      an error message, so the above strings only appear as the last
-<<<<<<< HEAD
-   --      characters of an error message.
-=======
    --      characters of an error message. The only exceptions to this rule
    --      are that an RM reference may follow in the form (RM .....) and a
    --      right parenthesis may immediately follow the #. In the case of
@@ -236,7 +212,6 @@
    --      a new line end the sequence from the point of view of this rule.
    --      The idea is that for any use of -gnatj, it will still be the case
    --      that a location reference appears only at the end of a line.
->>>>>>> 751ff693
 
    --    Insertion character } (Right brace: insert type reference)
    --      The character } is replaced by a string describing the type
@@ -276,14 +251,9 @@
    --      the message unconditional which means that it is output even if it
    --      would normally be suppressed. See section above for a description
    --      of the cases in which messages are normally suppressed. Note that
-<<<<<<< HEAD
-   --      warnings are never suppressed, so the use of the ! character in a
-   --      warning message is never useful.
-=======
    --      in the case of warnings, the meaning is that the warning should not
    --      be removed in dead code (that's the only time that the use of !
    --      has any effect for a warning).
->>>>>>> 751ff693
    --
    --      Note: the presence of ! is ignored in continuation messages (i.e.
    --      messages starting with the \ insertion character). The effect of the
@@ -433,11 +403,6 @@
    Error_Msg_Name_3 : Name_Id renames Err_Vars.Error_Msg_Name_3;
    --  Name_Id values for % insertion characters in message
 
-<<<<<<< HEAD
-   Error_Msg_Unit_1 : Name_Id renames Err_Vars.Error_Msg_Unit_1;
-   Error_Msg_Unit_2 : Name_Id renames Err_Vars.Error_Msg_Unit_2;
-   --  Name_Id values for $ insertion characters in message
-=======
    Error_Msg_File_1 : File_Name_Type renames Err_Vars.Error_Msg_File_1;
    Error_Msg_File_2 : File_Name_Type renames Err_Vars.Error_Msg_File_2;
    Error_Msg_File_3 : File_Name_Type renames Err_Vars.Error_Msg_File_3;
@@ -446,7 +411,6 @@
    Error_Msg_Unit_1 : Unit_Name_Type renames Err_Vars.Error_Msg_Unit_1;
    Error_Msg_Unit_2 : Unit_Name_Type renames Err_Vars.Error_Msg_Unit_2;
    --  Unit_Name_Type values for $ insertion characters in message
->>>>>>> 751ff693
 
    Error_Msg_Node_1 : Node_Id renames Err_Vars.Error_Msg_Node_1;
    Error_Msg_Node_2 : Node_Id renames Err_Vars.Error_Msg_Node_2;
@@ -706,11 +670,8 @@
    --  is posted (with the same effect as Error_Msg_N (Msg, N) if and only
    --  if Eflag is True and if the node N is within the main extended source
    --  unit and comes from source. Typically this is a warning mode flag.
-<<<<<<< HEAD
-=======
    --  This routine can only be called during semantic analysis. It may not
    --  be called during parsing.
->>>>>>> 751ff693
 
    procedure Change_Error_Text (Error_Id : Error_Msg_Id; New_Msg : String);
    --  The error message text of the message identified by Id is replaced by
@@ -734,12 +695,6 @@
 
    procedure Remove_Warning_Messages (N : Node_Id);
    --  Remove any warning messages corresponding to the Sloc of N or any
-<<<<<<< HEAD
-   --  of its descendent nodes. No effect if no such warnings.
-
-   procedure Remove_Warning_Messages (L : List_Id);
-   --  Remove warnings on all elements of a list
-=======
    --  of its descendent nodes. No effect if no such warnings. Note that
    --  style messages (identified by the fact that they start with "(style)"
    --  are not removed by this call. Basically the idea behind this procedure
@@ -748,7 +703,6 @@
    procedure Remove_Warning_Messages (L : List_Id);
    --  Remove warnings on all elements of a list (Calls Remove_Warning_Messages
    --  on each element of the list, see above).
->>>>>>> 751ff693
 
    procedure Set_Ignore_Errors (To : Boolean);
    --  Following a call to this procedure with To=True, all error calls are
@@ -765,14 +719,10 @@
    --  Called in response to a pragma Warnings (On) to record the source
    --  location from which warnings are to be turned back on.
 
-<<<<<<< HEAD
-   procedure Set_Specific_Warning_Off (Loc : Source_Ptr; Msg : String)
-=======
    procedure Set_Specific_Warning_Off
      (Loc    : Source_Ptr;
       Msg    : String;
       Config : Boolean)
->>>>>>> 751ff693
      renames Erroutc.Set_Specific_Warning_Off;
    --  This is called in response to the two argument form of pragma Warnings
    --  where the first argument is OFF, and the second argument is the prefix
@@ -792,12 +742,7 @@
    --  the pragma. Err is set to True on return to report the error of no
    --  matching Warnings Off pragma preceding this one.
 
-<<<<<<< HEAD
-   function Compilation_Errors return Boolean
-     renames Erroutc.Compilation_Errors;
-=======
    function Compilation_Errors return Boolean;
->>>>>>> 751ff693
    --  Returns true if errors have been detected, or warnings in -gnatwe
    --  (treat warnings as errors) mode. Note that it is mandatory to call
    --  Finalize before calling this routine.
@@ -808,15 +753,6 @@
    --  run-time mode or no run-time mode (as appropriate). In the former case,
    --  the name of the library is output if available.
 
-<<<<<<< HEAD
-   procedure Error_Msg_CRT (Feature : String; N : Node_Id);
-   --  Posts a non-fatal message on node N saying that the feature identified
-   --  by the Feature argument is not supported in either configurable
-   --  run-time mode or no run-time mode (as appropriate). In the former case,
-   --  the name of the library is output if available.
-
-=======
->>>>>>> 751ff693
    procedure dmsg (Id : Error_Msg_Id) renames Erroutc.dmsg;
    --  Debugging routine to dump an error message
 

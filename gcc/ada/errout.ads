------------------------------------------------------------------------------
--                                                                          --
--                         GNAT COMPILER COMPONENTS                         --
--                                                                          --
--                               E R R O U T                                --
--                                                                          --
--                                 S p e c                                  --
--                                                                          --
--          Copyright (C) 1992-2005 Free Software Foundation, Inc.          --
--                                                                          --
-- GNAT is free software;  you can  redistribute it  and/or modify it under --
-- terms of the  GNU General Public License as published  by the Free Soft- --
-- ware  Foundation;  either version 2,  or (at your option) any later ver- --
-- sion.  GNAT is distributed in the hope that it will be useful, but WITH- --
-- OUT ANY WARRANTY;  without even the  implied warranty of MERCHANTABILITY --
-- or FITNESS FOR A PARTICULAR PURPOSE.  See the GNU General Public License --
-- for  more details.  You should have  received  a copy of the GNU General --
-- Public License  distributed with GNAT;  see file COPYING.  If not, write --
-- to  the  Free Software Foundation,  51  Franklin  Street,  Fifth  Floor, --
-- Boston, MA 02110-1301, USA.                                              --
--                                                                          --
-- GNAT was originally developed  by the GNAT team at  New York University. --
-- Extensive contributions were provided by Ada Core Technologies Inc.      --
--                                                                          --
------------------------------------------------------------------------------

--  This package contains the routines to output error messages. They are
--  basically system independent, however in some environments, e.g. when the
--  parser is embedded into an editor, it may be appropriate to replace the
--  implementation of this package.

with Err_Vars;
with Erroutc;
with Table;
with Types; use Types;
with Uintp; use Uintp;

with System;

package Errout is

   Serious_Errors_Detected : Nat renames Err_Vars.Serious_Errors_Detected;
   --  This is a count of errors that are serious enough to stop expansion,
   --  and hence to prevent generation of an object file even if the switch
   --  -gnatQ is set.

   Total_Errors_Detected : Nat renames Err_Vars.Total_Errors_Detected;
   --  Number of errors detected so far. Includes count of serious errors and
   --  non-serious errors, so this value is always greater than or equal to
   --  the Serious_Errors_Detected value.

   Warnings_Detected : Nat renames Err_Vars.Warnings_Detected;
   --  Number of warnings detected

   Configurable_Run_Time_Violations : Nat := 0;
   --  Count of configurable run time violations so far. This is used to
   --  suppress certain cascaded error messages when we know that we may not
   --  have fully expanded some items, due to high integrity violations (i.e.
   --  the use of constructs not permitted by the library in use, or improper
   --  constructs in No_Run_Time mode).

   type Compiler_State_Type is (Parsing, Analyzing);
   Compiler_State : Compiler_State_Type;
   --  Indicates current state of compilation. This is put in the Errout spec
   --  because it affects the action of the error message handling. In
   --  particular, an attempt is made by Errout to suppress cascaded error
   --  messages in Parsing mode, but not in the other modes.

   Current_Error_Source_File : Source_File_Index
     renames Err_Vars.Current_Error_Source_File;
   --  Id of current messages. Used to post file name when unit changes. This
   --  is initialized to Main_Source_File at the start of a compilation, which
   --  means that no file names will be output unless there are errors in
   --  units other than the main unit. However, if the main unit has a pragma
   --  Source_Reference line, then this is initialized to No_Source_File, to
   --  force an initial reference to the real source file name.

   Raise_Exception_On_Error : Nat renames Err_Vars.Raise_Exception_On_Error;
   --  If this value is non-zero, then any attempt to generate an error
   --  message raises the exception Error_Msg_Exception, and the error message
   --  is not output. This is used for defending against junk resulting from
   --  illegalities, and also for substitution of more appropriate error
   --  messages from higher semantic levels. It is a counter so that the
   --  increment/decrement protocol nests neatly.

   Error_Msg_Exception : exception renames Err_Vars.Error_Msg_Exception;
   --  Exception raised if Raise_Exception_On_Error is true

   -----------------------------------
   -- Suppression of Error Messages --
   -----------------------------------

   --  In an effort to reduce the impact of redundant error messages, the
   --  error output routines in this package normally suppress certain
   --  classes of messages as follows:

   --    1.  Identical messages placed at the same point in the text. Such
   --        duplicate error message result for example from rescanning
   --        sections of the text that contain lexical errors. Only one of
   --        such a set of duplicate messages is output, and the rest are
   --        suppressed.

   --    2.  If more than one parser message is generated for a single source
   --        line, then only the first message is output, the remaining
   --        messages on the same line are suppressed.

   --    3.  If a message is posted on a node for which a message has been
   --        previously posted, then only the first message is retained. The
   --        Error_Posted flag is used to detect such multiple postings. Note
   --        that this only applies to semantic messages, since otherwise
   --        for parser messages, this would be a special case of case 2.

   --    4.  If a message is posted on a node whose Etype or Entity
   --        fields reference entities on which an error message has
   --        already been placed, as indicated by the Error_Posted flag
   --        being set on these entities, then the message is suppressed.

   --    5.  If a message attempts to insert an Error node, or a direct
   --        reference to the Any_Type node, then the message is suppressed.

   --  This normal suppression action may be overridden in cases 2-5 (but not
   --  in case 1) by setting All_Errors mode, or by setting the special
   --  unconditional message insertion character (!) at the end of the message
   --  text as described below.

   ---------------------------------------------------------
   -- Error Message Text and Message Insertion Characters --
   ---------------------------------------------------------

   --  Error message text strings are composed of lower case letters, digits
   --  and the special characters space, comma, period, colon and semicolon,
   --  apostrophe and parentheses. Special insertion characters can also
   --  appear which cause the error message circuit to modify the given
   --  string as follows:

   --    Insertion character % (Percent: insert name from Names table)
   --      The character % is replaced by the text for the name specified by
   --      the Name_Id value stored in Error_Msg_Name_1. A blank precedes the
   --      name if it is preceded by a non-blank character other than left
   --      parenthesis. The name is enclosed in quotes unless manual quotation
   --      mode is set. If the Name_Id is set to No_Name, then no insertion
   --      occurs; if the Name_Id is set to Error_Name, then the string
   --      <error> is inserted. A second and third % may appear in a single
   --      message, similarly replaced by the names which are specified by the
   --      Name_Id values stored in Error_Msg_Name_2 and Error_Msg_Name_3. The
   --      names are decoded and cased according to the current identifier
   --      casing mode.

   --    Insertion character $ (Dollar: insert unit name from Names table)
   --      The character $ is treated similarly to %, except that the name is
   --      obtained from the Unit_Name_Type value in Error_Msg_Unit_1 and
   --      Error_Msg_Unit_2, as provided by Get_Unit_Name_String in package
   --      Uname. Note that this name includes the postfix (spec) or (body)
   --      strings. If this postfix is not required, use the normal %
   --      insertion for the unit name.

   --    Insertion character { (Left brace: insert literally from names table)
   --      The character { is treated similarly to %, except that the name is
   --      output literally as stored in the names table without adjusting the
   --      casing. This can be used for file names and in other situations
   --      where the name string is to be output unchanged.

   --    Insertion character * (Asterisk, insert reserved word name)
   --      The insertion character * is treated exactly like % except that the
   --      resulting name is cased according to the default conventions for
   --      reserved words (see package Scans).

   --    Insertion character & (Ampersand: insert name from node)
   --      The insertion character & is treated similarly to %, except that
   --      the name is taken from the Chars field of the given node, and may
   --      refer to a child unit name, or a selected component. The casing is,
   --      if possible, taken from the original source reference, which is
   --      obtained from the Sloc field of the given node or nodes. If no Sloc
   --      is available (happens e.g. for nodes in package Standard), then the
   --      default case (see Scans spec) is used. The nodes to be used are
   --      stored in Error_Msg_Node_1, Error_Msg_Node_2. No insertion occurs
   --      for the Empty node, and the Error node results in the insertion of
   --      the characters <error>. In addition, if the special global variable
   --      Error_Msg_Qual_Level is non-zero, then the reference will include
   --      up to the given number of levels of qualification, using the scope
   --      chain.

   --    Insertion character # (Pound: insert line number reference)
   --      The character # is replaced by the string indicating the source
   --      position stored in Error_Msg_Sloc. There are three cases:
   --
   --        for package Standard:           in package Standard
   --        for locations in current file:  at line nnn:ccc
   --        for locations in other files:   at filename:nnn:ccc
   --
   --      By convention, the # insertion character is only used at the end of
   --      an error message, so the above strings only appear as the last
   --      characters of an error message.

   --    Insertion character } (Right brace: insert type reference)
   --      The character } is replaced by a string describing the type
   --      referenced by the entity whose Id is stored in Error_Msg_Node_1.
   --      the string gives the name or description of the type, and also
   --      where appropriate the location of its declaration. Special cases
   --      like "some integer type" are handled appropriately. Only one } is
   --      allowed in a message, since there is not enough room for two (the
   --      insertion can be quite long, including a file name) In addition, if
   --      the special global variable Error_Msg_Qual_Level is non-zero, then
   --      the reference will include up to the given number of levels of
   --      qualification, using the scope chain.

   --    Insertion character @ (At: insert column number reference)
   --      The character @ is replaced by null if the RM_Column_Check mode is
   --      off (False). If the switch is on (True), then @ is replaced by the
   --      text string " in column nnn" where nnn is the decimal
   --      representation of the column number stored in Error_Msg_Col plus
   --      one (the plus one is because the number is stored 0-origin and
   --      displayed 1-origin).

   --    Insertion character ^ (Carret: insert integer value)
   --      The character ^ is replaced by the decimal conversion of the Uint
   --      value stored in Error_Msg_Uint_1, with a possible leading minus.
   --      A second ^ may occur in the message, in which case it is replaced
   --      by the decimal conversion of the Uint value in Error_Msg_Uint_2.

   --    Insertion character > (Right bracket, run time name)
   --      The character > is replaced by a string of the form (name) if
   --      Targparm scanned out a Run_Time_Name (see package Targparm for
   --      details). The name is enclosed in parentheses and output in mixed
   --      case mode (upper case after any space in the name). If no run time
   --      name is defined, this insertion character has no effect.

   --    Insertion character ! (Exclamation: unconditional message)
   --      The character ! appearing as the last character of a message makes
   --      the message unconditional which means that it is output even if it
   --      would normally be suppressed. See section above for a description
   --      of the cases in which messages are normally suppressed.

   --    Insertion character ? (Question: warning message)
   --      The character ? appearing anywhere in a message makes the message
   --      a warning instead of a normal error message, and the text of the
   --      message will be preceded by "Warning:" instead of "Error:" The
   --      handling of warnings if further controlled by the Warning_Mode
   --      option (-w switch), see package Opt for further details, and also
   --      by the current setting from pragma Warnings. This pragma applies
   --      only to warnings issued from the semantic phase (not the parser),
   --      but currently all relevant warnings are posted by the semantic
   --      phase anyway. Messages starting with (style) are also treated as
   --      warning messages.
<<<<<<< HEAD
=======

   --    Insertion character < (Less Than: conditional warning message)
   --      The character < appearing anywhere in a message is used for a
   --      conditional error message. If Error_Msg_Warn is True, then the
   --      effect is the same as ? described above. If Error_Msg_Warn is
   --      False, then there is no effect.
>>>>>>> 8c044a9c

   --    Insertion character A-Z (Upper case letter: Ada reserved word)
   --      If two or more upper case letters appear in the message, they are
   --      taken as an Ada reserved word, and are converted to the default
   --      case for reserved words (see Scans package spec). Surrounding
   --      quotes are added unless manual quotation mode is currently set.

   --    Insertion character ` (Backquote: set manual quotation mode)
   --      The backquote character always appears in pairs. Each backquote of
   --      the pair is replaced by a double quote character. In addition, Any
   --      reserved keywords, or name insertions between these backquotes are
   --      not surrounded by the usual automatic double quotes. See the
   --      section below on manual quotation mode for further details.

   --    Insertion character ' (Quote: literal character)
   --      Precedes a character which is placed literally into the message.
   --      Used to insert characters into messages that are one of the
   --      insertion characters defined here. Also useful in inserting
   --      sequences of upper case letters (e.g. RM) which are not to be
   --      treated as keywords.

   --    Insertion character \ (Backslash: continuation message)
   --      Indicates that the message is a continuation of a message
   --      previously posted. This is used to ensure that such groups of
   --      messages are treated as a unit. The \ character must be the first
   --      character of the message text.

   --    Insertion character | (vertical bar, non-serious error)
   --      By default, error messages (other than warning messages) are
   --      considered to be fatal error messages which prevent expansion or
   --      generation of code in the presence of the -gnatQ switch. If the
   --      insertion character | appears, the message is considered to be
   --      non-serious, and does not cause Serious_Errors_Detected to be
   --      incremented (so expansion is not prevented by such a msg).

   ----------------------------------------
   -- Specialization of Messages for VMS --
   ----------------------------------------

   --  Some messages mention gcc-style switch names. When using an OpenVMS
   --  host, such switch names must be converted to their corresponding VMS
   --  qualifer. The following table controls this translation. In each case
   --  the original message must contain the string "-xxx switch", where xxx
   --  is the Gname? entry from below, and this string will be replaced by
   --  "/yyy qualifier", where yyy is the corresponding Vname? entry.

   Gname1 : aliased constant String := "fno-strict-aliasing";
   Vname1 : aliased constant String := "OPTIMIZE=NO_STRICT_ALIASING";

   Gname2 : aliased constant String := "gnatX";
   Vname2 : aliased constant String := "EXTENSIONS_ALLOWED";

   Gname3 : aliased constant String := "gnatW";
   Vname3 : aliased constant String := "WIDE_CHARACTER_ENCODING";

   Gname4 : aliased constant String := "gnatf";
   Vname4 : aliased constant String := "REPORT_ERRORS=FULL";

   Gname5 : aliased constant String := "gnat05";
   Vname5 : aliased constant String := "05";

   type Cstring_Ptr is access constant String;

   Gnames : array (Nat range <>) of Cstring_Ptr :=
              (Gname1'Access,
               Gname2'Access,
               Gname3'Access,
               Gname4'Access,
               Gname5'Access);

   Vnames : array (Nat range <>) of Cstring_Ptr :=
              (Vname1'Access,
               Vname2'Access,
               Vname3'Access,
               Vname4'Access,
               Vname5'Access);

   -----------------------------------------------------
   -- Global Values Used for Error Message Insertions --
   -----------------------------------------------------

   --  The following global variables are essentially additional parameters
   --  passed to the error message routine for insertion sequences described
   --  above. The reason these are passed globally is that the insertion
   --  mechanism is essentially an untyped one in which the appropriate
   --  variables are set dependingon the specific insertion characters used.

   Error_Msg_Col : Column_Number renames Err_Vars.Error_Msg_Col;
   --  Column for @ insertion character in message

   Error_Msg_Uint_1 : Uint renames Err_Vars.Error_Msg_Uint_1;
   Error_Msg_Uint_2 : Uint renames Err_Vars.Error_Msg_Uint_2;
   --  Uint values for ^ insertion characters in message

   Error_Msg_Sloc : Source_Ptr renames Err_Vars.Error_Msg_Sloc;
   --  Source location for # insertion character in message

   Error_Msg_Name_1 : Name_Id renames Err_Vars.Error_Msg_Name_1;
   Error_Msg_Name_2 : Name_Id renames Err_Vars.Error_Msg_Name_2;
   Error_Msg_Name_3 : Name_Id renames Err_Vars.Error_Msg_Name_3;
   --  Name_Id values for % insertion characters in message

   Error_Msg_Unit_1 : Name_Id renames Err_Vars.Error_Msg_Unit_1;
   Error_Msg_Unit_2 : Name_Id renames Err_Vars.Error_Msg_Unit_2;
   --  Name_Id values for $ insertion characters in message

   Error_Msg_Node_1 : Node_Id renames Err_Vars.Error_Msg_Node_1;
   Error_Msg_Node_2 : Node_Id renames Err_Vars.Error_Msg_Node_2;
   --  Node_Id values for & insertion characters in message

   Error_Msg_Qual_Level : Int renames Err_Vars.Error_Msg_Qual_Level;
   --  Number of levels of qualification required for type name (see the
   --  description of the } insertion character. Note that this value does
   --  note get reset by any Error_Msg call, so the caller is responsible
   --  for resetting it.

   Error_Msg_Warn : Boolean renames Err_Vars.Error_Msg_Warn;
   --  Used if current message contains a < insertion character to indicate
   --  if the current message is a warning message.

   -----------------------------------------------------
   -- Format of Messages and Manual Quotation Control --
   -----------------------------------------------------

   --  Messages are generally all in lower case, except for inserted names
   --  and appear in one of the following three forms:

   --    error: text
   --    warning: text

   --  The prefixes error and warning are supplied automatically (depending
   --  on the use of the ? insertion character), and the call to the error
   --  message routine supplies the text. The "error: " prefix is omitted
   --  in brief error message formats.

   --  Reserved Ada keywords in the message are in the default keyword case
   --  (determined from the given source program), surrounded by quotation
   --  marks. This is achieved by spelling the reserved word in upper case
   --  letters, which is recognized as a request for insertion of quotation
   --  marks by the error text processor. Thus for example:

   --    Error_Msg_AP ("IS expected");

   --  would result in the output of one of the following:

   --    error: "is" expected
   --    error: "IS" expected
   --    error: "Is" expected

   --  the choice between these being made by looking at the casing convention
   --  used for keywords (actually the first compilation unit keyword) in the
   --  source file.

   --  In the case of names, the default mode for the error text processor
   --  is to surround the name by quotation marks automatically. The case
   --  used for the identifier names is taken from the source program where
   --  possible, and otherwise is the default casing convention taken from
   --  the source file usage.

   --  In some cases, better control over the placement of quote marks is
   --  required. This is achieved using manual quotation mode. In this mode,
   --  one or more insertion sequences is surrounded by backquote characters.
   --  The backquote characters are output as double quote marks, and normal
   --  automatic insertion of quotes is suppressed between the double quotes.
   --  For example:

   --    Error_Msg_AP ("`END &;` expected");

   --  generates a message like

   --    error: "end Open_Scope;" expected

   --  where the node specifying the name Open_Scope has been stored in
   --  Error_Msg_Node_1 prior to the call. The great majority of error
   --  messages operates in normal quotation mode.

   --  Note: the normal automatic insertion of spaces before insertion
   --  sequences (such as those that come from & and %) is suppressed in
   --  manual quotation mode, so blanks, if needed as in the above example,
   --  must be explicitly present.

   ----------------------------
   -- Message ID Definitions --
   ----------------------------

   subtype Error_Msg_Id is Erroutc.Error_Msg_Id;
   function "=" (Left, Right : Error_Msg_Id) return Boolean
     renames Erroutc."=";
   --  A type used to represent specific error messages. Used by the clients
   --  of this package only in the context of the Get_Error_Id and
   --  Change_Error_Text subprograms.

   No_Error_Msg : constant Error_Msg_Id := Erroutc.No_Error_Msg;
   --  A constant which is different from any value returned by Get_Error_Id.
   --  Typically used by a client to indicate absense of a saved Id value.

   function Get_Msg_Id return Error_Msg_Id renames Erroutc.Get_Msg_Id;
   --  Returns the Id of the message most recently posted using one of the
   --  Error_Msg routines.

   function Get_Location (E : Error_Msg_Id) return Source_Ptr
     renames Erroutc.Get_Location;
   --  Returns the flag location of the error message with the given id E

   ------------------------
   -- List Pragmas Table --
   ------------------------

   --  When a pragma Page or pragma List is encountered by the parser, an
   --  entry is made in the following table. This table is then used to
   --  control the full listing if one is being generated. Note that the
   --  reason we do the processing in the parser is so that we get proper
   --  listing control even in syntax check only mode.

   type List_Pragma_Type is (List_On, List_Off, Page);

   type List_Pragma_Record is record
      Ptyp : List_Pragma_Type;
      Ploc : Source_Ptr;
   end record;

   --  Note: Ploc points to the terminating semicolon in the List_Off and Page
   --  cases, and to the pragma keyword for List_On. In the case of a pragma
   --  List_Off, a List_On entry is also made in the table, pointing to the
   --  pragma keyword. This ensures that, as required, a List (Off) pragma is
   --  listed even in list off mode.

   package List_Pragmas is new Table.Table (
     Table_Component_Type => List_Pragma_Record,
     Table_Index_Type     => Int,
     Table_Low_Bound      => 1,
     Table_Initial        => 50,
     Table_Increment      => 200,
     Table_Name           => "List_Pragmas");

   ---------------------------
   -- Ignore_Errors Feature --
   ---------------------------

   --  In certain cases, notably for optional subunits, the compiler operates
   --  in a mode where errors are to be ignored, and the whole unit is to be
   --  considered as not present. To implement this we provide the following
   --  flag to enable special handling, where error messages are suppressed,
   --  but the Fatal_Error flag will still be set in the normal manner.

   Ignore_Errors_Enable : Nat := 0;
   --  Triggering switch. If non-zero, then ignore errors mode is activated.
   --  This is a counter to allow convenient nesting of enable/disable.

   ------------------------------
   -- Error Output Subprograms --
   ------------------------------

   procedure Initialize;
   --  Initializes for output of error messages. Must be called for each
   --  source file before using any of the other routines in the package.

   procedure Finalize;
   --  Finalize processing of error messages for one file and output message
   --  indicating the number of detected errors.

   procedure Error_Msg (Msg : String; Flag_Location : Source_Ptr);
   --  Output a message at specified location. Can be called from the parser
   --  or the semantic analyzer.

   procedure Error_Msg_S (Msg : String);
   --  Output a message at current scan pointer location. This routine can be
   --  called only from the parser, since it references Scan_Ptr.

   procedure Error_Msg_AP (Msg : String);
   --  Output a message just after the previous token. This routine can be
   --  called only from the parser, since it references Prev_Token_Ptr.

   procedure Error_Msg_BC (Msg : String);
   --  Output a message just before the current token. Note that the important
   --  difference between this and the previous routine is that the BC case
   --  posts a flag on the current line, whereas AP can post a flag at the
   --  end of the preceding line. This routine can be called only from the
   --  parser, since it references Token_Ptr.

   procedure Error_Msg_SC (Msg : String);
   --  Output a message at the start of the current token, unless we are at
   --  the end of file, in which case we always output the message after the
   --  last real token in the file. This routine can be called only from the
   --  parser, since it references Token_Ptr.

   procedure Error_Msg_SP (Msg : String);
   --  Output a message at the start of the previous token. This routine can
   --  be called only from the parser, since it references Prev_Token_Ptr.

   procedure Error_Msg_N (Msg : String; N : Node_Or_Entity_Id);
   --  Output a message at the Sloc of the given node. This routine can be
   --  called from the parser or the semantic analyzer, although the call from
   --  the latter is much more common (and is the most usual way of generating
   --  error messages from the analyzer). The message text may contain a
   --  single & insertion, which will reference the given node. The message is
   --  suppressed if the node N already has a message posted, or if it is a
   --  warning and warnings and N is an entity node for which warnings are
   --  suppressed.

   procedure Error_Msg_F (Msg : String; N : Node_Id);
   --  Similar to Error_Msg_N except that the message is placed on the
   --  first node of the construct N (First_Node (N)).

   procedure Error_Msg_NE
     (Msg : String;
      N   : Node_Or_Entity_Id;
      E   : Node_Or_Entity_Id);
   --  Output a message at the Sloc of the given node N, with an insertion of
   --  the name from the given entity node E. This is used by the semantic
   --  routines, where this is a common error message situation. The Msg text
   --  will contain a & or } as usual to mark the insertion point. This
   --  routine can be called from the parser or the analyzer.

   procedure Error_Msg_FE
     (Msg : String;
      N   : Node_Id;
      E   : Node_Or_Entity_Id);
   --  Same as Error_Msg_NE, except that the message is placed on the first
   --  node of the construct N (First_Node (N)).

   procedure Error_Msg_NEL
     (Msg           : String;
      N             : Node_Or_Entity_Id;
      E             : Node_Or_Entity_Id;
      Flag_Location : Source_Ptr);
   --  Exactly the same as Error_Msg_NE, except that the flag is placed at
   --  the specified Flag_Location instead of at Sloc (N).

   procedure Error_Msg_NW
     (Eflag : Boolean;
      Msg   : String;
      N     : Node_Or_Entity_Id);
   --  This routine is used for posting a message conditionally. The message
   --  is posted (with the same effect as Error_Msg_N (Msg, N) if and only
   --  if Eflag is True and if the node N is within the main extended source
   --  unit and comes from source. Typically this is a warning mode flag.

   procedure Change_Error_Text (Error_Id : Error_Msg_Id; New_Msg : String);
   --  The error message text of the message identified by Id is replaced by
   --  the given text. This text may contain insertion characters in the
   --  usual manner, and need not be the same length as the original text.

   function First_Node (C : Node_Id) return Node_Id;
   --  Given a construct C, finds the first node in the construct, i.e. the
   --  one with the lowest Sloc value. This is useful in placing error msgs.

   function First_Sloc (N : Node_Id) return Source_Ptr;
   --  Given the node for an expression, return a source pointer value that
   --  points to the start of the first token in the expression. In the case
   --  where the expression is parenthesized, an attempt is made to include
   --  the parentheses (i.e. to return the location of the initial paren).

   procedure Purge_Messages (From : Source_Ptr; To : Source_Ptr)
     renames Erroutc.Purge_Messages;
   --  All error messages whose location is in the range From .. To (not
   --  including the end points) will be deleted from the error listing.

   procedure Remove_Warning_Messages (N : Node_Id);
   --  Remove any warning messages corresponding to the Sloc of N or any
   --  of its descendent nodes. No effect if no such warnings.

   procedure Remove_Warning_Messages (L : List_Id);
   --  Remove warnings on all elements of a list

   procedure Set_Ignore_Errors (To : Boolean);
   --  Following a call to this procedure with To=True, all error calls are
   --  ignored. A call with To=False restores the default treatment in which
   --  error calls are treated as usual (and as described in this spec).

   procedure Set_Warnings_Mode_Off (Loc : Source_Ptr)
     renames Erroutc.Set_Warnings_Mode_Off;
   --  Called in response to a pragma Warnings (Off) to record the source
   --  location from which warnings are to be turned off.

   procedure Set_Warnings_Mode_On (Loc : Source_Ptr)
     renames Erroutc.Set_Warnings_Mode_On;
   --  Called in response to a pragma Warnings (On) to record the source
   --  location from which warnings are to be turned back on.

   function Compilation_Errors return Boolean
     renames Erroutc.Compilation_Errors;
   --  Returns true if errors have been detected, or warnings in -gnatwe
   --  (treat warnings as errors) mode.

   procedure Error_Msg_CRT (Feature : String; N : Node_Id);
   --  Posts a non-fatal message on node N saying that the feature identified
   --  by the Feature argument is not supported in either configurable
   --  run-time mode or no run-time mode (as appropriate). In the former case,
   --  the name of the library is output if available.

   procedure dmsg (Id : Error_Msg_Id) renames Erroutc.dmsg;
   --  Debugging routine to dump an error message

   ------------------------------------
   -- Utility Interface for Back End --
   ------------------------------------

   --  The following subprograms can be used by the back end for the purposes
   --  of concocting error messages that are not output via Errout, e.g. the
   --  messages generated by the gcc back end.

   procedure Set_Identifier_Casing
     (Identifier_Name : System.Address;
      File_Name       : System.Address);
   --  The identifier is a null terminated string that represents the name of
   --  an identifier appearing in the source program. File_Name is a null
   --  terminated string giving the corresponding file name for the identifier
   --  as obtained from the front end by the use of Full_Debug_Name to the
   --  source file referenced by the corresponding source location value. On
   --  return, the name is in Name_Buffer, null terminated with Name_Len set.
   --  This name is the identifier name as passed, cased according to the
   --  default identifier casing for the given file.

end Errout;<|MERGE_RESOLUTION|>--- conflicted
+++ resolved
@@ -242,15 +242,12 @@
    --      but currently all relevant warnings are posted by the semantic
    --      phase anyway. Messages starting with (style) are also treated as
    --      warning messages.
-<<<<<<< HEAD
-=======
 
    --    Insertion character < (Less Than: conditional warning message)
    --      The character < appearing anywhere in a message is used for a
    --      conditional error message. If Error_Msg_Warn is True, then the
    --      effect is the same as ? described above. If Error_Msg_Warn is
    --      False, then there is no effect.
->>>>>>> 8c044a9c
 
    --    Insertion character A-Z (Upper case letter: Ada reserved word)
    --      If two or more upper case letters appear in the message, they are

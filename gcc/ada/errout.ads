------------------------------------------------------------------------------
--                                                                          --
--                         GNAT COMPILER COMPONENTS                         --
--                                                                          --
--                               E R R O U T                                --
--                                                                          --
--                                 S p e c                                  --
--                                                                          --
--          Copyright (C) 1992-2010, Free Software Foundation, Inc.         --
--                                                                          --
-- GNAT is free software;  you can  redistribute it  and/or modify it under --
-- terms of the  GNU General Public License as published  by the Free Soft- --
-- ware  Foundation;  either version 3,  or (at your option) any later ver- --
-- sion.  GNAT is distributed in the hope that it will be useful, but WITH- --
-- OUT ANY WARRANTY;  without even the  implied warranty of MERCHANTABILITY --
-- or FITNESS FOR A PARTICULAR PURPOSE.                                     --
--                                                                          --
-- You should have received a copy of the GNU General Public License along  --
-- with this program; see file COPYING3.  If not see                        --
-- <http://www.gnu.org/licenses/>.                                          --
--                                                                          --
-- GNAT was originally developed  by the GNAT team at  New York University. --
-- Extensive contributions were provided by Ada Core Technologies Inc.      --
--                                                                          --
------------------------------------------------------------------------------

--  This package contains the routines to output error messages. They are
--  basically system independent, however in some environments, e.g. when the
--  parser is embedded into an editor, it may be appropriate to replace the
--  implementation of this package.

with Err_Vars;
with Erroutc;
with Namet;    use Namet;
with Table;
with Types;    use Types;
with Uintp;    use Uintp;

with System;

package Errout is

   Serious_Errors_Detected : Nat renames Err_Vars.Serious_Errors_Detected;
   --  This is a count of errors that are serious enough to stop expansion,
   --  and hence to prevent generation of an object file even if the switch
   --  -gnatQ is set.

   Total_Errors_Detected : Nat renames Err_Vars.Total_Errors_Detected;
   --  Number of errors detected so far. Includes count of serious errors and
   --  non-serious errors, so this value is always greater than or equal to
   --  the Serious_Errors_Detected value.

   Warnings_Detected : Nat renames Err_Vars.Warnings_Detected;
   --  Number of warnings detected

   Configurable_Run_Time_Violations : Nat := 0;
   --  Count of configurable run time violations so far. This is used to
   --  suppress certain cascaded error messages when we know that we may not
   --  have fully expanded some items, due to high integrity violations (i.e.
   --  the use of constructs not permitted by the library in use, or improper
   --  constructs in No_Run_Time mode).

   Current_Error_Source_File : Source_File_Index
     renames Err_Vars.Current_Error_Source_File;
   --  Id of current messages. Used to post file name when unit changes. This
   --  is initialized to Main_Source_File at the start of a compilation, which
   --  means that no file names will be output unless there are errors in
   --  units other than the main unit. However, if the main unit has a pragma
   --  Source_Reference line, then this is initialized to No_Source_File, to
   --  force an initial reference to the real source file name.

   Raise_Exception_On_Error : Nat renames Err_Vars.Raise_Exception_On_Error;
   --  If this value is non-zero, then any attempt to generate an error
   --  message raises the exception Error_Msg_Exception, and the error message
   --  is not output. This is used for defending against junk resulting from
   --  illegalities, and also for substitution of more appropriate error
   --  messages from higher semantic levels. It is a counter so that the
   --  increment/decrement protocol nests neatly.

   Error_Msg_Exception : exception renames Err_Vars.Error_Msg_Exception;
   --  Exception raised if Raise_Exception_On_Error is true

   -----------------------------------
   -- Suppression of Error Messages --
   -----------------------------------

   --  In an effort to reduce the impact of redundant error messages, the
   --  error output routines in this package normally suppress certain
   --  classes of messages as follows:

   --    1.  Identical messages placed at the same point in the text. Such
   --        duplicate error message result for example from rescanning
   --        sections of the text that contain lexical errors. Only one of
   --        such a set of duplicate messages is output, and the rest are
   --        suppressed.

   --    2.  If more than one parser message is generated for a single source
   --        line, then only the first message is output, the remaining
   --        messages on the same line are suppressed.

   --    3.  If a message is posted on a node for which a message has been
   --        previously posted, then only the first message is retained. The
   --        Error_Posted flag is used to detect such multiple postings. Note
   --        that this only applies to semantic messages, since otherwise
   --        for parser messages, this would be a special case of case 2.

   --    4.  If a message is posted on a node whose Etype or Entity
   --        fields reference entities on which an error message has
   --        already been placed, as indicated by the Error_Posted flag
   --        being set on these entities, then the message is suppressed.

   --    5.  If a message attempts to insert an Error node, or a direct
   --        reference to the Any_Type node, then the message is suppressed.

   --    6.  Note that cases 2-5 only apply to error messages, not warning
   --        messages. Warning messages are only suppressed for case 1, and
   --        when they come from other than the main extended unit.

   --  This normal suppression action may be overridden in cases 2-5 (but not
   --  in case 1) by setting All_Errors mode, or by setting the special
   --  unconditional message insertion character (!) at the end of the message
   --  text as described below.

   ---------------------------------------------------------
   -- Error Message Text and Message Insertion Characters --
   ---------------------------------------------------------

   --  Error message text strings are composed of lower case letters, digits
   --  and the special characters space, comma, period, colon and semicolon,
   --  apostrophe and parentheses. Special insertion characters can also
   --  appear which cause the error message circuit to modify the given
   --  string as follows:

   --    Insertion character % (Percent: insert name from Names table)
   --      The character % is replaced by the text for the name specified by
   --      the Name_Id value stored in Error_Msg_Name_1. A blank precedes the
   --      name if it is preceded by a non-blank character other than left
   --      parenthesis. The name is enclosed in quotes unless manual quotation
   --      mode is set. If the Name_Id is set to No_Name, then no insertion
   --      occurs; if the Name_Id is set to Error_Name, then the string
   --      <error> is inserted. A second and third % may appear in a single
   --      message, similarly replaced by the names which are specified by the
   --      Name_Id values stored in Error_Msg_Name_2 and Error_Msg_Name_3. The
   --      names are decoded and cased according to the current identifier
   --      casing mode. Note: if a unit name ending with %b or %s is passed
   --      for this kind of insertion, this suffix is simply stripped. Use a
   --      unit name insertion ($) to process the suffix.

   --    Insertion character %% (Double percent: insert literal name)
   --      The character sequence %% acts as described above for %, except
   --      that the name is simply obtained with Get_Name_String and is not
   --      decoded or cased, it is inserted literally from the names table.
   --      A trailing %b or %s is not treated specially.

   --    Insertion character $ (Dollar: insert unit name from Names table)
   --      The character $ is treated similarly to %, except that the name is
   --      obtained from the Unit_Name_Type value in Error_Msg_Unit_1 and
   --      Error_Msg_Unit_2, as provided by Get_Unit_Name_String in package
   --      Uname. Note that this name includes the postfix (spec) or (body)
   --      strings. If this postfix is not required, use the normal %
   --      insertion for the unit name.

   --    Insertion character { (Left brace: insert file name from names table)
   --      The character { is treated similarly to %, except that the input
   --      value is a File_Name_Type value stored in Error_Msg_File_1 or
   --      Error_Msg_File_2 or Error_Msg_File_3. The value is output literally,
   --      enclosed in quotes as for %, but the case is not modified, the
   --      insertion is the exact string stored in the names table without
   --      adjusting the casing.

   --    Insertion character * (Asterisk, insert reserved word name)
   --      The insertion character * is treated exactly like % except that the
   --      resulting name is cased according to the default conventions for
   --      reserved words (see package Scans).

   --    Insertion character & (Ampersand: insert name from node)
   --      The insertion character & is treated similarly to %, except that
   --      the name is taken from the Chars field of the given node, and may
   --      refer to a child unit name, or a selected component. The casing is,
   --      if possible, taken from the original source reference, which is
   --      obtained from the Sloc field of the given node or nodes. If no Sloc
   --      is available (happens e.g. for nodes in package Standard), then the
   --      default case (see Scans spec) is used. The nodes to be used are
   --      stored in Error_Msg_Node_1, Error_Msg_Node_2. No insertion occurs
   --      for the Empty node, and the Error node results in the insertion of
   --      the characters <error>. In addition, if the special global variable
   --      Error_Msg_Qual_Level is non-zero, then the reference will include
   --      up to the given number of levels of qualification, using the scope
   --      chain.

   --    Insertion character # (Pound: insert line number reference)
   --      The character # is replaced by the string indicating the source
   --      position stored in Error_Msg_Sloc. There are three cases:
   --
   --        for package Standard:           in package Standard
   --        for locations in current file:  at line nnn:ccc
   --        for locations in other files:   at filename:nnn:ccc
   --
   --      By convention, the # insertion character is only used at the end of
   --      an error message, so the above strings only appear as the last
   --      characters of an error message. The only exceptions to this rule
   --      are that an RM reference may follow in the form (RM .....) and a
   --      right parenthesis may immediately follow the #. In the case of
   --      continued messages, # can only appear at the end of a group of
   --      continuation messsages, except that \\ messages which always start
   --      a new line end the sequence from the point of view of this rule.
   --      The idea is that for any use of -gnatj, it will still be the case
   --      that a location reference appears only at the end of a line.

   --      Note: the output of the string "at " is suppressed if the string
   --      " from" or " from " immediately precedes the insertion character #.
   --      Certain messages read better with from than at.

   --    Insertion character } (Right brace: insert type reference)
   --      The character } is replaced by a string describing the type
   --      referenced by the entity whose Id is stored in Error_Msg_Node_1.
   --      the string gives the name or description of the type, and also
   --      where appropriate the location of its declaration. Special cases
   --      like "some integer type" are handled appropriately. Only one } is
   --      allowed in a message, since there is not enough room for two (the
   --      insertion can be quite long, including a file name) In addition, if
   --      the special global variable Error_Msg_Qual_Level is non-zero, then
   --      the reference will include up to the given number of levels of
   --      qualification, using the scope chain.

   --    Insertion character @ (At: insert column number reference)
   --      The character @ is replaced by null if the RM_Column_Check mode is
   --      off (False). If the switch is on (True), then @ is replaced by the
   --      text string " in column nnn" where nnn is the decimal
   --      representation of the column number stored in Error_Msg_Col plus
   --      one (the plus one is because the number is stored 0-origin and
   --      displayed 1-origin).

   --    Insertion character ^ (Carret: insert integer value)
   --      The character ^ is replaced by the decimal conversion of the Uint
   --      value stored in Error_Msg_Uint_1, with a possible leading minus.
   --      A second ^ may occur in the message, in which case it is replaced
   --      by the decimal conversion of the Uint value in Error_Msg_Uint_2.

   --    Insertion character > (Right bracket, run time name)
   --      The character > is replaced by a string of the form (name) if
   --      Targparm scanned out a Run_Time_Name (see package Targparm for
   --      details). The name is enclosed in parentheses and output in mixed
   --      case mode (upper case after any space in the name). If no run time
   --      name is defined, this insertion character has no effect.

   --    Insertion character ! (Exclamation: unconditional message)
   --      The character ! appearing as the last character of a message makes
   --      the message unconditional which means that it is output even if it
   --      would normally be suppressed. See section above for a description
   --      of the cases in which messages are normally suppressed. Note that
   --      in the case of warnings, the meaning is that the warning should not
   --      be removed in dead code (that's the only time that the use of !
   --      has any effect for a warning).
   --
   --      Note: the presence of ! is ignored in continuation messages (i.e.
   --      messages starting with the \ insertion character). The effect of the
   --      use of ! in a parent message automatically applies to all of its
   --      continuation messages (since we clearly don't want any case in which
   --      continuations are separated from the parent message. It is allowable
   --      to put ! in continuation messages, and the usual style is to include
   --      it, since it makes it clear that the continuation is part of an
   --      unconditional message.

   --    Insertion character !! (unconditional warning)

   --      Normally warning messages issued in other than the main unit are
   --      suppressed. If the message ends with !! then this suppression is
   --      avoided. This is currently used by the Compile_Time_Warning pragma
   --      to ensure the message for a with'ed unit is output, and for warnings
   --      on ineffective back-end inlining, which is detected in units that
   --      contain subprograms to be inlined in the main program.

   --    Insertion character ? (Question: warning message)
   --      The character ? appearing anywhere in a message makes the message
   --      warning instead of a normal error message, and the text of the
   --      message will be preceded by "warning:" in the normal case. The
   --      handling of warnings if further controlled by the Warning_Mode
   --      option (-w switch), see package Opt for further details, and also by
   --      the current setting from pragma Warnings. This pragma applies only
   --      to warnings issued from the semantic phase (not the parser), but
   --      currently all relevant warnings are posted by the semantic phase
   --      anyway. Messages starting with (style) are also treated as warning
   --      messages.
   --
   --      Note: when a warning message is output, the text of the message is
   --      preceded by "warning: " in the normal case. An exception to this
   --      rule occurs when the text of the message starts with "info: " in
   --      which case this string is not prepended. This allows callers to
   --      label certain warnings as informational messages, rather than as
   --      warning messages requiring some action.
   --
   --      Note: the presence of ? is ignored in continuation messages (i.e.
   --      messages starting with the \ insertion character). The warning
   --      status of continuations is determined only by the parent message
   --      which is being continued. It is allowable to put ? in continuation
   --      messages, and the usual style is to include it, since it makes it
   --      clear that the continuation is part of a warning message.

   --    Insertion character < (Less Than: conditional warning message)
   --      The character < appearing anywhere in a message is used for a
   --      conditional error message. If Error_Msg_Warn is True, then the
   --      effect is the same as ? described above. If Error_Msg_Warn is
   --      False, then there is no effect.

   --    Insertion character A-Z (Upper case letter: Ada reserved word)
   --      If two or more upper case letters appear in the message, they are
   --      taken as an Ada reserved word, and are converted to the default
   --      case for reserved words (see Scans package spec). Surrounding
   --      quotes are added unless manual quotation mode is currently set.

   --    Insertion character ` (Backquote: set manual quotation mode)
   --      The backquote character always appears in pairs. Each backquote of
   --      the pair is replaced by a double quote character. In addition, any
   --      reserved keywords, or name insertions between these backquotes are
   --      not surrounded by the usual automatic double quotes. See the
   --      section below on manual quotation mode for further details.

   --    Insertion character ' (Quote: literal character)
   --      Precedes a character which is placed literally into the message.
   --      Used to insert characters into messages that are one of the
   --      insertion characters defined here. Also useful in inserting
   --      sequences of upper case letters (e.g. RM) which are not to be
   --      treated as keywords.

   --    Insertion character \ (Backslash: continuation message)
   --      Indicates that the message is a continuation of a message
   --      previously posted. This is used to ensure that such groups of
   --      messages are treated as a unit. The \ character must be the first
   --      character of the message text.

   --    Insertion character \\ (Two backslashes, continuation with new line)
   --      This differs from \ only in -gnatjnn mode (Error_Message_Line_Length
   --      set non-zero). This sequence forces a new line to start even when
   --      continuations are being gathered into a single message.

   --    Insertion character | (Vertical bar: non-serious error)
   --      By default, error messages (other than warning messages) are
   --      considered to be fatal error messages which prevent expansion or
   --      generation of code in the presence of the -gnatQ switch. If the
   --      insertion character | appears, the message is considered to be
   --      non-serious, and does not cause Serious_Errors_Detected to be
   --      incremented (so expansion is not prevented by such a msg).

   --    Insertion character ~ (Tilde: insert string)
   --      Indicates that Error_Msg_String (1 .. Error_Msg_Strlen) is to be
   --      inserted to replace the ~ character. The string is inserted in the
   --      literal form it appears, without any action on special characters.

   ----------------------------------------
   -- Specialization of Messages for VMS --
   ----------------------------------------

   --  Some messages mention gcc-style switch names. When using an OpenVMS
   --  host, such switch names must be converted to their corresponding VMS
   --  qualifer. The following table controls this translation. In each case
   --  the original message must contain the string "-xxx switch", where xxx
   --  is the Gname? entry from below, and this string will be replaced by
   --  "/yyy qualifier", where yyy is the corresponding Vname? entry.

   Gname1 : aliased constant String := "fno-strict-aliasing";
   Vname1 : aliased constant String := "OPTIMIZE=NO_STRICT_ALIASING";

   Gname2 : aliased constant String := "gnatX";
   Vname2 : aliased constant String := "EXTENSIONS_ALLOWED";

   Gname3 : aliased constant String := "gnatW";
   Vname3 : aliased constant String := "WIDE_CHARACTER_ENCODING";

   Gname4 : aliased constant String := "gnatf";
   Vname4 : aliased constant String := "REPORT_ERRORS=FULL";

   Gname5 : aliased constant String := "gnat05";
   Vname5 : aliased constant String := "05";

<<<<<<< HEAD
   Gname6 : aliased constant String := "gnat12";
   Vname6 : aliased constant String := "12";
=======
   Gname6 : aliased constant String := "gnat2005";
   Vname6 : aliased constant String := "2005";

   Gname7 : aliased constant String := "gnat12";
   Vname7 : aliased constant String := "12";

   Gname8 : aliased constant String := "gnat2012";
   Vname8 : aliased constant String := "2012";
>>>>>>> 155d23aa

   type Cstring_Ptr is access constant String;

   Gnames : array (Nat range <>) of Cstring_Ptr :=
              (Gname1'Access,
               Gname2'Access,
               Gname3'Access,
               Gname4'Access,
               Gname5'Access,
<<<<<<< HEAD
               Gname6'Access);
=======
               Gname6'Access,
               Gname7'Access,
               Gname8'Access);
>>>>>>> 155d23aa

   Vnames : array (Nat range <>) of Cstring_Ptr :=
              (Vname1'Access,
               Vname2'Access,
               Vname3'Access,
               Vname4'Access,
               Vname5'Access,
<<<<<<< HEAD
               Vname6'Access);
=======
               Vname6'Access,
               Vname7'Access,
               Vname8'Access);
>>>>>>> 155d23aa

   -----------------------------------------------------
   -- Global Values Used for Error Message Insertions --
   -----------------------------------------------------

   --  The following global variables are essentially additional parameters
   --  passed to the error message routine for insertion sequences described
   --  above. The reason these are passed globally is that the insertion
   --  mechanism is essentially an untyped one in which the appropriate
   --  variables are set depending on the specific insertion characters used.

   --  Note that is mandatory that the caller ensure that global variables
   --  are set before the Error_Msg call, otherwise the result is undefined.

   Error_Msg_Col : Column_Number renames Err_Vars.Error_Msg_Col;
   --  Column for @ insertion character in message

   Error_Msg_Uint_1 : Uint renames Err_Vars.Error_Msg_Uint_1;
   Error_Msg_Uint_2 : Uint renames Err_Vars.Error_Msg_Uint_2;
   --  Uint values for ^ insertion characters in message

   Error_Msg_Sloc : Source_Ptr renames Err_Vars.Error_Msg_Sloc;
   --  Source location for # insertion character in message

   Error_Msg_Name_1 : Name_Id renames Err_Vars.Error_Msg_Name_1;
   Error_Msg_Name_2 : Name_Id renames Err_Vars.Error_Msg_Name_2;
   Error_Msg_Name_3 : Name_Id renames Err_Vars.Error_Msg_Name_3;
   --  Name_Id values for % insertion characters in message

   Error_Msg_File_1 : File_Name_Type renames Err_Vars.Error_Msg_File_1;
   Error_Msg_File_2 : File_Name_Type renames Err_Vars.Error_Msg_File_2;
   Error_Msg_File_3 : File_Name_Type renames Err_Vars.Error_Msg_File_3;
   --  File_Name_Type values for { insertion characters in message

   Error_Msg_Unit_1 : Unit_Name_Type renames Err_Vars.Error_Msg_Unit_1;
   Error_Msg_Unit_2 : Unit_Name_Type renames Err_Vars.Error_Msg_Unit_2;
   --  Unit_Name_Type values for $ insertion characters in message

   Error_Msg_Node_1 : Node_Id renames Err_Vars.Error_Msg_Node_1;
   Error_Msg_Node_2 : Node_Id renames Err_Vars.Error_Msg_Node_2;
   --  Node_Id values for & insertion characters in message

   Error_Msg_Qual_Level : Int renames Err_Vars.Error_Msg_Qual_Level;
   --  Number of levels of qualification required for type name (see the
   --  description of the } insertion character. Note that this value does
   --  note get reset by any Error_Msg call, so the caller is responsible
   --  for resetting it.

   Error_Msg_Warn : Boolean renames Err_Vars.Error_Msg_Warn;
   --  Used if current message contains a < insertion character to indicate
   --  if the current message is a warning message.

   Error_Msg_String : String  renames Err_Vars.Error_Msg_String;
   Error_Msg_Strlen : Natural renames Err_Vars.Error_Msg_Strlen;
   --  Used if current message contains a ~ insertion character to indicate
   --  insertion of the string Error_Msg_String (1 .. Error_Msg_Strlen).

   -----------------------------------------------------
   -- Format of Messages and Manual Quotation Control --
   -----------------------------------------------------

   --  Messages are generally all in lower case, except for inserted names
   --  and appear in one of the following three forms:

   --    error: text
   --    warning: text

   --  The prefixes error and warning are supplied automatically (depending
   --  on the use of the ? insertion character), and the call to the error
   --  message routine supplies the text. The "error: " prefix is omitted
   --  in brief error message formats.

   --  Reserved Ada keywords in the message are in the default keyword case
   --  (determined from the given source program), surrounded by quotation
   --  marks. This is achieved by spelling the reserved word in upper case
   --  letters, which is recognized as a request for insertion of quotation
   --  marks by the error text processor. Thus for example:

   --    Error_Msg_AP ("IS expected");

   --  would result in the output of one of the following:

   --    error: "is" expected
   --    error: "IS" expected
   --    error: "Is" expected

   --  the choice between these being made by looking at the casing convention
   --  used for keywords (actually the first compilation unit keyword) in the
   --  source file.

   --  Note: a special exception is that RM is never treated as a keyword
   --  but instead is copied literally into the message, this avoids the
   --  need for writing 'R'M for all reference manual quotes.

   --  In the case of names, the default mode for the error text processor
   --  is to surround the name by quotation marks automatically. The case
   --  used for the identifier names is taken from the source program where
   --  possible, and otherwise is the default casing convention taken from
   --  the source file usage.

   --  In some cases, better control over the placement of quote marks is
   --  required. This is achieved using manual quotation mode. In this mode,
   --  one or more insertion sequences is surrounded by backquote characters.
   --  The backquote characters are output as double quote marks, and normal
   --  automatic insertion of quotes is suppressed between the double quotes.
   --  For example:

   --    Error_Msg_AP ("`END &;` expected");

   --  generates a message like

   --    error: "end Open_Scope;" expected

   --  where the node specifying the name Open_Scope has been stored in
   --  Error_Msg_Node_1 prior to the call. The great majority of error
   --  messages operates in normal quotation mode.

   --  Note: the normal automatic insertion of spaces before insertion
   --  sequences (such as those that come from & and %) is suppressed in
   --  manual quotation mode, so blanks, if needed as in the above example,
   --  must be explicitly present.

   ----------------------------
   -- Message ID Definitions --
   ----------------------------

   subtype Error_Msg_Id is Erroutc.Error_Msg_Id;
   function "=" (Left, Right : Error_Msg_Id) return Boolean
     renames Erroutc."=";
   --  A type used to represent specific error messages. Used by the clients
   --  of this package only in the context of the Get_Error_Id and
   --  Change_Error_Text subprograms.

   No_Error_Msg : constant Error_Msg_Id := Erroutc.No_Error_Msg;
   --  A constant which is different from any value returned by Get_Error_Id.
   --  Typically used by a client to indicate absense of a saved Id value.

   function Get_Msg_Id return Error_Msg_Id renames Erroutc.Get_Msg_Id;
   --  Returns the Id of the message most recently posted using one of the
   --  Error_Msg routines.

   function Get_Location (E : Error_Msg_Id) return Source_Ptr
     renames Erroutc.Get_Location;
   --  Returns the flag location of the error message with the given id E

   ------------------------
   -- List Pragmas Table --
   ------------------------

   --  When a pragma Page or pragma List is encountered by the parser, an
   --  entry is made in the following table. This table is then used to
   --  control the full listing if one is being generated. Note that the
   --  reason we do the processing in the parser is so that we get proper
   --  listing control even in syntax check only mode.

   type List_Pragma_Type is (List_On, List_Off, Page);

   type List_Pragma_Record is record
      Ptyp : List_Pragma_Type;
      Ploc : Source_Ptr;
   end record;

   --  Note: Ploc points to the terminating semicolon in the List_Off and Page
   --  cases, and to the pragma keyword for List_On. In the case of a pragma
   --  List_Off, a List_On entry is also made in the table, pointing to the
   --  pragma keyword. This ensures that, as required, a List (Off) pragma is
   --  listed even in list off mode.

   package List_Pragmas is new Table.Table (
     Table_Component_Type => List_Pragma_Record,
     Table_Index_Type     => Int,
     Table_Low_Bound      => 1,
     Table_Initial        => 50,
     Table_Increment      => 200,
     Table_Name           => "List_Pragmas");

   ---------------------------
   -- Ignore_Errors Feature --
   ---------------------------

   --  In certain cases, notably for optional subunits, the compiler operates
   --  in a mode where errors are to be ignored, and the whole unit is to be
   --  considered as not present. To implement this we provide the following
   --  flag to enable special handling, where error messages are suppressed,
   --  but the Fatal_Error flag will still be set in the normal manner.

   Ignore_Errors_Enable : Nat := 0;
   --  Triggering switch. If non-zero, then ignore errors mode is activated.
   --  This is a counter to allow convenient nesting of enable/disable.

   -----------------------
   --  CODEFIX Facility --
   -----------------------

   --  The GPS and GNATBench IDE's have a codefix facility that allows for
   --  automatic correction of a subset of the errors and warnings issued
   --  by the compiler. This is done by recognizing the text of specific
   --  messages using appropriate matching patterns.

   --  The text of such messages should not be altered without coordinating
   --  with the codefix code. All such messages are marked by a specific
   --  style of comments, as shown by the following example:

   --     Error_Msg_N -- CODEFIX
   --       (parameters ....)

   --  Any message marked with this -- CODEFIX comment should not be modified
   --  without appropriate coordination. If new messages are added which may
   --  be susceptible to automatic codefix action, they are marked using:

   ------------------------------
   -- Error Output Subprograms --
   ------------------------------

   procedure Initialize;
   --  Initializes for output of error messages. Must be called for each
   --  source file before using any of the other routines in the package.

   procedure Finalize (Last_Call : Boolean);
   --  Finalize processing of error message list. Includes processing for
   --  duplicated error messages, and other similar final adjustment of the
   --  list of error messages. Note that this procedure must be called before
   --  calling Compilation_Errors to determine if there were any errors. It
   --  is perfectly fine to call Finalize more than once, providing that the
   --  parameter Last_Call is set False for every call except the last call.

   --  This multiple call capability is used to do some processing that may
   --  generate messages. Call Finalize to eliminate duplicates and remove
   --  deleted warnings. Test for compilation errors using Compilation_Errors,
   --  then generate some more errors/warnings, call Finalize again to make
   --  sure that all duplicates in these new messages are dealt with, then
   --  finally call Output_Messages to output the final list of messages. The
   --  argument Last_Call must be set False on all calls except the last call,
   --  and must be set True on the last call (a value of True activates some
   --  processing that must only be done after all messages are posted).

   procedure Output_Messages;
   --  Output list of messages, including messages giving number of detected
   --  errors and warnings.

   procedure Error_Msg (Msg : String; Flag_Location : Source_Ptr);
   --  Output a message at specified location. Can be called from the parser
   --  or the semantic analyzer.

   procedure Error_Msg_S (Msg : String);
   --  Output a message at current scan pointer location. This routine can be
   --  called only from the parser, since it references Scan_Ptr.

   procedure Error_Msg_AP (Msg : String);
   --  Output a message just after the previous token. This routine can be
   --  called only from the parser, since it references Prev_Token_Ptr.

   procedure Error_Msg_BC (Msg : String);
   --  Output a message just before the current token. Note that the important
   --  difference between this and the previous routine is that the BC case
   --  posts a flag on the current line, whereas AP can post a flag at the
   --  end of the preceding line. This routine can be called only from the
   --  parser, since it references Token_Ptr.

   procedure Error_Msg_SC (Msg : String);
   --  Output a message at the start of the current token, unless we are at
   --  the end of file, in which case we always output the message after the
   --  last real token in the file. This routine can be called only from the
   --  parser, since it references Token_Ptr.

   procedure Error_Msg_SP (Msg : String);
   --  Output a message at the start of the previous token. This routine can
   --  be called only from the parser, since it references Prev_Token_Ptr.

   procedure Error_Msg_N (Msg : String; N : Node_Or_Entity_Id);
   --  Output a message at the Sloc of the given node. This routine can be
   --  called from the parser or the semantic analyzer, although the call from
   --  the latter is much more common (and is the most usual way of generating
   --  error messages from the analyzer). The message text may contain a
   --  single & insertion, which will reference the given node. The message is
   --  suppressed if the node N already has a message posted, or if it is a
   --  warning and warnings and N is an entity node for which warnings are
   --  suppressed.

   procedure Error_Msg_F (Msg : String; N : Node_Id);
   --  Similar to Error_Msg_N except that the message is placed on the first
   --  node of the construct N (First_Node (N)).

   procedure Error_Msg_NE
     (Msg : String;
      N   : Node_Or_Entity_Id;
      E   : Node_Or_Entity_Id);
   --  Output a message at the Sloc of the given node N, with an insertion of
   --  the name from the given entity node E. This is used by the semantic
   --  routines, where this is a common error message situation. The Msg text
   --  will contain a & or } as usual to mark the insertion point. This
   --  routine can be called from the parser or the analyzer.

   procedure Error_Msg_FE
     (Msg : String;
      N   : Node_Id;
      E   : Node_Or_Entity_Id);
   --  Same as Error_Msg_NE, except that the message is placed on the first
   --  node of the construct N (First_Node (N)).

   procedure Error_Msg_NEL
     (Msg           : String;
      N             : Node_Or_Entity_Id;
      E             : Node_Or_Entity_Id;
      Flag_Location : Source_Ptr);
   --  Exactly the same as Error_Msg_NE, except that the flag is placed at
   --  the specified Flag_Location instead of at Sloc (N).

   procedure Error_Msg_NW
     (Eflag : Boolean;
      Msg   : String;
      N     : Node_Or_Entity_Id);
   --  This routine is used for posting a message conditionally. The message
   --  is posted (with the same effect as Error_Msg_N (Msg, N) if and only
   --  if Eflag is True and if the node N is within the main extended source
   --  unit and comes from source. Typically this is a warning mode flag.
   --  This routine can only be called during semantic analysis. It may not
   --  be called during parsing.

   procedure Change_Error_Text (Error_Id : Error_Msg_Id; New_Msg : String);
   --  The error message text of the message identified by Id is replaced by
   --  the given text. This text may contain insertion characters in the
   --  usual manner, and need not be the same length as the original text.

   function First_Node (C : Node_Id) return Node_Id;
   --  Given a construct C, finds the first node in the construct, i.e. the
   --  one with the lowest Sloc value. This is useful in placing error msgs.

   function First_Sloc (N : Node_Id) return Source_Ptr;
   --  Given the node for an expression, return a source pointer value that
   --  points to the start of the first token in the expression. In the case
   --  where the expression is parenthesized, an attempt is made to include
   --  the parentheses (i.e. to return the location of the initial paren).

   procedure Purge_Messages (From : Source_Ptr; To : Source_Ptr)
     renames Erroutc.Purge_Messages;
   --  All error messages whose location is in the range From .. To (not
   --  including the end points) will be deleted from the error listing.

   procedure Remove_Warning_Messages (N : Node_Id);
   --  Remove any warning messages corresponding to the Sloc of N or any
   --  of its descendent nodes. No effect if no such warnings. Note that
   --  style messages (identified by the fact that they start with "(style)"
   --  are not removed by this call. Basically the idea behind this procedure
   --  is to remove warnings about execution conditions from known dead code.

   procedure Remove_Warning_Messages (L : List_Id);
   --  Remove warnings on all elements of a list (Calls Remove_Warning_Messages
   --  on each element of the list, see above).

   procedure Set_Ignore_Errors (To : Boolean);
   --  Following a call to this procedure with To=True, all error calls are
   --  ignored. A call with To=False restores the default treatment in which
   --  error calls are treated as usual (and as described in this spec).

   procedure Set_Warnings_Mode_Off (Loc : Source_Ptr)
     renames Erroutc.Set_Warnings_Mode_Off;
   --  Called in response to a pragma Warnings (Off) to record the source
   --  location from which warnings are to be turned off.

   procedure Set_Warnings_Mode_On (Loc : Source_Ptr)
     renames Erroutc.Set_Warnings_Mode_On;
   --  Called in response to a pragma Warnings (On) to record the source
   --  location from which warnings are to be turned back on.

   procedure Set_Specific_Warning_Off
     (Loc    : Source_Ptr;
      Msg    : String;
      Config : Boolean)
     renames Erroutc.Set_Specific_Warning_Off;
   --  This is called in response to the two argument form of pragma Warnings
   --  where the first argument is OFF, and the second argument is the prefix
   --  of a specific warning to be suppressed. The first argument is the start
   --  of the suppression range, and the second argument is the string from
   --  the pragma.

   procedure Set_Specific_Warning_On
     (Loc : Source_Ptr;
      Msg : String;
      Err : out Boolean)
     renames Erroutc.Set_Specific_Warning_On;
   --  This is called in response to the two argument form of pragma Warnings
   --  where the first argument is ON, and the second argument is the prefix
   --  of a specific warning to be suppressed. The first argument is the end
   --  of the suppression range, and the second argument is the string from
   --  the pragma. Err is set to True on return to report the error of no
   --  matching Warnings Off pragma preceding this one.

   function Compilation_Errors return Boolean;
   --  Returns true if errors have been detected, or warnings in -gnatwe
   --  (treat warnings as errors) mode. Note that it is mandatory to call
   --  Finalize before calling this routine.

   procedure Error_Msg_CRT (Feature : String; N : Node_Id);
   --  Posts a non-fatal message on node N saying that the feature identified
   --  by the Feature argument is not supported in either configurable
   --  run-time mode or no run-time mode (as appropriate). In the former case,
   --  the name of the library is output if available.

   procedure dmsg (Id : Error_Msg_Id) renames Erroutc.dmsg;
   --  Debugging routine to dump an error message

   ------------------------------------
   -- Utility Interface for Back End --
   ------------------------------------

   --  The following subprograms can be used by the back end for the purposes
   --  of concocting error messages that are not output via Errout, e.g. the
   --  messages generated by the gcc back end.

   procedure Set_Identifier_Casing
     (Identifier_Name : System.Address;
      File_Name       : System.Address);
   --  The identifier is a null terminated string that represents the name of
   --  an identifier appearing in the source program. File_Name is a null
   --  terminated string giving the corresponding file name for the identifier
   --  as obtained from the front end by the use of Full_Debug_Name to the
   --  source file referenced by the corresponding source location value. On
   --  return, the name is in Name_Buffer, null terminated with Name_Len set.
   --  This name is the identifier name as passed, cased according to the
   --  default identifier casing for the given file.

end Errout;<|MERGE_RESOLUTION|>--- conflicted
+++ resolved
@@ -373,10 +373,6 @@
    Gname5 : aliased constant String := "gnat05";
    Vname5 : aliased constant String := "05";
 
-<<<<<<< HEAD
-   Gname6 : aliased constant String := "gnat12";
-   Vname6 : aliased constant String := "12";
-=======
    Gname6 : aliased constant String := "gnat2005";
    Vname6 : aliased constant String := "2005";
 
@@ -385,7 +381,6 @@
 
    Gname8 : aliased constant String := "gnat2012";
    Vname8 : aliased constant String := "2012";
->>>>>>> 155d23aa
 
    type Cstring_Ptr is access constant String;
 
@@ -395,13 +390,9 @@
                Gname3'Access,
                Gname4'Access,
                Gname5'Access,
-<<<<<<< HEAD
-               Gname6'Access);
-=======
                Gname6'Access,
                Gname7'Access,
                Gname8'Access);
->>>>>>> 155d23aa
 
    Vnames : array (Nat range <>) of Cstring_Ptr :=
               (Vname1'Access,
@@ -409,13 +400,9 @@
                Vname3'Access,
                Vname4'Access,
                Vname5'Access,
-<<<<<<< HEAD
-               Vname6'Access);
-=======
                Vname6'Access,
                Vname7'Access,
                Vname8'Access);
->>>>>>> 155d23aa
 
    -----------------------------------------------------
    -- Global Values Used for Error Message Insertions --

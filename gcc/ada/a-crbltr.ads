--- conflicted
+++ resolved
@@ -6,15 +6,7 @@
 --                                                                          --
 --                                 S p e c                                  --
 --                                                                          --
-<<<<<<< HEAD
---          Copyright (C) 2004-2005, Free Software Foundation, Inc.         --
---                                                                          --
--- This specification is derived from the Ada Reference Manual for use with --
--- GNAT. The copyright notice above, and the license provisions that follow --
--- apply solely to the  contents of the part following the private keyword. --
-=======
 --          Copyright (C) 2004-2006, Free Software Foundation, Inc.         --
->>>>>>> f8383f28
 --                                                                          --
 -- GNAT is free software;  you can  redistribute it  and/or modify it under --
 -- terms of the  GNU General Public License as published  by the Free Soft- --

--- conflicted
+++ resolved
@@ -2204,13 +2204,7 @@
            and then
          Int (Right) <= Int (Uint_Max_Simple_Mul)
       then
-<<<<<<< HEAD
-         return
-           UI_From_Int
-             (Int (Direct_Val (Left)) * Int (Direct_Val (Right)));
-=======
          return UI_From_Int (Direct_Val (Left) * Direct_Val (Right));
->>>>>>> 155d23aa
       end if;
 
       --  Otherwise we have the general case (Algorithm M in Knuth)

--- conflicted
+++ resolved
@@ -6,11 +6,7 @@
 --                                                                          --
 --                                 B o d y                                  --
 --                                                                          --
-<<<<<<< HEAD
---          Copyright (C) 1992-2006, Free Software Foundation, Inc.         --
-=======
 --          Copyright (C) 1992-2007, Free Software Foundation, Inc.         --
->>>>>>> 60a98cce
 --                                                                          --
 -- GNAT is free software;  you can  redistribute it  and/or modify it under --
 -- terms of the  GNU General Public License as published  by the Free Soft- --
@@ -499,24 +495,7 @@
    --  Start of processing for Build_Import_Library
 
    begin
-<<<<<<< HEAD
-      --  If the library has the form lib<name>.a then the def file should be
-      --  <name>.def and the DLL to link against <name>.dll. This is a Windows
-      --  convention and we try as much as possible to follow the platform
-      --  convention.
-
-      if Lib_Filename'Length > 3
-        and then
-          Lib_Filename (Lib_Filename'First .. Lib_Filename'First + 2) = "lib"
-      then
-         Build_Import_Library
-           (Lib_Filename (Lib_Filename'First + 3 .. Lib_Filename'Last));
-      else
-         Build_Import_Library (Lib_Filename);
-      end if;
-=======
       Build_Import_Library (Lib_Filename);
->>>>>>> 60a98cce
    end Build_Import_Library;
 
    ------------------

--- conflicted
+++ resolved
@@ -6,11 +6,7 @@
 --                                                                          --
 --                                 B o d y                                  --
 --                                                                          --
-<<<<<<< HEAD
---          Copyright (C) 1992-2005 Free Software Foundation, Inc.          --
-=======
 --          Copyright (C) 1992-2006, Free Software Foundation, Inc.         --
->>>>>>> c355071f
 --                                                                          --
 -- GNAT is free software;  you can  redistribute it  and/or modify it under --
 -- terms of the  GNU General Public License as published  by the Free Soft- --

------------------------------------------------------------------------------
--                                                                          --
--                         GNAT COMPILER COMPONENTS                         --
--                                                                          --
--                    G N A T . S O C K E T S . T H I N                     --
--                                                                          --
--                                 B o d y                                  --
--                                                                          --
<<<<<<< HEAD
--                     Copyright (C) 2002-2006, AdaCore                     --
=======
--                     Copyright (C) 2002-2007, AdaCore                     --
>>>>>>> 60a98cce
--                                                                          --
-- GNAT is free software;  you can  redistribute it  and/or modify it under --
-- terms of the  GNU General Public License as published  by the Free Soft- --
-- ware  Foundation;  either version 2,  or (at your option) any later ver- --
-- sion.  GNAT is distributed in the hope that it will be useful, but WITH- --
-- OUT ANY WARRANTY;  without even the  implied warranty of MERCHANTABILITY --
-- or FITNESS FOR A PARTICULAR PURPOSE.  See the GNU General Public License --
-- for  more details.  You should have  received  a copy of the GNU General --
-- Public License  distributed with GNAT;  see file COPYING.  If not, write --
-- to  the  Free Software Foundation,  51  Franklin  Street,  Fifth  Floor, --
-- Boston, MA 02110-1301, USA.                                              --
--                                                                          --
-- As a special exception,  if other files  instantiate  generics from this --
-- unit, or you link  this unit with other files  to produce an executable, --
-- this  unit  does not  by itself cause  the resulting  executable  to  be --
-- covered  by the  GNU  General  Public  License.  This exception does not --
-- however invalidate  any other reasons why  the executable file  might be --
-- covered by the  GNU Public License.                                      --
--                                                                          --
-- GNAT was originally developed  by the GNAT team at  New York University. --
-- Extensive contributions were provided by Ada Core Technologies Inc.      --
--                                                                          --
------------------------------------------------------------------------------

--  This package provides a target dependent thin interface to the sockets
--  layer for use by the GNAT.Sockets package (g-socket.ads). This package
--  should not be directly with'ed by an applications program.

--  This version is for VxWorks

with GNAT.OS_Lib;  use GNAT.OS_Lib;
with GNAT.Task_Lock;

with Interfaces.C; use Interfaces.C;

package body GNAT.Sockets.Thin is

   Non_Blocking_Sockets : constant Fd_Set_Access :=
                            New_Socket_Set (No_Socket_Set);
   --  When this package is initialized with Process_Blocking_IO set
   --  to True, sockets are set in non-blocking mode to avoid blocking
   --  the whole process when a thread wants to perform a blocking IO
   --  operation. But the user can also set a socket in non-blocking
   --  mode by purpose. In order to make a difference between these
   --  two situations, we track the origin of non-blocking mode in
   --  Non_Blocking_Sockets. If S is in Non_Blocking_Sockets, it has
   --  been set in non-blocking mode by the user.

   Quantum : constant Duration := 0.2;
   --  When Constants.Thread_Blocking_IO is False, we set sockets in
   --  non-blocking mode and we spend a period of time Quantum between
   --  two attempts on a blocking operation.

   Unknown_System_Error : constant C.Strings.chars_ptr :=
                            C.Strings.New_String ("Unknown system error");

   -----------------------
   -- Local Subprograms --
   -----------------------

   --  All these require comments ???

   function Syscall_Accept
     (S       : C.int;
      Addr    : System.Address;
      Addrlen : not null access C.int) return C.int;
   pragma Import (C, Syscall_Accept, "accept");

   function Syscall_Connect
     (S       : C.int;
      Name    : System.Address;
      Namelen : C.int) return C.int;
   pragma Import (C, Syscall_Connect, "connect");

   function Syscall_Ioctl
     (S    : C.int;
      Req  : C.int;
      Arg  : Int_Access) return C.int;
   pragma Import (C, Syscall_Ioctl, "ioctl");

   function Syscall_Recv
     (S     : C.int;
      Msg   : System.Address;
      Len   : C.int;
      Flags : C.int) return C.int;
   pragma Import (C, Syscall_Recv, "recv");

   function Syscall_Recvfrom
     (S       : C.int;
      Msg     : System.Address;
      Len     : C.int;
      Flags   : C.int;
      From    : Sockaddr_In_Access;
      Fromlen : not null access C.int) return C.int;
   pragma Import (C, Syscall_Recvfrom, "recvfrom");

   function Syscall_Send
     (S     : C.int;
      Msg   : System.Address;
      Len   : C.int;
      Flags : C.int) return C.int;
   pragma Import (C, Syscall_Send, "send");

   function Syscall_Sendto
     (S     : C.int;
      Msg   : System.Address;
      Len   : C.int;
      Flags : C.int;
      To    : Sockaddr_In_Access;
      Tolen : C.int) return C.int;
   pragma Import (C, Syscall_Sendto, "sendto");

   function Syscall_Socket
     (Domain   : C.int;
      Typ      : C.int;
      Protocol : C.int) return C.int;
   pragma Import (C, Syscall_Socket, "socket");

   function  Non_Blocking_Socket (S : C.int) return Boolean;
   procedure Set_Non_Blocking_Socket (S : C.int; V : Boolean);

   --------------
   -- C_Accept --
   --------------

   function C_Accept
     (S       : C.int;
      Addr    : System.Address;
      Addrlen : not null access C.int) return C.int
   is
      R   : C.int;
      Val : aliased C.int := 1;

      Res : C.int;
      pragma Unreferenced (Res);

   begin
      loop
         R := Syscall_Accept (S, Addr, Addrlen);
         exit when Constants.Thread_Blocking_IO
           or else R /= Failure
           or else Non_Blocking_Socket (S)
           or else Errno /= Constants.EWOULDBLOCK;
         delay Quantum;
      end loop;

      if not Constants.Thread_Blocking_IO
        and then R /= Failure
      then
         --  A socket inherits the properties ot its server especially
         --  the FIONBIO flag. Do not use C_Ioctl as this subprogram
         --  tracks sockets set in non-blocking mode by user.

         Set_Non_Blocking_Socket (R, Non_Blocking_Socket (S));
         Res := Syscall_Ioctl (R, Constants.FIONBIO, Val'Unchecked_Access);
         --  Is it OK to ignore result ???
      end if;

      return R;
   end C_Accept;

   ---------------
   -- C_Connect --
   ---------------

   function C_Connect
     (S       : C.int;
      Name    : System.Address;
      Namelen : C.int) return C.int
   is
      Res : C.int;

   begin
      Res := Syscall_Connect (S, Name, Namelen);

      if Constants.Thread_Blocking_IO
        or else Res /= Failure
        or else Non_Blocking_Socket (S)
        or else Errno /= Constants.EINPROGRESS
      then
         return Res;
      end if;

      declare
         WSet : Fd_Set_Access;
         Now  : aliased Timeval;

      begin
         WSet := New_Socket_Set (No_Socket_Set);

         loop
            Insert_Socket_In_Set (WSet, S);
            Now := Immediat;
            Res := C_Select
              (S + 1,
               No_Fd_Set,
               WSet,
               No_Fd_Set,
               Now'Unchecked_Access);

            exit when Res > 0;

            if Res = Failure then
               Free_Socket_Set (WSet);
               return Res;
            end if;

            delay Quantum;
         end loop;

         Free_Socket_Set (WSet);
      end;

      Res := Syscall_Connect (S, Name, Namelen);

      if Res = Failure
        and then Errno = Constants.EISCONN
      then
         return Thin.Success;
      else
         return Res;
      end if;
   end C_Connect;

<<<<<<< HEAD
   ---------------------
   -- C_Gethostbyaddr --
   ---------------------

   function C_Gethostbyaddr
     (Addr : System.Address;
      Len  : C.int;
      Typ  : C.int) return Hostent_Access
   is
      pragma Warnings (Off, Len);
      pragma Warnings (Off, Typ);

      type int_Access is access int;
      function To_Pointer is
        new Unchecked_Conversion (System.Address, int_Access);

      function VxWorks_hostGetByAddr
        (Addr : C.int; Buf : System.Address) return C.int;
      pragma Import (C, VxWorks_hostGetByAddr, "hostGetByAddr");

      Host_Name : aliased C.char_array (1 .. Max_Name_Length);

   begin
      if VxWorks_hostGetByAddr (To_Pointer (Addr).all,
                                Host_Name (Host_Name'First)'Address)
           /= Constants.OK
      then
         return null;
      end if;

      In_Addr_Access_Ptr.all.all := To_In_Addr (To_Pointer (Addr).all);
      Local_Hostent.all.H_Name := C.Strings.New_Char_Array (Host_Name);

      return Local_Hostent;
   end C_Gethostbyaddr;

   ---------------------
   -- C_Gethostbyname --
   ---------------------

   function C_Gethostbyname
     (Name : C.char_array) return Hostent_Access
   is
      function VxWorks_hostGetByName
        (Name : C.char_array) return C.int;
      pragma Import (C, VxWorks_hostGetByName, "hostGetByName");

      Addr : C.int;

   begin
      Addr := VxWorks_hostGetByName (Name);
      if Addr = Constants.ERROR then
         return null;
      end if;

      In_Addr_Access_Ptr.all.all := To_In_Addr (Addr);
      Local_Hostent.all.H_Name := C.Strings.New_Char_Array (To_C (Host_Name));

      return Local_Hostent;
   end C_Gethostbyname;

   ---------------------
   -- C_Getservbyname --
   ---------------------

   function C_Getservbyname
     (Name  : C.char_array;
      Proto : C.char_array) return Servent_Access
   is
      pragma Warnings (Off, Name);
      pragma Warnings (Off, Proto);

   begin
      return null;
   end C_Getservbyname;

   ---------------------
   -- C_Getservbyport --
   ---------------------

   function C_Getservbyport
     (Port  : C.int;
      Proto : C.char_array) return Servent_Access
   is
      pragma Warnings (Off, Port);
      pragma Warnings (Off, Proto);

   begin
      return null;
   end C_Getservbyport;

=======
>>>>>>> 60a98cce
   -------------
   -- C_Ioctl --
   -------------

   function C_Ioctl
     (S    : C.int;
      Req  : C.int;
      Arg  : Int_Access) return C.int
   is
   begin
      if not Constants.Thread_Blocking_IO
        and then Req = Constants.FIONBIO
      then
         if Arg.all /= 0 then
            Set_Non_Blocking_Socket (S, True);
         end if;
      end if;

      return Syscall_Ioctl (S, Req, Arg);
   end C_Ioctl;

   ------------
   -- C_Recv --
   ------------

   function C_Recv
     (S     : C.int;
      Msg   : System.Address;
      Len   : C.int;
      Flags : C.int) return C.int
   is
      Res : C.int;

   begin
      loop
         Res := Syscall_Recv (S, Msg, Len, Flags);
         exit when Constants.Thread_Blocking_IO
           or else Res /= Failure
           or else Non_Blocking_Socket (S)
           or else Errno /= Constants.EWOULDBLOCK;
         delay Quantum;
      end loop;

      return Res;
   end C_Recv;

   ----------------
   -- C_Recvfrom --
   ----------------

   function C_Recvfrom
     (S       : C.int;
      Msg     : System.Address;
      Len     : C.int;
      Flags   : C.int;
      From    : Sockaddr_In_Access;
      Fromlen : not null access C.int) return C.int
   is
      Res : C.int;

   begin
      loop
         Res := Syscall_Recvfrom (S, Msg, Len, Flags, From, Fromlen);
         exit when Constants.Thread_Blocking_IO
           or else Res /= Failure
           or else Non_Blocking_Socket (S)
           or else Errno /= Constants.EWOULDBLOCK;
         delay Quantum;
      end loop;

      return Res;
   end C_Recvfrom;

   ------------
   -- C_Send --
   ------------

   function C_Send
     (S     : C.int;
      Msg   : System.Address;
      Len   : C.int;
      Flags : C.int) return C.int
   is
      Res : C.int;

   begin
      loop
         Res := Syscall_Send (S, Msg, Len, Flags);
         exit when Constants.Thread_Blocking_IO
           or else Res /= Failure
           or else Non_Blocking_Socket (S)
           or else Errno /= Constants.EWOULDBLOCK;
         delay Quantum;
      end loop;

      return Res;
   end C_Send;

   --------------
   -- C_Sendto --
   --------------

   function C_Sendto
     (S     : C.int;
      Msg   : System.Address;
      Len   : C.int;
      Flags : C.int;
      To    : Sockaddr_In_Access;
      Tolen : C.int) return C.int
   is
      Res : C.int;

   begin
      loop
         Res := Syscall_Sendto (S, Msg, Len, Flags, To, Tolen);
         exit when Constants.Thread_Blocking_IO
           or else Res /= Failure
           or else Non_Blocking_Socket (S)
           or else Errno /= Constants.EWOULDBLOCK;
         delay Quantum;
      end loop;

      return Res;
   end C_Sendto;

   --------------
   -- C_Socket --
   --------------

   function C_Socket
     (Domain   : C.int;
      Typ      : C.int;
      Protocol : C.int) return C.int
   is
      R   : C.int;
      Val : aliased C.int := 1;

      Res : C.int;
      pragma Unreferenced (Res);

   begin
      R := Syscall_Socket (Domain, Typ, Protocol);

      if not Constants.Thread_Blocking_IO
        and then R /= Failure
      then
         --  Do not use C_Ioctl as this subprogram tracks sockets set
         --  in non-blocking mode by user.

         Res := Syscall_Ioctl (R, Constants.FIONBIO, Val'Unchecked_Access);
         --  Is it OK to ignore result ???
         Set_Non_Blocking_Socket (R, False);
      end if;

      return R;
   end C_Socket;

   --------------
   -- Finalize --
   --------------

   procedure Finalize is
   begin
      null;
   end Finalize;

   -------------------------
   -- Host_Error_Messages --
   -------------------------

   package body Host_Error_Messages is separate;

   ----------------
   -- Initialize --
   ----------------

   procedure Initialize is
   begin
      null;
   end Initialize;

   -------------------------
   -- Non_Blocking_Socket --
   -------------------------

   function Non_Blocking_Socket (S : C.int) return Boolean is
      R : Boolean;
   begin
      Task_Lock.Lock;
      R := (Is_Socket_In_Set (Non_Blocking_Sockets, S) /= 0);
      Task_Lock.Unlock;
      return R;
   end Non_Blocking_Socket;

   -----------------
   -- Set_Address --
   -----------------

   procedure Set_Address
     (Sin     : Sockaddr_In_Access;
      Address : In_Addr)
   is
   begin
      Sin.Sin_Addr := Address;
   end Set_Address;

   ----------------
   -- Set_Family --
   ----------------

   procedure Set_Family
     (Sin    : Sockaddr_In_Access;
      Family : C.int)
   is
   begin
      Sin.Sin_Family := C.unsigned_char (Family);
   end Set_Family;

   ----------------
   -- Set_Length --
   ----------------

   procedure Set_Length
     (Sin : Sockaddr_In_Access;
      Len : C.int)
   is
   begin
      Sin.Sin_Length := C.unsigned_char (Len);
   end Set_Length;

   -----------------------------
   -- Set_Non_Blocking_Socket --
   -----------------------------

   procedure Set_Non_Blocking_Socket (S : C.int; V : Boolean) is
   begin
      Task_Lock.Lock;
      if V then
         Insert_Socket_In_Set (Non_Blocking_Sockets, S);
      else
         Remove_Socket_From_Set (Non_Blocking_Sockets, S);
      end if;

      Task_Lock.Unlock;
   end Set_Non_Blocking_Socket;

   --------------
   -- Set_Port --
   --------------

   procedure Set_Port
     (Sin  : Sockaddr_In_Access;
      Port : C.unsigned_short)
   is
   begin
      Sin.Sin_Port   := Port;
   end Set_Port;

   --------------------
   -- Signalling_Fds --
   --------------------

   package body Signalling_Fds is separate;

   --------------------------
   -- Socket_Error_Message --
   --------------------------

   function Socket_Error_Message
     (Errno : Integer) return C.Strings.chars_ptr
   is
      use type Interfaces.C.Strings.chars_ptr;

      C_Msg : C.Strings.chars_ptr;

   begin
      C_Msg := C_Strerror (C.int (Errno));

      if C_Msg = C.Strings.Null_Ptr then
         return Unknown_System_Error;

      else
         return C_Msg;
      end if;
   end Socket_Error_Message;

end GNAT.Sockets.Thin;<|MERGE_RESOLUTION|>--- conflicted
+++ resolved
@@ -6,11 +6,7 @@
 --                                                                          --
 --                                 B o d y                                  --
 --                                                                          --
-<<<<<<< HEAD
---                     Copyright (C) 2002-2006, AdaCore                     --
-=======
 --                     Copyright (C) 2002-2007, AdaCore                     --
->>>>>>> 60a98cce
 --                                                                          --
 -- GNAT is free software;  you can  redistribute it  and/or modify it under --
 -- terms of the  GNU General Public License as published  by the Free Soft- --
@@ -235,100 +231,6 @@
       end if;
    end C_Connect;
 
-<<<<<<< HEAD
-   ---------------------
-   -- C_Gethostbyaddr --
-   ---------------------
-
-   function C_Gethostbyaddr
-     (Addr : System.Address;
-      Len  : C.int;
-      Typ  : C.int) return Hostent_Access
-   is
-      pragma Warnings (Off, Len);
-      pragma Warnings (Off, Typ);
-
-      type int_Access is access int;
-      function To_Pointer is
-        new Unchecked_Conversion (System.Address, int_Access);
-
-      function VxWorks_hostGetByAddr
-        (Addr : C.int; Buf : System.Address) return C.int;
-      pragma Import (C, VxWorks_hostGetByAddr, "hostGetByAddr");
-
-      Host_Name : aliased C.char_array (1 .. Max_Name_Length);
-
-   begin
-      if VxWorks_hostGetByAddr (To_Pointer (Addr).all,
-                                Host_Name (Host_Name'First)'Address)
-           /= Constants.OK
-      then
-         return null;
-      end if;
-
-      In_Addr_Access_Ptr.all.all := To_In_Addr (To_Pointer (Addr).all);
-      Local_Hostent.all.H_Name := C.Strings.New_Char_Array (Host_Name);
-
-      return Local_Hostent;
-   end C_Gethostbyaddr;
-
-   ---------------------
-   -- C_Gethostbyname --
-   ---------------------
-
-   function C_Gethostbyname
-     (Name : C.char_array) return Hostent_Access
-   is
-      function VxWorks_hostGetByName
-        (Name : C.char_array) return C.int;
-      pragma Import (C, VxWorks_hostGetByName, "hostGetByName");
-
-      Addr : C.int;
-
-   begin
-      Addr := VxWorks_hostGetByName (Name);
-      if Addr = Constants.ERROR then
-         return null;
-      end if;
-
-      In_Addr_Access_Ptr.all.all := To_In_Addr (Addr);
-      Local_Hostent.all.H_Name := C.Strings.New_Char_Array (To_C (Host_Name));
-
-      return Local_Hostent;
-   end C_Gethostbyname;
-
-   ---------------------
-   -- C_Getservbyname --
-   ---------------------
-
-   function C_Getservbyname
-     (Name  : C.char_array;
-      Proto : C.char_array) return Servent_Access
-   is
-      pragma Warnings (Off, Name);
-      pragma Warnings (Off, Proto);
-
-   begin
-      return null;
-   end C_Getservbyname;
-
-   ---------------------
-   -- C_Getservbyport --
-   ---------------------
-
-   function C_Getservbyport
-     (Port  : C.int;
-      Proto : C.char_array) return Servent_Access
-   is
-      pragma Warnings (Off, Port);
-      pragma Warnings (Off, Proto);
-
-   begin
-      return null;
-   end C_Getservbyport;
-
-=======
->>>>>>> 60a98cce
    -------------
    -- C_Ioctl --
    -------------

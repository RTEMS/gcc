--- conflicted
+++ resolved
@@ -67,11 +67,7 @@
    --  Controls debugging printouts for Walk_Library_Items
 
    Outer_Generic_Scope : Entity_Id := Empty;
-<<<<<<< HEAD
-   --  Global reference to the outer scope that is generic. In a non- generic
-=======
    --  Global reference to the outer scope that is generic. In a non-generic
->>>>>>> 03d20231
    --  context, it is empty. At the moment, it is only used for avoiding
    --  freezing of external references in generics.
 
@@ -646,10 +642,7 @@
            N_Access_Function_Definition             |
            N_Access_Procedure_Definition            |
            N_Access_To_Object_Definition            |
-<<<<<<< HEAD
-=======
            N_Aspect_Specification                   |
->>>>>>> 03d20231
            N_Case_Expression_Alternative            |
            N_Case_Statement_Alternative             |
            N_Compilation_Unit_Aux                   |
@@ -1469,29 +1462,18 @@
          end if;
 
          --  Do analysis, and then append the compilation unit onto the
-<<<<<<< HEAD
-         --  Comp_Unit_List, if appropriate. This is done after analysis, so
-         --  if this unit depends on some others, they have already been
-         --  appended. We ignore bodies, except for the main unit itself. We
-         --  have also to guard against ill-formed subunits that have an
-         --  improper context.
-=======
          --  Comp_Unit_List, if appropriate. This is done after analysis,
          --  so if this unit depends on some others, they have already been
          --  appended. We ignore bodies, except for the main unit itself, and
          --  for subprogram bodies that act as specs. We have also to guard
          --  against ill-formed subunits that have an improper context.
->>>>>>> 03d20231
 
          Do_Analyze;
 
          if Present (Comp_Unit)
            and then Nkind (Unit (Comp_Unit)) in N_Proper_Body
-<<<<<<< HEAD
-=======
            and then (Nkind (Unit (Comp_Unit)) /= N_Subprogram_Body
                        or else not Acts_As_Spec (Comp_Unit))
->>>>>>> 03d20231
            and then not In_Extended_Main_Source_Unit (Comp_Unit)
          then
             null;
@@ -1566,8 +1548,6 @@
       --  This is needed because the spec of the main unit may appear in the
       --  context of some other unit. We do not want this to force processing
       --  of the main body before all other units have been processed.
-<<<<<<< HEAD
-=======
       --
       --  Another circularity pattern occurs when the main unit is a child unit
       --  and the body of an ancestor has a with-clause of the main unit or on
@@ -1584,7 +1564,6 @@
       --  a with_clause on a child, which of course has an implicit with on its
       --  parent. It's OK to traverse the child body if the main spec has been
       --  processed, otherwise we also have a circularity to avoid.
->>>>>>> 03d20231
 
       procedure Do_Action (CU : Node_Id; Item : Node_Id);
       --  Calls Action, with some validity checks
@@ -1605,8 +1584,6 @@
       --  is processed wherever it appears in the list of units, while the body
       --  is processed as the last unit in the list.
 
-<<<<<<< HEAD
-=======
       ---------------------
       -- Depends_On_Main --
       ---------------------
@@ -1640,7 +1617,6 @@
          return False;
       end Depends_On_Main;
 
->>>>>>> 03d20231
       ---------------
       -- Do_Action --
       ---------------
@@ -1815,10 +1791,7 @@
       procedure Do_Unit_And_Dependents (CU : Node_Id; Item : Node_Id) is
          Unit_Num  : constant Unit_Number_Type := Get_Cunit_Unit_Number (CU);
          Child     : Node_Id;
-<<<<<<< HEAD
-=======
          Body_U    : Unit_Number_Type;
->>>>>>> 03d20231
          Parent_CU : Node_Id;
 
          procedure Do_Withed_Units is new Walk_Withs (Do_Withed_Unit);
@@ -1830,11 +1803,7 @@
 
             Do_Withed_Units (CU, Include_Limited => False);
 
-<<<<<<< HEAD
-            --  Process the unit if it is a spec or the the main unit, if it
-=======
             --  Process the unit if it is a spec or the main unit, if it
->>>>>>> 03d20231
             --  has no previous spec or we have done all other units.
 
             if not Nkind_In (Item, N_Package_Body, N_Subprogram_Body)
@@ -1851,16 +1820,11 @@
                   if CU = Library_Unit (Main_CU) then
                      Process_Bodies_In_Context (CU);
 
-<<<<<<< HEAD
-                     --  If main is a child unit, examine context of parent
-                     --  units to see if they include instantiated units.
-=======
                      --  If main is a child unit, examine parent unit contexts
                      --  to see if they include instantiated units. Also, if
                      --  the parent itself is an instance, process its body
                      --  because it may contain subprograms that are called
                      --  in the main unit.
->>>>>>> 03d20231
 
                      if Is_Child_Unit (Cunit_Entity (Main_Unit)) then
                         Child := Cunit_Entity (Main_Unit);
@@ -1869,8 +1833,6 @@
                              Cunit
                                (Get_Cunit_Entity_Unit_Number (Scope (Child)));
                            Process_Bodies_In_Context (Parent_CU);
-<<<<<<< HEAD
-=======
 
                            if Nkind (Unit (Parent_CU)) = N_Package_Body
                              and then
@@ -1885,7 +1847,6 @@
                               Done (Body_U) := True;
                            end if;
 
->>>>>>> 03d20231
                            Child := Scope (Child);
                         end loop;
                      end if;
@@ -1910,49 +1871,6 @@
 
          procedure Do_Withed_Units is new Walk_Withs (Do_Withed_Unit);
 
-<<<<<<< HEAD
-         function Depends_On_Main (CU : Node_Id) return Boolean;
-         --  The body of a unit that is withed by the spec of the main unit
-         --  may in turn have a with_clause on that spec. In that case do not
-         --  traverse the body, to prevent loops. It can also happen that the
-         --  main body as a with_clause on a child, which of course has an
-         --  implicit with on its parent. It's ok to traverse the child body
-         --  if the main spec has been processed, otherwise we also have a
-         --  circularity to avoid.
-
-         ---------------------
-         -- Depends_On_Main --
-         ---------------------
-
-         function Depends_On_Main (CU : Node_Id) return Boolean is
-            CL : Node_Id;
-
-         begin
-            CL := First (Context_Items (CU));
-
-            --  Problem does not arise with main subprograms.
-
-            if Nkind (Unit (Main_CU)) /= N_Package_Body then
-               return False;
-            end if;
-
-            while Present (CL) loop
-               if Nkind (CL) = N_With_Clause
-                 and then Library_Unit (CL) = Library_Unit (Main_CU)
-                 and then
-                   not Done (Get_Cunit_Unit_Number (Library_Unit (CL)))
-               then
-                  return True;
-               end if;
-
-               Next (CL);
-            end loop;
-
-            return False;
-         end Depends_On_Main;
-
-=======
->>>>>>> 03d20231
       --  Start of processing for Process_Bodies_In_Context
 
       begin
@@ -1964,12 +1882,8 @@
 
                --  If we are processing the spec of the main unit, load bodies
                --  only if the with_clause indicates that it forced the loading
-<<<<<<< HEAD
-               --  of the body for a generic instantiation.
-=======
                --  of the body for a generic instantiation. Note that bodies of
                --  parents that are instances have been loaded already.
->>>>>>> 03d20231
 
                if Present (Body_CU)
                  and then Body_CU /= Cunit (Main_Unit)
@@ -2037,14 +1951,9 @@
       Cur := First_Elmt (Comp_Unit_List);
       while Present (Cur) loop
          declare
-<<<<<<< HEAD
-            CU : constant Node_Id := Node (Cur);
-            N  : constant Node_Id := Unit (CU);
-=======
             CU  : constant Node_Id := Node (Cur);
             N   : constant Node_Id := Unit (CU);
             Par : Entity_Id;
->>>>>>> 03d20231
 
          begin
             pragma Assert (Nkind (CU) = N_Compilation_Unit);
@@ -2060,12 +1969,6 @@
                --  a package, the original file carries the body, and the spec
                --  appears as a later entry in the units list.
 
-<<<<<<< HEAD
-               --  Otherwise Bodies appear in the list only because of inlining
-               --  or instantiations, and they are processed only if relevant
-               --  to the main unit. The main unit itself is processed
-               --  separately after all other specs.
-=======
                --  Otherwise bodies appear in the list only because of inlining
                --  or instantiations, and they are processed only if relevant.
                --  The flag Withed_Body on a context clause indicates that a
@@ -2076,7 +1979,6 @@
 
                --  The main unit itself is processed separately after all other
                --  specs, and relevant bodies are examined in Process_Main.
->>>>>>> 03d20231
 
                when N_Subprogram_Body =>
                   if Acts_As_Spec (N) then
@@ -2094,12 +1996,6 @@
                         Unit (Library_Unit (Main_CU)));
                   end if;
 
-<<<<<<< HEAD
-               --  It's a spec, process it, and the units it depends on
-
-               when others =>
-                  Do_Unit_And_Dependents (CU, N);
-=======
                   --  It's a spec, process it, and the units it depends on,
                   --  unless it is a descendent of the main unit.  This can
                   --  happen when the body of a parent depends on some other
@@ -2120,7 +2016,6 @@
                   if Par /= Cunit_Entity (Main_Unit) then
                      Do_Unit_And_Dependents (CU, N);
                   end if;
->>>>>>> 03d20231
             end case;
          end;
 
@@ -2133,24 +2028,12 @@
       if not Done (Main_Unit) then
          Do_Main := True;
 
-<<<<<<< HEAD
-         declare
-=======
          Process_Main : declare
->>>>>>> 03d20231
             Parent_CU : Node_Id;
             Body_CU   : Node_Id;
             Body_U    : Unit_Number_Type;
             Child     : Entity_Id;
 
-<<<<<<< HEAD
-         begin
-            Process_Bodies_In_Context (Main_CU);
-
-            --  If the main unit is a child unit, parent bodies may be present
-            --  because they export instances or inlined subprograms. Check for
-            --  presence of these, which are not present in context clauses.
-=======
             function Is_Subunit_Of_Main (U : Node_Id) return Boolean;
             --  If the main unit has subunits, their context may include
             --  bodies that are needed in the body of main. We must examine
@@ -2192,7 +2075,6 @@
             --  Note that if the parents are instances, their bodies have been
             --  processed before the main spec, because they may be needed
             --  therein, so the following loop only affects non-instances.
->>>>>>> 03d20231
 
             if Is_Child_Unit (Cunit_Entity (Main_Unit)) then
                Child := Cunit_Entity (Main_Unit);
@@ -2203,10 +2085,7 @@
 
                   if Present (Body_CU)
                     and then not Seen (Get_Cunit_Unit_Number (Body_CU))
-<<<<<<< HEAD
-=======
                     and then not Depends_On_Main (Body_CU)
->>>>>>> 03d20231
                   then
                      Body_U := Get_Cunit_Unit_Number (Body_CU);
                      Seen (Body_U) := True;
@@ -2220,11 +2099,7 @@
 
             Do_Action (Main_CU, Unit (Main_CU));
             Done (Main_Unit) := True;
-<<<<<<< HEAD
-         end;
-=======
          end Process_Main;
->>>>>>> 03d20231
       end if;
 
       if Debug_Unit_Walk then
@@ -2321,11 +2196,8 @@
       pragma Assert (Nkind (CU) = N_Compilation_Unit);
 
       Context_Item : Node_Id;
-<<<<<<< HEAD
-=======
       Lib_Unit     : Node_Id;
       Body_CU      : Node_Id;
->>>>>>> 03d20231
 
    begin
       Context_Item := First (Context_Items (CU));
@@ -2334,9 +2206,6 @@
            and then (Include_Limited
                      or else not Limited_Present (Context_Item))
          then
-<<<<<<< HEAD
-            Action (Library_Unit (Context_Item));
-=======
             Lib_Unit := Library_Unit (Context_Item);
             Action (Lib_Unit);
 
@@ -2363,7 +2232,6 @@
                   Action (Body_CU);
                end if;
             end if;
->>>>>>> 03d20231
          end if;
 
          Context_Item := Next (Context_Item);

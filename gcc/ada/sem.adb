--- conflicted
+++ resolved
@@ -1267,8 +1267,6 @@
    begin
       Compiler_State   := Analyzing;
       Current_Sem_Unit := Get_Cunit_Unit_Number (Comp_Unit);
-<<<<<<< HEAD
-=======
 
       --  Compile predefined units with GNAT_Mode set to True, to properly
       --  process the categorization stuff. However, do not set set GNAT_Mode
@@ -1284,7 +1282,6 @@
           or else Is_Predefined_File_Name
                     (Unit_File_Name (Current_Sem_Unit),
                      Renamings_Included => False);
->>>>>>> 8c044a9c
 
       if Generic_Main then
          Expander_Mode_Save_And_Set (False);

--- conflicted
+++ resolved
@@ -7,11 +7,7 @@
 --                                  B o d y                                 --
 --                                                                          --
 --             Copyright (C) 1991-1994, Florida State University            --
-<<<<<<< HEAD
---                     Copyright (C) 1995-2006, AdaCore                     --
-=======
 --                     Copyright (C) 1995-2007, AdaCore                     --
->>>>>>> 751ff693
 --                                                                          --
 -- GNARL is free software; you can  redistribute it  and/or modify it under --
 -- terms of the  GNU General Public License as published  by the Free Soft- --
@@ -36,11 +32,7 @@
 --                                                                          --
 ------------------------------------------------------------------------------
 
-<<<<<<< HEAD
-with Unchecked_Conversion;
-=======
 with Ada.Unchecked_Conversion;
->>>>>>> 751ff693
 
 package body Ada.Interrupts is
 

--- conflicted
+++ resolved
@@ -302,11 +302,7 @@
 
          --  Include Wide_Wide_Character in Ada 2005 mode
 
-<<<<<<< HEAD
-         if Ada_Version >= Ada_05 then
-=======
          if Ada_Version >= Ada_2005 then
->>>>>>> 03d20231
             Error_Msg_N ("\\possible interpretation: Wide_Wide_Character!", C);
          end if;
 
@@ -1206,15 +1202,9 @@
       type Kind_Test is access function (E : Entity_Id) return Boolean;
 
       function Operand_Type_In_Scope (S : Entity_Id) return Boolean;
-<<<<<<< HEAD
-      --  If the operand is not universal, and the operator is given by a
-      --  expanded name, verify that the operand has an interpretation with
-      --  a type defined in the given scope of the operator.
-=======
       --  If the operand is not universal, and the operator is given by an
       --  expanded name, verify that the operand has an interpretation with a
       --  type defined in the given scope of the operator.
->>>>>>> 03d20231
 
       function Type_In_P (Test : Kind_Test) return Entity_Id;
       --  Find a type of the given class in package Pack that contains the
@@ -1354,11 +1344,7 @@
 
       --  A final wrinkle is the multiplication operator for fixed point types,
       --  which is defined in Standard only, and not in the scope of the
-<<<<<<< HEAD
-      --  fixed_point type itself.
-=======
       --  fixed point type itself.
->>>>>>> 03d20231
 
       if Nkind (Name (N)) = N_Expanded_Name then
          Pack := Entity (Prefix (Name (N)));
@@ -1386,11 +1372,7 @@
                Error := True;
             end if;
 
-<<<<<<< HEAD
-         --  Ada 2005, AI-420: Predefined equality on Universal_Access is
-=======
          --  Ada 2005 AI-420: Predefined equality on Universal_Access is
->>>>>>> 03d20231
          --  available.
 
          elsif Ada_Version >= Ada_2005
@@ -3358,17 +3340,10 @@
                   --  both directions, and thus both component types must be
                   --  aliased, or neither (4.6 (8)).
 
-<<<<<<< HEAD
-                     --  The additional rule 4.6 (24.9.2) seems unduly
-                     --  restrictive: the privacy requirement should not apply
-                     --  to generic types, and should be checked in an
-                     --  instance. ARG query is in order ???
-=======
                   --  The extra rule in 4.6 (24.9.2) seems unduly restrictive:
                   --  the privacy requirement should not apply to generic
                   --  types, and should be checked in an instance. ARG query
                   --  is in order ???
->>>>>>> 03d20231
 
                   if Has_Aliased_Components (Etype (Expression (A))) /=
                      Has_Aliased_Components (Etype (F))
@@ -3580,19 +3555,10 @@
             A_Typ := Etype (A);
             F_Typ := Etype (F);
 
-<<<<<<< HEAD
-            --  Save actual for subsequent check on order dependence,
-            --  and indicate whether actual is modifiable. For AI05-0144
-
-            --  Save_Actual (A,
-            --    Ekind (F) /= E_In_Parameter or else Is_Access_Type (F_Typ));
-            --  Why is this code commented out ???
-=======
             --  Save actual for subsequent check on order dependence, and
             --  indicate whether actual is modifiable. For AI05-0144-2.
 
             Save_Actual (A, Ekind (F) /= E_In_Parameter);
->>>>>>> 03d20231
 
             --  For mode IN, if actual is an entity, and the type of the formal
             --  has warnings suppressed, then we reset Never_Set_In_Source for
@@ -3706,8 +3672,6 @@
             --  any analysis. More thought required about this ???
 
             if Ekind_In (F, E_In_Parameter, E_In_Out_Parameter) then
-<<<<<<< HEAD
-=======
 
                --  Apply predicate checks, unless this is a call to the
                --  predicate check function itself, which would cause an
@@ -3721,7 +3685,6 @@
 
                --  Apply required constraint checks
 
->>>>>>> 03d20231
                if Is_Scalar_Type (Etype (A)) then
                   Apply_Scalar_Range_Check (A, F_Typ);
 
@@ -4922,11 +4885,7 @@
                --  expander does, so we match its logic here).
 
                --  The second case is mod where either operand can be negative.
-<<<<<<< HEAD
-               --  In this case, the back end has to generate additonal tests.
-=======
                --  In this case, the back end has to generate additional tests.
->>>>>>> 03d20231
 
                if (Nkind (N) = N_Op_Rem and then (LNeg and RNeg))
                     or else
@@ -5623,11 +5582,7 @@
       then
          Generate_Reference (Nam, Subp, 'R');
 
-<<<<<<< HEAD
-      --  Normal case, not a dispatching call
-=======
       --  Normal case, not a dispatching call. Generate a call reference.
->>>>>>> 03d20231
 
       else
          Generate_Reference (Nam, Subp, 's');
@@ -5650,8 +5605,6 @@
          Check_Potentially_Blocking_Operation (N);
       end if;
 
-<<<<<<< HEAD
-=======
       --  A call to Ada.Real_Time.Timing_Events.Set_Handler violates
       --  restriction No_Relative_Delay (AI-0211).
 
@@ -5659,7 +5612,6 @@
          Check_Restriction (No_Relative_Delay, N);
       end if;
 
->>>>>>> 03d20231
       --  Issue an error for a call to an eliminated subprogram. We skip this
       --  in a spec expression, e.g. a call in a default parameter value, since
       --  we are not really doing a call at this time. That's important because
@@ -5809,20 +5761,7 @@
       Set_Etype (N, Base_Type (Typ));
       Generate_Reference (T, N, ' ');
 
-<<<<<<< HEAD
-      if T /= Any_Type then
-         if T = Any_String    or else
-            T = Any_Composite or else
-            T = Any_Character
-         then
-            if T = Any_Character then
-               Ambiguous_Character (L);
-            else
-               Error_Msg_N ("ambiguous operands for comparison", N);
-            end if;
-=======
       --  Skip remaining processing if already set to Any_Type
->>>>>>> 03d20231
 
       if T = Any_Type then
          return;
@@ -5837,17 +5776,7 @@
          if T = Any_Character then
             Ambiguous_Character (L);
          else
-<<<<<<< HEAD
-            Resolve (L, T);
-            Resolve (R, T);
-            Check_Unset_Reference (L);
-            Check_Unset_Reference (R);
-            Generate_Operator_Reference (N, T);
-            Check_Low_Bound_Tested (N);
-            Eval_Relational_Op (N);
-=======
             Error_Msg_N ("ambiguous operands for comparison", N);
->>>>>>> 03d20231
          end if;
 
          Set_Etype (N, Any_Type);
@@ -6042,14 +5971,7 @@
          Set_Entity_With_Style_Check (N, E);
          Eval_Entity_Name (N);
 
-<<<<<<< HEAD
-      --  Allow use of subtype only if it is a concurrent type where we are
-      --  currently inside the body. This will eventually be expanded into a
-      --  call to Self (for tasks) or _object (for protected objects). Any
-      --  other use of a subtype is invalid.
-=======
       --  Case of subtype name appearing as an operand in expression
->>>>>>> 03d20231
 
       elsif Is_Type (E) then
 
@@ -6248,7 +6170,6 @@
          --  Entry call to an entry (or entry family) in the current task. This
          --  is legal even though the task will deadlock. Rewrite as call to
          --  current task.
-<<<<<<< HEAD
 
          --  This can also be a call to an entry in an enclosing task. If this
          --  is a single task, we have to retrieve its name, because the scope
@@ -6256,15 +6177,6 @@
          --  task is a task type, the identity of the task is given by its own
          --  self variable.
 
-=======
-
-         --  This can also be a call to an entry in an enclosing task. If this
-         --  is a single task, we have to retrieve its name, because the scope
-         --  of the entry is the task type, not the object. If the enclosing
-         --  task is a task type, the identity of the task is given by its own
-         --  self variable.
-
->>>>>>> 03d20231
          --  Finally this can be a requeue on an entry of the same task or
          --  protected object.
 
@@ -6509,13 +6421,10 @@
 
       Resolve_Actuals (N, Nam);
 
-<<<<<<< HEAD
-=======
       --  Create a call reference to the entry
 
       Generate_Reference (Nam, Entry_Name, 's');
 
->>>>>>> 03d20231
       if Ekind_In (Nam, E_Entry, E_Entry_Family) then
          Check_Potentially_Blocking_Operation (N);
       end if;
@@ -7324,11 +7233,7 @@
       --      end Test;
 
       --  In this case we have nothing else to do. The membership test will be
-<<<<<<< HEAD
-      --  done at run-time.
-=======
       --  done at run time.
->>>>>>> 03d20231
 
       elsif Ada_Version >= Ada_2005
         and then Is_Class_Wide_Type (Etype (L))
@@ -8345,11 +8250,8 @@
       R     : constant Node_Id   := Right_Opnd (N);
 
    begin
-      --  Why are the calls to Check_Order_Dependence commented out ???
       Resolve (L, B_Typ);
-      --  Check_Order_Dependence;   --  For AI05-0144
       Resolve (R, B_Typ);
-      --  Check_Order_Dependence;   --  For AI05-0144
 
       --  Check for issuing warning for always False assert/check, this happens
       --  when assertions are turned off, in which case the pragma Assert/Check
@@ -8393,11 +8295,7 @@
                      --  the Sloc of the expression, not the original pragma.
 
                      Error_Msg_N
-<<<<<<< HEAD
-                       ("?assertion would fail at run-time!",
-=======
                        ("?assertion would fail at run time!",
->>>>>>> 03d20231
                         Expression
                           (First (Pragma_Argument_Associations (Orig))));
                   end if;
@@ -8423,11 +8321,7 @@
                      null;
                   else
                      Error_Msg_N
-<<<<<<< HEAD
-                       ("?check would fail at run-time!",
-=======
                        ("?check would fail at run time!",
->>>>>>> 03d20231
                         Expression
                           (Last (Pragma_Argument_Associations (Orig))));
                   end if;
@@ -8588,18 +8482,6 @@
             --  if Ada.Tags is already loaded to avoid the addition of an
             --  undesired dependence on such run-time unit.
 
-<<<<<<< HEAD
-           and then
-             (not Tagged_Type_Expansion
-               or else not
-                 (RTU_Loaded (Ada_Tags)
-                   and then Nkind (Prefix (N)) = N_Selected_Component
-                   and then Present (Entity (Selector_Name (Prefix (N))))
-                   and then Entity (Selector_Name (Prefix (N))) =
-                                         RTE_Record_Component (RE_Prims_Ptr)))
-         then
-            Apply_Range_Check (Drange, Etype (Index));
-=======
             if not Tagged_Type_Expansion
               or else not
                 (RTU_Loaded (Ada_Tags)
@@ -8610,7 +8492,6 @@
             then
                Apply_Range_Check (Drange, Etype (Index));
             end if;
->>>>>>> 03d20231
          end if;
       end if;
 
@@ -9068,14 +8949,6 @@
             Orig_T := Etype (Parent (N));
          end if;
 
-<<<<<<< HEAD
-         if Is_Entity_Name (Orig_N)
-           and then
-             (Etype (Entity (Orig_N)) = Orig_T
-                or else
-                  (Ekind (Entity (Orig_N)) = E_Loop_Parameter
-                    and then Covers (Orig_T, Etype (Entity (Orig_N)))))
-=======
          --  If we have an entity name, then give the warning if the entity
          --  is the right type, or if it is a loop parameter covered by the
          --  original type (that's needed because loop parameters have an
@@ -9091,7 +8964,6 @@
            --  If not an entity, then type of expression must match
 
            or else Etype (Orig_N) = Orig_T
->>>>>>> 03d20231
          then
             --  One more check, do not give warning if the analyzed conversion
             --  has an expression with non-static bounds, and the bounds of the
@@ -9104,15 +8976,6 @@
             then
                null;
 
-<<<<<<< HEAD
-            --  Here we give the redundant conversion warning
-
-            else
-               Error_Msg_Node_2 := Orig_T;
-               Error_Msg_NE -- CODEFIX
-                 ("?redundant conversion, & is of type &!",
-                  N, Entity (Orig_N));
-=======
             --  Finally, if this type conversion occurs in a context that
             --  requires a prefix, and the expression is a qualified expression
             --  then the type conversion is not redundant, because a qualified
@@ -9150,7 +9013,6 @@
                     ("?redundant conversion, expression is of type&!",
                      N, Orig_T);
                end if;
->>>>>>> 03d20231
             end if;
          end if;
       end if;
@@ -9557,14 +9419,8 @@
 
       elsif Ekind (Op) = E_Function and then Is_Intrinsic_Subprogram (Op) then
 
-<<<<<<< HEAD
-         --  Operator renames a user-defined operator of the same name. Use
-         --  the original operator in the node, which is the one that Gigi
-         --  knows about.
-=======
          --  Operator renames a user-defined operator of the same name. Use the
          --  original operator in the node, which is the one Gigi knows about.
->>>>>>> 03d20231
 
          Set_Entity (N, Op);
          Set_Is_Overloaded (N, False);
@@ -9612,13 +9468,8 @@
          Index_Subtype := Create_Itype (Subtype_Kind (Ekind (Index_Type)), N);
 
          --  Take a new copy of Drange (where bounds have been rewritten to
-<<<<<<< HEAD
-         --  reference side-effect-vree names). Using a separate tree ensures
-         --  that further expansion (e.g while rewriting a slice assignment
-=======
          --  reference side-effect-free names). Using a separate tree ensures
          --  that further expansion (e.g. while rewriting a slice assignment
->>>>>>> 03d20231
          --  into a FOR loop) does not attempt to remove side effects on the
          --  bounds again (which would cause the bounds in the index subtype
          --  definition to refer to temporaries before they are defined) (the

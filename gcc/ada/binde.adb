------------------------------------------------------------------------------
--                                                                          --
--                         GNAT COMPILER COMPONENTS                         --
--                                                                          --
--                                B I N D E                                 --
--                                                                          --
--                                 B o d y                                  --
--                                                                          --
<<<<<<< HEAD
--          Copyright (C) 1992-2006, Free Software Foundation, Inc.         --
=======
--          Copyright (C) 1992-2007, Free Software Foundation, Inc.         --
>>>>>>> 60a98cce
--                                                                          --
-- GNAT is free software;  you can  redistribute it  and/or modify it under --
-- terms of the  GNU General Public License as published  by the Free Soft- --
-- ware  Foundation;  either version 2,  or (at your option) any later ver- --
-- sion.  GNAT is distributed in the hope that it will be useful, but WITH- --
-- OUT ANY WARRANTY;  without even the  implied warranty of MERCHANTABILITY --
-- or FITNESS FOR A PARTICULAR PURPOSE.  See the GNU General Public License --
-- for  more details.  You should have  received  a copy of the GNU General --
-- Public License  distributed with GNAT;  see file COPYING.  If not, write --
-- to  the  Free Software Foundation,  51  Franklin  Street,  Fifth  Floor, --
-- Boston, MA 02110-1301, USA.                                              --
--                                                                          --
-- GNAT was originally developed  by the GNAT team at  New York University. --
-- Extensive contributions were provided by Ada Core Technologies Inc.      --
--                                                                          --
------------------------------------------------------------------------------

with Binderr;  use Binderr;
with Butil;    use Butil;
with Debug;    use Debug;
with Fname;    use Fname;
with Namet;    use Namet;
with Opt;      use Opt;
with Osint;
with Output;   use Output;
with Targparm; use Targparm;

with System.Case_Util; use System.Case_Util;

package body Binde is

   --  The following data structures are used to represent the graph that is
   --  used to determine the elaboration order (using a topological sort).

   --  The following structures are used to record successors. If A is a
   --  successor of B in this table, it means that A must be elaborated
   --  before B is elaborated.

   type Successor_Id is new Nat;
   --  Identification of single successor entry

   No_Successor : constant Successor_Id := 0;
   --  Used to indicate end of list of successors

   type Elab_All_Id is new Nat;
   --  Identification of Elab_All entry link

   No_Elab_All_Link : constant Elab_All_Id := 0;
   --  Used to indicate end of list

   --  Succ_Reason indicates the reason for a particular elaboration link

   type Succ_Reason is
     (Withed,
      --  After directly with's Before, so the spec of Before must be
      --  elaborated before After is elaborated.

      Elab,
      --  After directly mentions Before in a pragma Elaborate, so the
      --  body of Before must be elaborate before After is elaborated.

      Elab_All,
      --  After either mentions Before directly in a pragma Elaborate_All,
      --  or mentions a third unit, X, which itself requires that Before be
      --  elaborated before unit X is elaborated. The Elab_All_Link list
      --  traces the dependencies in the latter case.

      Elab_All_Desirable,
      --  This is just like Elab_All, except that the elaborate all was not
      --  explicitly present in the source, but rather was created by the
      --  front end, which decided that it was "desirable".

      Elab_Desirable,
      --  This is just like Elab, except that the elaborate was not
      --  explicitly present in the source, but rather was created by the
      --  front end, which decided that it was "desirable".

      Spec_First);
      --  After is a body, and Before is the corresponding spec

   --  Successor_Link contains the information for one link

   type Successor_Link is record
      Before : Unit_Id;
      --  Predecessor unit

      After : Unit_Id;
      --  Successor unit

      Next : Successor_Id;
      --  Next successor on this list

      Reason : Succ_Reason;
      --  Reason for this link

      Elab_Body : Boolean;
      --  Set True if this link is needed for the special Elaborate_Body
      --  processing described below.

      Reason_Unit : Unit_Id;
      --  For Reason = Elab, or Elab_All or Elab_Desirable, records the unit
      --  containing the pragma leading to the link.

      Elab_All_Link : Elab_All_Id;
      --  If Reason = Elab_All or Elab_Desirable, then this points to the
      --  first elment in a list of Elab_All entries that record the with
      --  chain leading resulting in this particular dependency.

   end record;

   --  Note on handling of Elaborate_Body. Basically, if we have a pragma
   --  Elaborate_Body in a unit, it means that the spec and body have to
   --  be handled as a single entity from the point of view of determining
   --  an elaboration order. What we do is to essentially remove the body
   --  from consideration completely, and transfer all its links (other
   --  than the spec link) to the spec. Then when then the spec gets chosen,
   --  we choose the body right afterwards. We mark the links that get moved
   --  from the body to the spec by setting their Elab_Body flag True, so
   --  that we can understand what is going on!

   Succ_First : constant := 1;

   package Succ is new Table.Table (
     Table_Component_Type => Successor_Link,
     Table_Index_Type     => Successor_Id,
     Table_Low_Bound      => Succ_First,
     Table_Initial        => 500,
     Table_Increment      => 200,
     Table_Name           => "Succ");

   --  For the case of Elaborate_All, the following table is used to record
   --  chains of with relationships that lead to the Elab_All link. These
   --  are used solely for diagnostic purposes

   type Elab_All_Entry is record
      Needed_By : Unit_Name_Type;
      --  Name of unit from which referencing unit was with'ed or otherwise
      --  needed as a result of Elaborate_All or Elaborate_Desirable.

      Next_Elab : Elab_All_Id;
      --  Link to next entry on chain (No_Elab_All_Link marks end of list)
   end record;

   package Elab_All_Entries is new Table.Table (
     Table_Component_Type => Elab_All_Entry,
     Table_Index_Type     => Elab_All_Id,
     Table_Low_Bound      => 1,
     Table_Initial        => 2000,
     Table_Increment      => 200,
     Table_Name           => "Elab_All_Entries");

   --  A Unit_Node record is built for each active unit

   type Unit_Node_Record is record

      Successors : Successor_Id;
      --  Pointer to list of links for successor nodes

      Num_Pred : Int;
      --  Number of predecessors for this unit. Normally non-negative, but
      --  can go negative in the case of units chosen by the diagnose error
      --  procedure (when cycles are being removed from the graph).

      Nextnp : Unit_Id;
      --  Forward pointer for list of units with no predecessors

      Elab_Order : Nat;
      --  Position in elaboration order (zero = not placed yet)

      Visited : Boolean;
      --  Used in computing transitive closure for elaborate all and
      --  also in locating cycles and paths in the diagnose routines.

      Elab_Position : Natural;
      --  Initialized to zero. Set non-zero when a unit is chosen and
      --  placed in the elaboration order. The value represents the
      --  ordinal position in the elaboration order.

   end record;

   package UNR is new Table.Table (
     Table_Component_Type => Unit_Node_Record,
     Table_Index_Type     => Unit_Id,
     Table_Low_Bound      => First_Unit_Entry,
     Table_Initial        => 500,
     Table_Increment      => 200,
     Table_Name           => "UNR");

   No_Pred : Unit_Id;
   --  Head of list of items with no predecessors

   Num_Left : Int;
   --  Number of entries not yet dealt with

   Cur_Unit : Unit_Id;
   --  Current unit, set by Gather_Dependencies, and picked up in Build_Link
   --  to set the Reason_Unit field of the created dependency link.

   Num_Chosen : Natural := 0;
   --  Number of units chosen in the elaboration order so far

   -----------------------
   -- Local Subprograms --
   -----------------------

   function Better_Choice (U1, U2 : Unit_Id) return Boolean;
   --  U1 and U2 are both permitted candidates for selection as the next unit
   --  to be elaborated. This function determines whether U1 is a better choice
   --  than U2, i.e. should be elaborated in preference to U2, based on a set
   --  of heuristics that establish a friendly and predictable order (see body
   --  for details). The result is True if U1 is a better choice than U2, and
   --  False if it is a worse choice, or there is no preference between them.

   procedure Build_Link
     (Before : Unit_Id;
      After  : Unit_Id;
      R      : Succ_Reason;
      Ea_Id  : Elab_All_Id := No_Elab_All_Link);
   --  Establish a successor link, Before must be elaborated before After,
   --  and the reason for the link is R. Ea_Id is the contents to be placed
   --  in the Elab_All_Link of the entry.

   procedure Choose (Chosen : Unit_Id);
   --  Chosen is the next entry chosen in the elaboration order. This
   --  procedure updates all data structures appropriately.

   function Corresponding_Body (U : Unit_Id) return Unit_Id;
   pragma Inline (Corresponding_Body);
   --  Given a unit which is a spec for which there is a separate body,
   --  return the unit id of the body. It is an error to call this routine
   --  with a unit that is not a spec, or which does not have a separate body.

   function Corresponding_Spec (U : Unit_Id) return Unit_Id;
   pragma Inline (Corresponding_Spec);
   --  Given a unit which is a body for which there is a separate spec,
   --  return the unit id of the spec. It is an error to call this routine
   --  with a unit that is not a body, or which does not have a separate spec.

   procedure Diagnose_Elaboration_Problem;
   --  Called when no elaboration order can be found. Outputs an appropriate
   --  diagnosis of the problem, and then abandons the bind.

   procedure Elab_All_Links
     (Before : Unit_Id;
      After  : Unit_Id;
      Reason : Succ_Reason;
      Link   : Elab_All_Id);
   --  Used to compute the transitive closure of elaboration links for an
   --  Elaborate_All pragma (Reason = Elab_All) or for an indication of
   --  Elaborate_All_Desirable (Reason = Elab_All_Desirable). Unit After has
   --  a pragma Elaborate_All or the front end has determined that a reference
   --  probably requires Elaborate_All is required, and unit Before must be
   --  previously elaborated. First a link is built making sure that unit
   --  Before is elaborated before After, then a recursive call ensures that
   --  we also build links for any units needed by Before (i.e. these units
   --  must/should also be elaborated before After). Link is used to build
   --  a chain of Elab_All_Entries to explain the reason for a link. The
   --  value passed is the chain so far.

   procedure Elab_Error_Msg (S : Successor_Id);
   --  Given a successor link, outputs an error message of the form
   --  "$ must be elaborated before $ ..." where ... is the reason.

   procedure Gather_Dependencies;
   --  Compute dependencies, building the Succ and UNR tables

   function Is_Body_Unit (U : Unit_Id) return Boolean;
   pragma Inline (Is_Body_Unit);
   --  Determines if given unit is a body

   function Is_Waiting_Body (U : Unit_Id) return Boolean;
   pragma Inline (Is_Waiting_Body);
   --  Determines if U is a waiting body, defined as a body which has
   --  not been elaborated, but whose spec has been elaborated.

   function Make_Elab_Entry
     (Unam : Unit_Name_Type;
      Link : Elab_All_Id) return Elab_All_Id;
   --  Make an Elab_All_Entries table entry with the given Unam and Link

   function Unit_Id_Of (Uname : Unit_Name_Type) return Unit_Id;
   --  This function uses the Info field set in the names table to obtain
   --  the unit Id of a unit, given its name id value.

   function Worse_Choice (U1, U2 : Unit_Id) return Boolean;
   --  This is like Better_Choice, and has the same interface, but returns
   --  true if U1 is a worse choice than U2 in the sense of the -h (horrible
   --  elaboration order) switch. We still have to obey Ada rules, so it is
   --  not quite the direct inverse of Better_Choice.

   procedure Write_Dependencies;
   --  Write out dependencies (called only if appropriate option is set)

   procedure Write_Elab_All_Chain (S : Successor_Id);
   --  If the reason for the link S is Elaborate_All or Elaborate_Desirable,
   --  then this routine will output the "needed by" explanation chain.

   -------------------
   -- Better_Choice --
   -------------------

   function Better_Choice (U1, U2 : Unit_Id) return Boolean is
      UT1 : Unit_Record renames Units.Table (U1);
      UT2 : Unit_Record renames Units.Table (U2);

   begin
      if Debug_Flag_B then
         Write_Str ("Better_Choice (");
         Write_Unit_Name (UT1.Uname);
         Write_Str (", ");
         Write_Unit_Name (UT2.Uname);
         Write_Line (")");
      end if;

      --  Note: the checks here are applied in sequence, and the ordering is
      --  significant (i.e. the more important criteria are applied first).

      --  Prefer a waiting body to any other case

      if Is_Waiting_Body (U1) and not Is_Waiting_Body (U2) then
         if Debug_Flag_B then
            Write_Line ("  True: u1 is waiting body, u2 is not");
         end if;

         return True;

      elsif Is_Waiting_Body (U2) and not Is_Waiting_Body (U1) then
         if Debug_Flag_B then
            Write_Line ("  False: u2 is waiting body, u1 is not");
         end if;

         return False;

      --  Prefer a predefined unit to a non-predefined unit

      elsif UT1.Predefined and not UT2.Predefined then
         if Debug_Flag_B then
            Write_Line ("  True: u1 is predefined, u2 is not");
         end if;

         return True;

      elsif UT2.Predefined and not UT1.Predefined then
         if Debug_Flag_B then
            Write_Line ("  False: u2 is predefined, u1 is not");
         end if;

         return False;

      --  Prefer an internal unit to a non-internal unit

      elsif UT1.Internal and not UT2.Internal then
         if Debug_Flag_B then
            Write_Line ("  True: u1 is internal, u2 is not");
         end if;
         return True;

      elsif UT2.Internal and not UT1.Internal then
         if Debug_Flag_B then
            Write_Line ("  False: u2 is internal, u1 is not");
         end if;

         return False;

      --  Prefer a body to a spec

      elsif Is_Body_Unit (U1) and not Is_Body_Unit (U2) then
         if Debug_Flag_B then
            Write_Line ("  True: u1 is body, u2 is not");
         end if;

         return True;

      elsif Is_Body_Unit (U2) and not Is_Body_Unit (U1) then
         if Debug_Flag_B then
            Write_Line ("  False: u2 is body, u1 is not");
         end if;

         return False;

      --  If both are waiting bodies, then prefer the one whose spec is
      --  more recently elaborated. Consider the following:

      --     spec of A
      --     spec of B
      --     body of A or B?

      --  The normal waiting body preference would have placed the body of
      --  A before the spec of B if it could. Since it could not, there it
      --  must be the case that A depends on B. It is therefore a good idea
      --  to put the body of B first.

      elsif Is_Waiting_Body (U1) and then Is_Waiting_Body (U2) then
         declare
            Result : constant Boolean :=
                       UNR.Table (Corresponding_Spec (U1)).Elab_Position >
                       UNR.Table (Corresponding_Spec (U2)).Elab_Position;
         begin
            if Debug_Flag_B then
               if Result then
                  Write_Line ("  True: based on waiting body elab positions");
               else
                  Write_Line ("  False: based on waiting body elab positions");
               end if;
            end if;

            return Result;
         end;
      end if;

      --  Remaining choice rules are disabled by Debug flag -do

      if not Debug_Flag_O then

         --  The following deal with the case of specs which have been marked
         --  as Elaborate_Body_Desirable. We generally want to delay these
         --  specs as long as possible, so that the bodies have a better chance
         --  of being elaborated closer to the specs.

         --  If we have two units, one of which is a spec for which this flag
         --  is set, and the other is not, we prefer to delay the spec for
         --  which the flag is set.

         if not UT1.Elaborate_Body_Desirable
           and then UT2.Elaborate_Body_Desirable
         then
            if Debug_Flag_B then
               Write_Line ("  True: u1 is elab body desirable, u2 is not");
            end if;

            return True;

         elsif not UT2.Elaborate_Body_Desirable
           and then UT1.Elaborate_Body_Desirable
         then
            if Debug_Flag_B then
               Write_Line ("  False: u1 is elab body desirable, u2 is not");
            end if;

            return False;

            --  If we have two specs that are both marked as Elaborate_Body
            --  desirable, we prefer the one whose body is nearer to being able
            --  to be elaborated, based on the Num_Pred count. This helps to
            --  ensure bodies are as close to specs as possible.

         elsif UT1.Elaborate_Body_Desirable
           and then UT2.Elaborate_Body_Desirable
         then
            declare
               Result : constant Boolean :=
                          UNR.Table (Corresponding_Body (U1)).Num_Pred <
                          UNR.Table (Corresponding_Body (U2)).Num_Pred;
            begin
               if Debug_Flag_B then
                  if Result then
                     Write_Line ("  True based on Num_Pred compare");
                  else
                     Write_Line ("  False based on Num_Pred compare");
                  end if;
               end if;

               return Result;
            end;
         end if;
<<<<<<< HEAD
      end if;

      --  If we fall through, it means that no preference rule applies, so we
      --  use alphabetical order to at least give a deterministic result.

      if Debug_Flag_B then
         Write_Line ("  choose on alpha order");
      end if;

=======
      end if;

      --  If we fall through, it means that no preference rule applies, so we
      --  use alphabetical order to at least give a deterministic result.

      if Debug_Flag_B then
         Write_Line ("  choose on alpha order");
      end if;

>>>>>>> 60a98cce
      return Uname_Less (UT1.Uname, UT2.Uname);
   end Better_Choice;

   ----------------
   -- Build_Link --
   ----------------

   procedure Build_Link
     (Before : Unit_Id;
      After  : Unit_Id;
      R      : Succ_Reason;
      Ea_Id  : Elab_All_Id := No_Elab_All_Link)
   is
      Cspec : Unit_Id;

   begin
      Succ.Increment_Last;
      Succ.Table (Succ.Last).Before          := Before;
      Succ.Table (Succ.Last).Next            := UNR.Table (Before).Successors;
      UNR.Table (Before).Successors          := Succ.Last;
      Succ.Table (Succ.Last).Reason          := R;
      Succ.Table (Succ.Last).Reason_Unit     := Cur_Unit;
      Succ.Table (Succ.Last).Elab_All_Link   := Ea_Id;

      --  Deal with special Elab_Body case. If the After of this link is
      --  a body whose spec has Elaborate_All set, and this is not the link
      --  directly from the body to the spec, then we make the After of the
      --  link reference its spec instead, marking the link appropriately.

      if Units.Table (After).Utype = Is_Body then
         Cspec := Corresponding_Spec (After);

         if Units.Table (Cspec).Elaborate_Body
           and then Cspec /= Before
         then
            Succ.Table (Succ.Last).After     := Cspec;
            Succ.Table (Succ.Last).Elab_Body := True;
            UNR.Table (Cspec).Num_Pred       := UNR.Table (Cspec).Num_Pred + 1;
            return;
         end if;
      end if;

      --  Fall through on normal case

      Succ.Table (Succ.Last).After           := After;
      Succ.Table (Succ.Last).Elab_Body       := False;
      UNR.Table (After).Num_Pred             := UNR.Table (After).Num_Pred + 1;
   end Build_Link;

   ------------
   -- Choose --
   ------------

   procedure Choose (Chosen : Unit_Id) is
      S : Successor_Id;
      U : Unit_Id;

   begin
      if Debug_Flag_C then
         Write_Str ("Choosing Unit ");
         Write_Unit_Name (Units.Table (Chosen).Uname);
         Write_Eol;
      end if;

      --  Add to elaboration order. Note that units having no elaboration
      --  code are not treated specially yet. The special casing of this
      --  is in Bindgen, where Gen_Elab_Calls skips over them. Meanwhile
      --  we need them here, because the object file list is also driven
      --  by the contents of the Elab_Order table.

      Elab_Order.Increment_Last;
      Elab_Order.Table (Elab_Order.Last) := Chosen;

      --  Remove from No_Pred list. This is a little inefficient and may
      --  be we should doubly link the list, but it will do for now!

      if No_Pred = Chosen then
         No_Pred := UNR.Table (Chosen).Nextnp;

      else
         --  Note that we just ignore the situation where it does not
         --  appear in the No_Pred list, this happens in calls from the
         --  Diagnose_Elaboration_Problem routine, where cycles are being
         --  removed arbitrarily from the graph.

         U := No_Pred;
         while U /= No_Unit_Id loop
            if UNR.Table (U).Nextnp = Chosen then
               UNR.Table (U).Nextnp := UNR.Table (Chosen).Nextnp;
               exit;
            end if;

            U := UNR.Table (U).Nextnp;
         end loop;
      end if;

      --  For all successors, decrement the number of predecessors, and
      --  if it becomes zero, then add to no predecessor list.

      S := UNR.Table (Chosen).Successors;
      while S /= No_Successor loop
         U := Succ.Table (S).After;
         UNR.Table (U).Num_Pred := UNR.Table (U).Num_Pred - 1;

         if Debug_Flag_N then
            Write_Str ("  decrementing Num_Pred for unit ");
            Write_Unit_Name (Units.Table (U).Uname);
            Write_Str (" new value = ");
            Write_Int (Int (UNR.Table (U).Num_Pred));
            Write_Eol;
         end if;

         if UNR.Table (U).Num_Pred = 0 then
            UNR.Table (U).Nextnp := No_Pred;
            No_Pred := U;
         end if;

         S := Succ.Table (S).Next;
      end loop;

      --  All done, adjust number of units left count and set elaboration pos

      Num_Left := Num_Left - 1;
      Num_Chosen := Num_Chosen + 1;
      UNR.Table (Chosen).Elab_Position := Num_Chosen;
      Units.Table (Chosen).Elab_Position := Num_Chosen;

      --  If we just chose a spec with Elaborate_Body set, then we
      --  must immediately elaborate the body, before any other units.

      if Units.Table (Chosen).Elaborate_Body then

         --  If the unit is a spec only, then there is no body. This is a bit
         --  odd given that Elaborate_Body is here, but it is valid in an
         --  RCI unit, where we only have the interface in the stub bind.

         if Units.Table (Chosen).Utype = Is_Spec_Only
           and then Units.Table (Chosen).RCI
         then
            null;
         else
            Choose (Corresponding_Body (Chosen));
         end if;
      end if;
   end Choose;

   ------------------------
   -- Corresponding_Body --
   ------------------------

   --  Currently if the body and spec are separate, then they appear as
   --  two separate units in the same ALI file, with the body appearing
   --  first and the spec appearing second.

   function Corresponding_Body (U : Unit_Id) return Unit_Id is
   begin
      pragma Assert (Units.Table (U).Utype = Is_Spec);
      return U - 1;
   end Corresponding_Body;

   ------------------------
   -- Corresponding_Spec --
   ------------------------

   --  Currently if the body and spec are separate, then they appear as
   --  two separate units in the same ALI file, with the body appearing
   --  first and the spec appearing second.

   function Corresponding_Spec (U : Unit_Id) return Unit_Id is
   begin
      pragma Assert (Units.Table (U).Utype = Is_Body);
      return U + 1;
   end Corresponding_Spec;

   ----------------------------------
   -- Diagnose_Elaboration_Problem --
   ----------------------------------

   procedure Diagnose_Elaboration_Problem is

      function Find_Path (Ufrom, Uto : Unit_Id; ML : Nat) return Boolean;
      --  Recursive routine used to find a path from node Ufrom to node Uto.
      --  If a path exists, returns True and outputs an appropriate set of
      --  error messages giving the path. Also calls Choose for each of the
      --  nodes so that they get removed from the remaining set. There are
      --  two cases of calls, either Ufrom = Uto for an attempt to find a
      --  cycle, or Ufrom is a spec and Uto the corresponding body for the
      --  case of an unsatisfiable Elaborate_Body pragma. ML is the minimum
      --  acceptable length for a path.

      ---------------
      -- Find_Path --
      ---------------

      function Find_Path (Ufrom, Uto : Unit_Id; ML : Nat) return Boolean is

         function Find_Link (U : Unit_Id; PL : Nat) return Boolean;
         --  This is the inner recursive routine, it determines if a path
         --  exists from U to Uto, and if so returns True and outputs the
         --  appropriate set of error messages. PL is the path length

         ---------------
         -- Find_Link --
         ---------------

         function Find_Link (U : Unit_Id; PL : Nat) return Boolean is
            S : Successor_Id;

         begin
            --  Recursion ends if we are at terminating node and the path
            --  is sufficiently long, generate error message and return True.

            if U = Uto and then PL >= ML then
               Choose (U);
               return True;

            --  All done if already visited, otherwise mark as visited

            elsif UNR.Table (U).Visited then
               return False;

            --  Otherwise mark as visited and look at all successors

            else
               UNR.Table (U).Visited := True;

               S := UNR.Table (U).Successors;
               while S /= No_Successor loop
                  if Find_Link (Succ.Table (S).After, PL + 1) then
                     Elab_Error_Msg (S);
                     Choose (U);
                     return True;
                  end if;

                  S := Succ.Table (S).Next;
               end loop;

               --  Falling through means this does not lead to a path

               return False;
            end if;
         end Find_Link;

      --  Start of processing for Find_Path

      begin
         --  Initialize all non-chosen nodes to not visisted yet

         for U in Units.First .. Units.Last loop
            UNR.Table (U).Visited := UNR.Table (U).Elab_Position /= 0;
         end loop;

         --  Now try to find the path

         return Find_Link (Ufrom, 0);
      end Find_Path;

   --  Start of processing for Diagnose_Elaboration_Error

   begin
      Set_Standard_Error;

      --  Output state of things if debug flag N set

      if Debug_Flag_N then
         declare
            NP : Int;

         begin
            Write_Eol;
            Write_Eol;
            Write_Str ("Diagnose_Elaboration_Problem called");
            Write_Eol;
            Write_Str ("List of remaining unchosen units and predecessors");
            Write_Eol;

            for U in Units.First .. Units.Last loop
               if UNR.Table (U).Elab_Position = 0 then
                  NP := UNR.Table (U).Num_Pred;
                  Write_Eol;
                  Write_Str ("  Unchosen unit: #");
                  Write_Int (Int (U));
                  Write_Str ("  ");
                  Write_Unit_Name (Units.Table (U).Uname);
                  Write_Str (" (Num_Pred = ");
                  Write_Int (NP);
                  Write_Char (')');
                  Write_Eol;

                  if NP = 0 then
                     if Units.Table (U).Elaborate_Body then
                        Write_Str
                          ("    (not chosen because of Elaborate_Body)");
                        Write_Eol;
                     else
                        Write_Str ("  ****************** why not chosen?");
                        Write_Eol;
                     end if;
                  end if;

                  --  Search links list to find unchosen predecessors

                  for S in Succ.First .. Succ.Last loop
                     declare
                        SL : Successor_Link renames Succ.Table (S);

                     begin
                        if SL.After = U
                          and then UNR.Table (SL.Before).Elab_Position = 0
                        then
                           Write_Str ("    unchosen predecessor: #");
                           Write_Int (Int (SL.Before));
                           Write_Str ("  ");
                           Write_Unit_Name (Units.Table (SL.Before).Uname);
                           Write_Eol;
                           NP := NP - 1;
                        end if;
                     end;
                  end loop;

                  if NP /= 0 then
                     Write_Str ("  **************** Num_Pred value wrong!");
                     Write_Eol;
                  end if;
               end if;
            end loop;
         end;
      end if;

      --  Output the header for the error, and manually increment the
      --  error count. We are using Error_Msg_Output rather than Error_Msg
      --  here for two reasons:

      --    This is really only one error, not one for each line
      --    We want this output on standard output since it is voluminous

      --  But we do need to deal with the error count manually in this case

      Errors_Detected := Errors_Detected + 1;
      Error_Msg_Output ("elaboration circularity detected", Info => False);

      --  Try to find cycles starting with any of the remaining nodes that have
      --  not yet been chosen. There must be at least one (there is some reason
      --  we are being called!)

      for U in Units.First .. Units.Last loop
         if UNR.Table (U).Elab_Position = 0 then
            if Find_Path (U, U, 1) then
               raise Unrecoverable_Error;
            end if;
         end if;
      end loop;

      --  We should never get here, since we were called for some reason,
      --  and we should have found and eliminated at least one bad path.

      raise Program_Error;
   end Diagnose_Elaboration_Problem;

   --------------------
   -- Elab_All_Links --
   --------------------

   procedure Elab_All_Links
     (Before : Unit_Id;
      After  : Unit_Id;
      Reason : Succ_Reason;
      Link   : Elab_All_Id)
   is
   begin
      if UNR.Table (Before).Visited then
         return;
      end if;

      --  Build the direct link for Before

      UNR.Table (Before).Visited := True;
      Build_Link (Before, After, Reason, Link);

      --  Process all units with'ed by Before recursively

      for W in
        Units.Table (Before).First_With .. Units.Table (Before).Last_With
      loop
         --  Skip if this with is an interface to a stand-alone library.
         --  Skip also if no ALI file for this WITH, happens for language
         --  defined generics while bootstrapping the compiler (see body of
         --  Lib.Writ.Write_With_Lines).

         if not Withs.Table (W).SAL_Interface
           and then Withs.Table (W).Afile /= No_File
         then
            declare
               Info : constant Int :=
                        Get_Name_Table_Info
                          (Withs.Table (W).Uname);

            begin
               --  If the unit is unknown, for some unknown reason, fail
               --  graciously explaining that the unit is unknown. Without
               --  this check, gnatbind will crash in Unit_Id_Of.

               if Info = 0 or else Unit_Id (Info) = No_Unit_Id then
                  declare
                     Withed       : String :=
                                      Get_Name_String (Withs.Table (W).Uname);
                     Last_Withed  : Natural := Withed'Last;
                     Withing      : String :=
                                      Get_Name_String
                                        (Units.Table (Before).Uname);
                     Last_Withing : Natural := Withing'Last;
                     Spec_Body    : String  := " (Spec)";

                  begin
                     To_Mixed (Withed);
                     To_Mixed (Withing);

                     if Last_Withed > 2 and then
                       Withed (Last_Withed - 1) = '%'
                     then
                        Last_Withed := Last_Withed - 2;
                     end if;

                     if Last_Withing > 2 and then
                       Withing (Last_Withing - 1) = '%'
                     then
                        Last_Withing := Last_Withing - 2;
                     end if;

                     if Units.Table (Before).Utype = Is_Body or else
                       Units.Table (Before).Utype = Is_Body_Only
                     then
                        Spec_Body := " (Body)";
                     end if;

                     Osint.Fail
                       ("could not find unit ",
                        Withed (Withed'First .. Last_Withed) & " needed by " &
                        Withing (Withing'First .. Last_Withing) & Spec_Body);
                  end;
               end if;

               Elab_All_Links
                 (Unit_Id_Of (Withs.Table (W).Uname),
                  After,
                  Reason,
                  Make_Elab_Entry (Withs.Table (W).Uname, Link));
            end;
         end if;
      end loop;

      --  Process corresponding body, if there is one

      if Units.Table (Before).Utype = Is_Spec then
         Elab_All_Links
           (Corresponding_Body (Before),
            After, Reason,
            Make_Elab_Entry
              (Units.Table (Corresponding_Body (Before)).Uname, Link));
      end if;
   end Elab_All_Links;

   --------------------
   -- Elab_Error_Msg --
   --------------------

   procedure Elab_Error_Msg (S : Successor_Id) is
      SL : Successor_Link renames Succ.Table (S);

   begin
      --  Nothing to do if internal unit involved and no -da flag

      if not Debug_Flag_A
        and then
          (Is_Internal_File_Name (Units.Table (SL.Before).Sfile)
            or else
           Is_Internal_File_Name (Units.Table (SL.After).Sfile))
      then
         return;
      end if;

      --  Here we want to generate output

      Error_Msg_Unit_1 := Units.Table (SL.Before).Uname;

      if SL.Elab_Body then
         Error_Msg_Unit_2 := Units.Table (Corresponding_Body (SL.After)).Uname;
      else
         Error_Msg_Unit_2 := Units.Table (SL.After).Uname;
      end if;

      Error_Msg_Output ("  $ must be elaborated before $", Info => True);

      Error_Msg_Unit_1 := Units.Table (SL.Reason_Unit).Uname;

      case SL.Reason is
         when Withed =>
            Error_Msg_Output
              ("     reason: with clause",
               Info => True);

         when Elab =>
            Error_Msg_Output
              ("     reason: pragma Elaborate in unit $",
               Info => True);

         when Elab_All =>
            Error_Msg_Output
              ("     reason: pragma Elaborate_All in unit $",
               Info => True);

         when Elab_All_Desirable =>
            Error_Msg_Output
              ("     reason: implicit Elaborate_All in unit $",
               Info => True);

            Error_Msg_Output
              ("     recompile $ with -gnatwl for full details",
               Info => True);

         when Elab_All_Desirable =>
            Error_Msg_Output
              ("     reason: implicit Elaborate in unit $",
               Info => True);

            Error_Msg_Output
              ("     recompile $ with -gnatwl for full details",
               Info => True);

         when Elab_Desirable =>
            Error_Msg_Output
              ("     reason: implicit Elaborate in unit &",
               Info => True);

            Error_Msg_Output
              ("     recompile & with -gnatwl for full details",
               Info => True);

         when Spec_First =>
            Error_Msg_Output
              ("     reason: spec always elaborated before body",
               Info => True);
      end case;

      Write_Elab_All_Chain (S);

      if SL.Elab_Body then
         Error_Msg_Unit_1 := Units.Table (SL.Before).Uname;
         Error_Msg_Unit_2 := Units.Table (SL.After).Uname;
         Error_Msg_Output
           ("  $ must therefore be elaborated before $",
            True);

         Error_Msg_Unit_1 := Units.Table (SL.After).Uname;
         Error_Msg_Output
           ("     (because $ has a pragma Elaborate_Body)",
            True);
      end if;

      if not Zero_Formatting then
         Write_Eol;
      end if;
   end Elab_Error_Msg;

   ---------------------
   -- Find_Elab_Order --
   ---------------------

   procedure Find_Elab_Order is
      U           : Unit_Id;
      Best_So_Far : Unit_Id;

   begin
      Succ.Init;
      Num_Left := Int (Units.Last - Units.First + 1);

      --  Initialize unit table for elaboration control

      for U in Units.First .. Units.Last loop
         UNR.Increment_Last;
         UNR.Table (UNR.Last).Successors    := No_Successor;
         UNR.Table (UNR.Last).Num_Pred      := 0;
         UNR.Table (UNR.Last).Nextnp        := No_Unit_Id;
         UNR.Table (UNR.Last).Elab_Order    := 0;
         UNR.Table (UNR.Last).Elab_Position := 0;
      end loop;

      --  Output warning if -p used with no -gnatE units

      if Pessimistic_Elab_Order
        and not Dynamic_Elaboration_Checks_Specified
      then
         if OpenVMS_On_Target then
            Error_Msg ("?use of /PESSIMISTIC_ELABORATION questionable");
         else
            Error_Msg ("?use of -p switch questionable");
         end if;

         Error_Msg ("?since all units compiled with static elaboration model");
      end if;

      --  Gather dependencies and output them if option set

      Gather_Dependencies;

      --  Output elaboration dependencies if option is set

      if Elab_Dependency_Output or Debug_Flag_E then
         Write_Dependencies;
      end if;

      --  Initialize the no predecessor list

      No_Pred := No_Unit_Id;

      for U in UNR.First .. UNR.Last loop
         if UNR.Table (U).Num_Pred = 0 then
            UNR.Table (U).Nextnp := No_Pred;
            No_Pred := U;
         end if;
      end loop;

      --  OK, now we determine the elaboration order proper. All we do is to
      --  select the best choice from the no predecessor list until all the
      --  nodes have been chosen.

      Outer : loop

         --  If there are no nodes with predecessors, then either we are
         --  done, as indicated by Num_Left being set to zero, or we have
         --  a circularity. In the latter case, diagnose the circularity,
         --  removing it from the graph and continue

         Get_No_Pred : while No_Pred = No_Unit_Id loop
            exit Outer when Num_Left < 1;
            Diagnose_Elaboration_Problem;
         end loop Get_No_Pred;

         U := No_Pred;
         Best_So_Far := No_Unit_Id;

         --  Loop to choose best entry in No_Pred list

         No_Pred_Search : loop
            if Debug_Flag_N then
               Write_Str ("  considering choice of ");
               Write_Unit_Name (Units.Table (U).Uname);
               Write_Eol;

               if Units.Table (U).Elaborate_Body then
                  Write_Str
                    ("    Elaborate_Body = True, Num_Pred for body = ");
                  Write_Int
                    (Int (UNR.Table (Corresponding_Body (U)).Num_Pred));
               else
                  Write_Str
                    ("    Elaborate_Body = False");
               end if;

               Write_Eol;
            end if;

            --  This is a candididate to be considered for choice

            if Best_So_Far = No_Unit_Id
              or else ((not Pessimistic_Elab_Order)
                         and then Better_Choice (U, Best_So_Far))
              or else (Pessimistic_Elab_Order
                         and then Worse_Choice (U, Best_So_Far))
            then
               if Debug_Flag_N then
                  Write_Str ("    tentatively chosen (best so far)");
                  Write_Eol;
               end if;

               Best_So_Far := U;
            end if;

            U := UNR.Table (U).Nextnp;
            exit No_Pred_Search when U = No_Unit_Id;
         end loop No_Pred_Search;

         --  If no candididate chosen, it means that no unit has No_Pred = 0,
         --  but there are units left, hence we have a circular dependency,
         --  which we will get Diagnose_Elaboration_Problem to diagnose it.

         if Best_So_Far = No_Unit_Id then
            Diagnose_Elaboration_Problem;

         --  Otherwise choose the best candidate found

         else
            Choose (Best_So_Far);
         end if;
      end loop Outer;
   end Find_Elab_Order;

   -------------------------
   -- Gather_Dependencies --
   -------------------------

   procedure Gather_Dependencies is
      Withed_Unit : Unit_Id;

   begin
      --  Loop through all units

      for U in Units.First .. Units.Last loop
         Cur_Unit := U;

         --  If this is not an interface to a stand-alone library and
         --  there is a body and a spec, then spec must be elaborated first
         --  Note that the corresponding spec immediately follows the body

         if not Units.Table (U).SAL_Interface
           and then Units.Table (U).Utype = Is_Body
         then
            Build_Link (Corresponding_Spec (U), U, Spec_First);
         end if;

         --  If this unit is not an interface to a stand-alone library,
         --  process WITH references for this unit ignoring generic units and
         --  interfaces to stand-alone libraries.

         if not Units.Table (U).SAL_Interface then
            for
              W in Units.Table (U).First_With .. Units.Table (U).Last_With
            loop
               if Withs.Table (W).Sfile /= No_File
                 and then (not Withs.Table (W).SAL_Interface)
               then
                  --  Check for special case of withing a unit that does not
                  --  exist any more. If the unit was completely missing we
                  --  would already have detected this, but a nasty case arises
                  --  when we have a subprogram body with no spec, and some
                  --  obsolete unit with's a previous (now disappeared) spec.

                  if Get_Name_Table_Info (Withs.Table (W).Uname) = 0 then
                     Error_Msg_File_1 := Units.Table (U).Sfile;
                     Error_Msg_Unit_1 := Withs.Table (W).Uname;
                     Error_Msg ("{ depends on $ which no longer exists");
                     goto Next_With;
                  end if;

                  Withed_Unit :=
                    Unit_Id (Unit_Id_Of (Withs.Table (W).Uname));

                  --  Pragma Elaborate_All case, for this we use the recursive
                  --  Elab_All_Links procedure to establish the links.

                  if Withs.Table (W).Elaborate_All then

                     --  Reset flags used to stop multiple visits to a given
                     --  node.

                     for Uref in UNR.First .. UNR.Last loop
                        UNR.Table (Uref).Visited := False;
                     end loop;

                     --  Now establish all the links we need

                     Elab_All_Links
                       (Withed_Unit, U, Elab_All,
                        Make_Elab_Entry
                          (Withs.Table (W).Uname, No_Elab_All_Link));

                     --  Elaborate_All_Desirable case, for this we establish
                     --  the same links as above, but with a different reason.

                  elsif Withs.Table (W).Elab_All_Desirable then

                     --  Reset flags used to stop multiple visits to a given
                     --  node.

                     for Uref in UNR.First .. UNR.Last loop
                        UNR.Table (Uref).Visited := False;
                     end loop;

                     --  Now establish all the links we need

                     Elab_All_Links
                       (Withed_Unit, U, Elab_All_Desirable,
                        Make_Elab_Entry
                          (Withs.Table (W).Uname, No_Elab_All_Link));

                     --  Pragma Elaborate case. We must build a link for the
                     --  withed unit itself, and also the corresponding body
                     --  if there is one.

                     --  However, skip this processing if there is no ALI file
                     --  for the WITH entry, because this means it is a
                     --  generic (even when we fix the generics so that an ALI
                     --  file is present, we probably still will have no ALI
                     --  file for unchecked and other special cases).

                  elsif Withs.Table (W).Elaborate
                    and then Withs.Table (W).Afile /= No_File
                  then
                     Build_Link (Withed_Unit, U, Withed);

                     if Units.Table (Withed_Unit).Utype = Is_Spec then
                        Build_Link
                          (Corresponding_Body (Withed_Unit), U, Elab);
                     end if;

                     --  Elaborate_Desirable case, for this we establish
                     --  the same links as above, but with a different reason.

                  elsif Withs.Table (W).Elab_Desirable then
                     Build_Link (Withed_Unit, U, Withed);

                     if Units.Table (Withed_Unit).Utype = Is_Spec then
                        Build_Link
                          (Corresponding_Body (Withed_Unit),
                           U, Elab_Desirable);
                     end if;

                     --  Case of normal WITH with no elaboration pragmas, just
                     --  build the single link to the directly referenced unit

                  else
                     Build_Link (Withed_Unit, U, Withed);
                  end if;
               end if;

               <<Next_With>>
               null;
            end loop;
         end if;
      end loop;
   end Gather_Dependencies;

   ------------------
   -- Is_Body_Unit --
   ------------------

   function Is_Body_Unit (U : Unit_Id) return Boolean is
   begin
      return Units.Table (U).Utype = Is_Body
        or else Units.Table (U).Utype = Is_Body_Only;
   end Is_Body_Unit;

   ---------------------
   -- Is_Waiting_Body --
   ---------------------

   function Is_Waiting_Body (U : Unit_Id) return Boolean is
   begin
      return Units.Table (U).Utype = Is_Body
        and then UNR.Table (Corresponding_Spec (U)).Elab_Position /= 0;
   end Is_Waiting_Body;

   ---------------------
   -- Make_Elab_Entry --
   ---------------------

   function Make_Elab_Entry
     (Unam : Unit_Name_Type;
      Link : Elab_All_Id) return Elab_All_Id
   is
   begin
      Elab_All_Entries.Increment_Last;
      Elab_All_Entries.Table (Elab_All_Entries.Last).Needed_By := Unam;
      Elab_All_Entries.Table (Elab_All_Entries.Last).Next_Elab := Link;
      return Elab_All_Entries.Last;
   end Make_Elab_Entry;

   ----------------
   -- Unit_Id_Of --
   ----------------

   function Unit_Id_Of (Uname : Unit_Name_Type) return Unit_Id is
      Info : constant Int := Get_Name_Table_Info (Uname);
   begin
      pragma Assert (Info /= 0 and then Unit_Id (Info) /= No_Unit_Id);
      return Unit_Id (Info);
   end Unit_Id_Of;

   ------------------
   -- Worse_Choice --
   ------------------

   function Worse_Choice (U1, U2 : Unit_Id) return Boolean is
      UT1 : Unit_Record renames Units.Table (U1);
      UT2 : Unit_Record renames Units.Table (U2);

   begin
      --  Note: the checks here are applied in sequence, and the ordering is
      --  significant (i.e. the more important criteria are applied first).

      --  If either unit is internal, then use Better_Choice, since the
      --  language requires that predefined units not mess up in the choice
      --  of elaboration order, and for internal units, any problems are
      --  ours and not the programmers.

      if UT1.Internal or else UT2.Internal then
         return Better_Choice (U1, U2);

      --  Prefer anything else to a waiting body (!)

      elsif Is_Waiting_Body (U1) and not Is_Waiting_Body (U2) then
         return False;

      elsif Is_Waiting_Body (U2) and not Is_Waiting_Body (U1) then
         return True;

      --  Prefer a spec to a body (!)

      elsif Is_Body_Unit (U1) and not Is_Body_Unit (U2) then
         return False;

      elsif Is_Body_Unit (U2) and not Is_Body_Unit (U1) then
         return True;

      --  If both are waiting bodies, then prefer the one whose spec is
      --  less recently elaborated. Consider the following:

      --     spec of A
      --     spec of B
      --     body of A or B?

      --  The normal waiting body preference would have placed the body of
      --  A before the spec of B if it could. Since it could not, there it
      --  must be the case that A depends on B. It is therefore a good idea
      --  to put the body of B last so that if there is an elaboration order
      --  problem, we will find it (that's what horrible order is about)

      elsif Is_Waiting_Body (U1) and then Is_Waiting_Body (U2) then
         return
           UNR.Table (Corresponding_Spec (U1)).Elab_Position <
           UNR.Table (Corresponding_Spec (U2)).Elab_Position;
      end if;

      --  Remaining choice rules are disabled by Debug flag -do

      if not Debug_Flag_O then

         --  The following deal with the case of specs which have been marked
         --  as Elaborate_Body_Desirable. In the normal case, we generally want
         --  to delay the elaboration of these specs as long as possible, so
         --  that bodies have better chance of being elaborated closer to the
         --  specs. Worse_Choice as usual wants to do the opposite and
         --  elaborate such specs as early as possible.

         --  If we have two units, one of which is a spec for which this flag
         --  is set, and the other is not, we normally prefer to delay the spec
         --  for which the flag is set, and so Worse_Choice does the opposite.

         if not UT1.Elaborate_Body_Desirable
           and then UT2.Elaborate_Body_Desirable
         then
            return False;

         elsif not UT2.Elaborate_Body_Desirable
           and then UT1.Elaborate_Body_Desirable
         then
            return True;

            --  If we have two specs that are both marked as Elaborate_Body
            --  desirable, we normally prefer the one whose body is nearer to
            --  being able to be elaborated, based on the Num_Pred count. This
            --  helps to ensure bodies are as close to specs as possible. As
            --  usual, Worse_Choice does the opposite.

         elsif UT1.Elaborate_Body_Desirable
           and then UT2.Elaborate_Body_Desirable
         then
            return UNR.Table (Corresponding_Body (U1)).Num_Pred >=
              UNR.Table (Corresponding_Body (U2)).Num_Pred;
         end if;
      end if;

      --  If we fall through, it means that no preference rule applies, so we
      --  use alphabetical order to at least give a deterministic result. Since
      --  Worse_Choice is in the business of stirring up the order, we will
      --  use reverse alphabetical ordering.

      return Uname_Less (UT2.Uname, UT1.Uname);
   end Worse_Choice;

   ------------------------
   -- Write_Dependencies --
   ------------------------

   procedure Write_Dependencies is
   begin
      if not Zero_Formatting then
         Write_Eol;
         Write_Str ("                 ELABORATION ORDER DEPENDENCIES");
         Write_Eol;
         Write_Eol;
      end if;

      Info_Prefix_Suppress := True;

      for S in Succ_First .. Succ.Last loop
         Elab_Error_Msg (S);
      end loop;

      Info_Prefix_Suppress := False;

      if not Zero_Formatting then
         Write_Eol;
      end if;
   end Write_Dependencies;

   --------------------------
   -- Write_Elab_All_Chain --
   --------------------------

   procedure Write_Elab_All_Chain (S : Successor_Id) is
      ST     : constant Successor_Link := Succ.Table (S);
      After  : constant Unit_Name_Type := Units.Table (ST.After).Uname;

      L   : Elab_All_Id;
      Nam : Unit_Name_Type;

      First_Name : Boolean := True;

   begin
      if ST.Reason in Elab_All .. Elab_All_Desirable then
         L := ST.Elab_All_Link;
         while L /= No_Elab_All_Link loop
            Nam := Elab_All_Entries.Table (L).Needed_By;
            Error_Msg_Unit_1 := Nam;
            Error_Msg_Output ("        $", Info => True);

            Get_Name_String (Nam);

            if Name_Buffer (Name_Len) = 'b' then
               if First_Name then
                  Error_Msg_Output
                    ("           must be elaborated along with its spec:",
                     Info => True);

               else
                  Error_Msg_Output
                    ("           which must be elaborated " &
                     "along with its spec:",
                     Info => True);
               end if;

            else
               if First_Name then
                  Error_Msg_Output
                    ("           is withed by:",
                     Info => True);

               else
                  Error_Msg_Output
                    ("           which is withed by:",
                     Info => True);
               end if;
            end if;

            First_Name := False;

            L := Elab_All_Entries.Table (L).Next_Elab;
         end loop;

         Error_Msg_Unit_1 := After;
         Error_Msg_Output ("        $", Info => True);
      end if;
   end Write_Elab_All_Chain;

end Binde;<|MERGE_RESOLUTION|>--- conflicted
+++ resolved
@@ -6,11 +6,7 @@
 --                                                                          --
 --                                 B o d y                                  --
 --                                                                          --
-<<<<<<< HEAD
---          Copyright (C) 1992-2006, Free Software Foundation, Inc.         --
-=======
 --          Copyright (C) 1992-2007, Free Software Foundation, Inc.         --
->>>>>>> 60a98cce
 --                                                                          --
 -- GNAT is free software;  you can  redistribute it  and/or modify it under --
 -- terms of the  GNU General Public License as published  by the Free Soft- --
@@ -476,7 +472,6 @@
                return Result;
             end;
          end if;
-<<<<<<< HEAD
       end if;
 
       --  If we fall through, it means that no preference rule applies, so we
@@ -486,17 +481,6 @@
          Write_Line ("  choose on alpha order");
       end if;
 
-=======
-      end if;
-
-      --  If we fall through, it means that no preference rule applies, so we
-      --  use alphabetical order to at least give a deterministic result.
-
-      if Debug_Flag_B then
-         Write_Line ("  choose on alpha order");
-      end if;
-
->>>>>>> 60a98cce
       return Uname_Less (UT1.Uname, UT2.Uname);
    end Better_Choice;
 
@@ -1017,22 +1001,13 @@
               ("     recompile $ with -gnatwl for full details",
                Info => True);
 
-         when Elab_All_Desirable =>
+         when Elab_Desirable =>
             Error_Msg_Output
               ("     reason: implicit Elaborate in unit $",
                Info => True);
 
             Error_Msg_Output
               ("     recompile $ with -gnatwl for full details",
-               Info => True);
-
-         when Elab_Desirable =>
-            Error_Msg_Output
-              ("     reason: implicit Elaborate in unit &",
-               Info => True);
-
-            Error_Msg_Output
-              ("     recompile & with -gnatwl for full details",
                Info => True);
 
          when Spec_First =>

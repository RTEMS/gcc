------------------------------------------------------------------------------
--                                                                          --
--                         GNAT COMPILER COMPONENTS                         --
--                                                                          --
--                                B I N D E                                 --
--                                                                          --
--                                 B o d y                                  --
--                                                                          --
<<<<<<< HEAD
--          Copyright (C) 1992-2005, Free Software Foundation, Inc.         --
=======
--          Copyright (C) 1992-2006, Free Software Foundation, Inc.         --
>>>>>>> c355071f
--                                                                          --
-- GNAT is free software;  you can  redistribute it  and/or modify it under --
-- terms of the  GNU General Public License as published  by the Free Soft- --
-- ware  Foundation;  either version 2,  or (at your option) any later ver- --
-- sion.  GNAT is distributed in the hope that it will be useful, but WITH- --
-- OUT ANY WARRANTY;  without even the  implied warranty of MERCHANTABILITY --
-- or FITNESS FOR A PARTICULAR PURPOSE.  See the GNU General Public License --
-- for  more details.  You should have  received  a copy of the GNU General --
-- Public License  distributed with GNAT;  see file COPYING.  If not, write --
-- to  the  Free Software Foundation,  51  Franklin  Street,  Fifth  Floor, --
-- Boston, MA 02110-1301, USA.                                              --
--                                                                          --
-- GNAT was originally developed  by the GNAT team at  New York University. --
-- Extensive contributions were provided by Ada Core Technologies Inc.      --
--                                                                          --
------------------------------------------------------------------------------

with Binderr;  use Binderr;
with Butil;    use Butil;
with Debug;    use Debug;
with Fname;    use Fname;
with Lib;      use Lib;
with Namet;    use Namet;
with Opt;      use Opt;
with Output;   use Output;
with Targparm; use Targparm;

package body Binde is

   --  The following data structures are used to represent the graph that is
   --  used to determine the elaboration order (using a topological sort).

   --  The following structures are used to record successors. If A is a
   --  successor of B in this table, it means that A must be elaborated
   --  before B is elaborated.

   type Successor_Id is new Nat;
   --  Identification of single successor entry

   No_Successor : constant Successor_Id := 0;
   --  Used to indicate end of list of successors

   type Elab_All_Id is new Nat;
   --  Identification of Elab_All entry link

   No_Elab_All_Link : constant Elab_All_Id := 0;
   --  Used to indicate end of list

   --  Succ_Reason indicates the reason for a particular elaboration link

   type Succ_Reason is
     (Withed,
      --  After directly with's Before, so the spec of Before must be
      --  elaborated before After is elaborated.

      Elab,
      --  After directly mentions Before in a pragma Elaborate, so the
      --  body of Before must be elaborate before After is elaborated.

      Elab_All,
      --  After either mentions Before directly in a pragma Elaborate_All,
      --  or mentions a third unit, X, which itself requires that Before be
      --  elaborated before unit X is elaborated. The Elab_All_Link list
      --  traces the dependencies in the latter case.

      Elab_All_Desirable,
      --  This is just like Elab_All, except that the elaborate all was not
      --  explicitly present in the source, but rather was created by the
      --  front end, which decided that it was "desirable".

      Elab_Desirable,
      --  This is just like Elab, except that the elaborate was not
      --  explicitly present in the source, but rather was created by the
      --  front end, which decided that it was "desirable".

      Spec_First);
      --  After is a body, and Before is the corresponding spec

   --  Successor_Link contains the information for one link

   type Successor_Link is record
      Before : Unit_Id;
      --  Predecessor unit

      After : Unit_Id;
      --  Successor unit

      Next : Successor_Id;
      --  Next successor on this list

      Reason : Succ_Reason;
      --  Reason for this link

      Elab_Body : Boolean;
      --  Set True if this link is needed for the special Elaborate_Body
      --  processing described below.

      Reason_Unit : Unit_Id;
      --  For Reason = Elab, or Elab_All or Elab_Desirable, records the unit
      --  containing the pragma leading to the link.

      Elab_All_Link : Elab_All_Id;
      --  If Reason = Elab_All or Elab_Desirable, then this points to the
      --  first elment in a list of Elab_All entries that record the with
      --  chain leading resulting in this particular dependency.

   end record;

   --  Note on handling of Elaborate_Body. Basically, if we have a pragma
   --  Elaborate_Body in a unit, it means that the spec and body have to
   --  be handled as a single entity from the point of view of determining
   --  an elaboration order. What we do is to essentially remove the body
   --  from consideration completely, and transfer all its links (other
   --  than the spec link) to the spec. Then when then the spec gets chosen,
   --  we choose the body right afterwards. We mark the links that get moved
   --  from the body to the spec by setting their Elab_Body flag True, so
   --  that we can understand what is going on!

   Succ_First : constant := 1;

   package Succ is new Table.Table (
     Table_Component_Type => Successor_Link,
     Table_Index_Type     => Successor_Id,
     Table_Low_Bound      => Succ_First,
     Table_Initial        => 500,
     Table_Increment      => 200,
     Table_Name           => "Succ");

   --  For the case of Elaborate_All, the following table is used to record
   --  chains of with relationships that lead to the Elab_All link. These
   --  are used solely for diagnostic purposes

   type Elab_All_Entry is record
      Needed_By : Unit_Name_Type;
      --  Name of unit from which referencing unit was with'ed or otherwise
      --  needed as a result of Elaborate_All or Elaborate_Desirable.

      Next_Elab : Elab_All_Id;
      --  Link to next entry on chain (No_Elab_All_Link marks end of list)
   end record;

   package Elab_All_Entries is new Table.Table (
     Table_Component_Type => Elab_All_Entry,
     Table_Index_Type     => Elab_All_Id,
     Table_Low_Bound      => 1,
     Table_Initial        => 2000,
     Table_Increment      => 200,
     Table_Name           => "Elab_All_Entries");

   --  A Unit_Node record is built for each active unit

   type Unit_Node_Record is record

      Successors : Successor_Id;
      --  Pointer to list of links for successor nodes

      Num_Pred : Int;
      --  Number of predecessors for this unit. Normally non-negative, but
      --  can go negative in the case of units chosen by the diagnose error
      --  procedure (when cycles are being removed from the graph).

      Nextnp : Unit_Id;
      --  Forward pointer for list of units with no predecessors

      Elab_Order : Nat;
      --  Position in elaboration order (zero = not placed yet)

      Visited : Boolean;
      --  Used in computing transitive closure for elaborate all and
      --  also in locating cycles and paths in the diagnose routines.

      Elab_Position : Natural;
      --  Initialized to zero. Set non-zero when a unit is chosen and
      --  placed in the elaboration order. The value represents the
      --  ordinal position in the elaboration order.

   end record;

   package UNR is new Table.Table (
     Table_Component_Type => Unit_Node_Record,
     Table_Index_Type     => Unit_Id,
     Table_Low_Bound      => First_Unit_Entry,
     Table_Initial        => 500,
     Table_Increment      => 200,
     Table_Name           => "UNR");

   No_Pred : Unit_Id;
   --  Head of list of items with no predecessors

   Num_Left : Int;
   --  Number of entries not yet dealt with

   Cur_Unit : Unit_Id;
   --  Current unit, set by Gather_Dependencies, and picked up in Build_Link
   --  to set the Reason_Unit field of the created dependency link.

   Num_Chosen : Natural := 0;
   --  Number of units chosen in the elaboration order so far

   -----------------------
   -- Local Subprograms --
   -----------------------

   function Better_Choice (U1, U2 : Unit_Id) return Boolean;
   --  U1 and U2 are both permitted candidates for selection as the next unit
   --  to be elaborated. This function determines whether U1 is a better choice
   --  than U2, i.e. should be elaborated in preference to U2, based on a set
   --  of heuristics that establish a friendly and predictable order (see body
   --  for details). The result is True if U1 is a better choice than U2, and
   --  False if it is a worse choice, or there is no preference between them.

   procedure Build_Link
     (Before : Unit_Id;
      After  : Unit_Id;
      R      : Succ_Reason;
      Ea_Id  : Elab_All_Id := No_Elab_All_Link);
   --  Establish a successor link, Before must be elaborated before After,
   --  and the reason for the link is R. Ea_Id is the contents to be placed
   --  in the Elab_All_Link of the entry.

   procedure Choose (Chosen : Unit_Id);
   --  Chosen is the next entry chosen in the elaboration order. This
   --  procedure updates all data structures appropriately.

   function Corresponding_Body (U : Unit_Id) return Unit_Id;
   pragma Inline (Corresponding_Body);
   --  Given a unit which is a spec for which there is a separate body,
   --  return the unit id of the body. It is an error to call this routine
   --  with a unit that is not a spec, or which does not have a separate body.

   function Corresponding_Spec (U : Unit_Id) return Unit_Id;
   pragma Inline (Corresponding_Spec);
   --  Given a unit which is a body for which there is a separate spec,
   --  return the unit id of the spec. It is an error to call this routine
   --  with a unit that is not a body, or which does not have a separate spec.

   procedure Diagnose_Elaboration_Problem;
   --  Called when no elaboration order can be found. Outputs an appropriate
   --  diagnosis of the problem, and then abandons the bind.

   procedure Elab_All_Links
     (Before : Unit_Id;
      After  : Unit_Id;
      Reason : Succ_Reason;
      Link   : Elab_All_Id);
   --  Used to compute the transitive closure of elaboration links for an
   --  Elaborate_All pragma (Reason = Elab_All) or for an indication of
   --  Elaborate_All_Desirable (Reason = Elab_All_Desirable). Unit After has
   --  a pragma Elaborate_All or the front end has determined that a reference
   --  probably requires Elaborate_All is required, and unit Before must be
   --  previously elaborated. First a link is built making sure that unit
   --  Before is elaborated before After, then a recursive call ensures that
   --  we also build links for any units needed by Before (i.e. these units
   --  must/should also be elaborated before After). Link is used to build
   --  a chain of Elab_All_Entries to explain the reason for a link. The
   --  value passed is the chain so far.

   procedure Elab_Error_Msg (S : Successor_Id);
   --  Given a successor link, outputs an error message of the form
   --  "& must be elaborated before & ..." where ... is the reason.

   procedure Gather_Dependencies;
   --  Compute dependencies, building the Succ and UNR tables

   function Is_Body_Unit (U : Unit_Id) return Boolean;
   pragma Inline (Is_Body_Unit);
   --  Determines if given unit is a body

   function Is_Waiting_Body (U : Unit_Id) return Boolean;
   pragma Inline (Is_Waiting_Body);
   --  Determines if U is a waiting body, defined as a body which has
   --  not been elaborated, but whose spec has been elaborated.

   function Make_Elab_Entry
     (Unam : Unit_Name_Type;
      Link : Elab_All_Id) return Elab_All_Id;
   --  Make an Elab_All_Entries table entry with the given Unam and Link

   function Unit_Id_Of (Uname : Unit_Name_Type) return Unit_Id;
   --  This function uses the Info field set in the names table to obtain
   --  the unit Id of a unit, given its name id value.

   function Worse_Choice (U1, U2 : Unit_Id) return Boolean;
   --  This is like Better_Choice, and has the same interface, but returns
   --  true if U1 is a worse choice than U2 in the sense of the -h (horrible
   --  elaboration order) switch. We still have to obey Ada rules, so it is
   --  not quite the direct inverse of Better_Choice.

   procedure Write_Dependencies;
   --  Write out dependencies (called only if appropriate option is set)

   procedure Write_Elab_All_Chain (S : Successor_Id);
   --  If the reason for the link S is Elaborate_All or Elaborate_Desirable,
   --  then this routine will output the "needed by" explanation chain.

   -------------------
   -- Better_Choice --
   -------------------

   function Better_Choice (U1, U2 : Unit_Id) return Boolean is
      UT1 : Unit_Record renames Units.Table (U1);
      UT2 : Unit_Record renames Units.Table (U2);

   begin
      if Debug_Flag_B then
         Write_Str ("Better_Choice (");
         Write_Unit_Name (UT1.Uname);
         Write_Str (", ");
         Write_Unit_Name (UT2.Uname);
         Write_Line (")");
      end if;

      --  Note: the checks here are applied in sequence, and the ordering is
      --  significant (i.e. the more important criteria are applied first).

      --  Prefer a waiting body to any other case

      if Is_Waiting_Body (U1) and not Is_Waiting_Body (U2) then
         if Debug_Flag_B then
            Write_Line ("  True: u1 is waiting body, u2 is not");
         end if;

         return True;

      elsif Is_Waiting_Body (U2) and not Is_Waiting_Body (U1) then
         if Debug_Flag_B then
            Write_Line ("  False: u2 is waiting body, u1 is not");
         end if;

         return False;

      --  Prefer a predefined unit to a non-predefined unit

      elsif UT1.Predefined and not UT2.Predefined then
         if Debug_Flag_B then
            Write_Line ("  True: u1 is predefined, u2 is not");
         end if;

         return True;

      elsif UT2.Predefined and not UT1.Predefined then
         if Debug_Flag_B then
            Write_Line ("  False: u2 is predefined, u1 is not");
         end if;

         return False;

      --  Prefer an internal unit to a non-internal unit

      elsif UT1.Internal and not UT2.Internal then
         if Debug_Flag_B then
            Write_Line ("  True: u1 is internal, u2 is not");
         end if;
         return True;

      elsif UT2.Internal and not UT1.Internal then
         if Debug_Flag_B then
            Write_Line ("  False: u2 is internal, u1 is not");
         end if;

         return False;

      --  Prefer a body to a spec

      elsif Is_Body_Unit (U1) and not Is_Body_Unit (U2) then
         if Debug_Flag_B then
            Write_Line ("  True: u1 is body, u2 is not");
         end if;

         return True;

      elsif Is_Body_Unit (U2) and not Is_Body_Unit (U1) then
         if Debug_Flag_B then
            Write_Line ("  False: u2 is body, u1 is not");
         end if;

         return False;

      --  If both are waiting bodies, then prefer the one whose spec is
      --  more recently elaborated. Consider the following:

      --     spec of A
      --     spec of B
      --     body of A or B?

      --  The normal waiting body preference would have placed the body of
      --  A before the spec of B if it could. Since it could not, there it
      --  must be the case that A depends on B. It is therefore a good idea
      --  to put the body of B first.

      elsif Is_Waiting_Body (U1) and then Is_Waiting_Body (U2) then
         declare
            Result : constant Boolean :=
                       UNR.Table (Corresponding_Spec (U1)).Elab_Position >
                       UNR.Table (Corresponding_Spec (U2)).Elab_Position;
         begin
            if Debug_Flag_B then
               if Result then
                  Write_Line ("  True: based on waiting body elab positions");
               else
                  Write_Line ("  False: based on waiting body elab positions");
               end if;
            end if;

            return Result;
         end;
      end if;

      --  Remaining choice rules are disabled by Debug flag -do

      if not Debug_Flag_O then

         --  The following deal with the case of specs which have been marked
         --  as Elaborate_Body_Desirable. We generally want to delay these
         --  specs as long as possible, so that the bodies have a better chance
         --  of being elaborated closer to the specs.

         --  If we have two units, one of which is a spec for which this flag
         --  is set, and the other is not, we prefer to delay the spec for
         --  which the flag is set.

         if not UT1.Elaborate_Body_Desirable
           and then UT2.Elaborate_Body_Desirable
         then
            if Debug_Flag_B then
               Write_Line ("  True: u1 is elab body desirable, u2 is not");
            end if;

            return True;

         elsif not UT2.Elaborate_Body_Desirable
           and then UT1.Elaborate_Body_Desirable
         then
            if Debug_Flag_B then
               Write_Line ("  False: u1 is elab body desirable, u2 is not");
            end if;

            return False;

            --  If we have two specs that are both marked as Elaborate_Body
            --  desirable, we prefer the one whose body is nearer to being able
            --  to be elaborated, based on the Num_Pred count. This helps to
            --  ensure bodies are as close to specs as possible.

         elsif UT1.Elaborate_Body_Desirable
           and then UT2.Elaborate_Body_Desirable
         then
            declare
               Result : constant Boolean :=
                          UNR.Table (Corresponding_Body (U1)).Num_Pred <
                          UNR.Table (Corresponding_Body (U2)).Num_Pred;
            begin
               if Debug_Flag_B then
                  if Result then
                     Write_Line ("  True based on Num_Pred compare");
                  else
                     Write_Line ("  False based on Num_Pred compare");
                  end if;
               end if;

               return Result;
            end;
         end if;
      end if;

      --  If we fall through, it means that no preference rule applies, so we
      --  use alphabetical order to at least give a deterministic result.

      if Debug_Flag_B then
         Write_Line ("  choose on alpha order");
      end if;

      return Uname_Less (UT1.Uname, UT2.Uname);
   end Better_Choice;

   ----------------
   -- Build_Link --
   ----------------

   procedure Build_Link
     (Before : Unit_Id;
      After  : Unit_Id;
      R      : Succ_Reason;
      Ea_Id  : Elab_All_Id := No_Elab_All_Link)
   is
      Cspec : Unit_Id;

   begin
      Succ.Increment_Last;
      Succ.Table (Succ.Last).Before          := Before;
      Succ.Table (Succ.Last).Next            := UNR.Table (Before).Successors;
      UNR.Table (Before).Successors          := Succ.Last;
      Succ.Table (Succ.Last).Reason          := R;
      Succ.Table (Succ.Last).Reason_Unit     := Cur_Unit;
      Succ.Table (Succ.Last).Elab_All_Link   := Ea_Id;

      --  Deal with special Elab_Body case. If the After of this link is
      --  a body whose spec has Elaborate_All set, and this is not the link
      --  directly from the body to the spec, then we make the After of the
      --  link reference its spec instead, marking the link appropriately.

      if Units.Table (After).Utype = Is_Body then
         Cspec := Corresponding_Spec (After);

         if Units.Table (Cspec).Elaborate_Body
           and then Cspec /= Before
         then
            Succ.Table (Succ.Last).After     := Cspec;
            Succ.Table (Succ.Last).Elab_Body := True;
            UNR.Table (Cspec).Num_Pred       := UNR.Table (Cspec).Num_Pred + 1;
            return;
         end if;
      end if;

      --  Fall through on normal case

      Succ.Table (Succ.Last).After           := After;
      Succ.Table (Succ.Last).Elab_Body       := False;
      UNR.Table (After).Num_Pred             := UNR.Table (After).Num_Pred + 1;
   end Build_Link;

   ------------
   -- Choose --
   ------------

   procedure Choose (Chosen : Unit_Id) is
      S : Successor_Id;
      U : Unit_Id;

   begin
      if Debug_Flag_C then
         Write_Str ("Choosing Unit ");
         Write_Unit_Name (Units.Table (Chosen).Uname);
         Write_Eol;
      end if;

      --  Add to elaboration order. Note that units having no elaboration
      --  code are not treated specially yet. The special casing of this
      --  is in Bindgen, where Gen_Elab_Calls skips over them. Meanwhile
      --  we need them here, because the object file list is also driven
      --  by the contents of the Elab_Order table.

      Elab_Order.Increment_Last;
      Elab_Order.Table (Elab_Order.Last) := Chosen;

      --  Remove from No_Pred list. This is a little inefficient and may
      --  be we should doubly link the list, but it will do for now!

      if No_Pred = Chosen then
         No_Pred := UNR.Table (Chosen).Nextnp;

      else
         --  Note that we just ignore the situation where it does not
         --  appear in the No_Pred list, this happens in calls from the
         --  Diagnose_Elaboration_Problem routine, where cycles are being
         --  removed arbitrarily from the graph.

         U := No_Pred;
         while U /= No_Unit_Id loop
            if UNR.Table (U).Nextnp = Chosen then
               UNR.Table (U).Nextnp := UNR.Table (Chosen).Nextnp;
               exit;
            end if;

            U := UNR.Table (U).Nextnp;
         end loop;
      end if;

      --  For all successors, decrement the number of predecessors, and
      --  if it becomes zero, then add to no predecessor list.

      S := UNR.Table (Chosen).Successors;
      while S /= No_Successor loop
         U := Succ.Table (S).After;
         UNR.Table (U).Num_Pred := UNR.Table (U).Num_Pred - 1;

         if Debug_Flag_N then
            Write_Str ("  decrementing Num_Pred for unit ");
            Write_Unit_Name (Units.Table (U).Uname);
            Write_Str (" new value = ");
            Write_Int (Int (UNR.Table (U).Num_Pred));
            Write_Eol;
         end if;

         if UNR.Table (U).Num_Pred = 0 then
            UNR.Table (U).Nextnp := No_Pred;
            No_Pred := U;
         end if;

         S := Succ.Table (S).Next;
      end loop;

      --  All done, adjust number of units left count and set elaboration pos

      Num_Left := Num_Left - 1;
      Num_Chosen := Num_Chosen + 1;
      UNR.Table (Chosen).Elab_Position := Num_Chosen;
      Units.Table (Chosen).Elab_Position := Num_Chosen;

      --  If we just chose a spec with Elaborate_Body set, then we
      --  must immediately elaborate the body, before any other units.

      if Units.Table (Chosen).Elaborate_Body then

         --  If the unit is a spec only, then there is no body. This is a bit
         --  odd given that Elaborate_Body is here, but it is valid in an
         --  RCI unit, where we only have the interface in the stub bind.

         if Units.Table (Chosen).Utype = Is_Spec_Only
           and then Units.Table (Chosen).RCI
         then
            null;
         else
            Choose (Corresponding_Body (Chosen));
         end if;
      end if;
   end Choose;

   ------------------------
   -- Corresponding_Body --
   ------------------------

   --  Currently if the body and spec are separate, then they appear as
   --  two separate units in the same ALI file, with the body appearing
   --  first and the spec appearing second.

   function Corresponding_Body (U : Unit_Id) return Unit_Id is
   begin
      pragma Assert (Units.Table (U).Utype = Is_Spec);
      return U - 1;
   end Corresponding_Body;

   ------------------------
   -- Corresponding_Spec --
   ------------------------

   --  Currently if the body and spec are separate, then they appear as
   --  two separate units in the same ALI file, with the body appearing
   --  first and the spec appearing second.

   function Corresponding_Spec (U : Unit_Id) return Unit_Id is
   begin
      pragma Assert (Units.Table (U).Utype = Is_Body);
      return U + 1;
   end Corresponding_Spec;

   ----------------------------------
   -- Diagnose_Elaboration_Problem --
   ----------------------------------

   procedure Diagnose_Elaboration_Problem is

      function Find_Path (Ufrom, Uto : Unit_Id; ML : Nat) return Boolean;
      --  Recursive routine used to find a path from node Ufrom to node Uto.
      --  If a path exists, returns True and outputs an appropriate set of
      --  error messages giving the path. Also calls Choose for each of the
      --  nodes so that they get removed from the remaining set. There are
      --  two cases of calls, either Ufrom = Uto for an attempt to find a
      --  cycle, or Ufrom is a spec and Uto the corresponding body for the
      --  case of an unsatisfiable Elaborate_Body pragma. ML is the minimum
      --  acceptable length for a path.

      ---------------
      -- Find_Path --
      ---------------

      function Find_Path (Ufrom, Uto : Unit_Id; ML : Nat) return Boolean is

         function Find_Link (U : Unit_Id; PL : Nat) return Boolean;
         --  This is the inner recursive routine, it determines if a path
         --  exists from U to Uto, and if so returns True and outputs the
         --  appropriate set of error messages. PL is the path length

         ---------------
         -- Find_Link --
         ---------------

         function Find_Link (U : Unit_Id; PL : Nat) return Boolean is
            S : Successor_Id;

         begin
            --  Recursion ends if we are at terminating node and the path
            --  is sufficiently long, generate error message and return True.

            if U = Uto and then PL >= ML then
               Choose (U);
               return True;

            --  All done if already visited, otherwise mark as visited

            elsif UNR.Table (U).Visited then
               return False;

            --  Otherwise mark as visited and look at all successors

            else
               UNR.Table (U).Visited := True;

               S := UNR.Table (U).Successors;
               while S /= No_Successor loop
                  if Find_Link (Succ.Table (S).After, PL + 1) then
                     Elab_Error_Msg (S);
                     Choose (U);
                     return True;
                  end if;

                  S := Succ.Table (S).Next;
               end loop;

               --  Falling through means this does not lead to a path

               return False;
            end if;
         end Find_Link;

      --  Start of processing for Find_Path

      begin
         --  Initialize all non-chosen nodes to not visisted yet

         for U in Units.First .. Units.Last loop
            UNR.Table (U).Visited := UNR.Table (U).Elab_Position /= 0;
         end loop;

         --  Now try to find the path

         return Find_Link (Ufrom, 0);
      end Find_Path;

   --  Start of processing for Diagnose_Elaboration_Error

   begin
      Set_Standard_Error;

      --  Output state of things if debug flag N set

      if Debug_Flag_N then
         declare
            NP : Int;

         begin
            Write_Eol;
            Write_Eol;
            Write_Str ("Diagnose_Elaboration_Problem called");
            Write_Eol;
            Write_Str ("List of remaining unchosen units and predecessors");
            Write_Eol;

            for U in Units.First .. Units.Last loop
               if UNR.Table (U).Elab_Position = 0 then
                  NP := UNR.Table (U).Num_Pred;
                  Write_Eol;
                  Write_Str ("  Unchosen unit: #");
                  Write_Int (Int (U));
                  Write_Str ("  ");
                  Write_Unit_Name (Units.Table (U).Uname);
                  Write_Str (" (Num_Pred = ");
                  Write_Int (NP);
                  Write_Char (')');
                  Write_Eol;

                  if NP = 0 then
                     if Units.Table (U).Elaborate_Body then
                        Write_Str
                          ("    (not chosen because of Elaborate_Body)");
                        Write_Eol;
                     else
                        Write_Str ("  ****************** why not chosen?");
                        Write_Eol;
                     end if;
                  end if;

                  --  Search links list to find unchosen predecessors

                  for S in Succ.First .. Succ.Last loop
                     declare
                        SL : Successor_Link renames Succ.Table (S);

                     begin
                        if SL.After = U
                          and then UNR.Table (SL.Before).Elab_Position = 0
                        then
                           Write_Str ("    unchosen predecessor: #");
                           Write_Int (Int (SL.Before));
                           Write_Str ("  ");
                           Write_Unit_Name (Units.Table (SL.Before).Uname);
                           Write_Eol;
                           NP := NP - 1;
                        end if;
                     end;
                  end loop;

                  if NP /= 0 then
                     Write_Str ("  **************** Num_Pred value wrong!");
                     Write_Eol;
                  end if;
               end if;
            end loop;
         end;
      end if;

      --  Output the header for the error, and manually increment the
      --  error count. We are using Error_Msg_Output rather than Error_Msg
      --  here for two reasons:

      --    This is really only one error, not one for each line
      --    We want this output on standard output since it is voluminous

      --  But we do need to deal with the error count manually in this case

      Errors_Detected := Errors_Detected + 1;
      Error_Msg_Output ("elaboration circularity detected", Info => False);

      --  Try to find cycles starting with any of the remaining nodes that have
      --  not yet been chosen. There must be at least one (there is some reason
      --  we are being called!)

      for U in Units.First .. Units.Last loop
         if UNR.Table (U).Elab_Position = 0 then
            if Find_Path (U, U, 1) then
               raise Unrecoverable_Error;
            end if;
         end if;
      end loop;

      --  We should never get here, since we were called for some reason,
      --  and we should have found and eliminated at least one bad path.

      raise Program_Error;
   end Diagnose_Elaboration_Problem;

   --------------------
   -- Elab_All_Links --
   --------------------

   procedure Elab_All_Links
     (Before : Unit_Id;
      After  : Unit_Id;
      Reason : Succ_Reason;
      Link   : Elab_All_Id)
   is
   begin
      if UNR.Table (Before).Visited then
         return;
      end if;

      --  Build the direct link for Before

      UNR.Table (Before).Visited := True;
      Build_Link (Before, After, Reason, Link);

      --  Process all units with'ed by Before recursively

      for W in
        Units.Table (Before).First_With .. Units.Table (Before).Last_With
      loop
         --  Skip if this with is an interface to a stand-alone library.
         --  Skip also if no ALI file for this with, happens with certain
         --  specialized generic files that do not get compiled.

         if not Withs.Table (W).SAL_Interface
           and then Withs.Table (W).Afile /= No_File
           and then Generic_Separately_Compiled (Withs.Table (W).Sfile)
         then
            Elab_All_Links
              (Unit_Id_Of (Withs.Table (W).Uname),
               After,
               Reason,
               Make_Elab_Entry (Withs.Table (W).Uname, Link));
         end if;
      end loop;

      --  Process corresponding body, if there is one

      if Units.Table (Before).Utype = Is_Spec then
         Elab_All_Links
           (Corresponding_Body (Before),
            After, Reason,
            Make_Elab_Entry
              (Units.Table (Corresponding_Body (Before)).Uname, Link));
      end if;
   end Elab_All_Links;

   --------------------
   -- Elab_Error_Msg --
   --------------------

   procedure Elab_Error_Msg (S : Successor_Id) is
      SL : Successor_Link renames Succ.Table (S);

   begin
      --  Nothing to do if internal unit involved and no -da flag

      if not Debug_Flag_A
        and then
          (Is_Internal_File_Name (Units.Table (SL.Before).Sfile)
            or else
           Is_Internal_File_Name (Units.Table (SL.After).Sfile))
      then
         return;
      end if;

      --  Here we want to generate output

      Error_Msg_Name_1 := Units.Table (SL.Before).Uname;

      if SL.Elab_Body then
         Error_Msg_Name_2 := Units.Table (Corresponding_Body (SL.After)).Uname;
      else
         Error_Msg_Name_2 := Units.Table (SL.After).Uname;
      end if;

      Error_Msg_Output ("  & must be elaborated before &", Info => True);

      Error_Msg_Name_1 := Units.Table (SL.Reason_Unit).Uname;

      case SL.Reason is
         when Withed =>
            Error_Msg_Output
              ("     reason: with clause",
               Info => True);

         when Elab =>
            Error_Msg_Output
              ("     reason: pragma Elaborate in unit &",
               Info => True);

         when Elab_All =>
            Error_Msg_Output
              ("     reason: pragma Elaborate_All in unit &",
               Info => True);

         when Elab_All_Desirable =>
            Error_Msg_Output
              ("     reason: implicit Elaborate_All in unit &",
               Info => True);

            Error_Msg_Output
              ("     recompile & with -gnatwl for full details",
               Info => True);

         when Elab_Desirable =>
            Error_Msg_Output
              ("     reason: implicit Elaborate in unit &",
               Info => True);

            Error_Msg_Output
              ("     recompile & with -gnatwl for full details",
               Info => True);

         when Spec_First =>
            Error_Msg_Output
              ("     reason: spec always elaborated before body",
               Info => True);
      end case;

      Write_Elab_All_Chain (S);

      if SL.Elab_Body then
         Error_Msg_Name_1 := Units.Table (SL.Before).Uname;
         Error_Msg_Name_2 := Units.Table (SL.After).Uname;
         Error_Msg_Output
           ("  & must therefore be elaborated before &",
            True);

         Error_Msg_Name_1 := Units.Table (SL.After).Uname;
         Error_Msg_Output
           ("     (because & has a pragma Elaborate_Body)",
            True);
      end if;

      Write_Eol;
   end Elab_Error_Msg;

   ---------------------
   -- Find_Elab_Order --
   ---------------------

   procedure Find_Elab_Order is
      U           : Unit_Id;
      Best_So_Far : Unit_Id;

   begin
      Succ.Init;
      Num_Left := Int (Units.Last - Units.First + 1);

      --  Initialize unit table for elaboration control

      for U in Units.First .. Units.Last loop
         UNR.Increment_Last;
         UNR.Table (UNR.Last).Successors    := No_Successor;
         UNR.Table (UNR.Last).Num_Pred      := 0;
         UNR.Table (UNR.Last).Nextnp        := No_Unit_Id;
         UNR.Table (UNR.Last).Elab_Order    := 0;
         UNR.Table (UNR.Last).Elab_Position := 0;
      end loop;

      --  Output warning if -p used with no -gnatE units

      if Pessimistic_Elab_Order
        and not Dynamic_Elaboration_Checks_Specified
      then
         if OpenVMS_On_Target then
            Error_Msg ("?use of /PESSIMISTIC_ELABORATION questionable");
         else
            Error_Msg ("?use of -p switch questionable");
         end if;

         Error_Msg ("?since all units compiled with static elaboration model");
      end if;

      --  Gather dependencies and output them if option set

      Gather_Dependencies;

      --  Output elaboration dependencies if option is set

      if Elab_Dependency_Output or Debug_Flag_E then
         Write_Dependencies;
      end if;

      --  Initialize the no predecessor list

      No_Pred := No_Unit_Id;

      for U in UNR.First .. UNR.Last loop
         if UNR.Table (U).Num_Pred = 0 then
            UNR.Table (U).Nextnp := No_Pred;
            No_Pred := U;
         end if;
      end loop;

      --  OK, now we determine the elaboration order proper. All we do is to
      --  select the best choice from the no predecessor list until all the
      --  nodes have been chosen.

      Outer : loop

         --  If there are no nodes with predecessors, then either we are
         --  done, as indicated by Num_Left being set to zero, or we have
         --  a circularity. In the latter case, diagnose the circularity,
         --  removing it from the graph and continue

         Get_No_Pred : while No_Pred = No_Unit_Id loop
            exit Outer when Num_Left < 1;
            Diagnose_Elaboration_Problem;
         end loop Get_No_Pred;

         U := No_Pred;
         Best_So_Far := No_Unit_Id;

         --  Loop to choose best entry in No_Pred list

         No_Pred_Search : loop
            if Debug_Flag_N then
               Write_Str ("  considering choice of ");
               Write_Unit_Name (Units.Table (U).Uname);
               Write_Eol;

               if Units.Table (U).Elaborate_Body then
                  Write_Str
                    ("    Elaborate_Body = True, Num_Pred for body = ");
                  Write_Int
                    (Int (UNR.Table (Corresponding_Body (U)).Num_Pred));
               else
                  Write_Str
                    ("    Elaborate_Body = False");
               end if;

               Write_Eol;
            end if;

            --  This is a candididate to be considered for choice

            if Best_So_Far = No_Unit_Id
              or else ((not Pessimistic_Elab_Order)
                         and then Better_Choice (U, Best_So_Far))
              or else (Pessimistic_Elab_Order
                         and then Worse_Choice (U, Best_So_Far))
            then
               if Debug_Flag_N then
                  Write_Str ("    tentatively chosen (best so far)");
                  Write_Eol;
               end if;

               Best_So_Far := U;
            end if;

            U := UNR.Table (U).Nextnp;
            exit No_Pred_Search when U = No_Unit_Id;
         end loop No_Pred_Search;

         --  If no candididate chosen, it means that no unit has No_Pred = 0,
         --  but there are units left, hence we have a circular dependency,
         --  which we will get Diagnose_Elaboration_Problem to diagnose it.

         if Best_So_Far = No_Unit_Id then
            Diagnose_Elaboration_Problem;

         --  Otherwise choose the best candidate found

         else
            Choose (Best_So_Far);
         end if;
      end loop Outer;
   end Find_Elab_Order;

   -------------------------
   -- Gather_Dependencies --
   -------------------------

   procedure Gather_Dependencies is
      Withed_Unit : Unit_Id;

   begin
      --  Loop through all units

      for U in Units.First .. Units.Last loop
         Cur_Unit := U;

         --  If this is not an interface to a stand-alone library and
         --  there is a body and a spec, then spec must be elaborated first
         --  Note that the corresponding spec immediately follows the body

         if not Units.Table (U).SAL_Interface
           and then Units.Table (U).Utype = Is_Body
         then
            Build_Link (Corresponding_Spec (U), U, Spec_First);
         end if;

         --  If this unit is not an interface to a stand-alone library,
         --  process WITH references for this unit ignoring generic units and
         --  interfaces to stand-alone libraries.

         if not Units.Table (U).SAL_Interface then
            for
              W in Units.Table (U).First_With .. Units.Table (U).Last_With
            loop
               if Withs.Table (W).Sfile /= No_File
                 and then (not Withs.Table (W).SAL_Interface)
               then
                  --  Check for special case of withing a unit that does not
                  --  exist any more. If the unit was completely missing we
                  --  would already have detected this, but a nasty case arises
                  --  when we have a subprogram body with no spec, and some
                  --  obsolete unit with's a previous (now disappeared) spec.

                  if Get_Name_Table_Info (Withs.Table (W).Uname) = 0 then
                     Error_Msg_Name_1 := Units.Table (U).Sfile;
                     Error_Msg_Name_2 := Withs.Table (W).Uname;
                     Error_Msg ("% depends on & which no longer exists");
                     goto Next_With;
                  end if;

                  Withed_Unit :=
                    Unit_Id (Unit_Id_Of (Withs.Table (W).Uname));

                  --  Pragma Elaborate_All case, for this we use the recursive
                  --  Elab_All_Links procedure to establish the links.

                  if Withs.Table (W).Elaborate_All then

                     --  Reset flags used to stop multiple visits to a given
                     --  node.

                     for Uref in UNR.First .. UNR.Last loop
                        UNR.Table (Uref).Visited := False;
                     end loop;

                     --  Now establish all the links we need

                     Elab_All_Links
                       (Withed_Unit, U, Elab_All,
                        Make_Elab_Entry
                          (Withs.Table (W).Uname, No_Elab_All_Link));

                     --  Elaborate_All_Desirable case, for this we establish
                     --  the same links as above, but with a different reason.

                  elsif Withs.Table (W).Elab_All_Desirable then

                     --  Reset flags used to stop multiple visits to a given
                     --  node.

                     for Uref in UNR.First .. UNR.Last loop
                        UNR.Table (Uref).Visited := False;
                     end loop;

                     --  Now establish all the links we need

                     Elab_All_Links
                       (Withed_Unit, U, Elab_All_Desirable,
                        Make_Elab_Entry
                          (Withs.Table (W).Uname, No_Elab_All_Link));

                     --  Pragma Elaborate case. We must build a link for the
                     --  withed unit itself, and also the corresponding body
                     --  if there is one.

                     --  However, skip this processing if there is no ALI file
                     --  for the WITH entry, because this means it is a
                     --  generic (even when we fix the generics so that an ALI
                     --  file is present, we probably still will have no ALI
                     --  file for unchecked and other special cases).

                  elsif Withs.Table (W).Elaborate
                    and then Withs.Table (W).Afile /= No_File
                  then
                     Build_Link (Withed_Unit, U, Withed);

                     if Units.Table (Withed_Unit).Utype = Is_Spec then
                        Build_Link
                          (Corresponding_Body (Withed_Unit), U, Elab);
                     end if;

                     --  Elaborate_Desirable case, for this we establish
                     --  the same links as above, but with a different reason.

                  elsif Withs.Table (W).Elab_Desirable then
                     Build_Link (Withed_Unit, U, Withed);

                     if Units.Table (Withed_Unit).Utype = Is_Spec then
                        Build_Link
                          (Corresponding_Body (Withed_Unit),
                           U, Elab_Desirable);
                     end if;

                     --  Case of normal WITH with no elaboration pragmas, just
                     --  build the single link to the directly referenced unit

                  else
                     Build_Link (Withed_Unit, U, Withed);
                  end if;
               end if;

               <<Next_With>>
               null;
            end loop;
         end if;
      end loop;
   end Gather_Dependencies;

   ------------------
   -- Is_Body_Unit --
   ------------------

   function Is_Body_Unit (U : Unit_Id) return Boolean is
   begin
      return Units.Table (U).Utype = Is_Body
        or else Units.Table (U).Utype = Is_Body_Only;
   end Is_Body_Unit;

   ---------------------
   -- Is_Waiting_Body --
   ---------------------

   function Is_Waiting_Body (U : Unit_Id) return Boolean is
   begin
      return Units.Table (U).Utype = Is_Body
        and then UNR.Table (Corresponding_Spec (U)).Elab_Position /= 0;
   end Is_Waiting_Body;

   ---------------------
   -- Make_Elab_Entry --
   ---------------------

   function Make_Elab_Entry
     (Unam : Unit_Name_Type;
      Link : Elab_All_Id) return Elab_All_Id
   is
   begin
      Elab_All_Entries.Increment_Last;
      Elab_All_Entries.Table (Elab_All_Entries.Last).Needed_By := Unam;
      Elab_All_Entries.Table (Elab_All_Entries.Last).Next_Elab := Link;
      return Elab_All_Entries.Last;
   end Make_Elab_Entry;

   ----------------
   -- Unit_Id_Of --
   ----------------

   function Unit_Id_Of (Uname : Unit_Name_Type) return Unit_Id is
      Info : constant Int := Get_Name_Table_Info (Uname);
   begin
      pragma Assert (Info /= 0 and then Unit_Id (Info) /= No_Unit_Id);
      return Unit_Id (Info);
   end Unit_Id_Of;

   ------------------
   -- Worse_Choice --
   ------------------

   function Worse_Choice (U1, U2 : Unit_Id) return Boolean is
<<<<<<< HEAD

      function Body_Unit (U : Unit_Id) return Boolean;
      --  Determines if given unit is a body

      function Waiting_Body (U : Unit_Id) return Boolean;
      --  Determines if U is a waiting body, defined as a body which has
      --  not been elaborated, but whose spec has been elaborated.

      ---------------
      -- Body_Unit --
      ---------------

      function Body_Unit (U : Unit_Id) return Boolean is
      begin
         return Units.Table (U).Utype = Is_Body
           or else Units.Table (U).Utype = Is_Body_Only;
      end Body_Unit;

      ------------------
      -- Waiting_Body --
      ------------------

      function Waiting_Body (U : Unit_Id) return Boolean is
      begin
         return Units.Table (U).Utype = Is_Body and then
            UNR.Table (Corresponding_Spec (U)).Elab_Position /= 0;
      end Waiting_Body;

   --  Start of processing for Worse_Choice
=======
      UT1 : Unit_Record renames Units.Table (U1);
      UT2 : Unit_Record renames Units.Table (U2);
>>>>>>> c355071f

   begin
      --  Note: the checks here are applied in sequence, and the ordering is
      --  significant (i.e. the more important criteria are applied first).

      --  If either unit is internal, then use Better_Choice, since the
      --  language requires that predefined units not mess up in the choice
      --  of elaboration order, and for internal units, any problems are
      --  ours and not the programmers.

      if UT1.Internal or else UT2.Internal then
         return Better_Choice (U1, U2);

      --  Prefer anything else to a waiting body (!)

      elsif Is_Waiting_Body (U1) and not Is_Waiting_Body (U2) then
         return False;

      elsif Is_Waiting_Body (U2) and not Is_Waiting_Body (U1) then
         return True;

      --  Prefer a spec to a body (!)

      elsif Is_Body_Unit (U1) and not Is_Body_Unit (U2) then
         return False;

      elsif Is_Body_Unit (U2) and not Is_Body_Unit (U1) then
         return True;

      --  If both are waiting bodies, then prefer the one whose spec is
      --  less recently elaborated. Consider the following:

      --     spec of A
      --     spec of B
      --     body of A or B?

      --  The normal waiting body preference would have placed the body of
      --  A before the spec of B if it could. Since it could not, there it
      --  must be the case that A depends on B. It is therefore a good idea
      --  to put the body of B last so that if there is an elaboration order
      --  problem, we will find it (that's what horrible order is about)

      elsif Is_Waiting_Body (U1) and then Is_Waiting_Body (U2) then
         return
           UNR.Table (Corresponding_Spec (U1)).Elab_Position <
           UNR.Table (Corresponding_Spec (U2)).Elab_Position;
      end if;

      --  Remaining choice rules are disabled by Debug flag -do

      if not Debug_Flag_O then

         --  The following deal with the case of specs which have been marked
         --  as Elaborate_Body_Desirable. In the normal case, we generally want
         --  to delay the elaboration of these specs as long as possible, so
         --  that bodies have better chance of being elaborated closer to the
         --  specs. Worse_Choice as usual wants to do the opposite and
         --  elaborate such specs as early as possible.

         --  If we have two units, one of which is a spec for which this flag
         --  is set, and the other is not, we normally prefer to delay the spec
         --  for which the flag is set, and so Worse_Choice does the opposite.

         if not UT1.Elaborate_Body_Desirable
           and then UT2.Elaborate_Body_Desirable
         then
            return False;

         elsif not UT2.Elaborate_Body_Desirable
           and then UT1.Elaborate_Body_Desirable
         then
            return True;

            --  If we have two specs that are both marked as Elaborate_Body
            --  desirable, we normally prefer the one whose body is nearer to
            --  being able to be elaborated, based on the Num_Pred count. This
            --  helps to ensure bodies are as close to specs as possible. As
            --  usual, Worse_Choice does the opposite.

         elsif UT1.Elaborate_Body_Desirable
           and then UT2.Elaborate_Body_Desirable
         then
            return UNR.Table (Corresponding_Body (U1)).Num_Pred >=
              UNR.Table (Corresponding_Body (U2)).Num_Pred;
         end if;
      end if;

      --  If we fall through, it means that no preference rule applies, so we
      --  use alphabetical order to at least give a deterministic result. Since
      --  Worse_Choice is in the business of stirring up the order, we will
      --  use reverse alphabetical ordering.

      return Uname_Less (UT2.Uname, UT1.Uname);
   end Worse_Choice;

   ------------------------
   -- Write_Dependencies --
   ------------------------

   procedure Write_Dependencies is
   begin
      Write_Eol;
      Write_Str
        ("                 ELABORATION ORDER DEPENDENCIES");
      Write_Eol;
      Write_Eol;

      Info_Prefix_Suppress := True;

      for S in Succ_First .. Succ.Last loop
         Elab_Error_Msg (S);
      end loop;

      Info_Prefix_Suppress := False;
      Write_Eol;
   end Write_Dependencies;

   --------------------------
   -- Write_Elab_All_Chain --
   --------------------------

   procedure Write_Elab_All_Chain (S : Successor_Id) is
      ST     : constant Successor_Link := Succ.Table (S);
      After  : constant Unit_Name_Type := Units.Table (ST.After).Uname;

      L   : Elab_All_Id;
      Nam : Unit_Name_Type;

      First_Name : Boolean := True;

   begin
      if ST.Reason in Elab_All .. Elab_All_Desirable then
         L := ST.Elab_All_Link;
         while L /= No_Elab_All_Link loop
            Nam := Elab_All_Entries.Table (L).Needed_By;
            Error_Msg_Name_1 := Nam;
            Error_Msg_Output ("        &", Info => True);

            Get_Name_String (Nam);

            if Name_Buffer (Name_Len) = 'b' then
               if First_Name then
                  Error_Msg_Output
                    ("           must be elaborated along with its spec:",
                     Info => True);

               else
                  Error_Msg_Output
                    ("           which must be elaborated " &
                     "along with its spec:",
                     Info => True);
               end if;

            else
               if First_Name then
                  Error_Msg_Output
                    ("           is withed by:",
                     Info => True);

               else
                  Error_Msg_Output
                    ("           which is withed by:",
                     Info => True);
               end if;
            end if;

            First_Name := False;

            L := Elab_All_Entries.Table (L).Next_Elab;
         end loop;

         Error_Msg_Name_1 := After;
         Error_Msg_Output ("        &", Info => True);
      end if;
   end Write_Elab_All_Chain;

end Binde;<|MERGE_RESOLUTION|>--- conflicted
+++ resolved
@@ -6,11 +6,7 @@
 --                                                                          --
 --                                 B o d y                                  --
 --                                                                          --
-<<<<<<< HEAD
---          Copyright (C) 1992-2005, Free Software Foundation, Inc.         --
-=======
 --          Copyright (C) 1992-2006, Free Software Foundation, Inc.         --
->>>>>>> c355071f
 --                                                                          --
 -- GNAT is free software;  you can  redistribute it  and/or modify it under --
 -- terms of the  GNU General Public License as published  by the Free Soft- --
@@ -1304,40 +1300,8 @@
    ------------------
 
    function Worse_Choice (U1, U2 : Unit_Id) return Boolean is
-<<<<<<< HEAD
-
-      function Body_Unit (U : Unit_Id) return Boolean;
-      --  Determines if given unit is a body
-
-      function Waiting_Body (U : Unit_Id) return Boolean;
-      --  Determines if U is a waiting body, defined as a body which has
-      --  not been elaborated, but whose spec has been elaborated.
-
-      ---------------
-      -- Body_Unit --
-      ---------------
-
-      function Body_Unit (U : Unit_Id) return Boolean is
-      begin
-         return Units.Table (U).Utype = Is_Body
-           or else Units.Table (U).Utype = Is_Body_Only;
-      end Body_Unit;
-
-      ------------------
-      -- Waiting_Body --
-      ------------------
-
-      function Waiting_Body (U : Unit_Id) return Boolean is
-      begin
-         return Units.Table (U).Utype = Is_Body and then
-            UNR.Table (Corresponding_Spec (U)).Elab_Position /= 0;
-      end Waiting_Body;
-
-   --  Start of processing for Worse_Choice
-=======
       UT1 : Unit_Record renames Units.Table (U1);
       UT2 : Unit_Record renames Units.Table (U2);
->>>>>>> c355071f
 
    begin
       --  Note: the checks here are applied in sequence, and the ordering is

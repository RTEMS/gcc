--- conflicted
+++ resolved
@@ -101,20 +101,12 @@
    --  whether the corresponding formal is OUT or IN OUT. Each top-level call
    --  (procedure call, condition, assignment) examines all the actuals for a
    --  possible order dependence. The table is reset after each such check.
-<<<<<<< HEAD
-=======
    --  The actuals to be checked in a call to Check_Order_Dependence are at
    --  positions 1 .. Last.
->>>>>>> 155d23aa
 
    type Actual_Name is record
       Act         : Node_Id;
       Is_Writable : Boolean;
-<<<<<<< HEAD
-      --  Comments needed???
-
-=======
->>>>>>> 155d23aa
    end record;
 
    package Actuals_In_Call is new Table.Table (
@@ -1230,11 +1222,6 @@
       Act2 : Node_Id;
 
    begin
-<<<<<<< HEAD
-      --  This could use comments ???
-
-      for J in 0 .. Actuals_In_Call.Last loop
-=======
       if Ada_Version < Ada_2012 then
          return;
       end if;
@@ -1246,7 +1233,6 @@
       --  treated as a warning for now.
 
       for J in 1 .. Actuals_In_Call.Last loop
->>>>>>> 155d23aa
          if Actuals_In_Call.Table (J).Is_Writable then
             Act1 := Actuals_In_Call.Table (J).Act;
 
@@ -1254,11 +1240,7 @@
                Act1 := Prefix (Act1);
             end if;
 
-<<<<<<< HEAD
-            for K in 0 .. Actuals_In_Call.Last loop
-=======
             for K in 1 .. Actuals_In_Call.Last loop
->>>>>>> 155d23aa
                if K /= J then
                   Act2 := Actuals_In_Call.Table (K).Act;
 
@@ -1274,28 +1256,19 @@
                      null;
 
                   elsif Denotes_Same_Object (Act1, Act2)
-<<<<<<< HEAD
-                    and then False
-                  then
-                     Error_Msg_N ("?,mighty suspicious!!!", Act1);
-=======
                     and then Parent (Act1) /= Parent (Act2)
                   then
                      Error_Msg_N
                        ("result may differ if evaluated "
                         & "after other actual in expression?", Act1);
->>>>>>> 155d23aa
                   end if;
                end if;
             end loop;
          end if;
       end loop;
 
-<<<<<<< HEAD
-=======
       --  Remove checked actuals from table
 
->>>>>>> 155d23aa
       Actuals_In_Call.Set_Last (0);
    end Check_Order_Dependence;
 
@@ -1917,11 +1890,7 @@
                   if Chars (Id) = Name_Op_Eq
                     and then Is_Dispatching_Operation (Id)
                     and then Present (Alias (Id))
-<<<<<<< HEAD
-                    and then Is_Overriding_Operation (Alias (Id))
-=======
                     and then Present (Overridden_Operation (Alias (Id)))
->>>>>>> 155d23aa
                     and then Base_Type (Etype (First_Entity (Id))) =
                                Base_Type (Etype (First_Entity (Alias (Id))))
                   then
@@ -2892,15 +2861,12 @@
       elsif Ekind (Dynamic_Scope) = E_Task_Type then
          return Get_Task_Body_Procedure (Dynamic_Scope);
 
-<<<<<<< HEAD
-=======
       elsif Ekind (Dynamic_Scope) = E_Limited_Private_Type
         and then Present (Full_View (Dynamic_Scope))
         and then Ekind (Full_View (Dynamic_Scope)) = E_Task_Type
       then
          return Get_Task_Body_Procedure (Full_View (Dynamic_Scope));
 
->>>>>>> 155d23aa
       --  No body is generated if the protected operation is eliminated
 
       elsif Convention (Dynamic_Scope) = Convention_Protected
@@ -5155,16 +5121,7 @@
 
             --  We are interested only in components and discriminants
 
-<<<<<<< HEAD
-            if Ekind_In (Ent, E_Component, E_Discriminant) then
-
-               --  Get default expression if any. If there is no declaration
-               --  node, it means we have an internal entity. The parent and
-               --  tag fields are examples of such entities. For these cases,
-               --  we just test the type of the entity.
-=======
             Exp := Empty;
->>>>>>> 155d23aa
 
             case Ekind (Ent) is
                when E_Component =>
@@ -5756,13 +5713,9 @@
    begin
       Save_Interps (N, New_Prefix);
 
-<<<<<<< HEAD
-      Rewrite (N, Make_Explicit_Dereference (Sloc (N), Prefix => New_Prefix));
-=======
       Rewrite (N,
         Make_Explicit_Dereference (Sloc (Parent (N)),
           Prefix => New_Prefix));
->>>>>>> 155d23aa
 
       Set_Etype (N, Designated_Type (Etype (New_Prefix)));
 
@@ -6039,13 +5992,7 @@
    begin
       --  Predicate is not relevant to subprograms
 
-<<<<<<< HEAD
-      if Is_Entity_Name (N)
-        and then Is_Overloadable (Entity (N))
-      then
-=======
       if Is_Entity_Name (N) and then Is_Overloadable (Entity (N)) then
->>>>>>> 155d23aa
          return False;
 
       elsif Is_Atomic (Etype (N))
@@ -9899,11 +9846,7 @@
          --  version of the code causes regressions in several tests that are
          --  compiled with -gnat95. ???)
 
-<<<<<<< HEAD
-         if Ada_Version < Ada_05 then
-=======
          if Ada_Version < Ada_2005 then
->>>>>>> 155d23aa
             if Is_Entity_Name (Name (Obj)) then
                return Subprogram_Access_Level (Entity (Name (Obj)));
             else
@@ -10859,14 +10802,10 @@
 
    procedure Save_Actual (N : Node_Id;  Writable : Boolean := False) is
    begin
-<<<<<<< HEAD
-      if Is_Entity_Name (N)
-=======
       if Ada_Version < Ada_2012 then
          return;
 
       elsif Is_Entity_Name (N)
->>>>>>> 155d23aa
         or else
           Nkind_In (N, N_Indexed_Component, N_Selected_Component, N_Slice)
         or else

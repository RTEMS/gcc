--- conflicted
+++ resolved
@@ -6,11 +6,7 @@
 --                                                                          --
 --                                 B o d y                                  --
 --                                                                          --
-<<<<<<< HEAD
---          Copyright (C) 1992-2006, Free Software Foundation, Inc.         --
-=======
 --          Copyright (C) 1992-2007, Free Software Foundation, Inc.         --
->>>>>>> 751ff693
 --                                                                          --
 -- GNAT is free software;  you can  redistribute it  and/or modify it under --
 -- terms of the  GNU General Public License as published  by the Free Soft- --
@@ -39,10 +35,6 @@
 --  Subprograms not all in alpha order
 
 with Debug;    use Debug;
-<<<<<<< HEAD
-with Namet;    use Namet;
-=======
->>>>>>> 751ff693
 with Opt;      use Opt;
 with Output;   use Output;
 with Tree_IO;  use Tree_IO;
@@ -387,12 +379,9 @@
          return Source_Cache_Index;
 
       else
-<<<<<<< HEAD
-=======
          pragma Assert (Source_File_Index_Table (Int (S) / Chunk_Size)
                           /=
                         No_Source_File);
->>>>>>> 751ff693
          for J in Source_File_Index_Table (Int (S) / Chunk_Size)
                                                     .. Source_File.Last
          loop
@@ -597,11 +586,7 @@
       ML : Logical_Line_Number;
 
    begin
-<<<<<<< HEAD
-      if File_Name /= No_Name then
-=======
       if File_Name /= No_File then
->>>>>>> 751ff693
          SFR.Reference_Name := Stripped_File_Name;
          SFR.Full_Ref_Name  := File_Name;
 

------------------------------------------------------------------------------
--                                                                          --
--                         GNAT COMPILER COMPONENTS                         --
--                                                                          --
--                             E X P _ S M E M                              --
--                                                                          --
--                                 B o d y                                  --
--                                                                          --
<<<<<<< HEAD
--          Copyright (C) 1998-2005, Free Software Foundation, Inc.         --
=======
--          Copyright (C) 1998-2006, Free Software Foundation, Inc.         --
>>>>>>> c355071f
--                                                                          --
-- GNAT is free software;  you can  redistribute it  and/or modify it under --
-- terms of the  GNU General Public License as published  by the Free Soft- --
-- ware  Foundation;  either version 2,  or (at your option) any later ver- --
-- sion.  GNAT is distributed in the hope that it will be useful, but WITH- --
-- OUT ANY WARRANTY;  without even the  implied warranty of MERCHANTABILITY --
-- or FITNESS FOR A PARTICULAR PURPOSE.  See the GNU General Public License --
-- for  more details.  You should have  received  a copy of the GNU General --
-- Public License  distributed with GNAT;  see file COPYING.  If not, write --
-- to  the  Free Software Foundation,  51  Franklin  Street,  Fifth  Floor, --
-- Boston, MA 02110-1301, USA.                                              --
--                                                                          --
-- GNAT was originally developed  by the GNAT team at  New York University. --
-- Extensive contributions were provided by Ada Core Technologies Inc.      --
--                                                                          --
------------------------------------------------------------------------------

with Atree;    use Atree;
with Einfo;    use Einfo;
with Exp_Util; use Exp_Util;
with Nmake;    use Nmake;
with Namet;    use Namet;
with Nlists;   use Nlists;
with Rtsfind;  use Rtsfind;
with Sem;      use Sem;
with Sem_Util; use Sem_Util;
with Sinfo;    use Sinfo;
with Snames;   use Snames;
with Stand;    use Stand;
with Stringt;  use Stringt;
with Tbuild;   use Tbuild;

package body Exp_Smem is

   Insert_Node : Node_Id;
   --  Node after which a write call is to be inserted

   -----------------------
   -- Local Subprograms --
   -----------------------

   procedure Add_Read_Before (N : Node_Id);
   --  Insert a Shared_Var_ROpen call for variable before node N

   procedure Add_Write_After (N : Node_Id);
   --  Insert a Shared_Var_WOpen call for variable after the node
   --  Insert_Node, as recorded by On_Lhs_Of_Assigment (where it points
   --  to the assignment statement) or Is_Out_Actual (where it points to
   --  the procedure call statement).

<<<<<<< HEAD
   procedure Build_Full_Name
     (E : in  Entity_Id;
      N : out String_Id);
=======
   procedure Build_Full_Name (E : Entity_Id; N : out String_Id);
>>>>>>> c355071f
   --  Build the fully qualified string name of a shared variable

   function On_Lhs_Of_Assignment (N : Node_Id) return Boolean;
   --  Determines if N is on the left hand of the assignment. This means
   --  that either it is a simple variable, or it is a record or array
   --  variable with a corresponding selected or indexed component on
   --  the left side of an assignment. If the result is True, then
   --  Insert_Node is set to point to the assignment

   function Is_Out_Actual (N : Node_Id) return Boolean;
   --  In a similar manner, this function determines if N appears as an
   --  OUT or IN OUT parameter to a procedure call. If the result is
   --  True, then Insert_Node is set to point to the assignment.

   ---------------------
   -- Add_Read_Before --
   ---------------------

   procedure Add_Read_Before (N : Node_Id) is
      Loc : constant Source_Ptr := Sloc (N);
      Ent : constant Node_Id    := Entity (N);

   begin
      if Present (Shared_Var_Read_Proc (Ent)) then
         Insert_Action (N,
           Make_Procedure_Call_Statement (Loc,
             Name =>
               New_Occurrence_Of (Shared_Var_Read_Proc (Ent), Loc),
             Parameter_Associations => Empty_List));
      end if;
   end Add_Read_Before;

   -------------------------------
   -- Add_Shared_Var_Lock_Procs --
   -------------------------------

   procedure Add_Shared_Var_Lock_Procs (N : Node_Id) is
      Loc   : constant Source_Ptr := Sloc (N);
      Obj   : constant Entity_Id  := Entity (Expression (First_Actual (N)));
      Inode : Node_Id;
      Vnm   : String_Id;

   begin
      --  We have to add Shared_Var_Lock and Shared_Var_Unlock calls around
      --  the procedure or function call node. First we locate the right
      --  place to do the insertion, which is the call itself in the
      --  procedure call case, or else the nearest non subexpression
      --  node that contains the function call.

      Inode := N;
      while Nkind (Inode) /= N_Procedure_Call_Statement
        and then Nkind (Inode) in N_Subexpr
      loop
         Inode := Parent (Inode);
      end loop;

      --  Now insert the Lock and Unlock calls and the read/write calls

      --  Two concerns here. First we are not dealing with the exception
      --  case, really we need some kind of cleanup routine to do the
      --  Unlock. Second, these lock calls should be inside the protected
      --  object processing, not outside, otherwise they can be done at
      --  the wrong priority, resulting in dead lock situations ???

      Build_Full_Name (Obj, Vnm);

      --  First insert the Lock call before

      Insert_Before_And_Analyze (Inode,
        Make_Procedure_Call_Statement (Loc,
          Name => New_Occurrence_Of (RTE (RE_Shared_Var_Lock), Loc),
          Parameter_Associations => New_List (
            Make_String_Literal (Loc, Vnm))));

      --  Now, right after the Lock, insert a call to read the object

      Insert_Before_And_Analyze (Inode,
        Make_Procedure_Call_Statement (Loc,
          Name => New_Occurrence_Of (Shared_Var_Read_Proc (Obj), Loc)));

      --  Now insert the Unlock call after

      Insert_After_And_Analyze (Inode,
        Make_Procedure_Call_Statement (Loc,
          Name => New_Occurrence_Of (RTE (RE_Shared_Var_Unlock), Loc),
          Parameter_Associations => New_List (
            Make_String_Literal (Loc, Vnm))));

      --  Now for a procedure call, but not a function call, insert the
      --  call to write the object just before the unlock.

      if Nkind (N) = N_Procedure_Call_Statement then
         Insert_After_And_Analyze (Inode,
           Make_Procedure_Call_Statement (Loc,
             Name => New_Occurrence_Of (Shared_Var_Assign_Proc (Obj), Loc)));
      end if;

   end Add_Shared_Var_Lock_Procs;

   ---------------------
   -- Add_Write_After --
   ---------------------

   procedure Add_Write_After (N : Node_Id) is
      Loc : constant Source_Ptr := Sloc (N);
      Ent : constant Node_Id    := Entity (N);

   begin
      if Present (Shared_Var_Assign_Proc (Ent)) then
         Insert_After_And_Analyze (Insert_Node,
           Make_Procedure_Call_Statement (Loc,
             Name =>
               New_Occurrence_Of (Shared_Var_Assign_Proc (Ent), Loc),
             Parameter_Associations => Empty_List));
      end if;
   end Add_Write_After;

   ---------------------
   -- Build_Full_Name --
   ---------------------

   procedure Build_Full_Name (E : Entity_Id; N : out String_Id) is

      procedure Build_Name (E : Entity_Id);
      --  This is a recursive routine used to construct the fully qualified
      --  string name of the package corresponding to the shared variable.

      ----------------
      -- Build_Name --
      ----------------

      procedure Build_Name (E : Entity_Id) is
      begin
         if Scope (E) /= Standard_Standard then
            Build_Name (Scope (E));
            Store_String_Char ('.');
         end if;

         Get_Decoded_Name_String (Chars (E));
         Store_String_Chars (Name_Buffer (1 .. Name_Len));
      end Build_Name;

   --  Start of processing for Build_Full_Name

   begin
      Start_String;
      Build_Name (E);
      N := End_String;
   end Build_Full_Name;

   ------------------------------------
   -- Expand_Shared_Passive_Variable --
   ------------------------------------

   procedure Expand_Shared_Passive_Variable (N : Node_Id) is
      Typ : constant Entity_Id := Etype (N);

   begin
      --  Nothing to do for protected or limited objects

      if Is_Limited_Type (Typ) or else Is_Concurrent_Type (Typ) then
         return;

      --  If we are on the left hand side of an assignment, then we add
      --  the write call after the assignment.

      elsif On_Lhs_Of_Assignment (N) then
         Add_Write_After (N);

      --  If we are a parameter for an out or in out formal, then put
      --  the read before and the write after.

      elsif Is_Out_Actual (N) then
         Add_Read_Before (N);
         Add_Write_After (N);

      --  All other cases are simple reads

      else
         Add_Read_Before (N);
      end if;
   end Expand_Shared_Passive_Variable;

   -------------------
   -- Is_Out_Actual --
   -------------------

   function Is_Out_Actual (N : Node_Id) return Boolean is
      Parnt  : constant Node_Id := Parent (N);
      Formal : Entity_Id;
      Call   : Node_Id;
      Actual : Node_Id;

   begin
      if (Nkind (Parnt) = N_Indexed_Component
            or else
          Nkind (Parnt) = N_Selected_Component)
        and then N = Prefix (Parnt)
      then
         return Is_Out_Actual (Parnt);

      elsif Nkind (Parnt) = N_Parameter_Association
        and then N = Explicit_Actual_Parameter (Parnt)
      then
         Call := Parent (Parnt);

      elsif Nkind (Parnt) = N_Procedure_Call_Statement then
         Call := Parnt;

      else
         return False;
      end if;

      --  Fall here if we are definitely a parameter

      Actual := First_Actual (Call);
      Formal := First_Formal (Entity (Name (Call)));

      loop
         if Actual = N then
            if Ekind (Formal) /= E_In_Parameter then
               Insert_Node := Call;
               return True;
            else
               return False;
            end if;

         else
            Actual := Next_Actual (Actual);
            Formal := Next_Formal (Formal);
         end if;
      end loop;
   end Is_Out_Actual;

   ---------------------------
   -- Make_Shared_Var_Procs --
   ---------------------------

   procedure Make_Shared_Var_Procs (N : Node_Id) is
      Loc : constant Source_Ptr := Sloc (N);
      Ent : constant Entity_Id  := Defining_Identifier (N);
      Typ : constant Entity_Id  := Etype (Ent);
      Vnm : String_Id;
      Atr : Node_Id;

      Assign_Proc : constant Entity_Id :=
                      Make_Defining_Identifier (Loc,
                        Chars => New_External_Name (Chars (Ent), 'A'));

      Read_Proc : constant Entity_Id :=
                    Make_Defining_Identifier (Loc,
                      Chars => New_External_Name (Chars (Ent), 'R'));

      S : Entity_Id;

   --  Start of processing for Make_Shared_Var_Procs

   begin
      Build_Full_Name (Ent, Vnm);

      --  We turn off Shared_Passive during construction and analysis of
      --  the assign and read routines, to avoid improper attempts to
      --  process the variable references within these procedures.

      Set_Is_Shared_Passive (Ent, False);

      --  Construct assignment routine

      --    procedure VarA is
      --       S : Ada.Streams.Stream_IO.Stream_Access;
      --    begin
      --       S := Shared_Var_WOpen ("pkg.var");
      --       typ'Write (S, var);
      --       Shared_Var_Close (S);
      --    end VarA;

      S   := Make_Defining_Identifier (Loc, Name_uS);

      Atr :=
        Make_Attribute_Reference (Loc,
          Prefix => New_Occurrence_Of (Typ, Loc),
          Attribute_Name => Name_Write,
          Expressions => New_List (
            New_Reference_To (S, Loc),
            New_Occurrence_Of (Ent, Loc)));

      Insert_After_And_Analyze (N,
        Make_Subprogram_Body (Loc,
          Specification =>
            Make_Procedure_Specification (Loc,
              Defining_Unit_Name => Assign_Proc),

         --  S : Ada.Streams.Stream_IO.Stream_Access;

          Declarations => New_List (
            Make_Object_Declaration (Loc,
              Defining_Identifier => S,
              Object_Definition =>
                New_Occurrence_Of (RTE (RE_Stream_Access), Loc))),

          Handled_Statement_Sequence =>
            Make_Handled_Sequence_Of_Statements (Loc,
              Statements => New_List (

               --  S := Shared_Var_WOpen ("pkg.var");

                Make_Assignment_Statement (Loc,
                  Name => New_Reference_To (S, Loc),
                  Expression =>
                    Make_Function_Call (Loc,
                      Name =>
                        New_Occurrence_Of
                          (RTE (RE_Shared_Var_WOpen), Loc),
                      Parameter_Associations => New_List (
                        Make_String_Literal (Loc, Vnm)))),

                Atr,

               --  Shared_Var_Close (S);

                Make_Procedure_Call_Statement (Loc,
                  Name =>
                    New_Occurrence_Of (RTE (RE_Shared_Var_Close), Loc),
                  Parameter_Associations =>
                    New_List (New_Reference_To (S, Loc)))))));

      --  Construct read routine

      --    procedure varR is
      --       S : Ada.Streams.Stream_IO.Stream_Access;
      --    begin
      --       S := Shared_Var_ROpen ("pkg.var");
      --       if S /= null then
      --          typ'Read (S, Var);
      --          Shared_Var_Close (S);
      --       end if;
      --    end varR;

      S   := Make_Defining_Identifier (Loc, Name_uS);

      Atr :=
        Make_Attribute_Reference (Loc,
          Prefix => New_Occurrence_Of (Typ, Loc),
          Attribute_Name => Name_Read,
          Expressions => New_List (
            New_Reference_To (S, Loc),
            New_Occurrence_Of (Ent, Loc)));

      Insert_After_And_Analyze (N,
        Make_Subprogram_Body (Loc,
          Specification =>
            Make_Procedure_Specification (Loc,
              Defining_Unit_Name => Read_Proc),

         --  S : Ada.Streams.Stream_IO.Stream_Access;

          Declarations => New_List (
            Make_Object_Declaration (Loc,
              Defining_Identifier => S,
              Object_Definition =>
                New_Occurrence_Of (RTE (RE_Stream_Access), Loc))),

          Handled_Statement_Sequence =>
            Make_Handled_Sequence_Of_Statements (Loc,
              Statements => New_List (

               --  S := Shared_Var_ROpen ("pkg.var");

                Make_Assignment_Statement (Loc,
                  Name => New_Reference_To (S, Loc),
                  Expression =>
                    Make_Function_Call (Loc,
                      Name =>
                        New_Occurrence_Of
                          (RTE (RE_Shared_Var_ROpen), Loc),
                      Parameter_Associations => New_List (
                        Make_String_Literal (Loc, Vnm)))),

               --  if S /= null then

                Make_Implicit_If_Statement (N,
                  Condition =>
                    Make_Op_Ne (Loc,
                      Left_Opnd  => New_Reference_To (S, Loc),
                      Right_Opnd => Make_Null (Loc)),

                   Then_Statements => New_List (

                     --  typ'Read (S, Var);

                     Atr,

                     --  Shared_Var_Close (S);

                     Make_Procedure_Call_Statement (Loc,
                       Name =>
                         New_Occurrence_Of
                           (RTE (RE_Shared_Var_Close), Loc),
                       Parameter_Associations =>
                         New_List (New_Reference_To (S, Loc)))))))));

      Set_Is_Shared_Passive      (Ent, True);
      Set_Shared_Var_Assign_Proc (Ent, Assign_Proc);
      Set_Shared_Var_Read_Proc   (Ent, Read_Proc);
   end Make_Shared_Var_Procs;

   --------------------------
   -- On_Lhs_Of_Assignment --
   --------------------------

   function On_Lhs_Of_Assignment (N : Node_Id) return Boolean is
      P : constant Node_Id := Parent (N);

   begin
      if Nkind (P) = N_Assignment_Statement then
         if N = Name (P) then
            Insert_Node := P;
            return True;
         else
            return False;
         end if;

      elsif (Nkind (P) = N_Indexed_Component
               or else
             Nkind (P) = N_Selected_Component)
        and then N = Prefix (P)
      then
         return On_Lhs_Of_Assignment (P);

      else
         return False;
      end if;
   end On_Lhs_Of_Assignment;

end Exp_Smem;<|MERGE_RESOLUTION|>--- conflicted
+++ resolved
@@ -6,11 +6,7 @@
 --                                                                          --
 --                                 B o d y                                  --
 --                                                                          --
-<<<<<<< HEAD
---          Copyright (C) 1998-2005, Free Software Foundation, Inc.         --
-=======
 --          Copyright (C) 1998-2006, Free Software Foundation, Inc.         --
->>>>>>> c355071f
 --                                                                          --
 -- GNAT is free software;  you can  redistribute it  and/or modify it under --
 -- terms of the  GNU General Public License as published  by the Free Soft- --
@@ -61,13 +57,7 @@
    --  to the assignment statement) or Is_Out_Actual (where it points to
    --  the procedure call statement).
 
-<<<<<<< HEAD
-   procedure Build_Full_Name
-     (E : in  Entity_Id;
-      N : out String_Id);
-=======
    procedure Build_Full_Name (E : Entity_Id; N : out String_Id);
->>>>>>> c355071f
    --  Build the fully qualified string name of a shared variable
 
    function On_Lhs_Of_Assignment (N : Node_Id) return Boolean;

--- conflicted
+++ resolved
@@ -6,11 +6,7 @@
 --                                                                          --
 --                                  B o d y                                 --
 --                                                                          --
-<<<<<<< HEAD
---         Copyright (C) 1992-2006, Free Software Foundation, Inc.          --
-=======
 --         Copyright (C) 1992-2007, Free Software Foundation, Inc.          --
->>>>>>> 60a98cce
 --                                                                          --
 -- GNARL is free software; you can  redistribute it  and/or modify it under --
 -- terms of the  GNU General Public License as published  by the Free Soft- --
@@ -67,14 +63,6 @@
 
 with System.Soft_Links;
 --  used for Abort_Defer/Undefer
-<<<<<<< HEAD
-
---  We use System.Soft_Links instead of System.Tasking.Initialization
---  because the later is a higher level package that we shouldn't depend on.
---  For example when using the restricted run time, it is replaced by
---  System.Tasking.Restricted.Stages.
-=======
->>>>>>> 60a98cce
 
 --  We use System.Soft_Links instead of System.Tasking.Initialization
 --  because the later is a higher level package that we shouldn't depend on.
@@ -286,12 +274,8 @@
    end Initialize_Lock;
 
    procedure Initialize_Lock
-<<<<<<< HEAD
-     (L : not null access RTS_Lock; Level : Lock_Level)
-=======
      (L     : not null access RTS_Lock;
       Level : Lock_Level)
->>>>>>> 60a98cce
    is
       pragma Unreferenced (Level);
 
@@ -341,12 +325,8 @@
    ----------------
 
    procedure Write_Lock
-<<<<<<< HEAD
-     (L : not null access Lock; Ceiling_Violation : out Boolean)
-=======
      (L                 : not null access Lock;
       Ceiling_Violation : out Boolean)
->>>>>>> 60a98cce
    is
       Result         : Interfaces.C.int;
       Self_ID        : Task_Id;
@@ -378,12 +358,8 @@
    end Write_Lock;
 
    procedure Write_Lock
-<<<<<<< HEAD
-     (L : not null access RTS_Lock; Global_Lock : Boolean := False)
-=======
      (L           : not null access RTS_Lock;
       Global_Lock : Boolean := False)
->>>>>>> 60a98cce
    is
       Result : Interfaces.C.int;
    begin
@@ -407,13 +383,9 @@
    ---------------
 
    procedure Read_Lock
-<<<<<<< HEAD
-     (L : not null access Lock; Ceiling_Violation : out Boolean) is
-=======
      (L                 : not null access Lock;
       Ceiling_Violation : out Boolean)
    is
->>>>>>> 60a98cce
    begin
       Write_Lock (L, Ceiling_Violation);
    end Read_Lock;
@@ -430,12 +402,8 @@
    end Unlock;
 
    procedure Unlock
-<<<<<<< HEAD
-     (L : not null access RTS_Lock; Global_Lock : Boolean := False)
-=======
      (L           : not null access RTS_Lock;
       Global_Lock : Boolean := False)
->>>>>>> 60a98cce
    is
       Result : Interfaces.C.int;
    begin
@@ -716,27 +684,17 @@
         or else Priority_Specific_Policy = 'R'
         or else Time_Slice_Val > 0
       then
-<<<<<<< HEAD
-         Result := pthread_setschedparam
-                     (T.Common.LL.Thread, SCHED_RR, Param'Access);
-=======
          Result :=
            pthread_setschedparam
              (T.Common.LL.Thread, SCHED_RR, Param'Access);
->>>>>>> 60a98cce
 
       elsif Dispatching_Policy = 'F'
         or else Priority_Specific_Policy = 'F'
         or else Time_Slice_Val = 0
       then
-<<<<<<< HEAD
-         Result := pthread_setschedparam
-                     (T.Common.LL.Thread, SCHED_FIFO, Param'Access);
-=======
          Result :=
            pthread_setschedparam
              (T.Common.LL.Thread, SCHED_FIFO, Param'Access);
->>>>>>> 60a98cce
 
       else
          Result :=
@@ -920,27 +878,17 @@
         or else Priority_Specific_Policy = 'R'
         or else Time_Slice_Val > 0
       then
-<<<<<<< HEAD
-         Result := pthread_attr_setschedpolicy
-                     (Attributes'Access, System.OS_Interface.SCHED_RR);
-=======
          Result :=
            pthread_attr_setschedpolicy
              (Attributes'Access, System.OS_Interface.SCHED_RR);
->>>>>>> 60a98cce
 
       elsif Dispatching_Policy = 'F'
         or else Priority_Specific_Policy = 'F'
         or else Time_Slice_Val = 0
       then
-<<<<<<< HEAD
-         Result := pthread_attr_setschedpolicy
-                     (Attributes'Access, System.OS_Interface.SCHED_FIFO);
-=======
          Result :=
            pthread_attr_setschedpolicy
              (Attributes'Access, System.OS_Interface.SCHED_FIFO);
->>>>>>> 60a98cce
 
       else
          Result :=

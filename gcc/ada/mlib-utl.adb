------------------------------------------------------------------------------
--                                                                          --
--                         GNAT COMPILER COMPONENTS                         --
--                                                                          --
--                             M L I B . U T L                              --
--                                                                          --
--                                 B o d y                                  --
--                                                                          --
--                     Copyright (C) 2002-2006, AdaCore                     --
--                                                                          --
-- GNAT is free software;  you can  redistribute it  and/or modify it under --
-- terms of the  GNU General Public License as published  by the Free Soft- --
-- ware  Foundation;  either version 2,  or (at your option) any later ver- --
-- sion.  GNAT is distributed in the hope that it will be useful, but WITH- --
-- OUT ANY WARRANTY;  without even the  implied warranty of MERCHANTABILITY --
-- or FITNESS FOR A PARTICULAR PURPOSE.  See the GNU General Public License --
-- for  more details.  You should have  received  a copy of the GNU General --
-- Public License  distributed with GNAT;  see file COPYING.  If not, write --
-- to  the  Free Software Foundation,  51  Franklin  Street,  Fifth  Floor, --
-- Boston, MA 02110-1301, USA.                                              --
--                                                                          --
-- GNAT was originally developed  by the GNAT team at  New York University. --
-- Extensive contributions were provided by Ada Core Technologies Inc.      --
--                                                                          --
------------------------------------------------------------------------------

with MLib.Fil; use MLib.Fil;
with MLib.Tgt; use MLib.Tgt;

with Namet;    use Namet;
with Opt;
with Osint;
with Output;   use Output;

with GNAT;     use GNAT;

package body MLib.Utl is

   Gcc_Name : constant String := Osint.Program_Name ("gcc").all;
   Gcc_Exec : OS_Lib.String_Access;

   Ar_Name    : OS_Lib.String_Access;
   Ar_Exec    : OS_Lib.String_Access;
   Ar_Options : OS_Lib.String_List_Access;

   Ranlib_Name    : OS_Lib.String_Access;
   Ranlib_Exec    : OS_Lib.String_Access := null;
   Ranlib_Options : OS_Lib.String_List_Access := null;

   --------
   -- Ar --
   --------

   procedure Ar (Output_File : String; Objects : Argument_List) is
      Full_Output_File : constant String :=
                             Ext_To (Output_File, Archive_Ext);

      Arguments   : OS_Lib.Argument_List_Access;
      Success     : Boolean;
      Line_Length : Natural := 0;

   begin
      if Ar_Exec = null then
         Ar_Name := Osint.Program_Name (Archive_Builder);
         Ar_Exec := OS_Lib.Locate_Exec_On_Path (Ar_Name.all);

         if Ar_Exec = null then
            Free (Ar_Name);
            Ar_Name := new String'(Archive_Builder);
            Ar_Exec := OS_Lib.Locate_Exec_On_Path (Ar_Name.all);
         end if;

         if Ar_Exec = null then
            Fail (Ar_Name.all, " not found in path");

         elsif Opt.Verbose_Mode then
            Write_Str  ("found ");
            Write_Line (Ar_Exec.all);
         end if;

         Ar_Options := Archive_Builder_Options;

         --  ranlib

         Ranlib_Name := Osint.Program_Name (Archive_Indexer);

         if Ranlib_Name'Length > 0 then
            Ranlib_Exec := OS_Lib.Locate_Exec_On_Path (Ranlib_Name.all);

            if Ranlib_Exec = null then
               Free (Ranlib_Name);
               Ranlib_Name := new String'(Archive_Indexer);
               Ranlib_Exec := OS_Lib.Locate_Exec_On_Path (Ranlib_Name.all);
            end if;

            if Ranlib_Exec /= null and then Opt.Verbose_Mode then
               Write_Str ("found ");
               Write_Line (Ranlib_Exec.all);
            end if;
         end if;

         Ranlib_Options := Archive_Indexer_Options;
      end if;

      Arguments :=
        new String_List (1 .. 1 + Ar_Options'Length + Objects'Length);
      Arguments (1 .. Ar_Options'Length) := Ar_Options.all; --  "ar cr ..."
      Arguments (Ar_Options'Length + 1) := new String'(Full_Output_File);
      Arguments (Ar_Options'Length + 2 .. Arguments'Last) := Objects;

      Delete_File (Full_Output_File);

      if not Opt.Quiet_Output then
         Write_Str (Ar_Name.all);
         Line_Length := Ar_Name'Length;

         for J in Arguments'Range loop

            --  Make sure the Output buffer does not overflow

            if Line_Length + 1 + Arguments (J)'Length > Buffer_Max then
               Write_Eol;
               Line_Length := 0;
            end if;

            Write_Char (' ');

            --  Only output the first object files when not in verbose mode

            if (not Opt.Verbose_Mode) and then J = Ar_Options'Length + 3 then
               Write_Str ("...");
               exit;
            end if;

            Write_Str  (Arguments (J).all);
            Line_Length := Line_Length + 1 + Arguments (J)'Length;
         end loop;

         Write_Eol;
      end if;

      OS_Lib.Spawn (Ar_Exec.all, Arguments.all, Success);

      if not Success then
         Fail (Ar_Name.all, " execution error.");
      end if;

      --  If we have found ranlib, run it over the library

      if Ranlib_Exec /= null then
         if not Opt.Quiet_Output then
            Write_Str  (Ranlib_Name.all);
            Write_Char (' ');
            Write_Line (Arguments (Ar_Options'Length + 1).all);
         end if;

         OS_Lib.Spawn
           (Ranlib_Exec.all,
            Ranlib_Options.all & (Arguments (Ar_Options'Length + 1)),
            Success);

         if not Success then
            Fail (Ranlib_Name.all, " execution error.");
         end if;
      end if;
   end Ar;

   -----------------
   -- Delete_File --
   -----------------

   procedure Delete_File (Filename : String) is
      File    : constant String := Filename & ASCII.Nul;
      Success : Boolean;

   begin
      OS_Lib.Delete_File (File'Address, Success);

      if Opt.Verbose_Mode then
         if Success then
            Write_Str ("deleted ");

         else
            Write_Str ("could not delete ");
         end if;

         Write_Line (Filename);
      end if;
   end Delete_File;

   ---------
   -- Gcc --
   ---------

   procedure Gcc
     (Output_File : String;
      Objects     : Argument_List;
      Options     : Argument_List;
      Options_2   : Argument_List;
      Driver_Name : Name_Id := No_Name)
   is
      Arguments :
        OS_Lib.Argument_List
          (1 .. 7 + Objects'Length + Options'Length + Options_2'Length);

      A       : Natural := 0;
      Success : Boolean;

      Out_Opt : constant OS_Lib.String_Access :=
                  new String'("-o");
      Out_V   : constant OS_Lib.String_Access :=
                  new String'(Output_File);
      Lib_Dir : constant OS_Lib.String_Access :=
                  new String'("-L" & Lib_Directory);
      Lib_Opt : constant OS_Lib.String_Access :=
                  new String'(Dynamic_Option);

      Driver    : String_Access;

<<<<<<< HEAD
=======
      type Object_Position is (First, Second, Last);

      Position : Object_Position;

>>>>>>> 1177f497
   begin
      if Driver_Name = No_Name then
         if Gcc_Exec = null then
            Gcc_Exec := OS_Lib.Locate_Exec_On_Path (Gcc_Name);

            if Gcc_Exec = null then
               Fail (Gcc_Name, " not found in path");
            end if;
         end if;

         Driver := Gcc_Exec;

      else
         Driver := OS_Lib.Locate_Exec_On_Path (Get_Name_String (Driver_Name));

         if Driver = null then
            Fail (Get_Name_String (Driver_Name), " not found in path");
         end if;
      end if;

      if Lib_Opt'Length /= 0 then
         A := A + 1;
         Arguments (A) := Lib_Opt;
      end if;

      A := A + 1;
      Arguments (A) := Out_Opt;

      A := A + 1;
      Arguments (A) := Out_V;

      A := A + 1;
      Arguments (A) := Lib_Dir;

      A := A + Options'Length;
      Arguments (A - Options'Length + 1 .. A) := Options;

      if not Opt.Quiet_Output then
         Write_Str (Driver.all);

         for J in 1 .. A loop
            Write_Char (' ');
            Write_Str  (Arguments (J).all);
         end loop;

         --  Do not display all the object files if not in verbose mode, only
         --  the first one.

         Position := First;
         for J in Objects'Range loop
            if Opt.Verbose_Mode or else Position = First then
               Write_Char (' ');
               Write_Str (Objects (J).all);
               Position := Second;

            elsif Position = Second then
               Write_Str (" ...");
               Position := Last;
            end if;
         end loop;

         for J in Options_2'Range loop
            Write_Char (' ');
            Write_Str (Options_2 (J).all);
         end loop;

         Write_Eol;
      end if;

      A := A + Objects'Length;
      Arguments (A - Objects'Length + 1 .. A) := Objects;

      A := A + Options_2'Length;
      Arguments (A - Options_2'Length + 1 .. A) := Options_2;

      OS_Lib.Spawn (Driver.all, Arguments (1 .. A), Success);

      if not Success then
         if Driver_Name = No_Name then
            Fail (Gcc_Name, " execution error");

         else
            Fail (Get_Name_String (Driver_Name), " execution error");
         end if;
      end if;
   end Gcc;

   -------------------
   -- Lib_Directory --
   -------------------

   function Lib_Directory return String is
      Libgnat : constant String := Tgt.Libgnat;

   begin
      Name_Len := Libgnat'Length;
      Name_Buffer (1 .. Name_Len) := Libgnat;
      Get_Name_String (Osint.Find_File (Name_Enter, Osint.Library));

      --  Remove libgnat.a

      return Name_Buffer (1 .. Name_Len - Libgnat'Length);
   end Lib_Directory;

end MLib.Utl;<|MERGE_RESOLUTION|>--- conflicted
+++ resolved
@@ -217,13 +217,10 @@
 
       Driver    : String_Access;
 
-<<<<<<< HEAD
-=======
       type Object_Position is (First, Second, Last);
 
       Position : Object_Position;
 
->>>>>>> 1177f497
    begin
       if Driver_Name = No_Name then
          if Gcc_Exec = null then

--- conflicted
+++ resolved
@@ -6,11 +6,7 @@
 --                                                                          --
 --                                 B o d y                                  --
 --                                                                          --
-<<<<<<< HEAD
---                     Copyright (C) 2002-2006, AdaCore                     --
-=======
 --                     Copyright (C) 2002-2007, AdaCore                     --
->>>>>>> 751ff693
 --                                                                          --
 -- GNAT is free software;  you can  redistribute it  and/or modify it under --
 -- terms of the  GNU General Public License as published  by the Free Soft- --
@@ -19,14 +15,8 @@
 -- OUT ANY WARRANTY;  without even the  implied warranty of MERCHANTABILITY --
 -- or FITNESS FOR A PARTICULAR PURPOSE.  See the GNU General Public License --
 -- for  more details.  You should have  received  a copy of the GNU General --
-<<<<<<< HEAD
--- Public License  distributed with GNAT;  see file COPYING.  If not, write --
--- to  the  Free Software Foundation,  51  Franklin  Street,  Fifth  Floor, --
--- Boston, MA 02110-1301, USA.                                              --
-=======
 -- Public License  distributed with GNAT; see file COPYING3.  If not, go to --
 -- http://www.gnu.org/licenses for a complete copy of the license.          --
->>>>>>> 751ff693
 --                                                                          --
 -- GNAT was originally developed  by the GNAT team at  New York University. --
 -- Extensive contributions were provided by Ada Core Technologies Inc.      --
@@ -35,32 +25,10 @@
 
 with MLib.Fil; use MLib.Fil;
 with MLib.Tgt; use MLib.Tgt;
-<<<<<<< HEAD
-
-with Namet;    use Namet;
 with Opt;
 with Osint;
 with Output;   use Output;
 
-with GNAT;     use GNAT;
-
-package body MLib.Utl is
-
-   Gcc_Name : constant String := Osint.Program_Name ("gcc").all;
-   Gcc_Exec : OS_Lib.String_Access;
-
-   Ar_Name    : OS_Lib.String_Access;
-   Ar_Exec    : OS_Lib.String_Access;
-   Ar_Options : OS_Lib.String_List_Access;
-
-   Ranlib_Name    : OS_Lib.String_Access;
-   Ranlib_Exec    : OS_Lib.String_Access := null;
-   Ranlib_Options : OS_Lib.String_List_Access := null;
-=======
-with Opt;
-with Osint;
-with Output;   use Output;
-
 with Interfaces.C.Strings; use Interfaces.C.Strings;
 
 with System;
@@ -102,7 +70,6 @@
 
    Ranlib_Options : String_List_Access := null;
    --  The options to be used when invoking the archive indexer, if any
->>>>>>> 751ff693
 
    --------
    -- Ar --
@@ -111,12 +78,6 @@
    procedure Ar (Output_File : String; Objects : Argument_List) is
       Full_Output_File : constant String :=
                              Ext_To (Output_File, Archive_Ext);
-<<<<<<< HEAD
-
-      Arguments   : OS_Lib.Argument_List_Access;
-      Success     : Boolean;
-      Line_Length : Natural := 0;
-=======
 
       Arguments   : Argument_List_Access;
       Last_Arg    : Natural := 0;
@@ -172,58 +133,10 @@
          end if;
 
       end Display;
->>>>>>> 751ff693
 
    begin
       if Ar_Exec = null then
          Ar_Name := Osint.Program_Name (Archive_Builder);
-<<<<<<< HEAD
-         Ar_Exec := OS_Lib.Locate_Exec_On_Path (Ar_Name.all);
-
-         if Ar_Exec = null then
-            Free (Ar_Name);
-            Ar_Name := new String'(Archive_Builder);
-            Ar_Exec := OS_Lib.Locate_Exec_On_Path (Ar_Name.all);
-         end if;
-
-         if Ar_Exec = null then
-            Fail (Ar_Name.all, " not found in path");
-
-         elsif Opt.Verbose_Mode then
-            Write_Str  ("found ");
-            Write_Line (Ar_Exec.all);
-         end if;
-
-         Ar_Options := Archive_Builder_Options;
-
-         --  ranlib
-
-         Ranlib_Name := Osint.Program_Name (Archive_Indexer);
-
-         if Ranlib_Name'Length > 0 then
-            Ranlib_Exec := OS_Lib.Locate_Exec_On_Path (Ranlib_Name.all);
-
-            if Ranlib_Exec = null then
-               Free (Ranlib_Name);
-               Ranlib_Name := new String'(Archive_Indexer);
-               Ranlib_Exec := OS_Lib.Locate_Exec_On_Path (Ranlib_Name.all);
-            end if;
-
-            if Ranlib_Exec /= null and then Opt.Verbose_Mode then
-               Write_Str ("found ");
-               Write_Line (Ranlib_Exec.all);
-            end if;
-         end if;
-
-         Ranlib_Options := Archive_Indexer_Options;
-      end if;
-
-      Arguments :=
-        new String_List (1 .. 1 + Ar_Options'Length + Objects'Length);
-      Arguments (1 .. Ar_Options'Length) := Ar_Options.all; --  "ar cr ..."
-      Arguments (Ar_Options'Length + 1) := new String'(Full_Output_File);
-      Arguments (Ar_Options'Length + 2 .. Arguments'Last) := Objects;
-=======
          Ar_Exec := Locate_Exec_On_Path (Ar_Name.all);
 
          if Ar_Exec = null then
@@ -231,29 +144,10 @@
             Ar_Name := new String'(Archive_Builder);
             Ar_Exec := Locate_Exec_On_Path (Ar_Name.all);
          end if;
->>>>>>> 751ff693
 
          if Ar_Exec = null then
             Fail (Ar_Name.all, " not found in path");
 
-<<<<<<< HEAD
-      if not Opt.Quiet_Output then
-         Write_Str (Ar_Name.all);
-         Line_Length := Ar_Name'Length;
-
-         for J in Arguments'Range loop
-
-            --  Make sure the Output buffer does not overflow
-
-            if Line_Length + 1 + Arguments (J)'Length > Buffer_Max then
-               Write_Eol;
-               Line_Length := 0;
-            end if;
-
-            Write_Char (' ');
-            Write_Str  (Arguments (J).all);
-            Line_Length := Line_Length + 1 + Arguments (J)'Length;
-=======
          elsif Opt.Verbose_Mode then
             Write_Str  ("found ");
             Write_Line (Ar_Exec.all);
@@ -264,7 +158,6 @@
          Initial_Size := 0;
          for J in Ar_Options'Range loop
             Initial_Size := Initial_Size + Ar_Options (J)'Length + 1;
->>>>>>> 751ff693
          end loop;
 
          Ar_Append_Options := Archive_Builder_Append_Options;
@@ -304,9 +197,6 @@
          Ranlib_Options := Archive_Indexer_Options;
       end if;
 
-<<<<<<< HEAD
-      OS_Lib.Spawn (Ar_Exec.all, Arguments.all, Success);
-=======
       Arguments :=
         new String_List (1 .. 1 + Opt_Length + Objects'Length);
       Arguments (1 .. Ar_Options'Length) := Ar_Options.all; --  "ar cr ..."
@@ -379,7 +269,6 @@
             Spawn (Ar_Exec.all, Arguments (1 .. Last_Arg), Success);
          end loop Big_Loop;
       end if;
->>>>>>> 751ff693
 
       if not Success then
          Fail (Ar_Name.all, " execution error.");
@@ -394,11 +283,7 @@
             Write_Line (Arguments (Ar_Options'Length + 1).all);
          end if;
 
-<<<<<<< HEAD
-         OS_Lib.Spawn
-=======
          Spawn
->>>>>>> 751ff693
            (Ranlib_Exec.all,
             Ranlib_Options.all & (Arguments (Ar_Options'Length + 1)),
             Success);
@@ -443,10 +328,6 @@
       Options_2   : Argument_List;
       Driver_Name : Name_Id := No_Name)
    is
-<<<<<<< HEAD
-      Arguments :
-        OS_Lib.Argument_List
-=======
       Link_Bytes : Integer := 0;
       --  Projected number of bytes for the linker command line
 
@@ -489,24 +370,10 @@
 
       Arguments :
         Argument_List
->>>>>>> 751ff693
           (1 .. 7 + Objects'Length + Options'Length + Options_2'Length);
 
       A       : Natural := 0;
       Success : Boolean;
-<<<<<<< HEAD
-
-      Out_Opt : constant OS_Lib.String_Access :=
-                  new String'("-o");
-      Out_V   : constant OS_Lib.String_Access :=
-                  new String'(Output_File);
-      Lib_Dir : constant OS_Lib.String_Access :=
-                  new String'("-L" & Lib_Directory);
-      Lib_Opt : constant OS_Lib.String_Access :=
-                  new String'(Dynamic_Option);
-
-      Driver    : String_Access;
-=======
 
       Out_Opt : constant String_Access := new String'("-o");
       Out_V   : constant String_Access := new String'(Output_File);
@@ -536,17 +403,10 @@
             Fail ("cannot generate response file to link library: disk full");
          end if;
       end Write_RF;
->>>>>>> 751ff693
 
    begin
       if Driver_Name = No_Name then
          if Gcc_Exec = null then
-<<<<<<< HEAD
-            Gcc_Exec := OS_Lib.Locate_Exec_On_Path (Gcc_Name);
-
-            if Gcc_Exec = null then
-               Fail (Gcc_Name, " not found in path");
-=======
             if Gcc_Name = null then
                Gcc_Name :=  Osint.Program_Name ("gcc");
             end if;
@@ -555,28 +415,20 @@
 
             if Gcc_Exec = null then
                Fail (Gcc_Name.all, " not found in path");
->>>>>>> 751ff693
             end if;
          end if;
 
          Driver := Gcc_Exec;
 
       else
-<<<<<<< HEAD
-         Driver := OS_Lib.Locate_Exec_On_Path (Get_Name_String (Driver_Name));
-=======
          Driver := Locate_Exec_On_Path (Get_Name_String (Driver_Name));
->>>>>>> 751ff693
 
          if Driver = null then
             Fail (Get_Name_String (Driver_Name), " not found in path");
          end if;
       end if;
-<<<<<<< HEAD
-=======
 
       Link_Bytes := 0;
->>>>>>> 751ff693
 
       if Lib_Opt'Length /= 0 then
          A := A + 1;
@@ -603,9 +455,6 @@
          Link_Bytes := Link_Bytes + Options (J)'Length + 1;
       end loop;
 
-      A := A + Options_2'Length;
-      Arguments (A - Options_2'Length + 1 .. A) := Options_2;
-
       if not Opt.Quiet_Output then
          Write_Str (Driver.all);
 
@@ -617,18 +466,6 @@
          --  Do not display all the object files if not in verbose mode, only
          --  the first one.
 
-<<<<<<< HEAD
-      OS_Lib.Spawn (Driver.all, Arguments (1 .. A), Success);
-
-      if not Success then
-         if Driver_Name = No_Name then
-            Fail (Gcc_Name, " execution error");
-
-         else
-            Fail (Get_Name_String (Driver_Name), " execution error");
-         end if;
-      end if;
-=======
          Position := First;
          for J in Objects'Range loop
             if Opt.Verbose_Mode or else Position = First then
@@ -750,7 +587,6 @@
             Fail (Get_Name_String (Driver_Name), " execution error");
          end if;
       end if;
->>>>>>> 751ff693
    end Gcc;
 
    -------------------

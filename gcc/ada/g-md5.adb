--- conflicted
+++ resolved
@@ -6,11 +6,7 @@
 --                                                                          --
 --                                B o d y                                   --
 --                                                                          --
-<<<<<<< HEAD
---                     Copyright (C) 2002-2005, AdaCore                     --
-=======
 --                     Copyright (C) 2002-2006, AdaCore                     --
->>>>>>> 751ff693
 --                                                                          --
 -- GNAT is free software;  you can  redistribute it  and/or modify it under --
 -- terms of the  GNU General Public License as published  by the Free Soft- --
@@ -208,13 +204,9 @@
 
       Last_Block (1 .. C.Last) := C.Buffer (1 .. C.Last);
 
-<<<<<<< HEAD
-      if C.Last > 56 then
-=======
       --  Too many magic literals below, should be defined as constants ???
 
       if C.Last > 55 then
->>>>>>> 751ff693
          Last_Block (C.Last + 1 .. 64) := Padding (1 .. 64 - C.Last);
          Transform (C1, Last_Block);
          Last_Block := (others => ASCII.NUL);

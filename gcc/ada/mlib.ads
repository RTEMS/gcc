--- conflicted
+++ resolved
@@ -6,11 +6,7 @@
 --                                                                          --
 --                                 S p e c                                  --
 --                                                                          --
-<<<<<<< HEAD
---                     Copyright (C) 1999-2005, AdaCore                     --
-=======
 --                     Copyright (C) 1999-2007, AdaCore                     --
->>>>>>> 751ff693
 --                                                                          --
 -- GNAT is free software;  you can  redistribute it  and/or modify it under --
 -- terms of the  GNU General Public License as published  by the Free Soft- --
@@ -19,14 +15,8 @@
 -- OUT ANY WARRANTY;  without even the  implied warranty of MERCHANTABILITY --
 -- or FITNESS FOR A PARTICULAR PURPOSE.  See the GNU General Public License --
 -- for  more details.  You should have  received  a copy of the GNU General --
-<<<<<<< HEAD
--- Public License  distributed with GNAT;  see file COPYING.  If not, write --
--- to  the  Free Software Foundation,  51  Franklin  Street,  Fifth  Floor, --
--- Boston, MA 02110-1301, USA.                                              --
-=======
 -- Public License  distributed with GNAT; see file COPYING3.  If not, go to --
 -- http://www.gnu.org/licenses for a complete copy of the license.          --
->>>>>>> 751ff693
 --                                                                          --
 -- GNAT was originally developed  by the GNAT team at  New York University. --
 -- Extensive contributions were provided by Ada Core Technologies Inc.      --
@@ -40,17 +30,12 @@
 with Osint; use Osint;
 
 with GNAT.OS_Lib; use GNAT.OS_Lib;
-with Osint;       use Osint;
-with Types;       use Types;
 
 package MLib is
 
-<<<<<<< HEAD
-=======
    No_Argument_List : aliased String_List := (1 .. 0 => null);
    No_Argument      : constant String_List_Access := No_Argument_List'Access;
 
->>>>>>> 751ff693
    Max_Characters_In_Library_Name : constant := 20;
    --  Maximum number of characters in a library name.
    --  Used by Check_Library_Name below.
@@ -77,31 +62,22 @@
 
    procedure Copy_ALI_Files
      (Files      : Argument_List;
-<<<<<<< HEAD
-      To         : Name_Id;
-=======
       To         : Path_Name_Type;
->>>>>>> 751ff693
       Interfaces : String_List);
    --  Copy all ALI files Files to directory To.
    --  Mark Interfaces ALI files as interfaces, if any.
 
-<<<<<<< HEAD
-=======
    procedure Create_Sym_Links
      (Lib_Path    : String;
       Lib_Version : String;
       Lib_Dir     : String;
       Maj_Version : String);
 
->>>>>>> 751ff693
    function Linker_Library_Path_Option return String_Access;
    --  Linker option to specify to the linker the library directory path.
    --  If non null, the library directory path is to be appended.
    --  Should be deallocated by the caller, when no longer needed.
 
-<<<<<<< HEAD
-=======
    function Major_Id_Name
      (Lib_Filename : String;
       Lib_Version  : String) return String;
@@ -109,7 +85,6 @@
    --  For example, if Lib_Filename is "libtoto.so" and Lib_Version is
    --  "libtoto.so.1.2", then "libtoto.so.1" is returned.
 
->>>>>>> 751ff693
 private
 
    Preserve : Attribute := Time_Stamps;

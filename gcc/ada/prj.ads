------------------------------------------------------------------------------
--                                                                          --
--                         GNAT COMPILER COMPONENTS                         --
--                                                                          --
--                                  P R J                                   --
--                                                                          --
--                                 S p e c                                  --
--                                                                          --
--          Copyright (C) 2001-2009, Free Software Foundation, Inc.         --
--                                                                          --
-- GNAT is free software;  you can  redistribute it  and/or modify it under --
-- terms of the  GNU General Public License as published  by the Free Soft- --
-- ware  Foundation;  either version 3,  or (at your option) any later ver- --
-- sion.  GNAT is distributed in the hope that it will be useful, but WITH- --
-- OUT ANY WARRANTY;  without even the  implied warranty of MERCHANTABILITY --
-- or FITNESS FOR A PARTICULAR PURPOSE.  See the GNU General Public License --
-- for  more details.  You should have  received  a copy of the GNU General --
-- Public License  distributed with GNAT; see file COPYING3.  If not, go to --
-- http://www.gnu.org/licenses for a complete copy of the license.          --
--                                                                          --
-- GNAT was originally developed  by the GNAT team at  New York University. --
-- Extensive contributions were provided by Ada Core Technologies Inc.      --
--                                                                          --
------------------------------------------------------------------------------

--  The following package declares the data types for GNAT project.
--  These data types may be used by GNAT Project-aware tools.

--  Children of these package implements various services on these data types.
--  See in particular Prj.Pars and Prj.Env.

with Casing; use Casing;
with Namet;  use Namet;
with Scans;  use Scans;
with Types;  use Types;

with GNAT.Dynamic_HTables; use GNAT.Dynamic_HTables;
with GNAT.Dynamic_Tables;
with GNAT.OS_Lib;          use GNAT.OS_Lib;

package Prj is

   All_Other_Names : constant Name_Id := Names_High_Bound;
   --  Name used to replace others as an index of an associative array
   --  attribute in situations where this is allowed.

   Subdirs : String_Ptr := null;
   --  The value after the equal sign in switch --subdirs=...
   --  Contains the relative subdirectory.

   type Library_Support is (None, Static_Only, Full);
   --  Support for Library Project File.
   --  - None: Library Project Files are not supported at all
   --  - Static_Only: Library Project Files are only supported for static
   --    libraries.
   --  - Full: Library Project Files are supported for static and dynamic
   --    (shared) libraries.

   type Yes_No_Unknown is (Yes, No, Unknown);
   --  Tri-state to decide if -lgnarl is needed when linking

   type Project_Qualifier is
     (Unspecified,
      Standard,
      Library,
      Configuration,
      Dry,
      Aggregate,
      Aggregate_Library);
   --  Qualifiers that can prefix the reserved word "project" in a project
   --  file:
   --    Standard:             standard project ...
   --    Library:              library project is ...
   --    Dry:                  abstract project is
   --    Aggregate:            aggregate project is
   --    Aggregate_Library:    aggregate library project is ...
   --    Configuration:        configuration project is ...

   All_Packages : constant String_List_Access;
   --  Default value of parameter Packages of procedures Parse, in Prj.Pars and
   --  Prj.Part, indicating that all packages should be checked.

   type Project_Tree_Data;
   type Project_Tree_Ref is access all Project_Tree_Data;
   --  Reference to a project tree. Several project trees may exist in memory
   --  at the same time.

   No_Project_Tree : constant Project_Tree_Ref;

   procedure Free (Tree : in out Project_Tree_Ref);
   --  Free memory associated with the tree
<<<<<<< HEAD

   function Default_Ada_Spec_Suffix return File_Name_Type;
   pragma Inline (Default_Ada_Spec_Suffix);
   --  The name for the standard GNAT suffix for Ada spec source file name
   --  ".ads". Initialized by Prj.Initialize.

   function Default_Ada_Body_Suffix return File_Name_Type;
   pragma Inline (Default_Ada_Body_Suffix);
   --  The name for the standard GNAT suffix for Ada body source file name
   --  ".adb". Initialized by Prj.Initialize.

   function Slash return Path_Name_Type;
   pragma Inline (Slash);
   --  "/", used as the path of locally removed files
=======
>>>>>>> 42a9ba1d

   Config_Project_File_Extension : String := ".cgpr";
   Project_File_Extension : String := ".gpr";
   --  The standard config and user project file name extensions. They are not
   --  constants, because Canonical_Case_File_Name is called on these variables
   --  in the body of Prj.

   function Empty_File   return File_Name_Type;
   function Empty_String return Name_Id;
   --  Return the id for an empty string ""

   type Path_Information is record
      Name         : Path_Name_Type := No_Path;
      Display_Name : Path_Name_Type := No_Path;
   end record;
   --  Directory names always end with a directory separator

   No_Path_Information : constant Path_Information := (No_Path, No_Path);

   type Project_Data;
   type Project_Id is access all Project_Data;
   No_Project : constant Project_Id := null;
   --  Id of a Project File

   type String_List_Id is new Nat;
   Nil_String : constant String_List_Id := 0;
   type String_Element is record
      Value         : Name_Id        := No_Name;
      Index         : Int            := 0;
      Display_Value : Name_Id        := No_Name;
      Location      : Source_Ptr     := No_Location;
      Flag          : Boolean        := False;
      Next          : String_List_Id := Nil_String;
   end record;
   --  To hold values for string list variables and array elements.
   --  Component Flag may be used for various purposes. For source
   --  directories, it indicates if the directory contains Ada source(s).

   package String_Element_Table is new GNAT.Dynamic_Tables
     (Table_Component_Type => String_Element,
      Table_Index_Type     => String_List_Id,
      Table_Low_Bound      => 1,
      Table_Initial        => 200,
      Table_Increment      => 100);
   --  The table for string elements in string lists

   type Variable_Kind is (Undefined, List, Single);
   --  Different kinds of variables

   subtype Defined_Variable_Kind is Variable_Kind range List .. Single;
   --  The defined kinds of variables

   Ignored : constant Variable_Kind;
   --  Used to indicate that a package declaration must be ignored
   --  while processing the project tree (unknown package name).

   type Variable_Value (Kind : Variable_Kind := Undefined) is record
      Project  : Project_Id := No_Project;
      Location : Source_Ptr := No_Location;
      Default  : Boolean    := False;
      case Kind is
         when Undefined =>
            null;
         when List =>
            Values : String_List_Id := Nil_String;
         when Single =>
            Value : Name_Id := No_Name;
            Index : Int     := 0;
      end case;
   end record;
   --  Values for variables and array elements. Default is True if the
   --  current value is the default one for the variable

   Nil_Variable_Value : constant Variable_Value;
   --  Value of a non existing variable or array element

   type Variable_Id is new Nat;
   No_Variable : constant Variable_Id := 0;
   type Variable is record
      Next  : Variable_Id := No_Variable;
      Name  : Name_Id;
      Value : Variable_Value;
   end record;
   --  To hold the list of variables in a project file and in packages

   package Variable_Element_Table is new GNAT.Dynamic_Tables
     (Table_Component_Type => Variable,
      Table_Index_Type     => Variable_Id,
      Table_Low_Bound      => 1,
      Table_Initial        => 200,
      Table_Increment      => 100);
   --  The table of variable in list of variables

   type Array_Element_Id is new Nat;
   No_Array_Element : constant Array_Element_Id := 0;
   type Array_Element is record
      Index                : Name_Id;
      Src_Index            : Int := 0;
      Index_Case_Sensitive : Boolean := True;
      Value                : Variable_Value;
      Next                 : Array_Element_Id := No_Array_Element;
   end record;
   --  Each Array_Element represents an array element and is linked (Next)
   --  to the next array element, if any, in the array.

   package Array_Element_Table is new GNAT.Dynamic_Tables
     (Table_Component_Type => Array_Element,
      Table_Index_Type     => Array_Element_Id,
      Table_Low_Bound      => 1,
      Table_Initial        => 200,
      Table_Increment      => 100);
   --  The table that contains all array elements

   type Array_Id is new Nat;
   No_Array : constant Array_Id := 0;
   type Array_Data is record
      Name     : Name_Id          := No_Name;
      Location : Source_Ptr       := No_Location;
      Value    : Array_Element_Id := No_Array_Element;
      Next     : Array_Id         := No_Array;
   end record;
   --  Each Array_Data value represents an array.
   --  Value is the id of the first element.
   --  Next is the id of the next array in the project file or package.

   package Array_Table is new GNAT.Dynamic_Tables
     (Table_Component_Type => Array_Data,
      Table_Index_Type     => Array_Id,
      Table_Low_Bound      => 1,
      Table_Initial        => 200,
      Table_Increment      => 100);
   --  The table that contains all arrays

   type Package_Id is new Nat;
   No_Package : constant Package_Id := 0;
   type Declarations is record
      Variables  : Variable_Id := No_Variable;
      Attributes : Variable_Id := No_Variable;
      Arrays     : Array_Id    := No_Array;
      Packages   : Package_Id  := No_Package;
   end record;
   --  Contains the declarations (variables, single and array attributes,
   --  packages) for a project or a package in a project.

   No_Declarations : constant Declarations :=
     (Variables  => No_Variable,
      Attributes => No_Variable,
      Arrays     => No_Array,
      Packages   => No_Package);
   --  Default value of Declarations: indicates that there is no declarations

   type Package_Element is record
      Name   : Name_Id      := No_Name;
      Decl   : Declarations := No_Declarations;
      Parent : Package_Id   := No_Package;
      Next   : Package_Id   := No_Package;
   end record;
   --  A package (includes declarations that may include other packages)

   package Package_Table is new GNAT.Dynamic_Tables
     (Table_Component_Type => Package_Element,
      Table_Index_Type     => Package_Id,
      Table_Low_Bound      => 1,
      Table_Initial        => 100,
      Table_Increment      => 100);
   --  The table that contains all packages

   type Language_Data;
   type Language_Ptr is access all Language_Data;
   --  Index of language data

   No_Language_Index : constant Language_Ptr := null;
   --  Constant indicating that there is no language data

   function Get_Language_From_Name
     (Project : Project_Id;
      Name    : String) return Language_Ptr;
   --  Get a language from a project. This might return null if no such
   --  language exists in the project

   Max_Header_Num : constant := 6150;
   type Header_Num is range 0 .. Max_Header_Num;
   --  Size for hash table below. The upper bound is an arbitrary value, the
   --  value here was chosen after testing to determine a good compromise
   --  between speed of access and memory usage.

   function Hash (Name : Name_Id)        return Header_Num;
   function Hash (Name : File_Name_Type) return Header_Num;
   function Hash (Name : Path_Name_Type) return Header_Num;
   function Hash (Project : Project_Id) return Header_Num;
   --  Used for computing hash values for names put into above hash table

   type Language_Kind is (File_Based, Unit_Based);
   --  Type for the kind of language. All languages are file based, except Ada
   --  which is unit based.

   type Dependency_File_Kind is (None, Makefile, ALI_File);
   --  Type of dependency to be checked: no dependency file, Makefile fragment
   --  or ALI file (for Ada).

   Makefile_Dependency_Suffix : constant String := ".d";
   ALI_Dependency_Suffix      : constant String := ".ali";

   Switches_Dependency_Suffix : constant String := ".cswi";

   Binder_Exchange_Suffix     : constant String := ".bexch";
   --  Suffix for binder exchange files

   Library_Exchange_Suffix     : constant String := ".lexch";
   --  Suffix for library exchange files

   type Name_List_Index is new Nat;
   No_Name_List            : constant Name_List_Index := 0;

   type Name_Node is record
      Name : Name_Id         := No_Name;
      Next : Name_List_Index := No_Name_List;
   end record;

   package Name_List_Table is new GNAT.Dynamic_Tables
     (Table_Component_Type => Name_Node,
      Table_Index_Type     => Name_List_Index,
      Table_Low_Bound      => 1,
      Table_Initial        => 10,
      Table_Increment      => 100);
   --  The table for lists of names used in package Language_Processing

   package Mapping_Files_Htable is new Simple_HTable
     (Header_Num => Header_Num,
      Element    => Path_Name_Type,
      No_Element => No_Path,
      Key        => Path_Name_Type,
      Hash       => Hash,
      Equal      => "=");
   --  A hash table to store the mapping files that are not used

   type Lang_Naming_Data is record
      Dot_Replacement : File_Name_Type := No_File;
      --  The string to replace '.' in the source file name (for Ada)

      Casing : Casing_Type := All_Lower_Case;
      --  The casing of the source file name (for Ada)

      Separate_Suffix : File_Name_Type := No_File;
      --  String to append to unit name for source file name of an Ada subunit

      Spec_Suffix : File_Name_Type := No_File;
      --  The string to append to the unit name for the
      --  source file name of a spec.

      Body_Suffix : File_Name_Type := No_File;
      --  The string to append to the unit name for the
      --  source file name of a body.
   end record;

   No_Lang_Naming_Data : constant Lang_Naming_Data :=
                           (Dot_Replacement => No_File,
                            Casing          => All_Lower_Case,
                            Separate_Suffix => No_File,
                            Spec_Suffix     => No_File,
                            Body_Suffix     => No_File);

   function Is_Standard_GNAT_Naming (Naming : Lang_Naming_Data) return Boolean;
   --  True if the naming scheme is GNAT's default naming scheme. This
   --  is to take into account shortened names like "Ada." (a-), "System." (s-)
   --  and so on.

   type Source_Data;
   type Source_Id is access all Source_Data;

   function Is_Compilable (Source : Source_Id) return Boolean;
   pragma Inline (Is_Compilable);
   --  Return True if we know how to compile Source (i.e. if a compiler is
   --  defined). This doesn't indicate whether the source should be compiled.

   function Object_To_Global_Archive (Source : Source_Id) return Boolean;
   pragma Inline (Object_To_Global_Archive);
   --  Return True if the object file should be put in the global archive.
   --  This is for Ada, when only the closure of a main needs to be
   --  (re)compiled.

   function Other_Part (Source : Source_Id) return Source_Id;
   pragma Inline (Other_Part);
   --  Source ID for the other part, if any: for a spec, indicates its body;
   --  for a body, indicates its spec.

   No_Source : constant Source_Id := null;

   type Path_Syntax_Kind is
     (Canonical,
      --  Unix style

      Host);
      --  Host specific syntax, for example on VMS (the default)

   type Language_Config is record
      Kind : Language_Kind := File_Based;
      --  Kind of language. All languages are file based, except Ada which is
      --  unit based.

      Naming_Data : Lang_Naming_Data;
      --  The naming data for the languages (prefixes, etc.)

      Include_Compatible_Languages : Name_List_Index := No_Name_List;
      --  The list of languages that are "include compatible" with this
      --  language. A language B (for example "C") is "include compatible" with
      --  a language A (for example "C++") if it is expected that sources of
      --  language A may "include" header files from language B.

      Compiler_Driver : File_Name_Type := No_File;
      --  The name of the executable for the compiler of the language

      Compiler_Driver_Path : String_Access := null;
      --  The path name of the executable for the compiler of the language

      Compiler_Leading_Required_Switches : Name_List_Index := No_Name_List;
      --  The list of initial switches that are required as a minimum to invoke
      --  the compiler driver.

      Compiler_Trailing_Required_Switches : Name_List_Index := No_Name_List;
      --  The list of final switches that are required as a minimum to invoke
      --  the compiler driver.

      Path_Syntax                  : Path_Syntax_Kind := Host;
      --  Value may be Canonical (Unix style) or Host (host syntax, for example
      --  on VMS for DEC C).

<<<<<<< HEAD
      Object_File_Suffix : Name_Id := No_Name;
=======
      Object_File_Suffix                 : Name_Id := No_Name;
      --  Optional alternate object file suffix

      Object_File_Switches               : Name_List_Index := No_Name_List;
      --  Optional object file switches. When this is defined, the switches
      --  are used to specify the object file. The object file name is appended
      --  to the last switch in the list. Example: ("-o", "").
>>>>>>> 42a9ba1d

      Compilation_PIC_Option : Name_List_Index := No_Name_List;
      --  The option(s) to compile a source in Position Independent Code for
      --  shared libraries. Specified in the configuration. When not specified,
      --  there is no need for such switch.

      Object_Generated             : Boolean := True;
      --  False in no object file is generated

      Objects_Linked               : Boolean := True;
      --  False if object files are not use to link executables and build
      --  libraries.

      Runtime_Library_Dir        : Name_Id := No_Name;
      --  Path name of the runtime library directory, if any

      Runtime_Source_Dir        : Name_Id := No_Name;
      --  Path name of the runtime source directory, if any

      Mapping_File_Switches  : Name_List_Index := No_Name_List;
      --  The option(s) to provide a mapping file to the compiler. Specified in
      --  the configuration. When value is No_Name_List, there is no mapping
      --  file.

      Mapping_Spec_Suffix        : File_Name_Type       := No_File;
      --  Placeholder representing the spec suffix in a mapping file

      Mapping_Body_Suffix        : File_Name_Type       := No_File;
      --  Placeholder representing the body suffix in a mapping file

      Config_File_Switches       : Name_List_Index      := No_Name_List;
      --  The option(s) to provide a config file to the compiler. Specified in
      --  the configuration. When value is No_Name_List, there is no config
      --  file.

      Dependency_Kind            : Dependency_File_Kind := None;
      --  The kind of dependency to be checked: none, Makefile fragment or
      --  ALI file (for Ada).

      Dependency_Option          : Name_List_Index      := No_Name_List;
      --  The option(s) to be used to create the dependency file. When value is
      --  No_Name_List, there is not such option(s).

      Compute_Dependency         : Name_List_Index      := No_Name_List;
      --  Hold the value of attribute Dependency_Driver, if declared for the
      --  language.

      Include_Option             : Name_List_Index      := No_Name_List;
      --  Hold the value of attribute Include_Switches, if declared for the
      --  language.

      Include_Path : Name_Id := No_Name;
      --  Name of environment variable declared by attribute Include_Path for
      --  the language.

      Include_Path_File : Name_Id := No_Name;
      --  Name of environment variable declared by attribute Include_Path_File
      --  for the language.

      Objects_Path : Name_Id := No_Name;
      --  Name of environment variable declared by attribute Objects_Path for
      --  the language.

      Objects_Path_File : Name_Id := No_Name;
      --  Name of environment variable declared by attribute Objects_Path_File
      --  for the language.

      Config_Body                : Name_Id         := No_Name;
      --  The template for a pragma Source_File_Name(_Project) for a specific
      --  file name of a body.

      Config_Spec           : Name_Id         := No_Name;
      --  The template for a pragma Source_File_Name(_Project) for a specific
      --  file name of a spec.

      Config_Body_Pattern   : Name_Id         := No_Name;
      --  The template for a pragma Source_File_Name(_Project) for a naming
      --  body pattern.

      Config_Spec_Pattern   : Name_Id         := No_Name;
      --  The template for a pragma Source_File_Name(_Project) for a naming
      --  spec pattern.

      Config_File_Unique         : Boolean         := False;
      --  Indicate if the config file specified to the compiler needs to be
      --  unique. If it is unique, then all config files are concatenated into
      --  a temp config file.

      Binder_Driver              : File_Name_Type  := No_File;
      --  The name of the binder driver for the language, if any

      Binder_Driver_Path         : Path_Name_Type  := No_Path;
      --  The path name of the binder driver

      Binder_Required_Switches   : Name_List_Index      := No_Name_List;
      --  Hold the value of attribute Binder'Required_Switches for the language

      Binder_Prefix              : Name_Id         := No_Name;
      --  Hold the value of attribute Binder'Prefix for the language

      Toolchain_Version          : Name_Id         := No_Name;
      --  Hold the value of attribute Toolchain_Version for the language

      Toolchain_Description      : Name_Id         := No_Name;
      --  Hold the value of attribute Toolchain_Description for the language

   end record;
   --  Record describing the configuration of a language

   No_Language_Config : constant Language_Config :=
                          (Kind                         => File_Based,
                           Naming_Data                  => No_Lang_Naming_Data,
                           Include_Compatible_Languages => No_Name_List,
                           Compiler_Driver              => No_File,
                           Compiler_Driver_Path         => null,
                           Compiler_Leading_Required_Switches  => No_Name_List,
                           Compiler_Trailing_Required_Switches => No_Name_List,
                           Path_Syntax                  => Canonical,
                           Object_File_Suffix           => No_Name,
<<<<<<< HEAD
=======
                           Object_File_Switches         => No_Name_List,
>>>>>>> 42a9ba1d
                           Compilation_PIC_Option       => No_Name_List,
                           Object_Generated             => True,
                           Objects_Linked               => True,
                           Runtime_Library_Dir          => No_Name,
                           Runtime_Source_Dir           => No_Name,
                           Mapping_File_Switches        => No_Name_List,
                           Mapping_Spec_Suffix          => No_File,
                           Mapping_Body_Suffix          => No_File,
                           Config_File_Switches         => No_Name_List,
                           Dependency_Kind              => None,
                           Dependency_Option            => No_Name_List,
                           Compute_Dependency           => No_Name_List,
                           Include_Option               => No_Name_List,
                           Include_Path                 => No_Name,
                           Include_Path_File            => No_Name,
                           Objects_Path                 => No_Name,
                           Objects_Path_File            => No_Name,
                           Config_Body                  => No_Name,
                           Config_Spec                  => No_Name,
                           Config_Body_Pattern          => No_Name,
                           Config_Spec_Pattern          => No_Name,
                           Config_File_Unique           => False,
                           Binder_Driver                => No_File,
                           Binder_Driver_Path           => No_Path,
                           Binder_Required_Switches     => No_Name_List,
                           Binder_Prefix                => No_Name,
                           Toolchain_Version            => No_Name,
                           Toolchain_Description        => No_Name);

   type Language_Data is record
      Name          : Name_Id         := No_Name;
      Display_Name  : Name_Id         := No_Name;
      Config        : Language_Config := No_Language_Config;
      First_Source  : Source_Id       := No_Source;
      Mapping_Files : Mapping_Files_Htable.Instance :=
                        Mapping_Files_Htable.Nil;
      Next          : Language_Ptr  := No_Language_Index;
   end record;

   No_Language_Data : constant Language_Data :=
                        (Name          => No_Name,
                         Display_Name  => No_Name,
                         Config        => No_Language_Config,
                         First_Source  => No_Source,
                         Mapping_Files => Mapping_Files_Htable.Nil,
                         Next          => No_Language_Index);

   type Language_List_Element;
   type Language_List is access all Language_List_Element;
   type Language_List_Element is record
      Language : Language_Ptr := No_Language_Index;
      Next     : Language_List;
   end record;

   type Source_Kind is (Spec, Impl, Sep);
   subtype Spec_Or_Body is Source_Kind range Spec .. Impl;

   --  The following declarations declare a structure used to store the Name
   --  and File and Path names of a unit, with a reference to its GNAT Project
   --  File(s). Some units might have neither Spec nor Impl when they were
   --  created for a "separate".

   type File_Names_Data is array (Spec_Or_Body) of Source_Id;

   type Unit_Data is record
      Name       : Name_Id := No_Name;
      File_Names : File_Names_Data;
   end record;

   type Unit_Index is access all Unit_Data;

   No_Unit_Index : constant Unit_Index := null;
   --  Used to indicate a null entry for no unit

   --  Structure to define source data

   type Source_Data is record
      Project                : Project_Id          := No_Project;
      --  Project of the source

      Language               : Language_Ptr        := No_Language_Index;
      --  Index of the language. This is an index into
      --  Project_Tree.Languages_Data.

      In_Interfaces          : Boolean             := True;
      --  False when the source is not included in interfaces, when attribute
      --  Interfaces is declared.

      Declared_In_Interfaces : Boolean             := False;
      --  True when source is declared in attribute Interfaces

      Alternate_Languages    : Language_List       := null;
      --  List of languages a header file may also be, in addition of language
      --  Language_Name.

      Kind                   : Source_Kind         := Spec;
      --  Kind of the source: spec, body or subunit

      Unit                   : Unit_Index          := No_Unit_Index;
      --  Name of the unit, if language is unit based. This is only set for
      --  those files that are part of the compilation set (for instance a
      --  file in an extended project that is overridden will not have this
      --  field set).

      Index                  : Int                 := 0;
      --  Index of the source in a multi unit source file (the same Source_Data
      --  is duplicated several times when there are several units in the same
      --  file). Index is 0 if there is either no unit or a single one, and
      --  starts at 1 when there are multiple units

      Locally_Removed        : Boolean             := False;
      --  True if the source has been "excluded"

      Replaced_By            : Source_Id           := No_Source;

      File                   : File_Name_Type      := No_File;
      --  Canonical file name of the source

      Display_File           : File_Name_Type      := No_File;
      --  File name of the source, for display purposes

      Path                   : Path_Information    := No_Path_Information;
      --  Path name of the source

      Source_TS              : Time_Stamp_Type     := Empty_Time_Stamp;
      --  Time stamp of the source file

<<<<<<< HEAD
      Object_Project      : Project_Id            := No_Project;
      --  Project where the object file is

      Object_Exists       : Boolean               := True;
      --  True if an object file exists

      Object_Linked          : Boolean            := True;
      --  False if the object file is not use to link executables or included
      --  in libraries.
=======
      Object_Project         : Project_Id          := No_Project;
      --  Project where the object file is. This might be different from
      --  Project when using extending project files.
>>>>>>> 42a9ba1d

      Object                 : File_Name_Type      := No_File;
      --  File name of the object file

      Current_Object_Path    : Path_Name_Type      := No_Path;
      --  Object path of an existing object file

      Object_Path            : Path_Name_Type      := No_Path;
      --  Object path of the real object file

      Object_TS              : Time_Stamp_Type     := Empty_Time_Stamp;
      --  Object file time stamp

      Dep_Name               : File_Name_Type      := No_File;
      --  Dependency file simple name

      Current_Dep_Path       : Path_Name_Type      := No_Path;
      --  Path name of an existing dependency file

      Dep_Path               : Path_Name_Type      := No_Path;
      --  Path name of the real dependency file

      Dep_TS                 : Time_Stamp_Type     := Empty_Time_Stamp;
      --  Dependency file time stamp

<<<<<<< HEAD
      Switches            : File_Name_Type        := No_File;
=======
      Switches               : File_Name_Type      := No_File;
>>>>>>> 42a9ba1d
      --  File name of the switches file. For all languages, this is a file
      --  that ends with the .cswi extension.

      Switches_Path          : Path_Name_Type      := No_Path;
      --  Path name of the switches file

      Switches_TS            : Time_Stamp_Type     := Empty_Time_Stamp;
      --  Switches file time stamp

      Naming_Exception       : Boolean             := False;
      --  True if the source has an exceptional name

      Next_In_Lang           : Source_Id           := No_Source;
      --  Link to another source of the same language in the same project
   end record;

   No_Source_Data : constant Source_Data :=
                      (Project                => No_Project,
                       Language               => No_Language_Index,
                       In_Interfaces          => True,
                       Declared_In_Interfaces => False,
                       Alternate_Languages    => null,
                       Kind                   => Spec,
                       Unit                   => No_Unit_Index,
                       Index                  => 0,
                       Locally_Removed        => False,
                       Replaced_By            => No_Source,
                       File                   => No_File,
                       Display_File           => No_File,
                       Path                   => No_Path_Information,
                       Source_TS              => Empty_Time_Stamp,
                       Object_Project         => No_Project,
                       Object                 => No_File,
                       Current_Object_Path    => No_Path,
                       Object_Path            => No_Path,
                       Object_TS              => Empty_Time_Stamp,
                       Dep_Name               => No_File,
                       Current_Dep_Path       => No_Path,
                       Dep_Path               => No_Path,
                       Dep_TS                 => Empty_Time_Stamp,
                       Switches               => No_File,
                       Switches_Path          => No_Path,
                       Switches_TS            => Empty_Time_Stamp,
                       Naming_Exception       => False,
                       Next_In_Lang           => No_Source);

   package Source_Paths_Htable is new Simple_HTable
     (Header_Num => Header_Num,
      Element    => Source_Id,
      No_Element => No_Source,
      Key        => Path_Name_Type,
      Hash       => Hash,
      Equal      => "=");
   --  Mapping of source paths to source ids

   package Unit_Sources_Htable is new Simple_HTable
     (Header_Num => Header_Num,
      Element    => Source_Id,
      No_Element => No_Source,
      Key        => Name_Id,
      Hash       => Hash,
      Equal      => "=");

   type Verbosity is (Default, Medium, High);
   --  Verbosity when parsing GNAT Project Files
   --    Default is default (very quiet, if no errors).
   --    Medium is more verbose.
   --    High is extremely verbose.

   Current_Verbosity : Verbosity := Default;
   --  The current value of the verbosity the project files are parsed with

   type Lib_Kind is (Static, Dynamic, Relocatable);

   type Policy is (Autonomous, Compliant, Controlled, Restricted, Direct);
   --  Type to specify the symbol policy, when symbol control is supported.
   --  See full explanation about this type in package Symbols.
   --    Autonomous: Create a symbol file without considering any reference
   --    Compliant:  Try to be as compatible as possible with an existing ref
   --    Controlled: Fail if symbols are not the same as those in the reference
   --    Restricted: Restrict the symbols to those in the symbol file
   --    Direct:     The symbol file is used as is

   type Symbol_Record is record
      Symbol_File   : Path_Name_Type := No_Path;
      Reference     : Path_Name_Type := No_Path;
      Symbol_Policy : Policy  := Autonomous;
   end record;
   --  Type to keep the symbol data to be used when building a shared library

   No_Symbols : constant Symbol_Record :=
     (Symbol_File   => No_Path,
      Reference     => No_Path,
      Symbol_Policy => Autonomous);
   --  The default value of the symbol data

   function Image (The_Casing : Casing_Type) return String;
   --  Similar to 'Image (but avoid use of this attribute in compiler)

   function Value (Image : String) return Casing_Type;
   --  Similar to 'Value (but avoid use of this attribute in compiler)
   --  Raises Constraint_Error if not a Casing_Type image.

   --  The following record contains data for a naming scheme

   function Get_Object_Directory
     (Project             : Project_Id;
      Including_Libraries : Boolean;
      Only_If_Ada         : Boolean := False) return Path_Name_Type;
   --  Return the object directory to use for the project. This depends on
   --  whether we have a library project or a standard project. This function
   --  might return No_Name when no directory applies.
   --  If we have a a library project file and Including_Libraries is True then
   --  the library dir is returned instead of the object dir.
   --  If Only_If_Ada is True, then No_Name will be returned when the project
   --  doesn't Ada sources.

   procedure Compute_All_Imported_Projects (Project : Project_Id);
   --  Compute, the list of the projects imported directly or indirectly by
   --  project Project. The result is stored in Project.All_Imported_Projects

   function Ultimate_Extending_Project_Of
     (Proj : Project_Id) return Project_Id;
   --  Returns the ultimate extending project of project Proj. If project Proj
   --  is not extended, returns Proj.

   type Project_List_Element;
   type Project_List is access all Project_List_Element;
   type Project_List_Element is record
      Project : Project_Id   := No_Project;
      Next    : Project_List := null;
   end record;
   --  A list of projects

   procedure Free_List
     (List         : in out Project_List;
      Free_Project : Boolean);
   --  Free the list of projects, if Free_Project, each project is also freed

   type Response_File_Format is
     (None,
      GNU,
      Object_List,
      Option_List);
   --  The format of the different response files

   type Response_File_Format is
     (None,
      GNU,
      Object_List,
      Option_List);
   --  The format of the different response files

   type Project_Configuration is record
      Target                        : Name_Id         := No_Name;
      --  The target of the configuration, when specified

      Run_Path_Option               : Name_List_Index := No_Name_List;
      --  The option to use when linking to specify the path where to look for
      --  libraries.

      Separate_Run_Path_Options     : Boolean := False;
      --  True if each directory needs to be specified in a separate run path
      --  option.

      Executable_Suffix             : Name_Id         := No_Name;
      --  The suffix of executables, when specified in the configuration or in
      --  package Builder of the main project. When this is not specified, the
      --  executable suffix is the default for the platform.

      --  Linking

      Linker                        : Path_Name_Type  := No_Path;
      --  Path name of the linker driver. Specified in the configuration or in
      --  the package Builder of the main project.

      Map_File_Option               : Name_Id := No_Name;
      --  Option to use when invoking the linker to build a map file

      Minimum_Linker_Options        : Name_List_Index := No_Name_List;
      --  The minimum options for the linker driver. Specified in the
      --  configuration.

      Linker_Executable_Option      : Name_List_Index := No_Name_List;
      --  The option(s) to indicate the name of the executable in the linker
      --  command. Specified in the configuration. When not specified, default
      --  to -o <executable name>.

      Linker_Lib_Dir_Option         : Name_Id         := No_Name;
      --  The option to specify where to find a library for linking. Specified
      --  in the configuration. When not specified, defaults to "-L".

      Linker_Lib_Name_Option        : Name_Id         := No_Name;
      --  The option to specify the name of a library for linking. Specified in
      --  the configuration. When not specified, defaults to "-l".

      Max_Command_Line_Length       : Natural         := 0;
      --  When positive and when Resp_File_Format (see below) is not None,
      --  if the command line for the invocation of the linker would be greater
      --  than this value, a response file is used to invoke the linker.

      Resp_File_Format              : Response_File_Format := None;
      --  The format of a response file, when linking with a response file is
      --  supported.

      Resp_File_Options             : Name_List_Index := No_Name_List;
      --  The switches, if any, that precede the path name of the response
      --  file in the invocation of the linker.

      --  Libraries

      Library_Builder               : Path_Name_Type  := No_Path;
      --  The executable to build library (specified in the configuration)

      Lib_Support                   : Library_Support := None;
      --  The level of library support. Specified in the configuration. Support
      --  is none, static libraries only or both static and shared libraries.

      Archive_Builder               : Name_List_Index := No_Name_List;
      --  The name of the executable to build archives, with the minimum
      --  switches. Specified in the configuration.

      Archive_Builder_Append_Option : Name_List_Index := No_Name_List;
      --  The options to append object files to an archive

      Archive_Indexer               : Name_List_Index := No_Name_List;
      --  The name of the executable to index archives, with the minimum
      --  switches. Specified in the configuration.

      Archive_Suffix                : File_Name_Type  := No_File;
      --  The suffix of archives. Specified in the configuration. When not
      --  specified, defaults to ".a".

      Lib_Partial_Linker            : Name_List_Index := No_Name_List;

      --  Shared libraries

      Shared_Lib_Driver             : File_Name_Type  := No_File;
      --  The driver to link shared libraries. Set with attribute Library_GCC.
      --  Default to gcc.

      Shared_Lib_Prefix             : File_Name_Type  := No_File;
      --  Part of a shared library file name that precedes the name of the
      --  library. Specified in the configuration. When not specified, defaults
      --  to "lib".

      Shared_Lib_Suffix             : File_Name_Type  := No_File;
      --  Suffix of shared libraries, after the library name in the shared
      --  library name. Specified in the configuration. When not specified,
      --  default to ".so".

      Shared_Lib_Min_Options        : Name_List_Index := No_Name_List;
      --  The minimum options to use when building a shared library

      Lib_Version_Options           : Name_List_Index := No_Name_List;
      --  The options to use to specify a library version

      Symbolic_Link_Supported       : Boolean         := False;
      --  True if the platform supports symbolic link files

      Lib_Maj_Min_Id_Supported      : Boolean         := False;
      --  True if platform supports library major and minor options, such as
      --  libname.so -> libname.so.2 -> libname.so.2.4

      Auto_Init_Supported           : Boolean         := False;
      --  True if automatic initialisation is supported for shared stand-alone
      --  libraries.
   end record;

   Default_Project_Config : constant Project_Configuration :=
                              (Target                        => No_Name,
                               Run_Path_Option               => No_Name_List,
<<<<<<< HEAD
=======
                               Separate_Run_Path_Options     => False,
>>>>>>> 42a9ba1d
                               Executable_Suffix             => No_Name,
                               Linker                        => No_Path,
                               Map_File_Option               => No_Name,
                               Minimum_Linker_Options        => No_Name_List,
                               Linker_Executable_Option      => No_Name_List,
                               Linker_Lib_Dir_Option         => No_Name,
                               Linker_Lib_Name_Option        => No_Name,
                               Library_Builder               => No_Path,
                               Max_Command_Line_Length       => 0,
                               Resp_File_Format              => None,
                               Resp_File_Options             => No_Name_List,
                               Lib_Support                   => None,
                               Archive_Builder               => No_Name_List,
                               Archive_Builder_Append_Option => No_Name_List,
                               Archive_Indexer               => No_Name_List,
                               Archive_Suffix                => No_File,
                               Lib_Partial_Linker            => No_Name_List,
                               Shared_Lib_Driver             => No_File,
                               Shared_Lib_Prefix             => No_File,
                               Shared_Lib_Suffix             => No_File,
                               Shared_Lib_Min_Options        => No_Name_List,
                               Lib_Version_Options           => No_Name_List,
                               Symbolic_Link_Supported       => False,
                               Lib_Maj_Min_Id_Supported      => False,
                               Auto_Init_Supported           => False);

   --  The following record describes a project file representation

   --  Note that it is not specified if the path names of directories (source,
   --  object, library or exec directories) end with or without a directory
   --  separator.

   type Project_Data is record

      -------------
      -- General --
      -------------

      Name : Name_Id := No_Name;
      --  The name of the project

      Display_Name : Name_Id := No_Name;
      --  The name of the project with the spelling of its declaration

      Qualifier : Project_Qualifier := Unspecified;
      --  The eventual qualifier for this project

      Externally_Built : Boolean := False;
      --  True if the project is externally built. In such case, the Project
      --  Manager will not modify anything in this project.

      Config : Project_Configuration;

      Path : Path_Information := No_Path_Information;
      --  The path name of the project file. This include base name of the
      --  project file.

      Virtual : Boolean := False;
      --  True for virtual extending projects

      Location : Source_Ptr := No_Location;
      --  The location in the project file source of the reserved word project

      ---------------
      -- Languages --
      ---------------

      Languages : Language_Ptr := No_Language_Index;
      --  First index of the language data in the project.
      --  This is an index into the project_tree_data.languages_data.
      --  Traversing the list gives access to all the languages supported by
      --  the project.

      --------------
      -- Projects --
      --------------

      Mains : String_List_Id := Nil_String;
      --  List of mains specified by attribute Main

      Extends : Project_Id := No_Project;
      --  The reference of the project file, if any, that this project file
      --  extends.

      Extended_By : Project_Id := No_Project;
      --  The reference of the project file, if any, that extends this project
      --  file.

      Decl : Declarations := No_Declarations;
      --  The declarations (variables, attributes and packages) of this project
      --  file.

      Imported_Projects : Project_List;
      --  The list of all directly imported projects, if any

      All_Imported_Projects : Project_List;
      --  The list of all projects imported directly or indirectly, if any.
      --  This does not include the project itself.

      -----------------
      -- Directories --
      -----------------

      Directory : Path_Information := No_Path_Information;
      --  Path name of the directory where the project file resides

      Object_Directory : Path_Information := No_Path_Information;
      --  The path name of the object directory of this project file

      Exec_Directory : Path_Information := No_Path_Information;
      --  The path name of the exec directory of this project file. Default is
      --  equal to Object_Directory.

      -------------
      -- Library --
      -------------

      Library : Boolean := False;
      --  True if this is a library project

      Library_Name : Name_Id := No_Name;
      --  If a library project, name of the library

      Library_Kind : Lib_Kind := Static;
      --  If a library project, kind of library

      Library_Dir : Path_Information := No_Path_Information;
      --  If a library project, path name of the directory where the library
      --  resides.

      Library_TS : Time_Stamp_Type := Empty_Time_Stamp;
      --  The timestamp of a library file in a library project

      Library_Src_Dir : Path_Information := No_Path_Information;
      --  If a Stand-Alone Library project, path name of the directory where
      --  the sources of the interfaces of the library are copied. By default,
      --  if attribute Library_Src_Dir is not specified, sources of the
      --  interfaces are not copied anywhere.

      Library_ALI_Dir : Path_Information := No_Path_Information;
      --  In a library project, path name of the directory where the ALI files
      --  are copied. If attribute Library_ALI_Dir is not specified, ALI files
      --  are copied in the Library_Dir.

      Lib_Internal_Name : Name_Id := No_Name;
      --  If a library project, internal name store inside the library

      Standalone_Library : Boolean := False;
      --  Indicate that this is a Standalone Library Project File

      Lib_Interface_ALIs : String_List_Id := Nil_String;
      --  For Standalone Library Project Files, indicate the list of Interface
      --  ALI files.

      Lib_Auto_Init : Boolean := False;
      --  For non static Stand-Alone Library Project Files, indicate if
      --  the library initialisation should be automatic.

      Symbol_Data : Symbol_Record := No_Symbols;
      --  Symbol file name, reference symbol file name, symbol policy

      Need_To_Build_Lib : Boolean := False;
      --  Indicates that the library of a Library Project needs to be built or
      --  rebuilt.

      -------------
      -- Sources --
      -------------
      --  The sources for all languages including Ada are accessible through
      --  the Source_Iterator type

      Interfaces_Defined      : Boolean := False;
      --  True if attribute Interfaces is declared for the project or any
      --  project it extends.

      Include_Path : String_Access := null;
      --  The search source path for the project. Used as the value for an
      --  environment variable, specified by attribute Include_Path
      --  (<language>). The names of the environment variables are in component
      --  Include_Path of the records Language_Config.

      Include_Path_File : Path_Name_Type := No_Path;
      --  The path name of the of the source search directory file

      Include_Data_Set : Boolean := False;
      --  Set True when Imported_Directories_Switches or Include_Path are set

      Source_Dirs : String_List_Id := Nil_String;
      --  The list of all the source directories

      Known_Order_Of_Source_Dirs : Boolean := True;
      --  False, if there is any /** in the Source_Dirs, because in this case
      --  the ordering of the source subdirs depend on the OS. If True,
      --  duplicate file names in the same project file are allowed.

      Ada_Include_Path : String_Access := null;
      --  The cached value of source search path for this project file. Set by
      --  the first call to Prj.Env.Ada_Include_Path for the project. Do not
      --  use this field directly outside of the project manager, use
      --  Prj.Env.Ada_Include_Path instead.

      -------------------
      -- Miscellaneous --
      -------------------

      Ada_Objects_Path : String_Access := null;
      --  The cached value of ADA_OBJECTS_PATH for this project file. Do not
      --  use this field directly outside of the compiler, use
      --  Prj.Env.Ada_Objects_Path instead.

      Libgnarl_Needed : Yes_No_Unknown := Unknown;
      --  Set to True when libgnarl is needed to link

      Objects_Path : String_Access := null;
      --  The cached value of the object dir path, used during the binding
      --  phase of gprbuild.

      Objects_Path_File_With_Libs : Path_Name_Type := No_Path;
      --  The cached value of the object path temp file (including library
      --  dirs) for this project file.

      Objects_Path_File_Without_Libs : Path_Name_Type := No_Path;
      --  The cached value of the object path temp file (excluding library
      --  dirs) for this project file.

      Config_File_Name : Path_Name_Type := No_Path;
      --  The path name of the configuration pragmas file, if any

      Config_File_Temp : Boolean := False;
      --  An indication that the configuration pragmas file is a temporary file
      --  that must be deleted at the end.

      Config_Checked : Boolean := False;
      --  A flag to avoid checking repetitively the configuration pragmas file

      Depth : Natural := 0;
      --  The maximum depth of a project in the project graph. Depth of main
      --  project is 0.

      Unkept_Comments : Boolean := False;
      --  True if there are comments in the project sources that cannot be kept
      --  in the project tree.

   end record;

   function Empty_Project return Project_Data;
   --  Return the representation of an empty project

   function Is_Extending
     (Extending : Project_Id;
      Extended  : Project_Id) return Boolean;
   --  Return True if Extending is extending the Extended project

   function Has_Ada_Sources (Data : Project_Id) return Boolean;
   --  Return True if the project has Ada sources

   Project_Error : exception;
   --  Raised by some subprograms in Prj.Attr

   package Units_Htable is new Simple_HTable
     (Header_Num => Header_Num,
      Element    => Unit_Index,
      No_Element => No_Unit_Index,
      Key        => Name_Id,
      Hash       => Hash,
      Equal      => "=");
   --  Mapping of unit names to indexes in the Units table

   ---------------------
   -- Source_Iterator --
   ---------------------

   type Source_Iterator is private;

   function For_Each_Source
     (In_Tree  : Project_Tree_Ref;
      Project  : Project_Id := No_Project;
      Language : Name_Id := No_Name) return Source_Iterator;
   --  Returns an iterator for all the sources of a project tree, or a specific
   --  project, or a specific language.

   function Element (Iter : Source_Iterator) return Source_Id;
   --  Return the current source (or No_Source if there are no more sources)

   procedure Next (Iter : in out Source_Iterator);
   --  Move on to the next source

   function Find_Source
     (In_Tree          : Project_Tree_Ref;
      Project          : Project_Id;
      In_Imported_Only : Boolean := False;
      In_Extended_Only : Boolean := False;
      Base_Name        : File_Name_Type) return Source_Id;
   --  Find the first source file with the given name either in the whole tree
   --  (if In_Imported_Only is False) or in the projects imported or extended
   --  by Project otherwise. In_Extended_Only implies In_Imported_Only, and
   --  will only look in Project and the projects it extends

   -----------------------
   -- Project_Tree_Data --
   -----------------------

   type Private_Project_Tree_Data is private;
   --  Data for a project tree that is used only by the Project Manager

   type Project_Tree_Data is
      record
         Name_Lists        : Name_List_Table.Instance;
         String_Elements   : String_Element_Table.Instance;
         Variable_Elements : Variable_Element_Table.Instance;
         Array_Elements    : Array_Element_Table.Instance;
         Arrays            : Array_Table.Instance;
         Packages          : Package_Table.Instance;
         Projects          : Project_List;

         Units_HT          : Units_Htable.Instance;
<<<<<<< HEAD
         Files_HT          : Files_Htable.Instance;
         Source_Paths_HT   : Source_Paths_Htable.Instance;
         Unit_Sources_HT   : Unit_Sources_Htable.Instance;
=======
         --  Unit name to Unit_Index (and from there so Source_Id)
>>>>>>> 42a9ba1d

         Source_Paths_HT   : Source_Paths_Htable.Instance;
         --  Full path to Source_Id

         Private_Part      : Private_Project_Tree_Data;
      end record;
   --  Data for a project tree

   procedure Expect (The_Token : Token_Type; Token_Image : String);
   --  Check that the current token is The_Token. If it is not, then output
   --  an error message.

   procedure Initialize (Tree : Project_Tree_Ref);
   --  This procedure must be called before using any services from the Prj
   --  hierarchy. Namet.Initialize must be called before Prj.Initialize.

   procedure Reset (Tree : Project_Tree_Ref);
   --  This procedure resets all the tables that are used when processing a
   --  project file tree. Initialize must be called before the call to Reset.

   package Project_Boolean_Htable is new Simple_HTable
     (Header_Num => Header_Num,
      Element    => Boolean,
      No_Element => False,
      Key        => Project_Id,
      Hash       => Hash,
      Equal      => "=");
   --  A table that associates a project to a boolean. This is used to detect
   --  whether a project was already processed for instance.

   generic
      type State is limited private;
      with procedure Action
        (Project    : Project_Id;
         With_State : in out State);
   procedure For_Every_Project_Imported
     (By             : Project_Id;
      With_State     : in out State;
      Imported_First : Boolean := False);
   --  Call Action for each project imported directly or indirectly by project
   --  By, as well as extended projects.
   --  The order of processing depends on Imported_First:
   --  If False, Action is called according to the order of importation: if A
   --  imports B, directly or indirectly, Action will be called for A before
   --  it is called for B. If two projects import each other directly or
   --  indirectly (using at least one "limited with"), it is not specified
   --  for which of these two projects Action will be called first.
   --  The order is reversed if Imported_First is True.
   --  With_State may be used by Action to choose a behavior or to report some
   --  global result.

   function Extend_Name
     (File        : File_Name_Type;
      With_Suffix : String) return File_Name_Type;
   --  Replace the extension of File with With_Suffix

   function Object_Name
     (Source_File_Name   : File_Name_Type;
      Object_File_Suffix : Name_Id := No_Name) return File_Name_Type;
   --  Returns the object file name corresponding to a source file name

   function Dependency_Name
     (Source_File_Name : File_Name_Type;
      Dependency       : Dependency_File_Kind) return File_Name_Type;
   --  Returns the dependency file name corresponding to a source file name

   function Switches_Name
     (Source_File_Name : File_Name_Type) return File_Name_Type;
   --  Returns the switches file name corresponding to a source file name

   -----------
   -- Flags --
   -----------

   type Processing_Flags is private;
   --  Flags used while parsing and processing a project tree to configure the
   --  behavior of the parser, and indicate how to report error messages. This
   --  structure does not allocate memory and never needs to be freed

   type Error_Warning is (Silent, Warning, Error);
   --  Severity of some situations, such as: no Ada sources in a project where
   --  Ada is one of the language.
   --
   --  When the situation occurs, the behaviour depends on the setting:
   --
   --    - Silent:  no action
   --    - Warning: issue a warning, does not cause the tool to fail
   --    - Error:   issue an error, causes the tool to fail

   type Error_Handler is access procedure
     (Project    : Project_Id;
      Is_Warning : Boolean);
   --  This warngs when an error was found when parsing a project. The error
   --  itself is handled through Prj.Err (and Prj.Err.Finalize should be called
   --  to actually print the error). This ensures that duplicate error messages
   --  are always correctly removed, that errors msgs are sorted, and that all
   --  tools will report the same error to the user.

   function Create_Flags
     (Report_Error               : Error_Handler;
      When_No_Sources            : Error_Warning;
      Require_Sources_Other_Lang : Boolean := True;
      Allow_Duplicate_Basenames  : Boolean := True;
      Compiler_Driver_Mandatory  : Boolean := False;
      Error_On_Unknown_Language  : Boolean := True) return Processing_Flags;
   --  Function used to create Processing_Flags structure
   --
   --  If Allow_Duplicate_Basenames, then files with the same base names are
   --  authorized within a project for source-based languages (never for unit
   --  based languages).
   --
   --  If Compiler_Driver_Mandatory is true, then a Compiler.Driver attribute
   --  for each language must be defined, or we will not look for its source
   --  files.
   --
   --  When_No_Sources indicates what should be done when no sources of a
   --  language are found in a project where this language is declared.
   --  If Require_Sources_Other_Lang is true, then all languages must have at
   --  least one source file, or an error is reported via When_No_Sources. If
   --  it is false, this is only required for Ada (and only if it is a language
   --  of the project). When this parameter is set to False, we do not check
   --  that a proper naming scheme is defined for languages other than Ada.
   --
   --  If Report_Error is null, use the standard error reporting mechanism
   --  (Errout). Otherwise, report errors using Report_Error.
   --
   --  If Error_On_Unknown_Language is true, an error is displayed if some of
   --  the source files listed in the project do not match any naming scheme

   Gprbuild_Flags : constant Processing_Flags;
   Gnatmake_Flags : constant Processing_Flags;
   --  Flags used by the various tools. They all display the error messages
   --  through Prj.Err.

   ----------------
   -- Temp Files --
   ----------------

   procedure Record_Temp_File
     (Tree : Project_Tree_Ref;
      Path : Path_Name_Type);
   --  Record the path of a newly created temporary file, so that it can be
   --  deleted later.

   procedure Delete_All_Temp_Files (Tree : Project_Tree_Ref);
   --  Delete all recorded temporary files.
   --  Does nothing if Debug.Debug_Flag_N is set

   procedure Delete_Temporary_File
     (Tree : Project_Tree_Ref;
      Path : Path_Name_Type);
   --  Delete a temporary file from the disk. The file is also removed from the
   --  list of temporary files to delete at the end of the program, in case
   --  another program running on the same machine has recreated it.
   --  Does nothing if Debug.Debug_Flag_N is set

private

   All_Packages : constant String_List_Access := null;

   No_Project_Tree : constant Project_Tree_Ref := null;

   Ignored : constant Variable_Kind := Single;

   Nil_Variable_Value : constant Variable_Value :=
                          (Project  => No_Project,
                           Kind     => Undefined,
                           Location => No_Location,
                           Default  => False);

   Virtual_Prefix : constant String := "v$";
   --  The prefix for virtual extending projects. Because of the '$', which is
   --  normally forbidden for project names, there cannot be any name clash.

   type Source_Iterator is record
      In_Tree : Project_Tree_Ref;

      Project      : Project_List;
      All_Projects : Boolean;
      --  Current project and whether we should move on to the next

      Language : Language_Ptr;
      --  Current language processed

      Language_Name : Name_Id;
      --  Only sources of this language will be returned (or all if No_Name)

      Current : Source_Id;
   end record;

   procedure Add_To_Buffer
     (S    : String;
      To   : in out String_Access;
      Last : in out Natural);
   --  Append a String to the Buffer

   package Temp_Files_Table is new GNAT.Dynamic_Tables
     (Table_Component_Type => Path_Name_Type,
      Table_Index_Type     => Integer,
      Table_Low_Bound      => 1,
      Table_Initial        => 10,
      Table_Increment      => 10);
   --  Table to store the path name of all the created temporary files, so that
   --  they can be deleted at the end, or when the program is interrupted.

   type Private_Project_Tree_Data is record
      Temp_Files   : Temp_Files_Table.Instance;
      --  Temporary files created as part of running tools (pragma files,
      --  mapping files,...)

      Current_Source_Path_File : Path_Name_Type := No_Path;
      --  Current value of project source path file env var. Used to avoid
      --  setting the env var to the same value. When different from No_Path,
      --  this indicates that logical names (VMS) or environment variables were
      --  created and should be deassigned to avoid polluting the environment
      --  on VMS.
      --  gnatmake only

      Current_Object_Path_File : Path_Name_Type := No_Path;
      --  Current value of project object path file env var. Used to avoid
      --  setting the env var to the same value.
      --  gnatmake only

   end record;
   --  Type to represent the part of a project tree which is private to the
   --  Project Manager.

   type Processing_Flags is record
      Require_Sources_Other_Lang : Boolean;
      Report_Error               : Error_Handler;
      When_No_Sources            : Error_Warning;
      Allow_Duplicate_Basenames  : Boolean;
      Compiler_Driver_Mandatory  : Boolean;
      Error_On_Unknown_Language  : Boolean;
   end record;

   Gprbuild_Flags : constant Processing_Flags :=
     (Report_Error               => null,
      When_No_Sources            => Warning,
      Require_Sources_Other_Lang => True,
      Allow_Duplicate_Basenames  => False,
      Compiler_Driver_Mandatory  => True,
      Error_On_Unknown_Language  => True);

   Gnatmake_Flags : constant Processing_Flags :=
     (Report_Error               => null,
      When_No_Sources            => Error,
      Require_Sources_Other_Lang => False,
      Allow_Duplicate_Basenames  => False,
      Compiler_Driver_Mandatory  => False,
      Error_On_Unknown_Language  => False);

end Prj;<|MERGE_RESOLUTION|>--- conflicted
+++ resolved
@@ -89,23 +89,6 @@
 
    procedure Free (Tree : in out Project_Tree_Ref);
    --  Free memory associated with the tree
-<<<<<<< HEAD
-
-   function Default_Ada_Spec_Suffix return File_Name_Type;
-   pragma Inline (Default_Ada_Spec_Suffix);
-   --  The name for the standard GNAT suffix for Ada spec source file name
-   --  ".ads". Initialized by Prj.Initialize.
-
-   function Default_Ada_Body_Suffix return File_Name_Type;
-   pragma Inline (Default_Ada_Body_Suffix);
-   --  The name for the standard GNAT suffix for Ada body source file name
-   --  ".adb". Initialized by Prj.Initialize.
-
-   function Slash return Path_Name_Type;
-   pragma Inline (Slash);
-   --  "/", used as the path of locally removed files
-=======
->>>>>>> 42a9ba1d
 
    Config_Project_File_Extension : String := ".cgpr";
    Project_File_Extension : String := ".gpr";
@@ -433,9 +416,6 @@
       --  Value may be Canonical (Unix style) or Host (host syntax, for example
       --  on VMS for DEC C).
 
-<<<<<<< HEAD
-      Object_File_Suffix : Name_Id := No_Name;
-=======
       Object_File_Suffix                 : Name_Id := No_Name;
       --  Optional alternate object file suffix
 
@@ -443,7 +423,6 @@
       --  Optional object file switches. When this is defined, the switches
       --  are used to specify the object file. The object file name is appended
       --  to the last switch in the list. Example: ("-o", "").
->>>>>>> 42a9ba1d
 
       Compilation_PIC_Option : Name_List_Index := No_Name_List;
       --  The option(s) to compile a source in Position Independent Code for
@@ -563,10 +542,7 @@
                            Compiler_Trailing_Required_Switches => No_Name_List,
                            Path_Syntax                  => Canonical,
                            Object_File_Suffix           => No_Name,
-<<<<<<< HEAD
-=======
                            Object_File_Switches         => No_Name_List,
->>>>>>> 42a9ba1d
                            Compilation_PIC_Option       => No_Name_List,
                            Object_Generated             => True,
                            Objects_Linked               => True,
@@ -694,21 +670,9 @@
       Source_TS              : Time_Stamp_Type     := Empty_Time_Stamp;
       --  Time stamp of the source file
 
-<<<<<<< HEAD
-      Object_Project      : Project_Id            := No_Project;
-      --  Project where the object file is
-
-      Object_Exists       : Boolean               := True;
-      --  True if an object file exists
-
-      Object_Linked          : Boolean            := True;
-      --  False if the object file is not use to link executables or included
-      --  in libraries.
-=======
       Object_Project         : Project_Id          := No_Project;
       --  Project where the object file is. This might be different from
       --  Project when using extending project files.
->>>>>>> 42a9ba1d
 
       Object                 : File_Name_Type      := No_File;
       --  File name of the object file
@@ -734,11 +698,7 @@
       Dep_TS                 : Time_Stamp_Type     := Empty_Time_Stamp;
       --  Dependency file time stamp
 
-<<<<<<< HEAD
-      Switches            : File_Name_Type        := No_File;
-=======
       Switches               : File_Name_Type      := No_File;
->>>>>>> 42a9ba1d
       --  File name of the switches file. For all languages, this is a file
       --  that ends with the .cswi extension.
 
@@ -885,13 +845,6 @@
       Option_List);
    --  The format of the different response files
 
-   type Response_File_Format is
-     (None,
-      GNU,
-      Object_List,
-      Option_List);
-   --  The format of the different response files
-
    type Project_Configuration is record
       Target                        : Name_Id         := No_Name;
       --  The target of the configuration, when specified
@@ -1011,10 +964,7 @@
    Default_Project_Config : constant Project_Configuration :=
                               (Target                        => No_Name,
                                Run_Path_Option               => No_Name_List,
-<<<<<<< HEAD
-=======
                                Separate_Run_Path_Options     => False,
->>>>>>> 42a9ba1d
                                Executable_Suffix             => No_Name,
                                Linker                        => No_Path,
                                Map_File_Option               => No_Name,
@@ -1331,13 +1281,7 @@
          Projects          : Project_List;
 
          Units_HT          : Units_Htable.Instance;
-<<<<<<< HEAD
-         Files_HT          : Files_Htable.Instance;
-         Source_Paths_HT   : Source_Paths_Htable.Instance;
-         Unit_Sources_HT   : Unit_Sources_Htable.Instance;
-=======
          --  Unit name to Unit_Index (and from there so Source_Id)
->>>>>>> 42a9ba1d
 
          Source_Paths_HT   : Source_Paths_Htable.Instance;
          --  Full path to Source_Id

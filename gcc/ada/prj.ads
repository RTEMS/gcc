--- conflicted
+++ resolved
@@ -787,12 +787,8 @@
    end record;
 
    No_Source_Data : constant Source_Data :=
-<<<<<<< HEAD
-                      (Project                => No_Project,
-=======
                       (Initialized            => False,
                        Project                => No_Project,
->>>>>>> 155d23aa
                        Location               => No_Location,
                        Source_Dir_Rank        => 0,
                        Language               => No_Language_Index,
@@ -934,7 +930,6 @@
    type Response_File_Format is
      (None,
       GNU,
-      GCC,
       Object_List,
       Option_List,
       GCC,

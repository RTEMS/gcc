------------------------------------------------------------------------------
--                                                                          --
--                         GNAT COMPILER COMPONENTS                         --
--                                                                          --
--                                  P R J                                   --
--                                                                          --
--                                 S p e c                                  --
--                                                                          --
<<<<<<< HEAD
--          Copyright (C) 2001-2006, Free Software Foundation, Inc.         --
=======
--          Copyright (C) 2001-2007, Free Software Foundation, Inc.         --
>>>>>>> 60a98cce
--                                                                          --
-- GNAT is free software;  you can  redistribute it  and/or modify it under --
-- terms of the  GNU General Public License as published  by the Free Soft- --
-- ware  Foundation;  either version 2,  or (at your option) any later ver- --
-- sion.  GNAT is distributed in the hope that it will be useful, but WITH- --
-- OUT ANY WARRANTY;  without even the  implied warranty of MERCHANTABILITY --
-- or FITNESS FOR A PARTICULAR PURPOSE.  See the GNU General Public License --
-- for  more details.  You should have  received  a copy of the GNU General --
-- Public License  distributed with GNAT;  see file COPYING.  If not, write --
-- to  the  Free Software Foundation,  51  Franklin  Street,  Fifth  Floor, --
-- Boston, MA 02110-1301, USA.                                              --
--                                                                          --
-- GNAT was originally developed  by the GNAT team at  New York University. --
-- Extensive contributions were provided by Ada Core Technologies Inc.      --
--                                                                          --
------------------------------------------------------------------------------

--  The following package declares the data types for GNAT project.
--  These data types may be used by GNAT Project-aware tools.

--  Children of these package implements various services on these data types.
--  See in particular Prj.Pars and Prj.Env.

with Casing; use Casing;
with Namet;  use Namet;
with Scans;  use Scans;
with Table;
with Types;  use Types;

with GNAT.Dynamic_HTables; use GNAT.Dynamic_HTables;
with GNAT.Dynamic_Tables;
with GNAT.OS_Lib;          use GNAT.OS_Lib;

with System.HTable;

package Prj is

   type Library_Support is (None, Static_Only, Full);
   --  Support for Library Project File.
   --  - None: Library Project Files are not supported at all
   --  - Static_Only: Library Project Files are only supported for static
   --    libraries.
   --  - Full: Library Project Files are supported for static and dynamic
   --    (shared) libraries.

   type Yes_No_Unknown is (Yes, No, Unknown);
   --  Tri-state to decide if -lgnarl is needed when linking

   type Mode is (Multi_Language, Ada_Only);

   function Get_Mode return Mode;
   pragma Inline (Get_Mode);

   procedure Set_Mode (New_Mode : Mode);
   pragma Inline (Set_Mode);

   function In_Configuration return Boolean;
   pragma Inline (In_Configuration);

   procedure Set_In_Configuration (Value : Boolean);
   pragma Inline (Set_In_Configuration);

   All_Packages : constant String_List_Access;
   --  Default value of parameter Packages of procedures Parse, in Prj.Pars and
   --  Prj.Part, indicating that all packages should be checked.

   type Project_Tree_Data;
   type Project_Tree_Ref is access all Project_Tree_Data;
   --  Reference to a project tree.
   --  Several project trees may exist in memory at the same time.

   No_Project_Tree : constant Project_Tree_Ref;

   function Default_Ada_Spec_Suffix return File_Name_Type;
   pragma Inline (Default_Ada_Spec_Suffix);
   --  The name for the standard GNAT suffix for Ada spec source file name
   --  ".ads". Initialized by Prj.Initialize.

   function Default_Ada_Body_Suffix return File_Name_Type;
   pragma Inline (Default_Ada_Body_Suffix);
   --  The name for the standard GNAT suffix for Ada body source file name
   --  ".adb". Initialized by Prj.Initialize.

   function Slash return Path_Name_Type;
   pragma Inline (Slash);
   --  "/", used as the path of locally removed files

   Config_Project_File_Extension : String := ".cgpr";
   Project_File_Extension : String := ".gpr";
<<<<<<< HEAD
   --  The standard project file name extension. It is not a constant, because
   --  Canonical_Case_File_Name is called on this variable in the body of Prj.

   type Error_Warning is (Silent, Warning, Error);
   --  Severity of some situations, such as: no Ada sources in a project where
   --  Ada is one of the language.
   --
   --  When the situation occurs, the behaviour depends on the setting:
   --
   --    - Silent:  no action
   --    - Warning: issue a warning, does not cause the tool to fail
   --    - Error:   issue an error, causes the tool to fail

   -----------------------------------------------------
   -- Multi-language Stuff That Will be Modified Soon --
   -----------------------------------------------------

   --  Still should be properly commented ???

   type Language_Index is new Nat;
=======
   --  The standard config and user project file name extensions. They are not
   --  constants, because Canonical_Case_File_Name is called on these variables
   --  in the body of Prj.
>>>>>>> 60a98cce

   type Error_Warning is (Silent, Warning, Error);
   --  Severity of some situations, such as: no Ada sources in a project where
   --  Ada is one of the language.
   --
   --  When the situation occurs, the behaviour depends on the setting:
   --
   --    - Silent:  no action
   --    - Warning: issue a warning, does not cause the tool to fail
   --    - Error:   issue an error, causes the tool to fail

   function Empty_File   return File_Name_Type;
   function Empty_String return Name_Id;
   --  Return the id for an empty string ""

   type Project_Id is new Nat;
   No_Project : constant Project_Id := 0;
   --  Id of a Project File

   type String_List_Id is new Nat;
   Nil_String : constant String_List_Id := 0;
   type String_Element is record
      Value         : Name_Id        := No_Name;
      Index         : Int            := 0;
      Display_Value : Name_Id        := No_Name;
      Location      : Source_Ptr     := No_Location;
      Flag          : Boolean        := False;
      Next          : String_List_Id := Nil_String;
   end record;
   --  To hold values for string list variables and array elements.
   --  Component Flag may be used for various purposes. For source
   --  directories, it indicates if the directory contains Ada source(s).

   package String_Element_Table is new GNAT.Dynamic_Tables
     (Table_Component_Type => String_Element,
      Table_Index_Type     => String_List_Id,
      Table_Low_Bound      => 1,
      Table_Initial        => 200,
      Table_Increment      => 100);
   --  The table for string elements in string lists

   type Variable_Kind is (Undefined, List, Single);
   --  Different kinds of variables

   subtype Defined_Variable_Kind is Variable_Kind range List .. Single;
   --  The defined kinds of variables

   Ignored : constant Variable_Kind;
   --  Used to indicate that a package declaration must be ignored
   --  while processing the project tree (unknown package name).

   type Variable_Value (Kind : Variable_Kind := Undefined) is record
      Project  : Project_Id := No_Project;
      Location : Source_Ptr := No_Location;
      Default  : Boolean    := False;
      case Kind is
         when Undefined =>
            null;
         when List =>
            Values : String_List_Id := Nil_String;
         when Single =>
            Value : Name_Id := No_Name;
            Index : Int     := 0;
      end case;
   end record;
   --  Values for variables and array elements. Default is True if the
   --  current value is the default one for the variable

   Nil_Variable_Value : constant Variable_Value;
   --  Value of a non existing variable or array element

   type Variable_Id is new Nat;
   No_Variable : constant Variable_Id := 0;
   type Variable is record
      Next  : Variable_Id := No_Variable;
      Name  : Name_Id;
      Value : Variable_Value;
   end record;
   --  To hold the list of variables in a project file and in packages

   package Variable_Element_Table is new GNAT.Dynamic_Tables
     (Table_Component_Type => Variable,
      Table_Index_Type     => Variable_Id,
      Table_Low_Bound      => 1,
      Table_Initial        => 200,
      Table_Increment      => 100);
   --  The table of variable in list of variables

   type Array_Element_Id is new Nat;
   No_Array_Element : constant Array_Element_Id := 0;
   type Array_Element is record
      Index                : Name_Id;
      Src_Index            : Int := 0;
      Index_Case_Sensitive : Boolean := True;
      Value                : Variable_Value;
      Next                 : Array_Element_Id := No_Array_Element;
   end record;
   --  Each Array_Element represents an array element and is linked (Next)
   --  to the next array element, if any, in the array.

   package Array_Element_Table is new GNAT.Dynamic_Tables
     (Table_Component_Type => Array_Element,
      Table_Index_Type     => Array_Element_Id,
      Table_Low_Bound      => 1,
      Table_Initial        => 200,
      Table_Increment      => 100);
   --  The table that contains all array elements

   type Array_Id is new Nat;
   No_Array : constant Array_Id := 0;
   type Array_Data is record
      Name  : Name_Id          := No_Name;
      Value : Array_Element_Id := No_Array_Element;
      Next  : Array_Id         := No_Array;
   end record;
   --  Each Array_Data value represents an array.
   --  Value is the id of the first element.
   --  Next is the id of the next array in the project file or package.

   package Array_Table is new GNAT.Dynamic_Tables
     (Table_Component_Type => Array_Data,
      Table_Index_Type     => Array_Id,
      Table_Low_Bound      => 1,
      Table_Initial        => 200,
      Table_Increment      => 100);
   --  The table that contains all arrays

   type Package_Id is new Nat;
   No_Package : constant Package_Id := 0;
   type Declarations is record
      Variables  : Variable_Id := No_Variable;
      Attributes : Variable_Id := No_Variable;
      Arrays     : Array_Id    := No_Array;
      Packages   : Package_Id  := No_Package;
   end record;
   --  Contains the declarations (variables, single and array attributes,
   --  packages) for a project or a package in a project.

   No_Declarations : constant Declarations :=
     (Variables  => No_Variable,
      Attributes => No_Variable,
      Arrays     => No_Array,
      Packages   => No_Package);
   --  Default value of Declarations: indicates that there is no declarations

   type Package_Element is record
      Name   : Name_Id      := No_Name;
      Decl   : Declarations := No_Declarations;
      Parent : Package_Id   := No_Package;
      Next   : Package_Id   := No_Package;
   end record;
   --  A package (includes declarations that may include other packages)

   package Package_Table is new GNAT.Dynamic_Tables
     (Table_Component_Type => Package_Element,
      Table_Index_Type     => Package_Id,
      Table_Low_Bound      => 1,
      Table_Initial        => 100,
      Table_Increment      => 100);
   --  The table that contains all packages

   type Language_Index is new Nat;

   No_Language_Index : constant Language_Index := 0;

   procedure Display_Language_Name
     (In_Tree  : Project_Tree_Ref;
      Language : Language_Index);

   type Header_Num is range 0 .. 2047;

   function Hash is new System.HTable.Hash (Header_Num => Header_Num);

   function Hash (Name : Name_Id)        return Header_Num;
   function Hash (Name : File_Name_Type) return Header_Num;
   function Hash (Name : Path_Name_Type) return Header_Num;

   type Language_Kind is (File_Based, Unit_Based);

   type Dependency_File_Kind is (None, Makefile, ALI_File);

   Makefile_Dependency_Suffix : constant String := ".d";
   ALI_Dependency_Suffix      : constant String := ".ali";

   Switches_Dependency_Suffix : constant String := ".cswi";

   Binder_Exchange_Suffix     : constant String := ".bexch";
   --  Suffix for binder exchange files

   Library_Exchange_Suffix     : constant String := ".lexch";
   --  Suffix for library exchange files

   type Name_List_Index is new Nat;
   No_Name_List            : constant Name_List_Index := 0;

   type Name_Node is record
      Name : Name_Id         := No_Name;
      Next : Name_List_Index := No_Name_List;
   end record;

   function Default_Language (In_Tree : Project_Tree_Ref) return Name_Id;

   package Name_List_Table is new GNAT.Dynamic_Tables
     (Table_Component_Type => Name_Node,
      Table_Index_Type     => Name_List_Index,
      Table_Low_Bound      => 1,
      Table_Initial        => 10,
      Table_Increment      => 100);
   --  The table for lists of names used in package Language_Processing

   package Mapping_Files_Htable is new Simple_HTable
     (Header_Num => Header_Num,
      Element    => Path_Name_Type,
      No_Element => No_Path,
      Key        => Path_Name_Type,
      Hash       => Hash,
      Equal      => "=");
   --  A hash table to store the mapping files that are not used

   type Lang_Naming_Data is record
      Dot_Replacement : File_Name_Type := No_File;
      --  The string to replace '.' in the source file name (for Ada)

      Casing : Casing_Type := All_Lower_Case;
      --  The casing of the source file name (for Ada)

      Separate_Suffix : File_Name_Type := No_File;
      --  String to append to unit name for source file name of an Ada subunit

      Spec_Suffix : File_Name_Type := No_File;
      --  The string to append to the unit name for the
      --  source file name of a spec.

      Body_Suffix : File_Name_Type := No_File;
      --  The string to append to the unit name for the
      --  source file name of a body.
   end record;

   No_Lang_Naming_Data : constant Lang_Naming_Data :=
                           (Dot_Replacement => No_File,
                            Casing          => All_Lower_Case,
                            Separate_Suffix => No_File,
                            Spec_Suffix     => No_File,
                            Body_Suffix     => No_File);

   type Source_Id is new Nat;

   No_Source : constant Source_Id := 0;

   --  All the fields in the below record should be commented ???

   type Language_Config is record
      Kind : Language_Kind := File_Based;
      --  Kind of language. All languages are file based, except Ada which is
      --  unit based.

      Naming_Data : Lang_Naming_Data;
      --  The naming data for the languages (prefixs, etc)

      Compiler_Driver : File_Name_Type := No_File;
      --  The name of the executable for the compiler of the language

      Compiler_Driver_Path : String_Access := null;
      --  The path name of the executable for the compiler of the language

      Compiler_Min_Options : Name_List_Index := No_Name_List;
      --  The minimum options for the compiler of the language. Specified
      --  in the configuration as Compiler'Switches (<language>).

      Min_Compiler_Options : String_List_Access := null;
      --  The minimum options as an argument list

      Compilation_PIC_Option : Name_List_Index := No_Name_List;
      --  The option(s) to compile a source in Position Independent Code for
      --  shared libraries. Specified in the configuration. When not specified,
      --  there is no need for such switch.

      Mapping_File_Switches  : Name_List_Index := No_Name_List;
      --  The option(s) to provide a mapping file to the compiler. Specified in
      --  the configuration. When not ???

      Mapping_Spec_Suffix  : File_Name_Type       := No_File;
      Mapping_Body_Suffix  : File_Name_Type       := No_File;
      Config_File_Switches : Name_List_Index      := No_Name_List;
      Dependency_Kind      : Dependency_File_Kind := None;
      Dependency_Option    : Name_List_Index      := No_Name_List;
      Compute_Dependency   : Name_List_Index      := No_Name_List;
      Include_Option       : Name_List_Index      := No_Name_List;

      Include_Path : Name_Id := No_Name;
      --  Name of an environment variable

      Include_Path_File : Name_Id := No_Name;
      --  Name of an environment variable

      Objects_Path : Name_Id := No_Name;
      --  Name of an environment variable

      Objects_Path_File : Name_Id := No_Name;
      --  Name of an environment variable

      Config_Body           : Name_Id         := No_Name;
      Config_Spec           : Name_Id         := No_Name;
      Config_Body_Pattern   : Name_Id         := No_Name;
      Config_Spec_Pattern   : Name_Id         := No_Name;
      Config_File_Unique    : Boolean         := False;
      Runtime_Project       : Path_Name_Type  := No_Path;
      Binder_Driver         : File_Name_Type  := No_File;
      Binder_Driver_Path    : Path_Name_Type  := No_Path;
      Binder_Min_Options    : Name_List_Index := No_Name_List;
      Binder_Prefix         : Name_Id         := No_Name;
      Toolchain_Version     : Name_Id         := No_Name;
      Toolchain_Description : Name_Id         := No_Name;
      PIC_Option            : Name_Id         := No_Name;
      Objects_Generated     : Boolean         := True;
   end record;

   No_Language_Config : constant Language_Config :=
                          (Kind                    => File_Based,
                           Naming_Data             => No_Lang_Naming_Data,
                           Compiler_Driver         => No_File,
                           Compiler_Driver_Path    => null,
                           Compiler_Min_Options    => No_Name_List,
                           Min_Compiler_Options    => null,
                           Compilation_PIC_Option  => No_Name_List,
                           Mapping_File_Switches   => No_Name_List,
                           Mapping_Spec_Suffix     => No_File,
                           Mapping_Body_Suffix     => No_File,
                           Config_File_Switches    => No_Name_List,
                           Dependency_Kind         => Makefile,
                           Dependency_Option       => No_Name_List,
                           Compute_Dependency      => No_Name_List,
                           Include_Option          => No_Name_List,
                           Include_Path            => No_Name,
                           Include_Path_File       => No_Name,
                           Objects_Path            => No_Name,
                           Objects_Path_File       => No_Name,
                           Config_Body             => No_Name,
                           Config_Spec             => No_Name,
                           Config_Body_Pattern     => No_Name,
                           Config_Spec_Pattern     => No_Name,
                           Config_File_Unique      => False,
                           Runtime_Project         => No_Path,
                           Binder_Driver           => No_File,
                           Binder_Driver_Path      => No_Path,
                           Binder_Min_Options      => No_Name_List,
                           Binder_Prefix           => No_Name,
                           Toolchain_Version       => No_Name,
                           Toolchain_Description   => No_Name,
                           PIC_Option              => No_Name,
                           Objects_Generated       => True);

   type Language_Data is record
      Name          : Name_Id         := No_Name;
      Display_Name  : Name_Id         := No_Name;
      Config        : Language_Config := No_Language_Config;
      First_Source  : Source_Id       := No_Source;
      Mapping_Files : Mapping_Files_Htable.Instance :=
                        Mapping_Files_Htable.Nil;
      Next          : Language_Index  := No_Language_Index;
   end record;

   No_Language_Data : constant Language_Data :=
                        (Name          => No_Name,
                         Display_Name  => No_Name,
                         Config        => No_Language_Config,
                         First_Source  => No_Source,
                         Mapping_Files => Mapping_Files_Htable.Nil,
                         Next          => No_Language_Index);

   package Language_Data_Table is new GNAT.Dynamic_Tables
     (Table_Component_Type => Language_Data,
      Table_Index_Type     => Language_Index,
      Table_Low_Bound      => 1,
      Table_Initial        => 10,
      Table_Increment      => 100);
   --  The table for lists of names used in package Language_Processing

<<<<<<< HEAD
   type Other_Source_Id is new Nat;
   No_Other_Source : constant Other_Source_Id := 0;

   type Other_Source is record
      Language         : Language_Index;       --  language of the source
      File_Name        : Name_Id;              --  source file simple name
      Path_Name        : Name_Id;              --  source full path name
      Source_TS        : Time_Stamp_Type;      --  source file time stamp
      Object_Name      : Name_Id;              --  object file simple name
      Object_Path      : Name_Id;              --  object full path name
      Object_TS        : Time_Stamp_Type;      --  object file time stamp
      Dep_Name         : Name_Id;              --  dependency file simple name
      Dep_Path         : Name_Id;              --  dependency full path name
      Dep_TS           : Time_Stamp_Type;      --  dependency file time stamp
      Naming_Exception : Boolean := False;     --  True if a naming exception
      Next             : Other_Source_Id := No_Other_Source;
=======
   type Alternate_Language_Id is new Nat;

   No_Alternate_Language : constant Alternate_Language_Id := 0;

   type Alternate_Language_Data is record
      Language : Language_Index := No_Language_Index;
      Next     : Alternate_Language_Id := No_Alternate_Language;
>>>>>>> 60a98cce
   end record;

   package Alternate_Language_Table is new GNAT.Dynamic_Tables
     (Table_Component_Type => Alternate_Language_Data,
      Table_Index_Type     => Alternate_Language_Id,
      Table_Low_Bound      => 1,
      Table_Initial        => 10,
      Table_Increment      => 100);
   --  The table for storing the alternate languages of a header file that
   --  is used for several languages.

   type Source_Kind is (Spec, Impl, Sep);

   --  Following record needs full comments on every field ???

   type Source_Data is record
      Project             : Project_Id            := No_Project;
      Language_Name       : Name_Id               := No_Name;
      Language            : Language_Index        := No_Language_Index;
      Alternate_Languages : Alternate_Language_Id := No_Alternate_Language;
      Kind                : Source_Kind           := Spec;
      Dependency          : Dependency_File_Kind  := Makefile;
      Other_Part          : Source_Id             := No_Source;
      Unit                : Name_Id               := No_Name;
      Index               : Int                   := 0;
      Locally_Removed     : Boolean               := False;
      Replaced_By         : Source_Id             := No_Source;
      File                : File_Name_Type        := No_File;
      Display_File        : File_Name_Type        := No_File;
      Path                : Path_Name_Type        := No_Path;
      Display_Path        : Path_Name_Type        := No_Path;
      Source_TS           : Time_Stamp_Type       := Empty_Time_Stamp;
      Object_Project      : Project_Id            := No_Project;
      Object_Exists       : Boolean               := True;
      Object              : File_Name_Type        := No_File;
      Current_Object_Path : Path_Name_Type        := No_Path;
      Object_Path         : Path_Name_Type        := No_Path;

      Object_TS : Time_Stamp_Type := Empty_Time_Stamp;
      --  Object file time stamp

      Dep_Name : File_Name_Type := No_File;
      --  Dependency file simple name

      Current_Dep_Path : Path_Name_Type := No_Path;

      Dep_Path : Path_Name_Type := No_Path;
      --  Dependency full path name

      Dep_TS : Time_Stamp_Type := Empty_Time_Stamp;
      --  Dependency file time stamp

      Switches         : File_Name_Type  := No_File;
      Switches_Path    : Path_Name_Type  := No_Path;
      Switches_TS      : Time_Stamp_Type := Empty_Time_Stamp;
      Naming_Exception : Boolean         := False;
      Next_In_Sources  : Source_Id       := No_Source;
      Next_In_Project  : Source_Id       := No_Source;
      Next_In_Lang     : Source_Id       := No_Source;
   end record;

   No_Source_Data : constant Source_Data :=
                      (Project             => No_Project,
                       Language_Name       => No_Name,
                       Language            => No_Language_Index,
                       Alternate_Languages => No_Alternate_Language,
                       Kind                => Spec,
                       Dependency          => Makefile,
                       Other_Part          => No_Source,
                       Unit                => No_Name,
                       Index               => 0,
                       Locally_Removed     => False,
                       Replaced_By         => No_Source,
                       File                => No_File,
                       Display_File        => No_File,
                       Path                => No_Path,
                       Display_Path        => No_Path,
                       Source_TS           => Empty_Time_Stamp,
                       Object_Project      => No_Project,
                       Object_Exists       => True,
                       Object              => No_File,
                       Current_Object_Path => No_Path,
                       Object_Path         => No_Path,
                       Object_TS           => Empty_Time_Stamp,
                       Dep_Name            => No_File,
                       Current_Dep_Path    => No_Path,
                       Dep_Path            => No_Path,
                       Dep_TS              => Empty_Time_Stamp,
                       Switches            => No_File,
                       Switches_Path       => No_Path,
                       Switches_TS         => Empty_Time_Stamp,
                       Naming_Exception    => False,
                       Next_In_Sources     => No_Source,
                       Next_In_Project     => No_Source,
                       Next_In_Lang        => No_Source);

   package Source_Data_Table is new GNAT.Dynamic_Tables
     (Table_Component_Type => Source_Data,
      Table_Index_Type     => Source_Id,
      Table_Low_Bound      => 1,
      Table_Initial        => 1000,
      Table_Increment      => 100);
   --  The table for the sources

   package Source_Paths_Htable is new Simple_HTable
     (Header_Num => Header_Num,
      Element    => Source_Id,
      No_Element => No_Source,
      Key        => Path_Name_Type,
      Hash       => Hash,
      Equal      => "=");
   --  Mapping of source paths to source ids

   type Verbosity is (Default, Medium, High);
   --  Verbosity when parsing GNAT Project Files
   --    Default is default (very quiet, if no errors).
   --    Medium is more verbose.
   --    High is extremely verbose.

   Current_Verbosity : Verbosity := Default;
   --  The current value of the verbosity the project files are parsed with

   type Lib_Kind is (Static, Dynamic, Relocatable);

   type Policy is (Autonomous, Compliant, Controlled, Restricted, Direct);
   --  Type to specify the symbol policy, when symbol control is supported.
   --  See full explanation about this type in package Symbols.
   --    Autonomous: Create a symbol file without considering any reference
   --    Compliant:  Try to be as compatible as possible with an existing ref
   --    Controlled: Fail if symbols are not the same as those in the reference
   --    Restricted: Restrict the symbols to those in the symbol file
<<<<<<< HEAD
=======
   --    Direct:     The symbol file is used as is
>>>>>>> 60a98cce

   type Symbol_Record is record
      Symbol_File   : Path_Name_Type := No_Path;
      Reference     : Path_Name_Type := No_Path;
      Symbol_Policy : Policy  := Autonomous;
   end record;
   --  Type to keep the symbol data to be used when building a shared library

   No_Symbols : constant Symbol_Record :=
     (Symbol_File   => No_Path,
      Reference     => No_Path,
      Symbol_Policy => Autonomous);
   --  The default value of the symbol data

   function Image (Casing : Casing_Type) return String;
   --  Similar to 'Image (but avoid use of this attribute in compiler)

   function Value (Image : String) return Casing_Type;
   --  Similar to 'Value (but avoid use of this attribute in compiler)
   --  Raises Constraint_Error if not a Casing_Type image.

<<<<<<< HEAD
   type String_List_Id is new Nat;
   Nil_String : constant String_List_Id := 0;
   type String_Element is record
      Value         : Name_Id        := No_Name;
      Index         : Int            := 0;
      Display_Value : Name_Id        := No_Name;
      Location      : Source_Ptr     := No_Location;
      Flag          : Boolean        := False;
      Next          : String_List_Id := Nil_String;
   end record;
   --  To hold values for string list variables and array elements.
   --  Component Flag may be used for various purposes. For source
   --  directories, it indicates if the directory contains Ada source(s).
=======
   --  Declarations for gprmake:
>>>>>>> 60a98cce

   First_Language_Index        : constant Language_Index := 1;
   First_Language_Indexes_Last : constant Language_Index := 5;

   Ada_Language_Index         : constant Language_Index :=
                                  First_Language_Index;
   C_Language_Index           : constant Language_Index :=
                                  Ada_Language_Index + 1;
   C_Plus_Plus_Language_Index : constant Language_Index :=
                                  C_Language_Index + 1;

   Last_Language_Index : Language_Index := No_Language_Index;

   subtype First_Language_Indexes is Language_Index
      range First_Language_Index .. First_Language_Indexes_Last;

   package Language_Indexes is new System.HTable.Simple_HTable
     (Header_Num => Header_Num,
      Element    => Language_Index,
      No_Element => No_Language_Index,
      Key        => Name_Id,
      Hash       => Hash,
      Equal      => "=");
   --  Mapping of language names to language indexes

   package Language_Names is new Table.Table
     (Table_Component_Type => Name_Id,
      Table_Index_Type     => Language_Index,
      Table_Low_Bound      => 1,
      Table_Initial        => 4,
      Table_Increment      => 100,
      Table_Name           => "Prj.Language_Names");
   --  The table for the name of programming languages

   procedure Add_Language_Name (Name : Name_Id);

<<<<<<< HEAD
   type Variable_Id is new Nat;
   No_Variable : constant Variable_Id := 0;
   type Variable is record
      Next  : Variable_Id := No_Variable;
      Name  : Name_Id;
      Value : Variable_Value;
   end record;
   --  To hold the list of variables in a project file and in packages
=======
   procedure Display_Language_Name (Language : Language_Index);
>>>>>>> 60a98cce

   type Languages_In_Project is array (First_Language_Indexes) of Boolean;
   --  Set of supported languages used in a project

   No_Languages : constant Languages_In_Project := (others => False);
   --  No supported languages are used

   type Supp_Language_Index is new Nat;
   No_Supp_Language_Index  : constant Supp_Language_Index := 0;

   type Supp_Language is record
      Index   : Language_Index := No_Language_Index;
      Present : Boolean := False;
      Next    : Supp_Language_Index := No_Supp_Language_Index;
   end record;

   package Present_Language_Table is new GNAT.Dynamic_Tables
     (Table_Component_Type => Supp_Language,
      Table_Index_Type     => Supp_Language_Index,
      Table_Low_Bound      => 1,
      Table_Initial        => 4,
      Table_Increment      => 100);
   --  The table for the presence of languages with an index that is outside
   --  of First_Language_Indexes.

   type Impl_Suffix_Array is array (First_Language_Indexes) of File_Name_Type;
   --  Suffixes for the non spec sources of the different supported languages
   --  in a project.

   No_Impl_Suffixes : constant Impl_Suffix_Array := (others => No_File);
   --  A default value for the non spec source suffixes

   type Supp_Suffix is record
      Index   : Language_Index      := No_Language_Index;
      Suffix  : File_Name_Type      := No_File;
      Next    : Supp_Language_Index := No_Supp_Language_Index;
   end record;

   package Supp_Suffix_Table is new GNAT.Dynamic_Tables
     (Table_Component_Type => Supp_Suffix,
      Table_Index_Type     => Supp_Language_Index,
      Table_Low_Bound      => 1,
      Table_Initial        => 4,
      Table_Increment      => 100);
   --  The table for the presence of languages with an index that is outside
   --  of First_Language_Indexes.

   type Lang_Kind is (GNU, Other);

   type Language_Processing_Data is record
      Compiler_Drivers     : Name_List_Index := No_Name_List;
      Compiler_Paths       : Name_Id         := No_Name;
      Compiler_Kinds       : Lang_Kind       := GNU;
      Dependency_Options   : Name_List_Index := No_Name_List;
      Compute_Dependencies : Name_List_Index := No_Name_List;
      Include_Options      : Name_List_Index := No_Name_List;
      Binder_Drivers       : Name_Id         := No_Name;
      Binder_Driver_Paths  : Name_Id         := No_Name;
   end record;

   Default_Language_Processing_Data :
     constant Language_Processing_Data :=
       (Compiler_Drivers     => No_Name_List,
        Compiler_Paths       => No_Name,
        Compiler_Kinds       => GNU,
        Dependency_Options   => No_Name_List,
        Compute_Dependencies => No_Name_List,
        Include_Options      => No_Name_List,
        Binder_Drivers       => No_Name,
        Binder_Driver_Paths  => No_Name);

   type First_Language_Processing_Data is
     array (First_Language_Indexes) of Language_Processing_Data;

   Default_First_Language_Processing_Data :
      constant First_Language_Processing_Data :=
                 (others => Default_Language_Processing_Data);

   type Supp_Language_Data is record
      Index : Language_Index := No_Language_Index;
      Data  : Language_Processing_Data := Default_Language_Processing_Data;
      Next  : Supp_Language_Index := No_Supp_Language_Index;
   end record;
<<<<<<< HEAD
   --  A package (includes declarations that may include other packages)
=======
>>>>>>> 60a98cce

   package Supp_Language_Table is new GNAT.Dynamic_Tables
     (Table_Component_Type => Supp_Language_Data,
      Table_Index_Type     => Supp_Language_Index,
      Table_Low_Bound      => 1,
      Table_Initial        => 4,
      Table_Increment      => 100);
   --  The table for language data when there are more languages than
   --  in First_Language_Indexes.

   type Other_Source_Id is new Nat;
   No_Other_Source : constant Other_Source_Id := 0;

   type Other_Source is record
      Language         : Language_Index;       --  language of the source
      File_Name        : File_Name_Type;       --  source file simple name
      Path_Name        : Path_Name_Type;       --  source full path name
      Source_TS        : Time_Stamp_Type;      --  source file time stamp
      Object_Name      : File_Name_Type;       --  object file simple name
      Object_Path      : Path_Name_Type;       --  object full path name
      Object_TS        : Time_Stamp_Type;      --  object file time stamp
      Dep_Name         : File_Name_Type;       --  dependency file simple name
      Dep_Path         : Path_Name_Type;       --  dependency full path name
      Dep_TS           : Time_Stamp_Type;      --  dependency file time stamp
      Naming_Exception : Boolean := False;     --  True if a naming exception
      Next             : Other_Source_Id := No_Other_Source;
   end record;
   --  Data for a source in a language other than Ada

   package Other_Source_Table is new GNAT.Dynamic_Tables
     (Table_Component_Type => Other_Source,
      Table_Index_Type     => Other_Source_Id,
      Table_Low_Bound      => 1,
      Table_Initial        => 200,
      Table_Increment      => 100);
   --  The table for sources of languages other than Ada

   --  The following record contains data for a naming scheme

   type Naming_Data is record

      Dot_Replacement : File_Name_Type := No_File;
      --  The string to replace '.' in the source file name (for Ada)

      Dot_Repl_Loc : Source_Ptr := No_Location;

      Casing : Casing_Type := All_Lower_Case;
      --  The casing of the source file name (for Ada)

      Spec_Suffix : Array_Element_Id := No_Array_Element;
      --  The string to append to the unit name for the
      --  source file name of a spec.
      --  Indexed by the programming language.

<<<<<<< HEAD
      Ada_Spec_Suffix : Name_Id := No_Name;
      --  The suffix of the Ada spec sources

      Spec_Suffix_Loc : Source_Ptr := No_Location;
      --  The position in the project file source where
      --  Ada_Spec_Suffix is defined.

      Impl_Suffixes : Impl_Suffix_Array   := No_Impl_Suffixes;
      Supp_Suffixes : Supp_Language_Index := No_Supp_Language_Index;
      --  The source suffixes of the different languages
=======
      Ada_Spec_Suffix_Loc : Source_Ptr := No_Location;
>>>>>>> 60a98cce

      Body_Suffix : Array_Element_Id := No_Array_Element;
      --  The string to append to the unit name for the
      --  source file name of a body.
      --  Indexed by the programming language.

      Ada_Body_Suffix_Loc : Source_Ptr := No_Location;

      Separate_Suffix : File_Name_Type := No_File;
      --  String to append to unit name for source file name of an Ada subunit

      Sep_Suffix_Loc : Source_Ptr := No_Location;
      --  Position in the project file source where Separate_Suffix is defined

      Specs : Array_Element_Id := No_Array_Element;
      --  An associative array mapping individual specs to source file names
      --  This is specific to Ada.

      Bodies : Array_Element_Id := No_Array_Element;
      --  An associative array mapping individual bodies to source file names
      --  This is specific to Ada.

      Specification_Exceptions : Array_Element_Id := No_Array_Element;
      --  An associative array listing spec file names that do not have the
      --  spec suffix. Not used by Ada. Indexed by programming language name.

      Implementation_Exceptions : Array_Element_Id := No_Array_Element;
      --  An associative array listing body file names that do not have the
      --  body suffix. Not used by Ada. Indexed by programming language name.

      --  For gprmake:

      Impl_Suffixes : Impl_Suffix_Array   := No_Impl_Suffixes;
      Supp_Suffixes : Supp_Language_Index := No_Supp_Language_Index;
   end record;

   function Spec_Suffix_Of
     (In_Tree  : Project_Tree_Ref;
      Language : String;
      Naming   : Naming_Data) return String;

   function Spec_Suffix_Id_Of
     (In_Tree  : Project_Tree_Ref;
      Language : String;
      Naming   : Naming_Data) return File_Name_Type;

   procedure Set_Spec_Suffix
     (In_Tree  : Project_Tree_Ref;
      Language : String;
      Naming   : in out Naming_Data;
      Suffix   : File_Name_Type);

   function Body_Suffix_Id_Of
     (In_Tree  : Project_Tree_Ref;
      Language : String;
      Naming   : Naming_Data) return File_Name_Type;

   function Body_Suffix_Of
     (In_Tree  : Project_Tree_Ref;
      Language : String;
      Naming   : Naming_Data) return String;

   procedure Set_Body_Suffix
     (In_Tree  : Project_Tree_Ref;
      Language : String;
      Naming   : in out Naming_Data;
      Suffix   : File_Name_Type);

   function Objects_Exist_For
     (Language : String;
      In_Tree  : Project_Tree_Ref) return Boolean;

   function Standard_Naming_Data
     (Tree : Project_Tree_Ref := No_Project_Tree) return Naming_Data;
   pragma Inline (Standard_Naming_Data);
   --  The standard GNAT naming scheme when Tree is No_Project_Tree.
   --  Otherwise, return the default naming scheme for the project tree Tree,
   --  which must have been Initialized.

   function Same_Naming_Scheme
     (Left, Right : Naming_Data) return Boolean;
   --  Returns True if Left and Right are the same naming scheme
   --  not considering Specs and Bodies.

   type Project_List is new Nat;
   Empty_Project_List : constant Project_List := 0;
   --  A list of project files

   type Project_Element is record
      Project : Project_Id   := No_Project;
      Next    : Project_List := Empty_Project_List;
   end record;
   --  Element in a list of project files. Next is the id of the next
   --  project file in the list.

   package Project_List_Table is new GNAT.Dynamic_Tables
     (Table_Component_Type => Project_Element,
      Table_Index_Type     => Project_List,
      Table_Low_Bound      => 1,
      Table_Initial        => 100,
      Table_Increment      => 100);
   --  The table that contains the lists of project files

   type Project_Configuration is record
         Run_Path_Option          : Name_List_Index := No_Name_List;
         --  The option to use when linking to specify the path where to look
         --  for libraries.

         Executable_Suffix        : Name_Id         := No_Name;
         --  The suffix of executables, when specified in the configuration or
         --  in package Builder of the main project. When this is not
         --  specified, the executable suffix is the default for the platform.

         --  Linking

         Linker                   : Path_Name_Type  := No_Path;
         --  Path name of the linker driver; specified in the configuration
         --  or in the package Builder of the main project.

         Minimum_Linker_Options   : Name_List_Index := No_Name_List;
         --  The minimum options for the linker driver; specified in the
         --  configuration.

         Linker_Executable_Option : Name_List_Index := No_Name_List;
         --  The option(s) to indicate the name of the executable in the
         --  linker command. Specified in the configuration. When not
         --  specified, default to -o <executable name>.

         Linker_Lib_Dir_Option    : Name_Id         := No_Name;
         --  The option to specify where to find a library for linking.
         --  Specified in the configuration. When not specified, defaults to
         --  "-L".

         Linker_Lib_Name_Option   : Name_Id         := No_Name;
         --  The option to specify the name of a library for linking.
         --  Specified in the configuration. When not specified, defaults to
         --  "-l".

         --  Libraries

         Library_Builder          : Path_Name_Type  := No_Path;
         --  The executable to build library. Specified in the configuration.

         Lib_Support              : Library_Support := None;
         --  The level of library support. Specified in the configuration.
         --  Support is none, static libraries only or both static and shared
         --  libraries.

         --  Archives

         Archive_Builder          : Name_List_Index := No_Name_List;
         --  The name of the executable to build archives, with the minimum
         --  switches. Specified in the configuration.

         Archive_Indexer          : Name_List_Index := No_Name_List;
         --  The name of the executable to index archives, with the minimum
         --  switches. Specified in the configuration.

         Archive_Suffix           : File_Name_Type  := No_File;
         --  The suffix of archives. Specified in the configuration. When not
         --  specified, defaults to ".a".

         Lib_Partial_Linker       : Name_List_Index := No_Name_List;

         --  Shared libraries

         Shared_Lib_Prefix        : File_Name_Type  := No_File;
         --  Part of a shared library file name that precedes the name of the
         --  library. Specified in the configuration. When not specified,
         --  defaults to "lib".

         Shared_Lib_Suffix        : File_Name_Type  := No_File;
         --  Suffix of shared libraries, after the library name in the shared
         --  library name. Specified in the configuration. When not specified,
         --  default to ".so".

         Shared_Lib_Min_Options   : Name_List_Index := No_Name_List;
         --

         Lib_Version_Options      : Name_List_Index := No_Name_List;
         --

         Symbolic_Link_Supported  : Boolean         := False;
         --

         Lib_Maj_Min_Id_Supported : Boolean         := False;
         --

         Auto_Init_Supported      : Boolean         := False;
         --
   end record;

   Default_Project_Config : constant Project_Configuration :=
       (Run_Path_Option          => No_Name_List,
        Executable_Suffix        => No_Name,
        Linker                   => No_Path,
        Minimum_Linker_Options   => No_Name_List,
        Linker_Executable_Option => No_Name_List,
        Linker_Lib_Dir_Option    => No_Name,
        Linker_Lib_Name_Option   => No_Name,
        Library_Builder          => No_Path,
        Lib_Support              => None,
        Archive_Builder          => No_Name_List,
        Archive_Indexer          => No_Name_List,
        Archive_Suffix           => No_File,
        Lib_Partial_Linker       => No_Name_List,
        Shared_Lib_Prefix        => No_File,
        Shared_Lib_Suffix        => No_File,
        Shared_Lib_Min_Options   => No_Name_List,
        Lib_Version_Options      => No_Name_List,
        Symbolic_Link_Supported  => False,
        Lib_Maj_Min_Id_Supported => False,
        Auto_Init_Supported      => False);

   --  The following record describes a project file representation

   --  Note that it is not specified if the path names of directories (source,
   --  object, library or exec directories) end with or without a directory
   --  separator.

   type Project_Data is record
      Externally_Built : Boolean := False;
      --  True if the project is externally built. In such case, the Project
      --  Manager will not modify anything in this project.

      Languages        : Name_List_Index := No_Name_List;
      --  The list of languages of the sources of this project

      Config           : Project_Configuration;

      First_Referred_By : Project_Id := No_Project;
      --  The project, if any, that was the first to be known as importing or
      --  extending this project

      Name : Name_Id := No_Name;
      --  The name of the project

      Display_Name : Name_Id := No_Name;
      --  The name of the project with the spelling of its declaration

      Path_Name : Path_Name_Type := No_Path;
      --  The path name of the project file

      Display_Path_Name : Path_Name_Type := No_Path;
      --  The path name used for display purposes. May be different from
      --  Path_Name for platforms where the file names are case-insensitive.

      Virtual : Boolean := False;
      --  True for virtual extending projects

      Location : Source_Ptr := No_Location;
      --  The location in the project file source of the reserved word project

      Mains : String_List_Id := Nil_String;
      --  List of mains specified by attribute Main

      Directory : Path_Name_Type := No_Path;
      --  Path name of the directory where the project file resides

<<<<<<< HEAD
      Display_Directory : Name_Id := No_Name;
      --  comment ???
=======
      Display_Directory : Path_Name_Type := No_Path;
      --  The path name of the project directory, for display purposes. May be
      --  different from Directory for platforms where the file names are
      --  case-insensitive.
>>>>>>> 60a98cce

      Dir_Path : String_Access;
      --  Same as Directory, but as an access to String

      Library : Boolean := False;
      --  True if this is a library project

      Library_Dir : Path_Name_Type := No_Path;
      --  If a library project, path name of the directory where the library
      --  resides.

      Display_Library_Dir : Path_Name_Type := No_Path;
      --  The path name of the library directory, for display purposes. May be
      --  different from Library_Dir for platforms where the file names are
      --  case-insensitive.

      Library_TS : Time_Stamp_Type := Empty_Time_Stamp;
<<<<<<< HEAD
      --  The timestamp of a library file in a library project.
      --  Set by MLib.Prj.Check_Library.

      Library_Src_Dir : Name_Id := No_Name;
      --  If a Stand-Alone Library project, directory where the sources
      --  of the interfaces of the library are copied. By default, if
      --  attribute Library_Src_Dir is not specified, sources of the interfaces
      --  are not copied anywhere. Set by Prj.Nmsc.Check_Stand_Alone_Library.
=======
      --  The timestamp of a library file in a library project

      Library_Src_Dir : Path_Name_Type := No_Path;
      --  If a Stand-Alone Library project, path name of the directory where
      --  the sources of the interfaces of the library are copied. By default,
      --  if attribute Library_Src_Dir is not specified, sources of the
      --  interfaces are not copied anywhere.
>>>>>>> 60a98cce

      Display_Library_Src_Dir : Path_Name_Type := No_Path;
      --  The path name of the library source directory, for display purposes.
      --  May be different from Library_Src_Dir for platforms where the file
      --  names are case-insensitive.

<<<<<<< HEAD
      Library_ALI_Dir : Name_Id := No_Name;
      --  In a library project, directory where the ALI files are copied.
      --  If attribute Library_ALI_Dir is not specified, ALI files are
      --  copied in the Library_Dir. Set by Prj.Nmsc.Check_Library_Attributes.

      Display_Library_ALI_Dir : Name_Id := No_Name;
      --  The name of the library ALI directory, for display purposes. May be
      --  different from Library_ALI_Dir for platforms where the file names are
      --  case-insensitive.
=======
      Library_ALI_Dir : Path_Name_Type := No_Path;
      --  In a library project, path name of the directory where the ALI files
      --  are copied. If attribute Library_ALI_Dir is not specified, ALI files
      --  are copied in the Library_Dir.

      Display_Library_ALI_Dir : Path_Name_Type := No_Path;
      --  The path name of the library ALI directory, for display purposes. May
      --  be different from Library_ALI_Dir for platforms where the file names
      --  are case-insensitive.
>>>>>>> 60a98cce

      Library_Name : Name_Id := No_Name;
      --  If a library project, name of the library

      Library_Kind : Lib_Kind := Static;
      --  If a library project, kind of library

      Lib_Internal_Name : Name_Id := No_Name;
      --  If a library project, internal name store inside the library

      Standalone_Library : Boolean := False;
      --  Indicate that this is a Standalone Library Project File

      Lib_Interface_ALIs : String_List_Id := Nil_String;
      --  For Standalone Library Project Files, indicate the list of Interface
      --  ALI files.

      Lib_Auto_Init : Boolean := False;
      --  For non static Stand-Alone Library Project Files, indicate if
      --  the library initialisation should be automatic.

      Libgnarl_Needed : Yes_No_Unknown := Unknown;
      --  Set to True when libgnarl is needed to link

      Symbol_Data : Symbol_Record := No_Symbols;
      --  Symbol file name, reference symbol file name, symbol policy

      Ada_Sources : String_List_Id := Nil_String;
      --  The list of all the Ada source file names (gnatmake only).

      Sources                 : String_List_Id := Nil_String;
      --  Identical to Ada_Sources. For upward compatibility of GPS.

<<<<<<< HEAD
      Sources : String_List_Id := Nil_String;
      --  The list of all the source file names.
      --  Set by Prj.Nmsc.Check_Ada_Naming_Scheme.
=======
      First_Source : Source_Id := No_Source;
      Last_Source  : Source_Id := No_Source;
      --  Head and tail of the list of sources
>>>>>>> 60a98cce

      Unit_Based_Language_Name  : Name_Id := No_Name;
      Unit_Based_Language_Index : Language_Index := No_Language_Index;
      --  The name and index, if any, of the unit-based language of some
      --  sources of the project. There may be only one unit-based language
      --  in one project.

      Imported_Directories_Switches : Argument_List_Access := null;
      --  List of the source search switches (-I<source dir>) to be used when
      --  compiling.

      Include_Path : String_Access := null;
      --  Value of the environment variable to indicate the source search path,
      --  instead of a list of switches (Imported_Directories_Switches).

      Include_Path_File : Path_Name_Type := No_Path;
      --  The path name of the of the source search directory file

      Include_Data_Set : Boolean := False;
      --  Set True when Imported_Directories_Switches or Include_Path are set

      Include_Language : Language_Index := No_Language_Index;

      Source_Dirs : String_List_Id := Nil_String;
      --  The list of all the source directories

      Known_Order_Of_Source_Dirs : Boolean := True;
      --  False, if there is any /** in the Source_Dirs, because in this case
      --  the ordering of the source subdirs depend on the OS. If True,
      --  duplicate file names in the same project file are allowed.

      Object_Directory : Path_Name_Type := No_Path;
      --  The path name of the object directory of this project file

      Display_Object_Dir : Path_Name_Type := No_Path;
      --  The path name of the object directory, for display purposes. May be
      --  different from Object_Directory for platforms where the file names
      --  are case-insensitive.

      Exec_Directory : Path_Name_Type := No_Path;
      --  The path name of the exec directory of this project file. Default is
      --  equal to Object_Directory.

      Display_Exec_Dir : Path_Name_Type := No_Path;
      --  The path name of the exec directory, for display purposes. May be
      --  different from Exec_Directory for platforms where the file names are
      --  case-insensitive.

      Extends : Project_Id := No_Project;
      --  The reference of the project file, if any, that this project file
      --  extends.

      Extended_By : Project_Id := No_Project;
      --  The reference of the project file, if any, that extends this project
      --  file.

      Naming : Naming_Data := Standard_Naming_Data;
<<<<<<< HEAD
      --  The naming scheme of this project file.
      --  Set by Prj.Nmsc.Check_Naming_Scheme.

      First_Language_Processing : First_Language_Processing_Data :=
                                    Default_First_Language_Processing_Data;
      --  Comment needed ???

      Supp_Language_Processing : Supp_Language_Index := No_Supp_Language_Index;
      --  Comment needed

      Default_Linker      : Name_Id := No_Name;
      Default_Linker_Path : Name_Id := No_Name;
=======
      --  The naming scheme of this project file

      First_Language_Processing : Language_Index := No_Language_Index;
      --  Comment needed ???
>>>>>>> 60a98cce

      Decl : Declarations := No_Declarations;
      --  The declarations (variables, attributes and packages) of this project
      --  file.

      Imported_Projects : Project_List := Empty_Project_List;
      --  The list of all directly imported projects, if any

      All_Imported_Projects : Project_List := Empty_Project_List;
      --  The list of all projects imported directly or indirectly, if any

      All_Imported_Projects : Project_List := Empty_Project_List;
      --  The list of all projects imported directly or indirectly, if any.
      --  Set by Make.Initialize.

      Ada_Include_Path : String_Access := null;
      --  The cached value of ADA_INCLUDE_PATH for this project file. Do not
      --  use this field directly outside of the compiler, use
      --  Prj.Env.Ada_Include_Path instead.

      Ada_Objects_Path : String_Access := null;
      --  The cached value of ADA_OBJECTS_PATH for this project file. Do not
      --  use this field directly outside of the compiler, use
      --  Prj.Env.Ada_Objects_Path instead.

      Objects_Path                  : String_Access := null;
      --  ???

      Objects_Path_File_With_Libs : Path_Name_Type := No_Path;
      --  The cached value of the object path temp file (including library
      --  dirs) for this project file.

      Objects_Path_File_Without_Libs : Path_Name_Type := No_Path;
      --  The cached value of the object path temp file (excluding library
      --  dirs) for this project file.

      Config_File_Name : Path_Name_Type := No_Path;
      --  The path name of the configuration pragmas file, if any

      Config_File_Temp : Boolean := False;
      --  An indication that the configuration pragmas file is a temporary file
      --  that must be deleted at the end.

      Linker_Name                    : File_Name_Type  := No_File;
      --  Value of attribute Language_Processing'Linker in the project file

      Linker_Path                    : Path_Name_Type  := No_Path;
      --  Path of linker when attribute Language_Processing'Linker is specified

      Minimum_Linker_Options         : Name_List_Index := No_Name_List;
      --  List of options specified in attribute
      --  Language_Processing'Minimum_Linker_Options.

      Config_Checked : Boolean := False;
      --  A flag to avoid checking repetitively the configuration pragmas file

      Checked : Boolean := False;
      --  A flag to avoid checking repetitively the naming scheme of this
      --  project file.

      Seen : Boolean := False;
      --  A flag to mark a project as "visited" to avoid processing the same
      --  project several time.

      Need_To_Build_Lib : Boolean := False;
      --  Indicates that the library of a Library Project needs to be built or
      --  rebuilt.

      Depth : Natural := 0;
      --  The maximum depth of a project in the project graph. Depth of main
      --  project is 0.

      Unkept_Comments : Boolean := False;
      --  True if there are comments in the project sources that cannot be kept
      --  in the project tree.

      --  For gprmake

      Langs          : Languages_In_Project := No_Languages;
      Supp_Languages : Supp_Language_Index  := No_Supp_Language_Index;
      --  Indicate the different languages of the source of this project

      Ada_Sources_Present   : Boolean := True;
      Other_Sources_Present : Boolean := True;
      First_Other_Source    : Other_Source_Id := No_Other_Source;
      Last_Other_Source     : Other_Source_Id := No_Other_Source;
      First_Lang_Processing : First_Language_Processing_Data :=
                                    Default_First_Language_Processing_Data;
      Supp_Language_Processing : Supp_Language_Index := No_Supp_Language_Index;
   end record;

   function Empty_Project (Tree : Project_Tree_Ref) return Project_Data;
   --  Return the representation of an empty project in project Tree tree.
   --  The project tree Tree must have been Initialized and/or Reset.

   function Is_Extending
     (Extending : Project_Id;
      Extended  : Project_Id;
      In_Tree   : Project_Tree_Ref) return Boolean;

   function Is_A_Language
     (Tree          : Project_Tree_Ref;
      Data          : Project_Data;
      Language_Name : String) return Boolean;

   function There_Are_Ada_Sources
     (In_Tree : Project_Tree_Ref;
      Project : Project_Id) return Boolean;

   Project_Error : exception;
   --  Raised by some subprograms in Prj.Attr

   package Project_Table is new GNAT.Dynamic_Tables (
     Table_Component_Type => Project_Data,
     Table_Index_Type     => Project_Id,
     Table_Low_Bound      => 1,
     Table_Initial        => 100,
     Table_Increment      => 100);
   --  The set of all project files

   type Spec_Or_Body is
     (Specification, Body_Part);

   type File_Name_Data is record
<<<<<<< HEAD
      Name         : Name_Id    := No_Name;
      Index        : Int        := 0;
      Display_Name : Name_Id    := No_Name;
      Path         : Name_Id    := No_Name;
      Display_Path : Name_Id    := No_Name;
=======
      Name         : File_Name_Type := No_File;
      Index        : Int        := 0;
      Display_Name : File_Name_Type := No_File;
      Path         : Path_Name_Type := No_Path;
      Display_Path : Path_Name_Type := No_Path;
>>>>>>> 60a98cce
      Project      : Project_Id := No_Project;
      Needs_Pragma : Boolean    := False;
   end record;
   --  File and Path name of a spec or body

   type File_Names_Data is array (Spec_Or_Body) of File_Name_Data;

   type Unit_Index is new Nat;
   No_Unit_Index : constant Unit_Index := 0;
   type Unit_Data is record
      Name       : Name_Id    := No_Name;
      File_Names : File_Names_Data;
   end record;
   --  Name and File and Path names of a unit, with a reference to its
   --  GNAT Project File(s).

   package Unit_Table is new GNAT.Dynamic_Tables
     (Table_Component_Type => Unit_Data,
      Table_Index_Type     => Unit_Index,
      Table_Low_Bound      => 1,
      Table_Initial        => 100,
      Table_Increment      => 100);
   --  Table of all units in a project tree

   package Units_Htable is new Simple_HTable
     (Header_Num => Header_Num,
      Element    => Unit_Index,
      No_Element => No_Unit_Index,
      Key        => Name_Id,
      Hash       => Hash,
      Equal      => "=");
   --  Mapping of unit names to indexes in the Units table

   type Unit_Project is record
      Unit    : Unit_Index := No_Unit_Index;
      Project : Project_Id := No_Project;
   end record;

   No_Unit_Project : constant Unit_Project := (No_Unit_Index, No_Project);

   package Files_Htable is new Simple_HTable
     (Header_Num => Header_Num,
      Element    => Unit_Project,
      No_Element => No_Unit_Project,
      Key        => File_Name_Type,
      Hash       => Hash,
      Equal      => "=");
   --  Mapping of file names to indexes in the Units table

   type Private_Project_Tree_Data is private;
   --  Data for a project tree that is used only by the Project Manager

   type Project_Tree_Data is
      record
         --  General

         Default_Language         : Name_Id         := No_Name;
         --  The name of the language of the sources of a project, when
         --  attribute Languages is not specified.

         Config                   : Project_Configuration;

         --  Languages and sources of the project

         First_Language           : Language_Index  := No_Language_Index;
         --

         First_Source             : Source_Id := No_Source;
         --

         --  Tables

         Languages_Data           : Language_Data_Table.Instance;
         Name_Lists               : Name_List_Table.Instance;
         String_Elements          : String_Element_Table.Instance;
         Variable_Elements        : Variable_Element_Table.Instance;
         Array_Elements           : Array_Element_Table.Instance;
         Arrays                   : Array_Table.Instance;
         Packages                 : Package_Table.Instance;
         Project_Lists            : Project_List_Table.Instance;
         Projects                 : Project_Table.Instance;
         Sources                  : Source_Data_Table.Instance;
         Alt_Langs                : Alternate_Language_Table.Instance;
         Units                    : Unit_Table.Instance;
         Units_HT                 : Units_Htable.Instance;
         Files_HT                 : Files_Htable.Instance;
         Source_Paths_HT          : Source_Paths_Htable.Instance;

         --  For gprmake:

         Present_Languages : Present_Language_Table.Instance;
         Supp_Suffixes     : Supp_Suffix_Table.Instance;
         Supp_Languages    : Supp_Language_Table.Instance;
         Other_Sources     : Other_Source_Table.Instance;

         --  Private part

         Private_Part             : Private_Project_Tree_Data;
      end record;
   --  Data for a project tree

   type Put_Line_Access is access procedure
     (Line    : String;
      Project : Project_Id;
      In_Tree : Project_Tree_Ref);
   --  Use to customize error reporting in Prj.Proc and Prj.Nmsc

   procedure Expect (The_Token : Token_Type; Token_Image : String);
   --  Check that the current token is The_Token. If it is not, then
   --  output an error message.

   procedure Initialize (Tree : Project_Tree_Ref);
   --  This procedure must be called before using any services from the Prj
   --  hierarchy. Namet.Initialize must be called before Prj.Initialize.

   procedure Reset (Tree : Project_Tree_Ref);
   --  This procedure resets all the tables that are used when processing a
   --  project file tree. Initialize must be called before the call to Reset.

   procedure Register_Default_Naming_Scheme
     (Language            : Name_Id;
      Default_Spec_Suffix : File_Name_Type;
      Default_Body_Suffix : File_Name_Type;
      In_Tree             : Project_Tree_Ref);
   --  Register the default suffixes for a given language. These extensions
   --  will be ignored if the user has specified a new naming scheme in a
   --  project file.
   --
   --  Otherwise, this information will be automatically added to Naming_Data
   --  when a project is processed, in the lists Spec_Suffix and Body_Suffix.

   generic
      type State is limited private;
      with procedure Action
        (Project    : Project_Id;
         With_State : in out State);
   procedure For_Every_Project_Imported
     (By         : Project_Id;
      In_Tree    : Project_Tree_Ref;
      With_State : in out State);
   --  Call Action for each project imported directly or indirectly by project
   --  By. Action is called according to the order of importation: if A
   --  imports B, directly or indirectly, Action will be called for A before
   --  it is called for B. If two projects import each other directly or
   --  indirectly (using at least one "limited with"), it is not specified
   --  for which of these two projects Action will be called first. Projects
   --  that are extended by other projects are not considered. With_State may
   --  be used by Action to choose a behavior or to report some global result.

   function Extend_Name
     (File        : File_Name_Type;
      With_Suffix : String) return File_Name_Type;
   --  Replace the extension of File with With_Suffix

   function Object_Name
     (Source_File_Name : File_Name_Type) return File_Name_Type;
   --  Returns the object file name corresponding to a source file name

   function Dependency_Name
     (Source_File_Name : File_Name_Type;
      Dependency       : Dependency_File_Kind) return File_Name_Type;
   --  Returns the dependency file name corresponding to a source file name

   function Switches_Name
     (Source_File_Name : File_Name_Type) return File_Name_Type;
   --  Returns the switches file name corresponding to a source file name

   --  For gprmake

   function Body_Suffix_Of
     (Language   : Language_Index;
      In_Project : Project_Data;
      In_Tree    : Project_Tree_Ref) return String;
   --  Returns the suffix of sources of language Language in project In_Project
   --  in project tree In_Tree.

   function Is_Present
     (Language   : Language_Index;
      In_Project : Project_Data;
      In_Tree    : Project_Tree_Ref) return Boolean;
   --  Return True when Language is one of the languages used in
   --  project In_Project.

   procedure Set
     (Language   : Language_Index;
      Present    : Boolean;
      In_Project : in out Project_Data;
      In_Tree    : Project_Tree_Ref);
   --  Indicate if Language is or not a language used in project In_Project

   function Language_Processing_Data_Of
     (Language   : Language_Index;
      In_Project : Project_Data;
      In_Tree    : Project_Tree_Ref) return Language_Processing_Data;
   --  Return the Language_Processing_Data for language Language in project
   --  In_Project. Return the default when no Language_Processing_Data are
   --  defined for the language.

   procedure Set
     (Language_Processing : Language_Processing_Data;
      For_Language        : Language_Index;
      In_Project          : in out Project_Data;
      In_Tree             : Project_Tree_Ref);
   --  Set the Language_Processing_Data for language Language in project
   --  In_Project.

   function Suffix_Of
     (Language   : Language_Index;
      In_Project : Project_Data;
      In_Tree    : Project_Tree_Ref) return File_Name_Type;
   --  Return the suffix for language Language in project In_Project. Return
   --  No_Name when no suffix is defined for the language.

   procedure Set
     (Suffix       : File_Name_Type;
      For_Language : Language_Index;
      In_Project   : in out Project_Data;
      In_Tree      : Project_Tree_Ref);
   --  Set the suffix for language Language in project In_Project

   ----------------
   -- Temp Files --
   ----------------

   procedure Record_Temp_File (Path : Path_Name_Type);
   --  Record the path of a newly created temporary file, so that it can be
   --  deleted later.

   procedure Delete_All_Temp_Files;
   --  Delete all recorded temporary files

private

   All_Packages : constant String_List_Access := null;

   No_Project_Tree : constant Project_Tree_Ref := null;

   Ignored : constant Variable_Kind := Single;

   Nil_Variable_Value : constant Variable_Value :=
     (Project  => No_Project,
      Kind     => Undefined,
      Location => No_Location,
      Default  => False);

   Virtual_Prefix : constant String := "v$";
   --  The prefix for virtual extending projects. Because of the '$', which is
   --  normally forbidden for project names, there cannot be any name clash.

   Empty_Name : Name_Id;
   --  Name_Id for an empty name (no characters). Initialized by the call
   --  to procedure Initialize.

   procedure Add_To_Buffer
     (S    : String;
      To   : in out String_Access;
      Last : in out Natural);
   --  Append a String to the Buffer

   type Naming_Id is new Nat;

   package Naming_Table is new GNAT.Dynamic_Tables
     (Table_Component_Type => Naming_Data,
      Table_Index_Type     => Naming_Id,
      Table_Low_Bound      => 1,
      Table_Initial        => 5,
      Table_Increment      => 100);
   --  Comment ???

   package Path_File_Table is new GNAT.Dynamic_Tables
     (Table_Component_Type => Path_Name_Type,
      Table_Index_Type     => Natural,
      Table_Low_Bound      => 1,
      Table_Initial        => 50,
      Table_Increment      => 100);
   --  Table storing all the temp path file names.
   --  Used by Delete_All_Path_Files.

   package Source_Path_Table is new GNAT.Dynamic_Tables
     (Table_Component_Type => Name_Id,
      Table_Index_Type     => Natural,
      Table_Low_Bound      => 1,
      Table_Initial        => 50,
      Table_Increment      => 100);
   --  A table to store the source dirs before creating the source path file

   package Object_Path_Table is new GNAT.Dynamic_Tables
     (Table_Component_Type => Path_Name_Type,
      Table_Index_Type     => Natural,
      Table_Low_Bound      => 1,
      Table_Initial        => 50,
      Table_Increment      => 100);
   --  A table to store the object dirs, before creating the object path file

   type Private_Project_Tree_Data is record
      Namings        : Naming_Table.Instance;
      Path_Files     : Path_File_Table.Instance;
      Source_Paths   : Source_Path_Table.Instance;
      Object_Paths   : Object_Path_Table.Instance;
      Default_Naming : Naming_Data;
   end record;
<<<<<<< HEAD
   --  Comment ???
=======
   --  Type to represent the part of a project tree which is private to the
   --  Project Manager.

>>>>>>> 60a98cce
end Prj;<|MERGE_RESOLUTION|>--- conflicted
+++ resolved
@@ -6,11 +6,7 @@
 --                                                                          --
 --                                 S p e c                                  --
 --                                                                          --
-<<<<<<< HEAD
---          Copyright (C) 2001-2006, Free Software Foundation, Inc.         --
-=======
 --          Copyright (C) 2001-2007, Free Software Foundation, Inc.         --
->>>>>>> 60a98cce
 --                                                                          --
 -- GNAT is free software;  you can  redistribute it  and/or modify it under --
 -- terms of the  GNU General Public License as published  by the Free Soft- --
@@ -100,32 +96,9 @@
 
    Config_Project_File_Extension : String := ".cgpr";
    Project_File_Extension : String := ".gpr";
-<<<<<<< HEAD
-   --  The standard project file name extension. It is not a constant, because
-   --  Canonical_Case_File_Name is called on this variable in the body of Prj.
-
-   type Error_Warning is (Silent, Warning, Error);
-   --  Severity of some situations, such as: no Ada sources in a project where
-   --  Ada is one of the language.
-   --
-   --  When the situation occurs, the behaviour depends on the setting:
-   --
-   --    - Silent:  no action
-   --    - Warning: issue a warning, does not cause the tool to fail
-   --    - Error:   issue an error, causes the tool to fail
-
-   -----------------------------------------------------
-   -- Multi-language Stuff That Will be Modified Soon --
-   -----------------------------------------------------
-
-   --  Still should be properly commented ???
-
-   type Language_Index is new Nat;
-=======
    --  The standard config and user project file name extensions. They are not
    --  constants, because Canonical_Case_File_Name is called on these variables
    --  in the body of Prj.
->>>>>>> 60a98cce
 
    type Error_Warning is (Silent, Warning, Error);
    --  Severity of some situations, such as: no Ada sources in a project where
@@ -504,24 +477,6 @@
       Table_Increment      => 100);
    --  The table for lists of names used in package Language_Processing
 
-<<<<<<< HEAD
-   type Other_Source_Id is new Nat;
-   No_Other_Source : constant Other_Source_Id := 0;
-
-   type Other_Source is record
-      Language         : Language_Index;       --  language of the source
-      File_Name        : Name_Id;              --  source file simple name
-      Path_Name        : Name_Id;              --  source full path name
-      Source_TS        : Time_Stamp_Type;      --  source file time stamp
-      Object_Name      : Name_Id;              --  object file simple name
-      Object_Path      : Name_Id;              --  object full path name
-      Object_TS        : Time_Stamp_Type;      --  object file time stamp
-      Dep_Name         : Name_Id;              --  dependency file simple name
-      Dep_Path         : Name_Id;              --  dependency full path name
-      Dep_TS           : Time_Stamp_Type;      --  dependency file time stamp
-      Naming_Exception : Boolean := False;     --  True if a naming exception
-      Next             : Other_Source_Id := No_Other_Source;
-=======
    type Alternate_Language_Id is new Nat;
 
    No_Alternate_Language : constant Alternate_Language_Id := 0;
@@ -529,7 +484,6 @@
    type Alternate_Language_Data is record
       Language : Language_Index := No_Language_Index;
       Next     : Alternate_Language_Id := No_Alternate_Language;
->>>>>>> 60a98cce
    end record;
 
    package Alternate_Language_Table is new GNAT.Dynamic_Tables
@@ -661,10 +615,7 @@
    --    Compliant:  Try to be as compatible as possible with an existing ref
    --    Controlled: Fail if symbols are not the same as those in the reference
    --    Restricted: Restrict the symbols to those in the symbol file
-<<<<<<< HEAD
-=======
    --    Direct:     The symbol file is used as is
->>>>>>> 60a98cce
 
    type Symbol_Record is record
       Symbol_File   : Path_Name_Type := No_Path;
@@ -686,23 +637,7 @@
    --  Similar to 'Value (but avoid use of this attribute in compiler)
    --  Raises Constraint_Error if not a Casing_Type image.
 
-<<<<<<< HEAD
-   type String_List_Id is new Nat;
-   Nil_String : constant String_List_Id := 0;
-   type String_Element is record
-      Value         : Name_Id        := No_Name;
-      Index         : Int            := 0;
-      Display_Value : Name_Id        := No_Name;
-      Location      : Source_Ptr     := No_Location;
-      Flag          : Boolean        := False;
-      Next          : String_List_Id := Nil_String;
-   end record;
-   --  To hold values for string list variables and array elements.
-   --  Component Flag may be used for various purposes. For source
-   --  directories, it indicates if the directory contains Ada source(s).
-=======
    --  Declarations for gprmake:
->>>>>>> 60a98cce
 
    First_Language_Index        : constant Language_Index := 1;
    First_Language_Indexes_Last : constant Language_Index := 5;
@@ -739,18 +674,7 @@
 
    procedure Add_Language_Name (Name : Name_Id);
 
-<<<<<<< HEAD
-   type Variable_Id is new Nat;
-   No_Variable : constant Variable_Id := 0;
-   type Variable is record
-      Next  : Variable_Id := No_Variable;
-      Name  : Name_Id;
-      Value : Variable_Value;
-   end record;
-   --  To hold the list of variables in a project file and in packages
-=======
    procedure Display_Language_Name (Language : Language_Index);
->>>>>>> 60a98cce
 
    type Languages_In_Project is array (First_Language_Indexes) of Boolean;
    --  Set of supported languages used in a project
@@ -834,10 +758,6 @@
       Data  : Language_Processing_Data := Default_Language_Processing_Data;
       Next  : Supp_Language_Index := No_Supp_Language_Index;
    end record;
-<<<<<<< HEAD
-   --  A package (includes declarations that may include other packages)
-=======
->>>>>>> 60a98cce
 
    package Supp_Language_Table is new GNAT.Dynamic_Tables
      (Table_Component_Type => Supp_Language_Data,
@@ -892,20 +812,7 @@
       --  source file name of a spec.
       --  Indexed by the programming language.
 
-<<<<<<< HEAD
-      Ada_Spec_Suffix : Name_Id := No_Name;
-      --  The suffix of the Ada spec sources
-
-      Spec_Suffix_Loc : Source_Ptr := No_Location;
-      --  The position in the project file source where
-      --  Ada_Spec_Suffix is defined.
-
-      Impl_Suffixes : Impl_Suffix_Array   := No_Impl_Suffixes;
-      Supp_Suffixes : Supp_Language_Index := No_Supp_Language_Index;
-      --  The source suffixes of the different languages
-=======
       Ada_Spec_Suffix_Loc : Source_Ptr := No_Location;
->>>>>>> 60a98cce
 
       Body_Suffix : Array_Element_Id := No_Array_Element;
       --  The string to append to the unit name for the
@@ -1165,15 +1072,10 @@
       Directory : Path_Name_Type := No_Path;
       --  Path name of the directory where the project file resides
 
-<<<<<<< HEAD
-      Display_Directory : Name_Id := No_Name;
-      --  comment ???
-=======
       Display_Directory : Path_Name_Type := No_Path;
       --  The path name of the project directory, for display purposes. May be
       --  different from Directory for platforms where the file names are
       --  case-insensitive.
->>>>>>> 60a98cce
 
       Dir_Path : String_Access;
       --  Same as Directory, but as an access to String
@@ -1191,16 +1093,6 @@
       --  case-insensitive.
 
       Library_TS : Time_Stamp_Type := Empty_Time_Stamp;
-<<<<<<< HEAD
-      --  The timestamp of a library file in a library project.
-      --  Set by MLib.Prj.Check_Library.
-
-      Library_Src_Dir : Name_Id := No_Name;
-      --  If a Stand-Alone Library project, directory where the sources
-      --  of the interfaces of the library are copied. By default, if
-      --  attribute Library_Src_Dir is not specified, sources of the interfaces
-      --  are not copied anywhere. Set by Prj.Nmsc.Check_Stand_Alone_Library.
-=======
       --  The timestamp of a library file in a library project
 
       Library_Src_Dir : Path_Name_Type := No_Path;
@@ -1208,24 +1100,12 @@
       --  the sources of the interfaces of the library are copied. By default,
       --  if attribute Library_Src_Dir is not specified, sources of the
       --  interfaces are not copied anywhere.
->>>>>>> 60a98cce
 
       Display_Library_Src_Dir : Path_Name_Type := No_Path;
       --  The path name of the library source directory, for display purposes.
       --  May be different from Library_Src_Dir for platforms where the file
       --  names are case-insensitive.
 
-<<<<<<< HEAD
-      Library_ALI_Dir : Name_Id := No_Name;
-      --  In a library project, directory where the ALI files are copied.
-      --  If attribute Library_ALI_Dir is not specified, ALI files are
-      --  copied in the Library_Dir. Set by Prj.Nmsc.Check_Library_Attributes.
-
-      Display_Library_ALI_Dir : Name_Id := No_Name;
-      --  The name of the library ALI directory, for display purposes. May be
-      --  different from Library_ALI_Dir for platforms where the file names are
-      --  case-insensitive.
-=======
       Library_ALI_Dir : Path_Name_Type := No_Path;
       --  In a library project, path name of the directory where the ALI files
       --  are copied. If attribute Library_ALI_Dir is not specified, ALI files
@@ -1235,7 +1115,6 @@
       --  The path name of the library ALI directory, for display purposes. May
       --  be different from Library_ALI_Dir for platforms where the file names
       --  are case-insensitive.
->>>>>>> 60a98cce
 
       Library_Name : Name_Id := No_Name;
       --  If a library project, name of the library
@@ -1269,15 +1148,9 @@
       Sources                 : String_List_Id := Nil_String;
       --  Identical to Ada_Sources. For upward compatibility of GPS.
 
-<<<<<<< HEAD
-      Sources : String_List_Id := Nil_String;
-      --  The list of all the source file names.
-      --  Set by Prj.Nmsc.Check_Ada_Naming_Scheme.
-=======
       First_Source : Source_Id := No_Source;
       Last_Source  : Source_Id := No_Source;
       --  Head and tail of the list of sources
->>>>>>> 60a98cce
 
       Unit_Based_Language_Name  : Name_Id := No_Name;
       Unit_Based_Language_Index : Language_Index := No_Language_Index;
@@ -1335,25 +1208,10 @@
       --  file.
 
       Naming : Naming_Data := Standard_Naming_Data;
-<<<<<<< HEAD
-      --  The naming scheme of this project file.
-      --  Set by Prj.Nmsc.Check_Naming_Scheme.
-
-      First_Language_Processing : First_Language_Processing_Data :=
-                                    Default_First_Language_Processing_Data;
-      --  Comment needed ???
-
-      Supp_Language_Processing : Supp_Language_Index := No_Supp_Language_Index;
-      --  Comment needed
-
-      Default_Linker      : Name_Id := No_Name;
-      Default_Linker_Path : Name_Id := No_Name;
-=======
       --  The naming scheme of this project file
 
       First_Language_Processing : Language_Index := No_Language_Index;
       --  Comment needed ???
->>>>>>> 60a98cce
 
       Decl : Declarations := No_Declarations;
       --  The declarations (variables, attributes and packages) of this project
@@ -1364,10 +1222,6 @@
 
       All_Imported_Projects : Project_List := Empty_Project_List;
       --  The list of all projects imported directly or indirectly, if any
-
-      All_Imported_Projects : Project_List := Empty_Project_List;
-      --  The list of all projects imported directly or indirectly, if any.
-      --  Set by Make.Initialize.
 
       Ada_Include_Path : String_Access := null;
       --  The cached value of ADA_INCLUDE_PATH for this project file. Do not
@@ -1478,19 +1332,11 @@
      (Specification, Body_Part);
 
    type File_Name_Data is record
-<<<<<<< HEAD
-      Name         : Name_Id    := No_Name;
-      Index        : Int        := 0;
-      Display_Name : Name_Id    := No_Name;
-      Path         : Name_Id    := No_Name;
-      Display_Path : Name_Id    := No_Name;
-=======
       Name         : File_Name_Type := No_File;
       Index        : Int        := 0;
       Display_Name : File_Name_Type := No_File;
       Path         : Path_Name_Type := No_Path;
       Display_Path : Path_Name_Type := No_Path;
->>>>>>> 60a98cce
       Project      : Project_Id := No_Project;
       Needs_Pragma : Boolean    := False;
    end record;
@@ -1792,11 +1638,7 @@
       Object_Paths   : Object_Path_Table.Instance;
       Default_Naming : Naming_Data;
    end record;
-<<<<<<< HEAD
-   --  Comment ???
-=======
    --  Type to represent the part of a project tree which is private to the
    --  Project Manager.
 
->>>>>>> 60a98cce
 end Prj;
--- conflicted
+++ resolved
@@ -6,11 +6,7 @@
 --                                                                          --
 --                                 S p e c                                  --
 --                                                                          --
-<<<<<<< HEAD
---          Copyright (C) 2001-2006, Free Software Foundation, Inc.         --
-=======
 --          Copyright (C) 2001-2007, Free Software Foundation, Inc.         --
->>>>>>> 751ff693
 --                                                                          --
 -- GNAT is free software;  you can  redistribute it  and/or modify it under --
 -- terms of the  GNU General Public License as published  by the Free Soft- --
@@ -19,14 +15,8 @@
 -- OUT ANY WARRANTY;  without even the  implied warranty of MERCHANTABILITY --
 -- or FITNESS FOR A PARTICULAR PURPOSE.  See the GNU General Public License --
 -- for  more details.  You should have  received  a copy of the GNU General --
-<<<<<<< HEAD
--- Public License  distributed with GNAT;  see file COPYING.  If not, write --
--- to  the  Free Software Foundation,  51  Franklin  Street,  Fifth  Floor, --
--- Boston, MA 02110-1301, USA.                                              --
-=======
 -- Public License  distributed with GNAT; see file COPYING3.  If not, go to --
 -- http://www.gnu.org/licenses for a complete copy of the license.          --
->>>>>>> 751ff693
 --                                                                          --
 -- GNAT was originally developed  by the GNAT team at  New York University. --
 -- Extensive contributions were provided by Ada Core Technologies Inc.      --
@@ -40,55 +30,85 @@
 --  See in particular Prj.Pars and Prj.Env.
 
 with Casing; use Casing;
-<<<<<<< HEAD
-=======
 with Namet;  use Namet;
->>>>>>> 751ff693
 with Scans;  use Scans;
 with Table;
 with Types;  use Types;
 
 with GNAT.Dynamic_HTables; use GNAT.Dynamic_HTables;
 with GNAT.Dynamic_Tables;
-<<<<<<< HEAD
-with GNAT.OS_Lib;           use GNAT.OS_Lib;
-=======
 with GNAT.OS_Lib;          use GNAT.OS_Lib;
->>>>>>> 751ff693
 
 with System.HTable;
 
 package Prj is
 
-<<<<<<< HEAD
+   type Library_Support is (None, Static_Only, Full);
+   --  Support for Library Project File.
+   --  - None: Library Project Files are not supported at all
+   --  - Static_Only: Library Project Files are only supported for static
+   --    libraries.
+   --  - Full: Library Project Files are supported for static and dynamic
+   --    (shared) libraries.
+
+   type Yes_No_Unknown is (Yes, No, Unknown);
+   --  Tri-state to decide if -lgnarl is needed when linking
+
+   type Mode is (Multi_Language, Ada_Only);
+
+   function Get_Mode return Mode;
+   pragma Inline (Get_Mode);
+
+   procedure Set_Mode (New_Mode : Mode);
+   pragma Inline (Set_Mode);
+
+   Default_Language_Is_Ada : Boolean := True;
+   --  If no language was defined in the project or the configuration file, it
+   --  is an error, unless this variable is True, in which case it defaults to
+   --  Ada. Calling Set_Mode will reset this variable, default is for Ada_Only.
+
+   Must_Check_Configuration : Boolean := False;
+   --  Whether the contents of the configuration file must be checked. This is
+   --  in general only needed by gprbuild itself, since other applications can
+   --  ignore such errors when they don't need to build directly. Calling
+   --  Set_Mode will reset this variable, default is for Ada_Only.
+
+   function In_Configuration return Boolean;
+   pragma Inline (In_Configuration);
+
+   procedure Set_In_Configuration (Value : Boolean);
+   pragma Inline (Set_In_Configuration);
+
    All_Packages : constant String_List_Access;
    --  Default value of parameter Packages of procedures Parse, in Prj.Pars and
    --  Prj.Part, indicating that all packages should be checked.
 
    type Project_Tree_Data;
    type Project_Tree_Ref is access all Project_Tree_Data;
-   --  Reference to a project tree.
-   --  Several project trees may exist in memory at the same time.
+   --  Reference to a project tree. Several project trees may exist in memory
+   --  at the same time.
 
    No_Project_Tree : constant Project_Tree_Ref;
 
-   function Default_Ada_Spec_Suffix return Name_Id;
+   function Default_Ada_Spec_Suffix return File_Name_Type;
    pragma Inline (Default_Ada_Spec_Suffix);
-   --  The Name_Id for the standard GNAT suffix for Ada spec source file
-   --  name ".ads". Initialized by Prj.Initialize.
-
-   function Default_Ada_Body_Suffix return Name_Id;
+   --  The name for the standard GNAT suffix for Ada spec source file name
+   --  ".ads". Initialized by Prj.Initialize.
+
+   function Default_Ada_Body_Suffix return File_Name_Type;
    pragma Inline (Default_Ada_Body_Suffix);
-   --  The Name_Id for the standard GNAT suffix for Ada body source file
-   --  name ".adb". Initialized by Prj.Initialize.
-
-   function Slash return Name_Id;
+   --  The name for the standard GNAT suffix for Ada body source file name
+   --  ".adb". Initialized by Prj.Initialize.
+
+   function Slash return Path_Name_Type;
    pragma Inline (Slash);
    --  "/", used as the path of locally removed files
 
+   Config_Project_File_Extension : String := ".cgpr";
    Project_File_Extension : String := ".gpr";
-   --  The standard project file name extension. It is not a constant, because
-   --  Canonical_Case_File_Name is called on this variable in the body of Prj.
+   --  The standard config and user project file name extensions. They are not
+   --  constants, because Canonical_Case_File_Name is called on these variables
+   --  in the body of Prj.
 
    type Error_Warning is (Silent, Warning, Error);
    --  Severity of some situations, such as: no Ada sources in a project where
@@ -100,312 +120,9 @@
    --    - Warning: issue a warning, does not cause the tool to fail
    --    - Error:   issue an error, causes the tool to fail
 
-   -----------------------------------------------------
-   -- Multi-language Stuff That Will be Modified Soon --
-   -----------------------------------------------------
-
-   --  Still should be properly commented ???
-
-   type Language_Index is new Nat;
-
-   No_Language_Index           : constant Language_Index := 0;
-   First_Language_Index        : constant Language_Index := 1;
-   First_Language_Indexes_Last : constant Language_Index := 5;
-
-   Ada_Language_Index         : constant Language_Index :=
-                                  First_Language_Index;
-   C_Language_Index           : constant Language_Index :=
-                                  Ada_Language_Index + 1;
-   C_Plus_Plus_Language_Index : constant Language_Index :=
-                                  C_Language_Index + 1;
-
-   Last_Language_Index : Language_Index := No_Language_Index;
-
-   subtype First_Language_Indexes is Language_Index
-      range First_Language_Index .. First_Language_Indexes_Last;
-
-   type Header_Num is range 0 .. 2047;
-
-   function Hash is new System.HTable.Hash (Header_Num => Header_Num);
-
-   function Hash (Name : Name_Id) return Header_Num;
-
-   package Language_Indexes is new System.HTable.Simple_HTable
-     (Header_Num => Header_Num,
-      Element    => Language_Index,
-      No_Element => No_Language_Index,
-      Key        => Name_Id,
-      Hash       => Hash,
-      Equal      => "=");
-   --  Mapping of language names to language indexes
-
-   package Language_Names is new Table.Table
-     (Table_Component_Type => Name_Id,
-      Table_Index_Type     => Language_Index,
-      Table_Low_Bound      => 1,
-      Table_Initial        => 4,
-      Table_Increment      => 100,
-      Table_Name           => "Prj.Language_Names");
-   --  The table for the name of programming languages
-
-   procedure Add_Language_Name (Name : Name_Id);
-
-   procedure Display_Language_Name (Language : Language_Index);
-
-   type Languages_In_Project is array (First_Language_Indexes) of Boolean;
-   --  Set of supported languages used in a project
-
-   No_Languages : constant Languages_In_Project := (others => False);
-   --  No supported languages are used
-
-   type Supp_Language_Index is new Nat;
-   No_Supp_Language_Index  : constant Supp_Language_Index := 0;
-
-   type Supp_Language is record
-      Index   : Language_Index := No_Language_Index;
-      Present : Boolean := False;
-      Next    : Supp_Language_Index := No_Supp_Language_Index;
-   end record;
-
-   package Present_Language_Table is new GNAT.Dynamic_Tables
-     (Table_Component_Type => Supp_Language,
-      Table_Index_Type     => Supp_Language_Index,
-      Table_Low_Bound      => 1,
-      Table_Initial        => 4,
-      Table_Increment      => 100);
-   --  The table for the presence of languages with an index that is outside
-   --  of First_Language_Indexes.
-
-   type Impl_Suffix_Array is array (First_Language_Indexes) of Name_Id;
-   --  Suffixes for the non spec sources of the different supported languages
-   --  in a project.
-
-   No_Impl_Suffixes : constant Impl_Suffix_Array := (others => No_Name);
-   --  A default value for the non spec source suffixes
-
-   type Supp_Suffix is record
-      Index   : Language_Index := No_Language_Index;
-      Suffix  : Name_Id := No_Name;
-      Next    : Supp_Language_Index := No_Supp_Language_Index;
-   end record;
-
-   package Supp_Suffix_Table is new GNAT.Dynamic_Tables
-     (Table_Component_Type => Supp_Suffix,
-      Table_Index_Type     => Supp_Language_Index,
-      Table_Low_Bound      => 1,
-      Table_Initial        => 4,
-      Table_Increment      => 100);
-   --  The table for the presence of languages with an index that is outside
-   --  of First_Language_Indexes.
-
-   type Language_Kind is (GNU, other);
-
-   type Name_List_Index is new Nat;
-   No_Name_List            : constant Name_List_Index := 0;
-
-   type Name_Node is record
-      Name : Name_Id         := No_Name;
-      Next : Name_List_Index := No_Name_List;
-   end record;
-
-   package Name_List_Table is new GNAT.Dynamic_Tables
-     (Table_Component_Type => Name_Node,
-      Table_Index_Type     => Name_List_Index,
-      Table_Low_Bound      => 1,
-      Table_Initial        => 10,
-      Table_Increment      => 100);
-   --  The table for lists of names used in package Language_Processing
-
-   type Language_Processing_Data is record
-      Compiler_Drivers     : Name_List_Index := No_Name_List;
-      Compiler_Paths       : Name_Id         := No_Name;
-      Compiler_Kinds       : Language_Kind   := GNU;
-      Dependency_Options   : Name_List_Index := No_Name_List;
-      Compute_Dependencies : Name_List_Index := No_Name_List;
-      Include_Options      : Name_List_Index := No_Name_List;
-      Binder_Drivers       : Name_Id         := No_Name;
-      Binder_Driver_Paths  : Name_Id         := No_Name;
-   end record;
-
-   Default_Language_Processing_Data :
-     constant Language_Processing_Data :=
-       (Compiler_Drivers     => No_Name_List,
-        Compiler_Paths       => No_Name,
-        Compiler_Kinds       => GNU,
-        Dependency_Options   => No_Name_List,
-        Compute_Dependencies => No_Name_List,
-        Include_Options      => No_Name_List,
-        Binder_Drivers       => No_Name,
-        Binder_Driver_Paths  => No_Name);
-
-   type First_Language_Processing_Data is
-     array (First_Language_Indexes) of Language_Processing_Data;
-
-   Default_First_Language_Processing_Data :
-      constant First_Language_Processing_Data :=
-                 (others => Default_Language_Processing_Data);
-
-   type Supp_Language_Data is record
-      Index : Language_Index := No_Language_Index;
-      Data  : Language_Processing_Data := Default_Language_Processing_Data;
-      Next  : Supp_Language_Index := No_Supp_Language_Index;
-   end record;
-
-   package Supp_Language_Table is new GNAT.Dynamic_Tables
-     (Table_Component_Type => Supp_Language_Data,
-      Table_Index_Type     => Supp_Language_Index,
-      Table_Low_Bound      => 1,
-      Table_Initial        => 4,
-      Table_Increment      => 100);
-   --  The table for language data when there are more languages than
-   --  in First_Language_Indexes.
-
-   type Other_Source_Id is new Nat;
-   No_Other_Source : constant Other_Source_Id := 0;
-
-   type Other_Source is record
-      Language         : Language_Index;       --  language of the source
-      File_Name        : Name_Id;              --  source file simple name
-      Path_Name        : Name_Id;              --  source full path name
-      Source_TS        : Time_Stamp_Type;      --  source file time stamp
-      Object_Name      : Name_Id;              --  object file simple name
-      Object_Path      : Name_Id;              --  object full path name
-      Object_TS        : Time_Stamp_Type;      --  object file time stamp
-      Dep_Name         : Name_Id;              --  dependency file simple name
-      Dep_Path         : Name_Id;              --  dependency full path name
-      Dep_TS           : Time_Stamp_Type;      --  dependency file time stamp
-      Naming_Exception : Boolean := False;     --  True if a naming exception
-      Next             : Other_Source_Id := No_Other_Source;
-   end record;
-   --  Data for a source in a language other than Ada
-
-   package Other_Source_Table is new GNAT.Dynamic_Tables
-     (Table_Component_Type => Other_Source,
-      Table_Index_Type     => Other_Source_Id,
-      Table_Low_Bound      => 1,
-      Table_Initial        => 200,
-      Table_Increment      => 100);
-   --  The table for sources of languages other than Ada
-
-   ----------------------------------
-   --  End of multi-language stuff --
-   ----------------------------------
-
-   type Verbosity is (Default, Medium, High);
-   --  Verbosity when parsing GNAT Project Files
-   --    Default is default (very quiet, if no errors).
-   --    Medium is more verbose.
-   --    High is extremely verbose.
-
-   Current_Verbosity : Verbosity := Default;
-   --  The current value of the verbosity the project files are parsed with
-
-   type Lib_Kind is (Static, Dynamic, Relocatable);
-   type Policy is (Autonomous, Compliant, Controlled, Restricted);
-   --  Type to specify the symbol policy, when symbol control is supported.
-   --  See full explanation about this type in package Symbols.
-   --    Autonomous: Create a symbol file without considering any reference
-   --    Compliant:  Try to be as compatible as possible with an existing ref
-   --    Controlled: Fail if symbols are not the same as those in the reference
-   --    Restricted: Restrict the symbols to those in the symbol file
-
-   type Symbol_Record is record
-      Symbol_File   : Name_Id := No_Name;
-      Reference     : Name_Id := No_Name;
-      Symbol_Policy : Policy  := Autonomous;
-   end record;
-   --  Type to keep the symbol data to be used when building a shared library
-
-   No_Symbols : constant Symbol_Record :=
-     (Symbol_File   => No_Name,
-      Reference     => No_Name,
-      Symbol_Policy => Autonomous);
-   --  The default value of the symbol data
-
-   function Empty_String return Name_Id;
-   --  Return the Name_Id for an empty string ""
-=======
-   type Library_Support is (None, Static_Only, Full);
-   --  Support for Library Project File.
-   --  - None: Library Project Files are not supported at all
-   --  - Static_Only: Library Project Files are only supported for static
-   --    libraries.
-   --  - Full: Library Project Files are supported for static and dynamic
-   --    (shared) libraries.
-
-   type Yes_No_Unknown is (Yes, No, Unknown);
-   --  Tri-state to decide if -lgnarl is needed when linking
-
-   type Mode is (Multi_Language, Ada_Only);
-
-   function Get_Mode return Mode;
-   pragma Inline (Get_Mode);
-
-   procedure Set_Mode (New_Mode : Mode);
-   pragma Inline (Set_Mode);
-
-   Default_Language_Is_Ada : Boolean := True;
-   --  If no language was defined in the project or the configuration file, it
-   --  is an error, unless this variable is True, in which case it defaults to
-   --  Ada. Calling Set_Mode will reset this variable, default is for Ada_Only.
-
-   Must_Check_Configuration : Boolean := False;
-   --  Whether the contents of the configuration file must be checked. This is
-   --  in general only needed by gprbuild itself, since other applications can
-   --  ignore such errors when they don't need to build directly. Calling
-   --  Set_Mode will reset this variable, default is for Ada_Only.
-
-   function In_Configuration return Boolean;
-   pragma Inline (In_Configuration);
-
-   procedure Set_In_Configuration (Value : Boolean);
-   pragma Inline (Set_In_Configuration);
-
-   All_Packages : constant String_List_Access;
-   --  Default value of parameter Packages of procedures Parse, in Prj.Pars and
-   --  Prj.Part, indicating that all packages should be checked.
-
-   type Project_Tree_Data;
-   type Project_Tree_Ref is access all Project_Tree_Data;
-   --  Reference to a project tree. Several project trees may exist in memory
-   --  at the same time.
-
-   No_Project_Tree : constant Project_Tree_Ref;
-
-   function Default_Ada_Spec_Suffix return File_Name_Type;
-   pragma Inline (Default_Ada_Spec_Suffix);
-   --  The name for the standard GNAT suffix for Ada spec source file name
-   --  ".ads". Initialized by Prj.Initialize.
-
-   function Default_Ada_Body_Suffix return File_Name_Type;
-   pragma Inline (Default_Ada_Body_Suffix);
-   --  The name for the standard GNAT suffix for Ada body source file name
-   --  ".adb". Initialized by Prj.Initialize.
-
-   function Slash return Path_Name_Type;
-   pragma Inline (Slash);
-   --  "/", used as the path of locally removed files
-
-   Config_Project_File_Extension : String := ".cgpr";
-   Project_File_Extension : String := ".gpr";
-   --  The standard config and user project file name extensions. They are not
-   --  constants, because Canonical_Case_File_Name is called on these variables
-   --  in the body of Prj.
-
-   type Error_Warning is (Silent, Warning, Error);
-   --  Severity of some situations, such as: no Ada sources in a project where
-   --  Ada is one of the language.
-   --
-   --  When the situation occurs, the behaviour depends on the setting:
-   --
-   --    - Silent:  no action
-   --    - Warning: issue a warning, does not cause the tool to fail
-   --    - Error:   issue an error, causes the tool to fail
-
    function Empty_File   return File_Name_Type;
    function Empty_String return Name_Id;
    --  Return the id for an empty string ""
->>>>>>> 751ff693
 
    type Project_Id is new Nat;
    No_Project : constant Project_Id := 0;
@@ -552,8 +269,6 @@
       Table_Initial        => 100,
       Table_Increment      => 100);
    --  The table that contains all packages
-<<<<<<< HEAD
-=======
 
    type Language_Index is new Nat;
    --  Index of language data
@@ -1048,7 +763,6 @@
       Reference     => No_Path,
       Symbol_Policy => Autonomous);
    --  The default value of the symbol data
->>>>>>> 751ff693
 
    function Image (Casing : Casing_Type) return String;
    --  Similar to 'Image (but avoid use of this attribute in compiler)
@@ -1057,8 +771,6 @@
    --  Similar to 'Value (but avoid use of this attribute in compiler)
    --  Raises Constraint_Error if not a Casing_Type image.
 
-<<<<<<< HEAD
-=======
    --  Declarations for gprmake:
 
    First_Language_Index        : constant Language_Index := 1;
@@ -1217,24 +929,14 @@
       Table_Increment      => 100);
    --  The table for sources of languages other than Ada
 
->>>>>>> 751ff693
    --  The following record contains data for a naming scheme
 
    type Naming_Data is record
 
-<<<<<<< HEAD
-      Dot_Replacement : Name_Id := No_Name;
-      --  The string to replace '.' in the source file name (for Ada)
-
-      Dot_Repl_Loc : Source_Ptr := No_Location;
-      --  The position in the project file source where Dot_Replacement is
-      --  defined.
-=======
       Dot_Replacement : File_Name_Type := No_File;
       --  The string to replace '.' in the source file name (for Ada)
 
       Dot_Repl_Loc : Source_Ptr := No_Location;
->>>>>>> 751ff693
 
       Casing : Casing_Type := All_Lower_Case;
       --  The casing of the source file name (for Ada)
@@ -1244,41 +946,16 @@
       --  source file name of a spec.
       --  Indexed by the programming language.
 
-<<<<<<< HEAD
-      Ada_Spec_Suffix : Name_Id := No_Name;
-      --  The suffix of the Ada spec sources
-
-      Spec_Suffix_Loc : Source_Ptr := No_Location;
-      --  The position in the project file source where
-      --  Ada_Spec_Suffix is defined.
-
-      Impl_Suffixes : Impl_Suffix_Array   := No_Impl_Suffixes;
-      Supp_Suffixes : Supp_Language_Index := No_Supp_Language_Index;
-      --  The source suffixes of the different languages
-
-=======
       Ada_Spec_Suffix_Loc : Source_Ptr := No_Location;
 
->>>>>>> 751ff693
       Body_Suffix : Array_Element_Id := No_Array_Element;
       --  The string to append to the unit name for the
       --  source file name of a body.
       --  Indexed by the programming language.
 
-<<<<<<< HEAD
-      Ada_Body_Suffix : Name_Id := No_Name;
-      --  The suffix of the Ada body sources
-
-      Body_Suffix_Loc : Source_Ptr := No_Location;
-      --  The position in the project file source where
-      --  Ada_Body_Suffix is defined.
-
-      Separate_Suffix : Name_Id := No_Name;
-=======
       Ada_Body_Suffix_Loc : Source_Ptr := No_Location;
 
       Separate_Suffix : File_Name_Type := No_File;
->>>>>>> 751ff693
       --  String to append to unit name for source file name of an Ada subunit
 
       Sep_Suffix_Loc : Source_Ptr := No_Location;
@@ -1306,8 +983,6 @@
       Supp_Suffixes : Supp_Language_Index := No_Supp_Language_Index;
    end record;
 
-<<<<<<< HEAD
-=======
    function Spec_Suffix_Of
      (In_Tree  : Project_Tree_Ref;
       Language : String;
@@ -1354,7 +1029,6 @@
      (Language : String;
       In_Tree  : Project_Tree_Ref) return Boolean;
 
->>>>>>> 751ff693
    function Standard_Naming_Data
      (Tree : Project_Tree_Ref := No_Project_Tree) return Naming_Data;
    pragma Inline (Standard_Naming_Data);
@@ -1386,32 +1060,6 @@
       Table_Increment      => 100);
    --  The table that contains the lists of project files
 
-<<<<<<< HEAD
-   --  The following record describes a project file representation
-
-   type Project_Data is record
-      Externally_Built : Boolean := False;
-
-      Languages      : Languages_In_Project := No_Languages;
-      Supp_Languages : Supp_Language_Index  := No_Supp_Language_Index;
-      --  Indicate the different languages of the source of this project
-
-      First_Referred_By : Project_Id := No_Project;
-      --  The project, if any, that was the first to be known as importing or
-      --  extending this project. Set by Prj.Proc.Process.
-
-      Name : Name_Id := No_Name;
-      --  The name of the project. Set by Prj.Proc.Process
-
-      Display_Name : Name_Id := No_Name;
-      --  The name of the project with the spelling of its declaration.
-      --  Set by Prj.Proc.Process.
-
-      Path_Name : Name_Id := No_Name;
-      --  The path name of the project file. Set by Prj.Proc.Process
-
-      Display_Path_Name : Name_Id := No_Name;
-=======
    type Project_Configuration is record
          Run_Path_Option          : Name_List_Index := No_Name_List;
          --  The option to use when linking to specify the path where to look
@@ -1553,7 +1201,6 @@
       --  The path name of the project file
 
       Display_Path_Name : Path_Name_Type := No_Path;
->>>>>>> 751ff693
       --  The path name used for display purposes. May be different from
       --  Path_Name for platforms where the file names are case-insensitive.
 
@@ -1561,85 +1208,6 @@
       --  True for virtual extending projects
 
       Location : Source_Ptr := No_Location;
-<<<<<<< HEAD
-      --  The location in the project file source of the reserved word
-      --  project. Set by Prj.Proc.Process.
-
-      Mains : String_List_Id := Nil_String;
-      --  List of mains specified by attribute Main. Set by Prj.Nmsc.Check
-
-      Directory : Name_Id := No_Name;
-      --  Directory where the project file resides. Set by Prj.Proc.Process
-
-      Display_Directory : Name_Id := No_Name;
-      --  comment ???
-
-      Dir_Path : String_Access;
-      --  Same as Directory, but as an access to String. Set by
-      --  Make.Compile_Sources.Collect_Arguments_And_Compile.
-
-      Library : Boolean := False;
-      --  True if this is a library project. Set by
-      --  Prj.Nmsc.Language_Independent_Check.
-
-      Library_Dir : Name_Id := No_Name;
-      --  If a library project, directory where resides the library Set by
-      --  Prj.Nmsc.Language_Independent_Check.
-
-      Display_Library_Dir : Name_Id := No_Name;
-      --  The name of the library directory, for display purposes. May be
-      --  different from Library_Dir for platforms where the file names are
-      --  case-insensitive.
-
-      Library_TS : Time_Stamp_Type := Empty_Time_Stamp;
-      --  The timestamp of a library file in a library project.
-      --  Set by MLib.Prj.Check_Library.
-
-      Library_Src_Dir : Name_Id := No_Name;
-      --  If a Stand-Alone Library project, directory where the sources
-      --  of the interfaces of the library are copied. By default, if
-      --  attribute Library_Src_Dir is not specified, sources of the interfaces
-      --  are not copied anywhere. Set by Prj.Nmsc.Check_Stand_Alone_Library.
-
-      Display_Library_Src_Dir : Name_Id := No_Name;
-      --  The name of the library source directory, for display purposes.
-      --  May be different from Library_Src_Dir for platforms where the file
-      --  names are case-insensitive.
-
-      Library_ALI_Dir : Name_Id := No_Name;
-      --  In a library project, directory where the ALI files are copied.
-      --  If attribute Library_ALI_Dir is not specified, ALI files are
-      --  copied in the Library_Dir. Set by Prj.Nmsc.Check_Library_Attributes.
-
-      Display_Library_ALI_Dir : Name_Id := No_Name;
-      --  The name of the library ALI directory, for display purposes. May be
-      --  different from Library_ALI_Dir for platforms where the file names are
-      --  case-insensitive.
-
-      Library_Name : Name_Id := No_Name;
-      --  If a library project, name of the library
-      --  Set by Prj.Nmsc.Language_Independent_Check.
-
-      Library_Kind : Lib_Kind := Static;
-      --  If a library project, kind of library
-      --  Set by Prj.Nmsc.Language_Independent_Check.
-
-      Lib_Internal_Name : Name_Id := No_Name;
-      --  If a library project, internal name store inside the library Set by
-      --  Prj.Nmsc.Language_Independent_Check.
-
-      Standalone_Library : Boolean := False;
-      --  Indicate that this is a Standalone Library Project File. Set by
-      --  Prj.Nmsc.Check.
-
-      Lib_Interface_ALIs : String_List_Id := Nil_String;
-      --  For Standalone Library Project Files, indicate the list of Interface
-      --  ALI files. Set by Prj.Nmsc.Check.
-
-      Lib_Auto_Init : Boolean := False;
-      --  For non static Standalone Library Project Files, indicate if
-      --  the library initialisation should be automatic.
-=======
       --  The location in the project file source of the reserved word project
 
       Mains : String_List_Id := Nil_String;
@@ -1714,45 +1282,10 @@
 
       Libgnarl_Needed : Yes_No_Unknown := Unknown;
       --  Set to True when libgnarl is needed to link
->>>>>>> 751ff693
 
       Symbol_Data : Symbol_Record := No_Symbols;
       --  Symbol file name, reference symbol file name, symbol policy
 
-<<<<<<< HEAD
-      Ada_Sources_Present : Boolean := True;
-      --  A flag that indicates if there are Ada sources in this project file.
-      --  There are no sources if any of the following is true:
-      --    1) Source_Dirs is specified as an empty list
-      --    2) Source_Files is specified as an empty list
-      --    3) Ada is not in the list of the specified Languages
-
-      Other_Sources_Present : Boolean := True;
-      --  A flag that indicates that there are non-Ada sources in this project
-
-      Sources : String_List_Id := Nil_String;
-      --  The list of all the source file names.
-      --  Set by Prj.Nmsc.Check_Ada_Naming_Scheme.
-
-      First_Other_Source : Other_Source_Id := No_Other_Source;
-      Last_Other_Source  : Other_Source_Id := No_Other_Source;
-      --  Head and tail of the list of sources of languages other than Ada
-
-      Imported_Directories_Switches : Argument_List_Access := null;
-      --  List of the -I switches to be used when compiling sources of
-      --  languages other than Ada.
-
-      Include_Path : String_Access := null;
-      --  Value to be used as CPATH, when using a GCC, instead of a list of
-      --  -I switches.
-
-      Include_Data_Set : Boolean := False;
-      --  Set True when Imported_Directories_Switches or Include_Path are set
-
-      Source_Dirs : String_List_Id := Nil_String;
-      --  The list of all the source directories.
-      --  Set by Prj.Nmsc.Language_Independent_Check.
-=======
       Ada_Sources : String_List_Id := Nil_String;
       --  The list of all the Ada source file names (gnatmake only).
 
@@ -1787,40 +1320,11 @@
 
       Source_Dirs : String_List_Id := Nil_String;
       --  The list of all the source directories
->>>>>>> 751ff693
 
       Known_Order_Of_Source_Dirs : Boolean := True;
       --  False, if there is any /** in the Source_Dirs, because in this case
       --  the ordering of the source subdirs depend on the OS. If True,
       --  duplicate file names in the same project file are allowed.
-<<<<<<< HEAD
-
-      Object_Directory : Name_Id := No_Name;
-      --  The object directory of this project file.
-      --  Set by Prj.Nmsc.Language_Independent_Check.
-
-      Display_Object_Dir : Name_Id := No_Name;
-      --  The name of the object directory, for display purposes.
-      --  May be different from Object_Directory for platforms where the file
-      --  names are case-insensitive.
-
-      Exec_Directory : Name_Id := No_Name;
-      --  The exec directory of this project file. Default is equal to
-      --  Object_Directory. Set by Prj.Nmsc.Language_Independent_Check.
-
-      Display_Exec_Dir : Name_Id := No_Name;
-      --  The name of the exec directory, for display purposes. May be
-      --  different from Exec_Directory for platforms where the file names are
-      --  case-insensitive.
-
-      Extends : Project_Id := No_Project;
-      --  The reference of the project file, if any, that this project file
-      --  extends. Set by Prj.Proc.Process.
-
-      Extended_By : Project_Id := No_Project;
-      --  The reference of the project file, if any, that extends this project
-      --  file. Set by Prj.Proc.Process.
-=======
 
       Object_Directory : Path_Name_Type := No_Path;
       --  The path name of the object directory of this project file
@@ -1846,7 +1350,6 @@
       Extended_By : Project_Id := No_Project;
       --  The reference of the project file, if any, that extends this project
       --  file.
->>>>>>> 751ff693
 
       Naming : Naming_Data := Standard_Naming_Data;
       --  The naming scheme of this project file
@@ -1854,51 +1357,7 @@
       First_Language_Processing : Language_Index := No_Language_Index;
       --  First index of the language data in the project
 
-      First_Language_Processing : First_Language_Processing_Data :=
-                                    Default_First_Language_Processing_Data;
-      --  Comment needed ???
-
-      Supp_Language_Processing : Supp_Language_Index := No_Supp_Language_Index;
-      --  Comment needed
-
-      Default_Linker      : Name_Id := No_Name;
-      Default_Linker_Path : Name_Id := No_Name;
-
       Decl : Declarations := No_Declarations;
-<<<<<<< HEAD
-      --  The declarations (variables, attributes and packages) of this
-      --  project file. Set by Prj.Proc.Process.
-
-      Imported_Projects : Project_List := Empty_Project_List;
-      --  The list of all directly imported projects, if any. Set by
-      --  Prj.Proc.Process.
-
-      All_Imported_Projects : Project_List := Empty_Project_List;
-      --  The list of all projects imported directly or indirectly, if any.
-      --  Set by Make.Initialize.
-
-      Ada_Include_Path : String_Access := null;
-      --  The cached value of ADA_INCLUDE_PATH for this project file. Do not
-      --  use this field directly outside of the compiler, use
-      --  Prj.Env.Ada_Include_Path instead. Set by Prj.Env.Ada_Include_Path.
-
-      Ada_Objects_Path : String_Access := null;
-      --  The cached value of ADA_OBJECTS_PATH for this project file. Do not
-      --  use this field directly outside of the compiler, use
-      --  Prj.Env.Ada_Objects_Path instead. Set by Prj.Env.Ada_Objects_Path
-
-      Include_Path_File : Name_Id := No_Name;
-      --  The cached value of the source path temp file for this project file.
-      --  Set by gnatmake (Prj.Env.Set_Ada_Paths).
-
-      Objects_Path_File_With_Libs : Name_Id := No_Name;
-      --  The cached value of the object path temp file (including library
-      --  dirs) for this project file. Set by gnatmake (Prj.Env.Set_Ada_Paths).
-
-      Objects_Path_File_Without_Libs : Name_Id := No_Name;
-      --  The cached value of the object path temp file (excluding library
-      --  dirs) for this project file. Set by gnatmake (Prj.Env.Set_Ada_Paths).
-=======
       --  The declarations (variables, attributes and packages) of this project
       --  file.
 
@@ -1917,7 +1376,6 @@
       --  The cached value of ADA_OBJECTS_PATH for this project file. Do not
       --  use this field directly outside of the compiler, use
       --  Prj.Env.Ada_Objects_Path instead.
->>>>>>> 751ff693
 
       Objects_Path : String_Access := null;
       --  The cached value of the object dir path, used during the binding
@@ -1941,16 +1399,6 @@
       Linker_Name : File_Name_Type  := No_File;
       --  Value of attribute Language_Processing'Linker in the project file
 
-<<<<<<< HEAD
-      Language_Independent_Checked : Boolean := False;
-      --  A flag that indicates that the project file has been checked
-      --  for language independent features: Object_Directory,
-      --  Source_Directories, Library, non empty Naming Suffixes.
-
-      Checked : Boolean := False;
-      --  A flag to avoid checking repetitively the naming scheme of
-      --  this project file. Set by Prj.Nmsc.Check_Ada_Naming_Scheme.
-=======
       Linker_Path : Path_Name_Type  := No_Path;
       --  Path of linker when attribute Language_Processing'Linker is specified
 
@@ -1964,7 +1412,6 @@
       Checked : Boolean := False;
       --  A flag to avoid checking repetitively the naming scheme of this
       --  project file.
->>>>>>> 751ff693
 
       Seen : Boolean := False;
       --  A flag to mark a project as "visited" to avoid processing the same
@@ -1975,14 +1422,6 @@
       --  rebuilt.
 
       Depth : Natural := 0;
-<<<<<<< HEAD
-      --  The maximum depth of a project in the project graph.
-      --  Depth of main project is 0.
-
-      Unkept_Comments : Boolean := False;
-      --  True if there are comments in the project sources that cannot
-      --  be kept in the project tree.
-=======
       --  The maximum depth of a project in the project graph. Depth of main
       --  project is 0.
 
@@ -2000,7 +1439,6 @@
 
       Ada_Sources_Present            : Boolean := True;
       --  True if there are Ada sources in the project
->>>>>>> 751ff693
 
       Other_Sources_Present          : Boolean := True;
       --  True if there are sources from languages other than Ada in the
@@ -2023,11 +1461,6 @@
    --  Return the representation of an empty project in project Tree tree.
    --  The project tree Tree must have been Initialized and/or Reset.
 
-<<<<<<< HEAD
-   Project_Error : exception;
-   --  Raised by some subprograms in Prj.Attr
-
-=======
    function Is_Extending
      (Extending : Project_Id;
       Extended  : Project_Id;
@@ -2047,7 +1480,6 @@
    Project_Error : exception;
    --  Raised by some subprograms in Prj.Attr
 
->>>>>>> 751ff693
    package Project_Table is new GNAT.Dynamic_Tables (
      Table_Component_Type => Project_Data,
      Table_Index_Type     => Project_Id,
@@ -2060,15 +1492,6 @@
      (Specification, Body_Part);
 
    type File_Name_Data is record
-<<<<<<< HEAD
-      Name         : Name_Id    := No_Name;
-      Index        : Int        := 0;
-      Display_Name : Name_Id    := No_Name;
-      Path         : Name_Id    := No_Name;
-      Display_Path : Name_Id    := No_Name;
-      Project      : Project_Id := No_Project;
-      Needs_Pragma : Boolean    := False;
-=======
       Name         : File_Name_Type := No_File;
       Index        : Int            := 0;
       Display_Name : File_Name_Type := No_File;
@@ -2076,19 +1499,13 @@
       Display_Path : Path_Name_Type := No_Path;
       Project      : Project_Id     := No_Project;
       Needs_Pragma : Boolean        := False;
->>>>>>> 751ff693
    end record;
    --  File and Path name of a spec or body
 
    type File_Names_Data is array (Spec_Or_Body) of File_Name_Data;
 
-<<<<<<< HEAD
-   type Unit_Id is new Nat;
-   No_Unit : constant Unit_Id := 0;
-=======
    type Unit_Index is new Nat;
    No_Unit_Index : constant Unit_Index := 0;
->>>>>>> 751ff693
    type Unit_Data is record
       Name       : Name_Id    := No_Name;
       File_Names : File_Names_Data;
@@ -2098,11 +1515,7 @@
 
    package Unit_Table is new GNAT.Dynamic_Tables
      (Table_Component_Type => Unit_Data,
-<<<<<<< HEAD
-      Table_Index_Type     => Unit_Id,
-=======
       Table_Index_Type     => Unit_Index,
->>>>>>> 751ff693
       Table_Low_Bound      => 1,
       Table_Initial        => 100,
       Table_Increment      => 100);
@@ -2110,42 +1523,25 @@
 
    package Units_Htable is new Simple_HTable
      (Header_Num => Header_Num,
-<<<<<<< HEAD
-      Element    => Unit_Id,
-      No_Element => No_Unit,
-=======
       Element    => Unit_Index,
       No_Element => No_Unit_Index,
->>>>>>> 751ff693
       Key        => Name_Id,
       Hash       => Hash,
       Equal      => "=");
    --  Mapping of unit names to indexes in the Units table
 
    type Unit_Project is record
-<<<<<<< HEAD
-      Unit    : Unit_Id    := No_Unit;
-      Project : Project_Id := No_Project;
-   end record;
-
-   No_Unit_Project : constant Unit_Project := (No_Unit, No_Project);
-=======
       Unit    : Unit_Index := No_Unit_Index;
       Project : Project_Id := No_Project;
    end record;
 
    No_Unit_Project : constant Unit_Project := (No_Unit_Index, No_Project);
->>>>>>> 751ff693
 
    package Files_Htable is new Simple_HTable
      (Header_Num => Header_Num,
       Element    => Unit_Project,
       No_Element => No_Unit_Project,
-<<<<<<< HEAD
-      Key        => Name_Id,
-=======
       Key        => File_Name_Type,
->>>>>>> 751ff693
       Hash       => Hash,
       Equal      => "=");
    --  Mapping of file names to indexes in the Units table
@@ -2155,13 +1551,6 @@
 
    type Project_Tree_Data is
       record
-<<<<<<< HEAD
-         Present_Languages : Present_Language_Table.Instance;
-         Supp_Suffixes     : Supp_Suffix_Table.Instance;
-         Name_Lists        : Name_List_Table.Instance;
-         Supp_Languages    : Supp_Language_Table.Instance;
-         Other_Sources     : Other_Source_Table.Instance;
-=======
          --  Languages and sources of the project
 
          First_Language : Language_Index  := No_Language_Index;
@@ -2174,7 +1563,6 @@
 
          Languages_Data    : Language_Data_Table.Instance;
          Name_Lists        : Name_List_Table.Instance;
->>>>>>> 751ff693
          String_Elements   : String_Element_Table.Instance;
          Variable_Elements : Variable_Element_Table.Instance;
          Array_Elements    : Array_Element_Table.Instance;
@@ -2182,12 +1570,6 @@
          Packages          : Package_Table.Instance;
          Project_Lists     : Project_List_Table.Instance;
          Projects          : Project_Table.Instance;
-<<<<<<< HEAD
-         Units             : Unit_Table.Instance;
-         Units_HT          : Units_Htable.Instance;
-         Files_HT          : Files_Htable.Instance;
-         Private_Part      : Private_Project_Tree_Data;
-=======
          Sources           : Source_Data_Table.Instance;
          Alt_Langs         : Alternate_Language_Table.Instance;
          Units             : Unit_Table.Instance;
@@ -2205,7 +1587,6 @@
          --  Private part
 
          Private_Part : Private_Project_Tree_Data;
->>>>>>> 751ff693
       end record;
    --  Data for a project tree
 
@@ -2229,13 +1610,8 @@
 
    procedure Register_Default_Naming_Scheme
      (Language            : Name_Id;
-<<<<<<< HEAD
-      Default_Spec_Suffix : Name_Id;
-      Default_Body_Suffix : Name_Id;
-=======
       Default_Spec_Suffix : File_Name_Type;
       Default_Body_Suffix : File_Name_Type;
->>>>>>> 751ff693
       In_Tree             : Project_Tree_Ref);
    --  Register the default suffixes for a given language. These extensions
    --  will be ignored if the user has specified a new naming scheme in a
@@ -2262,11 +1638,6 @@
    --  that are extended by other projects are not considered. With_State may
    --  be used by Action to choose a behavior or to report some global result.
 
-<<<<<<< HEAD
-   ----------------------------------------------------------
-   -- Other multi-language stuff that may be modified soon --
-   ----------------------------------------------------------
-=======
    function Extend_Name
      (File        : File_Name_Type;
       With_Suffix : String) return File_Name_Type;
@@ -2293,7 +1664,6 @@
       In_Tree    : Project_Tree_Ref) return String;
    --  Returns the suffix of sources of language Language in project In_Project
    --  in project tree In_Tree.
->>>>>>> 751ff693
 
    function Is_Present
      (Language   : Language_Index;
@@ -2328,26 +1698,16 @@
    function Suffix_Of
      (Language   : Language_Index;
       In_Project : Project_Data;
-<<<<<<< HEAD
-      In_Tree    : Project_Tree_Ref) return Name_Id;
-=======
       In_Tree    : Project_Tree_Ref) return File_Name_Type;
->>>>>>> 751ff693
    --  Return the suffix for language Language in project In_Project. Return
    --  No_Name when no suffix is defined for the language.
 
    procedure Set
-<<<<<<< HEAD
-     (Suffix       : Name_Id;
-=======
      (Suffix       : File_Name_Type;
->>>>>>> 751ff693
       For_Language : Language_Index;
       In_Project   : in out Project_Data;
       In_Tree      : Project_Tree_Ref);
    --  Set the suffix for language Language in project In_Project
-<<<<<<< HEAD
-=======
 
    ----------------
    -- Temp Files --
@@ -2359,7 +1719,6 @@
 
    procedure Delete_All_Temp_Files;
    --  Delete all recorded temporary files
->>>>>>> 751ff693
 
 private
 
@@ -2370,17 +1729,10 @@
    Ignored : constant Variable_Kind := Single;
 
    Nil_Variable_Value : constant Variable_Value :=
-<<<<<<< HEAD
-     (Project  => No_Project,
-      Kind     => Undefined,
-      Location => No_Location,
-      Default  => False);
-=======
                           (Project  => No_Project,
                            Kind     => Undefined,
                            Location => No_Location,
                            Default  => False);
->>>>>>> 751ff693
 
    Virtual_Prefix : constant String := "v$";
    --  The prefix for virtual extending projects. Because of the '$', which is
@@ -2389,8 +1741,6 @@
    Empty_Name : Name_Id;
    --  Name_Id for an empty name (no characters). Initialized by the call
    --  to procedure Initialize.
-<<<<<<< HEAD
-=======
 
    procedure Add_To_Buffer
      (S    : String;
@@ -2442,55 +1792,5 @@
    end record;
    --  Type to represent the part of a project tree which is private to the
    --  Project Manager.
->>>>>>> 751ff693
-
-   procedure Add_To_Buffer
-     (S    : String;
-      To   : in out String_Access;
-      Last : in out Natural);
-   --  Append a String to the Buffer
-
-   type Naming_Id is new Nat;
-
-   package Naming_Table is new GNAT.Dynamic_Tables
-     (Table_Component_Type => Naming_Data,
-      Table_Index_Type     => Naming_Id,
-      Table_Low_Bound      => 1,
-      Table_Initial        => 5,
-      Table_Increment      => 100);
-   --  Comment ???
-
-   package Path_File_Table is new GNAT.Dynamic_Tables
-     (Table_Component_Type => Name_Id,
-      Table_Index_Type     => Natural,
-      Table_Low_Bound      => 1,
-      Table_Initial        => 50,
-      Table_Increment      => 100);
-   --  Table storing all the temp path file names.
-   --  Used by Delete_All_Path_Files.
-
-   package Source_Path_Table is new GNAT.Dynamic_Tables
-     (Table_Component_Type => Name_Id,
-      Table_Index_Type     => Natural,
-      Table_Low_Bound      => 1,
-      Table_Initial        => 50,
-      Table_Increment      => 100);
-   --  A table to store the source dirs before creating the source path file
-
-   package Object_Path_Table is new GNAT.Dynamic_Tables
-     (Table_Component_Type => Name_Id,
-      Table_Index_Type     => Natural,
-      Table_Low_Bound      => 1,
-      Table_Initial        => 50,
-      Table_Increment      => 100);
-   --  A table to store the object dirs, before creating the object path file
-
-   type Private_Project_Tree_Data is record
-      Namings        : Naming_Table.Instance;
-      Path_Files     : Path_File_Table.Instance;
-      Source_Paths   : Source_Path_Table.Instance;
-      Object_Paths   : Object_Path_Table.Instance;
-      Default_Naming : Naming_Data;
-   end record;
-   --  Comment ???
+
 end Prj;
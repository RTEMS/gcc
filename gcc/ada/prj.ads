------------------------------------------------------------------------------
--                                                                          --
--                         GNAT COMPILER COMPONENTS                         --
--                                                                          --
--                                  P R J                                   --
--                                                                          --
--                                 S p e c                                  --
--                                                                          --
--          Copyright (C) 2001-2005 Free Software Foundation, Inc.          --
--                                                                          --
-- GNAT is free software;  you can  redistribute it  and/or modify it under --
-- terms of the  GNU General Public License as published  by the Free Soft- --
-- ware  Foundation;  either version 2,  or (at your option) any later ver- --
-- sion.  GNAT is distributed in the hope that it will be useful, but WITH- --
-- OUT ANY WARRANTY;  without even the  implied warranty of MERCHANTABILITY --
-- or FITNESS FOR A PARTICULAR PURPOSE.  See the GNU General Public License --
-- for  more details.  You should have  received  a copy of the GNU General --
-- Public License  distributed with GNAT;  see file COPYING.  If not, write --
-- to  the  Free Software Foundation,  51  Franklin  Street,  Fifth  Floor, --
-- Boston, MA 02110-1301, USA.                                              --
--                                                                          --
-- GNAT was originally developed  by the GNAT team at  New York University. --
-- Extensive contributions were provided by Ada Core Technologies Inc.      --
--                                                                          --
------------------------------------------------------------------------------

--  The following package declares the data types for GNAT project.
--  These data types may be used by GNAT Project-aware tools.

--  Children of these package implements various services on these data types.
--  See in particular Prj.Pars and Prj.Env.

with Casing; use Casing;
with Scans;  use Scans;
with Table;
with Types;  use Types;

with GNAT.Dynamic_HTables; use GNAT.Dynamic_HTables;
with GNAT.Dynamic_Tables;
with GNAT.OS_Lib;           use GNAT.OS_Lib;

<<<<<<< HEAD
with System.HTable; use System.HTable;

package Prj is
=======
with System.HTable;
>>>>>>> 8c044a9c

package Prj is

   All_Packages : constant String_List_Access;
   --  Default value of parameter Packages of procedures Parse, in Prj.Pars and
   --  Prj.Part, indicating that all packages should be checked.

   type Project_Tree_Data;
   type Project_Tree_Ref is access all Project_Tree_Data;
   --  Reference to a project tree.
   --  Several project trees may exist in memory at the same time.

   No_Project_Tree : constant Project_Tree_Ref;

   function Default_Ada_Spec_Suffix return Name_Id;
   pragma Inline (Default_Ada_Spec_Suffix);
   --  The Name_Id for the standard GNAT suffix for Ada spec source file
   --  name ".ads". Initialized by Prj.Initialize.

   function Default_Ada_Body_Suffix return Name_Id;
   pragma Inline (Default_Ada_Body_Suffix);
   --  The Name_Id for the standard GNAT suffix for Ada body source file
   --  name ".adb". Initialized by Prj.Initialize.

   function Slash return Name_Id;
   pragma Inline (Slash);
   --  "/", used as the path of locally removed files

<<<<<<< HEAD
   type Language_Index is new Nat;

   No_Language_Index           : constant Language_Index := 0;
   First_Language_Index        : constant Language_Index := 1;
   First_Language_Indexes_Last : constant Language_Index := 5;

   Ada_Language_Index         : constant Language_Index :=
                                  First_Language_Index;
   C_Language_Index           : constant Language_Index :=
                                  Ada_Language_Index + 1;
   C_Plus_Plus_Language_Index : constant Language_Index :=
                                  C_Language_Index + 1;

   Last_Language_Index : Language_Index := No_Language_Index;

   subtype First_Language_Indexes is Language_Index
      range First_Language_Index .. First_Language_Indexes_Last;

   type Header_Num is range 0 .. 2047;

   function Hash is new System.HTable.Hash (Header_Num => Header_Num);

   function Hash (Name : Name_Id) return Header_Num;

   package Language_Indexes is new System.HTable.Simple_HTable
     (Header_Num => Header_Num,
      Element    => Language_Index,
      No_Element => No_Language_Index,
      Key        => Name_Id,
      Hash       => Hash,
      Equal      => "=");
   --  Mapping of language names to language indexes

   package Language_Names is new Table.Table
     (Table_Component_Type => Name_Id,
      Table_Index_Type     => Language_Index,
      Table_Low_Bound      => 1,
      Table_Initial        => 4,
      Table_Increment      => 100,
      Table_Name           => "Prj.Language_Names");
   --  The table for the name of programming languages

   procedure Add_Language_Name (Name : Name_Id);

=======
   Project_File_Extension : String := ".gpr";
   --  The standard project file name extension. It is not a constant, because
   --  Canonical_Case_File_Name is called on this variable in the body of Prj.

   -----------------------------------------------------
   -- Multi-language stuff that will be modified soon --
   -----------------------------------------------------

   type Language_Index is new Nat;

   No_Language_Index           : constant Language_Index := 0;
   First_Language_Index        : constant Language_Index := 1;
   First_Language_Indexes_Last : constant Language_Index := 5;

   Ada_Language_Index         : constant Language_Index :=
                                  First_Language_Index;
   C_Language_Index           : constant Language_Index :=
                                  Ada_Language_Index + 1;
   C_Plus_Plus_Language_Index : constant Language_Index :=
                                  C_Language_Index + 1;

   Last_Language_Index : Language_Index := No_Language_Index;

   subtype First_Language_Indexes is Language_Index
      range First_Language_Index .. First_Language_Indexes_Last;

   type Header_Num is range 0 .. 2047;

   function Hash is new System.HTable.Hash (Header_Num => Header_Num);

   function Hash (Name : Name_Id) return Header_Num;

   package Language_Indexes is new System.HTable.Simple_HTable
     (Header_Num => Header_Num,
      Element    => Language_Index,
      No_Element => No_Language_Index,
      Key        => Name_Id,
      Hash       => Hash,
      Equal      => "=");
   --  Mapping of language names to language indexes

   package Language_Names is new Table.Table
     (Table_Component_Type => Name_Id,
      Table_Index_Type     => Language_Index,
      Table_Low_Bound      => 1,
      Table_Initial        => 4,
      Table_Increment      => 100,
      Table_Name           => "Prj.Language_Names");
   --  The table for the name of programming languages

   procedure Add_Language_Name (Name : Name_Id);

>>>>>>> 8c044a9c
   procedure Display_Language_Name (Language : Language_Index);

   type Languages_In_Project is array (First_Language_Indexes) of Boolean;
   --  Set of supported languages used in a project

   No_Languages : constant Languages_In_Project := (others => False);
   --  No supported languages are used

   type Supp_Language_Index is new Nat;
   No_Supp_Language_Index  : constant Supp_Language_Index := 0;

   type Supp_Language is record
      Index   : Language_Index := No_Language_Index;
      Present : Boolean := False;
      Next    : Supp_Language_Index := No_Supp_Language_Index;
   end record;

<<<<<<< HEAD
   package Present_Languages is new Table.Table
=======
   package Present_Language_Table is new GNAT.Dynamic_Tables
>>>>>>> 8c044a9c
     (Table_Component_Type => Supp_Language,
      Table_Index_Type     => Supp_Language_Index,
      Table_Low_Bound      => 1,
      Table_Initial        => 4,
<<<<<<< HEAD
      Table_Increment      => 100,
      Table_Name           => "Prj.Present_Languages");
=======
      Table_Increment      => 100);
>>>>>>> 8c044a9c
   --  The table for the presence of languages with an index that is outside
   --  of First_Language_Indexes.

   type Impl_Suffix_Array is array (First_Language_Indexes) of Name_Id;
   --  Suffixes for the non spec sources of the different supported languages
   --  in a project.

   No_Impl_Suffixes : constant Impl_Suffix_Array := (others => No_Name);
   --  A default value for the non spec source suffixes

   type Supp_Suffix is record
      Index   : Language_Index := No_Language_Index;
      Suffix  : Name_Id := No_Name;
      Next    : Supp_Language_Index := No_Supp_Language_Index;
   end record;

<<<<<<< HEAD
   package Supp_Suffix_Table is new Table.Table
=======
   package Supp_Suffix_Table is new GNAT.Dynamic_Tables
>>>>>>> 8c044a9c
     (Table_Component_Type => Supp_Suffix,
      Table_Index_Type     => Supp_Language_Index,
      Table_Low_Bound      => 1,
      Table_Initial        => 4,
<<<<<<< HEAD
      Table_Increment      => 100,
      Table_Name           => "Prj.Supp_Suffix_Table");
=======
      Table_Increment      => 100);
>>>>>>> 8c044a9c
   --  The table for the presence of languages with an index that is outside
   --  of First_Language_Indexes.

   type Language_Kind is (GNU, other);

   type Name_List_Index is new Nat;
   No_Name_List            : constant Name_List_Index := 0;

   type Name_Node is record
      Name : Name_Id         := No_Name;
      Next : Name_List_Index := No_Name_List;
   end record;

<<<<<<< HEAD
   package Name_Lists is new Table.Table
=======
   package Name_List_Table is new GNAT.Dynamic_Tables
>>>>>>> 8c044a9c
     (Table_Component_Type => Name_Node,
      Table_Index_Type     => Name_List_Index,
      Table_Low_Bound      => 1,
      Table_Initial        => 10,
<<<<<<< HEAD
      Table_Increment      => 100,
      Table_Name           => "Prj.Name_Lists");
=======
      Table_Increment      => 100);
>>>>>>> 8c044a9c
   --  The table for lists of names used in package Language_Processing

   type Language_Processing_Data is record
      Compiler_Drivers     : Name_List_Index := No_Name_List;
      Compiler_Paths       : Name_Id         := No_Name;
      Compiler_Kinds       : Language_Kind   := GNU;
      Dependency_Options   : Name_List_Index := No_Name_List;
      Compute_Dependencies : Name_List_Index := No_Name_List;
      Include_Options      : Name_List_Index := No_Name_List;
      Binder_Drivers       : Name_Id         := No_Name;
      Binder_Driver_Paths  : Name_Id         := No_Name;
   end record;

   Default_Language_Processing_Data :
     constant Language_Processing_Data :=
       (Compiler_Drivers     => No_Name_List,
        Compiler_Paths       => No_Name,
        Compiler_Kinds       => GNU,
        Dependency_Options   => No_Name_List,
        Compute_Dependencies => No_Name_List,
        Include_Options      => No_Name_List,
        Binder_Drivers       => No_Name,
        Binder_Driver_Paths  => No_Name);

   type First_Language_Processing_Data is
     array (First_Language_Indexes) of Language_Processing_Data;

<<<<<<< HEAD
   Default_First_Language_Processing_Data : First_Language_Processing_Data :=
     (others => Default_Language_Processing_Data);
=======
   Default_First_Language_Processing_Data :
      constant First_Language_Processing_Data :=
                 (others => Default_Language_Processing_Data);
>>>>>>> 8c044a9c

   type Supp_Language_Data is record
      Index : Language_Index := No_Language_Index;
      Data  : Language_Processing_Data := Default_Language_Processing_Data;
      Next  : Supp_Language_Index := No_Supp_Language_Index;
   end record;

<<<<<<< HEAD
   package Supp_Languages is new Table.Table
=======
   package Supp_Language_Table is new GNAT.Dynamic_Tables
>>>>>>> 8c044a9c
     (Table_Component_Type => Supp_Language_Data,
      Table_Index_Type     => Supp_Language_Index,
      Table_Low_Bound      => 1,
      Table_Initial        => 4,
<<<<<<< HEAD
      Table_Increment      => 100,
      Table_Name           => "Prj.Supp_Languages");
=======
      Table_Increment      => 100);
>>>>>>> 8c044a9c
   --  The table for language data when there are more languages than
   --  in First_Language_Indexes.

   type Other_Source_Id is new Nat;
   No_Other_Source : constant Other_Source_Id := 0;
   type Other_Source is record
      Language         : Language_Index;       --  language of the source
      File_Name        : Name_Id;              --  source file simple name
      Path_Name        : Name_Id;              --  source full path name
      Source_TS        : Time_Stamp_Type;      --  source file time stamp
      Object_Name      : Name_Id;              --  object file simple name
      Object_Path      : Name_Id;              --  object full path name
      Object_TS        : Time_Stamp_Type;      --  object file time stamp
      Dep_Name         : Name_Id;              --  dependency file simple name
      Dep_Path         : Name_Id;              --  dependency full path name
      Dep_TS           : Time_Stamp_Type;      --  dependency file time stamp
      Naming_Exception : Boolean := False;     --  True if a naming exception
      Next             : Other_Source_Id := No_Other_Source;
   end record;
   --  Data for a source in a language other than Ada

   package Other_Source_Table is new GNAT.Dynamic_Tables
     (Table_Component_Type => Other_Source,
      Table_Index_Type     => Other_Source_Id,
      Table_Low_Bound      => 1,
      Table_Initial        => 200,
      Table_Increment      => 100);
   --  The table for sources of languages other than Ada

   ----------------------------------
   --  End of multi-language stuff --
   ----------------------------------

   type Verbosity is (Default, Medium, High);
   --  Verbosity when parsing GNAT Project Files
   --    Default is default (very quiet, if no errors).
   --    Medium is more verbose.
   --    High is extremely verbose.

   Current_Verbosity : Verbosity := Default;
   --  The current value of the verbosity the project files are parsed with

   type Lib_Kind is (Static, Dynamic, Relocatable);
   type Policy is (Autonomous, Compliant, Controlled, Restricted);
   --  Type to specify the symbol policy, when symbol control is supported.
   --  See full explanation about this type in package Symbols.
   --  Autonomous: Create a symbol file without considering any reference
   --  Compliant: Try to be as compatible as possible with an existing ref
   --  Controlled: Fail if symbols are not the same as those in the reference
   --  Restricted: Restrict the symbols to those in the symbol file

   type Symbol_Record is record
      Symbol_File   : Name_Id := No_Name;
      Reference     : Name_Id := No_Name;
      Symbol_Policy : Policy  := Autonomous;
   end record;
   --  Type to keep the symbol data to be used when building a shared library

   No_Symbols : constant Symbol_Record :=
     (Symbol_File   => No_Name,
      Reference     => No_Name,
      Symbol_Policy => Autonomous);
   --  The default value of the symbol data

   function Empty_String return Name_Id;
   --  Return the Name_Id for an empty string ""

   type Project_Id is new Nat;
   No_Project : constant Project_Id := 0;
   --  Id of a Project File

   type String_List_Id is new Nat;
   Nil_String : constant String_List_Id := 0;
   type String_Element is record
      Value    : Name_Id        := No_Name;
      Index    : Int            := 0;
      Display_Value : Name_Id   := No_Name;
      Location : Source_Ptr     := No_Location;
      Flag     : Boolean        := False;
      Next     : String_List_Id := Nil_String;
   end record;
   --  To hold values for string list variables and array elements.
   --  Component Flag may be used for various purposes. For source
   --  directories, it indicates if the directory contains Ada source(s).

   package String_Element_Table is new GNAT.Dynamic_Tables
     (Table_Component_Type => String_Element,
      Table_Index_Type     => String_List_Id,
      Table_Low_Bound      => 1,
      Table_Initial        => 200,
      Table_Increment      => 100);
   --  The table for string elements in string lists

   type Variable_Kind is (Undefined, List, Single);
   --  Different kinds of variables

   subtype Defined_Variable_Kind is Variable_Kind range List .. Single;
   --  The defined kinds of variables

   Ignored : constant Variable_Kind;
   --  Used to indicate that a package declaration must be ignored
   --  while processing the project tree (unknown package name).

   type Variable_Value (Kind : Variable_Kind := Undefined) is record
      Project  : Project_Id := No_Project;
      Location : Source_Ptr := No_Location;
      Default  : Boolean    := False;
      case Kind is
         when Undefined =>
            null;
         when List =>
            Values : String_List_Id := Nil_String;
         when Single =>
            Value : Name_Id := No_Name;
            Index : Int     := 0;
      end case;
   end record;
   --  Values for variables and array elements. Default is True if the
   --  current value is the default one for the variable

   Nil_Variable_Value : constant Variable_Value;
   --  Value of a non existing variable or array element

   type Variable_Id is new Nat;
   No_Variable : constant Variable_Id := 0;
   type Variable is record
      Next     : Variable_Id := No_Variable;
      Name     : Name_Id;
      Value    : Variable_Value;
   end record;
   --  To hold the list of variables in a project file and in packages

   package Variable_Element_Table is new GNAT.Dynamic_Tables
     (Table_Component_Type => Variable,
      Table_Index_Type     => Variable_Id,
      Table_Low_Bound      => 1,
      Table_Initial        => 200,
      Table_Increment      => 100);
   --  The table of variable in list of variables

   type Array_Element_Id is new Nat;
   No_Array_Element : constant Array_Element_Id := 0;
   type Array_Element is record
      Index                : Name_Id;
      Src_Index            : Int := 0;
      Index_Case_Sensitive : Boolean := True;
      Value                : Variable_Value;
      Next                 : Array_Element_Id := No_Array_Element;
   end record;
   --  Each Array_Element represents an array element and is linked (Next)
   --  to the next array element, if any, in the array.

   package Array_Element_Table is new GNAT.Dynamic_Tables
     (Table_Component_Type => Array_Element,
      Table_Index_Type     => Array_Element_Id,
      Table_Low_Bound      => 1,
      Table_Initial        => 200,
      Table_Increment      => 100);
   --  The table that contains all array elements

   type Array_Id is new Nat;
   No_Array : constant Array_Id := 0;
   type Array_Data is record
      Name  : Name_Id          := No_Name;
      Value : Array_Element_Id := No_Array_Element;
      Next  : Array_Id         := No_Array;
   end record;
   --  Each Array_Data value represents an array.
   --  Value is the id of the first element.
   --  Next is the id of the next array in the project file or package.

   package Array_Table is new GNAT.Dynamic_Tables
     (Table_Component_Type => Array_Data,
      Table_Index_Type     => Array_Id,
      Table_Low_Bound      => 1,
      Table_Initial        => 200,
      Table_Increment      => 100);
   --  The table that contains all arrays

   type Package_Id is new Nat;
   No_Package : constant Package_Id := 0;
   type Declarations is record
      Variables  : Variable_Id := No_Variable;
      Attributes : Variable_Id := No_Variable;
      Arrays     : Array_Id    := No_Array;
      Packages   : Package_Id  := No_Package;
   end record;
   --  Contains the declarations (variables, single and array attributes,
   --  packages) for a project or a package in a project.

   No_Declarations : constant Declarations :=
     (Variables  => No_Variable,
      Attributes => No_Variable,
      Arrays     => No_Array,
      Packages   => No_Package);
   --  Default value of Declarations: indicates that there is no declarations

   type Package_Element is record
      Name   : Name_Id      := No_Name;
      Decl   : Declarations := No_Declarations;
      Parent : Package_Id   := No_Package;
      Next   : Package_Id   := No_Package;
   end record;
   --  A package. Includes declarations that may include other packages

   package Package_Table is new GNAT.Dynamic_Tables
     (Table_Component_Type => Package_Element,
      Table_Index_Type     => Package_Id,
      Table_Low_Bound      => 1,
      Table_Initial        => 100,
      Table_Increment      => 100);
   --  The table that contains all packages

   function Image (Casing : Casing_Type) return String;
   --  Similar to 'Image (but avoid use of this attribute in compiler)

   function Value (Image : String) return Casing_Type;
   --  Similar to 'Value (but avoid use of this attribute in compiler)
   --  Raises Constraint_Error if not a Casing_Type image.

   --  The following record contains data for a naming scheme

   type Naming_Data is record

      Dot_Replacement : Name_Id := No_Name;
      --  The string to replace '.' in the source file name (for Ada)

      Dot_Repl_Loc : Source_Ptr := No_Location;
      --  The position in the project file source where Dot_Replacement is
      --  defined.

      Casing : Casing_Type := All_Lower_Case;
      --  The casing of the source file name (for Ada)

      Spec_Suffix : Array_Element_Id := No_Array_Element;
      --  The string to append to the unit name for the
      --  source file name of a spec.
      --  Indexed by the programming language.

      Ada_Spec_Suffix : Name_Id := No_Name;
      --  The suffix of the Ada spec sources

      Spec_Suffix_Loc : Source_Ptr := No_Location;
      --  The position in the project file source where
      --  Ada_Spec_Suffix is defined.

      Impl_Suffixes    : Impl_Suffix_Array   := No_Impl_Suffixes;
      Supp_Suffixes    : Supp_Language_Index := No_Supp_Language_Index;
      --  The source suffixes of the different languages

      Body_Suffix : Array_Element_Id := No_Array_Element;
      --  The string to append to the unit name for the
      --  source file name of a body.
      --  Indexed by the programming language.

      Ada_Body_Suffix : Name_Id := No_Name;
      --  The suffix of the Ada body sources

      Body_Suffix_Loc : Source_Ptr := No_Location;
      --  The position in the project file source where
      --  Ada_Body_Suffix is defined.

      Separate_Suffix : Name_Id := No_Name;
      --  String to append to unit name for source file name of an Ada subunit

      Sep_Suffix_Loc : Source_Ptr := No_Location;
      --  Position in the project file source where Separate_Suffix is defined

      Specs : Array_Element_Id := No_Array_Element;
      --  An associative array mapping individual specs to source file names
      --  This is specific to Ada.

      Bodies : Array_Element_Id := No_Array_Element;
      --  An associative array mapping individual bodies to source file names
      --  This is specific to Ada.

      Specification_Exceptions : Array_Element_Id := No_Array_Element;
      --  An associative array listing spec file names that do not have the
      --  spec suffix. Not used by Ada. Indexed by programming language name.

      Implementation_Exceptions : Array_Element_Id := No_Array_Element;
      --  An associative array listing body file names that do not have the
      --  body suffix. Not used by Ada. Indexed by programming language name.

   end record;

   function Standard_Naming_Data
     (Tree : Project_Tree_Ref := No_Project_Tree) return Naming_Data;
   pragma Inline (Standard_Naming_Data);
   --  The standard GNAT naming scheme when Tree is No_Project_Tree.
   --  Otherwise, return the default naming scheme for the project tree Tree,
   --  which must have been Initialized.

   function Same_Naming_Scheme
     (Left, Right : Naming_Data) return Boolean;
   --  Returns True if Left and Right are the same naming scheme
   --  not considering Specs and Bodies.

   type Project_List is new Nat;
   Empty_Project_List : constant Project_List := 0;
   --  A list of project files

   type Project_Element is record
      Project : Project_Id   := No_Project;
      Next    : Project_List := Empty_Project_List;
   end record;
   --  Element in a list of project files. Next is the id of the next
   --  project file in the list.

   package Project_List_Table is new GNAT.Dynamic_Tables
     (Table_Component_Type => Project_Element,
      Table_Index_Type     => Project_List,
      Table_Low_Bound      => 1,
      Table_Initial        => 100,
      Table_Increment      => 100);
   --  The table that contains the lists of project files

   --  The following record describes a project file representation

   type Project_Data is record
      Externally_Built : Boolean := False;

      Languages      : Languages_In_Project := No_Languages;
      Supp_Languages : Supp_Language_Index  := No_Supp_Language_Index;
      --  Indicate the different languages of the source of this project

      First_Referred_By  : Project_Id := No_Project;
      --  The project, if any, that was the first to be known as importing or
      --  extending this project. Set by Prj.Proc.Process.

      Name : Name_Id := No_Name;
      --  The name of the project. Set by Prj.Proc.Process

      Display_Name : Name_Id := No_Name;
      --  The name of the project with the spelling of its declaration.
      --  Set by Prj.Proc.Process.

      Path_Name : Name_Id := No_Name;
      --  The path name of the project file. Set by Prj.Proc.Process

      Display_Path_Name : Name_Id := No_Name;
      --  The path name used for display purposes. May be different from
      --  Path_Name for platforms where the file names are case-insensitive.

      Virtual : Boolean := False;
      --  True for virtual extending projects

      Location : Source_Ptr := No_Location;
      --  The location in the project file source of the reserved word
      --  project. Set by Prj.Proc.Process.

      Mains : String_List_Id := Nil_String;
<<<<<<< HEAD
      --  List of mains specified by attribute Main. Set by Prj.Nmsc.Check.
=======
      --  List of mains specified by attribute Main. Set by Prj.Nmsc.Check
>>>>>>> 8c044a9c

      Directory : Name_Id := No_Name;
      --  Directory where the project file resides. Set by Prj.Proc.Process

      Display_Directory : Name_Id := No_Name;

      Dir_Path : String_Access;
      --  Same as Directory, but as an access to String. Set by
      --  Make.Compile_Sources.Collect_Arguments_And_Compile.

      Library : Boolean := False;
      --  True if this is a library project. Set by
      --  Prj.Nmsc.Language_Independent_Check.

      Library_Dir : Name_Id := No_Name;
      --  If a library project, directory where resides the library Set by
      --  Prj.Nmsc.Language_Independent_Check.

      Display_Library_Dir : Name_Id := No_Name;
      --  The name of the library directory, for display purposes. May be
      --  different from Library_Dir for platforms where the file names are
      --  case-insensitive.

      Library_Src_Dir : Name_Id := No_Name;
      --  If a library project, directory where the sources and the ALI files
      --  of the library are copied. By default, if attribute Library_Src_Dir
      --  is not specified, sources are not copied anywhere and ALI files are
      --  copied in the Library Directory. Set by
      --  Prj.Nmsc.Language_Independent_Check.

      Display_Library_Src_Dir : Name_Id := No_Name;
      --  The name of the library source directory, for display purposes.
      --  May be different from Library_Src_Dir for platforms where the file
      --  names are case-insensitive.

      Library_Name : Name_Id := No_Name;
      --  If a library project, name of the library
      --  Set by Prj.Nmsc.Language_Independent_Check.

      Library_Kind : Lib_Kind := Static;
      --  If a library project, kind of library
      --  Set by Prj.Nmsc.Language_Independent_Check.

      Lib_Internal_Name : Name_Id := No_Name;
      --  If a library project, internal name store inside the library Set by
      --  Prj.Nmsc.Language_Independent_Check.

      Standalone_Library : Boolean := False;
<<<<<<< HEAD
      --  Indicate that this is a Standalone Library Project File.
      --  Set by Prj.Nmsc.Check.

      Lib_Interface_ALIs : String_List_Id := Nil_String;
      --  For Standalone Library Project Files, indicate the list
      --  of Interface ALI files. Set by Prj.Nmsc.Check.
=======
      --  Indicate that this is a Standalone Library Project File. Set by
      --  Prj.Nmsc.Check.

      Lib_Interface_ALIs : String_List_Id := Nil_String;
      --  For Standalone Library Project Files, indicate the list of Interface
      --  ALI files. Set by Prj.Nmsc.Check.
>>>>>>> 8c044a9c

      Lib_Auto_Init : Boolean := False;
      --  For non static Standalone Library Project Files, indicate if
      --  the library initialisation should be automatic.

      Symbol_Data : Symbol_Record := No_Symbols;
      --  Symbol file name, reference symbol file name, symbol policy

      Ada_Sources_Present : Boolean := True;
      --  A flag that indicates if there are Ada sources in this project file.
      --  There are no sources if any of the following is true:
      --    1) Source_Dirs is specified as an empty list
      --    2) Source_Files is specified as an empty list
      --    3) Ada is not in the list of the specified Languages

      Other_Sources_Present : Boolean := True;
      --  A flag that indicates that there are non-Ada sources in this project

      Sources : String_List_Id := Nil_String;
      --  The list of all the source file names. Set by
      --  Prj.Nmsc.Check_Ada_Naming_Scheme.

      First_Other_Source : Other_Source_Id := No_Other_Source;
      Last_Other_Source  : Other_Source_Id := No_Other_Source;
      --  Head and tail of the list of sources of languages other than Ada

      Imported_Directories_Switches : Argument_List_Access := null;
      --  List of the -I switches to be used when compiling sources of
      --  languages other than Ada.

      Include_Path : String_Access := null;
      --  Value to be used as CPATH, when using a GCC, instead of a list of
      --  -I switches.

      Include_Data_Set : Boolean := False;
      --  Set True when Imported_Directories_Switches or Include_Path are set

      Source_Dirs : String_List_Id := Nil_String;
      --  The list of all the source directories.
      --  Set by Prj.Nmsc.Language_Independent_Check.

      Known_Order_Of_Source_Dirs : Boolean := True;
      --  False, if there is any /** in the Source_Dirs, because in this case
      --  the ordering of the source subdirs depend on the OS. If True,
      --  duplicate file names in the same project file are allowed.

      Object_Directory : Name_Id := No_Name;
      --  The object directory of this project file.
      --  Set by Prj.Nmsc.Language_Independent_Check.

      Display_Object_Dir : Name_Id := No_Name;
      --  The name of the object directory, for display purposes.
      --  May be different from Object_Directory for platforms where the file
      --  names are case-insensitive.

      Exec_Directory : Name_Id := No_Name;
      --  The exec directory of this project file. Default is equal to
      --  Object_Directory. Set by Prj.Nmsc.Language_Independent_Check.

      Display_Exec_Dir : Name_Id := No_Name;
      --  The name of the exec directory, for display purposes. May be
      --  different from Exec_Directory for platforms where the file names are
      --  case-insensitive.

      Extends : Project_Id := No_Project;
      --  The reference of the project file, if any, that this project file
      --  extends. Set by Prj.Proc.Process.

      Extended_By : Project_Id := No_Project;
      --  The reference of the project file, if any, that extends this project
      --  file. Set by Prj.Proc.Process.

      Naming : Naming_Data := Standard_Naming_Data;
      --  The naming scheme of this project file.
      --  Set by Prj.Nmsc.Check_Naming_Scheme.

      First_Language_Processing : First_Language_Processing_Data :=
        Default_First_Language_Processing_Data;

      Supp_Language_Processing      : Supp_Language_Index :=
                                       No_Supp_Language_Index;

      Default_Linker                : Name_Id := No_Name;
      Default_Linker_Path           : Name_Id := No_Name;

      Decl : Declarations := No_Declarations;
      --  The declarations (variables, attributes and packages) of this
      --  project file. Set by Prj.Proc.Process.

      Imported_Projects : Project_List := Empty_Project_List;
      --  The list of all directly imported projects, if any. Set by
      --  Prj.Proc.Process.

      Ada_Include_Path : String_Access := null;
      --  The cached value of ADA_INCLUDE_PATH for this project file. Do not
      --  use this field directly outside of the compiler, use
      --  Prj.Env.Ada_Include_Path instead. Set by Prj.Env.Ada_Include_Path.

      Ada_Objects_Path : String_Access := null;
      --  The cached value of ADA_OBJECTS_PATH for this project file. Do not
      --  use this field directly outside of the compiler, use
      --  Prj.Env.Ada_Objects_Path instead. Set by Prj.Env.Ada_Objects_Path

      Include_Path_File : Name_Id := No_Name;
      --  The cached value of the source path temp file for this project file.
      --  Set by gnatmake (Prj.Env.Set_Ada_Paths).

      Objects_Path_File_With_Libs : Name_Id := No_Name;
      --  The cached value of the object path temp file (including library
      --  dirs) for this project file. Set by gnatmake (Prj.Env.Set_Ada_Paths).

      Objects_Path_File_Without_Libs : Name_Id := No_Name;
      --  The cached value of the object path temp file (excluding library
      --  dirs) for this project file. Set by gnatmake (Prj.Env.Set_Ada_Paths).

      Config_File_Name : Name_Id := No_Name;
      --  The name of the configuration pragmas file, if any.
      --  Set by gnatmake (Prj.Env.Create_Config_Pragmas_File).

      Config_File_Temp : Boolean := False;
      --  An indication that the configuration pragmas file is
      --  a temporary file that must be deleted at the end.
      --  Set by gnatmake (Prj.Env.Create_Config_Pragmas_File).

      Config_Checked : Boolean := False;
      --  A flag to avoid checking repetitively the configuration pragmas file.
      --  Set by gnatmake (Prj.Env.Create_Config_Pragmas_File).

      Language_Independent_Checked : Boolean := False;
      --  A flag that indicates that the project file has been checked
      --  for language independent features: Object_Directory,
      --  Source_Directories, Library, non empty Naming Suffixes.

      Checked : Boolean := False;
      --  A flag to avoid checking repetitively the naming scheme of
      --  this project file. Set by Prj.Nmsc.Check_Ada_Naming_Scheme.

      Seen                           : Boolean := False;
      --  A flag to mark a project as "visited" to avoid processing the same
      --  project several time.

      Need_To_Build_Lib : Boolean := False;
      --  Indicates that the library of a Library Project needs to be built or
      --  rebuilt.

      Depth : Natural := 0;
      --  The maximum depth of a project in the project graph.
      --  Depth of main project is 0.

      Unkept_Comments : Boolean := False;
      --  True if there are comments in the project sources that cannot
      --  be kept in the project tree.

   end record;

<<<<<<< HEAD
   function Is_Present
     (Language   : Language_Index;
      In_Project : Project_Data) return Boolean;
   --  Return True when Language is one of the languages used in
   --  project Project.

   procedure Set
     (Language   : Language_Index;
      Present    : Boolean;
      In_Project : in out Project_Data);
   --  Indicate if Language is or not a language used in project Project

   function Language_Processing_Data_Of
     (Language   : Language_Index;
      In_Project : Project_Data) return Language_Processing_Data;
   --  Return the Language_Processing_Data for language Language in project
   --  In_Project. Return the default when no Language_Processing_Data are
   --  defined for the language.

   procedure Set
     (Language_Processing : Language_Processing_Data;
      For_Language        : Language_Index;
      In_Project          : in out Project_Data);
   --  Set the Language_Processing_Data for language Language in project
   --  In_Project.

   function Suffix_Of
     (Language   : Language_Index;
      In_Project : Project_Data) return Name_Id;
   --  Return the suffix for language Language in project In_Project. Return
   --  No_Name when no suffix is defined for the language.

   procedure Set
     (Suffix       : Name_Id;
      For_Language : Language_Index;
      In_Project   : in out Project_Data);
   --  Set the suffix for language Language in project In_Project

   Project_Error : exception;
   --  Raised by some subprograms in Prj.Attr.
=======
   function Empty_Project (Tree : Project_Tree_Ref) return Project_Data;
   --  Return the representation of an empty project in project Tree tree.
   --  The project tree Tree must have been Initialized and/or Reset.
>>>>>>> 8c044a9c

   Project_Error : exception;
   --  Raised by some subprograms in Prj.Attr

   package Project_Table is new GNAT.Dynamic_Tables (
     Table_Component_Type => Project_Data,
     Table_Index_Type     => Project_Id,
     Table_Low_Bound      => 1,
     Table_Initial        => 100,
     Table_Increment      => 100);
   --  The set of all project files

   type Spec_Or_Body is
     (Specification, Body_Part);

   type File_Name_Data is record
      Name         : Name_Id := No_Name;
      Index        : Int     := 0;
      Display_Name : Name_Id := No_Name;
      Path         : Name_Id := No_Name;
      Display_Path : Name_Id := No_Name;
      Project      : Project_Id := No_Project;
      Needs_Pragma : Boolean := False;
   end record;
   --  File and Path name of a spec or body

   type File_Names_Data is array (Spec_Or_Body) of File_Name_Data;

   type Unit_Id is new Nat;
   No_Unit : constant Unit_Id := 0;
   type Unit_Data is record
      Name       : Name_Id    := No_Name;
      File_Names : File_Names_Data;
   end record;
   --  Name and File and Path names of a unit, with a reference to its
   --  GNAT Project File(s).

   package Unit_Table is new GNAT.Dynamic_Tables
     (Table_Component_Type => Unit_Data,
      Table_Index_Type     => Unit_Id,
      Table_Low_Bound      => 1,
      Table_Initial        => 100,
      Table_Increment      => 100);
   --  Table of all units in a project tree

   package Units_Htable is new Simple_HTable
     (Header_Num => Header_Num,
      Element    => Unit_Id,
      No_Element => No_Unit,
      Key        => Name_Id,
      Hash       => Hash,
      Equal      => "=");
   --  Mapping of unit names to indexes in the Units table

   type Unit_Project is record
      Unit    : Unit_Id    := No_Unit;
      Project : Project_Id := No_Project;
   end record;

   No_Unit_Project : constant Unit_Project := (No_Unit, No_Project);

   package Files_Htable is new Simple_HTable
     (Header_Num => Header_Num,
      Element    => Unit_Project,
      No_Element => No_Unit_Project,
      Key        => Name_Id,
      Hash       => Hash,
      Equal      => "=");
   --  Mapping of file names to indexes in the Units table

   type Private_Project_Tree_Data is private;
   --  Data for a project tree that is used only by the Project Manager

   type Project_Tree_Data is
      record
         Present_Languages : Present_Language_Table.Instance;
         Supp_Suffixes     : Supp_Suffix_Table.Instance;
         Name_Lists        : Name_List_Table.Instance;
         Supp_Languages    : Supp_Language_Table.Instance;
         Other_Sources     : Other_Source_Table.Instance;
         String_Elements   : String_Element_Table.Instance;
         Variable_Elements : Variable_Element_Table.Instance;
         Array_Elements    : Array_Element_Table.Instance;
         Arrays            : Array_Table.Instance;
         Packages          : Package_Table.Instance;
         Project_Lists     : Project_List_Table.Instance;
         Projects          : Project_Table.Instance;
         Units             : Unit_Table.Instance;
         Units_HT          : Units_Htable.Instance;
         Files_HT          : Files_Htable.Instance;
         Private_Part      : Private_Project_Tree_Data;
      end record;
   --  Data for a project tree

   type Put_Line_Access is access procedure
     (Line    : String;
      Project : Project_Id;
      In_Tree : Project_Tree_Ref);
   --  Use to customize error reporting in Prj.Proc and Prj.Nmsc

   procedure Expect (The_Token : Token_Type; Token_Image : String);
   --  Check that the current token is The_Token. If it is not, then
   --  output an error message.

   procedure Initialize (Tree : Project_Tree_Ref);
   --  This procedure must be called before using any services from the Prj
   --  hierarchy. Namet.Initialize must be called before Prj.Initialize.

   procedure Reset (Tree : Project_Tree_Ref);
   --  This procedure resets all the tables that are used when processing a
   --  project file tree. Initialize must be called before the call to Reset.

   procedure Register_Default_Naming_Scheme
     (Language            : Name_Id;
      Default_Spec_Suffix : Name_Id;
      Default_Body_Suffix : Name_Id;
      In_Tree             : Project_Tree_Ref);
   --  Register the default suffixes for a given language. These extensions
   --  will be ignored if the user has specified a new naming scheme in a
   --  project file.
   --
   --  Otherwise, this information will be automatically added to Naming_Data
   --  when a project is processed, in the lists Spec_Suffix and Body_Suffix.

   generic
      type State is limited private;
      with procedure Action
        (Project    : Project_Id;
         With_State : in out State);
   procedure For_Every_Project_Imported
     (By         : Project_Id;
      In_Tree    : Project_Tree_Ref;
      With_State : in out State);
   --  Call Action for each project imported directly or indirectly by project
   --  By. Action is called according to the order of importation: if A
   --  imports B, directly or indirectly, Action will be called for A before
   --  it is called for B. If two projects import each other directly or
   --  indirectly (using at least one "limited with"), it is not specified
   --  for which of these two projects Action will be called first. Projects
   --  that are extended by other projects are not considered. With_State may
   --  be used by Action to choose a behavior or to report some global result.

   ----------------------------------------------------------
   -- Other multi-language stuff that may be modified soon --
   ----------------------------------------------------------

   function Is_Present
     (Language   : Language_Index;
      In_Project : Project_Data;
      In_Tree    : Project_Tree_Ref) return Boolean;
   --  Return True when Language is one of the languages used in
   --  project Project.

   procedure Set
     (Language   : Language_Index;
      Present    : Boolean;
      In_Project : in out Project_Data;
      In_Tree    : Project_Tree_Ref);
   --  Indicate if Language is or not a language used in project Project

   function Language_Processing_Data_Of
     (Language   : Language_Index;
      In_Project : Project_Data;
      In_Tree    : Project_Tree_Ref) return Language_Processing_Data;
   --  Return the Language_Processing_Data for language Language in project
   --  In_Project. Return the default when no Language_Processing_Data are
   --  defined for the language.

   procedure Set
     (Language_Processing : Language_Processing_Data;
      For_Language        : Language_Index;
      In_Project          : in out Project_Data;
      In_Tree             : Project_Tree_Ref);
   --  Set the Language_Processing_Data for language Language in project
   --  In_Project.

   function Suffix_Of
     (Language   : Language_Index;
      In_Project : Project_Data;
      In_Tree    : Project_Tree_Ref) return Name_Id;
   --  Return the suffix for language Language in project In_Project. Return
   --  No_Name when no suffix is defined for the language.

   procedure Set
     (Suffix       : Name_Id;
      For_Language : Language_Index;
      In_Project   : in out Project_Data;
      In_Tree      : Project_Tree_Ref);
   --  Set the suffix for language Language in project In_Project

private

   All_Packages : constant String_List_Access := null;

   No_Project_Tree : constant Project_Tree_Ref := null;

   Ignored : constant Variable_Kind := Single;

   Nil_Variable_Value : constant Variable_Value :=
     (Project  => No_Project,
      Kind     => Undefined,
      Location => No_Location,
      Default  => False);

   Virtual_Prefix : constant String := "v$";
   --  The prefix for virtual extending projects. Because of the '$', which is
   --  normally forbidden for project names, there cannot be any name clash.

   Empty_Name : Name_Id;
   --  Name_Id for an empty name (no characters). Initialized by the call
   --  to procedure Initialize.

   procedure Add_To_Buffer
     (S    : String;
      To   : in out String_Access;
      Last : in out Natural);
   --  Append a String to the Buffer

   type Naming_Id is new Nat;

   package Naming_Table is new GNAT.Dynamic_Tables
     (Table_Component_Type => Naming_Data,
      Table_Index_Type     => Naming_Id,
      Table_Low_Bound      => 1,
      Table_Initial        => 5,
      Table_Increment      => 100);

   package Path_File_Table is new GNAT.Dynamic_Tables
     (Table_Component_Type => Name_Id,
      Table_Index_Type     => Natural,
      Table_Low_Bound      => 1,
      Table_Initial        => 50,
      Table_Increment      => 50);
   --  Table storing all the temp path file names.
   --  Used by Delete_All_Path_Files.

   package Source_Path_Table is new GNAT.Dynamic_Tables
     (Table_Component_Type => Name_Id,
      Table_Index_Type     => Natural,
      Table_Low_Bound      => 1,
      Table_Initial        => 50,
      Table_Increment      => 50);
   --  A table to store the source dirs before creating the source path file

   package Object_Path_Table is new GNAT.Dynamic_Tables
     (Table_Component_Type => Name_Id,
      Table_Index_Type     => Natural,
      Table_Low_Bound      => 1,
      Table_Initial        => 50,
      Table_Increment      => 50);
   --  A table to store the object dirs, before creating the object path file

   type Private_Project_Tree_Data is record
      Namings           : Naming_Table.Instance;
      Path_Files        : Path_File_Table.Instance;
      Source_Paths      : Source_Path_Table.Instance;
      Object_Paths      : Object_Path_Table.Instance;
      Default_Naming    : Naming_Data;
   end record;
end Prj;<|MERGE_RESOLUTION|>--- conflicted
+++ resolved
@@ -39,13 +39,7 @@
 with GNAT.Dynamic_Tables;
 with GNAT.OS_Lib;           use GNAT.OS_Lib;
 
-<<<<<<< HEAD
-with System.HTable; use System.HTable;
-
-package Prj is
-=======
 with System.HTable;
->>>>>>> 8c044a9c
 
 package Prj is
 
@@ -74,7 +68,14 @@
    pragma Inline (Slash);
    --  "/", used as the path of locally removed files
 
-<<<<<<< HEAD
+   Project_File_Extension : String := ".gpr";
+   --  The standard project file name extension. It is not a constant, because
+   --  Canonical_Case_File_Name is called on this variable in the body of Prj.
+
+   -----------------------------------------------------
+   -- Multi-language stuff that will be modified soon --
+   -----------------------------------------------------
+
    type Language_Index is new Nat;
 
    No_Language_Index           : constant Language_Index := 0;
@@ -119,60 +120,6 @@
 
    procedure Add_Language_Name (Name : Name_Id);
 
-=======
-   Project_File_Extension : String := ".gpr";
-   --  The standard project file name extension. It is not a constant, because
-   --  Canonical_Case_File_Name is called on this variable in the body of Prj.
-
-   -----------------------------------------------------
-   -- Multi-language stuff that will be modified soon --
-   -----------------------------------------------------
-
-   type Language_Index is new Nat;
-
-   No_Language_Index           : constant Language_Index := 0;
-   First_Language_Index        : constant Language_Index := 1;
-   First_Language_Indexes_Last : constant Language_Index := 5;
-
-   Ada_Language_Index         : constant Language_Index :=
-                                  First_Language_Index;
-   C_Language_Index           : constant Language_Index :=
-                                  Ada_Language_Index + 1;
-   C_Plus_Plus_Language_Index : constant Language_Index :=
-                                  C_Language_Index + 1;
-
-   Last_Language_Index : Language_Index := No_Language_Index;
-
-   subtype First_Language_Indexes is Language_Index
-      range First_Language_Index .. First_Language_Indexes_Last;
-
-   type Header_Num is range 0 .. 2047;
-
-   function Hash is new System.HTable.Hash (Header_Num => Header_Num);
-
-   function Hash (Name : Name_Id) return Header_Num;
-
-   package Language_Indexes is new System.HTable.Simple_HTable
-     (Header_Num => Header_Num,
-      Element    => Language_Index,
-      No_Element => No_Language_Index,
-      Key        => Name_Id,
-      Hash       => Hash,
-      Equal      => "=");
-   --  Mapping of language names to language indexes
-
-   package Language_Names is new Table.Table
-     (Table_Component_Type => Name_Id,
-      Table_Index_Type     => Language_Index,
-      Table_Low_Bound      => 1,
-      Table_Initial        => 4,
-      Table_Increment      => 100,
-      Table_Name           => "Prj.Language_Names");
-   --  The table for the name of programming languages
-
-   procedure Add_Language_Name (Name : Name_Id);
-
->>>>>>> 8c044a9c
    procedure Display_Language_Name (Language : Language_Index);
 
    type Languages_In_Project is array (First_Language_Indexes) of Boolean;
@@ -190,21 +137,12 @@
       Next    : Supp_Language_Index := No_Supp_Language_Index;
    end record;
 
-<<<<<<< HEAD
-   package Present_Languages is new Table.Table
-=======
    package Present_Language_Table is new GNAT.Dynamic_Tables
->>>>>>> 8c044a9c
      (Table_Component_Type => Supp_Language,
       Table_Index_Type     => Supp_Language_Index,
       Table_Low_Bound      => 1,
       Table_Initial        => 4,
-<<<<<<< HEAD
-      Table_Increment      => 100,
-      Table_Name           => "Prj.Present_Languages");
-=======
-      Table_Increment      => 100);
->>>>>>> 8c044a9c
+      Table_Increment      => 100);
    --  The table for the presence of languages with an index that is outside
    --  of First_Language_Indexes.
 
@@ -221,21 +159,12 @@
       Next    : Supp_Language_Index := No_Supp_Language_Index;
    end record;
 
-<<<<<<< HEAD
-   package Supp_Suffix_Table is new Table.Table
-=======
    package Supp_Suffix_Table is new GNAT.Dynamic_Tables
->>>>>>> 8c044a9c
      (Table_Component_Type => Supp_Suffix,
       Table_Index_Type     => Supp_Language_Index,
       Table_Low_Bound      => 1,
       Table_Initial        => 4,
-<<<<<<< HEAD
-      Table_Increment      => 100,
-      Table_Name           => "Prj.Supp_Suffix_Table");
-=======
-      Table_Increment      => 100);
->>>>>>> 8c044a9c
+      Table_Increment      => 100);
    --  The table for the presence of languages with an index that is outside
    --  of First_Language_Indexes.
 
@@ -249,21 +178,12 @@
       Next : Name_List_Index := No_Name_List;
    end record;
 
-<<<<<<< HEAD
-   package Name_Lists is new Table.Table
-=======
    package Name_List_Table is new GNAT.Dynamic_Tables
->>>>>>> 8c044a9c
      (Table_Component_Type => Name_Node,
       Table_Index_Type     => Name_List_Index,
       Table_Low_Bound      => 1,
       Table_Initial        => 10,
-<<<<<<< HEAD
-      Table_Increment      => 100,
-      Table_Name           => "Prj.Name_Lists");
-=======
-      Table_Increment      => 100);
->>>>>>> 8c044a9c
+      Table_Increment      => 100);
    --  The table for lists of names used in package Language_Processing
 
    type Language_Processing_Data is record
@@ -291,14 +211,9 @@
    type First_Language_Processing_Data is
      array (First_Language_Indexes) of Language_Processing_Data;
 
-<<<<<<< HEAD
-   Default_First_Language_Processing_Data : First_Language_Processing_Data :=
-     (others => Default_Language_Processing_Data);
-=======
    Default_First_Language_Processing_Data :
       constant First_Language_Processing_Data :=
                  (others => Default_Language_Processing_Data);
->>>>>>> 8c044a9c
 
    type Supp_Language_Data is record
       Index : Language_Index := No_Language_Index;
@@ -306,21 +221,12 @@
       Next  : Supp_Language_Index := No_Supp_Language_Index;
    end record;
 
-<<<<<<< HEAD
-   package Supp_Languages is new Table.Table
-=======
    package Supp_Language_Table is new GNAT.Dynamic_Tables
->>>>>>> 8c044a9c
      (Table_Component_Type => Supp_Language_Data,
       Table_Index_Type     => Supp_Language_Index,
       Table_Low_Bound      => 1,
       Table_Initial        => 4,
-<<<<<<< HEAD
-      Table_Increment      => 100,
-      Table_Name           => "Prj.Supp_Languages");
-=======
-      Table_Increment      => 100);
->>>>>>> 8c044a9c
+      Table_Increment      => 100);
    --  The table for language data when there are more languages than
    --  in First_Language_Indexes.
 
@@ -673,11 +579,7 @@
       --  project. Set by Prj.Proc.Process.
 
       Mains : String_List_Id := Nil_String;
-<<<<<<< HEAD
-      --  List of mains specified by attribute Main. Set by Prj.Nmsc.Check.
-=======
       --  List of mains specified by attribute Main. Set by Prj.Nmsc.Check
->>>>>>> 8c044a9c
 
       Directory : Name_Id := No_Name;
       --  Directory where the project file resides. Set by Prj.Proc.Process
@@ -726,21 +628,12 @@
       --  Prj.Nmsc.Language_Independent_Check.
 
       Standalone_Library : Boolean := False;
-<<<<<<< HEAD
-      --  Indicate that this is a Standalone Library Project File.
-      --  Set by Prj.Nmsc.Check.
-
-      Lib_Interface_ALIs : String_List_Id := Nil_String;
-      --  For Standalone Library Project Files, indicate the list
-      --  of Interface ALI files. Set by Prj.Nmsc.Check.
-=======
       --  Indicate that this is a Standalone Library Project File. Set by
       --  Prj.Nmsc.Check.
 
       Lib_Interface_ALIs : String_List_Id := Nil_String;
       --  For Standalone Library Project Files, indicate the list of Interface
       --  ALI files. Set by Prj.Nmsc.Check.
->>>>>>> 8c044a9c
 
       Lib_Auto_Init : Boolean := False;
       --  For non static Standalone Library Project Files, indicate if
@@ -896,52 +789,9 @@
 
    end record;
 
-<<<<<<< HEAD
-   function Is_Present
-     (Language   : Language_Index;
-      In_Project : Project_Data) return Boolean;
-   --  Return True when Language is one of the languages used in
-   --  project Project.
-
-   procedure Set
-     (Language   : Language_Index;
-      Present    : Boolean;
-      In_Project : in out Project_Data);
-   --  Indicate if Language is or not a language used in project Project
-
-   function Language_Processing_Data_Of
-     (Language   : Language_Index;
-      In_Project : Project_Data) return Language_Processing_Data;
-   --  Return the Language_Processing_Data for language Language in project
-   --  In_Project. Return the default when no Language_Processing_Data are
-   --  defined for the language.
-
-   procedure Set
-     (Language_Processing : Language_Processing_Data;
-      For_Language        : Language_Index;
-      In_Project          : in out Project_Data);
-   --  Set the Language_Processing_Data for language Language in project
-   --  In_Project.
-
-   function Suffix_Of
-     (Language   : Language_Index;
-      In_Project : Project_Data) return Name_Id;
-   --  Return the suffix for language Language in project In_Project. Return
-   --  No_Name when no suffix is defined for the language.
-
-   procedure Set
-     (Suffix       : Name_Id;
-      For_Language : Language_Index;
-      In_Project   : in out Project_Data);
-   --  Set the suffix for language Language in project In_Project
-
-   Project_Error : exception;
-   --  Raised by some subprograms in Prj.Attr.
-=======
    function Empty_Project (Tree : Project_Tree_Ref) return Project_Data;
    --  Return the representation of an empty project in project Tree tree.
    --  The project tree Tree must have been Initialized and/or Reset.
->>>>>>> 8c044a9c
 
    Project_Error : exception;
    --  Raised by some subprograms in Prj.Attr

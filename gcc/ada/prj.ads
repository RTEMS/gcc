------------------------------------------------------------------------------
--                                                                          --
--                         GNAT COMPILER COMPONENTS                         --
--                                                                          --
--                                  P R J                                   --
--                                                                          --
--                                 S p e c                                  --
--                                                                          --
--          Copyright (C) 2001-2010, Free Software Foundation, Inc.         --
--                                                                          --
-- GNAT is free software;  you can  redistribute it  and/or modify it under --
-- terms of the  GNU General Public License as published  by the Free Soft- --
-- ware  Foundation;  either version 3,  or (at your option) any later ver- --
-- sion.  GNAT is distributed in the hope that it will be useful, but WITH- --
-- OUT ANY WARRANTY;  without even the  implied warranty of MERCHANTABILITY --
-- or FITNESS FOR A PARTICULAR PURPOSE.  See the GNU General Public License --
-- for  more details.  You should have  received  a copy of the GNU General --
-- Public License  distributed with GNAT; see file COPYING3.  If not, go to --
-- http://www.gnu.org/licenses for a complete copy of the license.          --
--                                                                          --
-- GNAT was originally developed  by the GNAT team at  New York University. --
-- Extensive contributions were provided by Ada Core Technologies Inc.      --
--                                                                          --
------------------------------------------------------------------------------

--  The following package declares the data types for GNAT project.
--  These data types may be used by GNAT Project-aware tools.

--  Children of these package implements various services on these data types.
--  See in particular Prj.Pars and Prj.Env.

with Casing; use Casing;
with Namet;  use Namet;
with Osint;
with Scans;  use Scans;
with Types;  use Types;

with GNAT.Dynamic_HTables; use GNAT.Dynamic_HTables;
with GNAT.Dynamic_Tables;
with GNAT.OS_Lib;          use GNAT.OS_Lib;

package Prj is

   All_Other_Names : constant Name_Id := Names_High_Bound;
   --  Name used to replace others as an index of an associative array
   --  attribute in situations where this is allowed.

   Subdirs : String_Ptr := null;
   --  The value after the equal sign in switch --subdirs=...
   --  Contains the relative subdirectory.

   type Library_Support is (None, Static_Only, Full);
   --  Support for Library Project File.
   --  - None: Library Project Files are not supported at all
   --  - Static_Only: Library Project Files are only supported for static
   --    libraries.
   --  - Full: Library Project Files are supported for static and dynamic
   --    (shared) libraries.

   type Yes_No_Unknown is (Yes, No, Unknown);
   --  Tri-state to decide if -lgnarl is needed when linking

   type Project_Qualifier is
     (Unspecified,
      Standard,
      Library,
      Configuration,
      Dry,
      Aggregate,
      Aggregate_Library);
   --  Qualifiers that can prefix the reserved word "project" in a project
   --  file:
   --    Standard:             standard project ...
   --    Library:              library project is ...
   --    Dry:                  abstract project is
   --    Aggregate:            aggregate project is
   --    Aggregate_Library:    aggregate library project is ...
   --    Configuration:        configuration project is ...

   All_Packages : constant String_List_Access;
   --  Default value of parameter Packages of procedures Parse, in Prj.Pars and
   --  Prj.Part, indicating that all packages should be checked.

   type Project_Tree_Data;
   type Project_Tree_Ref is access all Project_Tree_Data;
   --  Reference to a project tree. Several project trees may exist in memory
   --  at the same time.

   No_Project_Tree : constant Project_Tree_Ref;

   procedure Free (Tree : in out Project_Tree_Ref);
   --  Free memory associated with the tree

   Config_Project_File_Extension : String := ".cgpr";
   Project_File_Extension : String := ".gpr";
   --  The standard config and user project file name extensions. They are not
   --  constants, because Canonical_Case_File_Name is called on these variables
   --  in the body of Prj.

   function Empty_File   return File_Name_Type;
   function Empty_String return Name_Id;
   --  Return the id for an empty string ""

   type Path_Information is record
      Name         : Path_Name_Type := No_Path;
      Display_Name : Path_Name_Type := No_Path;
   end record;
   --  Directory names always end with a directory separator

   No_Path_Information : constant Path_Information := (No_Path, No_Path);

   type Project_Data;
   type Project_Id is access all Project_Data;
   No_Project : constant Project_Id := null;
   --  Id of a Project File

   type String_List_Id is new Nat;
   Nil_String : constant String_List_Id := 0;
   type String_Element is record
      Value         : Name_Id        := No_Name;
      Index         : Int            := 0;
      Display_Value : Name_Id        := No_Name;
      Location      : Source_Ptr     := No_Location;
      Flag          : Boolean        := False;
      Next          : String_List_Id := Nil_String;
   end record;
   --  To hold values for string list variables and array elements.
   --  Component Flag may be used for various purposes. For source
   --  directories, it indicates if the directory contains Ada source(s).

   package String_Element_Table is new GNAT.Dynamic_Tables
     (Table_Component_Type => String_Element,
      Table_Index_Type     => String_List_Id,
      Table_Low_Bound      => 1,
      Table_Initial        => 200,
      Table_Increment      => 100);
   --  The table for string elements in string lists

   type Variable_Kind is (Undefined, List, Single);
   --  Different kinds of variables

   subtype Defined_Variable_Kind is Variable_Kind range List .. Single;
   --  The defined kinds of variables

   Ignored : constant Variable_Kind;
   --  Used to indicate that a package declaration must be ignored
   --  while processing the project tree (unknown package name).

   type Variable_Value (Kind : Variable_Kind := Undefined) is record
      Project  : Project_Id := No_Project;
      Location : Source_Ptr := No_Location;
      Default  : Boolean    := False;
      case Kind is
         when Undefined =>
            null;
         when List =>
            Values : String_List_Id := Nil_String;
         when Single =>
            Value : Name_Id := No_Name;
            Index : Int     := 0;
      end case;
   end record;
   --  Values for variables and array elements. Default is True if the
   --  current value is the default one for the variable.

   Nil_Variable_Value : constant Variable_Value;
   --  Value of a non existing variable or array element

   type Variable_Id is new Nat;
   No_Variable : constant Variable_Id := 0;
   type Variable is record
      Next  : Variable_Id := No_Variable;
      Name  : Name_Id;
      Value : Variable_Value;
   end record;
   --  To hold the list of variables in a project file and in packages

   package Variable_Element_Table is new GNAT.Dynamic_Tables
     (Table_Component_Type => Variable,
      Table_Index_Type     => Variable_Id,
      Table_Low_Bound      => 1,
      Table_Initial        => 200,
      Table_Increment      => 100);
   --  The table of variable in list of variables

   type Array_Element_Id is new Nat;
   No_Array_Element : constant Array_Element_Id := 0;
   type Array_Element is record
      Index                : Name_Id;
      Src_Index            : Int := 0;
      Index_Case_Sensitive : Boolean := True;
      Value                : Variable_Value;
      Next                 : Array_Element_Id := No_Array_Element;
   end record;
   --  Each Array_Element represents an array element and is linked (Next)
   --  to the next array element, if any, in the array.

   package Array_Element_Table is new GNAT.Dynamic_Tables
     (Table_Component_Type => Array_Element,
      Table_Index_Type     => Array_Element_Id,
      Table_Low_Bound      => 1,
      Table_Initial        => 200,
      Table_Increment      => 100);
   --  The table that contains all array elements

   type Array_Id is new Nat;
   No_Array : constant Array_Id := 0;
   type Array_Data is record
      Name     : Name_Id          := No_Name;
      Location : Source_Ptr       := No_Location;
      Value    : Array_Element_Id := No_Array_Element;
      Next     : Array_Id         := No_Array;
   end record;
   --  Each Array_Data value represents an array.
   --  Value is the id of the first element.
   --  Next is the id of the next array in the project file or package.

   package Array_Table is new GNAT.Dynamic_Tables
     (Table_Component_Type => Array_Data,
      Table_Index_Type     => Array_Id,
      Table_Low_Bound      => 1,
      Table_Initial        => 200,
      Table_Increment      => 100);
   --  The table that contains all arrays

   type Package_Id is new Nat;
   No_Package : constant Package_Id := 0;
   type Declarations is record
      Variables  : Variable_Id := No_Variable;
      Attributes : Variable_Id := No_Variable;
      Arrays     : Array_Id    := No_Array;
      Packages   : Package_Id  := No_Package;
   end record;
   --  Contains the declarations (variables, single and array attributes,
   --  packages) for a project or a package in a project.

   No_Declarations : constant Declarations :=
     (Variables  => No_Variable,
      Attributes => No_Variable,
      Arrays     => No_Array,
      Packages   => No_Package);
   --  Default value of Declarations: indicates that there is no declarations

   type Package_Element is record
      Name   : Name_Id      := No_Name;
      Decl   : Declarations := No_Declarations;
      Parent : Package_Id   := No_Package;
      Next   : Package_Id   := No_Package;
   end record;
   --  A package (includes declarations that may include other packages)

   package Package_Table is new GNAT.Dynamic_Tables
     (Table_Component_Type => Package_Element,
      Table_Index_Type     => Package_Id,
      Table_Low_Bound      => 1,
      Table_Initial        => 100,
      Table_Increment      => 100);
   --  The table that contains all packages

   type Language_Data;
   type Language_Ptr is access all Language_Data;
   --  Index of language data

   No_Language_Index : constant Language_Ptr := null;
   --  Constant indicating that there is no language data

   function Get_Language_From_Name
     (Project : Project_Id;
      Name    : String) return Language_Ptr;
   --  Get a language from a project. This might return null if no such
   --  language exists in the project

   Max_Header_Num : constant := 6150;
   type Header_Num is range 0 .. Max_Header_Num;
   --  Size for hash table below. The upper bound is an arbitrary value, the
   --  value here was chosen after testing to determine a good compromise
   --  between speed of access and memory usage.

   function Hash (Name : Name_Id)        return Header_Num;
   function Hash (Name : File_Name_Type) return Header_Num;
   function Hash (Name : Path_Name_Type) return Header_Num;
   function Hash (Project : Project_Id)  return Header_Num;
   --  Used for computing hash values for names put into hash tables

   type Language_Kind is (File_Based, Unit_Based);
   --  Type for the kind of language. All languages are file based, except Ada
   --  which is unit based.

   type Dependency_File_Kind is (None, Makefile, ALI_File);
   --  Type of dependency to be checked: no dependency file, Makefile fragment
   --  or ALI file (for Ada).

   Makefile_Dependency_Suffix : constant String := ".d";
   ALI_Dependency_Suffix      : constant String := ".ali";
   Switches_Dependency_Suffix : constant String := ".cswi";

   Binder_Exchange_Suffix : constant String := ".bexch";
   --  Suffix for binder exchange files

   Library_Exchange_Suffix : constant String := ".lexch";
   --  Suffix for library exchange files

   type Name_List_Index is new Nat;
   No_Name_List : constant Name_List_Index := 0;

   type Name_Node is record
      Name : Name_Id         := No_Name;
      Next : Name_List_Index := No_Name_List;
   end record;

   package Name_List_Table is new GNAT.Dynamic_Tables
     (Table_Component_Type => Name_Node,
      Table_Index_Type     => Name_List_Index,
      Table_Low_Bound      => 1,
      Table_Initial        => 10,
      Table_Increment      => 100);
   --  The table for lists of names

   function Length
     (Table : Name_List_Table.Instance;
      List  : Name_List_Index) return Natural;
   --  Return the number of elements in specified list

   type Number_List_Index is new Nat;
   No_Number_List : constant Number_List_Index := 0;

   type Number_Node is record
      Number : Natural           := 0;
      Next   : Number_List_Index := No_Number_List;
   end record;

   package Number_List_Table is new GNAT.Dynamic_Tables
     (Table_Component_Type => Number_Node,
      Table_Index_Type     => Number_List_Index,
      Table_Low_Bound      => 1,
      Table_Initial        => 10,
      Table_Increment      => 100);
   --  The table for lists of numbers

   package Mapping_Files_Htable is new Simple_HTable
     (Header_Num => Header_Num,
      Element    => Path_Name_Type,
      No_Element => No_Path,
      Key        => Path_Name_Type,
      Hash       => Hash,
      Equal      => "=");
   --  A hash table to store the mapping files that are not used

   --  The following record ???

   type Lang_Naming_Data is record
      Dot_Replacement : File_Name_Type := No_File;
      --  The string to replace '.' in the source file name (for Ada)

      Casing : Casing_Type := All_Lower_Case;
      --  The casing of the source file name (for Ada)

      Separate_Suffix : File_Name_Type := No_File;
      --  String to append to unit name for source file name of an Ada subunit

      Spec_Suffix : File_Name_Type := No_File;
      --  The string to append to the unit name for the
      --  source file name of a spec.

      Body_Suffix : File_Name_Type := No_File;
      --  The string to append to the unit name for the
      --  source file name of a body.
   end record;

   No_Lang_Naming_Data : constant Lang_Naming_Data :=
                           (Dot_Replacement => No_File,
                            Casing          => All_Lower_Case,
                            Separate_Suffix => No_File,
                            Spec_Suffix     => No_File,
                            Body_Suffix     => No_File);

   function Is_Standard_GNAT_Naming (Naming : Lang_Naming_Data) return Boolean;
   --  True if the naming scheme is GNAT's default naming scheme. This
   --  is to take into account shortened names like "Ada." (a-), "System." (s-)
   --  and so on.

   type Source_Data;
   type Source_Id is access all Source_Data;

   function Is_Compilable (Source : Source_Id) return Boolean;
   pragma Inline (Is_Compilable);
   --  Return True if we know how to compile Source (i.e. if a compiler is
   --  defined). This doesn't indicate whether the source should be compiled.

   function Object_To_Global_Archive (Source : Source_Id) return Boolean;
   pragma Inline (Object_To_Global_Archive);
   --  Return True if the object file should be put in the global archive.
   --  This is for Ada, when only the closure of a main needs to be
   --  (re)compiled.

   function Other_Part (Source : Source_Id) return Source_Id;
   pragma Inline (Other_Part);
   --  Source ID for the other part, if any: for a spec, indicates its body;
   --  for a body, indicates its spec.

   No_Source : constant Source_Id := null;

   type Path_Syntax_Kind is
     (Canonical,
      --  Unix style
      Host);
      --  Host specific syntax, for example on VMS (the default)

   --  The following record describes the configuration of a language

   type Language_Config is record
      Kind : Language_Kind := File_Based;
      --  Kind of language. All languages are file based, except Ada which is
      --  unit based.

      Naming_Data : Lang_Naming_Data;
      --  The naming data for the languages (prefixes, etc.)

      Include_Compatible_Languages : Name_List_Index := No_Name_List;
      --  List of languages that are "include compatible" with this language. A
      --  language B (for example "C") is "include compatible" with a language
      --  A (for example "C++") if it is expected that sources of language A
      --  may "include" header files from language B.

      Compiler_Driver : File_Name_Type := No_File;
      --  The name of the executable for the compiler of the language

      Compiler_Driver_Path : String_Access := null;
      --  The path name of the executable for the compiler of the language

      Compiler_Leading_Required_Switches : Name_List_Index := No_Name_List;
      --  The list of initial switches that are required as a minimum to invoke
      --  the compiler driver.

      Compiler_Trailing_Required_Switches : Name_List_Index := No_Name_List;
      --  The list of final switches that are required as a minimum to invoke
      --  the compiler driver.

      Multi_Unit_Switches : Name_List_Index := No_Name_List;
      --  The switch(es) to indicate the index of a unit in a multi-source file

      Multi_Unit_Object_Separator : Character := ' ';
      --  The string separating the base name of a source from the index of the
      --  unit in a multi-source file, in the object file name.

      Path_Syntax : Path_Syntax_Kind := Host;
      --  Value may be Canonical (Unix style) or Host (host syntax, for example
      --  on VMS for DEC C).

      Object_File_Suffix : Name_Id := No_Name;
      --  Optional alternate object file suffix

      Object_File_Switches : Name_List_Index := No_Name_List;
      --  Optional object file switches. When this is defined, the switches
      --  are used to specify the object file. The object file name is appended
      --  to the last switch in the list. Example: ("-o", "").

      Compilation_PIC_Option : Name_List_Index := No_Name_List;
      --  The option(s) to compile a source in Position Independent Code for
      --  shared libraries. Specified in the configuration. When not specified,
      --  there is no need for such switch.

      Object_Generated : Boolean := True;
      --  False in no object file is generated

      Objects_Linked : Boolean := True;
      --  False if object files are not use to link executables and build
      --  libraries.

      Runtime_Library_Dir : Name_Id := No_Name;
      --  Path name of the runtime library directory, if any

      Runtime_Source_Dir : Name_Id := No_Name;
      --  Path name of the runtime source directory, if any

      Mapping_File_Switches : Name_List_Index := No_Name_List;
      --  The option(s) to provide a mapping file to the compiler. Specified in
      --  the configuration. When value is No_Name_List, there is no mapping
      --  file.

      Mapping_Spec_Suffix : File_Name_Type := No_File;
      --  Placeholder representing the spec suffix in a mapping file

      Mapping_Body_Suffix : File_Name_Type := No_File;
      --  Placeholder representing the body suffix in a mapping file

      Config_File_Switches : Name_List_Index := No_Name_List;
      --  The option(s) to provide a config file to the compiler. Specified in
      --  the configuration. If value is No_Name_List there is no config file.

      Dependency_Kind : Dependency_File_Kind := None;
      --  The kind of dependency to be checked: none, Makefile fragment or
      --  ALI file (for Ada).

      Dependency_Option : Name_List_Index := No_Name_List;
      --  The option(s) to be used to create the dependency file. When value is
      --  No_Name_List, there is not such option(s).

      Compute_Dependency : Name_List_Index := No_Name_List;
      --  Hold the value of attribute Dependency_Driver, if declared for the
      --  language.

      Include_Option : Name_List_Index := No_Name_List;
      --  Hold the value of attribute Include_Switches, if declared for the
      --  language.

      Include_Path : Name_Id := No_Name;
      --  Name of environment variable declared by attribute Include_Path for
      --  the language.

      Include_Path_File : Name_Id := No_Name;
      --  Name of environment variable declared by attribute Include_Path_File
      --  for the language.

      Objects_Path : Name_Id := No_Name;
      --  Name of environment variable declared by attribute Objects_Path for
      --  the language.

      Objects_Path_File : Name_Id := No_Name;
      --  Name of environment variable declared by attribute Objects_Path_File
      --  for the language.

      Config_Body : Name_Id := No_Name;
      --  The template for a pragma Source_File_Name(_Project) for a specific
      --  file name of a body.

      Config_Body_Index : Name_Id := No_Name;
      --  The template for a pragma Source_File_Name(_Project) for a specific
      --  file name of a body in a multi-source file.

      Config_Body_Pattern : Name_Id := No_Name;
      --  The template for a pragma Source_File_Name(_Project) for a naming
      --  body pattern.

      Config_Spec : Name_Id := No_Name;
      --  The template for a pragma Source_File_Name(_Project) for a specific
      --  file name of a spec.

      Config_Spec_Index : Name_Id := No_Name;
      --  The template for a pragma Source_File_Name(_Project) for a specific
      --  file name of a spec in a multi-source file.

      Config_Spec_Pattern : Name_Id := No_Name;
      --  The template for a pragma Source_File_Name(_Project) for a naming
      --  spec pattern.

      Config_File_Unique : Boolean := False;
      --  Indicate if the config file specified to the compiler needs to be
      --  unique. If it is unique, then all config files are concatenated into
      --  a temp config file.

      Binder_Driver : File_Name_Type := No_File;
      --  The name of the binder driver for the language, if any

      Binder_Driver_Path : Path_Name_Type := No_Path;
      --  The path name of the binder driver

      Binder_Required_Switches : Name_List_Index := No_Name_List;
      --  Hold the value of attribute Binder'Required_Switches for the language

      Binder_Prefix : Name_Id := No_Name;
      --  Hold the value of attribute Binder'Prefix for the language

      Toolchain_Version : Name_Id := No_Name;
      --  Hold the value of attribute Toolchain_Version for the language

      Toolchain_Description : Name_Id := No_Name;
      --  Hold the value of attribute Toolchain_Description for the language

   end record;

   No_Language_Config : constant Language_Config :=
                          (Kind                         => File_Based,
                           Naming_Data                  => No_Lang_Naming_Data,
                           Include_Compatible_Languages => No_Name_List,
                           Compiler_Driver              => No_File,
                           Compiler_Driver_Path         => null,
                           Compiler_Leading_Required_Switches  => No_Name_List,
                           Compiler_Trailing_Required_Switches => No_Name_List,
                           Multi_Unit_Switches          => No_Name_List,
                           Multi_Unit_Object_Separator  => ' ',
                           Path_Syntax                  => Canonical,
                           Object_File_Suffix           => No_Name,
                           Object_File_Switches         => No_Name_List,
                           Compilation_PIC_Option       => No_Name_List,
                           Object_Generated             => True,
                           Objects_Linked               => True,
                           Runtime_Library_Dir          => No_Name,
                           Runtime_Source_Dir           => No_Name,
                           Mapping_File_Switches        => No_Name_List,
                           Mapping_Spec_Suffix          => No_File,
                           Mapping_Body_Suffix          => No_File,
                           Config_File_Switches         => No_Name_List,
                           Dependency_Kind              => None,
                           Dependency_Option            => No_Name_List,
                           Compute_Dependency           => No_Name_List,
                           Include_Option               => No_Name_List,
                           Include_Path                 => No_Name,
                           Include_Path_File            => No_Name,
                           Objects_Path                 => No_Name,
                           Objects_Path_File            => No_Name,
                           Config_Body                  => No_Name,
                           Config_Body_Index            => No_Name,
                           Config_Body_Pattern          => No_Name,
                           Config_Spec                  => No_Name,
                           Config_Spec_Index            => No_Name,
                           Config_Spec_Pattern          => No_Name,
                           Config_File_Unique           => False,
                           Binder_Driver                => No_File,
                           Binder_Driver_Path           => No_Path,
                           Binder_Required_Switches     => No_Name_List,
                           Binder_Prefix                => No_Name,
                           Toolchain_Version            => No_Name,
                           Toolchain_Description        => No_Name);

   --  The following record ???

   type Language_Data is record
      Name          : Name_Id         := No_Name;
      Display_Name  : Name_Id         := No_Name;
      Config        : Language_Config := No_Language_Config;
      First_Source  : Source_Id       := No_Source;
      Mapping_Files : Mapping_Files_Htable.Instance :=
                        Mapping_Files_Htable.Nil;
      Next          : Language_Ptr  := No_Language_Index;
   end record;

   No_Language_Data : constant Language_Data :=
                        (Name          => No_Name,
                         Display_Name  => No_Name,
                         Config        => No_Language_Config,
                         First_Source  => No_Source,
                         Mapping_Files => Mapping_Files_Htable.Nil,
                         Next          => No_Language_Index);

   type Language_List_Element;
   type Language_List is access all Language_List_Element;
   type Language_List_Element is record
      Language : Language_Ptr := No_Language_Index;
      Next     : Language_List;
   end record;
<<<<<<< HEAD

   type Source_Kind is (Spec, Impl, Sep);
   subtype Spec_Or_Body is Source_Kind range Spec .. Impl;

   --  The following declarations declare a structure used to store the Name
   --  and File and Path names of a unit, with a reference to its GNAT Project
   --  File(s). Some units might have neither Spec nor Impl when they were
   --  created for a "separate".

   type File_Names_Data is array (Spec_Or_Body) of Source_Id;

=======

   type Source_Kind is (Spec, Impl, Sep);
   subtype Spec_Or_Body is Source_Kind range Spec .. Impl;

   --  The following declarations declare a structure used to store the Name
   --  and File and Path names of a unit, with a reference to its GNAT Project
   --  File(s). Some units might have neither Spec nor Impl when they were
   --  created for a "separate".

   type File_Names_Data is array (Spec_Or_Body) of Source_Id;

>>>>>>> 03d20231
   type Unit_Data is record
      Name       : Name_Id := No_Name;
      File_Names : File_Names_Data;
   end record;

   type Unit_Index is access all Unit_Data;

   No_Unit_Index : constant Unit_Index := null;
   --  Used to indicate a null entry for no unit

   --  Structure to define source data

   type Source_Data is record
<<<<<<< HEAD
      Project : Project_Id := No_Project;
      --  Project of the source

=======
      Initialized : Boolean := False;
      --  Set to True when Source_Data is completely initialized

      Project : Project_Id := No_Project;
      --  Project of the source

>>>>>>> 03d20231
      Location : Source_Ptr := No_Location;
      --  Location in the project file of the declaration of the source in
      --  package Naming.

      Source_Dir_Rank : Natural := 0;
      --  The rank of the source directory in list declared with attribute
      --  Source_Dirs. Two source files with the same name cannot appears in
      --  different directory with the same rank. That can happen when the
      --  recursive notation <dir>/** is used in attribute Source_Dirs.

      Language : Language_Ptr := No_Language_Index;
      --  Index of the language. This is an index into
      --  Project_Tree.Languages_Data.

      In_Interfaces : Boolean := True;
      --  False when the source is not included in interfaces, when attribute
      --  Interfaces is declared.

      Declared_In_Interfaces : Boolean := False;
      --  True when source is declared in attribute Interfaces

      Alternate_Languages : Language_List := null;
      --  List of languages a header file may also be, in addition of language
      --  Language_Name.

      Kind : Source_Kind := Spec;
      --  Kind of the source: spec, body or subunit

      Unit : Unit_Index := No_Unit_Index;
      --  Name of the unit, if language is unit based. This is only set for
      --  those files that are part of the compilation set (for instance a
      --  file in an extended project that is overridden will not have this
      --  field set).
<<<<<<< HEAD

      Index : Int := 0;
      --  Index of the source in a multi unit source file (the same Source_Data
      --  is duplicated several times when there are several units in the same
      --  file). Index is 0 if there is either no unit or a single one, and
      --  starts at 1 when there are multiple units
=======

      Index : Int := 0;
      --  Index of the source in a multi unit source file (the same Source_Data
      --  is duplicated several times when there are several units in the same
      --  file). Index is 0 if there is either no unit or a single one, and
      --  starts at 1 when there are multiple units

      Compilable : Yes_No_Unknown := Unknown;
      --  Updated at the first call to Is_Compilable. Yes if source file is
      --  compilable.

      In_The_Queue : Boolean := False;
      --  True if the source has been put in the queue
>>>>>>> 03d20231

      Locally_Removed : Boolean := False;
      --  True if the source has been "excluded"

      Replaced_By : Source_Id := No_Source;
      --  Missing comment ???

      File : File_Name_Type := No_File;
      --  Canonical file name of the source

      Display_File : File_Name_Type := No_File;
      --  File name of the source, for display purposes

      Path : Path_Information := No_Path_Information;
      --  Path name of the source

      Source_TS : Time_Stamp_Type := Empty_Time_Stamp;
      --  Time stamp of the source file

      Object_Project : Project_Id := No_Project;
      --  Project where the object file is. This might be different from
      --  Project when using extending project files.

      Object : File_Name_Type := No_File;
      --  File name of the object file

      Current_Object_Path : Path_Name_Type := No_Path;
      --  Object path of an existing object file

      Object_Path : Path_Name_Type := No_Path;
      --  Object path of the real object file

      Object_TS : Time_Stamp_Type := Empty_Time_Stamp;
      --  Object file time stamp

      Dep_Name : File_Name_Type := No_File;
      --  Dependency file simple name

      Current_Dep_Path : Path_Name_Type := No_Path;
      --  Path name of an existing dependency file

      Dep_Path : Path_Name_Type := No_Path;
      --  Path name of the real dependency file

      Dep_TS : aliased Osint.File_Attributes := Osint.Unknown_Attributes;
      --  Dependency file time stamp

      Switches : File_Name_Type := No_File;
      --  File name of the switches file. For all languages, this is a file
      --  that ends with the .cswi extension.

      Switches_Path : Path_Name_Type := No_Path;
      --  Path name of the switches file

      Switches_TS : Time_Stamp_Type := Empty_Time_Stamp;
      --  Switches file time stamp

      Naming_Exception : Boolean := False;
      --  True if the source has an exceptional name

<<<<<<< HEAD
      Next_In_Lang : Source_Id := No_Source;
      --  Link to another source of the same language in the same project
   end record;

   No_Source_Data : constant Source_Data :=
                      (Project                => No_Project,
=======
      Duplicate_Unit : Boolean := False;
      --  True when a duplicate unit has been reported for this source

      Next_In_Lang : Source_Id := No_Source;
      --  Link to another source of the same language in the same project

      Next_With_File_Name : Source_Id := No_Source;
      --  Link to another source with the same base file name

   end record;

   No_Source_Data : constant Source_Data :=
                      (Initialized            => False,
                       Project                => No_Project,
>>>>>>> 03d20231
                       Location               => No_Location,
                       Source_Dir_Rank        => 0,
                       Language               => No_Language_Index,
                       In_Interfaces          => True,
                       Declared_In_Interfaces => False,
                       Alternate_Languages    => null,
                       Kind                   => Spec,
                       Unit                   => No_Unit_Index,
                       Index                  => 0,
                       Locally_Removed        => False,
<<<<<<< HEAD
=======
                       Compilable             => Unknown,
                       In_The_Queue           => False,
>>>>>>> 03d20231
                       Replaced_By            => No_Source,
                       File                   => No_File,
                       Display_File           => No_File,
                       Path                   => No_Path_Information,
                       Source_TS              => Empty_Time_Stamp,
                       Object_Project         => No_Project,
                       Object                 => No_File,
                       Current_Object_Path    => No_Path,
                       Object_Path            => No_Path,
                       Object_TS              => Empty_Time_Stamp,
                       Dep_Name               => No_File,
                       Current_Dep_Path       => No_Path,
                       Dep_Path               => No_Path,
                       Dep_TS                 => Osint.Unknown_Attributes,
                       Switches               => No_File,
                       Switches_Path          => No_Path,
                       Switches_TS            => Empty_Time_Stamp,
                       Naming_Exception       => False,
<<<<<<< HEAD
                       Next_In_Lang           => No_Source);

=======
                       Duplicate_Unit         => False,
                       Next_In_Lang           => No_Source,
                       Next_With_File_Name    => No_Source);

   package Source_Files_Htable is new Simple_HTable
     (Header_Num => Header_Num,
      Element    => Source_Id,
      No_Element => No_Source,
      Key        => File_Name_Type,
      Hash       => Hash,
      Equal      => "=");
   --  Mapping of source file names to source ids

>>>>>>> 03d20231
   package Source_Paths_Htable is new Simple_HTable
     (Header_Num => Header_Num,
      Element    => Source_Id,
      No_Element => No_Source,
      Key        => Path_Name_Type,
      Hash       => Hash,
      Equal      => "=");
   --  Mapping of source paths to source ids

   package Unit_Sources_Htable is new Simple_HTable
     (Header_Num => Header_Num,
      Element    => Source_Id,
      No_Element => No_Source,
      Key        => Name_Id,
      Hash       => Hash,
      Equal      => "=");

   type Verbosity is (Default, Medium, High);
   pragma Ordered (Verbosity);
   --  Verbosity when parsing GNAT Project Files
   --    Default is default (very quiet, if no errors).
   --    Medium is more verbose.
   --    High is extremely verbose.

   Current_Verbosity : Verbosity := Default;
   --  The current value of the verbosity the project files are parsed with

   type Lib_Kind is (Static, Dynamic, Relocatable);

   type Policy is (Autonomous, Compliant, Controlled, Restricted, Direct);
   --  Type to specify the symbol policy, when symbol control is supported.
   --  See full explanation about this type in package Symbols.
   --    Autonomous: Create a symbol file without considering any reference
   --    Compliant:  Try to be as compatible as possible with an existing ref
   --    Controlled: Fail if symbols are not the same as those in the reference
   --    Restricted: Restrict the symbols to those in the symbol file
   --    Direct:     The symbol file is used as is

   type Symbol_Record is record
      Symbol_File   : Path_Name_Type := No_Path;
      Reference     : Path_Name_Type := No_Path;
      Symbol_Policy : Policy  := Autonomous;
   end record;
   --  Type to keep the symbol data to be used when building a shared library

   No_Symbols : constant Symbol_Record :=
     (Symbol_File   => No_Path,
      Reference     => No_Path,
      Symbol_Policy => Autonomous);
   --  The default value of the symbol data

   function Image (The_Casing : Casing_Type) return String;
   --  Similar to 'Image (but avoid use of this attribute in compiler)

   function Value (Image : String) return Casing_Type;
   --  Similar to 'Value (but avoid use of this attribute in compiler)
   --  Raises Constraint_Error if not a Casing_Type image.

   --  The following record contains data for a naming scheme

   function Get_Object_Directory
     (Project             : Project_Id;
      Including_Libraries : Boolean;
      Only_If_Ada         : Boolean := False) return Path_Name_Type;
   --  Return the object directory to use for the project. This depends on
   --  whether we have a library project or a standard project. This function
   --  might return No_Name when no directory applies.
<<<<<<< HEAD
   --  If we have a a library project file and Including_Libraries is True then
=======
   --  If we have a library project file and Including_Libraries is True then
>>>>>>> 03d20231
   --  the library dir is returned instead of the object dir.
   --  If Only_If_Ada is True, then No_Name will be returned when the project
   --  doesn't Ada sources.

   procedure Compute_All_Imported_Projects (Tree : Project_Tree_Ref);
   --  For all projects in the tree, compute the list of the projects imported
   --  directly or indirectly by project Project. The result is stored in
   --  Project.All_Imported_Projects for each project

   function Ultimate_Extending_Project_Of
     (Proj : Project_Id) return Project_Id;
   --  Returns the ultimate extending project of project Proj. If project Proj
   --  is not extended, returns Proj.

   type Project_List_Element;
   type Project_List is access all Project_List_Element;
   type Project_List_Element is record
      Project : Project_Id   := No_Project;
      Next    : Project_List := null;
   end record;
   --  A list of projects

   procedure Free_List
     (List         : in out Project_List;
      Free_Project : Boolean);
   --  Free the list of projects, if Free_Project, each project is also freed

   type Response_File_Format is
     (None,
      GNU,
<<<<<<< HEAD
      GCC,
      Object_List,
      Option_List);
   --  The format of the different response files

   type Project_Configuration is record
      Target : Name_Id := No_Name;
      --  The target of the configuration, when specified

      Run_Path_Option : Name_List_Index := No_Name_List;
      --  The option to use when linking to specify the path where to look for
      --  libraries.

      Run_Path_Origin : Name_Id := No_Name;
      --  Specify the string (such as "$ORIGIN") to indicate paths relative to
      --  the directory of the executable in the run path option.

      Library_Install_Name_Option : Name_Id := No_Name;
      --  When this is not an empty list, this option, followed by the single
      --  name of the shared library file is used when linking a shared
      --  library.

      Separate_Run_Path_Options : Boolean := False;
      --  True if each directory needs to be specified in a separate run path
      --  option.

=======
      Object_List,
      Option_List,
      GCC,
      GCC_GNU,
      GCC_Object_List,
      GCC_Option_List);
   --  The format of the different response files

   type Project_Configuration is record
      Target : Name_Id := No_Name;
      --  The target of the configuration, when specified

      Run_Path_Option : Name_List_Index := No_Name_List;
      --  The option to use when linking to specify the path where to look for
      --  libraries.

      Run_Path_Origin : Name_Id := No_Name;
      --  Specify the string (such as "$ORIGIN") to indicate paths relative to
      --  the directory of the executable in the run path option.

      Library_Install_Name_Option : Name_Id := No_Name;
      --  When this is not an empty list, this option, followed by the single
      --  name of the shared library file is used when linking a shared
      --  library.

      Separate_Run_Path_Options : Boolean := False;
      --  True if each directory needs to be specified in a separate run path
      --  option.

>>>>>>> 03d20231
      Executable_Suffix : Name_Id := No_Name;
      --  The suffix of executables, when specified in the configuration or in
      --  package Builder of the main project. When this is not specified, the
      --  executable suffix is the default for the platform.

      --  Linking

      Linker : Path_Name_Type := No_Path;
      --  Path name of the linker driver. Specified in the configuration or in
      --  the package Builder of the main project.

      Map_File_Option : Name_Id := No_Name;
      --  Option to use when invoking the linker to build a map file

<<<<<<< HEAD
      Minimum_Linker_Options : Name_List_Index := No_Name_List;
=======
      Trailing_Linker_Required_Switches : Name_List_Index := No_Name_List;
>>>>>>> 03d20231
      --  The minimum options for the linker driver. Specified in the
      --  configuration.

      Linker_Executable_Option : Name_List_Index := No_Name_List;
      --  The option(s) to indicate the name of the executable in the linker
      --  command. Specified in the configuration. When not specified, default
      --  to -o <executable name>.

      Linker_Lib_Dir_Option : Name_Id := No_Name;
      --  The option to specify where to find a library for linking. Specified
      --  in the configuration. When not specified, defaults to "-L".

      Linker_Lib_Name_Option : Name_Id := No_Name;
      --  The option to specify the name of a library for linking. Specified in
      --  the configuration. When not specified, defaults to "-l".

      Max_Command_Line_Length : Natural := 0;
      --  When positive and when Resp_File_Format (see below) is not None,
      --  if the command line for the invocation of the linker would be greater
      --  than this value, a response file is used to invoke the linker.

      Resp_File_Format : Response_File_Format := None;
      --  The format of a response file, when linking with a response file is
      --  supported.

      Resp_File_Options : Name_List_Index := No_Name_List;
      --  The switches, if any, that precede the path name of the response
      --  file in the invocation of the linker.

      --  Libraries

      Library_Builder : Path_Name_Type  := No_Path;
      --  The executable to build library (specified in the configuration)

      Lib_Support : Library_Support := None;
      --  The level of library support. Specified in the configuration. Support
      --  is none, static libraries only or both static and shared libraries.

      Archive_Builder : Name_List_Index := No_Name_List;
      --  The name of the executable to build archives, with the minimum
      --  switches. Specified in the configuration.

      Archive_Builder_Append_Option : Name_List_Index := No_Name_List;
      --  The options to append object files to an archive

      Archive_Indexer : Name_List_Index := No_Name_List;
      --  The name of the executable to index archives, with the minimum
      --  switches. Specified in the configuration.

      Archive_Suffix : File_Name_Type := No_File;
      --  The suffix of archives. Specified in the configuration. When not
      --  specified, defaults to ".a".

      Lib_Partial_Linker : Name_List_Index := No_Name_List;

      --  Shared libraries

      Shared_Lib_Driver : File_Name_Type := No_File;
      --  The driver to link shared libraries. Set with attribute Library_GCC.
      --  Default to gcc.

      Shared_Lib_Prefix : File_Name_Type := No_File;
      --  Part of a shared library file name that precedes the name of the
      --  library. Specified in the configuration. When not specified, defaults
      --  to "lib".

      Shared_Lib_Suffix : File_Name_Type := No_File;
      --  Suffix of shared libraries, after the library name in the shared
      --  library name. Specified in the configuration. When not specified,
      --  default to ".so".

      Shared_Lib_Min_Options : Name_List_Index := No_Name_List;
      --  The minimum options to use when building a shared library

      Lib_Version_Options : Name_List_Index := No_Name_List;
      --  The options to use to specify a library version

      Symbolic_Link_Supported : Boolean := False;
      --  True if the platform supports symbolic link files

      Lib_Maj_Min_Id_Supported : Boolean := False;
      --  True if platform supports library major and minor options, such as
      --  libname.so -> libname.so.2 -> libname.so.2.4

      Auto_Init_Supported : Boolean := False;
      --  True if automatic initialisation is supported for shared stand-alone
      --  libraries.
   end record;

   Default_Project_Config : constant Project_Configuration :=
                              (Target                        => No_Name,
                               Run_Path_Option               => No_Name_List,
                               Run_Path_Origin               => No_Name,
                               Library_Install_Name_Option   => No_Name,
                               Separate_Run_Path_Options     => False,
                               Executable_Suffix             => No_Name,
                               Linker                        => No_Path,
                               Map_File_Option               => No_Name,
                               Trailing_Linker_Required_Switches =>
                                 No_Name_List,
                               Linker_Executable_Option      => No_Name_List,
                               Linker_Lib_Dir_Option         => No_Name,
                               Linker_Lib_Name_Option        => No_Name,
                               Library_Builder               => No_Path,
                               Max_Command_Line_Length       => 0,
                               Resp_File_Format              => None,
                               Resp_File_Options             => No_Name_List,
                               Lib_Support                   => None,
                               Archive_Builder               => No_Name_List,
                               Archive_Builder_Append_Option => No_Name_List,
                               Archive_Indexer               => No_Name_List,
                               Archive_Suffix                => No_File,
                               Lib_Partial_Linker            => No_Name_List,
                               Shared_Lib_Driver             => No_File,
                               Shared_Lib_Prefix             => No_File,
                               Shared_Lib_Suffix             => No_File,
                               Shared_Lib_Min_Options        => No_Name_List,
                               Lib_Version_Options           => No_Name_List,
                               Symbolic_Link_Supported       => False,
                               Lib_Maj_Min_Id_Supported      => False,
                               Auto_Init_Supported           => False);

   --  The following record describes a project file representation

   --  Note that it is not specified if the path names of directories (source,
   --  object, library or exec directories) end with or without a directory
   --  separator.

   type Project_Data is record

      -------------
      -- General --
      -------------

      Name : Name_Id := No_Name;
      --  The name of the project

      Display_Name : Name_Id := No_Name;
      --  The name of the project with the spelling of its declaration

      Qualifier : Project_Qualifier := Unspecified;
      --  The eventual qualifier for this project

      Externally_Built : Boolean := False;
      --  True if the project is externally built. In such case, the Project
      --  Manager will not modify anything in this project.

      Config : Project_Configuration;

      Path : Path_Information := No_Path_Information;
      --  The path name of the project file. This include base name of the
      --  project file.

      Virtual : Boolean := False;
      --  True for virtual extending projects

      Location : Source_Ptr := No_Location;
      --  The location in the project file source of the reserved word project

      ---------------
      -- Languages --
      ---------------

      Languages : Language_Ptr := No_Language_Index;
      --  First index of the language data in the project.
      --  This is an index into the project_tree_data.languages_data.
      --  Traversing the list gives access to all the languages supported by
      --  the project.

      --------------
      -- Projects --
      --------------

      Mains : String_List_Id := Nil_String;
      --  List of mains specified by attribute Main

      Extends : Project_Id := No_Project;
      --  The reference of the project file, if any, that this project file
      --  extends.

      Extended_By : Project_Id := No_Project;
      --  The reference of the project file, if any, that extends this project
      --  file.

      Decl : Declarations := No_Declarations;
      --  The declarations (variables, attributes and packages) of this project
      --  file.

      Imported_Projects : Project_List;
      --  The list of all directly imported projects, if any

      All_Imported_Projects : Project_List;
      --  The list of all projects imported directly or indirectly, if any.
      --  This does not include the project itself.

      -----------------
      -- Directories --
      -----------------

      Directory : Path_Information := No_Path_Information;
      --  Path name of the directory where the project file resides

      Object_Directory : Path_Information := No_Path_Information;
      --  The path name of the object directory of this project file

      Exec_Directory : Path_Information := No_Path_Information;
      --  The path name of the exec directory of this project file. Default is
      --  equal to Object_Directory.

      -------------
      -- Library --
      -------------

      Library : Boolean := False;
      --  True if this is a library project

      Library_Name : Name_Id := No_Name;
      --  If a library project, name of the library

      Library_Kind : Lib_Kind := Static;
      --  If a library project, kind of library

      Library_Dir : Path_Information := No_Path_Information;
      --  If a library project, path name of the directory where the library
      --  resides.

      Library_TS : Time_Stamp_Type := Empty_Time_Stamp;
      --  The timestamp of a library file in a library project

      Library_Src_Dir : Path_Information := No_Path_Information;
      --  If a Stand-Alone Library project, path name of the directory where
      --  the sources of the interfaces of the library are copied. By default,
      --  if attribute Library_Src_Dir is not specified, sources of the
      --  interfaces are not copied anywhere.

      Library_ALI_Dir : Path_Information := No_Path_Information;
      --  In a library project, path name of the directory where the ALI files
      --  are copied. If attribute Library_ALI_Dir is not specified, ALI files
      --  are copied in the Library_Dir.

      Lib_Internal_Name : Name_Id := No_Name;
      --  If a library project, internal name store inside the library

      Standalone_Library : Boolean := False;
      --  Indicate that this is a Standalone Library Project File

      Lib_Interface_ALIs : String_List_Id := Nil_String;
      --  For Standalone Library Project Files, indicate the list of Interface
      --  ALI files.

      Lib_Auto_Init : Boolean := False;
      --  For non static Stand-Alone Library Project Files, indicate if
      --  the library initialisation should be automatic.

      Symbol_Data : Symbol_Record := No_Symbols;
      --  Symbol file name, reference symbol file name, symbol policy

      Need_To_Build_Lib : Boolean := False;
      --  Indicates that the library of a Library Project needs to be built or
      --  rebuilt.

      -------------
      -- Sources --
      -------------
      --  The sources for all languages including Ada are accessible through
      --  the Source_Iterator type

      Interfaces_Defined : Boolean := False;
      --  True if attribute Interfaces is declared for the project or any
      --  project it extends.

      Include_Path_File : Path_Name_Type := No_Path;
      --  The path name of the of the source search directory file.
      --  This is only used by gnatmake

      Source_Dirs : String_List_Id := Nil_String;
      --  The list of all the source directories

      Source_Dir_Ranks : Number_List_Index := No_Number_List;

      Ada_Include_Path : String_Access := null;
      --  The cached value of source search path for this project file. Set by
      --  the first call to Prj.Env.Ada_Include_Path for the project. Do not
      --  use this field directly outside of the project manager, use
      --  Prj.Env.Ada_Include_Path instead.

      Has_Multi_Unit_Sources : Boolean := False;
      --  Whether there is at least one source file containing multiple units

      -------------------
      -- Miscellaneous --
      -------------------

      Ada_Objects_Path : String_Access := null;
      --  The cached value of ADA_OBJECTS_PATH for this project file. Do not
      --  use this field directly outside of the compiler, use
      --  Prj.Env.Ada_Objects_Path instead.

      Libgnarl_Needed : Yes_No_Unknown := Unknown;
      --  Set to True when libgnarl is needed to link

      Objects_Path : String_Access := null;
      --  The cached value of the object dir path, used during the binding
      --  phase of gprbuild.

      Objects_Path_File_With_Libs : Path_Name_Type := No_Path;
      --  The cached value of the object path temp file (including library
      --  dirs) for this project file.

      Objects_Path_File_Without_Libs : Path_Name_Type := No_Path;
      --  The cached value of the object path temp file (excluding library
      --  dirs) for this project file.

      Config_File_Name : Path_Name_Type := No_Path;
      --  The path name of the configuration pragmas file, if any

      Config_File_Temp : Boolean := False;
      --  An indication that the configuration pragmas file is a temporary file
      --  that must be deleted at the end.

      Config_Checked : Boolean := False;
      --  A flag to avoid checking repetitively the configuration pragmas file

      Depth : Natural := 0;
      --  The maximum depth of a project in the project graph. Depth of main
      --  project is 0.

      Unkept_Comments : Boolean := False;
      --  True if there are comments in the project sources that cannot be kept
      --  in the project tree.

   end record;

   function Empty_Project return Project_Data;
   --  Return the representation of an empty project

   function Is_Extending
     (Extending : Project_Id;
      Extended  : Project_Id) return Boolean;
   --  Return True if Extending is extending the Extended project

   function Has_Ada_Sources (Data : Project_Id) return Boolean;
   --  Return True if the project has Ada sources

   Project_Error : exception;
   --  Raised by some subprograms in Prj.Attr

   package Units_Htable is new Simple_HTable
     (Header_Num => Header_Num,
      Element    => Unit_Index,
      No_Element => No_Unit_Index,
      Key        => Name_Id,
      Hash       => Hash,
      Equal      => "=");
   --  Mapping of unit names to indexes in the Units table

   ---------------------
   -- Source_Iterator --
   ---------------------

   type Source_Iterator is private;

   function For_Each_Source
     (In_Tree  : Project_Tree_Ref;
      Project  : Project_Id := No_Project;
      Language : Name_Id := No_Name) return Source_Iterator;
   --  Returns an iterator for all the sources of a project tree, or a specific
   --  project, or a specific language.

   function Element (Iter : Source_Iterator) return Source_Id;
   --  Return the current source (or No_Source if there are no more sources)

   procedure Next (Iter : in out Source_Iterator);
   --  Move on to the next source

   function Find_Source
     (In_Tree          : Project_Tree_Ref;
      Project          : Project_Id;
      In_Imported_Only : Boolean := False;
      In_Extended_Only : Boolean := False;
      Base_Name        : File_Name_Type) return Source_Id;
   --  Find the first source file with the given name either in the whole tree
   --  (if In_Imported_Only is False) or in the projects imported or extended
   --  by Project otherwise. In_Extended_Only implies In_Imported_Only, and
   --  will only look in Project and the projects it extends

   -----------------------
   -- Project_Tree_Data --
   -----------------------
<<<<<<< HEAD
=======

   package Replaced_Source_HTable is new Simple_HTable
     (Header_Num => Header_Num,
      Element    => File_Name_Type,
      No_Element => No_File,
      Key        => File_Name_Type,
      Hash       => Hash,
      Equal      => "=");
>>>>>>> 03d20231

   type Private_Project_Tree_Data is private;
   --  Data for a project tree that is used only by the Project Manager

   type Project_Tree_Data is
      record
         Name_Lists        : Name_List_Table.Instance;
         Number_Lists      : Number_List_Table.Instance;
         String_Elements   : String_Element_Table.Instance;
         Variable_Elements : Variable_Element_Table.Instance;
         Array_Elements    : Array_Element_Table.Instance;
         Arrays            : Array_Table.Instance;
         Packages          : Package_Table.Instance;
         Projects          : Project_List;
<<<<<<< HEAD

         Units_HT          : Units_Htable.Instance;
         --  Unit name to Unit_Index (and from there so Source_Id)

         Source_Paths_HT   : Source_Paths_Htable.Instance;
         --  Full path to Source_Id
=======

         Replaced_Sources : Replaced_Source_HTable.Instance;
         --  The list of sources that have been replaced by sources with
         --  different file names.

         Replaced_Source_Number : Natural := 0;
         --  The number of entries in Replaced_Sources

         Units_HT : Units_Htable.Instance;
         --  Unit name to Unit_Index (and from there to Source_Id)

         Source_Files_HT : Source_Files_Htable.Instance;
         --  Base source file names to Source_Id list.

         Source_Paths_HT : Source_Paths_Htable.Instance;
         --  Full path to Source_Id

         Source_Info_File_Name : String_Access := null;
         --  The name of the source info file, if specified by the builder

         Source_Info_File_Exists : Boolean := False;
         --  True when a source info file has been successfully read
>>>>>>> 03d20231

         Private_Part      : Private_Project_Tree_Data;
      end record;
   --  Data for a project tree

   procedure Expect (The_Token : Token_Type; Token_Image : String);
   --  Check that the current token is The_Token. If it is not, then output
   --  an error message.

   procedure Initialize (Tree : Project_Tree_Ref);
   --  This procedure must be called before using any services from the Prj
   --  hierarchy. Namet.Initialize must be called before Prj.Initialize.

   procedure Reset (Tree : Project_Tree_Ref);
   --  This procedure resets all the tables that are used when processing a
   --  project file tree. Initialize must be called before the call to Reset.

   package Project_Boolean_Htable is new Simple_HTable
     (Header_Num => Header_Num,
      Element    => Boolean,
      No_Element => False,
      Key        => Project_Id,
      Hash       => Hash,
      Equal      => "=");
   --  A table that associates a project to a boolean. This is used to detect
   --  whether a project was already processed for instance.

   generic
      type State is limited private;
      with procedure Action
        (Project    : Project_Id;
         With_State : in out State);
   procedure For_Every_Project_Imported
     (By             : Project_Id;
      With_State     : in out State;
      Imported_First : Boolean := False);
   --  Call Action for each project imported directly or indirectly by project
   --  By, as well as extended projects.
<<<<<<< HEAD
   --  The order of processing depends on Imported_First:
   --  If False, Action is called according to the order of importation: if A
   --  imports B, directly or indirectly, Action will be called for A before
   --  it is called for B. If two projects import each other directly or
   --  indirectly (using at least one "limited with"), it is not specified
   --  for which of these two projects Action will be called first.
   --  The order is reversed if Imported_First is True.
=======
   --
   --  The order of processing depends on Imported_First:
   --
   --    If False, Action is called according to the order of importation: if A
   --    imports B, directly or indirectly, Action will be called for A before
   --    it is called for B. If two projects import each other directly or
   --    indirectly (using at least one "limited with"), it is not specified
   --    for which of these two projects Action will be called first.
   --
   --    The order is reversed if Imported_First is True
   --
>>>>>>> 03d20231
   --  With_State may be used by Action to choose a behavior or to report some
   --  global result.

   function Extend_Name
     (File        : File_Name_Type;
      With_Suffix : String) return File_Name_Type;
   --  Replace the extension of File with With_Suffix

   function Object_Name
     (Source_File_Name   : File_Name_Type;
      Object_File_Suffix : Name_Id := No_Name) return File_Name_Type;
   --  Returns the object file name corresponding to a source file name

   function Object_Name
     (Source_File_Name   : File_Name_Type;
      Source_Index       : Int;
      Index_Separator    : Character;
      Object_File_Suffix : Name_Id := No_Name) return File_Name_Type;
   --  Returns the object file name corresponding to a unit in a multi-source
   --  file.

   function Dependency_Name
     (Source_File_Name : File_Name_Type;
      Dependency       : Dependency_File_Kind) return File_Name_Type;
   --  Returns the dependency file name corresponding to a source file name

   function Switches_Name
     (Source_File_Name : File_Name_Type) return File_Name_Type;
   --  Returns the switches file name corresponding to a source file name

   -----------
   -- Flags --
   -----------

   type Processing_Flags is private;
   --  Flags used while parsing and processing a project tree to configure the
   --  behavior of the parser, and indicate how to report error messages. This
   --  structure does not allocate memory and never needs to be freed

   type Error_Warning is (Silent, Warning, Error);
   --  Severity of some situations, such as: no Ada sources in a project where
   --  Ada is one of the language.
   --
   --  When the situation occurs, the behaviour depends on the setting:
   --
   --    - Silent:  no action
   --    - Warning: issue a warning, does not cause the tool to fail
   --    - Error:   issue an error, causes the tool to fail

   type Error_Handler is access procedure
     (Project    : Project_Id;
      Is_Warning : Boolean);
<<<<<<< HEAD
   --  This warngs when an error was found when parsing a project. The error
=======
   --  This warns when an error was found when parsing a project. The error
>>>>>>> 03d20231
   --  itself is handled through Prj.Err (and Prj.Err.Finalize should be called
   --  to actually print the error). This ensures that duplicate error messages
   --  are always correctly removed, that errors msgs are sorted, and that all
   --  tools will report the same error to the user.

   function Create_Flags
     (Report_Error               : Error_Handler;
      When_No_Sources            : Error_Warning;
      Require_Sources_Other_Lang : Boolean       := True;
      Allow_Duplicate_Basenames  : Boolean       := True;
      Compiler_Driver_Mandatory  : Boolean       := False;
      Error_On_Unknown_Language  : Boolean       := True;
      Require_Obj_Dirs           : Error_Warning := Error;
      Allow_Invalid_External     : Error_Warning := Error;
      Missing_Source_Files       : Error_Warning := Error)
      return Processing_Flags;
   --  Function used to create Processing_Flags structure
   --
   --  If Allow_Duplicate_Basenames, then files with the same base names are
   --  authorized within a project for source-based languages (never for unit
   --  based languages).
   --
   --  If Compiler_Driver_Mandatory is true, then a Compiler.Driver attribute
   --  for each language must be defined, or we will not look for its source
   --  files.
   --
   --  When_No_Sources indicates what should be done when no sources of a
   --  language are found in a project where this language is declared.
   --  If Require_Sources_Other_Lang is true, then all languages must have at
   --  least one source file, or an error is reported via When_No_Sources. If
   --  it is false, this is only required for Ada (and only if it is a language
   --  of the project). When this parameter is set to False, we do not check
   --  that a proper naming scheme is defined for languages other than Ada.
   --
   --  If Report_Error is null, use the standard error reporting mechanism
   --  (Errout). Otherwise, report errors using Report_Error.
   --
   --  If Error_On_Unknown_Language is true, an error is displayed if some of
   --  the source files listed in the project do not match any naming scheme
   --
   --  If Require_Obj_Dirs is true, then all object directories must exist
   --  (possibly after they have been created automatically if the appropriate
   --  switches were specified), or an error is raised.
   --
   --  If Allow_Invalid_External is Silent, then no error is reported when an
   --  invalid value is used for an external variable (and it doesn't match its
   --  type). Instead, the first possible value is used.
   --
   --  Missing_Source_Files indicates whether it is an error or a warning that
   --  a source file mentioned in the Source_Files attributes is not actually
   --  found in the source directories. This also impacts errors for missing
   --  source directories.

   Gprbuild_Flags : constant Processing_Flags;
   Gprclean_Flags : constant Processing_Flags;
   Gnatmake_Flags : constant Processing_Flags;
   --  Flags used by the various tools. They all display the error messages
   --  through Prj.Err.

   ----------------
   -- Temp Files --
   ----------------

   procedure Record_Temp_File
     (Tree : Project_Tree_Ref;
      Path : Path_Name_Type);
   --  Record the path of a newly created temporary file, so that it can be
   --  deleted later.

   procedure Delete_All_Temp_Files (Tree : Project_Tree_Ref);
   --  Delete all recorded temporary files.
   --  Does nothing if Debug.Debug_Flag_N is set

   procedure Delete_Temporary_File
     (Tree : Project_Tree_Ref;
      Path : Path_Name_Type);
   --  Delete a temporary file from the disk. The file is also removed from the
   --  list of temporary files to delete at the end of the program, in case
   --  another program running on the same machine has recreated it.
   --  Does nothing if Debug.Debug_Flag_N is set

   Virtual_Prefix : constant String := "v$";
   --  The prefix for virtual extending projects. Because of the '$', which is
   --  normally forbidden for project names, there cannot be any name clash.

private

   All_Packages : constant String_List_Access := null;

   No_Project_Tree : constant Project_Tree_Ref := null;

   Ignored : constant Variable_Kind := Single;

   Nil_Variable_Value : constant Variable_Value :=
                          (Project  => No_Project,
                           Kind     => Undefined,
                           Location => No_Location,
                           Default  => False);

   type Source_Iterator is record
      In_Tree : Project_Tree_Ref;
<<<<<<< HEAD

      Project      : Project_List;
      All_Projects : Boolean;
      --  Current project and whether we should move on to the next

      Language : Language_Ptr;
      --  Current language processed

=======

      Project      : Project_List;
      All_Projects : Boolean;
      --  Current project and whether we should move on to the next

      Language : Language_Ptr;
      --  Current language processed

>>>>>>> 03d20231
      Language_Name : Name_Id;
      --  Only sources of this language will be returned (or all if No_Name)

      Current : Source_Id;
   end record;

   procedure Add_To_Buffer
     (S    : String;
      To   : in out String_Access;
      Last : in out Natural);
   --  Append a String to the Buffer

   package Temp_Files_Table is new GNAT.Dynamic_Tables
     (Table_Component_Type => Path_Name_Type,
      Table_Index_Type     => Integer,
      Table_Low_Bound      => 1,
      Table_Initial        => 10,
      Table_Increment      => 10);
   --  Table to store the path name of all the created temporary files, so that
   --  they can be deleted at the end, or when the program is interrupted.

   type Private_Project_Tree_Data is record
      Temp_Files   : Temp_Files_Table.Instance;
      --  Temporary files created as part of running tools (pragma files,
      --  mapping files,...)

      Current_Source_Path_File : Path_Name_Type := No_Path;
      --  Current value of project source path file env var. Used to avoid
      --  setting the env var to the same value. When different from No_Path,
      --  this indicates that logical names (VMS) or environment variables were
      --  created and should be deassigned to avoid polluting the environment
      --  on VMS.
      --  gnatmake only

      Current_Object_Path_File : Path_Name_Type := No_Path;
      --  Current value of project object path file env var. Used to avoid
      --  setting the env var to the same value.
      --  gnatmake only

   end record;
   --  Type to represent the part of a project tree which is private to the
   --  Project Manager.

   type Processing_Flags is record
      Require_Sources_Other_Lang : Boolean;
      Report_Error               : Error_Handler;
      When_No_Sources            : Error_Warning;
      Allow_Duplicate_Basenames  : Boolean;
      Compiler_Driver_Mandatory  : Boolean;
      Error_On_Unknown_Language  : Boolean;
      Require_Obj_Dirs           : Error_Warning;
      Allow_Invalid_External     : Error_Warning;
      Missing_Source_Files       : Error_Warning;
   end record;

   Gprbuild_Flags : constant Processing_Flags :=
     (Report_Error               => null,
      When_No_Sources            => Warning,
      Require_Sources_Other_Lang => True,
      Allow_Duplicate_Basenames  => False,
      Compiler_Driver_Mandatory  => True,
      Error_On_Unknown_Language  => True,
      Require_Obj_Dirs           => Error,
      Allow_Invalid_External     => Error,
      Missing_Source_Files       => Error);

   Gprclean_Flags : constant Processing_Flags :=
     (Report_Error               => null,
      When_No_Sources            => Warning,
      Require_Sources_Other_Lang => True,
      Allow_Duplicate_Basenames  => False,
      Compiler_Driver_Mandatory  => True,
      Error_On_Unknown_Language  => True,
      Require_Obj_Dirs           => Warning,
      Allow_Invalid_External     => Error,
      Missing_Source_Files       => Error);

   Gnatmake_Flags : constant Processing_Flags :=
     (Report_Error               => null,
      When_No_Sources            => Error,
      Require_Sources_Other_Lang => False,
      Allow_Duplicate_Basenames  => False,
      Compiler_Driver_Mandatory  => False,
      Error_On_Unknown_Language  => False,
      Require_Obj_Dirs           => Error,
      Allow_Invalid_External     => Error,
      Missing_Source_Files       => Error);

end Prj;<|MERGE_RESOLUTION|>--- conflicted
+++ resolved
@@ -639,7 +639,6 @@
       Language : Language_Ptr := No_Language_Index;
       Next     : Language_List;
    end record;
-<<<<<<< HEAD
 
    type Source_Kind is (Spec, Impl, Sep);
    subtype Spec_Or_Body is Source_Kind range Spec .. Impl;
@@ -651,19 +650,6 @@
 
    type File_Names_Data is array (Spec_Or_Body) of Source_Id;
 
-=======
-
-   type Source_Kind is (Spec, Impl, Sep);
-   subtype Spec_Or_Body is Source_Kind range Spec .. Impl;
-
-   --  The following declarations declare a structure used to store the Name
-   --  and File and Path names of a unit, with a reference to its GNAT Project
-   --  File(s). Some units might have neither Spec nor Impl when they were
-   --  created for a "separate".
-
-   type File_Names_Data is array (Spec_Or_Body) of Source_Id;
-
->>>>>>> 03d20231
    type Unit_Data is record
       Name       : Name_Id := No_Name;
       File_Names : File_Names_Data;
@@ -677,18 +663,12 @@
    --  Structure to define source data
 
    type Source_Data is record
-<<<<<<< HEAD
+      Initialized : Boolean := False;
+      --  Set to True when Source_Data is completely initialized
+
       Project : Project_Id := No_Project;
       --  Project of the source
 
-=======
-      Initialized : Boolean := False;
-      --  Set to True when Source_Data is completely initialized
-
-      Project : Project_Id := No_Project;
-      --  Project of the source
-
->>>>>>> 03d20231
       Location : Source_Ptr := No_Location;
       --  Location in the project file of the declaration of the source in
       --  package Naming.
@@ -722,20 +702,12 @@
       --  those files that are part of the compilation set (for instance a
       --  file in an extended project that is overridden will not have this
       --  field set).
-<<<<<<< HEAD
 
       Index : Int := 0;
       --  Index of the source in a multi unit source file (the same Source_Data
       --  is duplicated several times when there are several units in the same
       --  file). Index is 0 if there is either no unit or a single one, and
       --  starts at 1 when there are multiple units
-=======
-
-      Index : Int := 0;
-      --  Index of the source in a multi unit source file (the same Source_Data
-      --  is duplicated several times when there are several units in the same
-      --  file). Index is 0 if there is either no unit or a single one, and
-      --  starts at 1 when there are multiple units
 
       Compilable : Yes_No_Unknown := Unknown;
       --  Updated at the first call to Is_Compilable. Yes if source file is
@@ -743,7 +715,6 @@
 
       In_The_Queue : Boolean := False;
       --  True if the source has been put in the queue
->>>>>>> 03d20231
 
       Locally_Removed : Boolean := False;
       --  True if the source has been "excluded"
@@ -804,14 +775,6 @@
       Naming_Exception : Boolean := False;
       --  True if the source has an exceptional name
 
-<<<<<<< HEAD
-      Next_In_Lang : Source_Id := No_Source;
-      --  Link to another source of the same language in the same project
-   end record;
-
-   No_Source_Data : constant Source_Data :=
-                      (Project                => No_Project,
-=======
       Duplicate_Unit : Boolean := False;
       --  True when a duplicate unit has been reported for this source
 
@@ -826,7 +789,6 @@
    No_Source_Data : constant Source_Data :=
                       (Initialized            => False,
                        Project                => No_Project,
->>>>>>> 03d20231
                        Location               => No_Location,
                        Source_Dir_Rank        => 0,
                        Language               => No_Language_Index,
@@ -837,11 +799,8 @@
                        Unit                   => No_Unit_Index,
                        Index                  => 0,
                        Locally_Removed        => False,
-<<<<<<< HEAD
-=======
                        Compilable             => Unknown,
                        In_The_Queue           => False,
->>>>>>> 03d20231
                        Replaced_By            => No_Source,
                        File                   => No_File,
                        Display_File           => No_File,
@@ -860,10 +819,6 @@
                        Switches_Path          => No_Path,
                        Switches_TS            => Empty_Time_Stamp,
                        Naming_Exception       => False,
-<<<<<<< HEAD
-                       Next_In_Lang           => No_Source);
-
-=======
                        Duplicate_Unit         => False,
                        Next_In_Lang           => No_Source,
                        Next_With_File_Name    => No_Source);
@@ -877,7 +832,6 @@
       Equal      => "=");
    --  Mapping of source file names to source ids
 
->>>>>>> 03d20231
    package Source_Paths_Htable is new Simple_HTable
      (Header_Num => Header_Num,
       Element    => Source_Id,
@@ -945,11 +899,7 @@
    --  Return the object directory to use for the project. This depends on
    --  whether we have a library project or a standard project. This function
    --  might return No_Name when no directory applies.
-<<<<<<< HEAD
-   --  If we have a a library project file and Including_Libraries is True then
-=======
    --  If we have a library project file and Including_Libraries is True then
->>>>>>> 03d20231
    --  the library dir is returned instead of the object dir.
    --  If Only_If_Ada is True, then No_Name will be returned when the project
    --  doesn't Ada sources.
@@ -980,34 +930,6 @@
    type Response_File_Format is
      (None,
       GNU,
-<<<<<<< HEAD
-      GCC,
-      Object_List,
-      Option_List);
-   --  The format of the different response files
-
-   type Project_Configuration is record
-      Target : Name_Id := No_Name;
-      --  The target of the configuration, when specified
-
-      Run_Path_Option : Name_List_Index := No_Name_List;
-      --  The option to use when linking to specify the path where to look for
-      --  libraries.
-
-      Run_Path_Origin : Name_Id := No_Name;
-      --  Specify the string (such as "$ORIGIN") to indicate paths relative to
-      --  the directory of the executable in the run path option.
-
-      Library_Install_Name_Option : Name_Id := No_Name;
-      --  When this is not an empty list, this option, followed by the single
-      --  name of the shared library file is used when linking a shared
-      --  library.
-
-      Separate_Run_Path_Options : Boolean := False;
-      --  True if each directory needs to be specified in a separate run path
-      --  option.
-
-=======
       Object_List,
       Option_List,
       GCC,
@@ -1037,7 +959,6 @@
       --  True if each directory needs to be specified in a separate run path
       --  option.
 
->>>>>>> 03d20231
       Executable_Suffix : Name_Id := No_Name;
       --  The suffix of executables, when specified in the configuration or in
       --  package Builder of the main project. When this is not specified, the
@@ -1052,11 +973,7 @@
       Map_File_Option : Name_Id := No_Name;
       --  Option to use when invoking the linker to build a map file
 
-<<<<<<< HEAD
-      Minimum_Linker_Options : Name_List_Index := No_Name_List;
-=======
       Trailing_Linker_Required_Switches : Name_List_Index := No_Name_List;
->>>>>>> 03d20231
       --  The minimum options for the linker driver. Specified in the
       --  configuration.
 
@@ -1446,8 +1363,6 @@
    -----------------------
    -- Project_Tree_Data --
    -----------------------
-<<<<<<< HEAD
-=======
 
    package Replaced_Source_HTable is new Simple_HTable
      (Header_Num => Header_Num,
@@ -1456,7 +1371,6 @@
       Key        => File_Name_Type,
       Hash       => Hash,
       Equal      => "=");
->>>>>>> 03d20231
 
    type Private_Project_Tree_Data is private;
    --  Data for a project tree that is used only by the Project Manager
@@ -1471,14 +1385,6 @@
          Arrays            : Array_Table.Instance;
          Packages          : Package_Table.Instance;
          Projects          : Project_List;
-<<<<<<< HEAD
-
-         Units_HT          : Units_Htable.Instance;
-         --  Unit name to Unit_Index (and from there so Source_Id)
-
-         Source_Paths_HT   : Source_Paths_Htable.Instance;
-         --  Full path to Source_Id
-=======
 
          Replaced_Sources : Replaced_Source_HTable.Instance;
          --  The list of sources that have been replaced by sources with
@@ -1501,9 +1407,8 @@
 
          Source_Info_File_Exists : Boolean := False;
          --  True when a source info file has been successfully read
->>>>>>> 03d20231
-
-         Private_Part      : Private_Project_Tree_Data;
+
+         Private_Part : Private_Project_Tree_Data;
       end record;
    --  Data for a project tree
 
@@ -1540,15 +1445,6 @@
       Imported_First : Boolean := False);
    --  Call Action for each project imported directly or indirectly by project
    --  By, as well as extended projects.
-<<<<<<< HEAD
-   --  The order of processing depends on Imported_First:
-   --  If False, Action is called according to the order of importation: if A
-   --  imports B, directly or indirectly, Action will be called for A before
-   --  it is called for B. If two projects import each other directly or
-   --  indirectly (using at least one "limited with"), it is not specified
-   --  for which of these two projects Action will be called first.
-   --  The order is reversed if Imported_First is True.
-=======
    --
    --  The order of processing depends on Imported_First:
    --
@@ -1560,7 +1456,6 @@
    --
    --    The order is reversed if Imported_First is True
    --
->>>>>>> 03d20231
    --  With_State may be used by Action to choose a behavior or to report some
    --  global result.
 
@@ -1613,11 +1508,7 @@
    type Error_Handler is access procedure
      (Project    : Project_Id;
       Is_Warning : Boolean);
-<<<<<<< HEAD
-   --  This warngs when an error was found when parsing a project. The error
-=======
    --  This warns when an error was found when parsing a project. The error
->>>>>>> 03d20231
    --  itself is handled through Prj.Err (and Prj.Err.Finalize should be called
    --  to actually print the error). This ensures that duplicate error messages
    --  are always correctly removed, that errors msgs are sorted, and that all
@@ -1719,7 +1610,6 @@
 
    type Source_Iterator is record
       In_Tree : Project_Tree_Ref;
-<<<<<<< HEAD
 
       Project      : Project_List;
       All_Projects : Boolean;
@@ -1728,16 +1618,6 @@
       Language : Language_Ptr;
       --  Current language processed
 
-=======
-
-      Project      : Project_List;
-      All_Projects : Boolean;
-      --  Current project and whether we should move on to the next
-
-      Language : Language_Ptr;
-      --  Current language processed
-
->>>>>>> 03d20231
       Language_Name : Name_Id;
       --  Only sources of this language will be returned (or all if No_Name)
 

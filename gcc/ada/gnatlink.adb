------------------------------------------------------------------------------
--                                                                          --
--                         GNAT COMPILER COMPONENTS                         --
--                                                                          --
--                             G N A T L I N K                              --
--                                                                          --
--                                 B o d y                                  --
--                                                                          --
<<<<<<< HEAD
--          Copyright (C) 1996-2006, Free Software Foundation, Inc.         --
=======
--          Copyright (C) 1996-2007, Free Software Foundation, Inc.         --
>>>>>>> 60a98cce
--                                                                          --
-- GNAT is free software;  you can  redistribute it  and/or modify it under --
-- terms of the  GNU General Public License as published  by the Free Soft- --
-- ware  Foundation;  either version 2,  or (at your option) any later ver- --
-- sion.  GNAT is distributed in the hope that it will be useful, but WITH- --
-- OUT ANY WARRANTY;  without even the  implied warranty of MERCHANTABILITY --
-- or FITNESS FOR A PARTICULAR PURPOSE.  See the GNU General Public License --
-- for  more details.  You should have  received  a copy of the GNU General --
-- Public License  distributed with GNAT;  see file COPYING.  If not, write --
-- to  the  Free Software Foundation,  51  Franklin  Street,  Fifth  Floor, --
-- Boston, MA 02110-1301, USA.                                              --
--                                                                          --
-- GNAT was originally developed  by the GNAT team at  New York University. --
-- Extensive contributions were provided by Ada Core Technologies Inc.      --
--                                                                          --
------------------------------------------------------------------------------

--  Gnatlink usage: please consult the gnat documentation

with ALI;      use ALI;
with Csets;
with Gnatvsn;  use Gnatvsn;
with Hostparm;
with Indepsw;  use Indepsw;
with Namet;    use Namet;
with Opt;
with Osint;    use Osint;
with Output;   use Output;
with Snames;
with Switch;   use Switch;
with System;   use System;
with Table;
with Targparm; use Targparm;
with Types;

with Ada.Command_Line;     use Ada.Command_Line;
with Ada.Exceptions;       use Ada.Exceptions;

with System.OS_Lib;        use System.OS_Lib;
with System.CRTL;

with Interfaces.C_Streams; use Interfaces.C_Streams;
with Interfaces.C.Strings; use Interfaces.C.Strings;

procedure Gnatlink is
   pragma Ident (Gnatvsn.Gnat_Static_Version_String);

   Shared_Libgcc_String : constant String := "-shared-libgcc";
   Shared_Libgcc        : constant String_Access :=
                            new String'(Shared_Libgcc_String);
   --  Used to invoke gcc when the binder is invoked with -shared

   Static_Libgcc_String : constant String := "-static-libgcc";
   Static_Libgcc        : constant String_Access :=
                            new String'(Static_Libgcc_String);
   --  Used to invoke gcc when shared libs are not used

   package Gcc_Linker_Options is new Table.Table (
     Table_Component_Type => String_Access,
     Table_Index_Type     => Integer,
     Table_Low_Bound      => 1,
     Table_Initial        => 20,
     Table_Increment      => 100,
     Table_Name           => "Gnatlink.Gcc_Linker_Options");
   --  Comments needed ???

   package Libpath is new Table.Table (
     Table_Component_Type => Character,
     Table_Index_Type     => Integer,
     Table_Low_Bound      => 1,
     Table_Initial        => 4096,
     Table_Increment      => 100,
     Table_Name           => "Gnatlink.Libpath");
   --  Comments needed ???

   package Linker_Options is new Table.Table (
     Table_Component_Type => String_Access,
     Table_Index_Type     => Integer,
     Table_Low_Bound      => 1,
     Table_Initial        => 20,
     Table_Increment      => 100,
     Table_Name           => "Gnatlink.Linker_Options");
   --  Comments needed ???

   package Linker_Objects is new Table.Table (
     Table_Component_Type => String_Access,
     Table_Index_Type     => Integer,
     Table_Low_Bound      => 1,
     Table_Initial        => 20,
     Table_Increment      => 100,
     Table_Name           => "Gnatlink.Linker_Objects");
   --  This table collects the objects file to be passed to the linker. In the
   --  case where the linker command line is too long then programs objects
   --  are put on the Response_File_Objects table. Note that the binder object
   --  file and the user's objects remain in this table. This is very
   --  important because on the GNU linker command line the -L switch is not
   --  used to look for objects files but -L switch is used to look for
   --  objects listed in the response file. This is not a problem with the
   --  applications objects as they are specified with a fullname.

   package Response_File_Objects is new Table.Table (
     Table_Component_Type => String_Access,
     Table_Index_Type     => Integer,
     Table_Low_Bound      => 1,
     Table_Initial        => 20,
     Table_Increment      => 100,
     Table_Name           => "Gnatlink.Response_File_Objects");
   --  This table collects the objects file that are to be put in the response
   --  file. Only application objects are collected there (see details in
   --  Linker_Objects table comments)

   package Binder_Options_From_ALI is new Table.Table (
     Table_Component_Type => String_Access,
     Table_Index_Type     => Integer,
     Table_Low_Bound      => 1, -- equals low bound of Argument_List for Spawn
     Table_Initial        => 20,
     Table_Increment      => 100,
     Table_Name           => "Gnatlink.Binder_Options_From_ALI");
   --  This table collects the switches from the ALI file of the main
   --  subprogram.

   package Binder_Options is new Table.Table (
     Table_Component_Type => String_Access,
     Table_Index_Type     => Integer,
     Table_Low_Bound      => 1, -- equals low bound of Argument_List for Spawn
     Table_Initial        => 20,
     Table_Increment      => 100,
     Table_Name           => "Gnatlink.Binder_Options");
   --  This table collects the arguments to be passed to compile the binder
   --  generated file.

   Gcc : String_Access := Program_Name ("gcc");

   Read_Mode  : constant String := "r" & ASCII.Nul;

   Begin_Info : String := "--  BEGIN Object file/option list";
   End_Info   : String := "--  END Object file/option list   ";
   --  Note: above lines are modified in C mode, see option processing

   Gcc_Path             : String_Access;
   Linker_Path          : String_Access;

   Output_File_Name     : String_Access;
   Ali_File_Name        : String_Access;
   Binder_Spec_Src_File : String_Access;
   Binder_Body_Src_File : String_Access;
   Binder_Ali_File      : String_Access;
   Binder_Obj_File      : String_Access;

   Tname    : Temp_File_Name;
   Tname_FD : File_Descriptor := Invalid_FD;
   --  Temporary file used by linker to pass list of object files on
   --  certain systems with limitations on size of arguments.

   Debug_Flag_Present : Boolean := False;
   Verbose_Mode       : Boolean := False;
   Very_Verbose_Mode  : Boolean := False;

   Ada_Bind_File : Boolean := True;
   --  Set to True if bind file is generated in Ada

   Standard_Gcc  : Boolean := True;

   Compile_Bind_File : Boolean := True;
   --  Set to False if bind file is not to be compiled

   Create_Map_File : Boolean := False;
   --  Set to True by switch -M. The map file name is derived from
   --  the ALI file name (mainprog.ali => mainprog.map).

   Object_List_File_Supported : Boolean;
   for Object_List_File_Supported'Size use Character'Size;
   pragma Import
     (C, Object_List_File_Supported, "__gnat_objlist_file_supported");
   --  Predicate indicating whether the linker has an option whereby the
   --  names of object files can be passed to the linker in a file.

   Object_List_File_Required : Boolean := False;
   --  Set to True to force generation of a response file

   function Base_Name (File_Name : String) return String;
   --  Return just the file name part without the extension (if present)

   procedure Delete (Name : String);
   --  Wrapper to unlink as status is ignored by this application

   procedure Error_Msg (Message : String);
   --  Output the error or warning Message

   procedure Exit_With_Error (Error : String);
   --  Output Error and exit program with a fatal condition

   procedure Process_Args;
   --  Go through all the arguments and build option tables

   procedure Process_Binder_File (Name : String);
   --  Reads the binder file and extracts linker arguments

   procedure Write_Header;
   --  Show user the program name, version and copyright

   procedure Write_Usage;
   --  Show user the program options

   ---------------
   -- Base_Name --
   ---------------

   function Base_Name (File_Name : String) return String is
      Findex1 : Natural;
      Findex2 : Natural;

   begin
      Findex1 := File_Name'First;

      --  The file might be specified by a full path name. However,
      --  we want the path to be stripped away.

      for J in reverse File_Name'Range loop
         if Is_Directory_Separator (File_Name (J)) then
            Findex1 := J + 1;
            exit;
         end if;
      end loop;

      Findex2 := File_Name'Last;
      while Findex2 > Findex1
        and then File_Name (Findex2) /=  '.'
      loop
         Findex2 := Findex2 - 1;
      end loop;

      if Findex2 = Findex1 then
         Findex2 := File_Name'Last + 1;
      end if;

      return File_Name (Findex1 .. Findex2 - 1);
   end Base_Name;

   ------------
   -- Delete --
   ------------

   procedure Delete (Name : String) is
      Status : int;
      pragma Unreferenced (Status);
   begin
      Status := unlink (Name'Address);
      --  Is it really right to ignore an error here ???
   end Delete;

   ---------------
   -- Error_Msg --
   ---------------

   procedure Error_Msg (Message : String) is
   begin
      Write_Str (Base_Name (Command_Name));
      Write_Str (": ");
      Write_Str (Message);
      Write_Eol;
   end Error_Msg;

   ---------------------
   -- Exit_With_Error --
   ---------------------

   procedure Exit_With_Error (Error : String) is
   begin
      Error_Msg (Error);
      Exit_Program (E_Fatal);
   end Exit_With_Error;

   ------------------
   -- Process_Args --
   ------------------

   procedure Process_Args is
      Next_Arg  : Integer;
      Skip_Next : Boolean := False;
      --  Set to true if the next argument is to be added into the list of
      --  linker's argument without parsing it.

   begin
      --  Loop through arguments of gnatlink command

      Next_Arg := 1;
      loop
         exit when Next_Arg > Argument_Count;

         Process_One_Arg : declare
            Arg : constant String := Argument (Next_Arg);

         begin
            --  Case of argument which is a switch

            --  We definitely need section by section comments here ???

            if Skip_Next then

               --  This argument must not be parsed, just add it to the
               --  list of linker's options.

               Skip_Next := False;

               Linker_Options.Increment_Last;
               Linker_Options.Table (Linker_Options.Last) :=
                 new String'(Arg);

            elsif Arg'Length /= 0 and then Arg (1) = '-' then
               if Arg'Length > 4 and then Arg (2 .. 5) =  "gnat" then
                  Exit_With_Error
                    ("invalid switch: """ & Arg & """ (gnat not needed here)");
               end if;

               if Arg = "-Xlinker" then

                  --  Next argument should be sent directly to the linker.
                  --  We do not want to parse it here.

                  Skip_Next := True;

                  Linker_Options.Increment_Last;
                  Linker_Options.Table (Linker_Options.Last) :=
                    new String'(Arg);

               elsif Arg (2) = 'g'
                 and then (Arg'Length < 5 or else Arg (2 .. 5) /= "gnat")
               then
                  Debug_Flag_Present := True;

                  Linker_Options.Increment_Last;
                  Linker_Options.Table (Linker_Options.Last) :=
                   new String'(Arg);

                  Binder_Options.Increment_Last;
                  Binder_Options.Table (Binder_Options.Last) :=
                    Linker_Options.Table (Linker_Options.Last);

               elsif Arg'Length >= 3 and then Arg (2) = 'M' then
                  declare
                     Switches : String_List_Access;

                  begin
                     Convert (Map_File, Arg (3 .. Arg'Last), Switches);

                     if Switches /= null then
                        for J in Switches'Range loop
                           Linker_Options.Increment_Last;
                           Linker_Options.Table (Linker_Options.Last) :=
                             Switches (J);
                        end loop;
                     end if;
                  end;

               elsif Arg'Length = 2 then
                  case Arg (2) is
                     when 'A' =>
                        Ada_Bind_File := True;
                        Begin_Info := "--  BEGIN Object file/option list";
                        End_Info   := "--  END Object file/option list   ";

                     when 'b' =>
                        Linker_Options.Increment_Last;
                        Linker_Options.Table (Linker_Options.Last) :=
                          new String'(Arg);

                        Binder_Options.Increment_Last;
                        Binder_Options.Table (Binder_Options.Last) :=
                          Linker_Options.Table (Linker_Options.Last);

                        Next_Arg := Next_Arg + 1;

                        if Next_Arg > Argument_Count then
                           Exit_With_Error ("Missing argument for -b");
                        end if;

                        Get_Machine_Name : declare
                           Name_Arg : constant String_Access :=
                                        new String'(Argument (Next_Arg));

                        begin
                           Linker_Options.Increment_Last;
                           Linker_Options.Table (Linker_Options.Last) :=
                             Name_Arg;

                           Binder_Options.Increment_Last;
                           Binder_Options.Table (Binder_Options.Last) :=
                             Name_Arg;

                        end Get_Machine_Name;

                     when 'C' =>
                        Ada_Bind_File := False;
                        Begin_Info := "/*  BEGIN Object file/option list";
                        End_Info   := "    END Object file/option list */";

                     when 'f' =>
                        if Object_List_File_Supported then
                           Object_List_File_Required := True;
                        else
                           Exit_With_Error
                             ("Object list file not supported on this target");
                        end if;

                     when 'M' =>
                        Create_Map_File := True;

                     when 'n' =>
                        Compile_Bind_File := False;

                     when 'o' =>
                        if VM_Target = CLI_Target then
                           Linker_Options.Increment_Last;
                           Linker_Options.Table (Linker_Options.Last) :=
                              new String'("/QUIET");

                        else
                           Linker_Options.Increment_Last;
                           Linker_Options.Table (Linker_Options.Last) :=
                             new String'(Arg);
                        end if;

                        Next_Arg := Next_Arg + 1;

                        if Next_Arg > Argument_Count then
                           Exit_With_Error ("Missing argument for -o");
                        end if;

                        if VM_Target = CLI_Target then
                           Output_File_Name :=
                             new String'("/OUTPUT=" & Argument (Next_Arg));
                        else
                           Output_File_Name :=
                             new String'(Argument (Next_Arg));
                        end if;

                        Linker_Options.Increment_Last;
                        Linker_Options.Table (Linker_Options.Last) :=
                          Output_File_Name;

                     when 'R' =>
                        Opt.Run_Path_Option := False;

                     when 'v' =>

                        --  Support "double" verbose mode.  Second -v
                        --  gets sent to the linker and binder phases.

                        if Verbose_Mode then
                           Very_Verbose_Mode := True;

                           Linker_Options.Increment_Last;
                           Linker_Options.Table (Linker_Options.Last) :=
                            new String'(Arg);

                           Binder_Options.Increment_Last;
                           Binder_Options.Table (Binder_Options.Last) :=
                             Linker_Options.Table (Linker_Options.Last);

                        else
                           Verbose_Mode := True;

                        end if;

                     when others =>
                        Linker_Options.Increment_Last;
                        Linker_Options.Table (Linker_Options.Last) :=
                         new String'(Arg);

                  end case;

               elsif Arg (2) = 'B' then
                  Linker_Options.Increment_Last;
                  Linker_Options.Table (Linker_Options.Last) :=
                    new String'(Arg);

                  Binder_Options.Increment_Last;
                  Binder_Options.Table (Binder_Options.Last) :=
                    Linker_Options.Table (Linker_Options.Last);

               elsif Arg'Length >= 7 and then Arg (1 .. 7) = "--LINK=" then
                  if Arg'Length = 7 then
                     Exit_With_Error ("Missing argument for --LINK=");
                  end if;

                  Linker_Path :=
                    System.OS_Lib.Locate_Exec_On_Path (Arg (8 .. Arg'Last));

                  if Linker_Path = null then
                     Exit_With_Error
                       ("Could not locate linker: " & Arg (8 .. Arg'Last));
                  end if;

               elsif Arg'Length > 6 and then Arg (1 .. 6) = "--GCC=" then
                  declare
                     Program_Args : constant Argument_List_Access :=
                                      Argument_String_To_List
                                                 (Arg (7 .. Arg'Last));

                  begin
                     Gcc := new String'(Program_Args.all (1).all);
                     Standard_Gcc := False;

                     --  Set appropriate flags for switches passed

                     for J in 2 .. Program_Args.all'Last loop
                        declare
                           Arg : constant String := Program_Args.all (J).all;
                           AF  : constant Integer := Arg'First;

                        begin
                           if Arg'Length /= 0 and then Arg (AF) = '-' then
                              if Arg (AF + 1) = 'g'
                                and then (Arg'Length = 2
                                  or else Arg (AF + 2) in '0' .. '3'
                                  or else Arg (AF + 2 .. Arg'Last) = "coff")
                              then
                                 Debug_Flag_Present := True;
                              end if;
                           end if;

                           --  Add directory to source search dirs so that
                           --  Get_Target_Parameters can find system.ads

                           if Arg (AF .. AF + 1) = "-I"
                             and then Arg'Length > 2
                           then
                              Add_Src_Search_Dir (Arg (AF + 2 .. Arg'Last));
                           end if;

                           --  Pass to gcc for compiling binder generated file
                           --  No use passing libraries, it will just generate
                           --  a warning

                           if not (Arg (AF .. AF + 1) = "-l"
                             or else Arg (AF .. AF + 1) = "-L")
                           then
                              Binder_Options.Increment_Last;
                              Binder_Options.Table (Binder_Options.Last) :=
                                new String'(Arg);
                           end if;

                           --  Pass to gcc for linking program

                           Gcc_Linker_Options.Increment_Last;
                           Gcc_Linker_Options.Table
                             (Gcc_Linker_Options.Last) := new String'(Arg);
                        end;
                     end loop;
                  end;

               --  Send all multi-character switches not recognized as
               --  a special case by gnatlink to the linker/loader stage.

               else
                  Linker_Options.Increment_Last;
                  Linker_Options.Table (Linker_Options.Last) :=
                    new String'(Arg);
               end if;

            --  Here if argument is a file name rather than a switch

            else
               --  If explicit ali file, capture it

               if Arg'Length > 4
                 and then Arg (Arg'Last - 3 .. Arg'Last) = ".ali"
               then
                  if Ali_File_Name = null then
                     Ali_File_Name := new String'(Arg);
                  else
                     Exit_With_Error ("cannot handle more than one ALI file");
                  end if;

               --  If target object file, record object file

               elsif Arg'Length > Get_Target_Object_Suffix.all'Length
                 and then Arg
                   (Arg'Last -
                    Get_Target_Object_Suffix.all'Length + 1 .. Arg'Last)
                   = Get_Target_Object_Suffix.all
               then
                  Linker_Objects.Increment_Last;
                  Linker_Objects.Table (Linker_Objects.Last) :=
                    new String'(Arg);

               --  If host object file, record object file
               --  e.g. accept foo.o as well as foo.obj on VMS target

               elsif Arg'Length > Get_Object_Suffix.all'Length
                 and then Arg
                   (Arg'Last - Get_Object_Suffix.all'Length + 1 .. Arg'Last)
                                                = Get_Object_Suffix.all
               then
                  Linker_Objects.Increment_Last;
                  Linker_Objects.Table (Linker_Objects.Last) :=
                    new String'(Arg);

               --  If corresponding ali file exists, capture it

               elsif Ali_File_Name = null
                 and then Is_Regular_File (Arg & ".ali")
               then
                  Ali_File_Name := new String'(Arg & ".ali");

               --  Otherwise assume this is a linker options entry, but
               --  see below for interesting adjustment to this assumption.

               else
                  Linker_Options.Increment_Last;
                  Linker_Options.Table (Linker_Options.Last) :=
                    new String'(Arg);
               end if;
            end if;
         end Process_One_Arg;

         Next_Arg := Next_Arg + 1;
      end loop;

      --  If Ada bind file, then compile it with warnings suppressed, because
      --  otherwise the with of the main program may cause junk warnings.

      if Ada_Bind_File then
         Binder_Options.Increment_Last;
         Binder_Options.Table (Binder_Options.Last) := new String'("-gnatws");
      end if;

      --  If we did not get an ali file at all, and we had at least one
      --  linker option, then assume that was the intended ali file after
      --  all, so that we get a nicer message later on.

      if Ali_File_Name = null
        and then Linker_Options.Last >= Linker_Options.First
      then
         Ali_File_Name :=
           new String'(Linker_Options.Table (Linker_Options.First).all &
                                                                   ".ali");
      end if;
   end Process_Args;

   -------------------------
   -- Process_Binder_File --
   -------------------------

   procedure Process_Binder_File (Name : String) is
      Fd : FILEs;
      --  Binder file's descriptor

      Link_Bytes : Integer := 0;
      --  Projected number of bytes for the linker command line

      Link_Max : Integer;
      pragma Import (C, Link_Max, "__gnat_link_max");
      --  Maximum number of bytes on the command line supported by the OS
      --  linker. Passed this limit the response file mechanism must be used
      --  if supported.

      Next_Line : String (1 .. 1000);
      --  Current line value

      Nlast  : Integer;
      Nfirst : Integer;
      --  Current line slice (the slice does not contain line terminator)

      Last : Integer;
      --  Current line last character for shared libraries (without version)

      Objs_Begin : Integer := 0;
      --  First object file index in Linker_Objects table

      Objs_End : Integer := 0;
      --  Last object file index in Linker_Objects table

      Status : int;
      pragma Warnings (Off, Status);
      --  Used for various Interfaces.C_Streams calls

      Closing_Status : Boolean;
      --  For call to Close

      GNAT_Static : Boolean := False;
      --  Save state of -static option

      GNAT_Shared : Boolean := False;
      --  Save state of -shared option

      Xlinker_Was_Previous : Boolean := False;
      --  Indicate that "-Xlinker" was the option preceding the current
      --  option. If True, then the current option is never suppressed.

      --  Rollback data

      --  These data items are used to store current binder file context.
      --  The context is composed of the file descriptor position and the
      --  current line together with the slice indexes (first and last
      --  position) for this line. The rollback data are used by the
      --  Store_File_Context and Rollback_File_Context routines below.
      --  The file context mechanism interact only with the Get_Next_Line
      --  call. For example:

      --     Store_File_Context;
      --     Get_Next_Line;
      --     Rollback_File_Context;
      --     Get_Next_Line;

      --  Both Get_Next_Line calls above will read the exact same data from
      --  the file. In other words, Next_Line, Nfirst and Nlast variables
      --  will be set with the exact same values.

      RB_File_Pos  : long;                -- File position
      RB_Next_Line : String (1 .. 1000);  -- Current line content
      RB_Nlast     : Integer;             -- Slice last index
      RB_Nfirst    : Integer;             -- Slice first index

      Run_Path_Option_Ptr : Interfaces.C.Strings.chars_ptr;
      pragma Import (C, Run_Path_Option_Ptr, "__gnat_run_path_option");
      --  Pointer to string representing the native linker option which
      --  specifies the path where the dynamic loader should find shared
      --  libraries. Equal to null string if this system doesn't support it.

      Object_Library_Ext_Ptr : Interfaces.C.Strings.chars_ptr;
      pragma Import
        (C, Object_Library_Ext_Ptr, "__gnat_object_library_extension");
      --  Pointer to string specifying the default extension for
      --  object libraries, e.g. Unix uses ".a", VMS uses ".olb".

      Object_File_Option_Ptr : Interfaces.C.Strings.chars_ptr;
      pragma Import (C, Object_File_Option_Ptr, "__gnat_object_file_option");
      --  Pointer to a string representing the linker option which specifies
      --  the response file.

      Using_GNU_Linker : Boolean;
      for Using_GNU_Linker'Size use Character'Size;
      pragma Import (C, Using_GNU_Linker, "__gnat_using_gnu_linker");
      --  Predicate indicating whether this target uses the GNU linker. In
      --  this case we must output a GNU linker compatible response file.

      Opening : aliased constant String := """";
      Closing : aliased constant String := '"' & ASCII.LF;
      --  Needed to quote object paths in object list files when GNU linker
      --  is used.

      procedure Get_Next_Line;
      --  Read the next line from the binder file without the line
      --  terminator.

      function Index (S, Pattern : String) return Natural;
      --  Return the last occurrence of Pattern in S, or 0 if none

      function Is_Option_Present (Opt : String) return Boolean;
      --  Return true if the option Opt is already present in
      --  Linker_Options table.

      procedure Store_File_Context;
      --  Store current file context, Fd position and current line data.
      --  The file context is stored into the rollback data above (RB_*).
      --  Store_File_Context can be called at any time, only the last call
      --  will be used (i.e. this routine overwrites the file context).

      procedure Rollback_File_Context;
      --  Restore file context from rollback data. This routine must be called
      --  after Store_File_Context. The binder file context will be restored
      --  with the data stored by the last Store_File_Context call.

      -------------------
      -- Get_Next_Line --
      -------------------

      procedure Get_Next_Line is
         Fchars : chars;

      begin
         Fchars := fgets (Next_Line'Address, Next_Line'Length, Fd);

         if Fchars = System.Null_Address then
            Exit_With_Error ("Error reading binder output");
         end if;

         Nfirst := Next_Line'First;
         Nlast := Nfirst;
         while Nlast <= Next_Line'Last
           and then Next_Line (Nlast) /= ASCII.LF
           and then Next_Line (Nlast) /= ASCII.CR
         loop
            Nlast := Nlast + 1;
         end loop;

         Nlast := Nlast - 1;
      end Get_Next_Line;

      -----------
      -- Index --
      -----------

      function Index (S, Pattern : String) return Natural is
         Len : constant Natural := Pattern'Length;

      begin
         for J in reverse S'First .. S'Last - Len + 1 loop
            if Pattern = S (J .. J + Len - 1) then
               return J;
            end if;
         end loop;

         return 0;
      end Index;

      -----------------------
      -- Is_Option_Present --
      -----------------------

      function Is_Option_Present (Opt : String) return Boolean is
      begin
         for I in 1 .. Linker_Options.Last loop

            if Linker_Options.Table (I).all = Opt then
               return True;
            end if;

         end loop;

         return False;
      end Is_Option_Present;

      ---------------------------
      -- Rollback_File_Context --
      ---------------------------

      procedure Rollback_File_Context is
      begin
         Next_Line := RB_Next_Line;
         Nfirst    := RB_Nfirst;
         Nlast     := RB_Nlast;
         Status    := fseek (Fd, RB_File_Pos, Interfaces.C_Streams.SEEK_SET);

         if Status = -1 then
            Exit_With_Error ("Error setting file position");
         end if;
      end Rollback_File_Context;

      ------------------------
      -- Store_File_Context --
      ------------------------

      procedure Store_File_Context is
         use type System.CRTL.long;
      begin
         RB_Next_Line := Next_Line;
         RB_Nfirst    := Nfirst;
         RB_Nlast     := Nlast;
         RB_File_Pos  := ftell (Fd);

         if RB_File_Pos = -1 then
            Exit_With_Error ("Error getting file position");
         end if;
      end Store_File_Context;

   --  Start of processing for Process_Binder_File

   begin
      Fd := fopen (Name'Address, Read_Mode'Address);

      if Fd = NULL_Stream then
         Exit_With_Error ("Failed to open binder output");
      end if;

      --  Skip up to the Begin Info line

      loop
         Get_Next_Line;
         exit when Next_Line (Nfirst .. Nlast) = Begin_Info;
      end loop;

      loop
         Get_Next_Line;

         --  Go to end when end line is reached (this will happen in
         --  High_Integrity_Mode where no -L switches are generated)

         exit when Next_Line (Nfirst .. Nlast) = End_Info;

         if Ada_Bind_File then
            Next_Line (Nfirst .. Nlast - 8) :=
              Next_Line (Nfirst + 8 .. Nlast);
            Nlast := Nlast - 8;
         end if;

         --  Go to next section when switches are reached

         exit when Next_Line (1) = '-';

         --  Otherwise we have another object file to collect

         Linker_Objects.Increment_Last;

         --  Mark the positions of first and last object files in case
         --  they need to be placed with a named file on systems having
         --  linker line limitations.

         if Objs_Begin = 0 then
            Objs_Begin := Linker_Objects.Last;
         end if;

         Linker_Objects.Table (Linker_Objects.Last) :=
           new String'(Next_Line (Nfirst .. Nlast));

         Link_Bytes := Link_Bytes + Nlast - Nfirst + 2;
         --  Nlast - Nfirst + 1, for the size, plus one for the space between
         --  each arguments.
      end loop;

      Objs_End := Linker_Objects.Last;

      --  Let's continue to compute the Link_Bytes, the linker options are
      --  part of command line length.

      Store_File_Context;

      while Next_Line (Nfirst .. Nlast) /= End_Info loop
         Link_Bytes := Link_Bytes + Nlast - Nfirst + 2;
         --  See comment above
         Get_Next_Line;
      end loop;

      Rollback_File_Context;

      --  On systems that have limitations on handling very long linker lines
      --  we make use of the system linker option which takes a list of object
      --  file names from a file instead of the command line itself. What we do
      --  is to replace the list of object files by the special linker option
      --  which then reads the object file list from a file instead. The option
      --  to read from a file instead of the command line is only triggered if
      --  a conservative threshold is passed.

      if Object_List_File_Required
        or else (Object_List_File_Supported
                   and then Link_Bytes > Link_Max)
      then
         --  Create a temporary file containing the Ada user object files
         --  needed by the link. This list is taken from the bind file
         --  and is output one object per line for maximal compatibility with
         --  linkers supporting this option.

         Create_Temp_File (Tname_FD, Tname);

         --  ??? File descriptor should be checked to not be Invalid_FD.
         --  ??? Status of Write and Close operations should be checked, and
         --  failure should occur if a status is wrong.

         --  If target is using the GNU linker we must add a special header
         --  and footer in the response file.

         --  The syntax is : INPUT (object1.o object2.o ... )

         --  Because the GNU linker does not like name with characters such
         --  as '!', we must put the object paths between double quotes.

         if Using_GNU_Linker then
            declare
               GNU_Header : aliased constant String := "INPUT (";

            begin
               Status := Write (Tname_FD, GNU_Header'Address,
                 GNU_Header'Length);
            end;
         end if;

         for J in Objs_Begin .. Objs_End loop

            --  Opening quote for GNU linker

            if Using_GNU_Linker then
               Status := Write (Tname_FD, Opening'Address, 1);
            end if;

            Status := Write (Tname_FD, Linker_Objects.Table (J).all'Address,
                             Linker_Objects.Table (J).all'Length);

            --  Closing quote for GNU linker

            if Using_GNU_Linker then
               Status := Write (Tname_FD, Closing'Address, 2);

            else
               Status := Write (Tname_FD, ASCII.LF'Address, 1);
            end if;

            Response_File_Objects.Increment_Last;
            Response_File_Objects.Table (Response_File_Objects.Last) :=
              Linker_Objects.Table (J);
         end loop;

         --  Handle GNU linker response file footer

         if Using_GNU_Linker then
            declare
               GNU_Footer : aliased constant String := ")";

            begin
               Status := Write (Tname_FD, GNU_Footer'Address,
                 GNU_Footer'Length);
            end;
         end if;

         Close (Tname_FD, Closing_Status);

         --  Add the special objects list file option together with the name
         --  of the temporary file (removing the null character) to the objects
         --  file table.

         Linker_Objects.Table (Objs_Begin) :=
           new String'(Value (Object_File_Option_Ptr) &
                       Tname (Tname'First .. Tname'Last - 1));

         --  The slots containing these object file names are then removed
         --  from the objects table so they do not appear in the link. They
         --  are removed by moving up the linker options and non-Ada object
         --  files appearing after the Ada object list in the table.

         declare
            N : Integer;

         begin
            N := Objs_End - Objs_Begin + 1;

            for J in Objs_End + 1 .. Linker_Objects.Last loop
               Linker_Objects.Table (J - N + 1) := Linker_Objects.Table (J);
            end loop;

            Linker_Objects.Set_Last (Linker_Objects.Last - N + 1);
         end;
      end if;

      --  Process switches and options

      if Next_Line (Nfirst .. Nlast) /= End_Info then
         Xlinker_Was_Previous := False;

         loop
            if Xlinker_Was_Previous
              or else Next_Line (Nfirst .. Nlast) = "-Xlinker"
            then
               Linker_Options.Increment_Last;
               Linker_Options.Table (Linker_Options.Last) :=
                 new String'(Next_Line (Nfirst .. Nlast));

            elsif Next_Line (Nfirst .. Nlast) = "-static" then
               GNAT_Static := True;

            elsif Next_Line (Nfirst .. Nlast) = "-shared" then
               GNAT_Shared := True;

            --  Add binder options only if not already set on the command
            --  line. This rule is a way to control the linker options order.

            --  The following test needs comments, why is it VMS specific.
            --  The above comment looks out of date ???

            elsif not (OpenVMS_On_Target
                         and then
                       Is_Option_Present (Next_Line (Nfirst .. Nlast)))
            then
               if Nlast > Nfirst + 2 and then
                 Next_Line (Nfirst .. Nfirst + 1) = "-L"
               then
                  --  Construct a library search path for use later
                  --  to locate static gnatlib libraries.

                  if Libpath.Last > 1 then
                     Libpath.Increment_Last;
                     Libpath.Table (Libpath.Last) := Path_Separator;
                  end if;

                  for I in Nfirst + 2 .. Nlast loop
                     Libpath.Increment_Last;
                     Libpath.Table (Libpath.Last) := Next_Line (I);
                  end loop;

                  Linker_Options.Increment_Last;

                  Linker_Options.Table (Linker_Options.Last) :=
                    new String'(Next_Line (Nfirst .. Nlast));

               elsif Next_Line (Nfirst .. Nlast) = "-ldecgnat"
                 or else Next_Line (Nfirst .. Nlast) = "-lgnarl"
                 or else Next_Line (Nfirst .. Nlast) = "-lgnat"
                 or else Next_Line
                     (1 .. Natural'Min (Nlast, 8 + Library_Version'Length)) =
                       Shared_Lib ("gnarl")
                 or else Next_Line
                     (1 .. Natural'Min (Nlast, 7 + Library_Version'Length)) =
                       Shared_Lib ("gnat")
               then
                  --  If it is a shared library, remove the library version.
                  --  We will be looking for the static version of the library
                  --  as it is in the same directory as the shared version.

                  if Next_Line (Nlast - Library_Version'Length + 1 .. Nlast)
                       = Library_Version
                  then
                     --  Set Last to point to last character before the
                     --  library version.

                     Last := Nlast - Library_Version'Length - 1;
                  else
                     Last := Nlast;
                  end if;

                  --  Given a Gnat standard library, search the
                  --  library path to find the library location

                  declare
                     File_Path : String_Access;

                     Object_Lib_Extension : constant String :=
                                              Value (Object_Library_Ext_Ptr);

                     File_Name : constant String := "lib" &
                                   Next_Line (Nfirst + 2 .. Last) &
                                   Object_Lib_Extension;

                     Run_Path_Opt : constant String :=
                       Value (Run_Path_Option_Ptr);

                     GCC_Index          : Natural;
                     Run_Path_Opt_Index : Natural := 0;

                  begin
                     File_Path :=
                       Locate_Regular_File (File_Name,
                         String (Libpath.Table (1 .. Libpath.Last)));

                     if File_Path /= null then
                        if GNAT_Static then

                           --  If static gnatlib found, explicitly
                           --  specify to overcome possible linker
                           --  default usage of shared version.

                           Linker_Options.Increment_Last;

                           Linker_Options.Table (Linker_Options.Last) :=
                             new String'(File_Path.all);

                        elsif GNAT_Shared then
                           if Opt.Run_Path_Option then
                              --  If shared gnatlib desired, add the
                              --  appropriate system specific switch
                              --  so that it can be located at runtime.

                              if Run_Path_Opt'Length /= 0 then
                                 --  Output the system specific linker command
                                 --  that allows the image activator to find
                                 --  the shared library at runtime.
                                 --  Also add path to find libgcc_s.so, if
                                 --  relevant.

                                 --  To find the location of the shared version
                                 --  of libgcc, we look for "gcc-lib" in the
                                 --  path of the library. However, this
                                 --  subdirectory is no longer present in
                                 --  in recent version of GCC. So, we look for
                                 --  the last subdirectory "lib" in the path.

                                 GCC_Index :=
                                   Index (File_Path.all, "gcc-lib");

                                 if GCC_Index /= 0 then
                                    --  The shared version of libgcc is
                                    --  located in the parent directory.

                                    GCC_Index := GCC_Index - 1;

                                 else
                                    GCC_Index :=
                                      Index (File_Path.all, "/lib/");

                                    if GCC_Index = 0 then
                                       GCC_Index :=
                                         Index (File_Path.all,
                                                Directory_Separator &
                                                "lib" &
                                                Directory_Separator);
                                    end if;

                                    --  We have found a subdirectory "lib",
                                    --  this is where the shared version of
                                    --  libgcc should be located.

                                    if GCC_Index /= 0 then
                                       GCC_Index := GCC_Index + 3;
                                    end if;
                                 end if;

                                 --  Look for an eventual run_path_option in
                                 --  the linker switches.

                                 for J in reverse 1 .. Linker_Options.Last loop
                                    if Linker_Options.Table (J) /= null
                                      and then
                                        Linker_Options.Table (J)'Length
                                                  > Run_Path_Opt'Length
                                      and then
                                        Linker_Options.Table (J)
                                          (1 .. Run_Path_Opt'Length) =
                                                                Run_Path_Opt
                                    then
                                       --  We have found a already specified
                                       --  run_path_option: we will add to this
                                       --  switch, because only one
                                       --  run_path_option should be specified.

                                       Run_Path_Opt_Index := J;
                                       exit;
                                    end if;
                                 end loop;

                                 --  If there is no run_path_option, we need
                                 --  to add one.

                                 if Run_Path_Opt_Index = 0 then
                                    Linker_Options.Increment_Last;
                                 end if;

                                 if GCC_Index = 0 then
                                    if Run_Path_Opt_Index = 0 then
                                       Linker_Options.Table
                                         (Linker_Options.Last) :=
                                           new String'
                                              (Run_Path_Opt
                                                & File_Path
                                                  (1 .. File_Path'Length
                                                         - File_Name'Length));

                                    else
                                       Linker_Options.Table
                                         (Run_Path_Opt_Index) :=
                                           new String'
                                             (Linker_Options.Table
                                                 (Run_Path_Opt_Index).all
                                              & Path_Separator
                                              & File_Path
                                                 (1 .. File_Path'Length
                                                       - File_Name'Length));
                                    end if;

                                 else
                                    if Run_Path_Opt_Index = 0 then
                                       Linker_Options.Table
                                         (Linker_Options.Last) :=
                                           new String'(Run_Path_Opt
                                             & File_Path
                                                 (1 .. File_Path'Length
                                                       - File_Name'Length)
                                             & Path_Separator
                                             & File_Path (1 .. GCC_Index));

                                    else
                                       Linker_Options.Table
                                         (Run_Path_Opt_Index) :=
                                           new String'
                                            (Linker_Options.Table
                                                (Run_Path_Opt_Index).all
                                             & Path_Separator
                                             & File_Path
                                                 (1 .. File_Path'Length
                                                       - File_Name'Length)
                                             & Path_Separator
                                             & File_Path (1 .. GCC_Index));
                                    end if;
                                 end if;
                              end if;
                           end if;

                           --  Then we add the appropriate -l switch

                           Linker_Options.Increment_Last;
                           Linker_Options.Table (Linker_Options.Last) :=
                             new String'(Next_Line (Nfirst .. Nlast));
                        end if;

                     else
                        --  If gnatlib library not found, then
                        --  add it anyway in case some other
                        --  mechanimsm may find it.

                        Linker_Options.Increment_Last;
                        Linker_Options.Table (Linker_Options.Last) :=
                          new String'(Next_Line (Nfirst .. Nlast));
                     end if;
                  end;
               else
                  Linker_Options.Increment_Last;
                  Linker_Options.Table (Linker_Options.Last) :=
                    new String'(Next_Line (Nfirst .. Nlast));
               end if;
            end if;

            Xlinker_Was_Previous := Next_Line (Nfirst .. Nlast) = "-Xlinker";

            Get_Next_Line;
            exit when Next_Line (Nfirst .. Nlast) = End_Info;

            if Ada_Bind_File then
               Next_Line (Nfirst .. Nlast - 8) :=
                 Next_Line (Nfirst + 8 .. Nlast);
               Nlast := Nlast - 8;
            end if;
         end loop;
      end if;

      --  If -shared was specified, invoke gcc with -shared-libgcc

      if GNAT_Shared then
         Linker_Options.Increment_Last;
         Linker_Options.Table (Linker_Options.Last) := Shared_Libgcc;
      end if;

      Status := fclose (Fd);
   end Process_Binder_File;

   ------------------
   -- Write_Header --
   ------------------

   procedure Write_Header is
   begin
      if Verbose_Mode then
         Write_Eol;
         Write_Str ("GNATLINK ");
         Write_Str (Gnat_Version_String);
         Write_Eol;
         Write_Str ("Copyright 1995-" &
                    Current_Year &
                    ", Free Software Foundation, Inc");
         Write_Eol;
      end if;
   end Write_Header;

   -----------------
   -- Write_Usage --
   -----------------

   procedure Write_Usage is
   begin
      Write_Header;

      Write_Str ("Usage: ");
      Write_Str (Base_Name (Command_Name));
      Write_Str (" switches mainprog.ali [non-Ada-objects] [linker-options]");
      Write_Eol;
      Write_Eol;
      Write_Line ("  mainprog.ali   the ALI file of the main program");
      Write_Eol;
      Write_Line ("  -A    Binder generated source file is in Ada (default)");
      Write_Line ("  -C    Binder generated source file is in C");
      Write_Line ("  -f    force object file list to be generated");
      Write_Line ("  -g    Compile binder source file with debug information");
      Write_Line ("  -n    Do not compile the binder source file");
      Write_Line ("  -R    Do not use a run_path_option");
      Write_Line ("  -v    verbose mode");
      Write_Line ("  -v -v very verbose mode");
      Write_Eol;
      Write_Line ("  -o nam     Use 'nam' as the name of the executable");
      Write_Line ("  -b target  Compile the binder source to run on target");
      Write_Line ("  -Bdir      Load compiler executables from dir");

      if Is_Supported (Map_File) then
         Write_Line ("  -Mmap      Create map file map");
         Write_Line ("  -M         Create map file mainprog.map");
      end if;

      Write_Line ("  --GCC=comp Use comp as the compiler");
      Write_Line ("  --LINK=nam Use 'nam' for the linking rather than 'gcc'");
      Write_Eol;
      Write_Line ("  [non-Ada-objects]  list of non Ada object files");
      Write_Line ("  [linker-options]   other options for the linker");
   end Write_Usage;

--  Start of processing for Gnatlink

begin
   --  Add the directory where gnatlink is invoked in front of the
   --  path, if gnatlink is invoked with directory information.
   --  Only do this if the platform is not VMS, where the notion of path
   --  does not really exist.

   if not Hostparm.OpenVMS then
      declare
         Command : constant String := Command_Name;

      begin
         for Index in reverse Command'Range loop
            if Command (Index) = Directory_Separator then
               declare
                  Absolute_Dir : constant String :=
                                   Normalize_Pathname
                                     (Command (Command'First .. Index));

                  PATH         : constant String :=
                                   Absolute_Dir &
                  Path_Separator &
                  Getenv ("PATH").all;

               begin
                  Setenv ("PATH", PATH);
               end;

               exit;
            end if;
         end loop;
      end;
   end if;

   Process_Args;

   if Argument_Count = 0
     or else
     (Verbose_Mode and then Argument_Count = 1)
   then
      Write_Usage;
      Exit_Program (E_Fatal);
   end if;

   --  Get target parameters

   Namet.Initialize;
   Csets.Initialize;
   Snames.Initialize;
   Osint.Add_Default_Search_Dirs;
   Targparm.Get_Target_Parameters;

   if VM_Target /= No_VM then
      case VM_Target is
         when JVM_Target => Gcc := new String'("jgnat");
         when CLI_Target => Gcc := new String'("dotnet-gnatcompile");
         when No_VM      => raise Program_Error;
      end case;

      Ada_Bind_File := True;
      Begin_Info := "--  BEGIN Object file/option list";
      End_Info   := "--  END Object file/option list   ";
   end if;

   --  We always compile with -c

   Binder_Options_From_ALI.Increment_Last;
   Binder_Options_From_ALI.Table (Binder_Options_From_ALI.Last) :=
     new String'("-c");

   --  If the main program is in Ada it is compiled with the following
   --  switches:

   --    -gnatA   stops reading gnat.adc, since we don't know what
   --             pagmas would work, and we do not need it anyway.

   --    -gnatWb  allows brackets coding for wide characters

   --    -gnatiw  allows wide characters in identifiers. This is needed
   --             because bindgen uses brackets encoding for all upper
   --             half and wide characters in identifier names.

   if Ada_Bind_File then
      Binder_Options_From_ALI.Increment_Last;
      Binder_Options_From_ALI.Table (Binder_Options_From_ALI.Last) :=
        new String'("-gnatA");
      Binder_Options_From_ALI.Increment_Last;
      Binder_Options_From_ALI.Table (Binder_Options_From_ALI.Last) :=
        new String'("-gnatWb");
      Binder_Options_From_ALI.Increment_Last;
      Binder_Options_From_ALI.Table (Binder_Options_From_ALI.Last) :=
        new String'("-gnatiw");
   end if;

   --  Locate all the necessary programs and verify required files are present

   Gcc_Path := System.OS_Lib.Locate_Exec_On_Path (Gcc.all);

   if Gcc_Path = null then
      Exit_With_Error ("Couldn't locate " & Gcc.all);
   end if;

   if Linker_Path = null then
      if VM_Target = CLI_Target then
         Linker_Path := System.OS_Lib.Locate_Exec_On_Path ("ilasm");

         if Linker_Path = null then
            Exit_With_Error ("Couldn't locate ilasm");
         end if;
      else
         Linker_Path := Gcc_Path;
      end if;
   end if;

   if Ali_File_Name = null then
      Exit_With_Error ("no ali file given for link");
   end if;

   if not Is_Regular_File (Ali_File_Name.all) then
      Exit_With_Error (Ali_File_Name.all & " not found");
   end if;
<<<<<<< HEAD

   --  Get target parameters

   Namet.Initialize;
   Csets.Initialize;
   Snames.Initialize;
   Osint.Add_Default_Search_Dirs;
   Targparm.Get_Target_Parameters;
=======
>>>>>>> 60a98cce

   --  Read the ALI file of the main subprogram if the binder generated
   --  file needs to be compiled and no --GCC= switch has been specified.
   --  Fetch the back end switches from this ALI file and use these switches
   --  to compile the binder generated file

   if Compile_Bind_File and then Standard_Gcc then

      Initialize_ALI;
      Name_Len := Ali_File_Name'Length;
      Name_Buffer (1 .. Name_Len) := Ali_File_Name.all;

      declare
         use Types;
         F : constant File_Name_Type := Name_Find;
         T : Text_Buffer_Ptr;
         A : ALI_Id;

      begin
         --  Load the ALI file

         T := Read_Library_Info (F, True);

         --  Read it. Note that we ignore errors, since we only want very
         --  limited information from the ali file, and likely a slightly
         --  wrong version will be just fine, though in normal operation
         --  we don't expect this to happen!

         A := Scan_ALI
               (F,
                T,
                Ignore_ED     => False,
                Err           => False,
                Ignore_Errors => True);

         if A /= No_ALI_Id then
            for
              Index in Units.Table (ALIs.Table (A).First_Unit).First_Arg ..
                       Units.Table (ALIs.Table (A).First_Unit).Last_Arg
            loop
               --  Do not compile with the front end switches. However, --RTS
               --  is to be dealt with specially because it needs to be passed
               --  if the binder-generated file is in Ada and may also be used
               --  to drive the linker.

               declare
                  Arg : String_Ptr renames Args.Table (Index);
               begin
                  if not Is_Front_End_Switch (Arg.all) then
                     Binder_Options_From_ALI.Increment_Last;
                     Binder_Options_From_ALI.Table
                       (Binder_Options_From_ALI.Last) := String_Access (Arg);

                  elsif Arg'Length > 5
                    and then Arg (Arg'First + 2 .. Arg'First + 5) = "RTS="
                  then
                     if Ada_Bind_File then
                        Binder_Options_From_ALI.Increment_Last;
                        Binder_Options_From_ALI.Table
                          (Binder_Options_From_ALI.Last)
                            := String_Access (Arg);
                     end if;

                     --  GNAT doesn't support the GCC multilib mechanism.
                     --  This means that, when a multilib switch is used
                     --  to request a particular compilation mode, the
                     --  corresponding runtime switch (--RTS) must also be
                     --  specified. The long-term goal is to fully support the
                     --  multilib mechanism; however, in the meantime, it is
                     --  convenient to eliminate the redundancy by keying the
                     --  compilation mode on a single switch, namely --RTS.

                     --  Pass -mrtp to the linker if --RTS=rtp was passed.

                     if Linker_Path = Gcc_Path
                       and then Arg'Length > 8
                       and then Arg (Arg'First + 6 .. Arg'First + 8) = "rtp"
                     then
                        Linker_Options.Increment_Last;
                        Linker_Options.Table (Linker_Options.Last) :=
                          new String'("-mrtp");

                     --  Pass -fsjlj to the linker if --RTS=sjlj was passed.

                     elsif Linker_Path = Gcc_Path
                       and then Arg'Length > 9
                       and then Arg (Arg'First + 6 .. Arg'First + 9) = "sjlj"
                     then
                        Linker_Options.Increment_Last;
                        Linker_Options.Table (Linker_Options.Last) :=
                          new String'("-fsjlj");
                     end if;
                  end if;
               end;
            end loop;
         end if;
      end;
   end if;

   Write_Header;

   --  If no output name specified, then use the base name of .ali file name

   if Output_File_Name = null then
      Output_File_Name :=
        new String'(Base_Name (Ali_File_Name.all)
<<<<<<< HEAD
                       & Get_Target_Debuggable_Suffix.all);
=======
                      & Get_Target_Debuggable_Suffix.all);

      if VM_Target = CLI_Target then
         Linker_Options.Increment_Last;
         Linker_Options.Table (Linker_Options.Last) := new String'("/QUIET");
>>>>>>> 60a98cce

         Linker_Options.Increment_Last;
         Linker_Options.Table (Linker_Options.Last) := new String'("/DEBUG");

<<<<<<< HEAD
      Linker_Options.Increment_Last;
      Linker_Options.Table (Linker_Options.Last) :=
        new String'(Output_File_Name.all);
=======
         Linker_Options.Increment_Last;
         Linker_Options.Table (Linker_Options.Last) :=
           new String'("/OUTPUT=" & Output_File_Name.all);

      else
         Linker_Options.Increment_Last;
         Linker_Options.Table (Linker_Options.Last) := new String'("-o");

         Linker_Options.Increment_Last;
         Linker_Options.Table (Linker_Options.Last) :=
           new String'(Output_File_Name.all);
      end if;
>>>>>>> 60a98cce
   end if;

   --  Warn if main program is called "test", as that may be a built-in command
   --  on Unix. On non-Unix systems executables have a suffix, so the warning
   --  will not appear. However, do not warn in the case of a cross compiler.

   --  Assume this is a cross tool if the executable name is not gnatlink

   if Base_Name (Command_Name) = "gnatlink"
     and then Output_File_Name.all = "test"
   then
      Error_Msg ("warning: executable name """ & Output_File_Name.all
                   & """ may conflict with shell command");
   end if;

   --  If -M switch was specified, add the switches to create the map file

   if Create_Map_File then
      declare
         Map_Name : constant String := Base_Name (Ali_File_Name.all) & ".map";
         Switches : String_List_Access;

      begin
         Convert (Map_File, Map_Name, Switches);

         if Switches /= null then
            for J in Switches'Range loop
               Linker_Options.Increment_Last;
               Linker_Options.Table (Linker_Options.Last) := Switches (J);
            end loop;
         end if;
      end;
   end if;

   --  Perform consistency checks

   --  Transform the .ali file name into the binder output file name

   Make_Binder_File_Names : declare
      Fname     : constant String  := Base_Name (Ali_File_Name.all);
      Fname_Len : Integer := Fname'Length;

      function Get_Maximum_File_Name_Length return Integer;
      pragma Import (C, Get_Maximum_File_Name_Length,
                        "__gnat_get_maximum_file_name_length");

      Maximum_File_Name_Length : constant Integer :=
                                   Get_Maximum_File_Name_Length;

      Bind_File_Prefix : Types.String_Ptr;
      --  Contains prefix used for bind files

   begin
      --  Set prefix

      if not Ada_Bind_File then
         Bind_File_Prefix := new String'("b_");
      elsif OpenVMS_On_Target then
         Bind_File_Prefix := new String'("b__");
      else
         Bind_File_Prefix := new String'("b~");
      end if;

      --  If the length of the binder file becomes too long due to
      --  the addition of the "b?" prefix, then truncate it.

      if Maximum_File_Name_Length > 0 then
         while Fname_Len >
                 Maximum_File_Name_Length - Bind_File_Prefix.all'Length
         loop
            Fname_Len := Fname_Len - 1;
         end loop;
      end if;

      declare
         Fnam : constant String :=
                  Bind_File_Prefix.all &
                    Fname (Fname'First .. Fname'First + Fname_Len - 1);

      begin
         if Ada_Bind_File then
            Binder_Spec_Src_File := new String'(Fnam & ".ads");
            Binder_Body_Src_File := new String'(Fnam & ".adb");
            Binder_Ali_File      := new String'(Fnam & ".ali");
         else
            Binder_Body_Src_File := new String'(Fnam & ".c");
         end if;

         Binder_Obj_File := new String'(Fnam & Get_Target_Object_Suffix.all);
      end;

      if Fname_Len /= Fname'Length then
         Binder_Options.Increment_Last;
         Binder_Options.Table (Binder_Options.Last) := new String'("-o");
         Binder_Options.Increment_Last;
         Binder_Options.Table (Binder_Options.Last) := Binder_Obj_File;
      end if;
   end Make_Binder_File_Names;

   Process_Binder_File (Binder_Body_Src_File.all & ASCII.NUL);

   --  Compile the binder file. This is fast, so we always do it, unless
   --  specifically told not to by the -n switch

   if Compile_Bind_File then
      Bind_Step : declare
         Success : Boolean;
         Args    : Argument_List
           (1 .. Binder_Options_From_ALI.Last + Binder_Options.Last + 1);

      begin
         for J in 1 .. Binder_Options_From_ALI.Last loop
            Args (J) := Binder_Options_From_ALI.Table (J);
         end loop;

         for J in 1 .. Binder_Options.Last loop
            Args (Binder_Options_From_ALI.Last + J) :=
              Binder_Options.Table (J);
         end loop;

         Args (Args'Last) := Binder_Body_Src_File;

         if Verbose_Mode then
            Write_Str (Base_Name (Gcc_Path.all));

            for J in Args'Range loop
               Write_Str (" ");
               Write_Str (Args (J).all);
            end loop;

            Write_Eol;
         end if;

         System.OS_Lib.Spawn (Gcc_Path.all, Args, Success);

         if not Success then
            Exit_Program (E_Fatal);
         end if;
      end Bind_Step;
   end if;

   --  Now, actually link the program

   --  Skip this step for now on JVM since the Java interpreter will do
   --  the actual link at run time. We might consider packing all class files
   --  in a .zip file during this step.

   if VM_Target /= JVM_Target then
      Link_Step : declare
         Num_Args : Natural :=
                     (Linker_Options.Last - Linker_Options.First + 1) +
                     (Gcc_Linker_Options.Last - Gcc_Linker_Options.First + 1) +
                     (Linker_Objects.Last - Linker_Objects.First + 1);
         Stack_Op : Boolean := False;
         IDENT_Op : Boolean := False;

      begin
         if VM_Target = CLI_Target then

            --  Remove extraneous flags not relevant for CIL. Also remove empty
            --  arguments, since ilasm chokes on them.

            for J in reverse Linker_Options.First .. Linker_Options.Last loop
               if Linker_Options.Table (J)'Length = 0
                 or else Linker_Options.Table (J) (1 .. 2) = "-L"
                 or else Linker_Options.Table (J) (1 .. 2) = "-l"
                 or else Linker_Options.Table (J) (1 .. 3) = "-Wl"
                 or else Linker_Options.Table (J) (1 .. 3) = "-sh"
                 or else Linker_Options.Table (J) (1 .. 2) = "-g"
               then
                  Linker_Options.Table (J .. Linker_Options.Last - 1) :=
                    Linker_Options.Table (J + 1 .. Linker_Options.Last);
                  Linker_Options.Decrement_Last;
                  Num_Args := Num_Args - 1;
               end if;
            end loop;
         end if;

         --  Remove duplicate stack size setting from the Linker_Options
         --  table. The stack setting option "-Xlinker --stack=R,C" can be
         --  found in one line when set by a pragma Linker_Options or in two
         --  lines ("-Xlinker" then "--stack=R,C") when set on the command
         --  line. We also check for the "-Wl,--stack=R" style option.

         --  We must remove the second stack setting option instance
         --  because the one on the command line will always be the first
         --  one. And any subsequent stack setting option will overwrite the
         --  previous one. This is done especially for GNAT/NT where we set
         --  the stack size for tasking programs by a pragma in the NT
         --  specific tasking package System.Task_Primitives.Oparations.

         --  Note: This is not a FOR loop that runs from Linker_Options.First
         --  to Linker_Options.Last, since operations within the loop can
         --  modify the length of the table.

         Clean_Link_Option_Set : declare
            J : Natural := Linker_Options.First;
            Shared_Libgcc_Seen : Boolean := False;

         begin
            while J <= Linker_Options.Last loop

               if Linker_Options.Table (J).all = "-Xlinker"
                 and then J < Linker_Options.Last
                 and then Linker_Options.Table (J + 1)'Length > 8
                 and then Linker_Options.Table (J + 1) (1 .. 8) = "--stack="
               then
                  if Stack_Op then
                     Linker_Options.Table (J .. Linker_Options.Last - 2) :=
                       Linker_Options.Table (J + 2 .. Linker_Options.Last);
                     Linker_Options.Decrement_Last;
                     Linker_Options.Decrement_Last;
                     Num_Args := Num_Args - 2;

                  else
                     Stack_Op := True;
                  end if;
               end if;

               --  Remove duplicate -shared-libgcc switch

               if Linker_Options.Table (J).all = Shared_Libgcc_String then
                  if Shared_Libgcc_Seen then
                     Linker_Options.Table (J .. Linker_Options.Last - 1) :=
                       Linker_Options.Table (J + 1 .. Linker_Options.Last);
                     Linker_Options.Decrement_Last;
                     Num_Args := Num_Args - 1;

                  else
                     Shared_Libgcc_Seen := True;
                  end if;
               end if;

               --  Here we just check for a canonical form that matches the
               --  pragma Linker_Options set in the NT runtime.

               if (Linker_Options.Table (J)'Length > 17
                   and then Linker_Options.Table (J) (1 .. 17)
                           = "-Xlinker --stack=")
                 or else
                  (Linker_Options.Table (J)'Length > 12
                   and then Linker_Options.Table (J) (1 .. 12)
                            = "-Wl,--stack=")
               then
                  if Stack_Op then
                     Linker_Options.Table (J .. Linker_Options.Last - 1) :=
                       Linker_Options.Table (J + 1 .. Linker_Options.Last);
                     Linker_Options.Decrement_Last;
                     Num_Args := Num_Args - 1;

                  else
                     Stack_Op := True;
                  end if;
               end if;

               --  Remove duplicate IDENTIFICATION directives (VMS)

               if Linker_Options.Table (J)'Length > 27
                 and then Linker_Options.Table (J) (1 .. 28)
                          = "--for-linker=IDENTIFICATION="
               then
                  if IDENT_Op then
                     Linker_Options.Table (J .. Linker_Options.Last - 1) :=
                       Linker_Options.Table (J + 1 .. Linker_Options.Last);
                     Linker_Options.Decrement_Last;
                     Num_Args := Num_Args - 1;
                  else
                     IDENT_Op := True;
                  end if;
               end if;

               J := J + 1;
            end loop;

<<<<<<< HEAD
            --  If gcc is not called with -shared-libgcc, call it with
            --  -static-libgcc, as there are some platforms where one of these
            --  two switches is compulsory to link.

            if not Shared_Libgcc_Seen then
               Linker_Options.Increment_Last;
               Linker_Options.Table (Linker_Options.Last) := Static_Libgcc;
               Num_Args := Num_Args + 1;
=======
            if Linker_Path = Gcc_Path and then VM_Target = No_VM then

               --  If gcc is not called with -shared-libgcc, call it with
               --  -static-libgcc, as there are some platforms where one of
               --  these two switches is compulsory to link.

               if not Shared_Libgcc_Seen then
                  Linker_Options.Increment_Last;
                  Linker_Options.Table (Linker_Options.Last) := Static_Libgcc;
                  Num_Args := Num_Args + 1;
               end if;
>>>>>>> 60a98cce
            end if;

         end Clean_Link_Option_Set;

         --  Prepare arguments for call to linker

         Call_Linker : declare
            Success  : Boolean;
            Args     : Argument_List (1 .. Num_Args + 1);
            Index    : Integer := Args'First;

         begin
            Args (Index) := Binder_Obj_File;

            --  Add the object files and any -largs libraries

            for J in Linker_Objects.First .. Linker_Objects.Last loop
               Index := Index + 1;
               Args (Index) := Linker_Objects.Table (J);
            end loop;

            --  Add the linker options from the binder file

            for J in Linker_Options.First .. Linker_Options.Last loop
               Index := Index + 1;
               Args (Index) := Linker_Options.Table (J);
            end loop;

            --  Finally add the libraries from the --GCC= switch

            for J in Gcc_Linker_Options.First .. Gcc_Linker_Options.Last loop
               Index := Index + 1;
               Args (Index) := Gcc_Linker_Options.Table (J);
            end loop;

            if Verbose_Mode then
               Write_Str (Linker_Path.all);

               for J in Args'Range loop
                  Write_Str (" ");
                  Write_Str (Args (J).all);
               end loop;

               Write_Eol;

               --  If we are on very verbose mode (-v -v) and a response file
               --  is used we display its content.

               if Very_Verbose_Mode and then Tname_FD /= Invalid_FD then
                  Write_Eol;
                  Write_Str ("Response file (" &
                             Tname (Tname'First .. Tname'Last - 1) &
                             ") content : ");
                  Write_Eol;

                  for J in
                    Response_File_Objects.First ..
                    Response_File_Objects.Last
                  loop
                     Write_Str (Response_File_Objects.Table (J).all);
                     Write_Eol;
                  end loop;

                  Write_Eol;
               end if;
            end if;

            System.OS_Lib.Spawn (Linker_Path.all, Args, Success);

            --  Delete the temporary file used in conjuction with linking if
            --  one was created. See Process_Bind_File for details.

            if Tname_FD /= Invalid_FD then
               Delete (Tname);
            end if;

            if not Success then
               Error_Msg ("error when calling " & Linker_Path.all);
               Exit_Program (E_Fatal);
            end if;
         end Call_Linker;
      end Link_Step;
   end if;

   --  Only keep the binder output file and it's associated object
   --  file if compiling with the -g option.  These files are only
   --  useful if debugging.

   if not Debug_Flag_Present then
      if Binder_Ali_File /= null then
         Delete (Binder_Ali_File.all & ASCII.NUL);
      end if;

      if Binder_Spec_Src_File /= null then
         Delete (Binder_Spec_Src_File.all & ASCII.NUL);
      end if;

      Delete (Binder_Body_Src_File.all & ASCII.NUL);

      if VM_Target = No_VM then
         Delete (Binder_Obj_File.all & ASCII.NUL);
      end if;
   end if;

   Exit_Program (E_Success);

exception
   when X : others =>
      Write_Line (Exception_Information (X));
      Exit_With_Error ("INTERNAL ERROR. Please report");
end Gnatlink;<|MERGE_RESOLUTION|>--- conflicted
+++ resolved
@@ -6,11 +6,7 @@
 --                                                                          --
 --                                 B o d y                                  --
 --                                                                          --
-<<<<<<< HEAD
---          Copyright (C) 1996-2006, Free Software Foundation, Inc.         --
-=======
 --          Copyright (C) 1996-2007, Free Software Foundation, Inc.         --
->>>>>>> 60a98cce
 --                                                                          --
 -- GNAT is free software;  you can  redistribute it  and/or modify it under --
 -- terms of the  GNU General Public License as published  by the Free Soft- --
@@ -1513,17 +1509,6 @@
    if not Is_Regular_File (Ali_File_Name.all) then
       Exit_With_Error (Ali_File_Name.all & " not found");
    end if;
-<<<<<<< HEAD
-
-   --  Get target parameters
-
-   Namet.Initialize;
-   Csets.Initialize;
-   Snames.Initialize;
-   Osint.Add_Default_Search_Dirs;
-   Targparm.Get_Target_Parameters;
-=======
->>>>>>> 60a98cce
 
    --  Read the ALI file of the main subprogram if the binder generated
    --  file needs to be compiled and no --GCC= switch has been specified.
@@ -1630,24 +1615,15 @@
    if Output_File_Name = null then
       Output_File_Name :=
         new String'(Base_Name (Ali_File_Name.all)
-<<<<<<< HEAD
-                       & Get_Target_Debuggable_Suffix.all);
-=======
                       & Get_Target_Debuggable_Suffix.all);
 
       if VM_Target = CLI_Target then
          Linker_Options.Increment_Last;
          Linker_Options.Table (Linker_Options.Last) := new String'("/QUIET");
->>>>>>> 60a98cce
 
          Linker_Options.Increment_Last;
          Linker_Options.Table (Linker_Options.Last) := new String'("/DEBUG");
 
-<<<<<<< HEAD
-      Linker_Options.Increment_Last;
-      Linker_Options.Table (Linker_Options.Last) :=
-        new String'(Output_File_Name.all);
-=======
          Linker_Options.Increment_Last;
          Linker_Options.Table (Linker_Options.Last) :=
            new String'("/OUTPUT=" & Output_File_Name.all);
@@ -1660,7 +1636,6 @@
          Linker_Options.Table (Linker_Options.Last) :=
            new String'(Output_File_Name.all);
       end if;
->>>>>>> 60a98cce
    end if;
 
    --  Warn if main program is called "test", as that may be a built-in command
@@ -1935,16 +1910,6 @@
                J := J + 1;
             end loop;
 
-<<<<<<< HEAD
-            --  If gcc is not called with -shared-libgcc, call it with
-            --  -static-libgcc, as there are some platforms where one of these
-            --  two switches is compulsory to link.
-
-            if not Shared_Libgcc_Seen then
-               Linker_Options.Increment_Last;
-               Linker_Options.Table (Linker_Options.Last) := Static_Libgcc;
-               Num_Args := Num_Args + 1;
-=======
             if Linker_Path = Gcc_Path and then VM_Target = No_VM then
 
                --  If gcc is not called with -shared-libgcc, call it with
@@ -1956,7 +1921,6 @@
                   Linker_Options.Table (Linker_Options.Last) := Static_Libgcc;
                   Num_Args := Num_Args + 1;
                end if;
->>>>>>> 60a98cce
             end if;
 
          end Clean_Link_Option_Set;

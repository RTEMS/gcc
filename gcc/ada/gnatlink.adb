--- conflicted
+++ resolved
@@ -2188,18 +2188,10 @@
 
             if Linker_Path = Gcc_Path and then VM_Target = No_VM then
 
-<<<<<<< HEAD
-               --  For systems where the default is to link statically
-               --  with libgcc, if gcc is not called with
-               --  -shared-libgcc, call it with -static-libgcc, as
-               --  there are some platforms where one of these two
-               --  switches is compulsory to link.
-=======
                --  For systems where the default is to link statically with
                --  libgcc, if gcc is not called with -shared-libgcc, call it
                --  with -static-libgcc, as there are some platforms where one
                --  of these two switches is compulsory to link.
->>>>>>> 779871ac
 
                if Shared_Libgcc_Default = 'T'
                  and then not Shared_Libgcc_Seen

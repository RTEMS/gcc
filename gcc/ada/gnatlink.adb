------------------------------------------------------------------------------
--                                                                          --
--                         GNAT COMPILER COMPONENTS                         --
--                                                                          --
--                             G N A T L I N K                              --
--                                                                          --
--                                 B o d y                                  --
--                                                                          --
<<<<<<< HEAD
--          Copyright (C) 1996-2009, Free Software Foundation, Inc.         --
=======
--          Copyright (C) 1996-2010, Free Software Foundation, Inc.         --
>>>>>>> 03d20231
--                                                                          --
-- GNAT is free software;  you can  redistribute it  and/or modify it under --
-- terms of the  GNU General Public License as published  by the Free Soft- --
-- ware  Foundation;  either version 3,  or (at your option) any later ver- --
-- sion.  GNAT is distributed in the hope that it will be useful, but WITH- --
-- OUT ANY WARRANTY;  without even the  implied warranty of MERCHANTABILITY --
-- or FITNESS FOR A PARTICULAR PURPOSE.  See the GNU General Public License --
-- for  more details.  You should have  received  a copy of the GNU General --
-- Public License  distributed with GNAT; see file COPYING3.  If not, go to --
-- http://www.gnu.org/licenses for a complete copy of the license.          --
--                                                                          --
-- GNAT was originally developed  by the GNAT team at  New York University. --
-- Extensive contributions were provided by Ada Core Technologies Inc.      --
--                                                                          --
------------------------------------------------------------------------------

--  Gnatlink usage: please consult the gnat documentation

with ALI;      use ALI;
with Csets;
with Gnatvsn;  use Gnatvsn;
with Hostparm;
with Indepsw;  use Indepsw;
with Namet;    use Namet;
with Opt;
with Osint;    use Osint;
with Output;   use Output;
with Snames;
with Switch;   use Switch;
with System;   use System;
with Table;
with Targparm; use Targparm;
with Types;

with Ada.Command_Line; use Ada.Command_Line;
with Ada.Exceptions;   use Ada.Exceptions;

with System.OS_Lib; use System.OS_Lib;
with System.CRTL;

with Interfaces.C_Streams; use Interfaces.C_Streams;
with Interfaces.C.Strings; use Interfaces.C.Strings;

procedure Gnatlink is
   pragma Ident (Gnatvsn.Gnat_Static_Version_String);

   Shared_Libgcc_String : constant String := "-shared-libgcc";
   Shared_Libgcc        : constant String_Access :=
                            new String'(Shared_Libgcc_String);
   --  Used to invoke gcc when the binder is invoked with -shared

   Static_Libgcc_String : constant String := "-static-libgcc";
   Static_Libgcc        : constant String_Access :=
                            new String'(Static_Libgcc_String);
   --  Used to invoke gcc when shared libs are not used

   package Gcc_Linker_Options is new Table.Table (
     Table_Component_Type => String_Access,
     Table_Index_Type     => Integer,
     Table_Low_Bound      => 1,
     Table_Initial        => 20,
     Table_Increment      => 100,
     Table_Name           => "Gnatlink.Gcc_Linker_Options");
   --  Comments needed ???

   package Libpath is new Table.Table (
     Table_Component_Type => Character,
     Table_Index_Type     => Integer,
     Table_Low_Bound      => 1,
     Table_Initial        => 4096,
     Table_Increment      => 100,
     Table_Name           => "Gnatlink.Libpath");
   --  Comments needed ???

   package Linker_Options is new Table.Table (
     Table_Component_Type => String_Access,
     Table_Index_Type     => Integer,
     Table_Low_Bound      => 1,
     Table_Initial        => 20,
     Table_Increment      => 100,
     Table_Name           => "Gnatlink.Linker_Options");
   --  Comments needed ???

   package Linker_Objects is new Table.Table (
     Table_Component_Type => String_Access,
     Table_Index_Type     => Integer,
     Table_Low_Bound      => 1,
     Table_Initial        => 20,
     Table_Increment      => 100,
     Table_Name           => "Gnatlink.Linker_Objects");
   --  This table collects the objects file to be passed to the linker. In the
   --  case where the linker command line is too long then programs objects
   --  are put on the Response_File_Objects table. Note that the binder object
   --  file and the user's objects remain in this table. This is very
   --  important because on the GNU linker command line the -L switch is not
   --  used to look for objects files but -L switch is used to look for
   --  objects listed in the response file. This is not a problem with the
   --  applications objects as they are specified with a full name.

   package Response_File_Objects is new Table.Table (
     Table_Component_Type => String_Access,
     Table_Index_Type     => Integer,
     Table_Low_Bound      => 1,
     Table_Initial        => 20,
     Table_Increment      => 100,
     Table_Name           => "Gnatlink.Response_File_Objects");
   --  This table collects the objects file that are to be put in the response
   --  file. Only application objects are collected there (see details in
   --  Linker_Objects table comments)

   package Binder_Options_From_ALI is new Table.Table (
     Table_Component_Type => String_Access,
     Table_Index_Type     => Integer,
     Table_Low_Bound      => 1, -- equals low bound of Argument_List for Spawn
     Table_Initial        => 20,
     Table_Increment      => 100,
     Table_Name           => "Gnatlink.Binder_Options_From_ALI");
   --  This table collects the switches from the ALI file of the main
   --  subprogram.

   package Binder_Options is new Table.Table (
     Table_Component_Type => String_Access,
     Table_Index_Type     => Integer,
     Table_Low_Bound      => 1, -- equals low bound of Argument_List for Spawn
     Table_Initial        => 20,
     Table_Increment      => 100,
     Table_Name           => "Gnatlink.Binder_Options");
   --  This table collects the arguments to be passed to compile the binder
   --  generated file.

   Gcc : String_Access := Program_Name ("gcc", "gnatlink");

   Read_Mode : constant String := "r" & ASCII.NUL;

   Begin_Info : String := "--  BEGIN Object file/option list";
   End_Info   : String := "--  END Object file/option list   ";
   --  Note: above lines are modified in C mode, see option processing

   Gcc_Path             : String_Access;
   Linker_Path          : String_Access;
   Output_File_Name     : String_Access;
   Ali_File_Name        : String_Access;
   Binder_Spec_Src_File : String_Access;
   Binder_Body_Src_File : String_Access;
   Binder_Ali_File      : String_Access;
   Binder_Obj_File      : String_Access;

   Tname    : Temp_File_Name;
   Tname_FD : File_Descriptor := Invalid_FD;
   --  Temporary file used by linker to pass list of object files on
   --  certain systems with limitations on size of arguments.

   Debug_Flag_Present : Boolean := False;
   Verbose_Mode       : Boolean := False;
   Very_Verbose_Mode  : Boolean := False;

   Ada_Bind_File : Boolean := True;
   --  Set to True if bind file is generated in Ada

   Standard_Gcc : Boolean := True;

   Compile_Bind_File : Boolean := True;
   --  Set to False if bind file is not to be compiled

   Create_Map_File : Boolean := False;
   --  Set to True by switch -M. The map file name is derived from
   --  the ALI file name (mainprog.ali => mainprog.map).

   Object_List_File_Supported : Boolean;
   for Object_List_File_Supported'Size use Character'Size;
   pragma Import
     (C, Object_List_File_Supported, "__gnat_objlist_file_supported");
   --  Predicate indicating whether the linker has an option whereby the
   --  names of object files can be passed to the linker in a file.

   Object_List_File_Required : Boolean := False;
   --  Set to True to force generation of a response file

   Shared_Libgcc_Default : Character;
   for Shared_Libgcc_Default'Size use Character'Size;
   pragma Import
     (C, Shared_Libgcc_Default, "__gnat_shared_libgcc_default");
   --  Indicates wether libgcc should be statically linked (use 'T') or
   --  dynamically linked (use 'H') by default.

   function Base_Name (File_Name : String) return String;
   --  Return just the file name part without the extension (if present)

   procedure Check_Existing_Executable (File_Name : String);
   --  Delete any existing executable to avoid accidentally updating the target
   --  of a symbolic link, but produce a Fatail_Error if File_Name matches any
   --  of the source file names. This avoids overwriting of extensionless
   --  source files by accident on systems where executables do not have
   --  extensions.

   procedure Delete (Name : String);
   --  Wrapper to unlink as status is ignored by this application

   procedure Error_Msg (Message : String);
   --  Output the error or warning Message

   procedure Exit_With_Error (Error : String);
   --  Output Error and exit program with a fatal condition

   procedure Process_Args;
   --  Go through all the arguments and build option tables

   procedure Process_Binder_File (Name : String);
   --  Reads the binder file and extracts linker arguments

   procedure Usage;
   --  Display usage

   procedure Write_Header;
   --  Show user the program name, version and copyright

   procedure Write_Usage;
   --  Show user the program options

   ---------------
   -- Base_Name --
   ---------------

   function Base_Name (File_Name : String) return String is
      Findex1 : Natural;
      Findex2 : Natural;

   begin
      Findex1 := File_Name'First;

      --  The file might be specified by a full path name. However,
      --  we want the path to be stripped away.

      for J in reverse File_Name'Range loop
         if Is_Directory_Separator (File_Name (J)) then
            Findex1 := J + 1;
            exit;
         end if;
      end loop;

      Findex2 := File_Name'Last;
      while Findex2 > Findex1
        and then File_Name (Findex2) /=  '.'
      loop
         Findex2 := Findex2 - 1;
      end loop;

      if Findex2 = Findex1 then
         Findex2 := File_Name'Last + 1;
      end if;

      return File_Name (Findex1 .. Findex2 - 1);
   end Base_Name;

   -------------------------------
   -- Check_Existing_Executable --
   -------------------------------

   procedure Check_Existing_Executable (File_Name : String) is
      Ename : String := File_Name;
      Efile : File_Name_Type;
      Sfile : File_Name_Type;

   begin
      Canonical_Case_File_Name (Ename);
      Name_Len := 0;
      Add_Str_To_Name_Buffer (Ename);
      Efile := Name_Find;

      for J in Units.Table'First .. Units.Last loop
         Sfile := Units.Table (J).Sfile;
         if Sfile = Efile then
            Exit_With_Error ("executable name """ & File_Name & """ matches "
              & "source file name """ & Get_Name_String (Sfile) & """");
         end if;
      end loop;

      Delete (File_Name);
   end Check_Existing_Executable;

   ------------
   -- Delete --
   ------------

   procedure Delete (Name : String) is
      Status : int;
      pragma Unreferenced (Status);
   begin
      Status := unlink (Name'Address);
      --  Is it really right to ignore an error here ???
   end Delete;

   ---------------
   -- Error_Msg --
   ---------------

   procedure Error_Msg (Message : String) is
   begin
      Write_Str (Base_Name (Command_Name));
      Write_Str (": ");
      Write_Str (Message);
      Write_Eol;
   end Error_Msg;

   ---------------------
   -- Exit_With_Error --
   ---------------------

   procedure Exit_With_Error (Error : String) is
   begin
      Error_Msg (Error);
      Exit_Program (E_Fatal);
   end Exit_With_Error;

   ------------------
   -- Process_Args --
   ------------------

   procedure Process_Args is
      Next_Arg  : Integer;
      Skip_Next : Boolean := False;
      --  Set to true if the next argument is to be added into the list of
      --  linker's argument without parsing it.

      procedure Check_Version_And_Help is new Check_Version_And_Help_G (Usage);

      --  Start of processing for Process_Args

   begin
      --  First, check for --version and --help

      Check_Version_And_Help ("GNATLINK", "1995");

      --  Loop through arguments of gnatlink command

      Next_Arg := 1;
      loop
         exit when Next_Arg > Argument_Count;

         Process_One_Arg : declare
            Arg : constant String := Argument (Next_Arg);

         begin
            --  Case of argument which is a switch

            --  We definitely need section by section comments here ???

            if Skip_Next then

               --  This argument must not be parsed, just add it to the
               --  list of linker's options.

               Skip_Next := False;

               Linker_Options.Increment_Last;
               Linker_Options.Table (Linker_Options.Last) :=
                 new String'(Arg);

            elsif Arg'Length /= 0 and then Arg (1) = '-' then
               if Arg'Length > 4 and then Arg (2 .. 5) =  "gnat" then
                  Exit_With_Error
                    ("invalid switch: """ & Arg & """ (gnat not needed here)");
               end if;

               if Arg = "-Xlinker" then

                  --  Next argument should be sent directly to the linker.
                  --  We do not want to parse it here.

                  Skip_Next := True;

                  Linker_Options.Increment_Last;
                  Linker_Options.Table (Linker_Options.Last) :=
                    new String'(Arg);

               elsif Arg (2) = 'g'
                 and then (Arg'Length < 5 or else Arg (2 .. 5) /= "gnat")
               then
                  Debug_Flag_Present := True;

                  Linker_Options.Increment_Last;
                  Linker_Options.Table (Linker_Options.Last) :=
                   new String'(Arg);

                  Binder_Options.Increment_Last;
                  Binder_Options.Table (Binder_Options.Last) :=
                    Linker_Options.Table (Linker_Options.Last);

               elsif Arg'Length >= 3 and then Arg (2) = 'M' then
                  declare
                     Switches : String_List_Access;

                  begin
                     Convert (Map_File, Arg (3 .. Arg'Last), Switches);

                     if Switches /= null then
                        for J in Switches'Range loop
                           Linker_Options.Increment_Last;
                           Linker_Options.Table (Linker_Options.Last) :=
                             Switches (J);
                        end loop;
                     end if;
                  end;

               elsif Arg'Length = 2 then
                  case Arg (2) is
                     when 'A' =>
                        Ada_Bind_File := True;
                        Begin_Info := "--  BEGIN Object file/option list";
                        End_Info   := "--  END Object file/option list   ";

                     when 'b' =>
                        Linker_Options.Increment_Last;
                        Linker_Options.Table (Linker_Options.Last) :=
                          new String'(Arg);

                        Binder_Options.Increment_Last;
                        Binder_Options.Table (Binder_Options.Last) :=
                          Linker_Options.Table (Linker_Options.Last);

                        Next_Arg := Next_Arg + 1;

                        if Next_Arg > Argument_Count then
                           Exit_With_Error ("Missing argument for -b");
                        end if;

                        Get_Machine_Name : declare
                           Name_Arg : constant String_Access :=
                                        new String'(Argument (Next_Arg));

                        begin
                           Linker_Options.Increment_Last;
                           Linker_Options.Table (Linker_Options.Last) :=
                             Name_Arg;

                           Binder_Options.Increment_Last;
                           Binder_Options.Table (Binder_Options.Last) :=
                             Name_Arg;

                        end Get_Machine_Name;

                     when 'C' =>
                        Ada_Bind_File := False;
                        Begin_Info := "/*  BEGIN Object file/option list";
                        End_Info   := "    END Object file/option list */";

                     when 'f' =>
                        if Object_List_File_Supported then
                           Object_List_File_Required := True;
                        else
                           Exit_With_Error
                             ("Object list file not supported on this target");
                        end if;

                     when 'M' =>
                        Create_Map_File := True;

                     when 'n' =>
                        Compile_Bind_File := False;

                     when 'o' =>
                        Next_Arg := Next_Arg + 1;

                        if Next_Arg > Argument_Count then
                           Exit_With_Error ("Missing argument for -o");
                        end if;

                        Output_File_Name :=
                          new String'(Executable_Name
                                        (Argument (Next_Arg),
                                         Only_If_No_Suffix => True));

                     when 'R' =>
                        Opt.Run_Path_Option := False;

                     when 'v' =>

                        --  Support "double" verbose mode.  Second -v
                        --  gets sent to the linker and binder phases.

                        if Verbose_Mode then
                           Very_Verbose_Mode := True;

                           Linker_Options.Increment_Last;
                           Linker_Options.Table (Linker_Options.Last) :=
                            new String'(Arg);

                           Binder_Options.Increment_Last;
                           Binder_Options.Table (Binder_Options.Last) :=
                             Linker_Options.Table (Linker_Options.Last);

                        else
                           Verbose_Mode := True;

                        end if;

                     when others =>
                        Linker_Options.Increment_Last;
                        Linker_Options.Table (Linker_Options.Last) :=
                         new String'(Arg);

                  end case;

               elsif Arg (2) = 'B' then
                  Linker_Options.Increment_Last;
                  Linker_Options.Table (Linker_Options.Last) :=
                    new String'(Arg);

                  Binder_Options.Increment_Last;
                  Binder_Options.Table (Binder_Options.Last) :=
                    Linker_Options.Table (Linker_Options.Last);

               elsif Arg'Length >= 7 and then Arg (1 .. 7) = "--LINK=" then
                  if Arg'Length = 7 then
                     Exit_With_Error ("Missing argument for --LINK=");
                  end if;

                  Linker_Path :=
                    System.OS_Lib.Locate_Exec_On_Path (Arg (8 .. Arg'Last));

                  if Linker_Path = null then
                     Exit_With_Error
                       ("Could not locate linker: " & Arg (8 .. Arg'Last));
                  end if;

               elsif Arg'Length > 6 and then Arg (1 .. 6) = "--GCC=" then
                  declare
                     Program_Args : constant Argument_List_Access :=
                                      Argument_String_To_List
                                                 (Arg (7 .. Arg'Last));

                  begin
                     if Program_Args.all (1).all /= Gcc.all then
                        Gcc := new String'(Program_Args.all (1).all);
                        Standard_Gcc := False;
                     end if;

                     --  Set appropriate flags for switches passed

                     for J in 2 .. Program_Args.all'Last loop
                        declare
                           Arg : constant String := Program_Args.all (J).all;
                           AF  : constant Integer := Arg'First;

                        begin
                           if Arg'Length /= 0 and then Arg (AF) = '-' then
                              if Arg (AF + 1) = 'g'
                                and then (Arg'Length = 2
                                  or else Arg (AF + 2) in '0' .. '3'
                                  or else Arg (AF + 2 .. Arg'Last) = "coff")
                              then
                                 Debug_Flag_Present := True;
                              end if;
                           end if;

                           --  Add directory to source search dirs so that
                           --  Get_Target_Parameters can find system.ads

                           if Arg (AF .. AF + 1) = "-I"
                             and then Arg'Length > 2
                           then
                              Add_Src_Search_Dir (Arg (AF + 2 .. Arg'Last));
                           end if;

                           --  Pass to gcc for compiling binder generated file
                           --  No use passing libraries, it will just generate
                           --  a warning

                           if not (Arg (AF .. AF + 1) = "-l"
                             or else Arg (AF .. AF + 1) = "-L")
                           then
                              Binder_Options.Increment_Last;
                              Binder_Options.Table (Binder_Options.Last) :=
                                new String'(Arg);
                           end if;

                           --  Pass to gcc for linking program

                           Gcc_Linker_Options.Increment_Last;
                           Gcc_Linker_Options.Table
                             (Gcc_Linker_Options.Last) := new String'(Arg);
                        end;
                     end loop;
                  end;

               --  Send all multi-character switches not recognized as
               --  a special case by gnatlink to the linker/loader stage.

               else
                  Linker_Options.Increment_Last;
                  Linker_Options.Table (Linker_Options.Last) :=
                    new String'(Arg);
               end if;

            --  Here if argument is a file name rather than a switch

            else
               --  If explicit ali file, capture it

               if Arg'Length > 4
                 and then Arg (Arg'Last - 3 .. Arg'Last) = ".ali"
               then
                  if Ali_File_Name = null then
                     Ali_File_Name := new String'(Arg);
                  else
                     Exit_With_Error ("cannot handle more than one ALI file");
                  end if;

               --  If target object file, record object file

               elsif Arg'Length > Get_Target_Object_Suffix.all'Length
                 and then Arg
                   (Arg'Last -
                    Get_Target_Object_Suffix.all'Length + 1 .. Arg'Last)
                   = Get_Target_Object_Suffix.all
               then
                  Linker_Objects.Increment_Last;
                  Linker_Objects.Table (Linker_Objects.Last) :=
                    new String'(Arg);

               --  If host object file, record object file
               --  e.g. accept foo.o as well as foo.obj on VMS target

               elsif Arg'Length > Get_Object_Suffix.all'Length
                 and then Arg
                   (Arg'Last - Get_Object_Suffix.all'Length + 1 .. Arg'Last)
                                                = Get_Object_Suffix.all
               then
                  Linker_Objects.Increment_Last;
                  Linker_Objects.Table (Linker_Objects.Last) :=
                    new String'(Arg);

               --  If corresponding ali file exists, capture it

               elsif Ali_File_Name = null
                 and then Is_Regular_File (Arg & ".ali")
               then
                  Ali_File_Name := new String'(Arg & ".ali");

               --  Otherwise assume this is a linker options entry, but
               --  see below for interesting adjustment to this assumption.

               else
                  Linker_Options.Increment_Last;
                  Linker_Options.Table (Linker_Options.Last) :=
                    new String'(Arg);
               end if;
            end if;
         end Process_One_Arg;

         Next_Arg := Next_Arg + 1;
      end loop;

      --  If Ada bind file, then compile it with warnings suppressed, because
      --  otherwise the with of the main program may cause junk warnings.

      if Ada_Bind_File then
         Binder_Options.Increment_Last;
         Binder_Options.Table (Binder_Options.Last) := new String'("-gnatws");
      end if;

      --  If we did not get an ali file at all, and we had at least one
      --  linker option, then assume that was the intended ali file after
      --  all, so that we get a nicer message later on.

      if Ali_File_Name = null
        and then Linker_Options.Last >= Linker_Options.First
      then
         Ali_File_Name :=
           new String'(Linker_Options.Table (Linker_Options.First).all &
                                                                   ".ali");
      end if;
   end Process_Args;

   -------------------------
   -- Process_Binder_File --
   -------------------------

   procedure Process_Binder_File (Name : String) is
      Fd : FILEs;
      --  Binder file's descriptor

      Link_Bytes : Integer := 0;
      --  Projected number of bytes for the linker command line

      Link_Max : Integer;
      pragma Import (C, Link_Max, "__gnat_link_max");
      --  Maximum number of bytes on the command line supported by the OS
      --  linker. Passed this limit the response file mechanism must be used
      --  if supported.

      Next_Line : String (1 .. 1000);
      --  Current line value

      Nlast  : Integer;
      Nfirst : Integer;
      --  Current line slice (the slice does not contain line terminator)

      Last : Integer;
      --  Current line last character for shared libraries (without version)

      Objs_Begin : Integer := 0;
      --  First object file index in Linker_Objects table

      Objs_End : Integer := 0;
      --  Last object file index in Linker_Objects table

      Status : int;
      pragma Warnings (Off, Status);
      --  Used for various Interfaces.C_Streams calls

      Closing_Status : Boolean;
      pragma Warnings (Off, Closing_Status);
      --  For call to Close

      GNAT_Static : Boolean := False;
      --  Save state of -static option

      GNAT_Shared : Boolean := False;
      --  Save state of -shared option

      Xlinker_Was_Previous : Boolean := False;
      --  Indicate that "-Xlinker" was the option preceding the current
      --  option. If True, then the current option is never suppressed.

      --  Rollback data

      --  These data items are used to store current binder file context.
      --  The context is composed of the file descriptor position and the
      --  current line together with the slice indexes (first and last
      --  position) for this line. The rollback data are used by the
      --  Store_File_Context and Rollback_File_Context routines below.
      --  The file context mechanism interact only with the Get_Next_Line
      --  call. For example:

      --     Store_File_Context;
      --     Get_Next_Line;
      --     Rollback_File_Context;
      --     Get_Next_Line;

      --  Both Get_Next_Line calls above will read the exact same data from
      --  the file. In other words, Next_Line, Nfirst and Nlast variables
      --  will be set with the exact same values.

      RB_File_Pos  : long;                -- File position
      RB_Next_Line : String (1 .. 1000);  -- Current line content
      RB_Nlast     : Integer;             -- Slice last index
      RB_Nfirst    : Integer;             -- Slice first index

      Run_Path_Option_Ptr : Interfaces.C.Strings.chars_ptr;
      pragma Import (C, Run_Path_Option_Ptr, "__gnat_run_path_option");
      --  Pointer to string representing the native linker option which
      --  specifies the path where the dynamic loader should find shared
      --  libraries. Equal to null string if this system doesn't support it.

      Libgcc_Subdir_Ptr : Interfaces.C.Strings.chars_ptr;
      pragma Import (C, Libgcc_Subdir_Ptr, "__gnat_default_libgcc_subdir");
      --  Pointer to string indicating the installation subdirectory where
      --  a default shared libgcc might be found.

      Object_Library_Ext_Ptr : Interfaces.C.Strings.chars_ptr;
      pragma Import
        (C, Object_Library_Ext_Ptr, "__gnat_object_library_extension");
      --  Pointer to string specifying the default extension for
      --  object libraries, e.g. Unix uses ".a", VMS uses ".olb".

      Object_File_Option_Ptr : Interfaces.C.Strings.chars_ptr;
      pragma Import (C, Object_File_Option_Ptr, "__gnat_object_file_option");
      --  Pointer to a string representing the linker option which specifies
      --  the response file.

      Using_GNU_Linker : Boolean;
      for Using_GNU_Linker'Size use Character'Size;
      pragma Import (C, Using_GNU_Linker, "__gnat_using_gnu_linker");
      --  Predicate indicating whether this target uses the GNU linker. In
      --  this case we must output a GNU linker compatible response file.

      Separate_Run_Path_Options : Boolean;
      for Separate_Run_Path_Options'Size use Character'Size;
      pragma Import
        (C, Separate_Run_Path_Options, "__gnat_separate_run_path_options");
      --  Whether separate rpath options should be emitted for each directory

      Opening : aliased constant String := """";
      Closing : aliased constant String := '"' & ASCII.LF;
      --  Needed to quote object paths in object list files when GNU linker
      --  is used.

      procedure Get_Next_Line;
      --  Read the next line from the binder file without the line
      --  terminator.

      function Index (S, Pattern : String) return Natural;
      --  Return the last occurrence of Pattern in S, or 0 if none

      function Is_Option_Present (Opt : String) return Boolean;
      --  Return true if the option Opt is already present in
      --  Linker_Options table.

      procedure Store_File_Context;
      --  Store current file context, Fd position and current line data.
      --  The file context is stored into the rollback data above (RB_*).
      --  Store_File_Context can be called at any time, only the last call
      --  will be used (i.e. this routine overwrites the file context).

      procedure Rollback_File_Context;
      --  Restore file context from rollback data. This routine must be called
      --  after Store_File_Context. The binder file context will be restored
      --  with the data stored by the last Store_File_Context call.

      -------------------
      -- Get_Next_Line --
      -------------------

      procedure Get_Next_Line is
         Fchars : chars;

      begin
         Fchars := fgets (Next_Line'Address, Next_Line'Length, Fd);

         if Fchars = System.Null_Address then
            Exit_With_Error ("Error reading binder output");
         end if;

         Nfirst := Next_Line'First;
         Nlast := Nfirst;
         while Nlast <= Next_Line'Last
           and then Next_Line (Nlast) /= ASCII.LF
           and then Next_Line (Nlast) /= ASCII.CR
         loop
            Nlast := Nlast + 1;
         end loop;

         Nlast := Nlast - 1;
      end Get_Next_Line;

      -----------
      -- Index --
      -----------

      function Index (S, Pattern : String) return Natural is
         Len : constant Natural := Pattern'Length;

      begin
         for J in reverse S'First .. S'Last - Len + 1 loop
            if Pattern = S (J .. J + Len - 1) then
               return J;
            end if;
         end loop;

         return 0;
      end Index;

      -----------------------
      -- Is_Option_Present --
      -----------------------

      function Is_Option_Present (Opt : String) return Boolean is
      begin
         for I in 1 .. Linker_Options.Last loop

            if Linker_Options.Table (I).all = Opt then
               return True;
            end if;

         end loop;

         return False;
      end Is_Option_Present;

      ---------------------------
      -- Rollback_File_Context --
      ---------------------------

      procedure Rollback_File_Context is
      begin
         Next_Line := RB_Next_Line;
         Nfirst    := RB_Nfirst;
         Nlast     := RB_Nlast;
         Status    := fseek (Fd, RB_File_Pos, Interfaces.C_Streams.SEEK_SET);

         if Status = -1 then
            Exit_With_Error ("Error setting file position");
         end if;
      end Rollback_File_Context;

      ------------------------
      -- Store_File_Context --
      ------------------------

      procedure Store_File_Context is
         use type System.CRTL.long;
      begin
         RB_Next_Line := Next_Line;
         RB_Nfirst    := Nfirst;
         RB_Nlast     := Nlast;
         RB_File_Pos  := ftell (Fd);

         if RB_File_Pos = -1 then
            Exit_With_Error ("Error getting file position");
         end if;
      end Store_File_Context;

   --  Start of processing for Process_Binder_File

   begin
      Fd := fopen (Name'Address, Read_Mode'Address);

      if Fd = NULL_Stream then
         Exit_With_Error ("Failed to open binder output");
      end if;

      --  Skip up to the Begin Info line

      loop
         Get_Next_Line;
         exit when Next_Line (Nfirst .. Nlast) = Begin_Info;
      end loop;

      loop
         Get_Next_Line;

         --  Go to end when end line is reached (this will happen in
         --  High_Integrity_Mode where no -L switches are generated)

         exit when Next_Line (Nfirst .. Nlast) = End_Info;

         if Ada_Bind_File then
            Next_Line (Nfirst .. Nlast - 8) :=
              Next_Line (Nfirst + 8 .. Nlast);
            Nlast := Nlast - 8;
         end if;

         --  Go to next section when switches are reached

         exit when Next_Line (1) = '-';

         --  Otherwise we have another object file to collect

         Linker_Objects.Increment_Last;

         --  Mark the positions of first and last object files in case
         --  they need to be placed with a named file on systems having
         --  linker line limitations.

         if Objs_Begin = 0 then
            Objs_Begin := Linker_Objects.Last;
         end if;

         Linker_Objects.Table (Linker_Objects.Last) :=
           new String'(Next_Line (Nfirst .. Nlast));

         Link_Bytes := Link_Bytes + Nlast - Nfirst + 2;
         --  Nlast - Nfirst + 1, for the size, plus one for the space between
         --  each arguments.
      end loop;

      Objs_End := Linker_Objects.Last;

      --  Continue to compute the Link_Bytes, the linker options are part of
      --  command line length.

      Store_File_Context;

      while Next_Line (Nfirst .. Nlast) /= End_Info loop
         Link_Bytes := Link_Bytes + Nlast - Nfirst + 2;
         Get_Next_Line;
      end loop;

      Rollback_File_Context;

      --  On systems that have limitations on handling very long linker lines
      --  we make use of the system linker option which takes a list of object
      --  file names from a file instead of the command line itself. What we do
      --  is to replace the list of object files by the special linker option
      --  which then reads the object file list from a file instead. The option
      --  to read from a file instead of the command line is only triggered if
      --  a conservative threshold is passed.

      if Object_List_File_Required
        or else (Object_List_File_Supported
                   and then Link_Bytes > Link_Max)
      then
         --  Create a temporary file containing the Ada user object files
         --  needed by the link. This list is taken from the bind file
         --  and is output one object per line for maximal compatibility with
         --  linkers supporting this option.

         Create_Temp_File (Tname_FD, Tname);

         --  ??? File descriptor should be checked to not be Invalid_FD.
         --  ??? Status of Write and Close operations should be checked, and
         --  failure should occur if a status is wrong.

         --  If target is using the GNU linker we must add a special header
         --  and footer in the response file.

         --  The syntax is : INPUT (object1.o object2.o ... )

         --  Because the GNU linker does not like name with characters such
         --  as '!', we must put the object paths between double quotes.

         if Using_GNU_Linker then
            declare
               GNU_Header : aliased constant String := "INPUT (";

            begin
               Status := Write (Tname_FD, GNU_Header'Address,
                 GNU_Header'Length);
            end;
         end if;

         for J in Objs_Begin .. Objs_End loop

            --  Opening quote for GNU linker

            if Using_GNU_Linker then
               Status := Write (Tname_FD, Opening'Address, 1);
            end if;

            Status := Write (Tname_FD, Linker_Objects.Table (J).all'Address,
                             Linker_Objects.Table (J).all'Length);

            --  Closing quote for GNU linker

            if Using_GNU_Linker then
               Status := Write (Tname_FD, Closing'Address, 2);

            else
               Status := Write (Tname_FD, ASCII.LF'Address, 1);
            end if;

            Response_File_Objects.Increment_Last;
            Response_File_Objects.Table (Response_File_Objects.Last) :=
              Linker_Objects.Table (J);
         end loop;

         --  Handle GNU linker response file footer

         if Using_GNU_Linker then
            declare
               GNU_Footer : aliased constant String := ")";

            begin
               Status := Write (Tname_FD, GNU_Footer'Address,
                 GNU_Footer'Length);
            end;
         end if;

         Close (Tname_FD, Closing_Status);

         --  Add the special objects list file option together with the name
         --  of the temporary file (removing the null character) to the objects
         --  file table.

         Linker_Objects.Table (Objs_Begin) :=
           new String'(Value (Object_File_Option_Ptr) &
                       Tname (Tname'First .. Tname'Last - 1));

         --  The slots containing these object file names are then removed
         --  from the objects table so they do not appear in the link. They
         --  are removed by moving up the linker options and non-Ada object
         --  files appearing after the Ada object list in the table.

         declare
            N : Integer;

         begin
            N := Objs_End - Objs_Begin + 1;

            for J in Objs_End + 1 .. Linker_Objects.Last loop
               Linker_Objects.Table (J - N + 1) := Linker_Objects.Table (J);
            end loop;

            Linker_Objects.Set_Last (Linker_Objects.Last - N + 1);
         end;
      end if;

      --  Process switches and options

      if Next_Line (Nfirst .. Nlast) /= End_Info then
         Xlinker_Was_Previous := False;

         loop
            if Xlinker_Was_Previous
              or else Next_Line (Nfirst .. Nlast) = "-Xlinker"
            then
               Linker_Options.Increment_Last;
               Linker_Options.Table (Linker_Options.Last) :=
                 new String'(Next_Line (Nfirst .. Nlast));

            elsif Next_Line (Nfirst .. Nlast) = "-static" then
               GNAT_Static := True;

            elsif Next_Line (Nfirst .. Nlast) = "-shared" then
               GNAT_Shared := True;

            --  Add binder options only if not already set on the command
            --  line. This rule is a way to control the linker options order.

            --  The following test needs comments, why is it VMS specific.
            --  The above comment looks out of date ???

            elsif not (OpenVMS_On_Target
                         and then
                       Is_Option_Present (Next_Line (Nfirst .. Nlast)))
            then
               if Nlast > Nfirst + 2 and then
                 Next_Line (Nfirst .. Nfirst + 1) = "-L"
               then
                  --  Construct a library search path for use later
                  --  to locate static gnatlib libraries.

                  if Libpath.Last > 1 then
                     Libpath.Increment_Last;
                     Libpath.Table (Libpath.Last) := Path_Separator;
                  end if;

                  for I in Nfirst + 2 .. Nlast loop
                     Libpath.Increment_Last;
                     Libpath.Table (Libpath.Last) := Next_Line (I);
                  end loop;

                  Linker_Options.Increment_Last;

                  Linker_Options.Table (Linker_Options.Last) :=
                    new String'(Next_Line (Nfirst .. Nlast));

               elsif Next_Line (Nfirst .. Nlast) = "-ldecgnat"
                 or else Next_Line (Nfirst .. Nlast) = "-lgnarl"
                 or else Next_Line (Nfirst .. Nlast) = "-lgnat"
                 or else Next_Line
                     (1 .. Natural'Min (Nlast, 8 + Library_Version'Length)) =
                       Shared_Lib ("gnarl")
                 or else Next_Line
                     (1 .. Natural'Min (Nlast, 7 + Library_Version'Length)) =
                       Shared_Lib ("gnat")
               then
                  --  If it is a shared library, remove the library version.
                  --  We will be looking for the static version of the library
                  --  as it is in the same directory as the shared version.

                  if Next_Line (Nlast - Library_Version'Length + 1 .. Nlast)
                       = Library_Version
                  then
                     --  Set Last to point to last character before the
                     --  library version.

                     Last := Nlast - Library_Version'Length - 1;
                  else
                     Last := Nlast;
                  end if;

                  --  Given a Gnat standard library, search the library path to
                  --  find the library location.

                  --  Shouldn't we abstract a proc here, we are getting awfully
                  --  heavily nested ???

                  declare
                     File_Path : String_Access;

                     Object_Lib_Extension : constant String :=
                                              Value (Object_Library_Ext_Ptr);

                     File_Name : constant String := "lib" &
                                   Next_Line (Nfirst + 2 .. Last) &
                                   Object_Lib_Extension;

                     Run_Path_Opt : constant String :=
                       Value (Run_Path_Option_Ptr);

                     GCC_Index          : Natural;
                     Run_Path_Opt_Index : Natural := 0;

                  begin
                     File_Path :=
                       Locate_Regular_File (File_Name,
                         String (Libpath.Table (1 .. Libpath.Last)));

                     if File_Path /= null then
                        if GNAT_Static then

                           --  If static gnatlib found, explicitly
                           --  specify to overcome possible linker
                           --  default usage of shared version.

                           Linker_Options.Increment_Last;

                           Linker_Options.Table (Linker_Options.Last) :=
                             new String'(File_Path.all);

                        elsif GNAT_Shared then
                           if Opt.Run_Path_Option then

                              --  If shared gnatlib desired, add the
                              --  appropriate system specific switch
                              --  so that it can be located at runtime.

                              if Run_Path_Opt'Length /= 0 then

                                 --  Output the system specific linker command
                                 --  that allows the image activator to find
                                 --  the shared library at runtime. Also add
                                 --  path to find libgcc_s.so, if relevant.

                                 declare
                                    Path : String (1 .. File_Path'Length + 15);
                                    Path_Last : constant Natural :=
                                                  File_Path'Length;

                                 begin
                                    Path (1 .. File_Path'Length) :=
                                      File_Path.all;

                                 --  To find the location of the shared version
                                 --  of libgcc, we look for "gcc-lib" in the
                                 --  path of the library. However, this
                                 --  subdirectory is no longer present in
                                 --  recent versions of GCC. So, we look for
                                 --  the last subdirectory "lib" in the path.

                                    GCC_Index :=
                                      Index (Path (1 .. Path_Last), "gcc-lib");

                                    if GCC_Index /= 0 then

                                       --  The shared version of libgcc is
                                       --  located in the parent directory.

                                       GCC_Index := GCC_Index - 1;

                                    else
                                       GCC_Index :=
                                         Index
                                           (Path (1 .. Path_Last),
                                            "/lib/");

                                       if GCC_Index = 0 then
                                          GCC_Index :=
                                            Index (Path (1 .. Path_Last),
                                                   Directory_Separator &
                                                   "lib" &
                                                   Directory_Separator);
                                       end if;

                                       --  If we have found a "lib" subdir in
                                       --  the path to libgnat, the possible
                                       --  shared libgcc of interest by default
                                       --  is in libgcc_subdir at the same
                                       --  level.

                                       if GCC_Index /= 0 then
                                          declare
                                             Subdir : constant String :=
                                               Value (Libgcc_Subdir_Ptr);
                                          begin
                                             Path
                                               (GCC_Index + 1 ..
                                                GCC_Index + Subdir'Length) :=
                                               Subdir;
                                             GCC_Index :=
                                               GCC_Index + Subdir'Length;
                                          end;
                                       end if;
                                    end if;

                                 --  Look for an eventual run_path_option in
                                 --  the linker switches.

                                    if Separate_Run_Path_Options then
                                       Linker_Options.Increment_Last;
                                       Linker_Options.Table
                                         (Linker_Options.Last) :=
                                           new String'
                                             (Run_Path_Opt
                                              & File_Path
                                                (1 .. File_Path'Length
                                                 - File_Name'Length));

                                       if GCC_Index /= 0 then
                                          Linker_Options.Increment_Last;
                                          Linker_Options.Table
                                            (Linker_Options.Last) :=
                                            new String'
                                              (Run_Path_Opt
                                               & Path (1 .. GCC_Index));
                                       end if;

                                    else
                                       for J in reverse
                                         1 .. Linker_Options.Last
                                       loop
                                          if Linker_Options.Table (J) /= null
                                            and then
                                              Linker_Options.Table (J)'Length
                                                        > Run_Path_Opt'Length
                                            and then
                                              Linker_Options.Table (J)
                                                (1 .. Run_Path_Opt'Length) =
                                                                 Run_Path_Opt
                                          then
                                             --  We have found an already
                                             --  specified run_path_option: we
                                             --  will add to this switch,
                                             --  because only one
                                             --  run_path_option should be
                                             --  specified.

                                             Run_Path_Opt_Index := J;
                                             exit;
                                          end if;
                                       end loop;

                                       --  If there is no run_path_option, we
                                       --  need to add one.

                                       if Run_Path_Opt_Index = 0 then
                                          Linker_Options.Increment_Last;
                                       end if;

                                       if GCC_Index = 0 then
                                          if Run_Path_Opt_Index = 0 then
                                             Linker_Options.Table
                                               (Linker_Options.Last) :=
                                                 new String'
                                                   (Run_Path_Opt
                                                    & File_Path
                                                      (1 .. File_Path'Length
                                                       - File_Name'Length));

                                          else
                                             Linker_Options.Table
                                               (Run_Path_Opt_Index) :=
                                                 new String'
                                                   (Linker_Options.Table
                                                     (Run_Path_Opt_Index).all
                                                    & Path_Separator
                                                    & File_Path
                                                      (1 .. File_Path'Length
                                                       - File_Name'Length));
                                          end if;

                                       else
                                          if Run_Path_Opt_Index = 0 then
                                             Linker_Options.Table
                                               (Linker_Options.Last) :=
                                                 new String'
                                                   (Run_Path_Opt
                                                    & File_Path
                                                      (1 .. File_Path'Length
                                                       - File_Name'Length)
                                                    & Path_Separator
                                                    & Path (1 .. GCC_Index));

                                          else
                                             Linker_Options.Table
                                               (Run_Path_Opt_Index) :=
                                                 new String'
                                                   (Linker_Options.Table
                                                     (Run_Path_Opt_Index).all
                                                    & Path_Separator
                                                    & File_Path
                                                      (1 .. File_Path'Length
                                                       - File_Name'Length)
                                                    & Path_Separator
                                                    & Path (1 .. GCC_Index));
                                          end if;
                                       end if;
                                    end if;
                                 end;
                              end if;
                           end if;

                           --  Then we add the appropriate -l switch

                           Linker_Options.Increment_Last;
                           Linker_Options.Table (Linker_Options.Last) :=
                             new String'(Next_Line (Nfirst .. Nlast));
                        end if;

                     else
                        --  If gnatlib library not found, then
                        --  add it anyway in case some other
                        --  mechanism may find it.

                        Linker_Options.Increment_Last;
                        Linker_Options.Table (Linker_Options.Last) :=
                          new String'(Next_Line (Nfirst .. Nlast));
                     end if;
                  end;
               else
                  Linker_Options.Increment_Last;
                  Linker_Options.Table (Linker_Options.Last) :=
                    new String'(Next_Line (Nfirst .. Nlast));
               end if;
            end if;

            Xlinker_Was_Previous := Next_Line (Nfirst .. Nlast) = "-Xlinker";

            Get_Next_Line;
            exit when Next_Line (Nfirst .. Nlast) = End_Info;

            if Ada_Bind_File then
               Next_Line (Nfirst .. Nlast - 8) :=
                 Next_Line (Nfirst + 8 .. Nlast);
               Nlast := Nlast - 8;
            end if;
         end loop;
      end if;

      --  If -shared was specified, invoke gcc with -shared-libgcc

      if GNAT_Shared then
         Linker_Options.Increment_Last;
         Linker_Options.Table (Linker_Options.Last) := Shared_Libgcc;
      end if;

      Status := fclose (Fd);
   end Process_Binder_File;

   -----------
   -- Usage --
   -----------

   procedure Usage is
   begin
      Write_Str ("Usage: ");
      Write_Str (Base_Name (Command_Name));
      Write_Str (" switches mainprog.ali [non-Ada-objects] [linker-options]");
      Write_Eol;
      Write_Eol;
      Write_Line ("  mainprog.ali   the ALI file of the main program");
      Write_Eol;
      Write_Line ("  -f    force object file list to be generated");
      Write_Line ("  -g    Compile binder source file with debug information");
      Write_Line ("  -n    Do not compile the binder source file");
      Write_Line ("  -R    Do not use a run_path_option");
      Write_Line ("  -v    verbose mode");
      Write_Line ("  -v -v very verbose mode");
      Write_Eol;
      Write_Line ("  -o nam     Use 'nam' as the name of the executable");
      Write_Line ("  -b target  Compile the binder source to run on target");
      Write_Line ("  -Bdir      Load compiler executables from dir");

      if Is_Supported (Map_File) then
         Write_Line ("  -Mmap      Create map file map");
         Write_Line ("  -M         Create map file mainprog.map");
      end if;

      Write_Line ("  --GCC=comp Use comp as the compiler");
      Write_Line ("  --LINK=nam Use 'nam' for the linking rather than 'gcc'");
      Write_Eol;
      Write_Line ("  [non-Ada-objects]  list of non Ada object files");
      Write_Line ("  [linker-options]   other options for the linker");
   end Usage;

   ------------------
   -- Write_Header --
   ------------------

   procedure Write_Header is
   begin
      if Verbose_Mode then
         Write_Eol;
         Display_Version ("GNATLINK", "1995");
      end if;
   end Write_Header;

   -----------------
   -- Write_Usage --
   -----------------

   procedure Write_Usage is
   begin
      Write_Header;
      Usage;
   end Write_Usage;

--  Start of processing for Gnatlink

begin
   --  Add the directory where gnatlink is invoked in front of the path, if
   --  gnatlink is invoked with directory information. Only do this if the
   --  platform is not VMS, where the notion of path does not really exist.

   if not Hostparm.OpenVMS then
      declare
         Command : constant String := Command_Name;

      begin
         for Index in reverse Command'Range loop
            if Command (Index) = Directory_Separator then
               declare
                  Absolute_Dir : constant String :=
                                   Normalize_Pathname
                                     (Command (Command'First .. Index));

                  PATH : constant String :=
                           Absolute_Dir &
                           Path_Separator &
                           Getenv ("PATH").all;

               begin
                  Setenv ("PATH", PATH);
               end;

               exit;
            end if;
         end loop;
      end;
   end if;

   Process_Args;

   if Argument_Count = 0
     or else (Verbose_Mode and then Argument_Count = 1)
   then
      Write_Usage;
      Exit_Program (E_Fatal);
   end if;

   --  Initialize packages to be used

   Csets.Initialize;
   Snames.Initialize;

   --  We always compile with -c

   Binder_Options_From_ALI.Increment_Last;
   Binder_Options_From_ALI.Table (Binder_Options_From_ALI.Last) :=
     new String'("-c");

   if Ali_File_Name = null then
      Exit_With_Error ("no ali file given for link");
   end if;

   if not Is_Regular_File (Ali_File_Name.all) then
      Exit_With_Error (Ali_File_Name.all & " not found");
   end if;

   --  Read the ALI file of the main subprogram if the binder generated file
   --  needs to be compiled and no --GCC= switch has been specified. Fetch the
   --  back end switches from this ALI file and use these switches to compile
   --  the binder generated file

   if Compile_Bind_File and then Standard_Gcc then
      Initialize_ALI;
      Name_Len := Ali_File_Name'Length;
      Name_Buffer (1 .. Name_Len) := Ali_File_Name.all;

      declare
         use Types;
         F : constant File_Name_Type := Name_Find;
         T : Text_Buffer_Ptr;
         A : ALI_Id;

      begin
         --  Load the ALI file

         T := Read_Library_Info (F, True);

         --  Read it. Note that we ignore errors, since we only want very
         --  limited information from the ali file, and likely a slightly
         --  wrong version will be just fine, though in normal operation
         --  we don't expect this to happen!

         A := Scan_ALI
               (F,
                T,
                Ignore_ED     => False,
                Err           => False,
                Ignore_Errors => True);

         if A /= No_ALI_Id then
            for
              Index in Units.Table (ALIs.Table (A).First_Unit).First_Arg ..
                       Units.Table (ALIs.Table (A).First_Unit).Last_Arg
            loop
               --  Do not compile with the front end switches. However, --RTS
               --  is to be dealt with specially because it needs to be passed
               --  if the binder-generated file is in Ada and may also be used
               --  to drive the linker.

               declare
                  Arg : String_Ptr renames Args.Table (Index);
               begin
                  if not Is_Front_End_Switch (Arg.all) then
                     Binder_Options_From_ALI.Increment_Last;
                     Binder_Options_From_ALI.Table
                       (Binder_Options_From_ALI.Last) := String_Access (Arg);

                  elsif Arg'Length > 5
                    and then Arg (Arg'First + 2 .. Arg'First + 5) = "RTS="
                  then
                     if Ada_Bind_File then
                        Binder_Options_From_ALI.Increment_Last;
                        Binder_Options_From_ALI.Table
                          (Binder_Options_From_ALI.Last)
                            := String_Access (Arg);
                     end if;

                     --  Set the RTS_*_Path_Name variables, so that
                     --  the correct directories will be set when
                     --  Osint.Add_Default_Search_Dirs will be called later.

                     Opt.RTS_Src_Path_Name :=
                       Get_RTS_Search_Dir
                         (Arg (Arg'First + 6 .. Arg'Last), Include);

                     Opt.RTS_Lib_Path_Name :=
                       Get_RTS_Search_Dir
                         (Arg (Arg'First + 6 .. Arg'Last), Objects);

                     --  GNAT doesn't support the GCC multilib mechanism.
                     --  This means that, when a multilib switch is used
                     --  to request a particular compilation mode, the
                     --  corresponding runtime switch (--RTS) must also be
                     --  specified. The long-term goal is to fully support the
                     --  multilib mechanism; however, in the meantime, it is
                     --  convenient to eliminate the redundancy by keying the
                     --  compilation mode on a single switch, namely --RTS.

                     --  Pass -mrtp to the linker if --RTS=rtp was passed

                     if Arg'Length > 8
                       and then Arg (Arg'First + 6 .. Arg'First + 8) = "rtp"
                     then
                        Linker_Options.Increment_Last;
                        Linker_Options.Table (Linker_Options.Last) :=
                          new String'("-mrtp");
                     end if;
                  end if;
               end;
            end loop;
         end if;
      end;
   end if;

   --  Get target parameters

   Osint.Add_Default_Search_Dirs;
   Targparm.Get_Target_Parameters;

   if VM_Target /= No_VM then
      case VM_Target is
         when JVM_Target => Gcc := new String'("jvm-gnatcompile");
         when CLI_Target => Gcc := new String'("dotnet-gnatcompile");
         when No_VM      => raise Program_Error;
      end case;

      Ada_Bind_File := True;
      Begin_Info := "--  BEGIN Object file/option list";
      End_Info   := "--  END Object file/option list   ";
   end if;

   --  If the main program is in Ada it is compiled with the following
   --  switches:

   --    -gnatA   stops reading gnat.adc, since we don't know what
   --             pragmas would work, and we do not need it anyway.

   --    -gnatWb  allows brackets coding for wide characters

   --    -gnatiw  allows wide characters in identifiers. This is needed
   --             because bindgen uses brackets encoding for all upper
   --             half and wide characters in identifier names.

   if Ada_Bind_File then
      Binder_Options_From_ALI.Increment_Last;
      Binder_Options_From_ALI.Table (Binder_Options_From_ALI.Last) :=
        new String'("-gnatA");
      Binder_Options_From_ALI.Increment_Last;
      Binder_Options_From_ALI.Table (Binder_Options_From_ALI.Last) :=
        new String'("-gnatWb");
      Binder_Options_From_ALI.Increment_Last;
      Binder_Options_From_ALI.Table (Binder_Options_From_ALI.Last) :=
        new String'("-gnatiw");
   end if;

   --  Locate all the necessary programs and verify required files are present

   Gcc_Path := System.OS_Lib.Locate_Exec_On_Path (Gcc.all);

   if Gcc_Path = null then
      Exit_With_Error ("Couldn't locate " & Gcc.all);
   end if;

   if Linker_Path = null then
      if VM_Target = CLI_Target then
         Linker_Path := System.OS_Lib.Locate_Exec_On_Path ("dotnet-ld");

         if Linker_Path = null then
            Exit_With_Error ("Couldn't locate ilasm");
         end if;

      elsif RTX_RTSS_Kernel_Module_On_Target then

         --  Use Microsoft linker for RTSS modules

         Linker_Path := System.OS_Lib.Locate_Exec_On_Path ("link");

         if Linker_Path = null then
            Exit_With_Error ("Couldn't locate link");
         end if;

      else
         Linker_Path := Gcc_Path;
      end if;
   end if;

   Write_Header;

   --  If no output name specified, then use the base name of .ali file name

   if Output_File_Name = null then
      Output_File_Name :=
        new String'(Base_Name (Ali_File_Name.all)
                      & Get_Target_Debuggable_Suffix.all);
   end if;

<<<<<<< HEAD
   if VM_Target = CLI_Target then
      Linker_Options.Increment_Last;
      Linker_Options.Table (Linker_Options.Last) := new String'("/QUIET");

      Linker_Options.Increment_Last;
      Linker_Options.Table (Linker_Options.Last) := new String'("/DEBUG");

      Linker_Options.Increment_Last;
      Linker_Options.Table (Linker_Options.Last) :=
        new String'("/OUTPUT=" & Output_File_Name.all);

   elsif RTX_RTSS_Kernel_Module_On_Target then
      Linker_Options.Increment_Last;
      Linker_Options.Table (Linker_Options.Last) :=
        new String'("/OUT:" & Output_File_Name.all);

   else
      Linker_Options.Increment_Last;
      Linker_Options.Table (Linker_Options.Last) := new String'("-o");

=======
   if RTX_RTSS_Kernel_Module_On_Target then
      Linker_Options.Increment_Last;
      Linker_Options.Table (Linker_Options.Last) :=
        new String'("/OUT:" & Output_File_Name.all);

   else
      Linker_Options.Increment_Last;
      Linker_Options.Table (Linker_Options.Last) := new String'("-o");

>>>>>>> 03d20231
      Linker_Options.Increment_Last;
      Linker_Options.Table (Linker_Options.Last) :=
        new String'(Output_File_Name.all);
   end if;

<<<<<<< HEAD
   --  Delete existing executable, in case it is a symbolic link, to avoid
   --  modifying the target of the symbolic link.

   declare
      Dummy : Boolean;
      pragma Unreferenced (Dummy);

   begin
      Delete_File (Output_File_Name.all, Dummy);
   end;
=======
   Check_Existing_Executable (Output_File_Name.all);
>>>>>>> 03d20231

   --  Warn if main program is called "test", as that may be a built-in command
   --  on Unix. On non-Unix systems executables have a suffix, so the warning
   --  will not appear. However, do not warn in the case of a cross compiler.

   --  Assume this is a cross tool if the executable name is not gnatlink

   if Base_Name (Command_Name) = "gnatlink"
     and then Output_File_Name.all = "test"
   then
      Error_Msg ("warning: executable name """ & Output_File_Name.all
                   & """ may conflict with shell command");
   end if;

   --  If -M switch was specified, add the switches to create the map file

   if Create_Map_File then
      declare
         Map_Name : constant String := Base_Name (Ali_File_Name.all) & ".map";
         Switches : String_List_Access;

      begin
         Convert (Map_File, Map_Name, Switches);

         if Switches /= null then
            for J in Switches'Range loop
               Linker_Options.Increment_Last;
               Linker_Options.Table (Linker_Options.Last) := Switches (J);
            end loop;
         end if;
      end;
   end if;

   --  Perform consistency checks

   --  Transform the .ali file name into the binder output file name

   Make_Binder_File_Names : declare
      Fname     : constant String  := Base_Name (Ali_File_Name.all);
      Fname_Len : Integer := Fname'Length;

      function Get_Maximum_File_Name_Length return Integer;
      pragma Import (C, Get_Maximum_File_Name_Length,
                        "__gnat_get_maximum_file_name_length");

      Maximum_File_Name_Length : constant Integer :=
                                   Get_Maximum_File_Name_Length;

      Bind_File_Prefix : Types.String_Ptr;
      --  Contains prefix used for bind files

   begin
      --  Set prefix

      if not Ada_Bind_File then
         Bind_File_Prefix := new String'("b_");
      elsif OpenVMS_On_Target then
         Bind_File_Prefix := new String'("b__");
      else
         Bind_File_Prefix := new String'("b~");
      end if;

      --  If the length of the binder file becomes too long due to
      --  the addition of the "b?" prefix, then truncate it.

      if Maximum_File_Name_Length > 0 then
         while Fname_Len >
                 Maximum_File_Name_Length - Bind_File_Prefix.all'Length
         loop
            Fname_Len := Fname_Len - 1;
         end loop;
      end if;

      declare
         Fnam : constant String :=
                  Bind_File_Prefix.all &
                    Fname (Fname'First .. Fname'First + Fname_Len - 1);

      begin
         if Ada_Bind_File then
            Binder_Spec_Src_File := new String'(Fnam & ".ads");
            Binder_Body_Src_File := new String'(Fnam & ".adb");
            Binder_Ali_File      := new String'(Fnam & ".ali");
         else
            Binder_Body_Src_File := new String'(Fnam & ".c");
         end if;

         Binder_Obj_File := new String'(Fnam & Get_Target_Object_Suffix.all);
      end;

      if Fname_Len /= Fname'Length then
         Binder_Options.Increment_Last;
         Binder_Options.Table (Binder_Options.Last) := new String'("-o");
         Binder_Options.Increment_Last;
         Binder_Options.Table (Binder_Options.Last) := Binder_Obj_File;
      end if;
   end Make_Binder_File_Names;

   Process_Binder_File (Binder_Body_Src_File.all & ASCII.NUL);

   --  Compile the binder file. This is fast, so we always do it, unless
   --  specifically told not to by the -n switch

   if Compile_Bind_File then
      Bind_Step : declare
         Success : Boolean;
         Args    : Argument_List
           (1 .. Binder_Options_From_ALI.Last + Binder_Options.Last + 1);

      begin
         for J in 1 .. Binder_Options_From_ALI.Last loop
            Args (J) := Binder_Options_From_ALI.Table (J);
         end loop;

         for J in 1 .. Binder_Options.Last loop
            Args (Binder_Options_From_ALI.Last + J) :=
              Binder_Options.Table (J);
         end loop;

         --  Use the full path of the binder generated source, so that it is
         --  guaranteed that the debugger will find this source, even with
         --  STABS.

         Args (Args'Last) :=
           new String'(Normalize_Pathname (Binder_Body_Src_File.all));

         if Verbose_Mode then
            Write_Str (Base_Name (Gcc_Path.all));

            for J in Args'Range loop
               Write_Str (" ");
               Write_Str (Args (J).all);
            end loop;

            Write_Eol;
         end if;

         System.OS_Lib.Spawn (Gcc_Path.all, Args, Success);

         if not Success then
            Exit_Program (E_Fatal);
         end if;
      end Bind_Step;
   end if;

   --  Now, actually link the program

   --  Skip this step for now on JVM since the Java interpreter will do
   --  the actual link at run time. We might consider packing all class files
   --  in a .zip file during this step.

   if VM_Target /= JVM_Target then
      Link_Step : declare
         Num_Args : Natural :=
                     (Linker_Options.Last - Linker_Options.First + 1) +
                     (Gcc_Linker_Options.Last - Gcc_Linker_Options.First + 1) +
                     (Linker_Objects.Last - Linker_Objects.First + 1);
         Stack_Op : Boolean := False;
         IDENT_Op : Boolean := False;

      begin
         if AAMP_On_Target then

            --  Remove extraneous flags not relevant for AAMP

            for J in reverse Linker_Options.First .. Linker_Options.Last loop
               if Linker_Options.Table (J)'Length = 0
                 or else Linker_Options.Table (J) (1 .. 3) = "-Wl"
                 or else Linker_Options.Table (J) (1 .. 3) = "-sh"
                 or else Linker_Options.Table (J) (1 .. 2) = "-O"
                 or else Linker_Options.Table (J) (1 .. 2) = "-g"
               then
                  Linker_Options.Table (J .. Linker_Options.Last - 1) :=
                    Linker_Options.Table (J + 1 .. Linker_Options.Last);
                  Linker_Options.Decrement_Last;
                  Num_Args := Num_Args - 1;
               end if;
            end loop;

         elsif RTX_RTSS_Kernel_Module_On_Target then

            --  Remove flags not relevant for Microsoft linker and adapt some
            --  others.

            for J in reverse Linker_Options.First .. Linker_Options.Last loop

               --  Remove flags that are not accepted

               if Linker_Options.Table (J)'Length = 0
                 or else Linker_Options.Table (J) (1 .. 2) = "-l"
                 or else Linker_Options.Table (J) (1 .. 3) = "-Wl"
                 or else Linker_Options.Table (J) (1 .. 3) = "-sh"
                 or else Linker_Options.Table (J) (1 .. 2) = "-O"
                 or else Linker_Options.Table (J) (1 .. 8) = "-Xlinker"
                 or else Linker_Options.Table (J) (1 .. 9) = "-mthreads"
               then
                  Linker_Options.Table (J .. Linker_Options.Last - 1) :=
                    Linker_Options.Table (J + 1 .. Linker_Options.Last);
                  Linker_Options.Decrement_Last;
                  Num_Args := Num_Args - 1;

               --  Replace "-L" by its counterpart "/LIBPATH:" and UNIX "/" by
               --  Windows "\".
               elsif Linker_Options.Table (J) (1 .. 2) = "-L" then
                  declare
                     Libpath_Option : constant String_Access := new String'
                       ("/LIBPATH:" &
                        Linker_Options.Table (J)
                          (3 .. Linker_Options.Table (J).all'Last));
                  begin
                     for Index in 10 .. Libpath_Option'Last loop
                        if Libpath_Option (Index) = '/' then
                           Libpath_Option (Index) := '\';
                        end if;
                     end loop;

                     Linker_Options.Table (J) := Libpath_Option;
                  end;

               --  Replace "-g" by "/DEBUG"
               elsif Linker_Options.Table (J) (1 .. 2) = "-g" then
                  Linker_Options.Table (J) := new String'("/DEBUG");

               --  Replace "-o" by "/OUT:"
               elsif Linker_Options.Table (J) (1 .. 2) = "-o" then
                  Linker_Options.Table (J + 1) := new String'
                    ("/OUT:" & Linker_Options.Table (J + 1).all);

                  Linker_Options.Table (J .. Linker_Options.Last - 1) :=
                    Linker_Options.Table (J + 1 .. Linker_Options.Last);
                  Linker_Options.Decrement_Last;
                  Num_Args := Num_Args - 1;

               --  Replace "--stack=" by "/STACK:"
               elsif Linker_Options.Table (J) (1 .. 8) = "--stack=" then
                  Linker_Options.Table (J) := new String'
                    ("/STACK:" &
                     Linker_Options.Table (J)
                       (9 .. Linker_Options.Table (J).all'Last));

               --  Replace "-v" by its counterpart "/VERBOSE"
               elsif Linker_Options.Table (J) (1 .. 2) = "-v" then
                  Linker_Options.Table (J) := new String'("/VERBOSE");
               end if;
            end loop;

            --  Add some required flags to create RTSS modules

            declare
               Flags_For_Linker : constant array (1 .. 17) of String_Access :=
                 (new String'("/NODEFAULTLIB"),
                  new String'("/INCREMENTAL:NO"),
                  new String'("/NOLOGO"),
                  new String'("/DRIVER"),
                  new String'("/ALIGN:0x20"),
                  new String'("/SUBSYSTEM:NATIVE"),
                  new String'("/ENTRY:_RtapiProcessEntryCRT@8"),
                  new String'("/RELEASE"),
                  new String'("startupCRT.obj"),
                  new String'("rtxlibcmt.lib"),
                  new String'("oldnames.lib"),
                  new String'("rtapi_rtss.lib"),
                  new String'("Rtx_Rtss.lib"),
                  new String'("libkernel32.a"),
                  new String'("libws2_32.a"),
                  new String'("libmswsock.a"),
                  new String'("libadvapi32.a"));
               --  These flags need to be passed to Microsoft linker. They
               --  come from the RTX documentation.

               Gcc_Lib_Path : constant String_Access := new String'
                 ("/LIBPATH:" & Include_Dir_Default_Prefix & "\..\");
               --  Place to look for gcc related libraries, such as libgcc

            begin
               --  Replace UNIX "/" by Windows "\" in the path

               for Index in 10 .. Gcc_Lib_Path.all'Last loop
                  if Gcc_Lib_Path (Index) = '/' then
                     Gcc_Lib_Path (Index) := '\';
                  end if;
               end loop;

               Linker_Options.Increment_Last;
               Linker_Options.Table (Linker_Options.Last) := Gcc_Lib_Path;
               Num_Args := Num_Args + 1;

               for Index in Flags_For_Linker'Range loop
                  Linker_Options.Increment_Last;
                  Linker_Options.Table (Linker_Options.Last) :=
                    Flags_For_Linker (Index);
                  Num_Args := Num_Args + 1;
               end loop;
            end;
         end if;

         --  Remove duplicate stack size setting from the Linker_Options
         --  table. The stack setting option "-Xlinker --stack=R,C" can be
         --  found in one line when set by a pragma Linker_Options or in two
         --  lines ("-Xlinker" then "--stack=R,C") when set on the command
         --  line. We also check for the "-Wl,--stack=R" style option.

         --  We must remove the second stack setting option instance
         --  because the one on the command line will always be the first
         --  one. And any subsequent stack setting option will overwrite the
         --  previous one. This is done especially for GNAT/NT where we set
         --  the stack size for tasking programs by a pragma in the NT
         --  specific tasking package System.Task_Primitives.Operations.

         --  Note: This is not a FOR loop that runs from Linker_Options.First
         --  to Linker_Options.Last, since operations within the loop can
         --  modify the length of the table.

         Clean_Link_Option_Set : declare
            J : Natural := Linker_Options.First;
            Shared_Libgcc_Seen : Boolean := False;

         begin
            while J <= Linker_Options.Last loop

               if Linker_Options.Table (J).all = "-Xlinker"
                 and then J < Linker_Options.Last
                 and then Linker_Options.Table (J + 1)'Length > 8
                 and then Linker_Options.Table (J + 1) (1 .. 8) = "--stack="
               then
                  if Stack_Op then
                     Linker_Options.Table (J .. Linker_Options.Last - 2) :=
                       Linker_Options.Table (J + 2 .. Linker_Options.Last);
                     Linker_Options.Decrement_Last;
                     Linker_Options.Decrement_Last;
                     Num_Args := Num_Args - 2;

                  else
                     Stack_Op := True;
                  end if;
               end if;

               --  Remove duplicate -shared-libgcc switch

               if Linker_Options.Table (J).all = Shared_Libgcc_String then
                  if Shared_Libgcc_Seen then
                     Linker_Options.Table (J .. Linker_Options.Last - 1) :=
                       Linker_Options.Table (J + 1 .. Linker_Options.Last);
                     Linker_Options.Decrement_Last;
                     Num_Args := Num_Args - 1;

                  else
                     Shared_Libgcc_Seen := True;
                  end if;
               end if;

               --  Here we just check for a canonical form that matches the
               --  pragma Linker_Options set in the NT runtime.

               if (Linker_Options.Table (J)'Length > 17
                   and then Linker_Options.Table (J) (1 .. 17)
                           = "-Xlinker --stack=")
                 or else
                  (Linker_Options.Table (J)'Length > 12
                   and then Linker_Options.Table (J) (1 .. 12)
                            = "-Wl,--stack=")
               then
                  if Stack_Op then
                     Linker_Options.Table (J .. Linker_Options.Last - 1) :=
                       Linker_Options.Table (J + 1 .. Linker_Options.Last);
                     Linker_Options.Decrement_Last;
                     Num_Args := Num_Args - 1;

                  else
                     Stack_Op := True;
                  end if;
               end if;

               --  Remove duplicate IDENTIFICATION directives (VMS)

               if Linker_Options.Table (J)'Length > 29
                 and then Linker_Options.Table (J) (1 .. 30) =
                            "--for-linker=--identification="
               then
                  if IDENT_Op then
                     Linker_Options.Table (J .. Linker_Options.Last - 1) :=
                       Linker_Options.Table (J + 1 .. Linker_Options.Last);
                     Linker_Options.Decrement_Last;
                     Num_Args := Num_Args - 1;

                  else
                     IDENT_Op := True;
                  end if;
               end if;

               J := J + 1;
            end loop;

            if Linker_Path = Gcc_Path and then VM_Target = No_VM then

               --  For systems where the default is to link statically with
               --  libgcc, if gcc is not called with -shared-libgcc, call it
               --  with -static-libgcc, as there are some platforms where one
               --  of these two switches is compulsory to link.

               if Shared_Libgcc_Default = 'T'
                 and then not Shared_Libgcc_Seen
               then
                  Linker_Options.Increment_Last;
                  Linker_Options.Table (Linker_Options.Last) := Static_Libgcc;
                  Num_Args := Num_Args + 1;
               end if;

            elsif RTX_RTSS_Kernel_Module_On_Target then

               --  Force the use of the static libgcc for RTSS modules

               Linker_Options.Increment_Last;
               Linker_Options.Table (Linker_Options.Last) :=
                 new String'("libgcc.a");
               Num_Args := Num_Args + 1;
            end if;

         end Clean_Link_Option_Set;

         --  Prepare arguments for call to linker

         Call_Linker : declare
            Success  : Boolean;
            Args     : Argument_List (1 .. Num_Args + 1);
            Index    : Integer := Args'First;

         begin
            Args (Index) := Binder_Obj_File;

            --  Add the object files and any -largs libraries

            for J in Linker_Objects.First .. Linker_Objects.Last loop
               Index := Index + 1;
               Args (Index) := Linker_Objects.Table (J);
            end loop;

            --  Add the linker options from the binder file

            for J in Linker_Options.First .. Linker_Options.Last loop
               Index := Index + 1;
               Args (Index) := Linker_Options.Table (J);
            end loop;

            --  Finally add the libraries from the --GCC= switch

            for J in Gcc_Linker_Options.First .. Gcc_Linker_Options.Last loop
               Index := Index + 1;
               Args (Index) := Gcc_Linker_Options.Table (J);
            end loop;

            if Verbose_Mode then
               Write_Str (Linker_Path.all);

               for J in Args'Range loop
                  Write_Str (" ");
                  Write_Str (Args (J).all);
               end loop;

               Write_Eol;

               --  If we are on very verbose mode (-v -v) and a response file
               --  is used we display its content.

               if Very_Verbose_Mode and then Tname_FD /= Invalid_FD then
                  Write_Eol;
                  Write_Str ("Response file (" &
                             Tname (Tname'First .. Tname'Last - 1) &
                             ") content : ");
                  Write_Eol;

                  for J in
                    Response_File_Objects.First ..
                    Response_File_Objects.Last
                  loop
                     Write_Str (Response_File_Objects.Table (J).all);
                     Write_Eol;
                  end loop;

                  Write_Eol;
               end if;
            end if;

            System.OS_Lib.Spawn (Linker_Path.all, Args, Success);

            --  Delete the temporary file used in conjunction with linking if
            --  one was created. See Process_Bind_File for details.

            if Tname_FD /= Invalid_FD then
               Delete (Tname);
            end if;

            if not Success then
               Error_Msg ("error when calling " & Linker_Path.all);
               Exit_Program (E_Fatal);
            end if;
         end Call_Linker;
      end Link_Step;
   end if;

   --  Only keep the binder output file and it's associated object
   --  file if compiling with the -g option.  These files are only
   --  useful if debugging.

   if not Debug_Flag_Present then
      if Binder_Ali_File /= null then
         Delete (Binder_Ali_File.all & ASCII.NUL);
      end if;

      if Binder_Spec_Src_File /= null then
         Delete (Binder_Spec_Src_File.all & ASCII.NUL);
      end if;

      Delete (Binder_Body_Src_File.all & ASCII.NUL);

      if VM_Target = No_VM then
         Delete (Binder_Obj_File.all & ASCII.NUL);
      end if;
   end if;

   Exit_Program (E_Success);

exception
   when X : others =>
      Write_Line (Exception_Information (X));
      Exit_With_Error ("INTERNAL ERROR. Please report");
end Gnatlink;<|MERGE_RESOLUTION|>--- conflicted
+++ resolved
@@ -6,11 +6,7 @@
 --                                                                          --
 --                                 B o d y                                  --
 --                                                                          --
-<<<<<<< HEAD
---          Copyright (C) 1996-2009, Free Software Foundation, Inc.         --
-=======
 --          Copyright (C) 1996-2010, Free Software Foundation, Inc.         --
->>>>>>> 03d20231
 --                                                                          --
 -- GNAT is free software;  you can  redistribute it  and/or modify it under --
 -- terms of the  GNU General Public License as published  by the Free Soft- --
@@ -1732,28 +1728,6 @@
                       & Get_Target_Debuggable_Suffix.all);
    end if;
 
-<<<<<<< HEAD
-   if VM_Target = CLI_Target then
-      Linker_Options.Increment_Last;
-      Linker_Options.Table (Linker_Options.Last) := new String'("/QUIET");
-
-      Linker_Options.Increment_Last;
-      Linker_Options.Table (Linker_Options.Last) := new String'("/DEBUG");
-
-      Linker_Options.Increment_Last;
-      Linker_Options.Table (Linker_Options.Last) :=
-        new String'("/OUTPUT=" & Output_File_Name.all);
-
-   elsif RTX_RTSS_Kernel_Module_On_Target then
-      Linker_Options.Increment_Last;
-      Linker_Options.Table (Linker_Options.Last) :=
-        new String'("/OUT:" & Output_File_Name.all);
-
-   else
-      Linker_Options.Increment_Last;
-      Linker_Options.Table (Linker_Options.Last) := new String'("-o");
-
-=======
    if RTX_RTSS_Kernel_Module_On_Target then
       Linker_Options.Increment_Last;
       Linker_Options.Table (Linker_Options.Last) :=
@@ -1763,26 +1737,12 @@
       Linker_Options.Increment_Last;
       Linker_Options.Table (Linker_Options.Last) := new String'("-o");
 
->>>>>>> 03d20231
       Linker_Options.Increment_Last;
       Linker_Options.Table (Linker_Options.Last) :=
         new String'(Output_File_Name.all);
    end if;
 
-<<<<<<< HEAD
-   --  Delete existing executable, in case it is a symbolic link, to avoid
-   --  modifying the target of the symbolic link.
-
-   declare
-      Dummy : Boolean;
-      pragma Unreferenced (Dummy);
-
-   begin
-      Delete_File (Output_File_Name.all, Dummy);
-   end;
-=======
    Check_Existing_Executable (Output_File_Name.all);
->>>>>>> 03d20231
 
    --  Warn if main program is called "test", as that may be a built-in command
    --  on Unix. On non-Unix systems executables have a suffix, so the warning

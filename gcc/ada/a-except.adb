--- conflicted
+++ resolved
@@ -31,15 +31,10 @@
 --                                                                          --
 ------------------------------------------------------------------------------
 
-<<<<<<< HEAD
---  This version of Ada.Exceptions is a full Ada 95 version, but lacks the
---  additional definitions of Exception_Name returning Wide_[Wide_]String.
-=======
 --  This version of Ada.Exceptions is a full Ada 95 version, and Ada 2005
 --  features such as the additional definitions of Exception_Name returning
 --  Wide_[Wide_]String.
 
->>>>>>> f8383f28
 --  It is used for building the compiler and the basic tools, since these
 --  builds may be done with bootstrap compilers that cannot handle these
 --  additions. The full version of Ada.Exceptions can be found in the files
@@ -47,12 +42,9 @@
 --  2005 functionality is required. in particular, it is used for building
 --  run times on all targets.
 
-<<<<<<< HEAD
-=======
 pragma Style_Checks (All_Checks);
 --  No subprogram ordering check, due to logical grouping
 
->>>>>>> f8383f28
 pragma Polling (Off);
 --  We must turn polling off for this unit, because otherwise we get
 --  elaboration circularities with System.Exception_Tables.
@@ -219,11 +211,7 @@
         (Excep    : EOA;
          Current  : EOA;
          Reraised : Boolean := False);
-<<<<<<< HEAD
-      --  Dummy routine used to share a-exexda.adb, do nothing.
-=======
       --  Dummy routine used to share a-exexda.adb, do nothing
->>>>>>> f8383f28
 
    end Exception_Propagation;
 
@@ -521,25 +509,6 @@
    Rmsg_14 : constant String := "access before elaboration"        & NUL;
    Rmsg_15 : constant String := "accessibility check failed"       & NUL;
    Rmsg_16 : constant String := "all guards closed"                & NUL;
-<<<<<<< HEAD
-   Rmsg_17 : constant String := "duplicated entry address"         & NUL;
-   Rmsg_18 : constant String := "explicit raise"                   & NUL;
-   Rmsg_19 : constant String := "finalize/adjust raised exception" & NUL;
-   Rmsg_20 : constant String := "implicit return with No_Return"   & NUL;
-   Rmsg_21 : constant String := "misaligned address value"         & NUL;
-   Rmsg_22 : constant String := "missing return"                   & NUL;
-   Rmsg_23 : constant String := "overlaid controlled object"       & NUL;
-   Rmsg_24 : constant String := "potentially blocking operation"   & NUL;
-   Rmsg_25 : constant String := "stubbed subprogram called"        & NUL;
-   Rmsg_26 : constant String := "unchecked union restriction"      & NUL;
-   Rmsg_27 : constant String := "illegal use of remote access-to-" &
-                                "class-wide type, see RM E.4(18)"  & NUL;
-   Rmsg_28 : constant String := "empty storage pool"               & NUL;
-   Rmsg_29 : constant String := "explicit raise"                   & NUL;
-   Rmsg_30 : constant String := "infinite recursion"               & NUL;
-   Rmsg_31 : constant String := "object too large"                 & NUL;
-   Rmsg_32 : constant String := "restriction violation"            & NUL;
-=======
    Rmsg_17 : constant String := "Current_Task referenced in entry" &
                                 " body"                            & NUL;
    Rmsg_18 : constant String := "duplicated entry address"         & NUL;
@@ -558,7 +527,6 @@
    Rmsg_30 : constant String := "explicit raise"                   & NUL;
    Rmsg_31 : constant String := "infinite recursion"               & NUL;
    Rmsg_32 : constant String := "object too large"                 & NUL;
->>>>>>> f8383f28
 
    -----------------------
    -- Polling Interface --
@@ -697,7 +665,6 @@
    --  basic support for exception messages (such as in Ada 83).
 
    package body Exception_Propagation is
-<<<<<<< HEAD
 
       procedure Setup_Exception
         (Excep    : EOA;
@@ -711,21 +678,6 @@
          null;
       end Setup_Exception;
 
-=======
-
-      procedure Setup_Exception
-        (Excep    : EOA;
-         Current  : EOA;
-         Reraised : Boolean := False)
-      is
-         pragma Warnings (Off, Excep);
-         pragma Warnings (Off, Current);
-         pragma Warnings (Off, Reraised);
-      begin
-         null;
-      end Setup_Exception;
-
->>>>>>> f8383f28
    end Exception_Propagation;
 
    ----------------------
@@ -856,15 +808,7 @@
          Raise_Current_Excep (E);
       end if;
 
-<<<<<<< HEAD
-      --  Note: if E is null, then we simply return, which is correct Ada 95
-      --  semantics. If we are operating in Ada 2005 mode, then the expander
-      --  generates a raise Constraint_Error immediately following the call
-      --  to provide the required Ada 2005 semantics (see AI-329). We do it
-      --  this way to avoid having run time dependencies on the Ada version.
-=======
       --  Note: if E is null then just return (Ada 95 semantics)
->>>>>>> f8383f28
 
       return;
    end Raise_Exception;

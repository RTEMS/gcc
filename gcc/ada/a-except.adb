--- conflicted
+++ resolved
@@ -6,11 +6,7 @@
 --                                                                          --
 --                                 B o d y                                  --
 --                                                                          --
-<<<<<<< HEAD
---          Copyright (C) 1992-2006, Free Software Foundation, Inc.         --
-=======
 --          Copyright (C) 1992-2007, Free Software Foundation, Inc.         --
->>>>>>> 751ff693
 --                                                                          --
 -- GNAT is free software;  you can  redistribute it  and/or modify it under --
 -- terms of the  GNU General Public License as published  by the Free Soft- --
@@ -46,13 +42,10 @@
 --  2005 functionality is required. in particular, it is used for building
 --  run times on all targets.
 
-<<<<<<< HEAD
-=======
 pragma Warnings (Off);
 pragma Compiler_Unit;
 pragma Warnings (On);
 
->>>>>>> 751ff693
 pragma Style_Checks (All_Checks);
 --  No subprogram ordering check, due to logical grouping
 
@@ -61,10 +54,7 @@
 --  elaboration circularities with System.Exception_Tables.
 
 with System;                  use System;
-<<<<<<< HEAD
-=======
 with System.Exceptions;       use System.Exceptions;
->>>>>>> 751ff693
 with System.Standard_Library; use System.Standard_Library;
 with System.Soft_Links;       use System.Soft_Links;
 
@@ -536,13 +526,8 @@
    Rmsg_25 : constant String := "potentially blocking operation"   & NUL;
    Rmsg_26 : constant String := "stubbed subprogram called"        & NUL;
    Rmsg_27 : constant String := "unchecked union restriction"      & NUL;
-<<<<<<< HEAD
-   Rmsg_28 : constant String := "illegal use of remote access-to-" &
-                                "class-wide type, see RM E.4(18)"  & NUL;
-=======
    Rmsg_28 : constant String := "actual/returned class-wide value "
                                 & "not transportable"              & NUL;
->>>>>>> 751ff693
    Rmsg_29 : constant String := "empty storage pool"               & NUL;
    Rmsg_30 : constant String := "explicit raise"                   & NUL;
    Rmsg_31 : constant String := "infinite recursion"               & NUL;
@@ -810,10 +795,7 @@
       --  pragma Volatile is peculiar!
 
    begin
-<<<<<<< HEAD
-=======
       Debug_Raise_Exception (E => SSL.Exception_Data_Ptr (E));
->>>>>>> 751ff693
       Process_Raise_Exception (E);
    end Raise_Current_Excep;
 
@@ -845,13 +827,6 @@
      (E       : Exception_Id;
       Message : String := "")
    is
-<<<<<<< HEAD
-   begin
-      Exception_Data.Set_Exception_Msg (E, Message);
-      Abort_Defer.all;
-      Raise_Current_Excep (E);
-   end Raise_Exception_Always;
-=======
    begin
       Exception_Data.Set_Exception_Msg (E, Message);
       Abort_Defer.all;
@@ -897,7 +872,6 @@
             Message => New_Msg & ": " & Orig_Msg);
       end if;
    end Raise_From_Controlled_Operation;
->>>>>>> 751ff693
 
    -------------------------------
    -- Raise_From_Signal_Handler --
@@ -970,7 +944,6 @@
    ---------------------------------
    -- Raise_With_Location_And_Msg --
    ---------------------------------
-<<<<<<< HEAD
 
    procedure Raise_With_Location_And_Msg
      (E : Exception_Id;
@@ -1154,27 +1127,12 @@
    begin
       Raise_Storage_Error_Msg (File, Line, Rmsg_29'Address);
    end Rcheck_29;
-=======
-
-   procedure Raise_With_Location_And_Msg
-     (E : Exception_Id;
-      F : System.Address;
-      L : Integer;
-      M : System.Address := System.Null_Address)
-   is
-   begin
-      Exception_Data.Set_Exception_C_Msg (E, F, L, M);
-      Abort_Defer.all;
-      Raise_Current_Excep (E);
-   end Raise_With_Location_And_Msg;
->>>>>>> 751ff693
 
    procedure Rcheck_30 (File : System.Address; Line : Integer) is
    begin
       Raise_Storage_Error_Msg (File, Line, Rmsg_30'Address);
    end Rcheck_30;
 
-<<<<<<< HEAD
    procedure Rcheck_31 (File : System.Address; Line : Integer) is
    begin
       Raise_Storage_Error_Msg (File, Line, Rmsg_31'Address);
@@ -1182,187 +1140,6 @@
 
    procedure Rcheck_32 (File : System.Address; Line : Integer) is
    begin
-=======
-   procedure Raise_With_Msg (E : Exception_Id) is
-      Excep : constant EOA := Get_Current_Excep.all;
-
-   begin
-      Excep.Exception_Raised := False;
-      Excep.Id               := E;
-      Excep.Num_Tracebacks   := 0;
-      Excep.Cleanup_Flag     := False;
-      Excep.Pid              := Local_Partition_ID;
-      Abort_Defer.all;
-      Raise_Current_Excep (E);
-   end Raise_With_Msg;
-
-   --------------------------------------
-   -- Calls to Run-Time Check Routines --
-   --------------------------------------
-
-   procedure Rcheck_00 (File : System.Address; Line : Integer) is
-   begin
-      Raise_Constraint_Error_Msg (File, Line, Rmsg_00'Address);
-   end Rcheck_00;
-
-   procedure Rcheck_01 (File : System.Address; Line : Integer) is
-   begin
-      Raise_Constraint_Error_Msg (File, Line, Rmsg_01'Address);
-   end Rcheck_01;
-
-   procedure Rcheck_02 (File : System.Address; Line : Integer) is
-   begin
-      Raise_Constraint_Error_Msg (File, Line, Rmsg_02'Address);
-   end Rcheck_02;
-
-   procedure Rcheck_03 (File : System.Address; Line : Integer) is
-   begin
-      Raise_Constraint_Error_Msg (File, Line, Rmsg_03'Address);
-   end Rcheck_03;
-
-   procedure Rcheck_04 (File : System.Address; Line : Integer) is
-   begin
-      Raise_Constraint_Error_Msg (File, Line, Rmsg_04'Address);
-   end Rcheck_04;
-
-   procedure Rcheck_05 (File : System.Address; Line : Integer) is
-   begin
-      Raise_Constraint_Error_Msg (File, Line, Rmsg_05'Address);
-   end Rcheck_05;
-
-   procedure Rcheck_06 (File : System.Address; Line : Integer) is
-   begin
-      Raise_Constraint_Error_Msg (File, Line, Rmsg_06'Address);
-   end Rcheck_06;
-
-   procedure Rcheck_07 (File : System.Address; Line : Integer) is
-   begin
-      Raise_Constraint_Error_Msg (File, Line, Rmsg_07'Address);
-   end Rcheck_07;
-
-   procedure Rcheck_08 (File : System.Address; Line : Integer) is
-   begin
-      Raise_Constraint_Error_Msg (File, Line, Rmsg_08'Address);
-   end Rcheck_08;
-
-   procedure Rcheck_09 (File : System.Address; Line : Integer) is
-   begin
-      Raise_Constraint_Error_Msg (File, Line, Rmsg_09'Address);
-   end Rcheck_09;
-
-   procedure Rcheck_10 (File : System.Address; Line : Integer) is
-   begin
-      Raise_Constraint_Error_Msg (File, Line, Rmsg_10'Address);
-   end Rcheck_10;
-
-   procedure Rcheck_11 (File : System.Address; Line : Integer) is
-   begin
-      Raise_Constraint_Error_Msg (File, Line, Rmsg_11'Address);
-   end Rcheck_11;
-
-   procedure Rcheck_12 (File : System.Address; Line : Integer) is
-   begin
-      Raise_Constraint_Error_Msg (File, Line, Rmsg_12'Address);
-   end Rcheck_12;
-
-   procedure Rcheck_13 (File : System.Address; Line : Integer) is
-   begin
-      Raise_Constraint_Error_Msg (File, Line, Rmsg_13'Address);
-   end Rcheck_13;
-
-   procedure Rcheck_14 (File : System.Address; Line : Integer) is
-   begin
-      Raise_Program_Error_Msg (File, Line, Rmsg_14'Address);
-   end Rcheck_14;
-
-   procedure Rcheck_15 (File : System.Address; Line : Integer) is
-   begin
-      Raise_Program_Error_Msg (File, Line, Rmsg_15'Address);
-   end Rcheck_15;
-
-   procedure Rcheck_16 (File : System.Address; Line : Integer) is
-   begin
-      Raise_Program_Error_Msg (File, Line, Rmsg_16'Address);
-   end Rcheck_16;
-
-   procedure Rcheck_17 (File : System.Address; Line : Integer) is
-   begin
-      Raise_Program_Error_Msg (File, Line, Rmsg_17'Address);
-   end Rcheck_17;
-
-   procedure Rcheck_18 (File : System.Address; Line : Integer) is
-   begin
-      Raise_Program_Error_Msg (File, Line, Rmsg_18'Address);
-   end Rcheck_18;
-
-   procedure Rcheck_19 (File : System.Address; Line : Integer) is
-   begin
-      Raise_Program_Error_Msg (File, Line, Rmsg_19'Address);
-   end Rcheck_19;
-
-   procedure Rcheck_20 (File : System.Address; Line : Integer) is
-   begin
-      Raise_Program_Error_Msg (File, Line, Rmsg_20'Address);
-   end Rcheck_20;
-
-   procedure Rcheck_21 (File : System.Address; Line : Integer) is
-   begin
-      Raise_Program_Error_Msg (File, Line, Rmsg_21'Address);
-   end Rcheck_21;
-
-   procedure Rcheck_22 (File : System.Address; Line : Integer) is
-   begin
-      Raise_Program_Error_Msg (File, Line, Rmsg_22'Address);
-   end Rcheck_22;
-
-   procedure Rcheck_23 (File : System.Address; Line : Integer) is
-   begin
-      Raise_Program_Error_Msg (File, Line, Rmsg_23'Address);
-   end Rcheck_23;
-
-   procedure Rcheck_24 (File : System.Address; Line : Integer) is
-   begin
-      Raise_Program_Error_Msg (File, Line, Rmsg_24'Address);
-   end Rcheck_24;
-
-   procedure Rcheck_25 (File : System.Address; Line : Integer) is
-   begin
-      Raise_Program_Error_Msg (File, Line, Rmsg_25'Address);
-   end Rcheck_25;
-
-   procedure Rcheck_26 (File : System.Address; Line : Integer) is
-   begin
-      Raise_Program_Error_Msg (File, Line, Rmsg_26'Address);
-   end Rcheck_26;
-
-   procedure Rcheck_27 (File : System.Address; Line : Integer) is
-   begin
-      Raise_Program_Error_Msg (File, Line, Rmsg_27'Address);
-   end Rcheck_27;
-
-   procedure Rcheck_28 (File : System.Address; Line : Integer) is
-   begin
-      Raise_Program_Error_Msg (File, Line, Rmsg_28'Address);
-   end Rcheck_28;
-
-   procedure Rcheck_29 (File : System.Address; Line : Integer) is
-   begin
-      Raise_Storage_Error_Msg (File, Line, Rmsg_29'Address);
-   end Rcheck_29;
-
-   procedure Rcheck_30 (File : System.Address; Line : Integer) is
-   begin
-      Raise_Storage_Error_Msg (File, Line, Rmsg_30'Address);
-   end Rcheck_30;
-
-   procedure Rcheck_31 (File : System.Address; Line : Integer) is
-   begin
-      Raise_Storage_Error_Msg (File, Line, Rmsg_31'Address);
-   end Rcheck_31;
-
-   procedure Rcheck_32 (File : System.Address; Line : Integer) is
-   begin
->>>>>>> 751ff693
       Raise_Storage_Error_Msg (File, Line, Rmsg_32'Address);
    end Rcheck_32;
 

--- conflicted
+++ resolved
@@ -6,11 +6,7 @@
 --                                                                          --
 --                                   B o d y                                --
 --                                                                          --
-<<<<<<< HEAD
---             Copyright (C) 1997-2006 Free Software Foundation             --
-=======
 --         Copyright (C) 1997-2006, Free Software Foundation, Inc.          --
->>>>>>> 1177f497
 --                                                                          --
 -- GNARL is free software; you can  redistribute it  and/or modify it under --
 -- terms of the  GNU General Public License as published  by the Free Soft- --
@@ -50,18 +46,6 @@
 
    Low_Priority : constant := 255;
    --  VxWorks native (default) lowest scheduling priority
-
-   ------------
-   -- getpid --
-   ------------
-
-   function getpid return t_id is
-   begin
-      --  VxWorks 5 (and VxWorks 6 in kernel mode) does not have a getpid
-      --  function. taskIdSelf is the equivalent routine.
-
-      return taskIdSelf;
-   end getpid;
 
    ------------
    -- getpid --

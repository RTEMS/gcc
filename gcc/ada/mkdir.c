/****************************************************************************
 *                                                                          *
 *                         GNAT COMPILER COMPONENTS                         *
 *                                                                          *
 *                                 M K D I R                                *
 *                                                                          *
 *                          C Implementation File                           *
 *                                                                          *
<<<<<<< HEAD
 *             Copyright (C) 2002-2006, Free Software Foundation, Inc.      *
=======
 *             Copyright (C) 2002-2007, Free Software Foundation, Inc.      *
>>>>>>> 60a98cce
 *                                                                          *
 * GNAT is free software;  you can  redistribute it  and/or modify it under *
 * terms of the  GNU General Public License as published  by the Free Soft- *
 * ware  Foundation;  either version 2,  or (at your option) any later ver- *
 * sion.  GNAT is distributed in the hope that it will be useful, but WITH- *
 * OUT ANY WARRANTY;  without even the  implied warranty of MERCHANTABILITY *
 * or FITNESS FOR A PARTICULAR PURPOSE.  See the GNU General Public License *
 * for  more details.  You should have  received  a copy of the GNU General *
 * Public License  distributed with GNAT;  see file COPYING.  If not, write *
 * to  the  Free Software Foundation,  51  Franklin  Street,  Fifth  Floor, *
 * Boston, MA 02110-1301, USA.                                              *
 *                                                                          *
 * As a  special  exception,  if you  link  this file  with other  files to *
 * produce an executable,  this file does not by itself cause the resulting *
 * executable to be covered by the GNU General Public License. This except- *
 * ion does not  however invalidate  any other reasons  why the  executable *
 * file might be covered by the  GNU Public License.                        *
 *                                                                          *
 * GNAT was originally developed  by the GNAT team at  New York University. *
 * Extensive contributions were provided by Ada Core Technologies Inc.      *
 *                                                                          *
 ****************************************************************************/

#ifdef __vxworks
#include "vxWorks.h"
#include <version.h>
#endif /* __vxworks */

#ifdef IN_RTS
#include "tconfig.h"
#include "tsystem.h"
#include <sys/stat.h>
#else
#include "config.h"
#include "system.h"
#endif

#ifdef __MINGW32__
#include "mingw32.h"
#include <windows.h>
#ifdef MAXPATHLEN
#define GNAT_MAX_PATH_LEN MAXPATHLEN
#else
#define GNAT_MAX_PATH_LEN 256
#endif
#endif

#include "adaint.h"

/*  This function provides a portable binding to the mkdir function.  */

int
__gnat_mkdir (char *dir_name)
{
<<<<<<< HEAD
#if defined (_WIN32) || (defined (__vxworks) \
                         && !(defined (__RTP__) && (_WRS_VXWORKS_MINOR != 0)))
=======
#if defined (__vxworks) && !(defined (__RTP__) && (_WRS_VXWORKS_MINOR != 0))
>>>>>>> 60a98cce
  return mkdir (dir_name);
#elif defined (__MINGW32__)
  TCHAR wname [GNAT_MAX_PATH_LEN + 2];

  S2WSU (wname, dir_name, GNAT_MAX_PATH_LEN + 2);
  return _tmkdir (wname);
#else
  return mkdir (dir_name, S_IRWXU | S_IRWXG | S_IRWXO);
#endif
}<|MERGE_RESOLUTION|>--- conflicted
+++ resolved
@@ -6,11 +6,7 @@
  *                                                                          *
  *                          C Implementation File                           *
  *                                                                          *
-<<<<<<< HEAD
- *             Copyright (C) 2002-2006, Free Software Foundation, Inc.      *
-=======
  *             Copyright (C) 2002-2007, Free Software Foundation, Inc.      *
->>>>>>> 60a98cce
  *                                                                          *
  * GNAT is free software;  you can  redistribute it  and/or modify it under *
  * terms of the  GNU General Public License as published  by the Free Soft- *
@@ -65,12 +61,7 @@
 int
 __gnat_mkdir (char *dir_name)
 {
-<<<<<<< HEAD
-#if defined (_WIN32) || (defined (__vxworks) \
-                         && !(defined (__RTP__) && (_WRS_VXWORKS_MINOR != 0)))
-=======
 #if defined (__vxworks) && !(defined (__RTP__) && (_WRS_VXWORKS_MINOR != 0))
->>>>>>> 60a98cce
   return mkdir (dir_name);
 #elif defined (__MINGW32__)
   TCHAR wname [GNAT_MAX_PATH_LEN + 2];

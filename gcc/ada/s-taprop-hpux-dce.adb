--- conflicted
+++ resolved
@@ -6,11 +6,7 @@
 --                                                                          --
 --                                  B o d y                                 --
 --                                                                          --
-<<<<<<< HEAD
---         Copyright (C) 1992-2006, Free Software Foundation, Inc.          --
-=======
 --         Copyright (C) 1992-2007, Free Software Foundation, Inc.          --
->>>>>>> 60a98cce
 --                                                                          --
 -- GNARL is free software; you can  redistribute it  and/or modify it under --
 -- terms of the  GNU General Public License as published  by the Free Soft- --
@@ -78,13 +74,8 @@
 --  For example when using the restricted run time, it is replaced by
 --  System.Tasking.Restricted.Stages.
 
-<<<<<<< HEAD
-with Unchecked_Conversion;
-with Unchecked_Deallocation;
-=======
 with Ada.Unchecked_Conversion;
 with Ada.Unchecked_Deallocation;
->>>>>>> 60a98cce
 
 package body System.Task_Primitives.Operations is
 
@@ -278,13 +269,9 @@
    end Initialize_Lock;
 
    procedure Initialize_Lock
-<<<<<<< HEAD
-     (L : not null access RTS_Lock; Level : Lock_Level) is
-=======
      (L     : not null access RTS_Lock;
       Level : Lock_Level)
    is
->>>>>>> 60a98cce
       pragma Unreferenced (Level);
 
       Attributes : aliased pthread_mutexattr_t;
@@ -333,12 +320,8 @@
    ----------------
 
    procedure Write_Lock
-<<<<<<< HEAD
-     (L : not null access Lock; Ceiling_Violation : out Boolean)
-=======
      (L                 : not null access Lock;
       Ceiling_Violation : out Boolean)
->>>>>>> 60a98cce
    is
       Result : Interfaces.C.int;
 
@@ -356,12 +339,8 @@
    end Write_Lock;
 
    procedure Write_Lock
-<<<<<<< HEAD
-     (L : not null access RTS_Lock; Global_Lock : Boolean := False)
-=======
      (L           : not null access RTS_Lock;
       Global_Lock : Boolean := False)
->>>>>>> 60a98cce
    is
       Result : Interfaces.C.int;
    begin
@@ -385,13 +364,9 @@
    ---------------
 
    procedure Read_Lock
-<<<<<<< HEAD
-     (L : not null access Lock; Ceiling_Violation : out Boolean) is
-=======
      (L                 : not null access Lock;
       Ceiling_Violation : out Boolean)
    is
->>>>>>> 60a98cce
    begin
       Write_Lock (L, Ceiling_Violation);
    end Read_Lock;
@@ -408,12 +383,8 @@
    end Unlock;
 
    procedure Unlock
-<<<<<<< HEAD
-     (L : not null access RTS_Lock; Global_Lock : Boolean := False)
-=======
      (L           : not null access RTS_Lock;
       Global_Lock : Boolean := False)
->>>>>>> 60a98cce
    is
       Result : Interfaces.C.int;
    begin
@@ -576,17 +547,6 @@
             exit when Self_ID.Pending_ATC_Level < Self_ID.ATC_Nesting_Level;
 
             if Single_Lock then
-<<<<<<< HEAD
-               Result := pthread_cond_timedwait
-                           (Self_ID.Common.LL.CV'Access,
-                            Single_RTS_Lock'Access,
-                            Request'Access);
-            else
-               Result := pthread_cond_timedwait
-                          (Self_ID.Common.LL.CV'Access,
-                           Self_ID.Common.LL.L'Access,
-                           Request'Access);
-=======
                Result :=
                  pthread_cond_timedwait
                    (Self_ID.Common.LL.CV'Access,
@@ -598,7 +558,6 @@
                    (Self_ID.Common.LL.CV'Access,
                     Self_ID.Common.LL.L'Access,
                     Request'Access);
->>>>>>> 60a98cce
             end if;
 
             exit when Abs_Time <= Monotonic_Clock;
@@ -704,27 +663,17 @@
         or else Priority_Specific_Policy = 'R'
         or else Time_Slice_Val > 0
       then
-<<<<<<< HEAD
-         Result := pthread_setschedparam
-           (T.Common.LL.Thread, SCHED_RR, Param'Access);
-=======
          Result :=
            pthread_setschedparam
              (T.Common.LL.Thread, SCHED_RR, Param'Access);
->>>>>>> 60a98cce
 
       elsif Dispatching_Policy = 'F'
         or else Priority_Specific_Policy = 'F'
         or else Time_Slice_Val = 0
       then
-<<<<<<< HEAD
-         Result := pthread_setschedparam
-           (T.Common.LL.Thread, SCHED_FIFO, Param'Access);
-=======
          Result :=
            pthread_setschedparam
              (T.Common.LL.Thread, SCHED_FIFO, Param'Access);
->>>>>>> 60a98cce
 
       else
          Result :=

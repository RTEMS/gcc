------------------------------------------------------------------------------
--                                                                          --
--                         GNAT COMPILER COMPONENTS                         --
--                                                                          --
--                             S I N P U T . L                              --
--                                                                          --
--                                 B o d y                                  --
--                                                                          --
<<<<<<< HEAD
--          Copyright (C) 1992-2006, Free Software Foundation, Inc.         --
=======
--          Copyright (C) 1992-2007, Free Software Foundation, Inc.         --
>>>>>>> 751ff693
--                                                                          --
-- GNAT is free software;  you can  redistribute it  and/or modify it under --
-- terms of the  GNU General Public License as published  by the Free Soft- --
-- ware  Foundation;  either version 3,  or (at your option) any later ver- --
-- sion.  GNAT is distributed in the hope that it will be useful, but WITH- --
-- OUT ANY WARRANTY;  without even the  implied warranty of MERCHANTABILITY --
-- or FITNESS FOR A PARTICULAR PURPOSE.  See the GNU General Public License --
-- for  more details.  You should have  received  a copy of the GNU General --
<<<<<<< HEAD
-- Public License  distributed with GNAT;  see file COPYING.  If not, write --
-- to  the  Free Software Foundation,  51  Franklin  Street,  Fifth  Floor, --
-- Boston, MA 02110-1301, USA.                                              --
=======
-- Public License  distributed with GNAT; see file COPYING3.  If not, go to --
-- http://www.gnu.org/licenses for a complete copy of the license.          --
>>>>>>> 751ff693
--                                                                          --
-- GNAT was originally developed  by the GNAT team at  New York University. --
-- Extensive contributions were provided by Ada Core Technologies Inc.      --
--                                                                          --
------------------------------------------------------------------------------

with Alloc;
with Atree;    use Atree;
with Debug;    use Debug;
with Einfo;    use Einfo;
with Errout;   use Errout;
<<<<<<< HEAD
with Namet;    use Namet;
=======
>>>>>>> 751ff693
with Opt;      use Opt;
with Osint;    use Osint;
with Output;   use Output;
with Prep;     use Prep;
with Prepcomp; use Prepcomp;
with Scans;    use Scans;
with Scn;      use Scn;
with Sinfo;    use Sinfo;
<<<<<<< HEAD
=======
with Snames;   use Snames;
>>>>>>> 751ff693
with System;   use System;

with Unchecked_Conversion;

package body Sinput.L is

   Prep_Buffer : Text_Buffer_Ptr := null;
   --  A buffer to temporarily stored the result of preprocessing a source.
   --  It is only allocated if there is at least one source to preprocess.

   Prep_Buffer_Last : Text_Ptr := 0;
   --  Index of the last significant character in Prep_Buffer

   Initial_Size_Of_Prep_Buffer : constant := 10_000;
   --  Size of Prep_Buffer when it is first allocated

   --  When a file is to be preprocessed and the options to list symbols
   --  has been selected (switch -s), Prep.List_Symbols is called with a
   --  "foreword", a single line indicationg what source the symbols apply to.
   --  The following two constant String are the start and the end of this
   --  foreword.

   Foreword_Start : constant String :=
                      "Preprocessing Symbols for source """;

   Foreword_End : constant String := """";

   -----------------
   -- Subprograms --
   -----------------

   procedure Put_Char_In_Prep_Buffer (C : Character);
   --  Add one character in Prep_Buffer, extending Prep_Buffer if need be.
   --  Used to initialize the preprocessor.

   procedure New_EOL_In_Prep_Buffer;
<<<<<<< HEAD
   --  Add an LF to Prep_Buffer.
   --  Used to initialize the preprocessor.
=======
   --  Add an LF to Prep_Buffer (used to initialize the preprocessor)
>>>>>>> 751ff693

   function Load_File
     (N : File_Name_Type;
      T : Osint.File_Type) return Source_File_Index;
   --  Load a source file, a configuration pragmas file or a definition file
   --  Coding also allows preprocessing file, but not a library file ???

   -------------------------------
   -- Adjust_Instantiation_Sloc --
   -------------------------------

   procedure Adjust_Instantiation_Sloc (N : Node_Id; A : Sloc_Adjustment) is
      Loc : constant Source_Ptr := Sloc (N);

   begin
      --  We only do the adjustment if the value is between the appropriate low
      --  and high values. It is not clear that this should ever not be the
      --  case, but in practice there seem to be some nodes that get copied
      --  twice, and this is a defence against that happening.

      if A.Lo <= Loc and then Loc <= A.Hi then
         Set_Sloc (N, Loc + A.Adjust);
      end if;
   end Adjust_Instantiation_Sloc;

   --------------------------------
   -- Complete_Source_File_Entry --
   --------------------------------

   procedure Complete_Source_File_Entry is
      CSF : constant Source_File_Index := Current_Source_File;

   begin
      Trim_Lines_Table (CSF);
      Source_File.Table (CSF).Source_Checksum := Checksum;
   end Complete_Source_File_Entry;

   ---------------------------------
   -- Create_Instantiation_Source --
   ---------------------------------

   procedure Create_Instantiation_Source
     (Inst_Node    : Entity_Id;
      Template_Id  : Entity_Id;
      Inlined_Body : Boolean;
      A            : out Sloc_Adjustment)
   is
      Dnod : constant Node_Id := Declaration_Node (Template_Id);
      Xold : Source_File_Index;
      Xnew : Source_File_Index;

   begin
      Xold := Get_Source_File_Index (Sloc (Template_Id));
      A.Lo := Source_File.Table (Xold).Source_First;
      A.Hi := Source_File.Table (Xold).Source_Last;

      Source_File.Append (Source_File.Table (Xold));
      Xnew := Source_File.Last;

<<<<<<< HEAD
      Source_File.Table (Xnew)               := Source_File.Table (Xold);
=======
>>>>>>> 751ff693
      Source_File.Table (Xnew).Inlined_Body  := Inlined_Body;
      Source_File.Table (Xnew).Instantiation := Sloc (Inst_Node);
      Source_File.Table (Xnew).Template      := Xold;

      --  Now we need to compute the new values of Source_First, Source_Last
      --  and adjust the source file pointer to have the correct virtual
      --  origin for the new range of values.

      Source_File.Table (Xnew).Source_First :=
        Source_File.Table (Xnew - 1).Source_Last + 1;
      A.Adjust := Source_File.Table (Xnew).Source_First - A.Lo;
      Source_File.Table (Xnew).Source_Last := A.Hi + A.Adjust;
      Set_Source_File_Index_Table (Xnew);

      Set_Source_File_Index_Table (Xnew);

      Source_File.Table (Xnew).Sloc_Adjust :=
        Source_File.Table (Xold).Sloc_Adjust - A.Adjust;

      if Debug_Flag_L then
         Write_Eol;
         Write_Str ("*** Create instantiation source for ");

         if Nkind (Dnod) in N_Proper_Body
           and then Was_Originally_Stub (Dnod)
         then
            Write_Str ("subunit ");

         elsif Ekind (Template_Id) = E_Generic_Package then
            if Nkind (Dnod) = N_Package_Body then
               Write_Str ("body of package ");
            else
               Write_Str ("spec of package ");
            end if;

         elsif Ekind (Template_Id) = E_Function then
            Write_Str ("body of function ");

         elsif Ekind (Template_Id) = E_Procedure then
            Write_Str ("body of procedure ");

         elsif Ekind (Template_Id) = E_Generic_Function then
            Write_Str ("spec of function ");

         elsif Ekind (Template_Id) = E_Generic_Procedure then
            Write_Str ("spec of procedure ");

         elsif Ekind (Template_Id) = E_Package_Body then
            Write_Str ("body of package ");

         else pragma Assert (Ekind (Template_Id) = E_Subprogram_Body);

            if Nkind (Dnod) = N_Procedure_Specification then
               Write_Str ("body of procedure ");
            else
               Write_Str ("body of function ");
            end if;
         end if;

         Write_Name (Chars (Template_Id));
         Write_Eol;

         Write_Str ("  new source index = ");
         Write_Int (Int (Xnew));
         Write_Eol;

         Write_Str ("  copying from file name = ");
         Write_Name (File_Name (Xold));
         Write_Eol;

         Write_Str ("  old source index = ");
         Write_Int (Int (Xold));
         Write_Eol;

         Write_Str ("  old lo = ");
         Write_Int (Int (A.Lo));
         Write_Eol;

         Write_Str ("  old hi = ");
         Write_Int (Int (A.Hi));
         Write_Eol;

         Write_Str ("  new lo = ");
         Write_Int (Int (Source_File.Table (Xnew).Source_First));
         Write_Eol;

         Write_Str ("  new hi = ");
         Write_Int (Int (Source_File.Table (Xnew).Source_Last));
         Write_Eol;

         Write_Str ("  adjustment factor = ");
         Write_Int (Int (A.Adjust));
         Write_Eol;

         Write_Str ("  instantiation location: ");
         Write_Location (Sloc (Inst_Node));
         Write_Eol;
      end if;

      --  For a given character in the source, a higher subscript will be used
      --  to access the instantiation, which means that the virtual origin must
      --  have a corresponding lower value. We compute this new origin by
      --  taking the address of the appropriate adjusted element in the old
      --  array. Since this adjusted element will be at a negative subscript,
      --  we must suppress checks.

      declare
         pragma Suppress (All_Checks);

         pragma Warnings (Off);
<<<<<<< HEAD
         --  This unchecked conversion is aliasing safe, since it is never
         --  used to create improperly aliased pointer values.
=======
         --  This unchecked conversion is aliasing safe, since it is never used
         --  to create improperly aliased pointer values.
>>>>>>> 751ff693

         function To_Source_Buffer_Ptr is new
           Unchecked_Conversion (Address, Source_Buffer_Ptr);

         pragma Warnings (On);

      begin
         Source_File.Table (Xnew).Source_Text :=
           To_Source_Buffer_Ptr
             (Source_File.Table (Xold).Source_Text (-A.Adjust)'Address);
      end;
   end Create_Instantiation_Source;

   ----------------------
   -- Load_Config_File --
   ----------------------

   function Load_Config_File
     (N : File_Name_Type) return Source_File_Index
   is
   begin
      return Load_File (N, Osint.Config);
   end Load_Config_File;

   --------------------------
   -- Load_Definition_File --
   --------------------------

   function Load_Definition_File
     (N : File_Name_Type) return Source_File_Index
   is
   begin
      return Load_File (N, Osint.Definition);
   end Load_Definition_File;

   ---------------
   -- Load_File --
   ---------------

   function Load_File
     (N : File_Name_Type;
      T : Osint.File_Type) return Source_File_Index
   is
      Src : Source_Buffer_Ptr;
      X   : Source_File_Index;
      Lo  : Source_Ptr;
      Hi  : Source_Ptr;

      Preprocessing_Needed : Boolean := False;

   begin
      --  If already there, don't need to reload file. An exception occurs
      --  in multiple unit per file mode. It would be nice in this case to
      --  share the same source file for each unit, but this leads to many
      --  difficulties with assumptions (e.g. in the body of lib), that a
      --  unit can be found by locating its source file index. Since we do
      --  not expect much use of this mode, it's no big deal to waste a bit
      --  of space and time by reading and storing the source multiple times.

      if Multiple_Unit_Index = 0 then
         for J in 1 .. Source_File.Last loop
            if Source_File.Table (J).File_Name = N then
               return J;
            end if;
         end loop;
      end if;

      --  Here we must build a new entry in the file table

      --  But first, we must check if a source needs to be preprocessed,
      --  because we may have to load and parse a definition file, and we want
      --  to do that before we load the source, so that the buffer of the
      --  source will be the last created, and we will be able to replace it
      --  and modify Hi without stepping on another buffer.

      if T = Osint.Source then
         Prepare_To_Preprocess
           (Source => N, Preprocessing_Needed => Preprocessing_Needed);
      end if;

      Source_File.Increment_Last;
      X := Source_File.Last;

      if X = Source_File.First then
         Lo := First_Source_Ptr;
      else
         Lo := Source_File.Table (X - 1).Source_Last + 1;
      end if;

      Osint.Read_Source_File (N, Lo, Hi, Src, T);

      if Src = null then
         Source_File.Decrement_Last;
         return No_Source_File;

      else
         if Debug_Flag_L then
            Write_Eol;
            Write_Str ("*** Build source file table entry, Index = ");
            Write_Int (Int (X));
            Write_Str (", file name = ");
            Write_Name (N);
            Write_Eol;
            Write_Str ("  lo = ");
            Write_Int (Int (Lo));
            Write_Eol;
            Write_Str ("  hi = ");
            Write_Int (Int (Hi));
            Write_Eol;

            Write_Str ("  first 10 chars -->");

            declare
               procedure Wchar (C : Character);
               --  Writes character or ? for control character

               procedure Wchar (C : Character) is
               begin
                  if C < ' ' or C in ASCII.DEL .. Character'Val (16#9F#) then
                     Write_Char ('?');
                  else
                     Write_Char (C);
                  end if;
               end Wchar;

            begin
               for J in Lo .. Lo + 9 loop
                  Wchar (Src (J));
               end loop;

               Write_Str ("<--");
               Write_Eol;

               Write_Str ("  last 10 chars  -->");

               for J in Hi - 10 .. Hi - 1 loop
                  Wchar (Src (J));
               end loop;

               Write_Str ("<--");
               Write_Eol;

               if Src (Hi) /= EOF then
                  Write_Str ("  error: no EOF at end");
                  Write_Eol;
               end if;
            end;
         end if;

         declare
            S         : Source_File_Record renames Source_File.Table (X);
            File_Type : Type_Of_File;

         begin
            case T is
               when Osint.Source =>
                  File_Type := Sinput.Src;

               when Osint.Library =>
                  raise Program_Error;

               when Osint.Config =>
                  File_Type := Sinput.Config;

               when Osint.Definition =>
                  File_Type := Def;

               when Osint.Preprocessing_Data =>
                  File_Type := Preproc;
            end case;

            S := (Debug_Source_Name   => N,
                  File_Name           => N,
                  File_Type           => File_Type,
                  First_Mapped_Line   => No_Line_Number,
                  Full_Debug_Name     => Osint.Full_Source_Name,
                  Full_File_Name      => Osint.Full_Source_Name,
                  Full_Ref_Name       => Osint.Full_Source_Name,
                  Identifier_Casing   => Unknown,
                  Inlined_Body        => False,
                  Instantiation       => No_Location,
                  Keyword_Casing      => Unknown,
                  Last_Source_Line    => 1,
                  License             => Unknown,
                  Lines_Table         => null,
                  Lines_Table_Max     => 1,
                  Logical_Lines_Table => null,
                  Num_SRef_Pragmas    => 0,
                  Reference_Name      => N,
                  Sloc_Adjust         => 0,
                  Source_Checksum     => 0,
                  Source_First        => Lo,
                  Source_Last         => Hi,
                  Source_Text         => Src,
                  Template            => No_Source_File,
                  Unit                => No_Unit,
                  Time_Stamp          => Osint.Current_Source_File_Stamp);

            Alloc_Line_Tables (S, Opt.Table_Factor * Alloc.Lines_Initial);
            S.Lines_Table (1) := Lo;
         end;

         --  Preprocess the source if it needs to be preprocessed

         if Preprocessing_Needed then
            if Opt.List_Preprocessing_Symbols then
               Get_Name_String (N);

               declare
                  Foreword : String (1 .. Foreword_Start'Length +
                                          Name_Len + Foreword_End'Length);

               begin
                  Foreword (1 .. Foreword_Start'Length) := Foreword_Start;
                  Foreword (Foreword_Start'Length + 1 ..
                              Foreword_Start'Length + Name_Len) :=
                    Name_Buffer (1 .. Name_Len);
                  Foreword (Foreword'Last - Foreword_End'Length + 1 ..
                              Foreword'Last) := Foreword_End;
                  Prep.List_Symbols (Foreword);
               end;
            end if;

            declare
               T : constant Nat := Total_Errors_Detected;
               --  Used to check if there were errors during preprocessing

<<<<<<< HEAD
=======
               Save_Style_Check : Boolean;
               --  Saved state of the Style_Check flag (which needs to be
               --  temporarily set to False during preprocessing, see below).

>>>>>>> 751ff693
            begin
               --  If this is the first time we preprocess a source, allocate
               --  the preprocessing buffer.

               if Prep_Buffer = null then
                  Prep_Buffer :=
                    new Text_Buffer (1 .. Initial_Size_Of_Prep_Buffer);
               end if;

               --  Make sure the preprocessing buffer is empty

               Prep_Buffer_Last := 0;

               --  Initialize the preprocessor

               Prep.Initialize
                 (Error_Msg         => Errout.Error_Msg'Access,
                  Scan              => Scn.Scanner.Scan'Access,
                  Set_Ignore_Errors => Errout.Set_Ignore_Errors'Access,
                  Put_Char          => Put_Char_In_Prep_Buffer'Access,
                  New_EOL           => New_EOL_In_Prep_Buffer'Access);

<<<<<<< HEAD
               --  Initialize the scanner and set its behavior for
               --  preprocessing, then preprocess.
=======
               --  Initialize scanner and set its behavior for preprocessing,
               --  then preprocess. Also disable style checks, since some of
               --  them are done in the scanner (specifically, those dealing
               --  with line length and line termination), and cannot be done
               --  during preprocessing (because the source file index table
               --  has not been set yet).
>>>>>>> 751ff693

               Scn.Scanner.Initialize_Scanner (X);

               Scn.Scanner.Set_Special_Character ('#');
               Scn.Scanner.Set_Special_Character ('$');
               Scn.Scanner.Set_End_Of_Line_As_Token (True);
<<<<<<< HEAD

               Preprocess;

               --  Reset the scanner to its standard behavior

               Scn.Scanner.Reset_Special_Characters;
               Scn.Scanner.Set_End_Of_Line_As_Token (False);

               --  If there were errors during preprocessing, record an
               --  error at the start of the file, and do not change the
               --  source buffer.
=======
               Save_Style_Check := Opt.Style_Check;
               Opt.Style_Check := False;

               Preprocess;

               --  Reset the scanner to its standard behavior, and restore the
               --  Style_Checks flag.

               Scn.Scanner.Reset_Special_Characters;
               Scn.Scanner.Set_End_Of_Line_As_Token (False);
               Opt.Style_Check := Save_Style_Check;

               --  If there were errors during preprocessing, record an error
               --  at the start of the file, and do not change the source
               --  buffer.
>>>>>>> 751ff693

               if T /= Total_Errors_Detected then
                  Errout.Error_Msg
                    ("file could not be successfully preprocessed", Lo);
                  return No_Source_File;

               else
                  --  Set the new value of Hi

                  Hi := Lo + Source_Ptr (Prep_Buffer_Last);

                  --  Create the new source buffer

                  declare
                     subtype Actual_Source_Buffer is Source_Buffer (Lo .. Hi);
                     --  Physical buffer allocated

                     type Actual_Source_Ptr is access Actual_Source_Buffer;
<<<<<<< HEAD
                     --  This is the pointer type for the physical buffer
                     --  allocated.

                     Actual_Ptr : constant Actual_Source_Ptr :=
                                    new Actual_Source_Buffer;
                     --  And this is the actual physical buffer
=======
                     --  Pointer type for the physical buffer allocated

                     Actual_Ptr : constant Actual_Source_Ptr :=
                                    new Actual_Source_Buffer;
                     --  Actual physical buffer
>>>>>>> 751ff693

                  begin
                     Actual_Ptr (Lo .. Hi - 1) :=
                       Prep_Buffer (1 .. Prep_Buffer_Last);
                     Actual_Ptr (Hi) := EOF;

                     --  Now we need to work out the proper virtual origin
<<<<<<< HEAD
                     --  pointer to return. This is exactly
                     --  Actual_Ptr (0)'Address, but we have to be careful to
                     --  suppress checks to compute this address.
=======
                     --  pointer to return. This is Actual_Ptr (0)'Address, but
                     --  we have to be careful to suppress checks to compute
                     --  this address.
>>>>>>> 751ff693

                     declare
                        pragma Suppress (All_Checks);

                        pragma Warnings (Off);
                        --  This unchecked conversion is aliasing safe, since
                        --  it is never used to create improperly aliased
                        --  pointer values.

                        function To_Source_Buffer_Ptr is new
                          Unchecked_Conversion (Address, Source_Buffer_Ptr);

                        pragma Warnings (On);

                     begin
                        Src := To_Source_Buffer_Ptr (Actual_Ptr (0)'Address);

                        --  Record in the table the new source buffer and the
                        --  new value of Hi.

                        Source_File.Table (X).Source_Text := Src;
                        Source_File.Table (X).Source_Last := Hi;

                        --  Reset Last_Line to 1, because the lines do not
                        --  have neccessarily the same starts and lengths.

                        Source_File.Table (X).Last_Source_Line := 1;
                     end;
                  end;
               end if;
            end;
         end if;

         Set_Source_File_Index_Table (X);
         return X;
      end if;
   end Load_File;

   ----------------------------------
   -- Load_Preprocessing_Data_File --
   ----------------------------------

   function Load_Preprocessing_Data_File
     (N : File_Name_Type) return Source_File_Index
   is
   begin
      return Load_File (N, Osint.Preprocessing_Data);
   end Load_Preprocessing_Data_File;

   ----------------------
   -- Load_Source_File --
   ----------------------

   function Load_Source_File
     (N : File_Name_Type) return Source_File_Index
   is
   begin
      return Load_File (N, Osint.Source);
   end Load_Source_File;

   ----------------------------
   -- New_EOL_In_Prep_Buffer --
   ----------------------------

   procedure New_EOL_In_Prep_Buffer is
   begin
      Put_Char_In_Prep_Buffer (ASCII.LF);
   end New_EOL_In_Prep_Buffer;

   -----------------------------
   -- Put_Char_In_Prep_Buffer --
   -----------------------------

   procedure Put_Char_In_Prep_Buffer (C : Character) is
   begin
      --  If preprocessing buffer is not large enough, double it

      if Prep_Buffer_Last = Prep_Buffer'Last then
         declare
            New_Prep_Buffer : constant Text_Buffer_Ptr :=
              new Text_Buffer (1 .. 2 * Prep_Buffer_Last);

         begin
            New_Prep_Buffer (Prep_Buffer'Range) := Prep_Buffer.all;
            Free (Prep_Buffer);
            Prep_Buffer := New_Prep_Buffer;
         end;
      end if;

      Prep_Buffer_Last := Prep_Buffer_Last + 1;
      Prep_Buffer (Prep_Buffer_Last) := C;
   end Put_Char_In_Prep_Buffer;

<<<<<<< HEAD
=======
   -----------------------------------
   -- Source_File_Is_Pragma_No_Body --
   -----------------------------------

   function Source_File_Is_No_Body (X : Source_File_Index) return Boolean is
   begin
      Initialize_Scanner (No_Unit, X);

      if Token /= Tok_Pragma then
         return False;
      end if;

      Scan; -- past pragma

      if Token /= Tok_Identifier
        or else Chars (Token_Node) /= Name_No_Body
      then
         return False;
      end if;

      Scan; -- past No_Body

      if Token /= Tok_Semicolon then
         return False;
      end if;

      Scan; -- past semicolon

      return Token = Tok_EOF;
   end Source_File_Is_No_Body;

>>>>>>> 751ff693
   ----------------------------
   -- Source_File_Is_Subunit --
   ----------------------------

   function Source_File_Is_Subunit (X : Source_File_Index) return Boolean is
   begin
      Initialize_Scanner (No_Unit, X);

<<<<<<< HEAD
      --  We scan past junk to the first interesting compilation unit
      --  token, to see if it is SEPARATE. We ignore WITH keywords during
      --  this and also PRIVATE. The reason for ignoring PRIVATE is that
      --  it handles some error situations, and also to handle PRIVATE WITH
      --  in Ada 2005 mode.
=======
      --  We scan past junk to the first interesting compilation unit token, to
      --  see if it is SEPARATE. We ignore WITH keywords during this and also
      --  PRIVATE. The reason for ignoring PRIVATE is that it handles some
      --  error situations, and also to handle PRIVATE WITH in Ada 2005 mode.
>>>>>>> 751ff693

      while Token = Tok_With
        or else Token = Tok_Private
        or else (Token not in Token_Class_Cunit and then Token /= Tok_EOF)
      loop
         Scan;
      end loop;

      return Token = Tok_Separate;
   end Source_File_Is_Subunit;

end Sinput.L;<|MERGE_RESOLUTION|>--- conflicted
+++ resolved
@@ -6,11 +6,7 @@
 --                                                                          --
 --                                 B o d y                                  --
 --                                                                          --
-<<<<<<< HEAD
---          Copyright (C) 1992-2006, Free Software Foundation, Inc.         --
-=======
 --          Copyright (C) 1992-2007, Free Software Foundation, Inc.         --
->>>>>>> 751ff693
 --                                                                          --
 -- GNAT is free software;  you can  redistribute it  and/or modify it under --
 -- terms of the  GNU General Public License as published  by the Free Soft- --
@@ -19,14 +15,8 @@
 -- OUT ANY WARRANTY;  without even the  implied warranty of MERCHANTABILITY --
 -- or FITNESS FOR A PARTICULAR PURPOSE.  See the GNU General Public License --
 -- for  more details.  You should have  received  a copy of the GNU General --
-<<<<<<< HEAD
--- Public License  distributed with GNAT;  see file COPYING.  If not, write --
--- to  the  Free Software Foundation,  51  Franklin  Street,  Fifth  Floor, --
--- Boston, MA 02110-1301, USA.                                              --
-=======
 -- Public License  distributed with GNAT; see file COPYING3.  If not, go to --
 -- http://www.gnu.org/licenses for a complete copy of the license.          --
->>>>>>> 751ff693
 --                                                                          --
 -- GNAT was originally developed  by the GNAT team at  New York University. --
 -- Extensive contributions were provided by Ada Core Technologies Inc.      --
@@ -38,10 +28,6 @@
 with Debug;    use Debug;
 with Einfo;    use Einfo;
 with Errout;   use Errout;
-<<<<<<< HEAD
-with Namet;    use Namet;
-=======
->>>>>>> 751ff693
 with Opt;      use Opt;
 with Osint;    use Osint;
 with Output;   use Output;
@@ -50,10 +36,7 @@
 with Scans;    use Scans;
 with Scn;      use Scn;
 with Sinfo;    use Sinfo;
-<<<<<<< HEAD
-=======
 with Snames;   use Snames;
->>>>>>> 751ff693
 with System;   use System;
 
 with Unchecked_Conversion;
@@ -90,12 +73,7 @@
    --  Used to initialize the preprocessor.
 
    procedure New_EOL_In_Prep_Buffer;
-<<<<<<< HEAD
-   --  Add an LF to Prep_Buffer.
-   --  Used to initialize the preprocessor.
-=======
    --  Add an LF to Prep_Buffer (used to initialize the preprocessor)
->>>>>>> 751ff693
 
    function Load_File
      (N : File_Name_Type;
@@ -155,10 +133,6 @@
       Source_File.Append (Source_File.Table (Xold));
       Xnew := Source_File.Last;
 
-<<<<<<< HEAD
-      Source_File.Table (Xnew)               := Source_File.Table (Xold);
-=======
->>>>>>> 751ff693
       Source_File.Table (Xnew).Inlined_Body  := Inlined_Body;
       Source_File.Table (Xnew).Instantiation := Sloc (Inst_Node);
       Source_File.Table (Xnew).Template      := Xold;
@@ -171,7 +145,6 @@
         Source_File.Table (Xnew - 1).Source_Last + 1;
       A.Adjust := Source_File.Table (Xnew).Source_First - A.Lo;
       Source_File.Table (Xnew).Source_Last := A.Hi + A.Adjust;
-      Set_Source_File_Index_Table (Xnew);
 
       Set_Source_File_Index_Table (Xnew);
 
@@ -269,13 +242,8 @@
          pragma Suppress (All_Checks);
 
          pragma Warnings (Off);
-<<<<<<< HEAD
-         --  This unchecked conversion is aliasing safe, since it is never
-         --  used to create improperly aliased pointer values.
-=======
          --  This unchecked conversion is aliasing safe, since it is never used
          --  to create improperly aliased pointer values.
->>>>>>> 751ff693
 
          function To_Source_Buffer_Ptr is new
            Unchecked_Conversion (Address, Source_Buffer_Ptr);
@@ -503,13 +471,10 @@
                T : constant Nat := Total_Errors_Detected;
                --  Used to check if there were errors during preprocessing
 
-<<<<<<< HEAD
-=======
                Save_Style_Check : Boolean;
                --  Saved state of the Style_Check flag (which needs to be
                --  temporarily set to False during preprocessing, see below).
 
->>>>>>> 751ff693
             begin
                --  If this is the first time we preprocess a source, allocate
                --  the preprocessing buffer.
@@ -532,36 +497,18 @@
                   Put_Char          => Put_Char_In_Prep_Buffer'Access,
                   New_EOL           => New_EOL_In_Prep_Buffer'Access);
 
-<<<<<<< HEAD
-               --  Initialize the scanner and set its behavior for
-               --  preprocessing, then preprocess.
-=======
                --  Initialize scanner and set its behavior for preprocessing,
                --  then preprocess. Also disable style checks, since some of
                --  them are done in the scanner (specifically, those dealing
                --  with line length and line termination), and cannot be done
                --  during preprocessing (because the source file index table
                --  has not been set yet).
->>>>>>> 751ff693
 
                Scn.Scanner.Initialize_Scanner (X);
 
                Scn.Scanner.Set_Special_Character ('#');
                Scn.Scanner.Set_Special_Character ('$');
                Scn.Scanner.Set_End_Of_Line_As_Token (True);
-<<<<<<< HEAD
-
-               Preprocess;
-
-               --  Reset the scanner to its standard behavior
-
-               Scn.Scanner.Reset_Special_Characters;
-               Scn.Scanner.Set_End_Of_Line_As_Token (False);
-
-               --  If there were errors during preprocessing, record an
-               --  error at the start of the file, and do not change the
-               --  source buffer.
-=======
                Save_Style_Check := Opt.Style_Check;
                Opt.Style_Check := False;
 
@@ -577,7 +524,6 @@
                --  If there were errors during preprocessing, record an error
                --  at the start of the file, and do not change the source
                --  buffer.
->>>>>>> 751ff693
 
                if T /= Total_Errors_Detected then
                   Errout.Error_Msg
@@ -596,20 +542,11 @@
                      --  Physical buffer allocated
 
                      type Actual_Source_Ptr is access Actual_Source_Buffer;
-<<<<<<< HEAD
-                     --  This is the pointer type for the physical buffer
-                     --  allocated.
-
-                     Actual_Ptr : constant Actual_Source_Ptr :=
-                                    new Actual_Source_Buffer;
-                     --  And this is the actual physical buffer
-=======
                      --  Pointer type for the physical buffer allocated
 
                      Actual_Ptr : constant Actual_Source_Ptr :=
                                     new Actual_Source_Buffer;
                      --  Actual physical buffer
->>>>>>> 751ff693
 
                   begin
                      Actual_Ptr (Lo .. Hi - 1) :=
@@ -617,15 +554,9 @@
                      Actual_Ptr (Hi) := EOF;
 
                      --  Now we need to work out the proper virtual origin
-<<<<<<< HEAD
-                     --  pointer to return. This is exactly
-                     --  Actual_Ptr (0)'Address, but we have to be careful to
-                     --  suppress checks to compute this address.
-=======
                      --  pointer to return. This is Actual_Ptr (0)'Address, but
                      --  we have to be careful to suppress checks to compute
                      --  this address.
->>>>>>> 751ff693
 
                      declare
                         pragma Suppress (All_Checks);
@@ -719,8 +650,6 @@
       Prep_Buffer (Prep_Buffer_Last) := C;
    end Put_Char_In_Prep_Buffer;
 
-<<<<<<< HEAD
-=======
    -----------------------------------
    -- Source_File_Is_Pragma_No_Body --
    -----------------------------------
@@ -752,7 +681,6 @@
       return Token = Tok_EOF;
    end Source_File_Is_No_Body;
 
->>>>>>> 751ff693
    ----------------------------
    -- Source_File_Is_Subunit --
    ----------------------------
@@ -761,18 +689,10 @@
    begin
       Initialize_Scanner (No_Unit, X);
 
-<<<<<<< HEAD
-      --  We scan past junk to the first interesting compilation unit
-      --  token, to see if it is SEPARATE. We ignore WITH keywords during
-      --  this and also PRIVATE. The reason for ignoring PRIVATE is that
-      --  it handles some error situations, and also to handle PRIVATE WITH
-      --  in Ada 2005 mode.
-=======
       --  We scan past junk to the first interesting compilation unit token, to
       --  see if it is SEPARATE. We ignore WITH keywords during this and also
       --  PRIVATE. The reason for ignoring PRIVATE is that it handles some
       --  error situations, and also to handle PRIVATE WITH in Ada 2005 mode.
->>>>>>> 751ff693
 
       while Token = Tok_With
         or else Token = Tok_Private

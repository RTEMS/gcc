------------------------------------------------------------------------------
--                                                                          --
--                         GNAT COMPILER COMPONENTS                         --
--                                                                          --
--                             E X P _ I N T R                              --
--                                                                          --
--                                 B o d y                                  --
--                                                                          --
<<<<<<< HEAD
--          Copyright (C) 1992-2006, Free Software Foundation, Inc.         --
=======
--          Copyright (C) 1992-2007, Free Software Foundation, Inc.         --
>>>>>>> 751ff693
--                                                                          --
-- GNAT is free software;  you can  redistribute it  and/or modify it under --
-- terms of the  GNU General Public License as published  by the Free Soft- --
-- ware  Foundation;  either version 3,  or (at your option) any later ver- --
-- sion.  GNAT is distributed in the hope that it will be useful, but WITH- --
-- OUT ANY WARRANTY;  without even the  implied warranty of MERCHANTABILITY --
-- or FITNESS FOR A PARTICULAR PURPOSE.  See the GNU General Public License --
-- for  more details.  You should have  received  a copy of the GNU General --
<<<<<<< HEAD
-- Public License  distributed with GNAT;  see file COPYING.  If not, write --
-- to  the  Free Software Foundation,  51  Franklin  Street,  Fifth  Floor, --
-- Boston, MA 02110-1301, USA.                                              --
=======
-- Public License  distributed with GNAT; see file COPYING3.  If not, go to --
-- http://www.gnu.org/licenses for a complete copy of the license.          --
>>>>>>> 751ff693
--                                                                          --
-- GNAT was originally developed  by the GNAT team at  New York University. --
-- Extensive contributions were provided by Ada Core Technologies Inc.      --
--                                                                          --
------------------------------------------------------------------------------

with Atree;    use Atree;
with Checks;   use Checks;
with Einfo;    use Einfo;
with Elists;   use Elists;
with Errout;   use Errout;
with Exp_Atag; use Exp_Atag;
with Exp_Ch4;  use Exp_Ch4;
with Exp_Ch7;  use Exp_Ch7;
with Exp_Ch11; use Exp_Ch11;
with Exp_Code; use Exp_Code;
with Exp_Disp; use Exp_Disp;
with Exp_Fixd; use Exp_Fixd;
with Exp_Util; use Exp_Util;
with Freeze;   use Freeze;
with Namet;    use Namet;
with Nmake;    use Nmake;
with Nlists;   use Nlists;
with Restrict; use Restrict;
with Rident;   use Rident;
with Rtsfind;  use Rtsfind;
with Sem;      use Sem;
with Sem_Eval; use Sem_Eval;
with Sem_Res;  use Sem_Res;
with Sem_Util; use Sem_Util;
with Sinfo;    use Sinfo;
with Sinput;   use Sinput;
with Snames;   use Snames;
with Stand;    use Stand;
with Stringt;  use Stringt;
with Targparm; use Targparm;
with Tbuild;   use Tbuild;
with Uintp;    use Uintp;
with Urealp;   use Urealp;

package body Exp_Intr is

   -----------------------
   -- Local Subprograms --
   -----------------------

   procedure Expand_Is_Negative (N : Node_Id);
   --  Expand a call to the intrinsic Is_Negative function

   procedure Expand_Dispatching_Constructor_Call (N : Node_Id);
   --  Expand a call to an instantiation of Generic_Dispatching_Constructor
   --  into a dispatching call to the actual subprogram associated with the
   --  Constructor formal subprogram, passing it the Parameters actual of
   --  the call to the instantiation and dispatching based on call's Tag
   --  parameter.

   procedure Expand_Exception_Call (N : Node_Id; Ent : RE_Id);
   --  Expand a call to Exception_Information/Message/Name. The first
   --  parameter, N, is the node for the function call, and Ent is the
   --  entity for the corresponding routine in the Ada.Exceptions package.

   procedure Expand_Import_Call (N : Node_Id);
   --  Expand a call to Import_Address/Longest_Integer/Value. The parameter
   --  N is the node for the function call.

   procedure Expand_Shift (N : Node_Id; E : Entity_Id; K : Node_Kind);
   --  Expand an intrinsic shift operation, N and E are from the call to
   --  Expand_Intrinsic_Call (call node and subprogram spec entity) and
   --  K is the kind for the shift node

   procedure Expand_Unc_Conversion (N : Node_Id; E : Entity_Id);
   --  Expand a call to an instantiation of Unchecked_Convertion into a node
   --  N_Unchecked_Type_Conversion.

   procedure Expand_Unc_Deallocation (N : Node_Id);
   --  Expand a call to an instantiation of Unchecked_Deallocation into a node
   --  N_Free_Statement and appropriate context.

   procedure Expand_To_Address (N : Node_Id);
   procedure Expand_To_Pointer (N : Node_Id);
   --  Expand a call to corresponding function, declared in an instance of
   --  System.Addess_To_Access_Conversions.

   procedure Expand_Source_Info (N : Node_Id; Nam : Name_Id);
   --  Rewrite the node by the appropriate string or positive constant.
   --  Nam can be one of the following:
   --    Name_File             - expand string that is the name of source file
   --    Name_Line             - expand integer line number
   --    Name_Source_Location  - expand string of form file:line
   --    Name_Enclosing_Entity - expand string  with name of enclosing entity

   -----------------------------------------
   -- Expand_Dispatching_Constructor_Call --
   -----------------------------------------

   --  Transform a call to an instantiation of Generic_Dispatching_Constructor
   --  of the form:

   --     GDC_Instance (The_Tag, Parameters'Access)

   --  to a class-wide conversion of a dispatching call to the actual
   --  associated with the formal subprogram Construct, designating The_Tag
   --  as the controlling tag of the call:

   --     T'Class (Construct'Actual (Params)) -- Controlling tag is The_Tag

   --  which will eventually be expanded to the following:

   --     T'Class (The_Tag.all (Construct'Actual'Index).all (Params))

   --  A class-wide membership test is also generated, preceding the call, to
   --  ensure that the controlling tag denotes a type in T'Class.

   procedure Expand_Dispatching_Constructor_Call (N : Node_Id) is
      Loc        : constant Source_Ptr := Sloc (N);
      Tag_Arg    : constant Node_Id    := First_Actual (N);
      Param_Arg  : constant Node_Id    := Next_Actual (Tag_Arg);
      Subp_Decl  : constant Node_Id    := Parent (Parent (Entity (Name (N))));
      Inst_Pkg   : constant Node_Id    := Parent (Subp_Decl);
      Act_Rename : Node_Id;
      Act_Constr : Entity_Id;
<<<<<<< HEAD
      Result_Typ : Entity_Id;
      Cnstr_Call : Node_Id;
=======
      Iface_Tag  : Node_Id := Empty;
      Cnstr_Call : Node_Id;
      Result_Typ : Entity_Id;
>>>>>>> 751ff693

   begin
      --  The subprogram is the third actual in the instantiation, and is
      --  retrieved from the corresponding renaming declaration. However,
      --  freeze nodes may appear before, so we retrieve the declaration
      --  with an explicit loop.

      Act_Rename := First (Visible_Declarations (Inst_Pkg));
      while Nkind (Act_Rename) /= N_Subprogram_Renaming_Declaration loop
         Next (Act_Rename);
      end loop;

      Act_Constr := Entity (Name (Act_Rename));
      Result_Typ := Class_Wide_Type (Etype (Act_Constr));

<<<<<<< HEAD
=======
      --  Ada 2005 (AI-251): If the result is an interface type, the function
      --  returns a class-wide interface type (otherwise the resulting object
      --  would be abstract!)

      if Is_Interface (Etype (Act_Constr)) then
         Set_Etype (Act_Constr, Result_Typ);

         --  If the result type is not parent of Tag_Arg then we need to
         --  locate the tag of the secondary dispatch table.

         if not Is_Parent (Etype (Result_Typ), Etype (Tag_Arg)) then
            pragma Assert (not Is_Interface (Etype (Tag_Arg)));

            Iface_Tag :=
              Make_Object_Declaration (Loc,
                Defining_Identifier =>
                  Make_Defining_Identifier (Loc, New_Internal_Name ('V')),
                Object_Definition =>
                  New_Reference_To (RTE (RE_Tag), Loc),
                Expression =>
                  Make_Function_Call (Loc,
                    Name => New_Reference_To (RTE (RE_Secondary_Tag), Loc),
                    Parameter_Associations => New_List (
                      Relocate_Node (Tag_Arg),
                      New_Reference_To
                        (Node (First_Elmt (Access_Disp_Table
                                            (Etype (Etype (Act_Constr))))),
                         Loc))));
            Insert_Action (N, Iface_Tag);
         end if;
      end if;

>>>>>>> 751ff693
      --  Create the call to the actual Constructor function

      Cnstr_Call :=
        Make_Function_Call (Loc,
          Name                   => New_Occurrence_Of (Act_Constr, Loc),
          Parameter_Associations => New_List (Relocate_Node (Param_Arg)));

      --  Establish its controlling tag from the tag passed to the instance
<<<<<<< HEAD

      Set_Controlling_Argument (Cnstr_Call, Relocate_Node (Tag_Arg));
=======
      --  The tag may be given by a function call, in which case a temporary
      --  should be generated now, to prevent out-of-order insertions during
      --  the expansion of that call when stack-checking is enabled.

      if Present (Iface_Tag) then
         Set_Controlling_Argument (Cnstr_Call,
           New_Occurrence_Of (Defining_Identifier (Iface_Tag), Loc));
      else
         Remove_Side_Effects (Tag_Arg);
         Set_Controlling_Argument (Cnstr_Call,
           Relocate_Node (Tag_Arg));
      end if;
>>>>>>> 751ff693

      --  Rewrite and analyze the call to the instance as a class-wide
      --  conversion of the call to the actual constructor.

      Rewrite (N, Convert_To (Result_Typ, Cnstr_Call));
      Analyze_And_Resolve (N, Etype (Act_Constr));

      --  Do not generate a run-time check on the built object if tag
<<<<<<< HEAD
      --  checks is suppressed for the result type.

      if Tag_Checks_Suppressed (Etype (Result_Typ)) then
=======
      --  checks are suppressed for the result type or VM_Target /= No_VM

      if Tag_Checks_Suppressed (Etype (Result_Typ))
        or else VM_Target /= No_VM
      then
>>>>>>> 751ff693
         null;

      --  Generate a class-wide membership test to ensure that the call's tag
      --  argument denotes a type within the class. We must keep separate the
      --  case in which the Result_Type of the constructor function is a tagged
      --  type from the case in which it is an abstract interface because the
      --  run-time subprogram required to check these cases differ (and have
      --  one difference in their parameters profile).

      --  Call CW_Membership if the Result_Type is a tagged type to look for
      --  the tag in the table of ancestor tags.

      elsif not Is_Interface (Result_Typ) then
         Insert_Action (N,
           Make_Implicit_If_Statement (N,
             Condition =>
               Make_Op_Not (Loc,
<<<<<<< HEAD
                 Make_DT_Access_Action (Result_Typ,
                    Action => CW_Membership,
                    Args   => New_List (
                      Duplicate_Subexpr (Tag_Arg),
                      New_Reference_To (
                        Node (First_Elmt (Access_Disp_Table (
                                            Root_Type (Result_Typ)))), Loc)))),
=======
                 Build_CW_Membership (Loc,
                   Obj_Tag_Node => Duplicate_Subexpr (Tag_Arg),
                   Typ_Tag_Node =>
                     New_Reference_To (
                        Node (First_Elmt (Access_Disp_Table (
                                            Root_Type (Result_Typ)))), Loc))),
>>>>>>> 751ff693
             Then_Statements =>
               New_List (Make_Raise_Statement (Loc,
                           New_Occurrence_Of (RTE (RE_Tag_Error), Loc)))));

      --  Call IW_Membership test if the Result_Type is an abstract interface
      --  to look for the tag in the table of interface tags.

      else
         Insert_Action (N,
           Make_Implicit_If_Statement (N,
             Condition =>
               Make_Op_Not (Loc,
<<<<<<< HEAD
                 Make_DT_Access_Action (Result_Typ,
                    Action => IW_Membership,
                    Args   => New_List (
                      Make_Attribute_Reference (Loc,
                        Prefix => Duplicate_Subexpr (Tag_Arg),
=======
                 Make_Function_Call (Loc,
                    Name => New_Occurrence_Of (RTE (RE_IW_Membership), Loc),
                    Parameter_Associations => New_List (
                      Make_Attribute_Reference (Loc,
                        Prefix         => Duplicate_Subexpr (Tag_Arg),
>>>>>>> 751ff693
                        Attribute_Name => Name_Address),

                      New_Reference_To (
                        Node (First_Elmt (Access_Disp_Table (
                                            Root_Type (Result_Typ)))), Loc)))),
             Then_Statements =>
               New_List (
                 Make_Raise_Statement (Loc,
                   Name => New_Occurrence_Of (RTE (RE_Tag_Error), Loc)))));
      end if;
   end Expand_Dispatching_Constructor_Call;

   ---------------------------
   -- Expand_Exception_Call --
   ---------------------------

   --  If the function call is not within an exception handler, then the call
   --  is replaced by a null string. Otherwise the appropriate routine in
   --  Ada.Exceptions is called passing the choice parameter specification
   --  from the enclosing handler. If the enclosing handler lacks a choice
   --  parameter, then one is supplied.

   procedure Expand_Exception_Call (N : Node_Id; Ent : RE_Id) is
      Loc : constant Source_Ptr := Sloc (N);
      P   : Node_Id;
      E   : Entity_Id;

   begin
      --  Climb up parents to see if we are in exception handler

      P := Parent (N);
      loop
         --  Case of not in exception handler, replace by null string

         if No (P) then
            Rewrite (N,
              Make_String_Literal (Loc,
                Strval => ""));
            exit;

         --  Case of in exception handler

         elsif Nkind (P) = N_Exception_Handler then

            --  Handler cannot be used for a local raise, and furthermore, this
            --  is a violation of the No_Exception_Propagation restriction.

            Set_Local_Raise_Not_OK (P);
            Check_Restriction (No_Exception_Propagation, N);

            --  If no choice parameter present, then put one there. Note that
            --  we do not need to put it on the entity chain, since no one will
            --  be referencing it by normal visibility methods.

            if No (Choice_Parameter (P)) then
               E := Make_Defining_Identifier (Loc, New_Internal_Name ('E'));
               Set_Choice_Parameter (P, E);
               Set_Ekind (E, E_Variable);
               Set_Etype (E, RTE (RE_Exception_Occurrence));
               Set_Scope (E, Current_Scope);
            end if;

            Rewrite (N,
              Make_Function_Call (Loc,
                Name => New_Occurrence_Of (RTE (Ent), Loc),
                Parameter_Associations => New_List (
                  New_Occurrence_Of (Choice_Parameter (P), Loc))));
            exit;

         --  Keep climbing!

         else
            P := Parent (P);
         end if;
      end loop;

      Analyze_And_Resolve (N, Standard_String);
   end Expand_Exception_Call;

   ------------------------
   -- Expand_Import_Call --
   ------------------------

   --  The function call must have a static string as its argument. We create
   --  a dummy variable which uses this string as the external name in an
   --  Import pragma. The result is then obtained as the address of this
   --  dummy variable, converted to the appropriate target type.

   procedure Expand_Import_Call (N : Node_Id) is
      Loc : constant Source_Ptr := Sloc (N);
      Ent : constant Entity_Id  := Entity (Name (N));
      Str : constant Node_Id    := First_Actual (N);
      Dum : Entity_Id;

   begin
      Dum := Make_Defining_Identifier (Loc, New_Internal_Name ('D'));

      Insert_Actions (N, New_List (
        Make_Object_Declaration (Loc,
          Defining_Identifier => Dum,
          Object_Definition   =>
            New_Occurrence_Of (Standard_Character, Loc)),

        Make_Pragma (Loc,
          Chars => Name_Import,
          Pragma_Argument_Associations => New_List (
            Make_Pragma_Argument_Association (Loc,
              Expression => Make_Identifier (Loc, Name_Ada)),

            Make_Pragma_Argument_Association (Loc,
              Expression => Make_Identifier (Loc, Chars (Dum))),

            Make_Pragma_Argument_Association (Loc,
              Chars => Name_Link_Name,
              Expression => Relocate_Node (Str))))));

      Rewrite (N,
        Unchecked_Convert_To (Etype (Ent),
          Make_Attribute_Reference (Loc,
            Prefix         => Make_Identifier (Loc, Chars (Dum)),
            Attribute_Name => Name_Address)));

      Analyze_And_Resolve (N, Etype (Ent));
   end Expand_Import_Call;

   ---------------------------
   -- Expand_Intrinsic_Call --
   ---------------------------

   procedure Expand_Intrinsic_Call (N : Node_Id; E : Entity_Id) is
      Nam : Name_Id;

   begin
      --  If the intrinsic subprogram is generic, gets its original name

      if Present (Parent (E))
        and then Present (Generic_Parent (Parent (E)))
      then
         Nam := Chars (Generic_Parent (Parent (E)));
      else
         Nam := Chars (E);
      end if;

      if Nam = Name_Asm then
         Expand_Asm_Call (N);

      elsif Nam = Name_Divide then
         Expand_Decimal_Divide_Call (N);

      elsif Nam = Name_Exception_Information then
         Expand_Exception_Call (N, RE_Exception_Information);

      elsif Nam = Name_Exception_Message then
         Expand_Exception_Call (N, RE_Exception_Message);

      elsif Nam = Name_Exception_Name then
         Expand_Exception_Call (N, RE_Exception_Name_Simple);

      elsif Nam = Name_Generic_Dispatching_Constructor then
         Expand_Dispatching_Constructor_Call (N);

      elsif Nam = Name_Import_Address
              or else
            Nam = Name_Import_Largest_Value
              or else
            Nam = Name_Import_Value
      then
         Expand_Import_Call (N);

      elsif Nam = Name_Is_Negative then
         Expand_Is_Negative (N);

      elsif Nam = Name_Rotate_Left then
         Expand_Shift (N, E, N_Op_Rotate_Left);

      elsif Nam = Name_Rotate_Right then
         Expand_Shift (N, E, N_Op_Rotate_Right);

      elsif Nam = Name_Shift_Left then
         Expand_Shift (N, E, N_Op_Shift_Left);

      elsif Nam = Name_Shift_Right then
         Expand_Shift (N, E, N_Op_Shift_Right);

      elsif Nam = Name_Shift_Right_Arithmetic then
         Expand_Shift (N, E, N_Op_Shift_Right_Arithmetic);

      elsif Nam = Name_Unchecked_Conversion then
         Expand_Unc_Conversion (N, E);

      elsif Nam = Name_Unchecked_Deallocation then
         Expand_Unc_Deallocation (N);

      elsif Nam = Name_To_Address then
         Expand_To_Address (N);

      elsif Nam = Name_To_Pointer then
         Expand_To_Pointer (N);

      elsif Nam = Name_File
        or else Nam = Name_Line
        or else Nam = Name_Source_Location
        or else Nam = Name_Enclosing_Entity
      then
         Expand_Source_Info (N, Nam);

         --  If we have a renaming, expand the call to the original operation,
         --  which must itself be intrinsic, since renaming requires matching
         --  conventions and this has already been checked.

      elsif Present (Alias (E)) then
         Expand_Intrinsic_Call (N,  Alias (E));

         --  The only other case is where an external name was specified,
         --  since this is the only way that an otherwise unrecognized
         --  name could escape the checking in Sem_Prag. Nothing needs
         --  to be done in such a case, since we pass such a call to the
         --  back end unchanged.

      else
         null;
      end if;
   end Expand_Intrinsic_Call;

   ------------------------
   -- Expand_Is_Negative --
   ------------------------

   procedure Expand_Is_Negative (N : Node_Id) is
      Loc   : constant Source_Ptr := Sloc (N);
      Opnd  : constant Node_Id    := Relocate_Node (First_Actual (N));

   begin

      --  We replace the function call by the following expression

      --    if Opnd < 0.0 then
      --       True
      --    else
      --       if Opnd > 0.0 then
      --          False;
      --       else
      --          Float_Unsigned!(Float (Opnd)) /= 0
      --       end if;
      --    end if;

      Rewrite (N,
        Make_Conditional_Expression (Loc,
          Expressions => New_List (
            Make_Op_Lt (Loc,
              Left_Opnd  => Duplicate_Subexpr (Opnd),
              Right_Opnd => Make_Real_Literal (Loc, Ureal_0)),

            New_Occurrence_Of (Standard_True, Loc),

            Make_Conditional_Expression (Loc,
             Expressions => New_List (
               Make_Op_Gt (Loc,
                 Left_Opnd  => Duplicate_Subexpr_No_Checks (Opnd),
                 Right_Opnd => Make_Real_Literal (Loc, Ureal_0)),

               New_Occurrence_Of (Standard_False, Loc),

                Make_Op_Ne (Loc,
                  Left_Opnd =>
                    Unchecked_Convert_To
                      (RTE (RE_Float_Unsigned),
                       Convert_To
                         (Standard_Float,
                          Duplicate_Subexpr_No_Checks (Opnd))),
                  Right_Opnd =>
                    Make_Integer_Literal (Loc, 0)))))));

      Analyze_And_Resolve (N, Standard_Boolean);
   end Expand_Is_Negative;

   ------------------
   -- Expand_Shift --
   ------------------

   --  This procedure is used to convert a call to a shift function to the
   --  corresponding operator node. This conversion is not done by the usual
   --  circuit for converting calls to operator functions (e.g. "+"(1,2)) to
   --  operator nodes, because shifts are not predefined operators.

   --  As a result, whenever a shift is used in the source program, it will
   --  remain as a call until converted by this routine to the operator node
   --  form which Gigi is expecting to see.

   --  Note: it is possible for the expander to generate shift operator nodes
   --  directly, which will be analyzed in the normal manner by calling Analyze
   --  and Resolve. Such shift operator nodes will not be seen by Expand_Shift.

   procedure Expand_Shift (N : Node_Id; E : Entity_Id; K : Node_Kind) is
      Loc   : constant Source_Ptr := Sloc (N);
      Typ   : constant Entity_Id  := Etype (N);
      Left  : constant Node_Id    := First_Actual (N);
      Right : constant Node_Id    := Next_Actual (Left);
      Ltyp  : constant Node_Id    := Etype (Left);
      Rtyp  : constant Node_Id    := Etype (Right);
      Snode : Node_Id;

   begin
      Snode := New_Node (K, Loc);
      Set_Left_Opnd  (Snode, Relocate_Node (Left));
      Set_Right_Opnd (Snode, Relocate_Node (Right));
      Set_Chars      (Snode, Chars (E));
      Set_Etype      (Snode, Base_Type (Typ));
      Set_Entity     (Snode, E);

      if Compile_Time_Known_Value (Type_High_Bound (Rtyp))
        and then Expr_Value (Type_High_Bound (Rtyp)) < Esize (Ltyp)
      then
         Set_Shift_Count_OK (Snode, True);
      end if;

      --  Do the rewrite. Note that we don't call Analyze and Resolve on
      --  this node, because it already got analyzed and resolved when
      --  it was a function call!

      Rewrite (N, Snode);
      Set_Analyzed (N);
   end Expand_Shift;

   ------------------------
   -- Expand_Source_Info --
   ------------------------

   procedure Expand_Source_Info (N : Node_Id; Nam : Name_Id) is
      Loc : constant Source_Ptr := Sloc (N);
      Ent : Entity_Id;

      procedure Write_Entity_Name (E : Entity_Id);
      --  Recursive procedure to construct string for qualified name of
      --  enclosing program unit. The qualification stops at an enclosing
      --  scope has no source name (block or loop). If entity is a subprogram
      --  instance, skip enclosing wrapper package.

      -----------------------
      -- Write_Entity_Name --
      -----------------------

      procedure Write_Entity_Name (E : Entity_Id) is
         SDef : Source_Ptr;
         TDef : constant Source_Buffer_Ptr :=
                  Source_Text (Get_Source_File_Index (Sloc (E)));

      begin
         --  Nothing to do if at outer level

         if Scope (E) = Standard_Standard then
            null;

         --  If scope comes from source, write its name

         elsif Comes_From_Source (Scope (E)) then
            Write_Entity_Name (Scope (E));
            Add_Char_To_Name_Buffer ('.');

         --  If in wrapper package skip past it

         elsif Is_Wrapper_Package (Scope (E)) then
            Write_Entity_Name (Scope (Scope (E)));
            Add_Char_To_Name_Buffer ('.');

         --  Otherwise nothing to output (happens in unnamed block statements)

         else
            null;
         end if;

         --  Loop to output the name

         --  is this right wrt wide char encodings ??? (no!)

         SDef := Sloc (E);
         while TDef (SDef) in '0' .. '9'
           or else TDef (SDef) >= 'A'
           or else TDef (SDef) = ASCII.ESC
         loop
            Add_Char_To_Name_Buffer (TDef (SDef));
            SDef := SDef + 1;
         end loop;
      end Write_Entity_Name;

   --  Start of processing for Expand_Source_Info

   begin
      --  Integer cases

      if Nam = Name_Line then
         Rewrite (N,
           Make_Integer_Literal (Loc,
             Intval => UI_From_Int (Int (Get_Logical_Line_Number (Loc)))));
         Analyze_And_Resolve (N, Standard_Positive);

      --  String cases

      else
         case Nam is
            when Name_File =>
               Get_Decoded_Name_String
                 (Reference_Name (Get_Source_File_Index (Loc)));

            when Name_Source_Location =>
               Build_Location_String (Loc);

            when Name_Enclosing_Entity =>
               Name_Len := 0;

               Ent := Current_Scope;

               --  Skip enclosing blocks to reach enclosing unit

               while Present (Ent) loop
                  exit when Ekind (Ent) /= E_Block
                    and then Ekind (Ent) /= E_Loop;
                  Ent := Scope (Ent);
               end loop;

               --  Ent now points to the relevant defining entity

               Name_Len := 0;
               Write_Entity_Name (Ent);

            when others =>
               raise Program_Error;
         end case;

         Rewrite (N,
           Make_String_Literal (Loc, Strval => String_From_Name_Buffer));
         Analyze_And_Resolve (N, Standard_String);
      end if;

      Set_Is_Static_Expression (N);
   end Expand_Source_Info;

   ---------------------------
   -- Expand_Unc_Conversion --
   ---------------------------

   procedure Expand_Unc_Conversion (N : Node_Id; E : Entity_Id) is
      Func : constant Entity_Id  := Entity (Name (N));
      Conv : Node_Id;
      Ftyp : Entity_Id;
      Ttyp : Entity_Id;

   begin
      --  Rewrite as unchecked conversion node. Note that we must convert
      --  the operand to the formal type of the input parameter of the
      --  function, so that the resulting N_Unchecked_Type_Conversion
      --  call indicates the correct types for Gigi.

      --  Right now, we only do this if a scalar type is involved. It is
      --  not clear if it is needed in other cases. If we do attempt to
      --  do the conversion unconditionally, it crashes 3411-018. To be
      --  investigated further ???

      Conv := Relocate_Node (First_Actual (N));
      Ftyp := Etype (First_Formal (Func));

      if Is_Scalar_Type (Ftyp) then
         Conv := Convert_To (Ftyp, Conv);
         Set_Parent (Conv, N);
         Analyze_And_Resolve (Conv);
      end if;

      --  The instantiation of Unchecked_Conversion creates a wrapper package,
      --  and the target type is declared as a subtype of the actual. Recover
      --  the actual, which is the subtype indic. in the subtype declaration
      --  for the target type. This is semantically correct, and avoids
      --  anomalies with access subtypes. For entities, leave type as is.

      --  We do the analysis here, because we do not want the compiler
      --  to try to optimize or otherwise reorganize the unchecked
      --  conversion node.

      Ttyp := Etype (E);

      if Is_Entity_Name (Conv) then
         null;

      elsif Nkind (Parent (Ttyp)) = N_Subtype_Declaration then
         Ttyp := Entity (Subtype_Indication (Parent (Etype (E))));

      elsif Is_Itype (Ttyp) then
         Ttyp :=
           Entity (Subtype_Indication (Associated_Node_For_Itype (Ttyp)));
      else
         raise Program_Error;
      end if;

      Rewrite (N, Unchecked_Convert_To (Ttyp, Conv));
      Set_Etype (N, Ttyp);
      Set_Analyzed (N);

      if Nkind (N) = N_Unchecked_Type_Conversion then
         Expand_N_Unchecked_Type_Conversion (N);
      end if;
   end Expand_Unc_Conversion;

   -----------------------------
   -- Expand_Unc_Deallocation --
   -----------------------------

   --  Generate the following Code :

   --    if Arg /= null then
   --     <Finalize_Call> (.., T'Class(Arg.all), ..);  -- for controlled types
   --       Free (Arg);
   --       Arg := Null;
   --    end if;

   --  For a task, we also generate a call to Free_Task to ensure that the
   --  task itself is freed if it is terminated, ditto for a simple protected
   --  object, with a call to Finalize_Protection. For composite types that
   --  have tasks or simple protected objects as components, we traverse the
   --  structures to find and terminate those components.

   procedure Expand_Unc_Deallocation (N : Node_Id) is
      Loc   : constant Source_Ptr := Sloc (N);
      Arg   : constant Node_Id    := First_Actual (N);
      Typ   : constant Entity_Id  := Etype (Arg);
      Stmts : constant List_Id    := New_List;
      Rtyp  : constant Entity_Id  := Underlying_Type (Root_Type (Typ));
      Pool  : constant Entity_Id  := Associated_Storage_Pool (Rtyp);

      Desig_T   : constant Entity_Id  := Designated_Type (Typ);
      Gen_Code  : Node_Id;
      Free_Node : Node_Id;
      Deref     : Node_Id;
      Free_Arg  : Node_Id;
      Free_Cod  : List_Id;
      Blk       : Node_Id;

      Arg_Known_Non_Null : constant Boolean := Known_Non_Null (N);
      --  This captures whether we know the argument to be non-null so that
      --  we can avoid the test. The reason that we need to capture this is
      --  that we analyze some generated statements before properly attaching
      --  them to the tree, and that can disturb current value settings.

   begin
      if No_Pool_Assigned (Rtyp) then
<<<<<<< HEAD
         Error_Msg_N ("?deallocation from empty storage pool", N);
      end if;

      --  Nothing to do if we know the argument is null

=======
         Error_Msg_N ("?deallocation from empty storage pool!", N);
      end if;

      --  Nothing to do if we know the argument is null

>>>>>>> 751ff693
      if Known_Null (N) then
         return;
      end if;

      --  Processing for pointer to controlled type

      if Controlled_Type (Desig_T) then
         Deref :=
           Make_Explicit_Dereference (Loc,
             Prefix => Duplicate_Subexpr_No_Checks (Arg));

         --  If the type is tagged, then we must force dispatching on the
         --  finalization call because the designated type may not be the
         --  actual type of the object.

         if Is_Tagged_Type (Desig_T)
           and then not Is_Class_Wide_Type (Desig_T)
         then
            Deref := Unchecked_Convert_To (Class_Wide_Type (Desig_T), Deref);

         elsif not Is_Tagged_Type (Desig_T) then

            --  Set type of result, to force a conversion when needed (see
            --  exp_ch7, Convert_View), given that Deep_Finalize may be
            --  inherited from the parent type, and we need the type of the
            --  expression to see whether the conversion is in fact needed.

            Set_Etype (Deref, Desig_T);
         end if;

         Free_Cod :=
           Make_Final_Call
            (Ref         => Deref,
             Typ         => Desig_T,
             With_Detach => New_Reference_To (Standard_True, Loc));

         if Abort_Allowed then
            Prepend_To (Free_Cod,
              Build_Runtime_Call (Loc, RE_Abort_Defer));

            Blk :=
              Make_Block_Statement (Loc, Handled_Statement_Sequence =>
                Make_Handled_Sequence_Of_Statements (Loc,
                  Statements  => Free_Cod,
                  At_End_Proc =>
                    New_Occurrence_Of (RTE (RE_Abort_Undefer_Direct), Loc)));

            --  We now expand the exception (at end) handler. We set a
            --  temporary parent pointer since we have not attached Blk
            --  to the tree yet.

            Set_Parent (Blk, N);
            Analyze (Blk);
            Expand_At_End_Handler
              (Handled_Statement_Sequence (Blk), Entity (Identifier (Blk)));
            Append (Blk, Stmts);

            --  We kill saved current values, since analyzing statements not
            --  properly attached to the tree can set wrong current values.

            Kill_Current_Values;

         else
            Append_List_To (Stmts, Free_Cod);
         end if;
      end if;

      --  For a task type, call Free_Task before freeing the ATCB

      if Is_Task_Type (Desig_T) then
         declare
            Stat : Node_Id := Prev (N);
            Nam1 : Node_Id;
            Nam2 : Node_Id;

         begin
            --  An Abort followed by a Free will not do what the user
            --  expects, because the abort is not immediate. This is
            --  worth a friendly warning.

            while Present (Stat)
              and then not Comes_From_Source (Original_Node (Stat))
            loop
               Prev (Stat);
            end loop;

            if Present (Stat)
              and then Nkind (Original_Node (Stat)) = N_Abort_Statement
            then
               Stat := Original_Node (Stat);
               Nam1 := First (Names (Stat));
               Nam2 := Original_Node (First (Parameter_Associations (N)));

               if Nkind (Nam1) = N_Explicit_Dereference
                 and then Is_Entity_Name (Prefix (Nam1))
                 and then Is_Entity_Name (Nam2)
                 and then Entity (Prefix (Nam1)) = Entity (Nam2)
               then
                  Error_Msg_N ("abort may take time to complete?", N);
                  Error_Msg_N ("\deallocation might have no effect?", N);
                  Error_Msg_N ("\safer to wait for termination.?", N);
               end if;
            end if;
         end;

         Append_To
           (Stmts, Cleanup_Task (N, Duplicate_Subexpr_No_Checks (Arg)));

      --  For composite types that contain tasks, recurse over the structure
      --  to build the selectors for the task subcomponents.

      elsif Has_Task (Desig_T) then
         if Is_Record_Type (Desig_T) then
            Append_List_To (Stmts, Cleanup_Record (N, Arg, Desig_T));

         elsif Is_Array_Type (Desig_T) then
            Append_List_To (Stmts, Cleanup_Array (N, Arg, Desig_T));
         end if;
      end if;

      --  Same for simple protected types. Eventually call Finalize_Protection
      --  before freeing the PO for each protected component.

      if Is_Simple_Protected_Type (Desig_T) then
         Append_To (Stmts,
           Cleanup_Protected_Object (N, Duplicate_Subexpr_No_Checks (Arg)));

      elsif Has_Simple_Protected_Object (Desig_T) then
         if Is_Record_Type (Desig_T) then
            Append_List_To (Stmts, Cleanup_Record (N, Arg, Desig_T));
         elsif Is_Array_Type (Desig_T) then
            Append_List_To (Stmts, Cleanup_Array (N, Arg, Desig_T));
         end if;
      end if;

      --  Normal processing for non-controlled types

      Free_Arg := Duplicate_Subexpr_No_Checks (Arg);
      Free_Node := Make_Free_Statement (Loc, Empty);
      Append_To (Stmts, Free_Node);
      Set_Storage_Pool (Free_Node, Pool);

      --  Deal with storage pool
<<<<<<< HEAD
=======

      if Present (Pool) then

         --  Freeing the secondary stack is meaningless

         if Is_RTE (Pool, RE_SS_Pool) then
            null;

         elsif Is_Class_Wide_Type (Etype (Pool)) then

            --  Case of a class-wide pool type: make a dispatching call
            --  to Deallocate through the class-wide Deallocate_Any.

            Set_Procedure_To_Call (Free_Node,
              RTE (RE_Deallocate_Any));

         else
            --  Case of a specific pool type: make a statically bound call

            Set_Procedure_To_Call (Free_Node,
              Find_Prim_Op (Etype (Pool), Name_Deallocate));
         end if;
      end if;

      if Present (Procedure_To_Call (Free_Node)) then

         --  For all cases of a Deallocate call, the back-end needs to be
         --  able to compute the size of the object being freed. This may
         --  require some adjustments for objects of dynamic size.
         --
         --  If the type is class wide, we generate an implicit type with the
         --  right dynamic size, so that the deallocate call gets the right
         --  size parameter computed by GIGI. Same for an access to
         --  unconstrained packed array.

         if Is_Class_Wide_Type (Desig_T)
           or else
            (Is_Array_Type (Desig_T)
               and then not Is_Constrained (Desig_T)
               and then Is_Packed (Desig_T))
         then
            declare
               Deref    : constant Node_Id :=
                            Make_Explicit_Dereference (Loc,
                              Duplicate_Subexpr_No_Checks (Arg));
               D_Subtyp : Node_Id;
               D_Type   : Entity_Id;

            begin
               Set_Etype  (Deref, Typ);
               Set_Parent (Deref, Free_Node);
               D_Subtyp := Make_Subtype_From_Expr (Deref, Desig_T);

               if Nkind (D_Subtyp) in N_Has_Entity then
                  D_Type := Entity (D_Subtyp);

               else
                  D_Type := Make_Defining_Identifier (Loc,
                              New_Internal_Name ('A'));
                  Insert_Action (N,
                    Make_Subtype_Declaration (Loc,
                      Defining_Identifier => D_Type,
                      Subtype_Indication  => D_Subtyp));
                  Freeze_Itype (D_Type, N);

               end if;

               Set_Actual_Designated_Subtype (Free_Node, D_Type);
            end;

         end if;
      end if;

      --  Ada 2005 (AI-251): In case of abstract interface type we must
      --  displace the pointer to reference the base of the object to
      --  deallocate its memory, unless we're targetting a VM, in which case
      --  no special processing is required.
>>>>>>> 751ff693

      --  Generate:
      --    free (Base_Address (Obj_Ptr))

      if Is_Interface (Directly_Designated_Type (Typ))
        and then VM_Target = No_VM
      then
         Set_Expression (Free_Node,
           Unchecked_Convert_To (Typ,
             Make_Function_Call (Loc,
               Name => New_Reference_To (RTE (RE_Base_Address), Loc),
               Parameter_Associations => New_List (
                 Unchecked_Convert_To (RTE (RE_Address), Free_Arg)))));

      --  Generate:
      --    free (Obj_Ptr)

<<<<<<< HEAD
         elsif Is_Class_Wide_Type (Etype (Pool)) then

            --  Case of a class-wide pool type: make a dispatching call
            --  to Deallocate through the class-wide Deallocate_Any.

            Set_Procedure_To_Call (Free_Node,
              RTE (RE_Deallocate_Any));

         else
            --  Case of a specific pool type: make a statically bound call

            Set_Procedure_To_Call (Free_Node,
              Find_Prim_Op (Etype (Pool), Name_Deallocate));
         end if;
      end if;

      if Present (Procedure_To_Call (Free_Node)) then

         --  For all cases of a Deallocate call, the back-end needs to be
         --  able to compute the size of the object being freed. This may
         --  require some adjustments for objects of dynamic size.
         --
         --  If the type is class wide, we generate an implicit type with the
         --  right dynamic size, so that the deallocate call gets the right
         --  size parameter computed by GIGI. Same for an access to
         --  unconstrained packed array.

         if Is_Class_Wide_Type (Desig_T)
           or else
            (Is_Array_Type (Desig_T)
               and then not Is_Constrained (Desig_T)
               and then Is_Packed (Desig_T))
         then
            declare
               Deref    : constant Node_Id :=
                            Make_Explicit_Dereference (Loc,
                              Duplicate_Subexpr_No_Checks (Arg));
               D_Subtyp : Node_Id;
               D_Type   : Entity_Id;

            begin
               Set_Etype  (Deref, Typ);
               Set_Parent (Deref, Free_Node);
               D_Subtyp := Make_Subtype_From_Expr (Deref, Desig_T);

               if Nkind (D_Subtyp) in N_Has_Entity then
                  D_Type := Entity (D_Subtyp);

               else
                  D_Type := Make_Defining_Identifier (Loc,
                              New_Internal_Name ('A'));
                  Insert_Action (N,
                    Make_Subtype_Declaration (Loc,
                      Defining_Identifier => D_Type,
                      Subtype_Indication  => D_Subtyp));
                  Freeze_Itype (D_Type, N);

               end if;

               Set_Actual_Designated_Subtype (Free_Node, D_Type);
            end;

         end if;
=======
      else
         Set_Expression (Free_Node, Free_Arg);
      end if;

      --  Only remaining step is to set result to null, or generate a
      --  raise of constraint error if the target object is "not null".

      if Can_Never_Be_Null (Etype (Arg)) then
         Append_To (Stmts,
           Make_Raise_Constraint_Error (Loc,
             Reason => CE_Access_Check_Failed));

      else
         declare
            Lhs : constant Node_Id := Duplicate_Subexpr_No_Checks (Arg);
         begin
            Set_Assignment_OK (Lhs);
            Append_To (Stmts,
              Make_Assignment_Statement (Loc,
                Name       => Lhs,
                Expression => Make_Null (Loc)));
         end;
>>>>>>> 751ff693
      end if;

      --  If we know the argument is non-null, then make a block statement
      --  that contains the required statements, no need for a test.

<<<<<<< HEAD
      --  Only remaining step is to set result to null, or generate a
      --  raise of constraint error if the target object is "not null".

      if Can_Never_Be_Null (Etype (Arg)) then
         Append_To (Stmts,
           Make_Raise_Constraint_Error (Loc,
             Reason => CE_Access_Check_Failed));

      else
         declare
            Lhs : constant Node_Id := Duplicate_Subexpr_No_Checks (Arg);
         begin
            Set_Assignment_OK (Lhs);
            Append_To (Stmts,
              Make_Assignment_Statement (Loc,
                Name       => Lhs,
                Expression => Make_Null (Loc)));
         end;
      end if;

      --  If we know the argument is non-null, then make a block statement
      --  that contains the required statements, no need for a test.

      if Arg_Known_Non_Null then
         Gen_Code :=
           Make_Block_Statement (Loc,
             Handled_Statement_Sequence =>
               Make_Handled_Sequence_Of_Statements (Loc,
             Statements => Stmts));

=======
      if Arg_Known_Non_Null then
         Gen_Code :=
           Make_Block_Statement (Loc,
             Handled_Statement_Sequence =>
               Make_Handled_Sequence_Of_Statements (Loc,
             Statements => Stmts));

>>>>>>> 751ff693
      --  If the argument may be null, wrap the statements inside an IF that
      --  does an explicit test to exclude the null case.

      else
         Gen_Code :=
           Make_Implicit_If_Statement (N,
             Condition =>
               Make_Op_Ne (Loc,
                 Left_Opnd  => Duplicate_Subexpr (Arg),
                 Right_Opnd => Make_Null (Loc)),
             Then_Statements => Stmts);
      end if;

      --  Rewrite the call

      Rewrite (N, Gen_Code);
      Analyze (N);
   end Expand_Unc_Deallocation;

   -----------------------
   -- Expand_To_Address --
   -----------------------

   procedure Expand_To_Address (N : Node_Id) is
      Loc : constant Source_Ptr := Sloc (N);
      Arg : constant Node_Id := First_Actual (N);
      Obj : Node_Id;

   begin
      Remove_Side_Effects (Arg);

      Obj := Make_Explicit_Dereference (Loc, Relocate_Node (Arg));

      Rewrite (N,
        Make_Conditional_Expression (Loc,
          Expressions => New_List (
            Make_Op_Eq (Loc,
              Left_Opnd => New_Copy_Tree (Arg),
              Right_Opnd => Make_Null (Loc)),
            New_Occurrence_Of (RTE (RE_Null_Address), Loc),
            Make_Attribute_Reference (Loc,
<<<<<<< HEAD
              Attribute_Name => Name_Address,
              Prefix => Obj))));
=======
              Prefix         => Obj,
              Attribute_Name => Name_Address))));
>>>>>>> 751ff693

      Analyze_And_Resolve (N, RTE (RE_Address));
   end Expand_To_Address;

   -----------------------
   -- Expand_To_Pointer --
   -----------------------

   procedure Expand_To_Pointer (N : Node_Id) is
      Arg : constant Node_Id := First_Actual (N);

   begin
      Rewrite (N, Unchecked_Convert_To (Etype (N), Arg));
      Analyze (N);
   end Expand_To_Pointer;

end Exp_Intr;<|MERGE_RESOLUTION|>--- conflicted
+++ resolved
@@ -6,11 +6,7 @@
 --                                                                          --
 --                                 B o d y                                  --
 --                                                                          --
-<<<<<<< HEAD
---          Copyright (C) 1992-2006, Free Software Foundation, Inc.         --
-=======
 --          Copyright (C) 1992-2007, Free Software Foundation, Inc.         --
->>>>>>> 751ff693
 --                                                                          --
 -- GNAT is free software;  you can  redistribute it  and/or modify it under --
 -- terms of the  GNU General Public License as published  by the Free Soft- --
@@ -19,14 +15,8 @@
 -- OUT ANY WARRANTY;  without even the  implied warranty of MERCHANTABILITY --
 -- or FITNESS FOR A PARTICULAR PURPOSE.  See the GNU General Public License --
 -- for  more details.  You should have  received  a copy of the GNU General --
-<<<<<<< HEAD
--- Public License  distributed with GNAT;  see file COPYING.  If not, write --
--- to  the  Free Software Foundation,  51  Franklin  Street,  Fifth  Floor, --
--- Boston, MA 02110-1301, USA.                                              --
-=======
 -- Public License  distributed with GNAT; see file COPYING3.  If not, go to --
 -- http://www.gnu.org/licenses for a complete copy of the license.          --
->>>>>>> 751ff693
 --                                                                          --
 -- GNAT was originally developed  by the GNAT team at  New York University. --
 -- Extensive contributions were provided by Ada Core Technologies Inc.      --
@@ -43,7 +33,6 @@
 with Exp_Ch7;  use Exp_Ch7;
 with Exp_Ch11; use Exp_Ch11;
 with Exp_Code; use Exp_Code;
-with Exp_Disp; use Exp_Disp;
 with Exp_Fixd; use Exp_Fixd;
 with Exp_Util; use Exp_Util;
 with Freeze;   use Freeze;
@@ -148,14 +137,9 @@
       Inst_Pkg   : constant Node_Id    := Parent (Subp_Decl);
       Act_Rename : Node_Id;
       Act_Constr : Entity_Id;
-<<<<<<< HEAD
-      Result_Typ : Entity_Id;
-      Cnstr_Call : Node_Id;
-=======
       Iface_Tag  : Node_Id := Empty;
       Cnstr_Call : Node_Id;
       Result_Typ : Entity_Id;
->>>>>>> 751ff693
 
    begin
       --  The subprogram is the third actual in the instantiation, and is
@@ -171,8 +155,6 @@
       Act_Constr := Entity (Name (Act_Rename));
       Result_Typ := Class_Wide_Type (Etype (Act_Constr));
 
-<<<<<<< HEAD
-=======
       --  Ada 2005 (AI-251): If the result is an interface type, the function
       --  returns a class-wide interface type (otherwise the resulting object
       --  would be abstract!)
@@ -205,7 +187,6 @@
          end if;
       end if;
 
->>>>>>> 751ff693
       --  Create the call to the actual Constructor function
 
       Cnstr_Call :=
@@ -214,10 +195,6 @@
           Parameter_Associations => New_List (Relocate_Node (Param_Arg)));
 
       --  Establish its controlling tag from the tag passed to the instance
-<<<<<<< HEAD
-
-      Set_Controlling_Argument (Cnstr_Call, Relocate_Node (Tag_Arg));
-=======
       --  The tag may be given by a function call, in which case a temporary
       --  should be generated now, to prevent out-of-order insertions during
       --  the expansion of that call when stack-checking is enabled.
@@ -230,7 +207,6 @@
          Set_Controlling_Argument (Cnstr_Call,
            Relocate_Node (Tag_Arg));
       end if;
->>>>>>> 751ff693
 
       --  Rewrite and analyze the call to the instance as a class-wide
       --  conversion of the call to the actual constructor.
@@ -239,17 +215,11 @@
       Analyze_And_Resolve (N, Etype (Act_Constr));
 
       --  Do not generate a run-time check on the built object if tag
-<<<<<<< HEAD
-      --  checks is suppressed for the result type.
-
-      if Tag_Checks_Suppressed (Etype (Result_Typ)) then
-=======
       --  checks are suppressed for the result type or VM_Target /= No_VM
 
       if Tag_Checks_Suppressed (Etype (Result_Typ))
         or else VM_Target /= No_VM
       then
->>>>>>> 751ff693
          null;
 
       --  Generate a class-wide membership test to ensure that the call's tag
@@ -267,22 +237,12 @@
            Make_Implicit_If_Statement (N,
              Condition =>
                Make_Op_Not (Loc,
-<<<<<<< HEAD
-                 Make_DT_Access_Action (Result_Typ,
-                    Action => CW_Membership,
-                    Args   => New_List (
-                      Duplicate_Subexpr (Tag_Arg),
-                      New_Reference_To (
-                        Node (First_Elmt (Access_Disp_Table (
-                                            Root_Type (Result_Typ)))), Loc)))),
-=======
                  Build_CW_Membership (Loc,
                    Obj_Tag_Node => Duplicate_Subexpr (Tag_Arg),
                    Typ_Tag_Node =>
                      New_Reference_To (
                         Node (First_Elmt (Access_Disp_Table (
                                             Root_Type (Result_Typ)))), Loc))),
->>>>>>> 751ff693
              Then_Statements =>
                New_List (Make_Raise_Statement (Loc,
                            New_Occurrence_Of (RTE (RE_Tag_Error), Loc)))));
@@ -295,19 +255,11 @@
            Make_Implicit_If_Statement (N,
              Condition =>
                Make_Op_Not (Loc,
-<<<<<<< HEAD
-                 Make_DT_Access_Action (Result_Typ,
-                    Action => IW_Membership,
-                    Args   => New_List (
-                      Make_Attribute_Reference (Loc,
-                        Prefix => Duplicate_Subexpr (Tag_Arg),
-=======
                  Make_Function_Call (Loc,
                     Name => New_Occurrence_Of (RTE (RE_IW_Membership), Loc),
                     Parameter_Associations => New_List (
                       Make_Attribute_Reference (Loc,
                         Prefix         => Duplicate_Subexpr (Tag_Arg),
->>>>>>> 751ff693
                         Attribute_Name => Name_Address),
 
                       New_Reference_To (
@@ -851,19 +803,11 @@
 
    begin
       if No_Pool_Assigned (Rtyp) then
-<<<<<<< HEAD
-         Error_Msg_N ("?deallocation from empty storage pool", N);
+         Error_Msg_N ("?deallocation from empty storage pool!", N);
       end if;
 
       --  Nothing to do if we know the argument is null
 
-=======
-         Error_Msg_N ("?deallocation from empty storage pool!", N);
-      end if;
-
-      --  Nothing to do if we know the argument is null
-
->>>>>>> 751ff693
       if Known_Null (N) then
          return;
       end if;
@@ -1007,8 +951,6 @@
       Set_Storage_Pool (Free_Node, Pool);
 
       --  Deal with storage pool
-<<<<<<< HEAD
-=======
 
       if Present (Pool) then
 
@@ -1086,7 +1028,6 @@
       --  displace the pointer to reference the base of the object to
       --  deallocate its memory, unless we're targetting a VM, in which case
       --  no special processing is required.
->>>>>>> 751ff693
 
       --  Generate:
       --    free (Base_Address (Obj_Ptr))
@@ -1104,71 +1045,6 @@
       --  Generate:
       --    free (Obj_Ptr)
 
-<<<<<<< HEAD
-         elsif Is_Class_Wide_Type (Etype (Pool)) then
-
-            --  Case of a class-wide pool type: make a dispatching call
-            --  to Deallocate through the class-wide Deallocate_Any.
-
-            Set_Procedure_To_Call (Free_Node,
-              RTE (RE_Deallocate_Any));
-
-         else
-            --  Case of a specific pool type: make a statically bound call
-
-            Set_Procedure_To_Call (Free_Node,
-              Find_Prim_Op (Etype (Pool), Name_Deallocate));
-         end if;
-      end if;
-
-      if Present (Procedure_To_Call (Free_Node)) then
-
-         --  For all cases of a Deallocate call, the back-end needs to be
-         --  able to compute the size of the object being freed. This may
-         --  require some adjustments for objects of dynamic size.
-         --
-         --  If the type is class wide, we generate an implicit type with the
-         --  right dynamic size, so that the deallocate call gets the right
-         --  size parameter computed by GIGI. Same for an access to
-         --  unconstrained packed array.
-
-         if Is_Class_Wide_Type (Desig_T)
-           or else
-            (Is_Array_Type (Desig_T)
-               and then not Is_Constrained (Desig_T)
-               and then Is_Packed (Desig_T))
-         then
-            declare
-               Deref    : constant Node_Id :=
-                            Make_Explicit_Dereference (Loc,
-                              Duplicate_Subexpr_No_Checks (Arg));
-               D_Subtyp : Node_Id;
-               D_Type   : Entity_Id;
-
-            begin
-               Set_Etype  (Deref, Typ);
-               Set_Parent (Deref, Free_Node);
-               D_Subtyp := Make_Subtype_From_Expr (Deref, Desig_T);
-
-               if Nkind (D_Subtyp) in N_Has_Entity then
-                  D_Type := Entity (D_Subtyp);
-
-               else
-                  D_Type := Make_Defining_Identifier (Loc,
-                              New_Internal_Name ('A'));
-                  Insert_Action (N,
-                    Make_Subtype_Declaration (Loc,
-                      Defining_Identifier => D_Type,
-                      Subtype_Indication  => D_Subtyp));
-                  Freeze_Itype (D_Type, N);
-
-               end if;
-
-               Set_Actual_Designated_Subtype (Free_Node, D_Type);
-            end;
-
-         end if;
-=======
       else
          Set_Expression (Free_Node, Free_Arg);
       end if;
@@ -1191,31 +1067,6 @@
                 Name       => Lhs,
                 Expression => Make_Null (Loc)));
          end;
->>>>>>> 751ff693
-      end if;
-
-      --  If we know the argument is non-null, then make a block statement
-      --  that contains the required statements, no need for a test.
-
-<<<<<<< HEAD
-      --  Only remaining step is to set result to null, or generate a
-      --  raise of constraint error if the target object is "not null".
-
-      if Can_Never_Be_Null (Etype (Arg)) then
-         Append_To (Stmts,
-           Make_Raise_Constraint_Error (Loc,
-             Reason => CE_Access_Check_Failed));
-
-      else
-         declare
-            Lhs : constant Node_Id := Duplicate_Subexpr_No_Checks (Arg);
-         begin
-            Set_Assignment_OK (Lhs);
-            Append_To (Stmts,
-              Make_Assignment_Statement (Loc,
-                Name       => Lhs,
-                Expression => Make_Null (Loc)));
-         end;
       end if;
 
       --  If we know the argument is non-null, then make a block statement
@@ -1228,15 +1079,6 @@
                Make_Handled_Sequence_Of_Statements (Loc,
              Statements => Stmts));
 
-=======
-      if Arg_Known_Non_Null then
-         Gen_Code :=
-           Make_Block_Statement (Loc,
-             Handled_Statement_Sequence =>
-               Make_Handled_Sequence_Of_Statements (Loc,
-             Statements => Stmts));
-
->>>>>>> 751ff693
       --  If the argument may be null, wrap the statements inside an IF that
       --  does an explicit test to exclude the null case.
 
@@ -1278,13 +1120,8 @@
               Right_Opnd => Make_Null (Loc)),
             New_Occurrence_Of (RTE (RE_Null_Address), Loc),
             Make_Attribute_Reference (Loc,
-<<<<<<< HEAD
-              Attribute_Name => Name_Address,
-              Prefix => Obj))));
-=======
               Prefix         => Obj,
               Attribute_Name => Name_Address))));
->>>>>>> 751ff693
 
       Analyze_And_Resolve (N, RTE (RE_Address));
    end Expand_To_Address;

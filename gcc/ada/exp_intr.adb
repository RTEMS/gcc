------------------------------------------------------------------------------
--                                                                          --
--                         GNAT COMPILER COMPONENTS                         --
--                                                                          --
--                             E X P _ I N T R                              --
--                                                                          --
--                                 B o d y                                  --
--                                                                          --
--          Copyright (C) 1992-2006, Free Software Foundation, Inc.         --
--                                                                          --
-- GNAT is free software;  you can  redistribute it  and/or modify it under --
-- terms of the  GNU General Public License as published  by the Free Soft- --
-- ware  Foundation;  either version 2,  or (at your option) any later ver- --
-- sion.  GNAT is distributed in the hope that it will be useful, but WITH- --
-- OUT ANY WARRANTY;  without even the  implied warranty of MERCHANTABILITY --
-- or FITNESS FOR A PARTICULAR PURPOSE.  See the GNU General Public License --
-- for  more details.  You should have  received  a copy of the GNU General --
-- Public License  distributed with GNAT;  see file COPYING.  If not, write --
-- to  the  Free Software Foundation,  51  Franklin  Street,  Fifth  Floor, --
-- Boston, MA 02110-1301, USA.                                              --
--                                                                          --
-- GNAT was originally developed  by the GNAT team at  New York University. --
-- Extensive contributions were provided by Ada Core Technologies Inc.      --
--                                                                          --
------------------------------------------------------------------------------

with Atree;    use Atree;
with Checks;   use Checks;
with Einfo;    use Einfo;
with Elists;   use Elists;
with Errout;   use Errout;
with Exp_Atag; use Exp_Atag;
with Exp_Ch4;  use Exp_Ch4;
with Exp_Ch7;  use Exp_Ch7;
with Exp_Ch11; use Exp_Ch11;
with Exp_Code; use Exp_Code;
with Exp_Disp; use Exp_Disp;
with Exp_Fixd; use Exp_Fixd;
with Exp_Util; use Exp_Util;
with Freeze;   use Freeze;
with Namet;    use Namet;
with Nmake;    use Nmake;
with Nlists;   use Nlists;
with Restrict; use Restrict;
with Rident;   use Rident;
with Rtsfind;  use Rtsfind;
with Sem;      use Sem;
with Sem_Eval; use Sem_Eval;
with Sem_Res;  use Sem_Res;
with Sem_Util; use Sem_Util;
with Sinfo;    use Sinfo;
with Sinput;   use Sinput;
with Snames;   use Snames;
with Stand;    use Stand;
with Stringt;  use Stringt;
with Tbuild;   use Tbuild;
with Uintp;    use Uintp;
with Urealp;   use Urealp;

package body Exp_Intr is

   -----------------------
   -- Local Subprograms --
   -----------------------

   procedure Expand_Is_Negative (N : Node_Id);
   --  Expand a call to the intrinsic Is_Negative function

   procedure Expand_Dispatching_Constructor_Call (N : Node_Id);
   --  Expand a call to an instantiation of Generic_Dispatching_Constructor
   --  into a dispatching call to the actual subprogram associated with the
   --  Constructor formal subprogram, passing it the Parameters actual of
   --  the call to the instantiation and dispatching based on call's Tag
   --  parameter.

   procedure Expand_Exception_Call (N : Node_Id; Ent : RE_Id);
   --  Expand a call to Exception_Information/Message/Name. The first
   --  parameter, N, is the node for the function call, and Ent is the
   --  entity for the corresponding routine in the Ada.Exceptions package.

   procedure Expand_Import_Call (N : Node_Id);
   --  Expand a call to Import_Address/Longest_Integer/Value. The parameter
   --  N is the node for the function call.

   procedure Expand_Shift (N : Node_Id; E : Entity_Id; K : Node_Kind);
   --  Expand an intrinsic shift operation, N and E are from the call to
   --  Expand_Intrinsic_Call (call node and subprogram spec entity) and
   --  K is the kind for the shift node

   procedure Expand_Unc_Conversion (N : Node_Id; E : Entity_Id);
   --  Expand a call to an instantiation of Unchecked_Convertion into a node
   --  N_Unchecked_Type_Conversion.

   procedure Expand_Unc_Deallocation (N : Node_Id);
   --  Expand a call to an instantiation of Unchecked_Deallocation into a node
   --  N_Free_Statement and appropriate context.

   procedure Expand_To_Address (N : Node_Id);
   procedure Expand_To_Pointer (N : Node_Id);
   --  Expand a call to corresponding function, declared in an instance of
   --  System.Addess_To_Access_Conversions.

   procedure Expand_Source_Info (N : Node_Id; Nam : Name_Id);
   --  Rewrite the node by the appropriate string or positive constant.
   --  Nam can be one of the following:
   --    Name_File             - expand string that is the name of source file
   --    Name_Line             - expand integer line number
   --    Name_Source_Location  - expand string of form file:line
   --    Name_Enclosing_Entity - expand string  with name of enclosing entity

   -----------------------------------------
   -- Expand_Dispatching_Constructor_Call --
   -----------------------------------------

   --  Transform a call to an instantiation of Generic_Dispatching_Constructor
   --  of the form:

   --     GDC_Instance (The_Tag, Parameters'Access)

   --  to a class-wide conversion of a dispatching call to the actual
   --  associated with the formal subprogram Construct, designating The_Tag
   --  as the controlling tag of the call:

   --     T'Class (Construct'Actual (Params)) -- Controlling tag is The_Tag

   --  which will eventually be expanded to the following:

   --     T'Class (The_Tag.all (Construct'Actual'Index).all (Params))

   --  A class-wide membership test is also generated, preceding the call, to
   --  ensure that the controlling tag denotes a type in T'Class.

   procedure Expand_Dispatching_Constructor_Call (N : Node_Id) is
      Loc        : constant Source_Ptr := Sloc (N);
      Tag_Arg    : constant Node_Id    := First_Actual (N);
      Param_Arg  : constant Node_Id    := Next_Actual (Tag_Arg);
      Subp_Decl  : constant Node_Id    := Parent (Parent (Entity (Name (N))));
      Inst_Pkg   : constant Node_Id    := Parent (Subp_Decl);
      Act_Rename : Node_Id;
      Act_Constr : Entity_Id;
      Result_Typ : Entity_Id;
      Cnstr_Call : Node_Id;

   begin
      --  The subprogram is the third actual in the instantiation, and is
      --  retrieved from the corresponding renaming declaration. However,
      --  freeze nodes may appear before, so we retrieve the declaration
      --  with an explicit loop.

      Act_Rename := First (Visible_Declarations (Inst_Pkg));
      while Nkind (Act_Rename) /= N_Subprogram_Renaming_Declaration loop
         Next (Act_Rename);
      end loop;

      Act_Constr := Entity (Name (Act_Rename));
      Result_Typ := Class_Wide_Type (Etype (Act_Constr));

      --  Create the call to the actual Constructor function

      Cnstr_Call :=
        Make_Function_Call (Loc,
          Name                   => New_Occurrence_Of (Act_Constr, Loc),
          Parameter_Associations => New_List (Relocate_Node (Param_Arg)));

      --  Establish its controlling tag from the tag passed to the instance
      --  The tag may be given by a function call, in which case a temporary
      --  should be generated now, to prevent out-of-order insertions during
      --  the expansion of that call when stack-checking is enabled.

      Remove_Side_Effects (Tag_Arg);
      Set_Controlling_Argument (Cnstr_Call, Relocate_Node (Tag_Arg));

      --  Rewrite and analyze the call to the instance as a class-wide
      --  conversion of the call to the actual constructor.

      Rewrite (N, Convert_To (Result_Typ, Cnstr_Call));
      Analyze_And_Resolve (N, Etype (Act_Constr));

      --  Do not generate a run-time check on the built object if tag
<<<<<<< HEAD
      --  checks is suppressed for the result type.
=======
      --  checks are suppressed for the result type.
>>>>>>> 1177f497

      if Tag_Checks_Suppressed (Etype (Result_Typ)) then
         null;

      --  Generate a class-wide membership test to ensure that the call's tag
      --  argument denotes a type within the class. We must keep separate the
      --  case in which the Result_Type of the constructor function is a tagged
      --  type from the case in which it is an abstract interface because the
      --  run-time subprogram required to check these cases differ (and have
      --  one difference in their parameters profile).

      --  Call CW_Membership if the Result_Type is a tagged type to look for
      --  the tag in the table of ancestor tags.

      elsif not Is_Interface (Result_Typ) then
         Insert_Action (N,
           Make_Implicit_If_Statement (N,
             Condition =>
               Make_Op_Not (Loc,
<<<<<<< HEAD
                 Make_DT_Access_Action (Result_Typ,
                    Action => CW_Membership,
                    Args   => New_List (
                      Duplicate_Subexpr (Tag_Arg),
                      New_Reference_To (
                        Node (First_Elmt (Access_Disp_Table (
                                            Root_Type (Result_Typ)))), Loc)))),
=======
                 Build_CW_Membership (Loc,
                   Obj_Tag_Node => Duplicate_Subexpr (Tag_Arg),
                   Typ_Tag_Node =>
                     New_Reference_To (
                        Node (First_Elmt (Access_Disp_Table (
                                            Root_Type (Result_Typ)))), Loc))),
>>>>>>> 1177f497
             Then_Statements =>
               New_List (Make_Raise_Statement (Loc,
                           New_Occurrence_Of (RTE (RE_Tag_Error), Loc)))));

      --  Call IW_Membership test if the Result_Type is an abstract interface
      --  to look for the tag in the table of interface tags.

      else
         Insert_Action (N,
           Make_Implicit_If_Statement (N,
             Condition =>
               Make_Op_Not (Loc,
                 Make_DT_Access_Action (Result_Typ,
                    Action => IW_Membership,
                    Args   => New_List (
                      Make_Attribute_Reference (Loc,
                        Prefix => Duplicate_Subexpr (Tag_Arg),
                        Attribute_Name => Name_Address),

                      New_Reference_To (
                        Node (First_Elmt (Access_Disp_Table (
                                            Root_Type (Result_Typ)))), Loc)))),
             Then_Statements =>
               New_List (
                 Make_Raise_Statement (Loc,
                   Name => New_Occurrence_Of (RTE (RE_Tag_Error), Loc)))));
      end if;
   end Expand_Dispatching_Constructor_Call;

   ---------------------------
   -- Expand_Exception_Call --
   ---------------------------

   --  If the function call is not within an exception handler, then the call
   --  is replaced by a null string. Otherwise the appropriate routine in
   --  Ada.Exceptions is called passing the choice parameter specification
   --  from the enclosing handler. If the enclosing handler lacks a choice
   --  parameter, then one is supplied.

   procedure Expand_Exception_Call (N : Node_Id; Ent : RE_Id) is
      Loc : constant Source_Ptr := Sloc (N);
      P   : Node_Id;
      E   : Entity_Id;

   begin
      --  Climb up parents to see if we are in exception handler

      P := Parent (N);
      loop
         --  Case of not in exception handler, replace by null string

         if No (P) then
            Rewrite (N,
              Make_String_Literal (Loc,
                Strval => ""));
            exit;

         --  Case of in exception handler

         elsif Nkind (P) = N_Exception_Handler then

            --  Handler cannot be used for a local raise, and furthermore, this
            --  is a violation of the No_Exception_Propagation restriction.

            Set_Local_Raise_Not_OK (P);
            Check_Restriction (No_Exception_Propagation, N);

            --  If no choice parameter present, then put one there. Note that
            --  we do not need to put it on the entity chain, since no one will
            --  be referencing it by normal visibility methods.

            if No (Choice_Parameter (P)) then
               E := Make_Defining_Identifier (Loc, New_Internal_Name ('E'));
               Set_Choice_Parameter (P, E);
               Set_Ekind (E, E_Variable);
               Set_Etype (E, RTE (RE_Exception_Occurrence));
               Set_Scope (E, Current_Scope);
            end if;

            Rewrite (N,
              Make_Function_Call (Loc,
                Name => New_Occurrence_Of (RTE (Ent), Loc),
                Parameter_Associations => New_List (
                  New_Occurrence_Of (Choice_Parameter (P), Loc))));
            exit;

         --  Keep climbing!

         else
            P := Parent (P);
         end if;
      end loop;

      Analyze_And_Resolve (N, Standard_String);
   end Expand_Exception_Call;

   ------------------------
   -- Expand_Import_Call --
   ------------------------

   --  The function call must have a static string as its argument. We create
   --  a dummy variable which uses this string as the external name in an
   --  Import pragma. The result is then obtained as the address of this
   --  dummy variable, converted to the appropriate target type.

   procedure Expand_Import_Call (N : Node_Id) is
      Loc : constant Source_Ptr := Sloc (N);
      Ent : constant Entity_Id  := Entity (Name (N));
      Str : constant Node_Id    := First_Actual (N);
      Dum : Entity_Id;

   begin
      Dum := Make_Defining_Identifier (Loc, New_Internal_Name ('D'));

      Insert_Actions (N, New_List (
        Make_Object_Declaration (Loc,
          Defining_Identifier => Dum,
          Object_Definition   =>
            New_Occurrence_Of (Standard_Character, Loc)),

        Make_Pragma (Loc,
          Chars => Name_Import,
          Pragma_Argument_Associations => New_List (
            Make_Pragma_Argument_Association (Loc,
              Expression => Make_Identifier (Loc, Name_Ada)),

            Make_Pragma_Argument_Association (Loc,
              Expression => Make_Identifier (Loc, Chars (Dum))),

            Make_Pragma_Argument_Association (Loc,
              Chars => Name_Link_Name,
              Expression => Relocate_Node (Str))))));

      Rewrite (N,
        Unchecked_Convert_To (Etype (Ent),
          Make_Attribute_Reference (Loc,
            Attribute_Name => Name_Address,
            Prefix => Make_Identifier (Loc, Chars (Dum)))));

      Analyze_And_Resolve (N, Etype (Ent));
   end Expand_Import_Call;

   ---------------------------
   -- Expand_Intrinsic_Call --
   ---------------------------

   procedure Expand_Intrinsic_Call (N : Node_Id; E : Entity_Id) is
      Nam : Name_Id;

   begin
      --  If the intrinsic subprogram is generic, gets its original name

      if Present (Parent (E))
        and then Present (Generic_Parent (Parent (E)))
      then
         Nam := Chars (Generic_Parent (Parent (E)));
      else
         Nam := Chars (E);
      end if;

      if Nam = Name_Asm then
         Expand_Asm_Call (N);

      elsif Nam = Name_Divide then
         Expand_Decimal_Divide_Call (N);

      elsif Nam = Name_Exception_Information then
         Expand_Exception_Call (N, RE_Exception_Information);

      elsif Nam = Name_Exception_Message then
         Expand_Exception_Call (N, RE_Exception_Message);

      elsif Nam = Name_Exception_Name then
         Expand_Exception_Call (N, RE_Exception_Name_Simple);

      elsif Nam = Name_Generic_Dispatching_Constructor then
         Expand_Dispatching_Constructor_Call (N);

      elsif Nam = Name_Import_Address
              or else
            Nam = Name_Import_Largest_Value
              or else
            Nam = Name_Import_Value
      then
         Expand_Import_Call (N);

      elsif Nam = Name_Is_Negative then
         Expand_Is_Negative (N);

      elsif Nam = Name_Rotate_Left then
         Expand_Shift (N, E, N_Op_Rotate_Left);

      elsif Nam = Name_Rotate_Right then
         Expand_Shift (N, E, N_Op_Rotate_Right);

      elsif Nam = Name_Shift_Left then
         Expand_Shift (N, E, N_Op_Shift_Left);

      elsif Nam = Name_Shift_Right then
         Expand_Shift (N, E, N_Op_Shift_Right);

      elsif Nam = Name_Shift_Right_Arithmetic then
         Expand_Shift (N, E, N_Op_Shift_Right_Arithmetic);

      elsif Nam = Name_Unchecked_Conversion then
         Expand_Unc_Conversion (N, E);

      elsif Nam = Name_Unchecked_Deallocation then
         Expand_Unc_Deallocation (N);

      elsif Nam = Name_To_Address then
         Expand_To_Address (N);

      elsif Nam = Name_To_Pointer then
         Expand_To_Pointer (N);

      elsif Nam = Name_File
        or else Nam = Name_Line
        or else Nam = Name_Source_Location
        or else Nam = Name_Enclosing_Entity
      then
         Expand_Source_Info (N, Nam);

         --  If we have a renaming, expand the call to the original operation,
         --  which must itself be intrinsic, since renaming requires matching
         --  conventions and this has already been checked.

      elsif Present (Alias (E)) then
         Expand_Intrinsic_Call (N,  Alias (E));

         --  The only other case is where an external name was specified,
         --  since this is the only way that an otherwise unrecognized
         --  name could escape the checking in Sem_Prag. Nothing needs
         --  to be done in such a case, since we pass such a call to the
         --  back end unchanged.

      else
         null;
      end if;
   end Expand_Intrinsic_Call;

   ------------------------
   -- Expand_Is_Negative --
   ------------------------

   procedure Expand_Is_Negative (N : Node_Id) is
      Loc   : constant Source_Ptr := Sloc (N);
      Opnd  : constant Node_Id    := Relocate_Node (First_Actual (N));

   begin

      --  We replace the function call by the following expression

      --    if Opnd < 0.0 then
      --       True
      --    else
      --       if Opnd > 0.0 then
      --          False;
      --       else
      --          Float_Unsigned!(Float (Opnd)) /= 0
      --       end if;
      --    end if;

      Rewrite (N,
        Make_Conditional_Expression (Loc,
          Expressions => New_List (
            Make_Op_Lt (Loc,
              Left_Opnd  => Duplicate_Subexpr (Opnd),
              Right_Opnd => Make_Real_Literal (Loc, Ureal_0)),

            New_Occurrence_Of (Standard_True, Loc),

            Make_Conditional_Expression (Loc,
             Expressions => New_List (
               Make_Op_Gt (Loc,
                 Left_Opnd  => Duplicate_Subexpr_No_Checks (Opnd),
                 Right_Opnd => Make_Real_Literal (Loc, Ureal_0)),

               New_Occurrence_Of (Standard_False, Loc),

                Make_Op_Ne (Loc,
                  Left_Opnd =>
                    Unchecked_Convert_To
                      (RTE (RE_Float_Unsigned),
                       Convert_To
                         (Standard_Float,
                          Duplicate_Subexpr_No_Checks (Opnd))),
                  Right_Opnd =>
                    Make_Integer_Literal (Loc, 0)))))));

      Analyze_And_Resolve (N, Standard_Boolean);
   end Expand_Is_Negative;

   ------------------
   -- Expand_Shift --
   ------------------

   --  This procedure is used to convert a call to a shift function to the
   --  corresponding operator node. This conversion is not done by the usual
   --  circuit for converting calls to operator functions (e.g. "+"(1,2)) to
   --  operator nodes, because shifts are not predefined operators.

   --  As a result, whenever a shift is used in the source program, it will
   --  remain as a call until converted by this routine to the operator node
   --  form which Gigi is expecting to see.

   --  Note: it is possible for the expander to generate shift operator nodes
   --  directly, which will be analyzed in the normal manner by calling Analyze
   --  and Resolve. Such shift operator nodes will not be seen by Expand_Shift.

   procedure Expand_Shift (N : Node_Id; E : Entity_Id; K : Node_Kind) is
      Loc   : constant Source_Ptr := Sloc (N);
      Typ   : constant Entity_Id  := Etype (N);
      Left  : constant Node_Id    := First_Actual (N);
      Right : constant Node_Id    := Next_Actual (Left);
      Ltyp  : constant Node_Id    := Etype (Left);
      Rtyp  : constant Node_Id    := Etype (Right);
      Snode : Node_Id;

   begin
      Snode := New_Node (K, Loc);
      Set_Left_Opnd  (Snode, Relocate_Node (Left));
      Set_Right_Opnd (Snode, Relocate_Node (Right));
      Set_Chars      (Snode, Chars (E));
      Set_Etype      (Snode, Base_Type (Typ));
      Set_Entity     (Snode, E);

      if Compile_Time_Known_Value (Type_High_Bound (Rtyp))
        and then Expr_Value (Type_High_Bound (Rtyp)) < Esize (Ltyp)
      then
         Set_Shift_Count_OK (Snode, True);
      end if;

      --  Do the rewrite. Note that we don't call Analyze and Resolve on
      --  this node, because it already got analyzed and resolved when
      --  it was a function call!

      Rewrite (N, Snode);
      Set_Analyzed (N);
   end Expand_Shift;

   ------------------------
   -- Expand_Source_Info --
   ------------------------

   procedure Expand_Source_Info (N : Node_Id; Nam : Name_Id) is
      Loc : constant Source_Ptr := Sloc (N);
      Ent : Entity_Id;

      procedure Write_Entity_Name (E : Entity_Id);
      --  Recursive procedure to construct string for qualified name of
      --  enclosing program unit. The qualification stops at an enclosing
      --  scope has no source name (block or loop). If entity is a subprogram
      --  instance, skip enclosing wrapper package.

      -----------------------
      -- Write_Entity_Name --
      -----------------------

      procedure Write_Entity_Name (E : Entity_Id) is
         SDef : Source_Ptr;
         TDef : constant Source_Buffer_Ptr :=
                  Source_Text (Get_Source_File_Index (Sloc (E)));

      begin
         --  Nothing to do if at outer level

         if Scope (E) = Standard_Standard then
            null;

         --  If scope comes from source, write its name

         elsif Comes_From_Source (Scope (E)) then
            Write_Entity_Name (Scope (E));
            Add_Char_To_Name_Buffer ('.');

         --  If in wrapper package skip past it

         elsif Is_Wrapper_Package (Scope (E)) then
            Write_Entity_Name (Scope (Scope (E)));
            Add_Char_To_Name_Buffer ('.');

         --  Otherwise nothing to output (happens in unnamed block statements)

         else
            null;
         end if;

         --  Loop to output the name

         --  is this right wrt wide char encodings ??? (no!)

         SDef := Sloc (E);
         while TDef (SDef) in '0' .. '9'
           or else TDef (SDef) >= 'A'
           or else TDef (SDef) = ASCII.ESC
         loop
            Add_Char_To_Name_Buffer (TDef (SDef));
            SDef := SDef + 1;
         end loop;
      end Write_Entity_Name;

   --  Start of processing for Expand_Source_Info

   begin
      --  Integer cases

      if Nam = Name_Line then
         Rewrite (N,
           Make_Integer_Literal (Loc,
             Intval => UI_From_Int (Int (Get_Logical_Line_Number (Loc)))));
         Analyze_And_Resolve (N, Standard_Positive);

      --  String cases

      else
         case Nam is
            when Name_File =>
               Get_Decoded_Name_String
                 (Reference_Name (Get_Source_File_Index (Loc)));

            when Name_Source_Location =>
               Build_Location_String (Loc);

            when Name_Enclosing_Entity =>
               Name_Len := 0;

               Ent := Current_Scope;

               --  Skip enclosing blocks to reach enclosing unit

               while Present (Ent) loop
                  exit when Ekind (Ent) /= E_Block
                    and then Ekind (Ent) /= E_Loop;
                  Ent := Scope (Ent);
               end loop;

               --  Ent now points to the relevant defining entity

               Name_Len := 0;
               Write_Entity_Name (Ent);

            when others =>
               raise Program_Error;
         end case;

         Rewrite (N,
           Make_String_Literal (Loc, Strval => String_From_Name_Buffer));
         Analyze_And_Resolve (N, Standard_String);
      end if;

      Set_Is_Static_Expression (N);
   end Expand_Source_Info;

   ---------------------------
   -- Expand_Unc_Conversion --
   ---------------------------

   procedure Expand_Unc_Conversion (N : Node_Id; E : Entity_Id) is
      Func : constant Entity_Id  := Entity (Name (N));
      Conv : Node_Id;
      Ftyp : Entity_Id;
      Ttyp : Entity_Id;

   begin
      --  Rewrite as unchecked conversion node. Note that we must convert
      --  the operand to the formal type of the input parameter of the
      --  function, so that the resulting N_Unchecked_Type_Conversion
      --  call indicates the correct types for Gigi.

      --  Right now, we only do this if a scalar type is involved. It is
      --  not clear if it is needed in other cases. If we do attempt to
      --  do the conversion unconditionally, it crashes 3411-018. To be
      --  investigated further ???

      Conv := Relocate_Node (First_Actual (N));
      Ftyp := Etype (First_Formal (Func));

      if Is_Scalar_Type (Ftyp) then
         Conv := Convert_To (Ftyp, Conv);
         Set_Parent (Conv, N);
         Analyze_And_Resolve (Conv);
      end if;

      --  The instantiation of Unchecked_Conversion creates a wrapper package,
      --  and the target type is declared as a subtype of the actual. Recover
      --  the actual, which is the subtype indic. in the subtype declaration
      --  for the target type. This is semantically correct, and avoids
      --  anomalies with access subtypes. For entities, leave type as is.

      --  We do the analysis here, because we do not want the compiler
      --  to try to optimize or otherwise reorganize the unchecked
      --  conversion node.

      Ttyp := Etype (E);

      if Is_Entity_Name (Conv) then
         null;

      elsif Nkind (Parent (Ttyp)) = N_Subtype_Declaration then
         Ttyp := Entity (Subtype_Indication (Parent (Etype (E))));

      elsif Is_Itype (Ttyp) then
         Ttyp :=
           Entity (Subtype_Indication (Associated_Node_For_Itype (Ttyp)));
      else
         raise Program_Error;
      end if;

      Rewrite (N, Unchecked_Convert_To (Ttyp, Conv));
      Set_Etype (N, Ttyp);
      Set_Analyzed (N);

      if Nkind (N) = N_Unchecked_Type_Conversion then
         Expand_N_Unchecked_Type_Conversion (N);
      end if;
   end Expand_Unc_Conversion;

   -----------------------------
   -- Expand_Unc_Deallocation --
   -----------------------------

   --  Generate the following Code :

   --    if Arg /= null then
   --     <Finalize_Call> (.., T'Class(Arg.all), ..);  -- for controlled types
   --       Free (Arg);
   --       Arg := Null;
   --    end if;

   --  For a task, we also generate a call to Free_Task to ensure that the
   --  task itself is freed if it is terminated, ditto for a simple protected
   --  object, with a call to Finalize_Protection. For composite types that
   --  have tasks or simple protected objects as components, we traverse the
   --  structures to find and terminate those components.

   procedure Expand_Unc_Deallocation (N : Node_Id) is
      Loc   : constant Source_Ptr := Sloc (N);
      Arg   : constant Node_Id    := First_Actual (N);
      Typ   : constant Entity_Id  := Etype (Arg);
      Stmts : constant List_Id    := New_List;
      Rtyp  : constant Entity_Id  := Underlying_Type (Root_Type (Typ));
      Pool  : constant Entity_Id  := Associated_Storage_Pool (Rtyp);

      Desig_T   : constant Entity_Id  := Designated_Type (Typ);
      Gen_Code  : Node_Id;
      Free_Node : Node_Id;
      Deref     : Node_Id;
      Free_Arg  : Node_Id;
      Free_Cod  : List_Id;
      Blk       : Node_Id;

      Arg_Known_Non_Null : constant Boolean := Known_Non_Null (N);
      --  This captures whether we know the argument to be non-null so that
      --  we can avoid the test. The reason that we need to capture this is
      --  that we analyze some generated statements before properly attaching
      --  them to the tree, and that can disturb current value settings.

   begin
      if No_Pool_Assigned (Rtyp) then
         Error_Msg_N ("?deallocation from empty storage pool", N);
      end if;

      --  Nothing to do if we know the argument is null

      if Known_Null (N) then
         return;
      end if;

      --  Processing for pointer to controlled type

      if Controlled_Type (Desig_T) then
         Deref :=
           Make_Explicit_Dereference (Loc,
             Prefix => Duplicate_Subexpr_No_Checks (Arg));

         --  If the type is tagged, then we must force dispatching on the
         --  finalization call because the designated type may not be the
         --  actual type of the object.

         if Is_Tagged_Type (Desig_T)
           and then not Is_Class_Wide_Type (Desig_T)
         then
            Deref := Unchecked_Convert_To (Class_Wide_Type (Desig_T), Deref);

         elsif not Is_Tagged_Type (Desig_T) then

            --  Set type of result, to force a conversion when needed (see
            --  exp_ch7, Convert_View), given that Deep_Finalize may be
            --  inherited from the parent type, and we need the type of the
            --  expression to see whether the conversion is in fact needed.

            Set_Etype (Deref, Desig_T);
         end if;

         Free_Cod :=
           Make_Final_Call
            (Ref         => Deref,
             Typ         => Desig_T,
             With_Detach => New_Reference_To (Standard_True, Loc));

         if Abort_Allowed then
            Prepend_To (Free_Cod,
              Build_Runtime_Call (Loc, RE_Abort_Defer));

            Blk :=
              Make_Block_Statement (Loc, Handled_Statement_Sequence =>
                Make_Handled_Sequence_Of_Statements (Loc,
                  Statements  => Free_Cod,
                  At_End_Proc =>
                    New_Occurrence_Of (RTE (RE_Abort_Undefer_Direct), Loc)));

            --  We now expand the exception (at end) handler. We set a
            --  temporary parent pointer since we have not attached Blk
            --  to the tree yet.

            Set_Parent (Blk, N);
            Analyze (Blk);
            Expand_At_End_Handler
              (Handled_Statement_Sequence (Blk), Entity (Identifier (Blk)));
            Append (Blk, Stmts);

            --  We kill saved current values, since analyzing statements not
            --  properly attached to the tree can set wrong current values.

            Kill_Current_Values;

         else
            Append_List_To (Stmts, Free_Cod);
         end if;
      end if;

      --  For a task type, call Free_Task before freeing the ATCB

      if Is_Task_Type (Desig_T) then
         declare
            Stat : Node_Id := Prev (N);
            Nam1 : Node_Id;
            Nam2 : Node_Id;

         begin
            --  An Abort followed by a Free will not do what the user
            --  expects, because the abort is not immediate. This is
            --  worth a friendly warning.

            while Present (Stat)
              and then not Comes_From_Source (Original_Node (Stat))
            loop
               Prev (Stat);
            end loop;

            if Present (Stat)
              and then Nkind (Original_Node (Stat)) = N_Abort_Statement
            then
               Stat := Original_Node (Stat);
               Nam1 := First (Names (Stat));
               Nam2 := Original_Node (First (Parameter_Associations (N)));

               if Nkind (Nam1) = N_Explicit_Dereference
                 and then Is_Entity_Name (Prefix (Nam1))
                 and then Is_Entity_Name (Nam2)
                 and then Entity (Prefix (Nam1)) = Entity (Nam2)
               then
                  Error_Msg_N ("abort may take time to complete?", N);
                  Error_Msg_N ("\deallocation might have no effect?", N);
                  Error_Msg_N ("\safer to wait for termination.?", N);
               end if;
            end if;
         end;

         Append_To
           (Stmts, Cleanup_Task (N, Duplicate_Subexpr_No_Checks (Arg)));

      --  For composite types that contain tasks, recurse over the structure
      --  to build the selectors for the task subcomponents.

      elsif Has_Task (Desig_T) then
         if Is_Record_Type (Desig_T) then
            Append_List_To (Stmts, Cleanup_Record (N, Arg, Desig_T));

         elsif Is_Array_Type (Desig_T) then
            Append_List_To (Stmts, Cleanup_Array (N, Arg, Desig_T));
         end if;
      end if;

      --  Same for simple protected types. Eventually call Finalize_Protection
      --  before freeing the PO for each protected component.

      if Is_Simple_Protected_Type (Desig_T) then
         Append_To (Stmts,
           Cleanup_Protected_Object (N, Duplicate_Subexpr_No_Checks (Arg)));

      elsif Has_Simple_Protected_Object (Desig_T) then
         if Is_Record_Type (Desig_T) then
            Append_List_To (Stmts, Cleanup_Record (N, Arg, Desig_T));
         elsif Is_Array_Type (Desig_T) then
            Append_List_To (Stmts, Cleanup_Array (N, Arg, Desig_T));
         end if;
      end if;

      --  Normal processing for non-controlled types

      Free_Arg := Duplicate_Subexpr_No_Checks (Arg);
      Free_Node := Make_Free_Statement (Loc, Empty);
      Append_To (Stmts, Free_Node);
      Set_Storage_Pool (Free_Node, Pool);

      --  Deal with storage pool

      if Present (Pool) then

         --  Freeing the secondary stack is meaningless

         if Is_RTE (Pool, RE_SS_Pool) then
            null;

         elsif Is_Class_Wide_Type (Etype (Pool)) then

            --  Case of a class-wide pool type: make a dispatching call
            --  to Deallocate through the class-wide Deallocate_Any.

            Set_Procedure_To_Call (Free_Node,
              RTE (RE_Deallocate_Any));

         else
            --  Case of a specific pool type: make a statically bound call

            Set_Procedure_To_Call (Free_Node,
              Find_Prim_Op (Etype (Pool), Name_Deallocate));
         end if;
      end if;

      if Present (Procedure_To_Call (Free_Node)) then

         --  For all cases of a Deallocate call, the back-end needs to be
         --  able to compute the size of the object being freed. This may
         --  require some adjustments for objects of dynamic size.
         --
         --  If the type is class wide, we generate an implicit type with the
         --  right dynamic size, so that the deallocate call gets the right
         --  size parameter computed by GIGI. Same for an access to
         --  unconstrained packed array.

         if Is_Class_Wide_Type (Desig_T)
           or else
            (Is_Array_Type (Desig_T)
               and then not Is_Constrained (Desig_T)
               and then Is_Packed (Desig_T))
         then
            declare
               Deref    : constant Node_Id :=
                            Make_Explicit_Dereference (Loc,
                              Duplicate_Subexpr_No_Checks (Arg));
               D_Subtyp : Node_Id;
               D_Type   : Entity_Id;

            begin
               Set_Etype  (Deref, Typ);
               Set_Parent (Deref, Free_Node);
               D_Subtyp := Make_Subtype_From_Expr (Deref, Desig_T);

               if Nkind (D_Subtyp) in N_Has_Entity then
                  D_Type := Entity (D_Subtyp);

               else
                  D_Type := Make_Defining_Identifier (Loc,
                              New_Internal_Name ('A'));
                  Insert_Action (N,
                    Make_Subtype_Declaration (Loc,
                      Defining_Identifier => D_Type,
                      Subtype_Indication  => D_Subtyp));
                  Freeze_Itype (D_Type, N);

               end if;

               Set_Actual_Designated_Subtype (Free_Node, D_Type);
            end;

         end if;
      end if;

      Set_Expression (Free_Node, Free_Arg);

      --  Only remaining step is to set result to null, or generate a
      --  raise of constraint error if the target object is "not null".

      if Can_Never_Be_Null (Etype (Arg)) then
         Append_To (Stmts,
           Make_Raise_Constraint_Error (Loc,
             Reason => CE_Access_Check_Failed));

      else
         declare
            Lhs : constant Node_Id := Duplicate_Subexpr_No_Checks (Arg);
         begin
            Set_Assignment_OK (Lhs);
            Append_To (Stmts,
              Make_Assignment_Statement (Loc,
                Name       => Lhs,
                Expression => Make_Null (Loc)));
         end;
      end if;

      --  If we know the argument is non-null, then make a block statement
      --  that contains the required statements, no need for a test.

      if Arg_Known_Non_Null then
         Gen_Code :=
           Make_Block_Statement (Loc,
             Handled_Statement_Sequence =>
               Make_Handled_Sequence_Of_Statements (Loc,
             Statements => Stmts));

      --  If the argument may be null, wrap the statements inside an IF that
      --  does an explicit test to exclude the null case.

      else
         Gen_Code :=
           Make_Implicit_If_Statement (N,
             Condition =>
               Make_Op_Ne (Loc,
                 Left_Opnd  => Duplicate_Subexpr (Arg),
                 Right_Opnd => Make_Null (Loc)),
             Then_Statements => Stmts);
      end if;

      --  Rewrite the call

      Rewrite (N, Gen_Code);
      Analyze (N);
   end Expand_Unc_Deallocation;

   -----------------------
   -- Expand_To_Address --
   -----------------------

   procedure Expand_To_Address (N : Node_Id) is
      Loc : constant Source_Ptr := Sloc (N);
      Arg : constant Node_Id := First_Actual (N);
      Obj : Node_Id;

   begin
      Remove_Side_Effects (Arg);

      Obj := Make_Explicit_Dereference (Loc, Relocate_Node (Arg));

      Rewrite (N,
        Make_Conditional_Expression (Loc,
          Expressions => New_List (
            Make_Op_Eq (Loc,
              Left_Opnd => New_Copy_Tree (Arg),
              Right_Opnd => Make_Null (Loc)),
            New_Occurrence_Of (RTE (RE_Null_Address), Loc),
            Make_Attribute_Reference (Loc,
              Attribute_Name => Name_Address,
              Prefix => Obj))));

      Analyze_And_Resolve (N, RTE (RE_Address));
   end Expand_To_Address;

   -----------------------
   -- Expand_To_Pointer --
   -----------------------

   procedure Expand_To_Pointer (N : Node_Id) is
      Arg : constant Node_Id := First_Actual (N);

   begin
      Rewrite (N, Unchecked_Convert_To (Etype (N), Arg));
      Analyze (N);
   end Expand_To_Pointer;

end Exp_Intr;<|MERGE_RESOLUTION|>--- conflicted
+++ resolved
@@ -177,11 +177,7 @@
       Analyze_And_Resolve (N, Etype (Act_Constr));
 
       --  Do not generate a run-time check on the built object if tag
-<<<<<<< HEAD
-      --  checks is suppressed for the result type.
-=======
       --  checks are suppressed for the result type.
->>>>>>> 1177f497
 
       if Tag_Checks_Suppressed (Etype (Result_Typ)) then
          null;
@@ -201,22 +197,12 @@
            Make_Implicit_If_Statement (N,
              Condition =>
                Make_Op_Not (Loc,
-<<<<<<< HEAD
-                 Make_DT_Access_Action (Result_Typ,
-                    Action => CW_Membership,
-                    Args   => New_List (
-                      Duplicate_Subexpr (Tag_Arg),
-                      New_Reference_To (
-                        Node (First_Elmt (Access_Disp_Table (
-                                            Root_Type (Result_Typ)))), Loc)))),
-=======
                  Build_CW_Membership (Loc,
                    Obj_Tag_Node => Duplicate_Subexpr (Tag_Arg),
                    Typ_Tag_Node =>
                      New_Reference_To (
                         Node (First_Elmt (Access_Disp_Table (
                                             Root_Type (Result_Typ)))), Loc))),
->>>>>>> 1177f497
              Then_Statements =>
                New_List (Make_Raise_Statement (Loc,
                            New_Occurrence_Of (RTE (RE_Tag_Error), Loc)))));

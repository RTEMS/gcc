--- conflicted
+++ resolved
@@ -6,11 +6,7 @@
 --                                                                          --
 --                                 S p e c                                  --
 --                                                                          --
-<<<<<<< HEAD
---          Copyright (C) 1992-2005, Free Software Foundation, Inc.         --
-=======
 --          Copyright (C) 1992-2006, Free Software Foundation, Inc.         --
->>>>>>> c355071f
 --                                                                          --
 -- GNAT is free software;  you can  redistribute it  and/or modify it under --
 -- terms of the  GNU General Public License as published  by the Free Soft- --
@@ -140,17 +136,8 @@
 
    --  Guidelines for addition of new predefined primitive operations
 
-<<<<<<< HEAD
-   --      Update the value of constant Default_Prim_Op_Count in Exp_Disp.ads
-   --      to reflect the new number of PPOs.
-
-   --      Update the value of constant Default_Prim_Op_Count in A-Tags.ads
-   --      to reflect the new number of PPOs. This value should be the same
-   --      as the one in Exp_Disp.ads.
-=======
    --      Update the value of constant Default_Prim_Op_Count in A-Tags.ads
    --      to reflect the new number of PPOs.
->>>>>>> c355071f
 
    --      Introduce a new predefined name for the new PPO in Snames.ads and
    --      Snames.adb.
@@ -158,12 +145,6 @@
    --      Categorize the new PPO name as predefined by adding an entry in
    --      Is_Predefined_Dispatching_Operation in Exp_Util.adb.
 
-<<<<<<< HEAD
-   --      Reserve a dispatch table position for the new PPO by adding an entry
-   --      in Default_Prim_Op_Position in Exp_Disp.adb.
-
-=======
->>>>>>> c355071f
    --      Generate the specification of the new PPO in Make_Predefined_
    --      Primitive_Spec in Exp_Ch3.adb. The Is_Internal flag of the defining
    --      identifier of the specification must be set to True.
@@ -186,11 +167,6 @@
    --    Exp_Disp.Default_Prim_Op_Position - indirect use
    --    Exp_Disp.Set_All_DT_Position      - direct   use
 
-<<<<<<< HEAD
-   Default_Prim_Op_Count : constant Int := 15;
-
-=======
->>>>>>> c355071f
    type DT_Access_Action is
       (CW_Membership,
        IW_Membership,
@@ -216,18 +192,12 @@
        Set_Interface_Table,
        Set_Offset_Index,
        Set_OSD,
-<<<<<<< HEAD
-=======
        Set_Predefined_Prim_Op_Address,
->>>>>>> c355071f
        Set_Prim_Op_Address,
        Set_Prim_Op_Kind,
        Set_RC_Offset,
        Set_Remotely_Callable,
-<<<<<<< HEAD
-=======
        Set_Signature,
->>>>>>> c355071f
        Set_SSD,
        Set_TSD,
        Set_Tagged_Kind,
@@ -239,11 +209,7 @@
    --  the required tag checks when appropriate. For CPP types the call is
    --  done through the Vtable (tag checks are not relevant)
 
-<<<<<<< HEAD
-   procedure Expand_Interface_Actuals    (Call_Node : Node_Id);
-=======
    procedure Expand_Interface_Actuals (Call_Node : Node_Id);
->>>>>>> c355071f
    --  Ada 2005 (AI-251): Displace all the actuals corresponding to class-wide
    --  interfaces to reference the interface tag of the actual object
 

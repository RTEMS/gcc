------------------------------------------------------------------------------
--                                                                          --
--                  GNAT RUN-TIME LIBRARY (GNARL) COMPONENTS                --
--                                                                          --
--                    S Y S T E M . O S _ I N T E R F A C E                 --
--                                                                          --
--                                   S p e c                                --
--                                                                          --
--             Copyright (C) 1991-1994, Florida State University            --
<<<<<<< HEAD
--             Copyright (C) 1995-2005, Free Software Foundation, Inc.      --
=======
--             Copyright (C) 1995-2006, Free Software Foundation, Inc.      --
>>>>>>> c355071f
--                                                                          --
-- GNARL is free software; you can  redistribute it  and/or modify it under --
-- terms of the  GNU General Public License as published  by the Free Soft- --
-- ware  Foundation;  either version 2,  or (at your option) any later ver- --
-- sion. GNARL is distributed in the hope that it will be useful, but WITH- --
-- OUT ANY WARRANTY;  without even the  implied warranty of MERCHANTABILITY --
-- or FITNESS FOR A PARTICULAR PURPOSE.  See the GNU General Public License --
-- for  more details.  You should have  received  a copy of the GNU General --
-- Public License  distributed with GNARL; see file COPYING.  If not, write --
-- to  the  Free Software Foundation,  51  Franklin  Street,  Fifth  Floor, --
-- Boston, MA 02110-1301, USA.                                              --
--                                                                          --
-- As a special exception,  if other files  instantiate  generics from this --
-- unit, or you link  this unit with other files  to produce an executable, --
-- this  unit  does not  by itself cause  the resulting  executable  to  be --
-- covered  by the  GNU  General  Public  License.  This exception does not --
-- however invalidate  any other reasons why  the executable file  might be --
-- covered by the  GNU Public License.                                      --
--                                                                          --
-- GNARL was developed by the GNARL team at Florida State University.       --
-- Extensive contributions were provided by Ada Core Technologies, Inc.     --
--                                                                          --
------------------------------------------------------------------------------

--  This is the VxWorks version of this package

--  This package encapsulates all direct interfaces to OS services
--  that are needed by children of System.

--  PLEASE DO NOT add any with-clauses to this package or remove the pragma
--  Preelaborate. This package is designed to be a bottom-level (leaf) package.

with Interfaces.C;
with System.VxWorks;

package System.OS_Interface is
   pragma Preelaborate;

   subtype int        is Interfaces.C.int;
   subtype short      is Short_Integer;
<<<<<<< HEAD
=======
   type unsigned_int  is mod 2 ** int'Size;
>>>>>>> c355071f
   type long          is new Long_Integer;
   type unsigned_long is mod 2 ** long'Size;
   type size_t        is mod 2 ** Standard'Address_Size;

   -----------
   -- Errno --
   -----------

   function errno return int;
   pragma Import (C, errno, "errnoGet");

   EINTR     : constant := 4;
   EAGAIN    : constant := 35;
   ENOMEM    : constant := 12;
   EINVAL    : constant := 22;
   ETIMEDOUT : constant := 60;

   FUNC_ERR  : constant := -1;

   ----------------------------
   -- Signals and Interrupts --
   ----------------------------

   NSIG : constant := 32;
   --  Number of signals on the target OS
   type Signal is new int range 0 .. Interfaces.C."-" (NSIG, 1);

   Max_HW_Interrupt : constant := System.VxWorks.Num_HW_Interrupts - 1;
   type HW_Interrupt is new int range 0 .. Max_HW_Interrupt;

   Max_Interrupt : constant := Max_HW_Interrupt;

   SIGILL  : constant :=  4; --  illegal instruction (not reset)
   SIGABRT : constant :=  6; --  used by abort, replace SIGIOT in the future
   SIGFPE  : constant :=  8; --  floating point exception
   SIGBUS  : constant := 10; --  bus error
   SIGSEGV : constant := 11; --  segmentation violation

   -----------------------------------
   -- Signal processing definitions --
   -----------------------------------

   --  The how in sigprocmask().
   SIG_BLOCK   : constant := 1;
   SIG_UNBLOCK : constant := 2;
   SIG_SETMASK : constant := 3;

   --  The sa_flags in struct sigaction.
   SA_SIGINFO   : constant := 16#0002#;
   SA_ONSTACK   : constant := 16#0004#;

   SIG_DFL : constant := 0;
   SIG_IGN : constant := 1;

   type sigset_t is private;

   type struct_sigaction is record
      sa_handler : System.Address;
      sa_mask    : sigset_t;
      sa_flags   : int;
   end record;
   pragma Convention (C, struct_sigaction);
   type struct_sigaction_ptr is access all struct_sigaction;

   function sigaddset (set : access sigset_t; sig : Signal) return int;
   pragma Import (C, sigaddset, "sigaddset");

   function sigdelset (set : access sigset_t; sig : Signal) return int;
   pragma Import (C, sigdelset, "sigdelset");

   function sigfillset (set : access sigset_t) return int;
   pragma Import (C, sigfillset, "sigfillset");

   function sigismember (set : access sigset_t; sig : Signal) return int;
   pragma Import (C, sigismember, "sigismember");

   function sigemptyset (set : access sigset_t) return int;
   pragma Import (C, sigemptyset, "sigemptyset");

   function sigaction
     (sig  : Signal;
      act  : struct_sigaction_ptr;
      oact : struct_sigaction_ptr) return int;
   pragma Import (C, sigaction, "sigaction");

   type isr_address is access procedure (sig : int);

   function c_signal (sig : Signal; handler : isr_address) return isr_address;
   pragma Import (C, c_signal, "signal");

   function sigwait (set : access sigset_t; sig : access Signal) return int;
   pragma Inline (sigwait);

   function pthread_sigmask
     (how  : int;
      set  : access sigset_t;
      oset : access sigset_t) return int;
   pragma Import (C, pthread_sigmask, "sigprocmask");

   type t_id is new long;
   subtype Thread_Id is t_id;

   function kill (pid : t_id; sig : Signal) return int;
   pragma Inline (kill);

   function getpid return t_id;
<<<<<<< HEAD
   pragma Import (C, getpid, "taskIdSelf");
   --  VxWorks doesn't have getpid; taskIdSelf is the equivalent routine.
=======
   pragma Inline (getpid);
>>>>>>> c355071f

   ----------
   -- Time --
   ----------

   type time_t is new unsigned_long;

   type timespec is record
      ts_sec  : time_t;
      ts_nsec : long;
   end record;
   pragma Convention (C, timespec);

   type clockid_t is private;

   CLOCK_REALTIME : constant clockid_t;   --  System wide realtime clock

   function To_Duration (TS : timespec) return Duration;
   pragma Inline (To_Duration);

   function To_Timespec (D : Duration) return timespec;
   pragma Inline (To_Timespec);

   function To_Clock_Ticks (D : Duration) return int;
   --  Convert a duration value (in seconds) into clock ticks

   function clock_gettime
     (clock_id : clockid_t; tp : access timespec) return int;
   pragma Import (C, clock_gettime, "clock_gettime");

   type ULONG is new unsigned_long;

   procedure tickSet (ticks : ULONG);
   pragma Import (C, tickSet, "tickSet");

   function tickGet return ULONG;
   pragma Import (C, tickGet, "tickGet");

   ----------------------
   -- Utility Routines --
   ----------------------

   function To_VxWorks_Priority (Priority : in int) return int;
   pragma Inline (To_VxWorks_Priority);
   --  Convenience routine to convert between VxWorks priority and Ada priority

   --------------------------
   -- VxWorks specific API --
   --------------------------

   subtype STATUS is int;
   --  Equivalent of the C type STATUS

   OK    : constant STATUS := 0;
   ERROR : constant STATUS := Interfaces.C.int (-1);

   function taskIdVerify (tid : t_id)  return STATUS;
   pragma Import (C, taskIdVerify, "taskIdVerify");

   function taskIdSelf return t_id;
   pragma Import (C, taskIdSelf, "taskIdSelf");

   function taskOptionsGet (tid : t_id; pOptions : access int) return int;
   pragma Import (C, taskOptionsGet, "taskOptionsGet");

   function taskSuspend (tid : t_id) return int;
   pragma Import (C, taskSuspend, "taskSuspend");

   function taskResume (tid : t_id) return int;
   pragma Import (C, taskResume, "taskResume");

   function taskIsSuspended (tid : t_id) return int;
   pragma Import (C, taskIsSuspended, "taskIsSuspended");

   function taskDelay (ticks : int) return int;
   procedure taskDelay (ticks : int);
   pragma Import (C, taskDelay, "taskDelay");

   function sysClkRateGet return int;
   pragma Import (C, sysClkRateGet, "sysClkRateGet");

   --  VxWorks 5.x specific functions

   function taskVarAdd
     (tid : t_id; pVar : access System.Address) return int;
   pragma Import (C, taskVarAdd, "taskVarAdd");

   function taskVarDelete
     (tid : t_id; pVar : access System.Address) return int;
   pragma Import (C, taskVarDelete, "taskVarDelete");

   function taskVarSet
     (tid   : t_id;
      pVar  : access System.Address;
      value : System.Address) return int;
   pragma Import (C, taskVarSet, "taskVarSet");

   function taskVarGet
     (tid  : t_id;
      pVar : access System.Address) return int;
   pragma Import (C, taskVarGet, "taskVarGet");

   --  VxWorks 6.x specific functions

   function tlsKeyCreate return int;
   pragma Import (C, tlsKeyCreate, "tlsKeyCreate");

   function tlsValueGet (key : int) return System.Address;
   pragma Import (C, tlsValueGet, "tlsValueGet");

   function tlsValueSet (key : int; value : System.Address) return STATUS;
   pragma Import (C, tlsValueSet, "tlsValueSet");

   --  Option flags for taskSpawn

   VX_UNBREAKABLE    : constant := 16#0002#;
   VX_FP_PRIVATE_ENV : constant := 16#0080#;
   VX_NO_STACK_FILL  : constant := 16#0100#;

   function VX_FP_TASK return int;
   pragma Inline (VX_FP_TASK);

   function taskSpawn
     (name          : System.Address;  --  Pointer to task name
      priority      : int;
      options       : int;
      stacksize     : size_t;
      start_routine : System.Address;
      arg1          : System.Address;
      arg2          : int := 0;
      arg3          : int := 0;
      arg4          : int := 0;
      arg5          : int := 0;
      arg6          : int := 0;
      arg7          : int := 0;
      arg8          : int := 0;
      arg9          : int := 0;
      arg10         : int := 0) return t_id;
   pragma Import (C, taskSpawn, "taskSpawn");

   procedure taskDelete (tid : t_id);
   pragma Import (C, taskDelete, "taskDelete");

   function Set_Time_Slice (ticks : int) return int;
   pragma Inline (Set_Time_Slice);
   --  Calls kernelTimeSlice under VxWorks 5.x
   --  Do nothing under VxWorks 6.x
<<<<<<< HEAD

   function taskPriorityGet (tid : t_id; pPriority : access int) return int;
   pragma Import (C, taskPriorityGet, "taskPriorityGet");

=======

   function taskPriorityGet (tid : t_id; pPriority : access int) return int;
   pragma Import (C, taskPriorityGet, "taskPriorityGet");

>>>>>>> c355071f
   function taskPrioritySet (tid : t_id; newPriority : int) return int;
   pragma Import (C, taskPrioritySet, "taskPrioritySet");

   --  Semaphore creation flags

   SEM_Q_FIFO         : constant := 0;
   SEM_Q_PRIORITY     : constant := 1;
   SEM_DELETE_SAFE    : constant := 4;  -- only valid for binary semaphore
   SEM_INVERSION_SAFE : constant := 8;  -- only valid for binary semaphore

   --  Semaphore initial state flags

   SEM_EMPTY : constant := 0;
   SEM_FULL  : constant := 1;

   --  Semaphore take (semTake) time constants

   WAIT_FOREVER : constant := -1;
   NO_WAIT      : constant := 0;

   --  Error codes (errno). The lower level 16 bits are the error code, with
   --  the upper 16 bits representing the module number in which the error
   --  occurred. By convention, the module number is 0 for UNIX errors. VxWorks
   --  reserves module numbers 1-500, with the remaining module numbers being
   --  available for user applications.

   M_objLib                 : constant := 61 * 2**16;
   --  semTake() failure with ticks = NO_WAIT
   S_objLib_OBJ_UNAVAILABLE : constant := M_objLib + 2;
   --  semTake() timeout with ticks > NO_WAIT
   S_objLib_OBJ_TIMEOUT     : constant := M_objLib + 4;

   type SEM_ID is new System.Address;
   --  typedef struct semaphore *SEM_ID;

   --  We use two different kinds of VxWorks semaphores: mutex and binary
   --  semaphores. A null ID is returned when a semaphore cannot be created.

   function semBCreate (options : int; initial_state : int) return SEM_ID;
   pragma Import (C, semBCreate, "semBCreate");
   --  Create a binary semaphore. Return ID, or 0 if memory could not
   --  be allocated.

   function semMCreate (options : int) return SEM_ID;
   pragma Import (C, semMCreate, "semMCreate");

   function semDelete (Sem : SEM_ID) return int;
   pragma Import (C, semDelete, "semDelete");
   --  Delete a semaphore

   function semGive (Sem : SEM_ID) return int;
   pragma Import (C, semGive, "semGive");

   function semTake (Sem : SEM_ID; timeout : int) return int;
   pragma Import (C, semTake, "semTake");
   --  Attempt to take binary semaphore.  Error is returned if operation
   --  times out

   function semFlush (SemID : SEM_ID) return STATUS;
   pragma Import (C, semFlush, "semFlush");
   --  Release all threads blocked on the semaphore

private
   type sigset_t is new long;

   type pid_t is new int;

   ERROR_PID : constant pid_t := -1;

   type clockid_t is new int;
   CLOCK_REALTIME : constant clockid_t := 0;

end System.OS_Interface;<|MERGE_RESOLUTION|>--- conflicted
+++ resolved
@@ -7,11 +7,7 @@
 --                                   S p e c                                --
 --                                                                          --
 --             Copyright (C) 1991-1994, Florida State University            --
-<<<<<<< HEAD
---             Copyright (C) 1995-2005, Free Software Foundation, Inc.      --
-=======
 --             Copyright (C) 1995-2006, Free Software Foundation, Inc.      --
->>>>>>> c355071f
 --                                                                          --
 -- GNARL is free software; you can  redistribute it  and/or modify it under --
 -- terms of the  GNU General Public License as published  by the Free Soft- --
@@ -52,10 +48,7 @@
 
    subtype int        is Interfaces.C.int;
    subtype short      is Short_Integer;
-<<<<<<< HEAD
-=======
    type unsigned_int  is mod 2 ** int'Size;
->>>>>>> c355071f
    type long          is new Long_Integer;
    type unsigned_long is mod 2 ** long'Size;
    type size_t        is mod 2 ** Standard'Address_Size;
@@ -162,12 +155,7 @@
    pragma Inline (kill);
 
    function getpid return t_id;
-<<<<<<< HEAD
-   pragma Import (C, getpid, "taskIdSelf");
-   --  VxWorks doesn't have getpid; taskIdSelf is the equivalent routine.
-=======
    pragma Inline (getpid);
->>>>>>> c355071f
 
    ----------
    -- Time --
@@ -315,17 +303,10 @@
    pragma Inline (Set_Time_Slice);
    --  Calls kernelTimeSlice under VxWorks 5.x
    --  Do nothing under VxWorks 6.x
-<<<<<<< HEAD
 
    function taskPriorityGet (tid : t_id; pPriority : access int) return int;
    pragma Import (C, taskPriorityGet, "taskPriorityGet");
 
-=======
-
-   function taskPriorityGet (tid : t_id; pPriority : access int) return int;
-   pragma Import (C, taskPriorityGet, "taskPriorityGet");
-
->>>>>>> c355071f
    function taskPrioritySet (tid : t_id; newPriority : int) return int;
    pragma Import (C, taskPrioritySet, "taskPrioritySet");
 

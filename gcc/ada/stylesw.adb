------------------------------------------------------------------------------
--                                                                          --
--                         GNAT COMPILER COMPONENTS                         --
--                                                                          --
--                              S T Y L E S W                               --
--                                                                          --
--                                 B o d y                                  --
--                                                                          --
<<<<<<< HEAD
--          Copyright (C) 1992-2005, Free Software Foundation, Inc.         --
=======
--          Copyright (C) 1992-2006, Free Software Foundation, Inc.         --
>>>>>>> c355071f
--                                                                          --
-- GNAT is free software;  you can  redistribute it  and/or modify it under --
-- terms of the  GNU General Public License as published  by the Free Soft- --
-- ware  Foundation;  either version 2,  or (at your option) any later ver- --
-- sion.  GNAT is distributed in the hope that it will be useful, but WITH- --
-- OUT ANY WARRANTY;  without even the  implied warranty of MERCHANTABILITY --
-- or FITNESS FOR A PARTICULAR PURPOSE.  See the GNU General Public License --
-- for  more details.  You should have  received  a copy of the GNU General --
-- Public License  distributed with GNAT;  see file COPYING.  If not, write --
-- to  the  Free Software Foundation,  51  Franklin  Street,  Fifth  Floor, --
-- Boston, MA 02110-1301, USA.                                              --
--                                                                          --
-- GNAT was originally developed  by the GNAT team at  New York University. --
-- Extensive contributions were provided by Ada Core Technologies Inc.      --
--                                                                          --
------------------------------------------------------------------------------

with Hostparm; use Hostparm;
with Opt;      use Opt;

package body Stylesw is

   -------------------------------
   -- Reset_Style_Check_Options --
   -------------------------------

   procedure Reset_Style_Check_Options is
   begin
      Style_Check_Indentation         := 0;
      Style_Check_Attribute_Casing    := False;
      Style_Check_Blanks_At_End       := False;
      Style_Check_Blank_Lines         := False;
      Style_Check_Comments            := False;
      Style_Check_DOS_Line_Terminator := False;
      Style_Check_End_Labels          := False;
      Style_Check_Form_Feeds          := False;
      Style_Check_Horizontal_Tabs     := False;
      Style_Check_If_Then_Layout      := False;
      Style_Check_Keyword_Casing      := False;
      Style_Check_Layout              := False;
      Style_Check_Max_Line_Length     := False;
      Style_Check_Max_Nesting_Level   := False;
<<<<<<< HEAD
=======
      Style_Check_Mode_In             := False;
>>>>>>> c355071f
      Style_Check_Order_Subprograms   := False;
      Style_Check_Pragma_Casing       := False;
      Style_Check_References          := False;
      Style_Check_Specs               := False;
      Style_Check_Standard            := False;
      Style_Check_Tokens              := False;
      Style_Check_Xtra_Parens         := False;
   end Reset_Style_Check_Options;

   ------------------------------
   -- Save_Style_Check_Options --
   ------------------------------

   procedure Save_Style_Check_Options (Options : out Style_Check_Options) is
      P : Natural := 0;

      procedure Add (C : Character; S : Boolean);
      --  Add given character C to string if switch S is true

      procedure Add_Nat (N : Nat);
      --  Add given natural number to string

      ---------
      -- Add --
      ---------

      procedure Add (C : Character; S : Boolean) is
      begin
         if S then
            P := P + 1;
            Options (P) := C;
         end if;
      end Add;

      -------------
      -- Add_Nat --
      -------------

      procedure Add_Nat (N : Nat) is
      begin
         if N > 9 then
            Add_Nat (N / 10);
         end if;

         P := P + 1;
         Options (P) := Character'Val (Character'Pos ('0') + N mod 10);
      end Add_Nat;

   --  Start of processing for Save_Style_Check_Options

   begin
      for K in Options'Range loop
         Options (K) := ' ';
      end loop;

      Add (Character'Val (Style_Check_Indentation + Character'Pos ('0')),
           Style_Check_Indentation /= 0);

      Add ('a', Style_Check_Attribute_Casing);
      Add ('b', Style_Check_Blanks_At_End);
      Add ('c', Style_Check_Comments);
      Add ('d', Style_Check_DOS_Line_Terminator);
      Add ('e', Style_Check_End_Labels);
      Add ('f', Style_Check_Form_Feeds);
      Add ('h', Style_Check_Horizontal_Tabs);
      Add ('i', Style_Check_If_Then_Layout);
      Add ('I', Style_Check_Mode_In);
      Add ('k', Style_Check_Keyword_Casing);
      Add ('l', Style_Check_Layout);
      Add ('n', Style_Check_Standard);
      Add ('o', Style_Check_Order_Subprograms);
      Add ('p', Style_Check_Pragma_Casing);
      Add ('r', Style_Check_References);
      Add ('s', Style_Check_Specs);
      Add ('t', Style_Check_Tokens);
      Add ('u', Style_Check_Blank_Lines);
      Add ('x', Style_Check_Xtra_Parens);

      if Style_Check_Max_Line_Length then
         P := P + 1;
         Options (P) := 'M';
         Add_Nat (Style_Max_Line_Length);
      end if;

      if Style_Check_Max_Nesting_Level then
         P := P + 1;
         Options (P) := 'L';
         Add_Nat (Style_Max_Nesting_Level);
      end if;

      pragma Assert (P <= Options'Last);

      while P < Options'Last loop
         P := P + 1;
         Options (P) := ' ';
      end loop;
   end Save_Style_Check_Options;

   -------------------------------------
   -- Set_Default_Style_Check_Options --
   -------------------------------------

   procedure Set_Default_Style_Check_Options is
   begin
      Reset_Style_Check_Options;
      Set_Style_Check_Options ("3abcefhiklmnprst");
   end Set_Default_Style_Check_Options;

   -----------------------------
   -- Set_Style_Check_Options --
   -----------------------------

   --  Version used when no error checking is required

   procedure Set_Style_Check_Options (Options : String) is
      OK : Boolean;
      EC : Natural;
   begin
      Set_Style_Check_Options (Options, OK, EC);
      pragma Assert (OK);
   end Set_Style_Check_Options;

   --  Normal version with error checking

   procedure Set_Style_Check_Options
     (Options  : String;
      OK       : out Boolean;
      Err_Col  : out Natural)
   is
      C : Character;

      procedure Add_Img (N : Natural);
      --  Concatenates image of N at end of Style_Msg_Buf

      procedure Bad_Style_Switch (Msg : String);
      --  Called if bad style switch found. Msg is mset in Style_Msg_Buf and
      --  Style_Msg_Len. OK is set False.

      -------------
      -- Add_Img --
      -------------

      procedure Add_Img (N : Natural) is
      begin
         if N >= 10 then
            Add_Img (N / 10);
         end if;

         Style_Msg_Len := Style_Msg_Len + 1;
         Style_Msg_Buf (Style_Msg_Len) :=
           Character'Val (N mod 10 + Character'Pos ('0'));
      end Add_Img;

      ----------------------
      -- Bad_Style_Switch --
      ----------------------

      procedure Bad_Style_Switch (Msg : String) is
      begin
         OK := False;
         Style_Msg_Len := Msg'Length;
         Style_Msg_Buf (1 .. Style_Msg_Len) := Msg;
      end Bad_Style_Switch;

   --  Start of processing for Set_Style_Check_Options

   begin
      Err_Col := Options'First;
      while Err_Col <= Options'Last loop
         C := Options (Err_Col);
         Err_Col := Err_Col + 1;

         case C is
            when '1' .. '9' =>
               Style_Check_Indentation :=
                 Character'Pos (C) - Character'Pos ('0');

            when 'a' =>
               Style_Check_Attribute_Casing    := True;

            when 'b' =>
               Style_Check_Blanks_At_End       := True;

            when 'c' =>
               Style_Check_Comments            := True;

            when 'd' =>
               Style_Check_DOS_Line_Terminator := True;

            when 'e' =>
               Style_Check_End_Labels          := True;

            when 'f' =>
               Style_Check_Form_Feeds          := True;

            when 'h' =>
               Style_Check_Horizontal_Tabs     := True;

            when 'i' =>
               Style_Check_If_Then_Layout      := True;
<<<<<<< HEAD
=======

            when 'I' =>
               Style_Check_Mode_In             := True;
>>>>>>> c355071f

            when 'k' =>
               Style_Check_Keyword_Casing      := True;

            when 'l' =>
               Style_Check_Layout              := True;

            when 'L' =>
               Style_Max_Nesting_Level := 0;

               if Err_Col > Options'Last
                 or else Options (Err_Col) not in '0' .. '9'
               then
                  Bad_Style_Switch ("invalid nesting level");
                  return;
               end if;

               loop
                  Style_Max_Nesting_Level :=
                    Style_Max_Nesting_Level * 10 +
                      Character'Pos (Options (Err_Col)) - Character'Pos ('0');

                  if Style_Max_Nesting_Level > 999 then
                     Bad_Style_Switch
                       ("max nesting level (999) exceeded in style check");
                     return;
                  end if;

                  Err_Col := Err_Col + 1;
                  exit when Err_Col > Options'Last
                    or else Options (Err_Col) not in '0' .. '9';
               end loop;

               Style_Check_Max_Nesting_Level := Style_Max_Nesting_Level /= 0;

            when 'm' =>
               Style_Check_Max_Line_Length     := True;
               Style_Max_Line_Length           := 79;

            when 'M' =>
               Style_Max_Line_Length := 0;

               if Err_Col > Options'Last
                 or else Options (Err_Col) not in '0' .. '9'
               then
                  Bad_Style_Switch
                    ("invalid line length in style check");
                  return;
               end if;

               loop
                  Style_Max_Line_Length :=
                    Style_Max_Line_Length * 10 +
                      Character'Pos (Options (Err_Col)) - Character'Pos ('0');

                  if Style_Max_Line_Length > Int (Max_Line_Length) then
                     OK := False;
                     Style_Msg_Buf (1 .. 27) := "max line length allowed is ";
                     Style_Msg_Len := 27;
                     Add_Img (Natural (Max_Line_Length));
                     return;
                  end if;

                  Err_Col := Err_Col + 1;
                  exit when Err_Col > Options'Last
                    or else Options (Err_Col) not in '0' .. '9';
               end loop;

               Style_Check_Max_Line_Length   := Style_Max_Line_Length /= 0;

            when 'n' =>
               Style_Check_Standard            := True;

            when 'N' =>
               Reset_Style_Check_Options;

            when 'o' =>
               Style_Check_Order_Subprograms   := True;

            when 'p' =>
               Style_Check_Pragma_Casing       := True;

            when 'r' =>
               Style_Check_References          := True;

            when 's' =>
               Style_Check_Specs               := True;

            when 't' =>
               Style_Check_Tokens              := True;

            when 'u' =>
               Style_Check_Blank_Lines         := True;

            when 'x' =>
               Style_Check_Xtra_Parens         := True;

            when ' ' =>
               null;

            when others =>
               Err_Col := Err_Col - 1;
               Style_Msg_Buf (1 .. 21) := "invalid style switch:";
               Style_Msg_Len := 22;
               Style_Msg_Buf (Style_Msg_Len) := C;
               OK := False;
               return;
         end case;
      end loop;

      Style_Check := True;
      OK := True;
   end Set_Style_Check_Options;
end Stylesw;<|MERGE_RESOLUTION|>--- conflicted
+++ resolved
@@ -6,11 +6,7 @@
 --                                                                          --
 --                                 B o d y                                  --
 --                                                                          --
-<<<<<<< HEAD
---          Copyright (C) 1992-2005, Free Software Foundation, Inc.         --
-=======
 --          Copyright (C) 1992-2006, Free Software Foundation, Inc.         --
->>>>>>> c355071f
 --                                                                          --
 -- GNAT is free software;  you can  redistribute it  and/or modify it under --
 -- terms of the  GNU General Public License as published  by the Free Soft- --
@@ -53,10 +49,7 @@
       Style_Check_Layout              := False;
       Style_Check_Max_Line_Length     := False;
       Style_Check_Max_Nesting_Level   := False;
-<<<<<<< HEAD
-=======
       Style_Check_Mode_In             := False;
->>>>>>> c355071f
       Style_Check_Order_Subprograms   := False;
       Style_Check_Pragma_Casing       := False;
       Style_Check_References          := False;
@@ -257,12 +250,9 @@
 
             when 'i' =>
                Style_Check_If_Then_Layout      := True;
-<<<<<<< HEAD
-=======
 
             when 'I' =>
                Style_Check_Mode_In             := True;
->>>>>>> c355071f
 
             when 'k' =>
                Style_Check_Keyword_Casing      := True;

/****************************************************************************
 *                                                                          *
 *                         GNAT COMPILER COMPONENTS                         *
 *                                                                          *
 *                               S O C K E T                                *
 *                                                                          *
 *                          C Implementation File                           *
 *                                                                          *
 *          Copyright (C) 2003-2009, Free Software Foundation, Inc.         *
 *                                                                          *
 * GNAT is free software;  you can  redistribute it  and/or modify it under *
 * terms of the  GNU General Public License as published  by the Free Soft- *
 * ware  Foundation;  either version 3,  or (at your option) any later ver- *
 * sion.  GNAT is distributed in the hope that it will be useful, but WITH- *
 * OUT ANY WARRANTY;  without even the  implied warranty of MERCHANTABILITY *
 * or FITNESS FOR A PARTICULAR PURPOSE.                                     *
 *                                                                          *
 * As a special exception under Section 7 of GPL version 3, you are granted *
 * additional permissions described in the GCC Runtime Library Exception,   *
 * version 3.1, as published by the Free Software Foundation.               *
 *                                                                          *
 * You should have received a copy of the GNU General Public License and    *
 * a copy of the GCC Runtime Library Exception along with this program;     *
 * see the files COPYING3 and COPYING.RUNTIME respectively.  If not, see    *
 * <http://www.gnu.org/licenses/>.                                          *
 *                                                                          *
 * GNAT was originally developed  by the GNAT team at  New York University. *
 * Extensive contributions were provided by Ada Core Technologies Inc.      *
 *                                                                          *
 ****************************************************************************/

/*  This file provides a portable binding to the sockets API                */

#include "gsocket.h"
#ifdef VMS
/*
 * For VMS, gsocket.h can't include sockets-related DEC C header files
 * when building the runtime (because these files are in DEC C archives,
 * not accessable to GCC). So, we generate a separate header file along
 * with s-oscons.ads and include it here.
 */
# include "s-oscons.h"
#endif

#if defined(HAVE_SOCKETS)

/* Include all the necessary system-specific headers and define the
 * necessary macros (shared with gen-oscons).
 */

#if !defined(SO_NOSIGPIPE) && !defined (MSG_NOSIGNAL)
#include <signal.h>
#endif
/* Required if we will be calling signal() in __gnat_disable_all_sigpipes() */

#include "raise.h"
/* Required for __gnat_malloc() */

#include <string.h>
/* Required for memcpy() */

extern void __gnat_disable_sigpipe (int fd);
extern void __gnat_disable_all_sigpipes (void);
extern int  __gnat_create_signalling_fds (int *fds);
extern int  __gnat_read_signalling_fd (int rsig);
extern int  __gnat_write_signalling_fd (int wsig);
extern void  __gnat_close_signalling_fd (int sig);
extern void __gnat_last_socket_in_set (fd_set *, int *);
extern void __gnat_get_socket_from_set (fd_set *, int *, int *);
extern void __gnat_insert_socket_in_set (fd_set *, int);
extern int __gnat_is_socket_in_set (fd_set *, int);
extern fd_set *__gnat_new_socket_set (fd_set *);
extern void __gnat_remove_socket_from_set (fd_set *, int);
extern void __gnat_reset_socket_set (fd_set *);
extern int  __gnat_get_h_errno (void);
<<<<<<< HEAD
=======
extern int  __gnat_socket_ioctl (int, int, int *);
>>>>>>> 42a9ba1d
#if defined (__vxworks) || defined (_WIN32)
extern int  __gnat_inet_pton (int, const char *, void *);
#endif

/* Disable the sending of SIGPIPE for writes on a broken stream */

void
__gnat_disable_sigpipe (int fd)
{
#ifdef SO_NOSIGPIPE
  int val = 1;
  (void) setsockopt (fd, SOL_SOCKET, SO_NOSIGPIPE, &val, sizeof val);
#endif
}

void
__gnat_disable_all_sigpipes (void)
{
#if !defined(SO_NOSIGPIPE) && !defined(MSG_NOSIGNAL) && defined(SIGPIPE)
  (void) signal (SIGPIPE, SIG_IGN);
#endif
}

#if defined (_WIN32) || defined (__vxworks) || defined (VMS)
/*
 * Signalling FDs operations are implemented in Ada for these platforms
 * (see subunit GNAT.Sockets.Thin.Signalling_Fds).
 */
#else
/*
 * Create a pair of connected file descriptors fds[0] and fds[1] used for
 * signalling by a Selector object. fds[0] is the read end, and fds[1] the
 * write end.
 */
int
__gnat_create_signalling_fds (int *fds) {
  return pipe (fds);
}

/*
 * Read one byte of data from rsig, the read end of a pair of signalling fds
 * created by __gnat_create_signalling_fds.
 */
int
__gnat_read_signalling_fd (int rsig) {
  char c;
  return read (rsig, &c, 1);
}

/*
 * Write one byte of data to wsig, the write end of a pair of signalling fds
 * created by __gnat_create_signalling_fds.
 */
int
__gnat_write_signalling_fd (int wsig) {
  char c = 0;
  return write (wsig, &c, 1);
}

/*
 * Close one end of a pair of signalling fds
 */
void
__gnat_close_signalling_fd (int sig) {
  (void) close (sig);
}
#endif

/*
 * GetXXXbyYYY wrappers
 * These functions are used by the default implementation of g-socthi,
 * and also by the Windows version.
 *
 * They can be used for any platform that either provides an intrinsically
 * task safe implementation of getXXXbyYYY, or a reentrant variant
 * getXXXbyYYY_r. Otherwise, a task safe wrapper, including proper mutual
 * exclusion if appropriate, must be implemented in the target specific
 * version of g-socthi.
 */

#ifdef HAVE_THREAD_SAFE_GETxxxBYyyy
int
__gnat_safe_gethostbyname (const char *name,
  struct hostent *ret, char *buf, size_t buflen,
  int *h_errnop)
{
  struct hostent *rh;
  rh = gethostbyname (name);
  if (rh == NULL) {
    *h_errnop = h_errno;
    return -1;
  }
  *ret = *rh;
  *h_errnop = 0;
  return 0;
}

int
__gnat_safe_gethostbyaddr (const char *addr, int len, int type,
  struct hostent *ret, char *buf, size_t buflen,
  int *h_errnop)
{
  struct hostent *rh;
  rh = gethostbyaddr (addr, len, type);
  if (rh == NULL) {
    *h_errnop = h_errno;
    return -1;
  }
  *ret = *rh;
  *h_errnop = 0;
  return 0;
}

int
__gnat_safe_getservbyname (const char *name, const char *proto,
  struct servent *ret, char *buf, size_t buflen)
{
  struct servent *rh;
  rh = getservbyname (name, proto);
  if (rh == NULL)
    return -1;
  *ret = *rh;
  return 0;
}

int
__gnat_safe_getservbyport (int port, const char *proto,
  struct servent *ret, char *buf, size_t buflen)
{
  struct servent *rh;
  rh = getservbyport (port, proto);
  if (rh == NULL)
    return -1;
  *ret = *rh;
  return 0;
}
#elif HAVE_GETxxxBYyyy_R
int
__gnat_safe_gethostbyname (const char *name,
  struct hostent *ret, char *buf, size_t buflen,
  int *h_errnop)
{
  struct hostent *rh;
  int ri;

#if defined(__linux__) || defined(__GLIBC__)
  (void) gethostbyname_r (name, ret, buf, buflen, &rh, h_errnop);
#else
  rh = gethostbyname_r (name, ret, buf, buflen, h_errnop);
#endif
  ri = (rh == NULL) ? -1 : 0;
  return ri;
}

int
__gnat_safe_gethostbyaddr (const char *addr, int len, int type,
  struct hostent *ret, char *buf, size_t buflen,
  int *h_errnop)
{
  struct hostent *rh;
  int ri;

#if defined(__linux__) || defined(__GLIBC__)
  (void) gethostbyaddr_r (addr, len, type, ret, buf, buflen, &rh, h_errnop);
#else
  rh = gethostbyaddr_r (addr, len, type, ret, buf, buflen, h_errnop);
#endif
  ri = (rh == NULL) ? -1 : 0;
  return ri;
}

int
__gnat_safe_getservbyname (const char *name, const char *proto,
  struct servent *ret, char *buf, size_t buflen)
{
  struct servent *rh;
  int ri;

#if defined(__linux__) || defined(__GLIBC__) || defined(__rtems__)
  (void) getservbyname_r (name, proto, ret, buf, buflen, &rh);
#else
  rh = getservbyname_r (name, proto, ret, buf, buflen);
#endif
  ri = (rh == NULL) ? -1 : 0;
  return ri;
}

int
__gnat_safe_getservbyport (int port, const char *proto,
  struct servent *ret, char *buf, size_t buflen)
{
  struct servent *rh;
  int ri;

#if defined(__linux__) || defined(__GLIBC__) || defined(__rtems__)
  (void) getservbyport_r (port, proto, ret, buf, buflen, &rh);
#else
  rh = getservbyport_r (port, proto, ret, buf, buflen);
#endif
  ri = (rh == NULL) ? -1 : 0;
  return ri;
}
#endif

/* Find the largest socket in the socket set SET. This is needed for
   `select'.  LAST is the maximum value for the largest socket. This hint is
   used to avoid scanning very large socket sets.  On return, LAST is the
   actual largest socket in the socket set. */

void
__gnat_last_socket_in_set (fd_set *set, int *last)
{
  int s;
  int l;
  l = -1;

#ifdef _WIN32
  /* More efficient method for NT. */
  for (s = 0; s < set->fd_count; s++)
    if ((int) set->fd_array[s] > l)
      l = set->fd_array[s];

#else

  for (s = *last; s != -1; s--)
    if (FD_ISSET (s, set))
      {
	l = s;
	break;
      }
#endif

  *last = l;
}

/* Get last socket and remove it from the socket set SET.  LAST is the
   maximum value of the largest socket.  This hint is used to avoid scanning
   very large socket sets.  On return, LAST is set to the actual largest
   socket in the socket set. */

void
__gnat_get_socket_from_set (fd_set *set, int *last, int *socket)
{
  *socket = *last;
  FD_CLR (*socket, set);
  __gnat_last_socket_in_set (set, last);
}

/* Insert SOCKET in the socket set SET. */

void
__gnat_insert_socket_in_set (fd_set *set, int socket)
{
  FD_SET (socket, set);
}

/* Check whether a given SOCKET is in the socket set SET. */

int
__gnat_is_socket_in_set (fd_set *set, int socket)
{
  return FD_ISSET (socket, set);
}

/* Remove SOCKET from the socket set SET. */

void
__gnat_remove_socket_from_set (fd_set *set, int socket)
{
  FD_CLR (socket, set);
}

/* Reset SET */
void
__gnat_reset_socket_set (fd_set *set)
{
  FD_ZERO (set);
}

/* Get the value of the last host error */

int
__gnat_get_h_errno (void) {
#ifdef __vxworks
  int vxw_errno = errno;

  switch (vxw_errno) {
    case 0:
      return 0;

#ifdef S_hostLib_HOST_NOT_FOUND
    case S_hostLib_HOST_NOT_FOUND:
#endif
    case S_hostLib_UNKNOWN_HOST:
      return HOST_NOT_FOUND;

#ifdef S_hostLib_TRY_AGAIN
    case S_hostLib_TRY_AGAIN:
      return TRY_AGAIN;
#endif

#ifdef S_hostLib_NO_RECOVERY
    case S_hostLib_NO_RECOVERY:
#endif
#ifdef S_hostLib_NETDB_INTERNAL
    case S_hostLib_NETDB_INTERNAL:
#endif
    case S_hostLib_INVALID_PARAMETER:
      return NO_RECOVERY;

    default:
      return -1;
  }

#elif defined (VMS)
  /* h_errno is defined as follows in OpenVMS' version of <netdb.h>.
   * However this header file is not available when building the GNAT
   * runtime library using GCC, so we are hardcoding the definition
   * directly. Note that the returned address is thread-specific.
   */
  extern int *decc$h_errno_get_addr ();
  return *decc$h_errno_get_addr ();

#elif defined (__rtems__)
  /* At this stage in the tool build, no networking .h files are available.
   * Newlib does not provide networking .h files and RTEMS is not built yet.
   * So we need to explicitly extern h_errno to access it.
   */
  extern int h_errno;
  return h_errno;

#else
  return h_errno;
#endif
}

<<<<<<< HEAD
=======
/* Wrapper for ioctl(2), which is a variadic function */

int
__gnat_socket_ioctl (int fd, int req, int *arg) {
#if defined (_WIN32)
  return ioctlsocket (fd, req, arg);
#else
  return ioctl (fd, req, arg);
#endif
}

>>>>>>> 42a9ba1d
#ifndef HAVE_INET_PTON

#ifdef VMS
# define in_addr_t int
# define inet_addr decc$inet_addr
#endif

int
__gnat_inet_pton (int af, const char *src, void *dst) {
  switch (af) {
#if defined (_WIN32) && defined (AF_INET6)
    case AF_INET6:
#endif
    case AF_INET:
      break;
    default:
      errno = EAFNOSUPPORT;
      return -1;
  }

#if defined (__vxworks)
  return (inet_aton (src, dst) == OK);

#elif defined (_WIN32)
  struct sockaddr_storage ss;
  int sslen = sizeof ss;
  int rc;

  ss.ss_family = af;
  rc = WSAStringToAddressA (src, af, NULL, (struct sockaddr *)&ss, &sslen);
  if (rc == 0) {
    switch (af) {
      case AF_INET:
        *(struct in_addr *)dst = ((struct sockaddr_in *)&ss)->sin_addr;
        break;
#ifdef AF_INET6
      case AF_INET6:
        *(struct in6_addr *)dst = ((struct sockaddr_in6 *)&ss)->sin6_addr;
        break;
#endif
    }
  }
  return (rc == 0);

#elif defined (__hpux__) || defined (VMS)
  in_addr_t addr;
  int rc = -1;

  if (src == NULL || dst == NULL) {
    errno = EINVAL;

  } else if (!strcmp (src, "255.255.255.255")) {
    addr = 0xffffffff;
    rc = 1;

  } else {
    addr = inet_addr (src);
    rc = (addr != 0xffffffff);
  }
  if (rc == 1) {
    *(in_addr_t *)dst = addr;
  }
  return rc;
#endif
}
#endif

#else
# warning Sockets are not supported on this platform
#endif /* defined(HAVE_SOCKETS) */<|MERGE_RESOLUTION|>--- conflicted
+++ resolved
@@ -73,10 +73,7 @@
 extern void __gnat_remove_socket_from_set (fd_set *, int);
 extern void __gnat_reset_socket_set (fd_set *);
 extern int  __gnat_get_h_errno (void);
-<<<<<<< HEAD
-=======
 extern int  __gnat_socket_ioctl (int, int, int *);
->>>>>>> 42a9ba1d
 #if defined (__vxworks) || defined (_WIN32)
 extern int  __gnat_inet_pton (int, const char *, void *);
 #endif
@@ -420,8 +417,6 @@
 #endif
 }
 
-<<<<<<< HEAD
-=======
 /* Wrapper for ioctl(2), which is a variadic function */
 
 int
@@ -433,7 +428,6 @@
 #endif
 }
 
->>>>>>> 42a9ba1d
 #ifndef HAVE_INET_PTON
 
 #ifdef VMS

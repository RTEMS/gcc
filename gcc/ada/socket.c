/****************************************************************************
 *                                                                          *
 *                         GNAT COMPILER COMPONENTS                         *
 *                                                                          *
 *                               S O C K E T                                *
 *                                                                          *
 *                          C Implementation File                           *
 *                                                                          *
<<<<<<< HEAD
 *          Copyright (C) 2003-2009, Free Software Foundation, Inc.         *
=======
 *          Copyright (C) 2003-2010, Free Software Foundation, Inc.         *
>>>>>>> 03d20231
 *                                                                          *
 * GNAT is free software;  you can  redistribute it  and/or modify it under *
 * terms of the  GNU General Public License as published  by the Free Soft- *
 * ware  Foundation;  either version 3,  or (at your option) any later ver- *
 * sion.  GNAT is distributed in the hope that it will be useful, but WITH- *
 * OUT ANY WARRANTY;  without even the  implied warranty of MERCHANTABILITY *
 * or FITNESS FOR A PARTICULAR PURPOSE.                                     *
 *                                                                          *
 * As a special exception under Section 7 of GPL version 3, you are granted *
 * additional permissions described in the GCC Runtime Library Exception,   *
 * version 3.1, as published by the Free Software Foundation.               *
 *                                                                          *
 * You should have received a copy of the GNU General Public License and    *
 * a copy of the GCC Runtime Library Exception along with this program;     *
 * see the files COPYING3 and COPYING.RUNTIME respectively.  If not, see    *
 * <http://www.gnu.org/licenses/>.                                          *
 *                                                                          *
 * GNAT was originally developed  by the GNAT team at  New York University. *
 * Extensive contributions were provided by Ada Core Technologies Inc.      *
 *                                                                          *
 ****************************************************************************/

/*  This file provides a portable binding to the sockets API                */

#include "gsocket.h"

#ifdef VMS
/*
 * For VMS, gsocket.h can't include sockets-related DEC C header files
 * when building the runtime (because these files are in a DEC C text library
<<<<<<< HEAD
 * (DECC$RTLDEF.TLB) not accessable to GCC). So, we generate a separate header
=======
 * (DECC$RTLDEF.TLB) not accessible to GCC). So, we generate a separate header
>>>>>>> 03d20231
 * file along with s-oscons.ads and include it here.
 */
# include "s-oscons.h"

/*
 * We also need the declaration of struct hostent/servent, which s-oscons
 * can't provide, so we copy it manually here. This needs to be kept in synch
 * with the definition of that structure in the DEC C headers, which
 * hopefully won't change frequently.
 */
typedef char *__netdb_char_ptr __attribute__ (( mode (SI) ));
typedef __netdb_char_ptr *__netdb_char_ptr_ptr __attribute__ (( mode (SI) ));

struct hostent {
  __netdb_char_ptr     h_name;
  __netdb_char_ptr_ptr h_aliases;
  int                  h_addrtype;
  int                  h_length;
  __netdb_char_ptr_ptr h_addr_list;
};

struct servent {
  __netdb_char_ptr     s_name;
  __netdb_char_ptr_ptr s_aliases;
  int                  s_port;
  __netdb_char_ptr     s_proto;
};
#endif

#if defined(HAVE_SOCKETS)

/* Include all the necessary system-specific headers and define the
 * necessary macros (shared with gen-oscons).
 */

#if !defined(SO_NOSIGPIPE) && !defined (MSG_NOSIGNAL)
#include <signal.h>
#endif
/* Required if we will be calling signal() in __gnat_disable_all_sigpipes() */

#include "raise.h"
/* Required for __gnat_malloc() */

#include <string.h>
/* Required for memcpy() */

extern void __gnat_disable_sigpipe (int fd);
extern void __gnat_disable_all_sigpipes (void);
extern int  __gnat_create_signalling_fds (int *fds);
extern int  __gnat_read_signalling_fd (int rsig);
extern int  __gnat_write_signalling_fd (int wsig);
extern void  __gnat_close_signalling_fd (int sig);
extern void __gnat_last_socket_in_set (fd_set *, int *);
extern void __gnat_get_socket_from_set (fd_set *, int *, int *);
extern void __gnat_insert_socket_in_set (fd_set *, int);
extern int __gnat_is_socket_in_set (fd_set *, int);
extern fd_set *__gnat_new_socket_set (fd_set *);
extern void __gnat_remove_socket_from_set (fd_set *, int);
extern void __gnat_reset_socket_set (fd_set *);
extern int  __gnat_get_h_errno (void);
extern int  __gnat_socket_ioctl (int, int, int *);

extern char * __gnat_servent_s_name (struct servent *);
extern char * __gnat_servent_s_alias (struct servent *, int index);
extern unsigned short __gnat_servent_s_port (struct servent *);
extern char * __gnat_servent_s_proto (struct servent *);

extern char * __gnat_hostent_h_name (struct hostent *);
extern char * __gnat_hostent_h_alias (struct hostent *, int);
extern int __gnat_hostent_h_addrtype (struct hostent *);
extern int __gnat_hostent_h_length (struct hostent *);
extern char * __gnat_hostent_h_addr (struct hostent *, int);

#ifndef HAVE_INET_PTON
extern int  __gnat_inet_pton (int, const char *, void *);
#endif

/* Disable the sending of SIGPIPE for writes on a broken stream */

void
__gnat_disable_sigpipe (int fd)
{
#ifdef SO_NOSIGPIPE
  int val = 1;
  (void) setsockopt (fd, SOL_SOCKET, SO_NOSIGPIPE, &val, sizeof val);
#endif
}

void
__gnat_disable_all_sigpipes (void)
{
#if !defined(SO_NOSIGPIPE) && !defined(MSG_NOSIGNAL) && defined(SIGPIPE)
  (void) signal (SIGPIPE, SIG_IGN);
#endif
}

#if defined (_WIN32) || defined (__vxworks) || defined (VMS)
/*
 * Signalling FDs operations are implemented in Ada for these platforms
 * (see subunit GNAT.Sockets.Thin.Signalling_Fds).
 */
#else
/*
 * Create a pair of connected file descriptors fds[0] and fds[1] used for
 * signalling by a Selector object. fds[0] is the read end, and fds[1] the
 * write end.
 */
int
__gnat_create_signalling_fds (int *fds) {
  return pipe (fds);
}

/*
 * Read one byte of data from rsig, the read end of a pair of signalling fds
 * created by __gnat_create_signalling_fds.
 */
int
__gnat_read_signalling_fd (int rsig) {
  char c;
  return read (rsig, &c, 1);
}

/*
 * Write one byte of data to wsig, the write end of a pair of signalling fds
 * created by __gnat_create_signalling_fds.
 */
int
__gnat_write_signalling_fd (int wsig) {
  char c = 0;
  return write (wsig, &c, 1);
}

/*
 * Close one end of a pair of signalling fds
 */
void
__gnat_close_signalling_fd (int sig) {
  (void) close (sig);
}
#endif

/*
 * Handling of gethostbyname, gethostbyaddr, getservbyname and getservbyport
 * =========================================================================
 *
 * This module exposes __gnat_getXXXbyYYY operations with the same signature
 * as the reentrant variant getXXXbyYYY_r.
 *
 * On platforms where getXXXbyYYY is intrinsically reentrant, the provided user
 * buffer argument is ignored.
 *
 * When getXXXbyYYY is not reentrant but getXXXbyYYY_r exists, the latter is
 * used, and the provided buffer argument must point to a valid, thread-local
 * buffer (usually on the caller's stack).
 *
 * When getXXXbyYYY is not reentrant and no reentrant getXXXbyYYY_r variant
 * is available, the non-reentrant getXXXbyYYY is called, the provided user
 * buffer is ignored, and the caller is expected to take care of mutual
 * exclusion.
 */

#ifdef HAVE_GETxxxBYyyy_R
int
__gnat_gethostbyname (const char *name,
  struct hostent *ret, char *buf, size_t buflen,
  int *h_errnop)
{
  struct hostent *rh;
  int ri;

#if defined(__linux__) || defined(__GLIBC__)
  (void) gethostbyname_r (name, ret, buf, buflen, &rh, h_errnop);
#else
  rh = gethostbyname_r (name, ret, buf, buflen, h_errnop);
#endif
  ri = (rh == NULL) ? -1 : 0;
  return ri;
}

int
__gnat_gethostbyaddr (const char *addr, int len, int type,
  struct hostent *ret, char *buf, size_t buflen,
  int *h_errnop)
{
  struct hostent *rh;
  int ri;

#if defined(__linux__) || defined(__GLIBC__)
  (void) gethostbyaddr_r (addr, len, type, ret, buf, buflen, &rh, h_errnop);
#else
  rh = gethostbyaddr_r (addr, len, type, ret, buf, buflen, h_errnop);
#endif
  ri = (rh == NULL) ? -1 : 0;
  return ri;
}

int
__gnat_getservbyname (const char *name, const char *proto,
  struct servent *ret, char *buf, size_t buflen)
{
  struct servent *rh;
  int ri;

#if defined(__linux__) || defined(__GLIBC__) || defined(__rtems__)
  (void) getservbyname_r (name, proto, ret, buf, buflen, &rh);
#else
  rh = getservbyname_r (name, proto, ret, buf, buflen);
#endif
  ri = (rh == NULL) ? -1 : 0;
  return ri;
}

int
__gnat_getservbyport (int port, const char *proto,
  struct servent *ret, char *buf, size_t buflen)
{
  struct servent *rh;
  int ri;

#if defined(__linux__) || defined(__GLIBC__) || defined(__rtems__)
  (void) getservbyport_r (port, proto, ret, buf, buflen, &rh);
#else
  rh = getservbyport_r (port, proto, ret, buf, buflen);
#endif
  ri = (rh == NULL) ? -1 : 0;
  return ri;
}
#elif defined (__vxworks)
static char vxw_h_name[MAXHOSTNAMELEN + 1];
static char *vxw_h_aliases[1] = { NULL };
static int vxw_h_addr;
static char *vxw_h_addr_list[2] = { (char*) &vxw_h_addr, NULL };

int
__gnat_gethostbyname (const char *name,
  struct hostent *ret, char *buf, size_t buflen,
  int *h_errnop)
{
  vxw_h_addr = hostGetByName (name);
  if (vxw_h_addr == ERROR) {
    *h_errnop = __gnat_get_h_errno ();
    return -1;
  }
  ret->h_name      = name;
  ret->h_aliases   = &vxw_h_aliases;
  ret->h_addrtype  = AF_INET;
  ret->h_length    = 4;
  ret->h_addr_list = &vxw_h_addr_list;
  return 0;
}

int
__gnat_gethostbyaddr (const char *addr, int len, int type,
  struct hostent *ret, char *buf, size_t buflen,
  int *h_errnop)
{
  if (type != AF_INET) {
    *h_errnop = EAFNOSUPPORT;
    return -1;
  }

  if (addr == NULL || len != 4) {
    *h_errnop = EINVAL;
    return -1;
  }

  if (hostGetByAddr (*(int*)addr, &vxw_h_name) != OK) {
    *h_errnop = __gnat_get_h_errno ();
    return -1;
  }

  vxw_h_addr       = addr;

  ret->h_name      = &vxw_h_name;
  ret->h_aliases   = &vxw_h_aliases;
  ret->h_addrtype  = AF_INET;
  ret->h_length    = 4;
  ret->h_addr_list = &vxw_h_addr_list;
}

int
__gnat_getservbyname (const char *name, const char *proto,
  struct servent *ret, char *buf, size_t buflen)
<<<<<<< HEAD
{
  /* Not available under VxWorks */
  return -1;
}

int
__gnat_getservbyport (int port, const char *proto,
  struct servent *ret, char *buf, size_t buflen)
{
  /* Not available under VxWorks */
  return -1;
}
#else
int
__gnat_gethostbyname (const char *name,
  struct hostent *ret, char *buf, size_t buflen,
  int *h_errnop)
{
  struct hostent *rh;
  rh = gethostbyname (name);
  if (rh == NULL) {
    *h_errnop = __gnat_get_h_errno ();
    return -1;
  }
  *ret = *rh;
  *h_errnop = 0;
  return 0;
}

int
__gnat_gethostbyaddr (const char *addr, int len, int type,
  struct hostent *ret, char *buf, size_t buflen,
  int *h_errnop)
{
  struct hostent *rh;
  rh = gethostbyaddr (addr, len, type);
  if (rh == NULL) {
    *h_errnop = __gnat_get_h_errno ();
    return -1;
  }
  *ret = *rh;
  *h_errnop = 0;
  return 0;
}

int
=======
{
  /* Not available under VxWorks */
  return -1;
}

int
__gnat_getservbyport (int port, const char *proto,
  struct servent *ret, char *buf, size_t buflen)
{
  /* Not available under VxWorks */
  return -1;
}
#else
int
__gnat_gethostbyname (const char *name,
  struct hostent *ret, char *buf, size_t buflen,
  int *h_errnop)
{
  struct hostent *rh;
  rh = gethostbyname (name);
  if (rh == NULL) {
    *h_errnop = __gnat_get_h_errno ();
    return -1;
  }
  *ret = *rh;
  *h_errnop = 0;
  return 0;
}

int
__gnat_gethostbyaddr (const char *addr, int len, int type,
  struct hostent *ret, char *buf, size_t buflen,
  int *h_errnop)
{
  struct hostent *rh;
  rh = gethostbyaddr (addr, len, type);
  if (rh == NULL) {
    *h_errnop = __gnat_get_h_errno ();
    return -1;
  }
  *ret = *rh;
  *h_errnop = 0;
  return 0;
}

int
>>>>>>> 03d20231
__gnat_getservbyname (const char *name, const char *proto,
  struct servent *ret, char *buf, size_t buflen)
{
  struct servent *rh;
  rh = getservbyname (name, proto);
  if (rh == NULL)
    return -1;
  *ret = *rh;
  return 0;
}

int
__gnat_getservbyport (int port, const char *proto,
  struct servent *ret, char *buf, size_t buflen)
{
  struct servent *rh;
  rh = getservbyport (port, proto);
  if (rh == NULL)
    return -1;
  *ret = *rh;
  return 0;
}
#endif

/* Find the largest socket in the socket set SET. This is needed for
   `select'.  LAST is the maximum value for the largest socket. This hint is
   used to avoid scanning very large socket sets.  On return, LAST is the
   actual largest socket in the socket set. */

void
__gnat_last_socket_in_set (fd_set *set, int *last)
{
  int s;
  int l;
  l = -1;

#ifdef _WIN32
  /* More efficient method for NT. */
  for (s = 0; s < set->fd_count; s++)
    if ((int) set->fd_array[s] > l)
      l = set->fd_array[s];

#else

  for (s = *last; s != -1; s--)
    if (FD_ISSET (s, set))
      {
	l = s;
	break;
      }
#endif

  *last = l;
}

/* Get last socket and remove it from the socket set SET.  LAST is the
   maximum value of the largest socket.  This hint is used to avoid scanning
   very large socket sets.  On return, LAST is set to the actual largest
   socket in the socket set. */

void
__gnat_get_socket_from_set (fd_set *set, int *last, int *socket)
{
  *socket = *last;
  FD_CLR (*socket, set);
  __gnat_last_socket_in_set (set, last);
}

/* Insert SOCKET in the socket set SET. */

void
__gnat_insert_socket_in_set (fd_set *set, int socket)
{
  FD_SET (socket, set);
}

/* Check whether a given SOCKET is in the socket set SET. */

int
__gnat_is_socket_in_set (fd_set *set, int socket)
{
  return FD_ISSET (socket, set);
}

/* Remove SOCKET from the socket set SET. */

void
__gnat_remove_socket_from_set (fd_set *set, int socket)
{
  FD_CLR (socket, set);
}

/* Reset SET */
void
__gnat_reset_socket_set (fd_set *set)
{
  FD_ZERO (set);
}

/* Get the value of the last host error */

int
__gnat_get_h_errno (void) {
#ifdef __vxworks
  int vxw_errno = errno;

  switch (vxw_errno) {
    case 0:
      return 0;

#ifdef S_hostLib_HOST_NOT_FOUND
    case S_hostLib_HOST_NOT_FOUND:
#endif
    case S_hostLib_UNKNOWN_HOST:
      return HOST_NOT_FOUND;

#ifdef S_hostLib_TRY_AGAIN
    case S_hostLib_TRY_AGAIN:
      return TRY_AGAIN;
#endif

#ifdef S_hostLib_NO_RECOVERY
    case S_hostLib_NO_RECOVERY:
#endif
#ifdef S_hostLib_NETDB_INTERNAL
    case S_hostLib_NETDB_INTERNAL:
#endif
    case S_hostLib_INVALID_PARAMETER:
      return NO_RECOVERY;

    default:
      return -1;
  }

#elif defined (VMS)
  /* h_errno is defined as follows in OpenVMS' version of <netdb.h>.
   * However this header file is not available when building the GNAT
   * runtime library using GCC, so we are hardcoding the definition
   * directly. Note that the returned address is thread-specific.
   */
  extern int *decc$h_errno_get_addr ();
  return *decc$h_errno_get_addr ();

#elif defined (__rtems__)
  /* At this stage in the tool build, no networking .h files are available.
   * Newlib does not provide networking .h files and RTEMS is not built yet.
   * So we need to explicitly extern h_errno to access it.
   */
  extern int h_errno;
  return h_errno;

#else
  return h_errno;
#endif
}

/* Wrapper for ioctl(2), which is a variadic function */

int
__gnat_socket_ioctl (int fd, int req, int *arg) {
#if defined (_WIN32)
  return ioctlsocket (fd, req, arg);
<<<<<<< HEAD
=======
#elif defined (__APPLE__)
  /*
   * On Darwin, req is an unsigned long, and we want to convert without sign
   * extension to get the proper bit pattern in the case of a 64 bit kernel.
   */
  return ioctl (fd, (unsigned int) req, arg);
>>>>>>> 03d20231
#else
  return ioctl (fd, req, arg);
#endif
}

#ifndef HAVE_INET_PTON

#ifdef VMS
# define in_addr_t int
# define inet_addr decc$inet_addr
#endif

int
__gnat_inet_pton (int af, const char *src, void *dst) {
  switch (af) {
#if defined (_WIN32) && defined (AF_INET6)
    case AF_INET6:
#endif
    case AF_INET:
      break;
    default:
      errno = EAFNOSUPPORT;
      return -1;
  }

#if defined (__vxworks)
  return (inet_aton (src, dst) == OK);

#elif defined (_WIN32)
  struct sockaddr_storage ss;
  int sslen = sizeof ss;
  int rc;

  ss.ss_family = af;
  rc = WSAStringToAddressA (src, af, NULL, (struct sockaddr *)&ss, &sslen);
  if (rc == 0) {
    switch (af) {
      case AF_INET:
        *(struct in_addr *)dst = ((struct sockaddr_in *)&ss)->sin_addr;
        break;
#ifdef AF_INET6
      case AF_INET6:
        *(struct in6_addr *)dst = ((struct sockaddr_in6 *)&ss)->sin6_addr;
        break;
#endif
    }
  }
  return (rc == 0);

#elif defined (__hpux__) || defined (VMS)
  in_addr_t addr;
  int rc = -1;

  if (src == NULL || dst == NULL) {
    errno = EINVAL;

  } else if (!strcmp (src, "255.255.255.255")) {
    addr = 0xffffffff;
    rc = 1;

  } else {
    addr = inet_addr (src);
    rc = (addr != 0xffffffff);
  }
  if (rc == 1) {
    *(in_addr_t *)dst = addr;
  }
  return rc;
#endif
}
#endif

/*
 * Accessor functions for struct hostent.
 */

char * __gnat_hostent_h_name (struct hostent * h) {
  return h->h_name;
}

char * __gnat_hostent_h_alias (struct hostent * h, int index) {
  return h->h_aliases[index];
}

int __gnat_hostent_h_addrtype (struct hostent * h) {
  return h->h_addrtype;
}

int __gnat_hostent_h_length (struct hostent * h) {
  return h->h_length;
}

char * __gnat_hostent_h_addr (struct hostent * h, int index) {
  return h->h_addr_list[index];
}

/*
 * Accessor functions for struct servent.
 *
 * These are needed because servent has different representations on different
 * platforms, and we don't want to deal with that on the Ada side. For example,
 * on Linux, we have (see /usr/include netdb.h):
 *
 *   struct servent
 *   {
 *     char *s_name;
 *     char **s_aliases;
 *     int s_port;
 *     char *s_proto;
 *   };
 *
 * and on Windows (see mingw's socket.h):
 *
 *   struct servent {
 *     char *s_name;
 *     char **s_aliases;
 *   #ifdef _WIN64
 *     char *s_proto;
 *     short s_port;
 *   #else
 *     short s_port;
 *     char *s_proto;
 *   #endif
 *   };
 */

char *
__gnat_servent_s_name (struct servent * s)
{
  return s->s_name;
}

char *
__gnat_servent_s_alias (struct servent * s, int index)
{
  return s->s_aliases[index];
}

unsigned short
__gnat_servent_s_port (struct servent * s)
{
  return s->s_port;
}

char *
__gnat_servent_s_proto (struct servent * s)
{
  return s->s_proto;
}

#else
# warning Sockets are not supported on this platform
#endif /* defined(HAVE_SOCKETS) */<|MERGE_RESOLUTION|>--- conflicted
+++ resolved
@@ -6,11 +6,7 @@
  *                                                                          *
  *                          C Implementation File                           *
  *                                                                          *
-<<<<<<< HEAD
- *          Copyright (C) 2003-2009, Free Software Foundation, Inc.         *
-=======
  *          Copyright (C) 2003-2010, Free Software Foundation, Inc.         *
->>>>>>> 03d20231
  *                                                                          *
  * GNAT is free software;  you can  redistribute it  and/or modify it under *
  * terms of the  GNU General Public License as published  by the Free Soft- *
@@ -41,11 +37,7 @@
 /*
  * For VMS, gsocket.h can't include sockets-related DEC C header files
  * when building the runtime (because these files are in a DEC C text library
-<<<<<<< HEAD
- * (DECC$RTLDEF.TLB) not accessable to GCC). So, we generate a separate header
-=======
  * (DECC$RTLDEF.TLB) not accessible to GCC). So, we generate a separate header
->>>>>>> 03d20231
  * file along with s-oscons.ads and include it here.
  */
 # include "s-oscons.h"
@@ -335,7 +327,6 @@
 int
 __gnat_getservbyname (const char *name, const char *proto,
   struct servent *ret, char *buf, size_t buflen)
-<<<<<<< HEAD
 {
   /* Not available under VxWorks */
   return -1;
@@ -382,54 +373,6 @@
 }
 
 int
-=======
-{
-  /* Not available under VxWorks */
-  return -1;
-}
-
-int
-__gnat_getservbyport (int port, const char *proto,
-  struct servent *ret, char *buf, size_t buflen)
-{
-  /* Not available under VxWorks */
-  return -1;
-}
-#else
-int
-__gnat_gethostbyname (const char *name,
-  struct hostent *ret, char *buf, size_t buflen,
-  int *h_errnop)
-{
-  struct hostent *rh;
-  rh = gethostbyname (name);
-  if (rh == NULL) {
-    *h_errnop = __gnat_get_h_errno ();
-    return -1;
-  }
-  *ret = *rh;
-  *h_errnop = 0;
-  return 0;
-}
-
-int
-__gnat_gethostbyaddr (const char *addr, int len, int type,
-  struct hostent *ret, char *buf, size_t buflen,
-  int *h_errnop)
-{
-  struct hostent *rh;
-  rh = gethostbyaddr (addr, len, type);
-  if (rh == NULL) {
-    *h_errnop = __gnat_get_h_errno ();
-    return -1;
-  }
-  *ret = *rh;
-  *h_errnop = 0;
-  return 0;
-}
-
-int
->>>>>>> 03d20231
 __gnat_getservbyname (const char *name, const char *proto,
   struct servent *ret, char *buf, size_t buflen)
 {
@@ -593,15 +536,12 @@
 __gnat_socket_ioctl (int fd, int req, int *arg) {
 #if defined (_WIN32)
   return ioctlsocket (fd, req, arg);
-<<<<<<< HEAD
-=======
 #elif defined (__APPLE__)
   /*
    * On Darwin, req is an unsigned long, and we want to convert without sign
    * extension to get the proper bit pattern in the case of a 64 bit kernel.
    */
   return ioctl (fd, (unsigned int) req, arg);
->>>>>>> 03d20231
 #else
   return ioctl (fd, req, arg);
 #endif

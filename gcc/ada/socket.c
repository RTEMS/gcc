--- conflicted
+++ resolved
@@ -6,11 +6,7 @@
  *                                                                          *
  *                          C Implementation File                           *
  *                                                                          *
-<<<<<<< HEAD
- *          Copyright (C) 2003-2006, Free Software Foundation, Inc.         *
-=======
  *          Copyright (C) 2003-2007, Free Software Foundation, Inc.         *
->>>>>>> 60a98cce
  *                                                                          *
  * GNAT is free software;  you can  redistribute it  and/or modify it under *
  * terms of the  GNU General Public License as published  by the Free Soft- *
@@ -56,10 +52,7 @@
 extern int  __gnat_create_signalling_fds (int *fds);
 extern int  __gnat_read_signalling_fd (int rsig);
 extern int  __gnat_write_signalling_fd (int wsig);
-<<<<<<< HEAD
-=======
 extern void  __gnat_close_signalling_fd (int sig);
->>>>>>> 60a98cce
 extern void __gnat_free_socket_set (fd_set *);
 extern void __gnat_last_socket_in_set (fd_set *, int *);
 extern void __gnat_get_socket_from_set (fd_set *, int *, int *);
@@ -127,8 +120,6 @@
   char c = 0;
   return write (wsig, &c, 1);
 }
-<<<<<<< HEAD
-=======
  
 /*
@@ -275,7 +266,6 @@
   ri = (rh == NULL) ? -1 : 0;
   return ri;
 }
->>>>>>> 60a98cce
 #endif
  
@@ -403,17 +393,6 @@
     default:
       return -1;
   }
-<<<<<<< HEAD
-#elif defined(VMS)
-  return errno;
-#elif defined(__rtems__)
-  /* At this stage in the tool build, no networking .h files are available.
-     Newlib does not provide networking .h files and RTEMS is not built yet.
-     So we need to explicitly extern h_errno to access it.
-   */
-  extern int h_errno;
-  return h_errno;
-=======
 
 #elif defined (VMS)
   /* h_errno is defined as follows in OpenVMS' version of <netdb.h>.
@@ -432,7 +411,6 @@
   extern int h_errno;
   return h_errno;
 
->>>>>>> 60a98cce
 #else
   return h_errno;
 #endif

--- conflicted
+++ resolved
@@ -621,17 +621,6 @@
 }
 
 FILE *
-<<<<<<< HEAD
-__gnat_fopen (char *path, char *mode)
-{
-#if defined (_WIN32) && ! defined (__vxworks) && ! defined (CROSS_COMPILE)
-  TCHAR wpath[GNAT_MAX_PATH_LEN];
-  TCHAR wmode[10];
-
-  S2WS (wpath, path, GNAT_MAX_PATH_LEN);
-  S2WS (wmode, mode, 10);
-  return _tfopen (wpath, wmode);
-=======
 __gnat_fopen (char *path, char *mode, int encoding)
 {
 #if defined (_WIN32) && ! defined (__vxworks) && ! defined (CROSS_DIRECTORY_STRUCTURE)
@@ -648,25 +637,11 @@
   return _tfopen (wpath, wmode);
 #elif defined (VMS)
   return decc$fopen (path, mode);
->>>>>>> 1177f497
 #else
   return fopen (path, mode);
 #endif
 }
 
-<<<<<<< HEAD
-
-FILE *
-__gnat_freopen (char *path, char *mode, FILE *stream)
-{
-#if defined (_WIN32) && ! defined (__vxworks) && ! defined (CROSS_COMPILE)
-  TCHAR wpath[GNAT_MAX_PATH_LEN];
-  TCHAR wmode[10];
-
-  S2WS (wpath, path, GNAT_MAX_PATH_LEN);
-  S2WS (wmode, mode, 10);
-  return _tfreopen (wpath, wmode, stream);
-=======
 FILE *
 __gnat_freopen (char *path, char *mode, FILE *stream, int encoding)
 {
@@ -684,7 +659,6 @@
   return _tfreopen (wpath, wmode, stream);
 #elif defined (VMS)
   return decc$freopen (path, mode, stream);
->>>>>>> 1177f497
 #else
   return freopen (path, mode, stream);
 #endif

/****************************************************************************
 *                                                                          *
 *                         GNAT COMPILER COMPONENTS                         *
 *                                                                          *
 *                               A D A I N T                                *
 *                                                                          *
 *                          C Implementation File                           *
 *                                                                          *
 *          Copyright (C) 1992-2010, Free Software Foundation, Inc.         *
 *                                                                          *
 * GNAT is free software;  you can  redistribute it  and/or modify it under *
 * terms of the  GNU General Public License as published  by the Free Soft- *
 * ware  Foundation;  either version 3,  or (at your option) any later ver- *
 * sion.  GNAT is distributed in the hope that it will be useful, but WITH- *
 * OUT ANY WARRANTY;  without even the  implied warranty of MERCHANTABILITY *
 * or FITNESS FOR A PARTICULAR PURPOSE.                                     *
 *                                                                          *
 * As a special exception under Section 7 of GPL version 3, you are granted *
 * additional permissions described in the GCC Runtime Library Exception,   *
 * version 3.1, as published by the Free Software Foundation.               *
 *                                                                          *
 * You should have received a copy of the GNU General Public License and    *
 * a copy of the GCC Runtime Library Exception along with this program;     *
 * see the files COPYING3 and COPYING.RUNTIME respectively.  If not, see    *
 * <http://www.gnu.org/licenses/>.                                          *
 *                                                                          *
 * GNAT was originally developed  by the GNAT team at  New York University. *
 * Extensive contributions were provided by Ada Core Technologies Inc.      *
 *                                                                          *
 ****************************************************************************/

/* This file contains those routines named by Import pragmas in
   packages in the GNAT hierarchy (especially GNAT.OS_Lib) and in
   package Osint.  Many of the subprograms in OS_Lib import standard
   library calls directly. This file contains all other routines.  */

#ifdef __vxworks

/* No need to redefine exit here.  */
#undef exit

/* We want to use the POSIX variants of include files.  */
#define POSIX
#include "vxWorks.h"

#if defined (__mips_vxworks)
#include "cacheLib.h"
#endif /* __mips_vxworks */

#endif /* VxWorks */

#if (defined (__mips) && defined (__sgi)) || defined (__APPLE__)
#include <unistd.h>
#endif

#if defined (__hpux__)
#include <sys/param.h>
#include <sys/pstat.h>
#endif

#ifdef VMS
#define _POSIX_EXIT 1
#define HOST_EXECUTABLE_SUFFIX ".exe"
#define HOST_OBJECT_SUFFIX ".obj"
#endif

#ifdef IN_RTS
#include "tconfig.h"
#include "tsystem.h"

#include <sys/stat.h>
#include <fcntl.h>
#include <time.h>
#ifdef VMS
#include <unixio.h>
#endif

/* We don't have libiberty, so use malloc.  */
#define xmalloc(S) malloc (S)
#define xrealloc(V,S) realloc (V,S)
#else
#include "config.h"
#include "system.h"
#include "version.h"
#endif

#if defined (__MINGW32__)

#if defined (RTX)
#include <windows.h>
#include <Rtapi.h>
#else
#include "mingw32.h"

/* Current code page to use, set in initialize.c.  */
UINT CurrentCodePage;
#endif

#include <sys/utime.h>

/* For isalpha-like tests in the compiler, we're expected to resort to
   safe-ctype.h/ISALPHA.  This isn't available for the runtime library
   build, so we fallback on ctype.h/isalpha there.  */

#ifdef IN_RTS
#include <ctype.h>
#define ISALPHA isalpha
#endif

#elif defined (__Lynx__)

/* Lynx utime.h only defines the entities of interest to us if
   defined (VMOS_DEV), so ... */
#define VMOS_DEV
#include <utime.h>
#undef VMOS_DEV

#elif !defined (VMS)
#include <utime.h>
#endif

/* wait.h processing */
#ifdef __MINGW32__
#if OLD_MINGW
#include <sys/wait.h>
#endif
#elif defined (__vxworks) && defined (__RTP__)
#include <wait.h>
#elif defined (__Lynx__)
/* ??? We really need wait.h and it includes resource.h on Lynx.  GCC
   has a resource.h header as well, included instead of the lynx
   version in our setup, causing lots of errors.  We don't really need
   the lynx contents of this file, so just workaround the issue by
   preventing the inclusion of the GCC header from doing anything.  */
#define GCC_RESOURCE_H
#include <sys/wait.h>
#elif defined (__nucleus__)
/* No wait() or waitpid() calls available */
#else
/* Default case */
#include <sys/wait.h>
#endif

#if defined (_WIN32)
#elif defined (VMS)

/* Header files and definitions for __gnat_set_file_time_name.  */

#define __NEW_STARLET 1
#include <vms/rms.h>
#include <vms/atrdef.h>
#include <vms/fibdef.h>
#include <vms/stsdef.h>
#include <vms/iodef.h>
#include <errno.h>
#include <vms/descrip.h>
#include <string.h>
#include <unixlib.h>

/* Use native 64-bit arithmetic.  */
#define unix_time_to_vms(X,Y) \
  { unsigned long long reftime, tmptime = (X); \
    $DESCRIPTOR (unixtime,"1-JAN-1970 0:00:00.00"); \
    SYS$BINTIM (&unixtime, &reftime); \
    Y = tmptime * 10000000 + reftime; }

/* descrip.h doesn't have everything ... */
typedef struct fibdef* __fibdef_ptr32 __attribute__ (( mode (SI) ));
struct dsc$descriptor_fib
{
  unsigned int fib$l_len;
  __fibdef_ptr32 fib$l_addr;
};

/* I/O Status Block.  */
struct IOSB
{
  unsigned short status, count;
  unsigned int devdep;
};

static char *tryfile;

/* Variable length string.  */
struct vstring
{
  short length;
  char string[NAM$C_MAXRSS+1];
};

#define SYI$_ACTIVECPU_CNT 0x111e
extern int LIB$GETSYI (int *, unsigned int *);

#else
#include <utime.h>
#endif

#if defined (_WIN32)
#include <process.h>
#endif

#if defined (_WIN32)

#include <dir.h>
#include <windows.h>
#include <accctrl.h>
#include <aclapi.h>
#undef DIR_SEPARATOR
#define DIR_SEPARATOR '\\'
#endif

#include "adaint.h"

/* Define symbols O_BINARY and O_TEXT as harmless zeroes if they are not
   defined in the current system. On DOS-like systems these flags control
   whether the file is opened/created in text-translation mode (CR/LF in
   external file mapped to LF in internal file), but in Unix-like systems,
   no text translation is required, so these flags have no effect.  */

#ifndef O_BINARY
#define O_BINARY 0
#endif

#ifndef O_TEXT
#define O_TEXT 0
#endif

#ifndef HOST_EXECUTABLE_SUFFIX
#define HOST_EXECUTABLE_SUFFIX ""
#endif

#ifndef HOST_OBJECT_SUFFIX
#define HOST_OBJECT_SUFFIX ".o"
#endif

#ifndef PATH_SEPARATOR
#define PATH_SEPARATOR ':'
#endif

#ifndef DIR_SEPARATOR
#define DIR_SEPARATOR '/'
#endif

/* Check for cross-compilation */
#if defined (CROSS_COMPILE) || defined (CROSS_DIRECTORY_STRUCTURE)
#define IS_CROSS 1
int __gnat_is_cross_compiler = 1;
#else
#undef IS_CROSS
int __gnat_is_cross_compiler = 0;
#endif

char __gnat_dir_separator = DIR_SEPARATOR;

char __gnat_path_separator = PATH_SEPARATOR;

/* The GNAT_LIBRARY_TEMPLATE contains a list of expressions that define
   the base filenames that libraries specified with -lsomelib options
   may have. This is used by GNATMAKE to check whether an executable
   is up-to-date or not. The syntax is

     library_template ::= { pattern ; } pattern NUL
     pattern          ::= [ prefix ] * [ postfix ]

   These should only specify names of static libraries as it makes
   no sense to determine at link time if dynamic-link libraries are
   up to date or not. Any libraries that are not found are supposed
   to be up-to-date:

     * if they are needed but not present, the link
       will fail,

     * otherwise they are libraries in the system paths and so
       they are considered part of the system and not checked
       for that reason.

   ??? This should be part of a GNAT host-specific compiler
       file instead of being included in all user applications
       as well. This is only a temporary work-around for 3.11b.  */

#ifndef GNAT_LIBRARY_TEMPLATE
#if defined (VMS)
#define GNAT_LIBRARY_TEMPLATE "*.olb"
#else
#define GNAT_LIBRARY_TEMPLATE "lib*.a"
#endif
#endif

const char *__gnat_library_template = GNAT_LIBRARY_TEMPLATE;

/* This variable is used in hostparm.ads to say whether the host is a VMS
   system.  */
#ifdef VMS
const int __gnat_vmsp = 1;
#else
const int __gnat_vmsp = 0;
#endif

#if defined (VMS)
#define GNAT_MAX_PATH_LEN 256 /* PATH_MAX */

#elif defined (__vxworks) || defined (__OPENNT) || defined(__nucleus__)
#define GNAT_MAX_PATH_LEN PATH_MAX

#else

#if defined (__MINGW32__)
#include "mingw32.h"

#if OLD_MINGW
#include <sys/param.h>
#endif

#else
#include <sys/param.h>
#endif

#ifdef MAXPATHLEN
#define GNAT_MAX_PATH_LEN MAXPATHLEN
#else
#define GNAT_MAX_PATH_LEN 256
#endif

#endif

/* Used for Ada bindings */
const int __gnat_size_of_file_attributes = sizeof (struct file_attributes);

/* Reset the file attributes as if no system call had been performed */
void __gnat_stat_to_attr (int fd, char* name, struct file_attributes* attr);

/* The __gnat_max_path_len variable is used to export the maximum
   length of a path name to Ada code. max_path_len is also provided
   for compatibility with older GNAT versions, please do not use
   it. */

int __gnat_max_path_len = GNAT_MAX_PATH_LEN;
int max_path_len = GNAT_MAX_PATH_LEN;

/* Control whether we can use ACL on Windows.  */

int __gnat_use_acl = 1;

/* The following macro HAVE_READDIR_R should be defined if the
   system provides the routine readdir_r.  */
#undef HAVE_READDIR_R

#if defined(VMS) && defined (__LONG_POINTERS)

/* Return a 32 bit pointer to an array of 32 bit pointers
   given a 64 bit pointer to an array of 64 bit pointers */

typedef __char_ptr32 *__char_ptr_char_ptr32 __attribute__ ((mode (SI)));

static __char_ptr_char_ptr32
to_ptr32 (char **ptr64)
{
  int argc;
  __char_ptr_char_ptr32 short_argv;

  for (argc=0; ptr64[argc]; argc++);

  /* Reallocate argv with 32 bit pointers. */
  short_argv = (__char_ptr_char_ptr32) decc$malloc
    (sizeof (__char_ptr32) * (argc + 1));

  for (argc=0; ptr64[argc]; argc++)
    short_argv[argc] = (__char_ptr32) decc$strdup (ptr64[argc]);

  short_argv[argc] = (__char_ptr32) 0;
  return short_argv;

}
#define MAYBE_TO_PTR32(argv) to_ptr32 (argv)
#else
#define MAYBE_TO_PTR32(argv) argv
#endif

static const char ATTR_UNSET = 127;

void
__gnat_reset_attributes
  (struct file_attributes* attr)
{
  attr->exists     = ATTR_UNSET;

  attr->writable   = ATTR_UNSET;
  attr->readable   = ATTR_UNSET;
  attr->executable = ATTR_UNSET;

  attr->regular    = ATTR_UNSET;
  attr->symbolic_link = ATTR_UNSET;
  attr->directory = ATTR_UNSET;

  attr->timestamp = (OS_Time)-2;
  attr->file_length = -1;
}

OS_Time
__gnat_current_time
  (void)
{
  time_t res = time (NULL);
  return (OS_Time) res;
}

/* Return the current local time as a string in the ISO 8601 format of
   "YYYY-MM-DD HH:MM:SS.SS". The returned string is 22 + 1 (NULL) characters
   long. */

void
__gnat_current_time_string
  (char *result)
{
  const char *format = "%Y-%m-%d %H:%M:%S";
  /* Format string necessary to describe the ISO 8601 format */

  const time_t t_val = time (NULL);

  strftime (result, 22, format, localtime (&t_val));
  /* Convert the local time into a string following the ISO format, copying
     at most 22 characters into the result string. */

  result [19] = '.';
  result [20] = '0';
  result [21] = '0';
  /* The sub-seconds are manually set to zero since type time_t lacks the
     precision necessary for nanoseconds. */
}

void
__gnat_to_gm_time
  (OS_Time *p_time,
   int *p_year,
   int *p_month,
   int *p_day,
   int *p_hours,
   int *p_mins,
   int *p_secs)
{
  struct tm *res;
  time_t time = (time_t) *p_time;

#ifdef _WIN32
  /* On Windows systems, the time is sometimes rounded up to the nearest
     even second, so if the number of seconds is odd, increment it.  */
  if (time & 1)
    time++;
#endif

#ifdef VMS
  res = localtime (&time);
#else
  res = gmtime (&time);
#endif

  if (res)
    {
      *p_year = res->tm_year;
      *p_month = res->tm_mon;
      *p_day = res->tm_mday;
      *p_hours = res->tm_hour;
      *p_mins = res->tm_min;
      *p_secs = res->tm_sec;
    }
  else
    *p_year = *p_month = *p_day = *p_hours = *p_mins = *p_secs = 0;
}

/* Place the contents of the symbolic link named PATH in the buffer BUF,
   which has size BUFSIZ.  If PATH is a symbolic link, then return the number
   of characters of its content in BUF.  Otherwise, return -1.
   For systems not supporting symbolic links, always return -1.  */

int
__gnat_readlink (char *path ATTRIBUTE_UNUSED,
		 char *buf ATTRIBUTE_UNUSED,
		 size_t bufsiz ATTRIBUTE_UNUSED)
{
#if defined (_WIN32) || defined (VMS) \
    || defined(__vxworks) || defined (__nucleus__)
  return -1;
#else
  return readlink (path, buf, bufsiz);
#endif
}

/* Creates a symbolic link named NEWPATH which contains the string OLDPATH.
   If NEWPATH exists it will NOT be overwritten.
   For systems not supporting symbolic links, always return -1.  */

int
__gnat_symlink (char *oldpath ATTRIBUTE_UNUSED,
		char *newpath ATTRIBUTE_UNUSED)
{
#if defined (_WIN32) || defined (VMS) \
    || defined(__vxworks) || defined (__nucleus__)
  return -1;
#else
  return symlink (oldpath, newpath);
#endif
}

/* Try to lock a file, return 1 if success.  */

#if defined (__vxworks) || defined (__nucleus__) \
  || defined (_WIN32) || defined (VMS)

/* Version that does not use link. */

int
__gnat_try_lock (char *dir, char *file)
{
  int fd;
#ifdef __MINGW32__
  TCHAR wfull_path[GNAT_MAX_PATH_LEN];
  TCHAR wfile[GNAT_MAX_PATH_LEN];
  TCHAR wdir[GNAT_MAX_PATH_LEN];

  S2WSC (wdir, dir, GNAT_MAX_PATH_LEN);
  S2WSC (wfile, file, GNAT_MAX_PATH_LEN);

  _stprintf (wfull_path, _T("%s%c%s"), wdir, _T(DIR_SEPARATOR), wfile);
  fd = _topen (wfull_path, O_CREAT | O_EXCL, 0600);
#else
  char full_path[256];

  sprintf (full_path, "%s%c%s", dir, DIR_SEPARATOR, file);
  fd = open (full_path, O_CREAT | O_EXCL, 0600);
#endif

  if (fd < 0)
    return 0;

  close (fd);
  return 1;
}

#else

/* Version using link(), more secure over NFS.  */
/* See TN 6913-016 for discussion ??? */

int
__gnat_try_lock (char *dir, char *file)
{
  char full_path[256];
  char temp_file[256];
  GNAT_STRUCT_STAT stat_result;
  int fd;

  sprintf (full_path, "%s%c%s", dir, DIR_SEPARATOR, file);
  sprintf (temp_file, "%s%cTMP-%ld-%ld",
           dir, DIR_SEPARATOR, (long)getpid(), (long)getppid ());

  /* Create the temporary file and write the process number.  */
  fd = open (temp_file, O_CREAT | O_WRONLY, 0600);
  if (fd < 0)
    return 0;

  close (fd);

  /* Link it with the new file.  */
  link (temp_file, full_path);

  /* Count the references on the old one. If we have a count of two, then
     the link did succeed. Remove the temporary file before returning.  */
  __gnat_stat (temp_file, &stat_result);
  unlink (temp_file);
  return stat_result.st_nlink == 2;
}
#endif

/* Return the maximum file name length.  */

int
__gnat_get_maximum_file_name_length (void)
{
#if defined (VMS)
  if (getenv ("GNAT$EXTENDED_FILE_SPECIFICATIONS"))
    return -1;
  else
    return 39;
#else
  return -1;
#endif
}

/* Return nonzero if file names are case sensitive.  */

int
__gnat_get_file_names_case_sensitive (void)
{
<<<<<<< HEAD
#if defined (VMS) || defined (WINNT)
  return 0;
=======
  const char *sensitive = getenv ("GNAT_FILE_NAME_CASE_SENSITIVE");

  if (sensitive != NULL
      && (sensitive[0] == '0' || sensitive[0] == '1')
      && sensitive[1] == '\0')
    return sensitive[0] - '0';
  else
#if defined (VMS) || defined (WINNT) || defined (__APPLE__)
    return 0;
>>>>>>> 155d23aa
#else
    return 1;
#endif
}

/* Return nonzero if environment variables are case sensitive.  */

int
__gnat_get_env_vars_case_sensitive (void)
{
#if defined (VMS) || defined (WINNT)
 return 0;
#else
 return 1;
#endif
}

char
__gnat_get_default_identifier_character_set (void)
{
  return '1';
}

/* Return the current working directory.  */

void
__gnat_get_current_dir (char *dir, int *length)
{
#if defined (__MINGW32__)
  TCHAR wdir[GNAT_MAX_PATH_LEN];

  _tgetcwd (wdir, *length);

  WS2SC (dir, wdir, GNAT_MAX_PATH_LEN);

#elif defined (VMS)
   /* Force Unix style, which is what GNAT uses internally.  */
   getcwd (dir, *length, 0);
#else
   getcwd (dir, *length);
#endif

   *length = strlen (dir);

   if (dir [*length - 1] != DIR_SEPARATOR)
     {
       dir [*length] = DIR_SEPARATOR;
       ++(*length);
     }
   dir[*length] = '\0';
}

/* Return the suffix for object files.  */

void
__gnat_get_object_suffix_ptr (int *len, const char **value)
{
  *value = HOST_OBJECT_SUFFIX;

  if (*value == 0)
    *len = 0;
  else
    *len = strlen (*value);

  return;
}

/* Return the suffix for executable files.  */

void
__gnat_get_executable_suffix_ptr (int *len, const char **value)
{
  *value = HOST_EXECUTABLE_SUFFIX;
  if (!*value)
    *len = 0;
  else
    *len = strlen (*value);

  return;
}

/* Return the suffix for debuggable files. Usually this is the same as the
   executable extension.  */

void
__gnat_get_debuggable_suffix_ptr (int *len, const char **value)
{
  *value = HOST_EXECUTABLE_SUFFIX;

  if (*value == 0)
    *len = 0;
  else
    *len = strlen (*value);

  return;
}

/* Returns the OS filename and corresponding encoding.  */

void
__gnat_os_filename (char *filename ATTRIBUTE_UNUSED,
		    char *w_filename ATTRIBUTE_UNUSED,
		    char *os_name, int *o_length,
		    char *encoding ATTRIBUTE_UNUSED, int *e_length)
{
#if defined (_WIN32) && ! defined (__vxworks) && ! defined (IS_CROSS)
  WS2SC (os_name, (TCHAR *)w_filename, (DWORD)*o_length);
  *o_length = strlen (os_name);
  strcpy (encoding, "encoding=utf8");
  *e_length = strlen (encoding);
#else
  strcpy (os_name, filename);
  *o_length = strlen (filename);
  *e_length = 0;
#endif
}

/* Delete a file.  */

int
__gnat_unlink (char *path)
{
#if defined (__MINGW32__) && ! defined (__vxworks) && ! defined (IS_CROSS)
  {
    TCHAR wpath[GNAT_MAX_PATH_LEN];

    S2WSC (wpath, path, GNAT_MAX_PATH_LEN);
    return _tunlink (wpath);
  }
#else
  return unlink (path);
#endif
}

/* Rename a file.  */

int
__gnat_rename (char *from, char *to)
{
#if defined (__MINGW32__) && ! defined (__vxworks) && ! defined (IS_CROSS)
  {
    TCHAR wfrom[GNAT_MAX_PATH_LEN], wto[GNAT_MAX_PATH_LEN];

    S2WSC (wfrom, from, GNAT_MAX_PATH_LEN);
    S2WSC (wto, to, GNAT_MAX_PATH_LEN);
    return _trename (wfrom, wto);
  }
#else
  return rename (from, to);
#endif
}

/* Changing directory.  */

int
__gnat_chdir (char *path)
{
#if defined (__MINGW32__) && ! defined (__vxworks) && ! defined (IS_CROSS)
  {
    TCHAR wpath[GNAT_MAX_PATH_LEN];

    S2WSC (wpath, path, GNAT_MAX_PATH_LEN);
    return _tchdir (wpath);
  }
#else
  return chdir (path);
#endif
}

/* Removing a directory.  */

int
__gnat_rmdir (char *path)
{
#if defined (__MINGW32__) && ! defined (__vxworks) && ! defined (IS_CROSS)
  {
    TCHAR wpath[GNAT_MAX_PATH_LEN];

    S2WSC (wpath, path, GNAT_MAX_PATH_LEN);
    return _trmdir (wpath);
  }
#elif defined (VTHREADS)
  /* rmdir not available */
  return -1;
#else
  return rmdir (path);
#endif
}

FILE *
__gnat_fopen (char *path, char *mode, int encoding ATTRIBUTE_UNUSED)
{
#if defined (_WIN32) && ! defined (__vxworks) && ! defined (IS_CROSS)
  TCHAR wpath[GNAT_MAX_PATH_LEN];
  TCHAR wmode[10];

  S2WS (wmode, mode, 10);

  if (encoding == Encoding_Unspecified)
    S2WSC (wpath, path, GNAT_MAX_PATH_LEN);
  else if (encoding == Encoding_UTF8)
    S2WSU (wpath, path, GNAT_MAX_PATH_LEN);
  else
    S2WS (wpath, path, GNAT_MAX_PATH_LEN);

  return _tfopen (wpath, wmode);
#elif defined (VMS)
  return decc$fopen (path, mode);
#else
  return GNAT_FOPEN (path, mode);
#endif
}

FILE *
__gnat_freopen (char *path,
		char *mode,
		FILE *stream,
		int encoding ATTRIBUTE_UNUSED)
{
#if defined (_WIN32) && ! defined (__vxworks) && ! defined (IS_CROSS)
  TCHAR wpath[GNAT_MAX_PATH_LEN];
  TCHAR wmode[10];

  S2WS (wmode, mode, 10);

  if (encoding == Encoding_Unspecified)
    S2WSC (wpath, path, GNAT_MAX_PATH_LEN);
  else if (encoding == Encoding_UTF8)
    S2WSU (wpath, path, GNAT_MAX_PATH_LEN);
  else
    S2WS (wpath, path, GNAT_MAX_PATH_LEN);

  return _tfreopen (wpath, wmode, stream);
#elif defined (VMS)
  return decc$freopen (path, mode, stream);
#else
  return freopen (path, mode, stream);
#endif
}

int
__gnat_open_read (char *path, int fmode)
{
  int fd;
  int o_fmode = O_BINARY;

  if (fmode)
    o_fmode = O_TEXT;

#if defined (VMS)
  /* Optional arguments mbc,deq,fop increase read performance.  */
  fd = open (path, O_RDONLY | o_fmode, 0444,
             "mbc=16", "deq=64", "fop=tef");
#elif defined (__vxworks)
  fd = open (path, O_RDONLY | o_fmode, 0444);
#elif defined (__MINGW32__)
 {
   TCHAR wpath[GNAT_MAX_PATH_LEN];

   S2WSC (wpath, path, GNAT_MAX_PATH_LEN);
   fd = _topen (wpath, O_RDONLY | o_fmode, 0444);
 }
#else
  fd = open (path, O_RDONLY | o_fmode);
#endif

  return fd < 0 ? -1 : fd;
}

#if defined (__MINGW32__)
#define PERM (S_IREAD | S_IWRITE)
#elif defined (VMS)
/* Excerpt from DECC C RTL Reference Manual:
   To create files with OpenVMS RMS default protections using the UNIX
   system-call functions umask, mkdir, creat, and open, call mkdir, creat,
   and open with a file-protection mode argument of 0777 in a program
   that never specifically calls umask. These default protections include
   correctly establishing protections based on ACLs, previous versions of
   files, and so on. */
#define PERM 0777
#else
#define PERM (S_IRUSR | S_IWUSR | S_IRGRP | S_IWGRP | S_IROTH | S_IWOTH)
#endif

int
__gnat_open_rw (char *path, int fmode)
{
  int fd;
  int o_fmode = O_BINARY;

  if (fmode)
    o_fmode = O_TEXT;

#if defined (VMS)
  fd = open (path, O_RDWR | o_fmode, PERM,
             "mbc=16", "deq=64", "fop=tef");
#elif defined (__MINGW32__)
  {
    TCHAR wpath[GNAT_MAX_PATH_LEN];

    S2WSC (wpath, path, GNAT_MAX_PATH_LEN);
    fd = _topen (wpath, O_RDWR | o_fmode, PERM);
  }
#else
  fd = open (path, O_RDWR | o_fmode, PERM);
#endif

  return fd < 0 ? -1 : fd;
}

int
__gnat_open_create (char *path, int fmode)
{
  int fd;
  int o_fmode = O_BINARY;

  if (fmode)
    o_fmode = O_TEXT;

#if defined (VMS)
  fd = open (path, O_WRONLY | O_CREAT | O_TRUNC | o_fmode, PERM,
             "mbc=16", "deq=64", "fop=tef");
#elif defined (__MINGW32__)
  {
    TCHAR wpath[GNAT_MAX_PATH_LEN];

    S2WSC (wpath, path, GNAT_MAX_PATH_LEN);
    fd = _topen (wpath, O_WRONLY | O_CREAT | O_TRUNC | o_fmode, PERM);
  }
#else
  fd = open (path, O_WRONLY | O_CREAT | O_TRUNC | o_fmode, PERM);
#endif

  return fd < 0 ? -1 : fd;
}

int
__gnat_create_output_file (char *path)
{
  int fd;
#if defined (VMS)
  fd = open (path, O_WRONLY | O_CREAT | O_TRUNC | O_TEXT, PERM,
             "rfm=stmlf", "ctx=rec", "rat=none", "rop=nlk",
             "shr=del,get,put,upd");
#elif defined (__MINGW32__)
  {
    TCHAR wpath[GNAT_MAX_PATH_LEN];

    S2WSC (wpath, path, GNAT_MAX_PATH_LEN);
    fd = _topen (wpath, O_WRONLY | O_CREAT | O_TRUNC | O_TEXT, PERM);
  }
#else
  fd = open (path, O_WRONLY | O_CREAT | O_TRUNC | O_TEXT, PERM);
#endif

  return fd < 0 ? -1 : fd;
}

int
__gnat_create_output_file_new (char *path)
{
  int fd;
#if defined (VMS)
  fd = open (path, O_WRONLY | O_CREAT | O_TRUNC | O_TEXT | O_EXCL, PERM,
             "rfm=stmlf", "ctx=rec", "rat=none", "rop=nlk",
             "shr=del,get,put,upd");
#elif defined (__MINGW32__)
  {
    TCHAR wpath[GNAT_MAX_PATH_LEN];

    S2WSC (wpath, path, GNAT_MAX_PATH_LEN);
    fd = _topen (wpath, O_WRONLY | O_CREAT | O_TRUNC | O_TEXT | O_EXCL, PERM);
  }
#else
  fd = open (path, O_WRONLY | O_CREAT | O_TRUNC | O_TEXT | O_EXCL, PERM);
#endif

  return fd < 0 ? -1 : fd;
}

int
__gnat_open_append (char *path, int fmode)
{
  int fd;
  int o_fmode = O_BINARY;

  if (fmode)
    o_fmode = O_TEXT;

#if defined (VMS)
  fd = open (path, O_WRONLY | O_CREAT | O_APPEND | o_fmode, PERM,
             "mbc=16", "deq=64", "fop=tef");
#elif defined (__MINGW32__)
  {
    TCHAR wpath[GNAT_MAX_PATH_LEN];

    S2WSC (wpath, path, GNAT_MAX_PATH_LEN);
    fd = _topen (wpath, O_WRONLY | O_CREAT | O_APPEND | o_fmode, PERM);
  }
#else
  fd = open (path, O_WRONLY | O_CREAT | O_APPEND | o_fmode, PERM);
#endif

  return fd < 0 ? -1 : fd;
}

/*  Open a new file.  Return error (-1) if the file already exists.  */

int
__gnat_open_new (char *path, int fmode)
{
  int fd;
  int o_fmode = O_BINARY;

  if (fmode)
    o_fmode = O_TEXT;

#if defined (VMS)
  fd = open (path, O_WRONLY | O_CREAT | O_EXCL | o_fmode, PERM,
             "mbc=16", "deq=64", "fop=tef");
#elif defined (__MINGW32__)
  {
    TCHAR wpath[GNAT_MAX_PATH_LEN];

    S2WSC (wpath, path, GNAT_MAX_PATH_LEN);
    fd = _topen (wpath, O_WRONLY | O_CREAT | O_EXCL | o_fmode, PERM);
  }
#else
  fd = open (path, O_WRONLY | O_CREAT | O_EXCL | o_fmode, PERM);
#endif

  return fd < 0 ? -1 : fd;
}

/* Open a new temp file.  Return error (-1) if the file already exists.
   Special options for VMS allow the file to be shared between parent and child
   processes, however they really slow down output.  Used in gnatchop.  */

int
__gnat_open_new_temp (char *path, int fmode)
{
  int fd;
  int o_fmode = O_BINARY;

  strcpy (path, "GNAT-XXXXXX");

#if (defined (__FreeBSD__) || defined (__NetBSD__) || defined (__OpenBSD__) \
  || defined (linux) || defined(__GLIBC__)) && !defined (__vxworks)
  return mkstemp (path);
#elif defined (__Lynx__)
  mktemp (path);
#elif defined (__nucleus__)
  return -1;
#else
  if (mktemp (path) == NULL)
    return -1;
#endif

  if (fmode)
    o_fmode = O_TEXT;

#if defined (VMS)
  fd = open (path, O_WRONLY | O_CREAT | O_EXCL | o_fmode, PERM,
             "rfm=stmlf", "ctx=rec", "rat=none", "shr=del,get,put,upd",
             "mbc=16", "deq=64", "fop=tef");
#else
  fd = open (path, O_WRONLY | O_CREAT | O_EXCL | o_fmode, PERM);
#endif

  return fd < 0 ? -1 : fd;
}

/****************************************************************
 ** Perform a call to GNAT_STAT or GNAT_FSTAT, and extract as much information
 ** as possible from it, storing the result in a cache for later reuse
 ****************************************************************/

void
__gnat_stat_to_attr (int fd, char* name, struct file_attributes* attr)
{
  GNAT_STRUCT_STAT statbuf;
  int ret;

  if (fd != -1)
    ret = GNAT_FSTAT (fd, &statbuf);
  else
    ret = __gnat_stat (name, &statbuf);

  attr->regular   = (!ret && S_ISREG (statbuf.st_mode));
  attr->directory = (!ret && S_ISDIR (statbuf.st_mode));

  if (!attr->regular)
    attr->file_length = 0;
  else
    /* st_size may be 32 bits, or 64 bits which is converted to long. We
       don't return a useful value for files larger than 2 gigabytes in
       either case. */
    attr->file_length = statbuf.st_size;  /* all systems */

  attr->exists = !ret;

#if !defined (_WIN32) || defined (RTX)
  /* on Windows requires extra system call, see __gnat_is_readable_file_attr */
  attr->readable   = (!ret && (statbuf.st_mode & S_IRUSR));
  attr->writable   = (!ret && (statbuf.st_mode & S_IWUSR));
  attr->executable = (!ret && (statbuf.st_mode & S_IXUSR));
#endif

<<<<<<< HEAD
#if !defined (_WIN32) || defined (RTX)
  /* on Windows requires extra system call, see __gnat_file_time_name_attr */
=======
>>>>>>> 155d23aa
  if (ret != 0) {
     attr->timestamp = (OS_Time)-1;
  } else {
#ifdef VMS
     /* VMS has file versioning.  */
     attr->timestamp = (OS_Time)statbuf.st_ctime;
#else
     attr->timestamp = (OS_Time)statbuf.st_mtime;
#endif
  }
}

/****************************************************************
 ** Return the number of bytes in the specified file
 ****************************************************************/

long
__gnat_file_length_attr (int fd, char* name, struct file_attributes* attr)
{
  if (attr->file_length == -1) {
    __gnat_stat_to_attr (fd, name, attr);
  }

  return attr->file_length;
}

long
__gnat_file_length (int fd)
{
  struct file_attributes attr;
  __gnat_reset_attributes (&attr);
  return __gnat_file_length_attr (fd, NULL, &attr);
}

long
__gnat_named_file_length (char *name)
{
  struct file_attributes attr;
  __gnat_reset_attributes (&attr);
  return __gnat_file_length_attr (-1, name, &attr);
}

/* Create a temporary filename and put it in string pointed to by
   TMP_FILENAME.  */

void
__gnat_tmp_name (char *tmp_filename)
{
#ifdef RTX
  /* Variable used to create a series of unique names */
  static int counter = 0;

  /* RTX in RTSS mode does not support tempnam nor tmpnam so we emulate it */
  strcpy (tmp_filename, "c:\\WINDOWS\\Temp\\gnat-");
  sprintf (&tmp_filename[strlen (tmp_filename)], "%d\0", counter++);

#elif defined (__MINGW32__)
  {
    char *pname;

    /* tempnam tries to create a temporary file in directory pointed to by
       TMP environment variable, in c:\temp if TMP is not set, and in
       directory specified by P_tmpdir in stdio.h if c:\temp does not
       exist. The filename will be created with the prefix "gnat-".  */

    pname = (char *) tempnam ("c:\\temp", "gnat-");

    /* if pname is NULL, the file was not created properly, the disk is full
       or there is no more free temporary files */

    if (pname == NULL)
      *tmp_filename = '\0';

    /* If pname start with a back slash and not path information it means that
       the filename is valid for the current working directory.  */

    else if (pname[0] == '\\')
      {
	strcpy (tmp_filename, ".\\");
	strcat (tmp_filename, pname+1);
      }
    else
      strcpy (tmp_filename, pname);

    free (pname);
  }

#elif defined (linux) || defined (__FreeBSD__) || defined (__NetBSD__) \
  || defined (__OpenBSD__) || defined(__GLIBC__)
#define MAX_SAFE_PATH 1000
  char *tmpdir = getenv ("TMPDIR");

  /* If tmpdir is longer than MAX_SAFE_PATH, revert to default value to avoid
     a buffer overflow.  */
  if (tmpdir == NULL || strlen (tmpdir) > MAX_SAFE_PATH)
    strcpy (tmp_filename, "/tmp/gnat-XXXXXX");
  else
    sprintf (tmp_filename, "%s/gnat-XXXXXX", tmpdir);

  close (mkstemp(tmp_filename));
#else
  tmpnam (tmp_filename);
#endif
}

/*  Open directory and returns a DIR pointer.  */

DIR* __gnat_opendir (char *name)
{
#if defined (RTX)
  /* Not supported in RTX */

  return NULL;

#elif defined (__MINGW32__)
  TCHAR wname[GNAT_MAX_PATH_LEN];

  S2WSC (wname, name, GNAT_MAX_PATH_LEN);
  return (DIR*)_topendir (wname);

#else
  return opendir (name);
#endif
}

/* Read the next entry in a directory.  The returned string points somewhere
   in the buffer.  */

char *
__gnat_readdir (DIR *dirp, char *buffer, int *len)
{
#if defined (RTX)
  /* Not supported in RTX */

  return NULL;

#elif defined (__MINGW32__)
  struct _tdirent *dirent = _treaddir ((_TDIR*)dirp);

  if (dirent != NULL)
    {
      WS2SC (buffer, dirent->d_name, GNAT_MAX_PATH_LEN);
      *len = strlen (buffer);

      return buffer;
    }
  else
    return NULL;

#elif defined (HAVE_READDIR_R)
  /* If possible, try to use the thread-safe version.  */
  if (readdir_r (dirp, buffer) != NULL)
    {
      *len = strlen (((struct dirent*) buffer)->d_name);
      return ((struct dirent*) buffer)->d_name;
    }
  else
    return NULL;

#else
  struct dirent *dirent = (struct dirent *) readdir (dirp);

  if (dirent != NULL)
    {
      strcpy (buffer, dirent->d_name);
      *len = strlen (buffer);
      return buffer;
    }
  else
    return NULL;

#endif
}

/* Close a directory entry.  */

int __gnat_closedir (DIR *dirp)
{
#if defined (RTX)
  /* Not supported in RTX */

  return 0;

#elif defined (__MINGW32__)
  return _tclosedir ((_TDIR*)dirp);

#else
  return closedir (dirp);
#endif
}

/* Returns 1 if readdir is thread safe, 0 otherwise.  */

int
__gnat_readdir_is_thread_safe (void)
{
#ifdef HAVE_READDIR_R
  return 1;
#else
  return 0;
#endif
}

#if defined (_WIN32) && !defined (RTX)
/* Number of seconds between <Jan 1st 1601> and <Jan 1st 1970>.  */
static const unsigned long long w32_epoch_offset = 11644473600ULL;

/* Returns the file modification timestamp using Win32 routines which are
   immune against daylight saving time change. It is in fact not possible to
   use fstat for this purpose as the DST modify the st_mtime field of the
   stat structure.  */

static time_t
win32_filetime (HANDLE h)
{
  union
  {
    FILETIME ft_time;
    unsigned long long ull_time;
  } t_write;

  /* GetFileTime returns FILETIME data which are the number of 100 nanosecs
     since <Jan 1st 1601>. This function must return the number of seconds
     since <Jan 1st 1970>.  */

  if (GetFileTime (h, NULL, NULL, &t_write.ft_time))
    return (time_t) (t_write.ull_time / 10000000ULL - w32_epoch_offset);
  return (time_t) 0;
}

/* As above but starting from a FILETIME.  */
static void
f2t (const FILETIME *ft, time_t *t)
{
  union
  {
    FILETIME ft_time;
    unsigned long long ull_time;
  } t_write;

  t_write.ft_time = *ft;
  *t = (time_t) (t_write.ull_time / 10000000ULL - w32_epoch_offset);
}
#endif

/* Return a GNAT time stamp given a file name.  */

OS_Time
__gnat_file_time_name_attr (char* name, struct file_attributes* attr)
{
   if (attr->timestamp == (OS_Time)-2) {
#if defined (_WIN32) && !defined (RTX)
<<<<<<< HEAD
=======
      BOOL res;
      WIN32_FILE_ATTRIBUTE_DATA fad;
>>>>>>> 155d23aa
      time_t ret = -1;
      TCHAR wname[GNAT_MAX_PATH_LEN];
      S2WSC (wname, name, GNAT_MAX_PATH_LEN);

      if (res = GetFileAttributesEx (wname, GetFileExInfoStandard, &fad))
	f2t (&fad.ftLastWriteTime, &ret);
      attr->timestamp = (OS_Time) ret;
#else
      __gnat_stat_to_attr (-1, name, attr);
#endif
  }
  return attr->timestamp;
}

OS_Time
__gnat_file_time_name (char *name)
{
   struct file_attributes attr;
   __gnat_reset_attributes (&attr);
   return __gnat_file_time_name_attr (name, &attr);
}

/* Return a GNAT time stamp given a file descriptor.  */

OS_Time
__gnat_file_time_fd_attr (int fd, struct file_attributes* attr)
{
   if (attr->timestamp == (OS_Time)-2) {
#if defined (_WIN32) && !defined (RTX)
     HANDLE h = (HANDLE) _get_osfhandle (fd);
     time_t ret = win32_filetime (h);
     attr->timestamp = (OS_Time) ret;

#else
     __gnat_stat_to_attr (fd, NULL, attr);
#endif
   }

   return attr->timestamp;
}

OS_Time
__gnat_file_time_fd (int fd)
{
   struct file_attributes attr;
   __gnat_reset_attributes (&attr);
   return __gnat_file_time_fd_attr (fd, &attr);
}

/* Set the file time stamp.  */

void
__gnat_set_file_time_name (char *name, time_t time_stamp)
{
#if defined (__vxworks)

/* Code to implement __gnat_set_file_time_name for these systems.  */

#elif defined (_WIN32) && !defined (RTX)
  union
  {
    FILETIME ft_time;
    unsigned long long ull_time;
  } t_write;
  TCHAR wname[GNAT_MAX_PATH_LEN];

  S2WSC (wname, name, GNAT_MAX_PATH_LEN);

  HANDLE h  = CreateFile
    (wname, GENERIC_WRITE, FILE_SHARE_WRITE, NULL,
     OPEN_EXISTING, FILE_FLAG_BACKUP_SEMANTICS,
     NULL);
  if (h == INVALID_HANDLE_VALUE)
    return;
  /* Add number of seconds between <Jan 1st 1601> and <Jan 1st 1970> */
  t_write.ull_time = ((unsigned long long)time_stamp + w32_epoch_offset);
  /*  Convert to 100 nanosecond units  */
  t_write.ull_time *= 10000000ULL;

  SetFileTime(h, NULL, NULL, &t_write.ft_time);
  CloseHandle (h);
  return;

#elif defined (VMS)
  struct FAB fab;
  struct NAM nam;

  struct
    {
      unsigned long long backup, create, expire, revise;
      unsigned int uic;
      union
	{
	  unsigned short value;
	  struct
	    {
	      unsigned system : 4;
	      unsigned owner  : 4;
	      unsigned group  : 4;
	      unsigned world  : 4;
	    } bits;
	} prot;
    } Fat = { 0, 0, 0, 0, 0, { 0 }};

  ATRDEF atrlst[]
    = {
      { ATR$S_CREDATE,  ATR$C_CREDATE,  &Fat.create },
      { ATR$S_REVDATE,  ATR$C_REVDATE,  &Fat.revise },
      { ATR$S_EXPDATE,  ATR$C_EXPDATE,  &Fat.expire },
      { ATR$S_BAKDATE,  ATR$C_BAKDATE,  &Fat.backup },
      { ATR$S_FPRO,     ATR$C_FPRO,     &Fat.prot },
      { ATR$S_UIC,      ATR$C_UIC,      &Fat.uic },
      { 0, 0, 0}
    };

  FIBDEF fib;
  struct dsc$descriptor_fib fibdsc = {sizeof (fib), (void *) &fib};

  struct IOSB iosb;

  unsigned long long newtime;
  unsigned long long revtime;
  long status;
  short chan;

  struct vstring file;
  struct dsc$descriptor_s filedsc
    = {NAM$C_MAXRSS, DSC$K_DTYPE_T, DSC$K_CLASS_S, (void *) file.string};
  struct vstring device;
  struct dsc$descriptor_s devicedsc
    = {NAM$C_MAXRSS, DSC$K_DTYPE_T, DSC$K_CLASS_S, (void *) device.string};
  struct vstring timev;
  struct dsc$descriptor_s timedsc
    = {NAM$C_MAXRSS, DSC$K_DTYPE_T, DSC$K_CLASS_S, (void *) timev.string};
  struct vstring result;
  struct dsc$descriptor_s resultdsc
    = {NAM$C_MAXRSS, DSC$K_DTYPE_VT, DSC$K_CLASS_VS, (void *) result.string};

  /* Convert parameter name (a file spec) to host file form. Note that this
     is needed on VMS to prepare for subsequent calls to VMS RMS library
     routines. Note that it would not work to call __gnat_to_host_dir_spec
     as was done in a previous version, since this fails silently unless
     the feature logical DECC$EFS_CHARSET is enabled, in which case a DNF
     (directory not found) condition is signalled.  */
  tryfile = (char *) __gnat_to_host_file_spec (name);

  /* Allocate and initialize a FAB and NAM structures.  */
  fab = cc$rms_fab;
  nam = cc$rms_nam;

  nam.nam$l_esa = file.string;
  nam.nam$b_ess = NAM$C_MAXRSS;
  nam.nam$l_rsa = result.string;
  nam.nam$b_rss = NAM$C_MAXRSS;
  fab.fab$l_fna = tryfile;
  fab.fab$b_fns = strlen (tryfile);
  fab.fab$l_nam = &nam;

  /* Validate filespec syntax and device existence.  */
  status = SYS$PARSE (&fab, 0, 0);
  if ((status & 1) != 1)
    LIB$SIGNAL (status);

  file.string[nam.nam$b_esl] = 0;

  /* Find matching filespec.  */
  status = SYS$SEARCH (&fab, 0, 0);
  if ((status & 1) != 1)
    LIB$SIGNAL (status);

  file.string[nam.nam$b_esl] = 0;
  result.string[result.length=nam.nam$b_rsl] = 0;

  /* Get the device name and assign an IO channel.  */
  strncpy (device.string, nam.nam$l_dev, nam.nam$b_dev);
  devicedsc.dsc$w_length  = nam.nam$b_dev;
  chan = 0;
  status = SYS$ASSIGN (&devicedsc, &chan, 0, 0, 0);
  if ((status & 1) != 1)
    LIB$SIGNAL (status);

  /* Initialize the FIB and fill in the directory id field.  */
  memset (&fib, 0, sizeof (fib));
  fib.fib$w_did[0]  = nam.nam$w_did[0];
  fib.fib$w_did[1]  = nam.nam$w_did[1];
  fib.fib$w_did[2]  = nam.nam$w_did[2];
  fib.fib$l_acctl = 0;
  fib.fib$l_wcc = 0;
  strcpy (file.string, (strrchr (result.string, ']') + 1));
  filedsc.dsc$w_length = strlen (file.string);
  result.string[result.length = 0] = 0;

  /* Open and close the file to fill in the attributes.  */
  status
    = SYS$QIOW (0, chan, IO$_ACCESS|IO$M_ACCESS, &iosb, 0, 0,
		&fibdsc, &filedsc, &result.length, &resultdsc, &atrlst, 0);
  if ((status & 1) != 1)
    LIB$SIGNAL (status);
  if ((iosb.status & 1) != 1)
    LIB$SIGNAL (iosb.status);

  result.string[result.length] = 0;
  status = SYS$QIOW (0, chan, IO$_DEACCESS, &iosb, 0, 0, &fibdsc, 0, 0, 0,
		     &atrlst, 0);
  if ((status & 1) != 1)
    LIB$SIGNAL (status);
  if ((iosb.status & 1) != 1)
    LIB$SIGNAL (iosb.status);

  {
    time_t t;

    /* Set creation time to requested time.  */
    unix_time_to_vms (time_stamp, newtime);

    t = time ((time_t) 0);

    /* Set revision time to now in local time.  */
    unix_time_to_vms (t, revtime);
  }

  /* Reopen the file, modify the times and then close.  */
  fib.fib$l_acctl = FIB$M_WRITE;
  status
    = SYS$QIOW (0, chan, IO$_ACCESS|IO$M_ACCESS, &iosb, 0, 0,
		&fibdsc, &filedsc, &result.length, &resultdsc, &atrlst, 0);
  if ((status & 1) != 1)
    LIB$SIGNAL (status);
  if ((iosb.status & 1) != 1)
    LIB$SIGNAL (iosb.status);

  Fat.create = newtime;
  Fat.revise = revtime;

  status = SYS$QIOW (0, chan, IO$_DEACCESS, &iosb, 0, 0,
                     &fibdsc, 0, 0, 0, &atrlst, 0);
  if ((status & 1) != 1)
    LIB$SIGNAL (status);
  if ((iosb.status & 1) != 1)
    LIB$SIGNAL (iosb.status);

  /* Deassign the channel and exit.  */
  status = SYS$DASSGN (chan);
  if ((status & 1) != 1)
    LIB$SIGNAL (status);
#else
  struct utimbuf utimbuf;
  time_t t;

  /* Set modification time to requested time.  */
  utimbuf.modtime = time_stamp;

  /* Set access time to now in local time.  */
  t = time ((time_t) 0);
  utimbuf.actime = mktime (localtime (&t));

  utime (name, &utimbuf);
#endif
}

/* Get the list of installed standard libraries from the
   HKEY_LOCAL_MACHINE\SOFTWARE\Ada Core Technologies\GNAT\Standard Libraries
   key.  */

char *
__gnat_get_libraries_from_registry (void)
{
  char *result = (char *) xmalloc (1);

  result[0] = '\0';

#if defined (_WIN32) && ! defined (__vxworks) && ! defined (IS_CROSS) \
  && ! defined (RTX)

  HKEY reg_key;
  DWORD name_size, value_size;
  char name[256];
  char value[256];
  DWORD type;
  DWORD index;
  LONG res;

  /* First open the key.  */
  res = RegOpenKeyExA (HKEY_LOCAL_MACHINE, "SOFTWARE", 0, KEY_READ, &reg_key);

  if (res == ERROR_SUCCESS)
    res = RegOpenKeyExA (reg_key, "Ada Core Technologies", 0,
                         KEY_READ, &reg_key);

  if (res == ERROR_SUCCESS)
    res = RegOpenKeyExA (reg_key, "GNAT", 0, KEY_READ, &reg_key);

  if (res == ERROR_SUCCESS)
    res = RegOpenKeyExA (reg_key, "Standard Libraries", 0, KEY_READ, &reg_key);

  /* If the key exists, read out all the values in it and concatenate them
     into a path.  */
  for (index = 0; res == ERROR_SUCCESS; index++)
    {
      value_size = name_size = 256;
      res = RegEnumValueA (reg_key, index, name, &name_size, 0,
                           &type, (LPBYTE)value, &value_size);

      if (res == ERROR_SUCCESS && type == REG_SZ)
        {
          char *old_result = result;

          result = (char *) xmalloc (strlen (old_result) + value_size + 2);
          strcpy (result, old_result);
          strcat (result, value);
          strcat (result, ";");
          free (old_result);
        }
    }

  /* Remove the trailing ";".  */
  if (result[0] != 0)
    result[strlen (result) - 1] = 0;

#endif
  return result;
}

int
__gnat_stat (char *name, GNAT_STRUCT_STAT *statbuf)
{
#ifdef __MINGW32__
  WIN32_FILE_ATTRIBUTE_DATA fad;
  TCHAR wname [GNAT_MAX_PATH_LEN + 2];
  int name_len;
  BOOL res;

  S2WSC (wname, name, GNAT_MAX_PATH_LEN + 2);
  name_len = _tcslen (wname);

  if (name_len > GNAT_MAX_PATH_LEN)
    return -1;

  ZeroMemory (statbuf, sizeof(GNAT_STRUCT_STAT));

  res = GetFileAttributesEx (wname, GetFileExInfoStandard, &fad);

  if (res == FALSE)
    switch (GetLastError()) {
      case ERROR_ACCESS_DENIED:
      case ERROR_SHARING_VIOLATION:
      case ERROR_LOCK_VIOLATION:
      case ERROR_SHARING_BUFFER_EXCEEDED:
	return EACCES;
      case ERROR_BUFFER_OVERFLOW:
	return ENAMETOOLONG;
      case ERROR_NOT_ENOUGH_MEMORY:
	return ENOMEM;
      default:
	return ENOENT;
    }

  f2t (&fad.ftCreationTime, &statbuf->st_ctime);
  f2t (&fad.ftLastWriteTime, &statbuf->st_mtime);
  f2t (&fad.ftLastAccessTime, &statbuf->st_atime);

  statbuf->st_size = (off_t)fad.nFileSizeLow;

  /* We do not have the S_IEXEC attribute, but this is not used on GNAT.  */
  statbuf->st_mode = S_IREAD;

  if (fad.dwFileAttributes & FILE_ATTRIBUTE_DIRECTORY)
    statbuf->st_mode |= S_IFDIR;
  else
    statbuf->st_mode |= S_IFREG;

  if (!(fad.dwFileAttributes & FILE_ATTRIBUTE_READONLY))
    statbuf->st_mode |= S_IWRITE;

  return 0;

#else
  return GNAT_STAT (name, statbuf);
#endif
}

/*************************************************************************
 ** Check whether a file exists
 *************************************************************************/

int
__gnat_file_exists_attr (char* name, struct file_attributes* attr)
{
   if (attr->exists == ATTR_UNSET) {
      __gnat_stat_to_attr (-1, name, attr);
   }

   return attr->exists;
}

int
__gnat_file_exists (char *name)
{
   struct file_attributes attr;
   __gnat_reset_attributes (&attr);
   return __gnat_file_exists_attr (name, &attr);
}

/**********************************************************************
 ** Whether name is an absolute path
 **********************************************************************/

int
__gnat_is_absolute_path (char *name, int length)
{
#ifdef __vxworks
  /* On VxWorks systems, an absolute path can be represented (depending on
     the host platform) as either /dir/file, or device:/dir/file, or
     device:drive_letter:/dir/file. */

  int index;

  if (name[0] == '/')
    return 1;

  for (index = 0; index < length; index++)
    {
      if (name[index] == ':' &&
          ((name[index + 1] == '/') ||
           (isalpha (name[index + 1]) && index + 2 <= length &&
            name[index + 2] == '/')))
        return 1;

      else if (name[index] == '/')
        return 0;
    }
  return 0;
#else
  return (length != 0) &&
     (*name == '/' || *name == DIR_SEPARATOR
#if defined (WINNT)
      || (length > 1 && ISALPHA (name[0]) && name[1] == ':')
#endif
	  );
#endif
}

int
__gnat_is_regular_file_attr (char* name, struct file_attributes* attr)
{
   if (attr->regular == ATTR_UNSET) {
      __gnat_stat_to_attr (-1, name, attr);
   }

   return attr->regular;
}

int
__gnat_is_regular_file (char *name)
{
   struct file_attributes attr;
   __gnat_reset_attributes (&attr);
   return __gnat_is_regular_file_attr (name, &attr);
}

int
__gnat_is_directory_attr (char* name, struct file_attributes* attr)
{
   if (attr->directory == ATTR_UNSET) {
      __gnat_stat_to_attr (-1, name, attr);
   }

   return attr->directory;
}

int
__gnat_is_directory (char *name)
{
   struct file_attributes attr;
   __gnat_reset_attributes (&attr);
   return __gnat_is_directory_attr (name, &attr);
}

#if defined (_WIN32) && !defined (RTX)

/* Returns the same constant as GetDriveType but takes a pathname as
   argument. */

static UINT
GetDriveTypeFromPath (TCHAR *wfullpath)
{
  TCHAR wdrv[MAX_PATH];
  TCHAR wpath[MAX_PATH];
  TCHAR wfilename[MAX_PATH];
  TCHAR wext[MAX_PATH];

  _tsplitpath (wfullpath, wdrv, wpath, wfilename, wext);

  if (_tcslen (wdrv) != 0)
    {
      /* we have a drive specified. */
      _tcscat (wdrv, _T("\\"));
      return GetDriveType (wdrv);
    }
  else
    {
      /* No drive specified. */

      /* Is this a relative path, if so get current drive type. */
      if (wpath[0] != _T('\\') ||
	  (_tcslen (wpath) > 2 && wpath[0] == _T('\\') && wpath[1] != _T('\\')))
	return GetDriveType (NULL);

      UINT result = GetDriveType (wpath);

      /* Cannot guess the drive type, is this \\.\ ? */

      if (result == DRIVE_NO_ROOT_DIR &&
	 _tcslen (wpath) >= 4 && wpath[0] == _T('\\') && wpath[1] == _T('\\')
	  && wpath[2] == _T('.') && wpath[3] == _T('\\'))
	{
	  if (_tcslen (wpath) == 4)
	    _tcscat (wpath, wfilename);

	  LPTSTR p = &wpath[4];
	  LPTSTR b = _tcschr (p, _T('\\'));

	  if (b != NULL)
	    { /* logical drive \\.\c\dir\file */
	      *b++ = _T(':');
	      *b++ = _T('\\');
	      *b = _T('\0');
	    }
	  else
	    _tcscat (p, _T(":\\"));

	  return GetDriveType (p);
	}

      return result;
    }
}

/*  This MingW section contains code to work with ACL. */
static int
__gnat_check_OWNER_ACL
(TCHAR *wname,
 DWORD CheckAccessDesired,
 GENERIC_MAPPING CheckGenericMapping)
{
  DWORD dwAccessDesired, dwAccessAllowed;
  PRIVILEGE_SET PrivilegeSet;
  DWORD dwPrivSetSize = sizeof (PRIVILEGE_SET);
  BOOL fAccessGranted = FALSE;
  HANDLE hToken = NULL;
  DWORD nLength = 0;
  SECURITY_DESCRIPTOR* pSD = NULL;

  GetFileSecurity
    (wname, OWNER_SECURITY_INFORMATION |
     GROUP_SECURITY_INFORMATION | DACL_SECURITY_INFORMATION,
     NULL, 0, &nLength);

  if ((pSD = (PSECURITY_DESCRIPTOR) HeapAlloc
       (GetProcessHeap (), HEAP_ZERO_MEMORY, nLength)) == NULL)
    return 0;

  /* Obtain the security descriptor. */

  if (!GetFileSecurity
      (wname, OWNER_SECURITY_INFORMATION |
       GROUP_SECURITY_INFORMATION | DACL_SECURITY_INFORMATION,
       pSD, nLength, &nLength))
    goto error;

  if (!ImpersonateSelf (SecurityImpersonation))
    goto error;

  if (!OpenThreadToken
      (GetCurrentThread(), TOKEN_DUPLICATE | TOKEN_QUERY, FALSE, &hToken))
    goto error;

  /*  Undoes the effect of ImpersonateSelf. */

  RevertToSelf ();

  /*  We want to test for write permissions. */

  dwAccessDesired = CheckAccessDesired;

  MapGenericMask (&dwAccessDesired, &CheckGenericMapping);

  if (!AccessCheck
      (pSD ,                 /* security descriptor to check */
       hToken,               /* impersonation token */
       dwAccessDesired,      /* requested access rights */
       &CheckGenericMapping, /* pointer to GENERIC_MAPPING */
       &PrivilegeSet,        /* receives privileges used in check */
       &dwPrivSetSize,       /* size of PrivilegeSet buffer */
       &dwAccessAllowed,     /* receives mask of allowed access rights */
       &fAccessGranted))
    goto error;

  CloseHandle (hToken);
  HeapFree (GetProcessHeap (), 0, pSD);
  return fAccessGranted;

 error:
  if (hToken)
    CloseHandle (hToken);
  HeapFree (GetProcessHeap (), 0, pSD);
  return 0;
}

static void
__gnat_set_OWNER_ACL
(TCHAR *wname,
 DWORD AccessMode,
 DWORD AccessPermissions)
{
  PACL pOldDACL = NULL;
  PACL pNewDACL = NULL;
  PSECURITY_DESCRIPTOR pSD = NULL;
  EXPLICIT_ACCESS ea;
  TCHAR username [100];
  DWORD unsize = 100;

  /*  Get current user, he will act as the owner */

  if (!GetUserName (username, &unsize))
    return;

  if (GetNamedSecurityInfo
      (wname,
       SE_FILE_OBJECT,
       DACL_SECURITY_INFORMATION,
       NULL, NULL, &pOldDACL, NULL, &pSD) != ERROR_SUCCESS)
    return;

  BuildExplicitAccessWithName
    (&ea, username, AccessPermissions, AccessMode, NO_INHERITANCE);

  if (AccessMode == SET_ACCESS)
    {
      /*  SET_ACCESS, we want to set an explicte set of permissions, do not
	  merge with current DACL.  */
      if (SetEntriesInAcl (1, &ea, NULL, &pNewDACL) != ERROR_SUCCESS)
	return;
    }
  else
    if (SetEntriesInAcl (1, &ea, pOldDACL, &pNewDACL) != ERROR_SUCCESS)
      return;

  if (SetNamedSecurityInfo
      (wname, SE_FILE_OBJECT,
       DACL_SECURITY_INFORMATION, NULL, NULL, pNewDACL, NULL) != ERROR_SUCCESS)
    return;

  LocalFree (pSD);
  LocalFree (pNewDACL);
}

/* Check if it is possible to use ACL for wname, the file must not be on a
   network drive. */

static int
__gnat_can_use_acl (TCHAR *wname)
{
  return __gnat_use_acl && GetDriveTypeFromPath (wname) != DRIVE_REMOTE;
}

#endif /* defined (_WIN32) && !defined (RTX) */

int
__gnat_is_readable_file_attr (char* name, struct file_attributes* attr)
{
   if (attr->readable == ATTR_UNSET) {
#if defined (_WIN32) && !defined (RTX)
     TCHAR wname [GNAT_MAX_PATH_LEN + 2];
     GENERIC_MAPPING GenericMapping;

     S2WSC (wname, name, GNAT_MAX_PATH_LEN + 2);

     if (__gnat_can_use_acl (wname))
     {
        ZeroMemory (&GenericMapping, sizeof (GENERIC_MAPPING));
        GenericMapping.GenericRead = GENERIC_READ;
	attr->readable =
	  __gnat_check_OWNER_ACL (wname, FILE_READ_DATA, GenericMapping);
     }
     else
        attr->readable = GetFileAttributes (wname) != INVALID_FILE_ATTRIBUTES;
#else
     __gnat_stat_to_attr (-1, name, attr);
#endif
   }

   return attr->readable;
}

int
__gnat_is_readable_file (char *name)
{
   struct file_attributes attr;
   __gnat_reset_attributes (&attr);
   return __gnat_is_readable_file_attr (name, &attr);
}

int
__gnat_is_writable_file_attr (char* name, struct file_attributes* attr)
{
   if (attr->writable == ATTR_UNSET) {
#if defined (_WIN32) && !defined (RTX)
     TCHAR wname [GNAT_MAX_PATH_LEN + 2];
     GENERIC_MAPPING GenericMapping;

     S2WSC (wname, name, GNAT_MAX_PATH_LEN + 2);

     if (__gnat_can_use_acl (wname))
       {
         ZeroMemory (&GenericMapping, sizeof (GENERIC_MAPPING));
         GenericMapping.GenericWrite = GENERIC_WRITE;

         attr->writable = __gnat_check_OWNER_ACL
   	     (wname, FILE_WRITE_DATA | FILE_APPEND_DATA, GenericMapping)
   	     && !(GetFileAttributes (wname) & FILE_ATTRIBUTE_READONLY);
       }
     else
       attr->writable = !(GetFileAttributes (wname) & FILE_ATTRIBUTE_READONLY);

#else
     __gnat_stat_to_attr (-1, name, attr);
#endif
   }

   return attr->writable;
}

int
__gnat_is_writable_file (char *name)
{
   struct file_attributes attr;
   __gnat_reset_attributes (&attr);
   return __gnat_is_writable_file_attr (name, &attr);
}

int
__gnat_is_executable_file_attr (char* name, struct file_attributes* attr)
{
   if (attr->executable == ATTR_UNSET) {
#if defined (_WIN32) && !defined (RTX)
     TCHAR wname [GNAT_MAX_PATH_LEN + 2];
     GENERIC_MAPPING GenericMapping;

     S2WSC (wname, name, GNAT_MAX_PATH_LEN + 2);

     if (__gnat_can_use_acl (wname))
       {
         ZeroMemory (&GenericMapping, sizeof (GENERIC_MAPPING));
         GenericMapping.GenericExecute = GENERIC_EXECUTE;

         attr->executable =
           __gnat_check_OWNER_ACL (wname, FILE_EXECUTE, GenericMapping);
       }
     else
       attr->executable = GetFileAttributes (wname) != INVALID_FILE_ATTRIBUTES
         && _tcsstr (wname, _T(".exe")) - wname == (int) (_tcslen (wname) - 4);
#else
     __gnat_stat_to_attr (-1, name, attr);
#endif
   }

   return attr->executable;
}

int
__gnat_is_executable_file (char *name)
{
   struct file_attributes attr;
   __gnat_reset_attributes (&attr);
   return __gnat_is_executable_file_attr (name, &attr);
}

void
__gnat_set_writable (char *name)
{
#if defined (_WIN32) && !defined (RTX)
  TCHAR wname [GNAT_MAX_PATH_LEN + 2];

  S2WSC (wname, name, GNAT_MAX_PATH_LEN + 2);

  if (__gnat_can_use_acl (wname))
    __gnat_set_OWNER_ACL (wname, GRANT_ACCESS, FILE_GENERIC_WRITE);

  SetFileAttributes
    (wname, GetFileAttributes (wname) & ~FILE_ATTRIBUTE_READONLY);
#elif ! defined (__vxworks) && ! defined(__nucleus__)
  GNAT_STRUCT_STAT statbuf;

  if (GNAT_STAT (name, &statbuf) == 0)
    {
      statbuf.st_mode = statbuf.st_mode | S_IWUSR;
      chmod (name, statbuf.st_mode);
    }
#endif
}

void
__gnat_set_executable (char *name)
{
#if defined (_WIN32) && !defined (RTX)
  TCHAR wname [GNAT_MAX_PATH_LEN + 2];

  S2WSC (wname, name, GNAT_MAX_PATH_LEN + 2);

  if (__gnat_can_use_acl (wname))
    __gnat_set_OWNER_ACL (wname, GRANT_ACCESS, FILE_GENERIC_EXECUTE);

#elif ! defined (__vxworks) && ! defined(__nucleus__)
  GNAT_STRUCT_STAT statbuf;

  if (GNAT_STAT (name, &statbuf) == 0)
    {
      statbuf.st_mode = statbuf.st_mode | S_IXUSR;
      chmod (name, statbuf.st_mode);
    }
#endif
}

void
__gnat_set_non_writable (char *name)
{
#if defined (_WIN32) && !defined (RTX)
  TCHAR wname [GNAT_MAX_PATH_LEN + 2];

  S2WSC (wname, name, GNAT_MAX_PATH_LEN + 2);

  if (__gnat_can_use_acl (wname))
    __gnat_set_OWNER_ACL
      (wname, DENY_ACCESS,
       FILE_WRITE_DATA | FILE_APPEND_DATA |
       FILE_WRITE_EA | FILE_WRITE_ATTRIBUTES);

  SetFileAttributes
    (wname, GetFileAttributes (wname) | FILE_ATTRIBUTE_READONLY);
#elif ! defined (__vxworks) && ! defined(__nucleus__)
  GNAT_STRUCT_STAT statbuf;

  if (GNAT_STAT (name, &statbuf) == 0)
    {
      statbuf.st_mode = statbuf.st_mode & 07577;
      chmod (name, statbuf.st_mode);
    }
#endif
}

void
__gnat_set_readable (char *name)
{
#if defined (_WIN32) && !defined (RTX)
  TCHAR wname [GNAT_MAX_PATH_LEN + 2];

  S2WSC (wname, name, GNAT_MAX_PATH_LEN + 2);

  if (__gnat_can_use_acl (wname))
    __gnat_set_OWNER_ACL (wname, GRANT_ACCESS, FILE_GENERIC_READ);

#elif ! defined (__vxworks) && ! defined(__nucleus__)
  GNAT_STRUCT_STAT statbuf;

  if (GNAT_STAT (name, &statbuf) == 0)
    {
      chmod (name, statbuf.st_mode | S_IREAD);
    }
#endif
}

void
__gnat_set_non_readable (char *name)
{
#if defined (_WIN32) && !defined (RTX)
  TCHAR wname [GNAT_MAX_PATH_LEN + 2];

  S2WSC (wname, name, GNAT_MAX_PATH_LEN + 2);

  if (__gnat_can_use_acl (wname))
    __gnat_set_OWNER_ACL (wname, DENY_ACCESS, FILE_GENERIC_READ);

#elif ! defined (__vxworks) && ! defined(__nucleus__)
  GNAT_STRUCT_STAT statbuf;

  if (GNAT_STAT (name, &statbuf) == 0)
    {
      chmod (name, statbuf.st_mode & (~S_IREAD));
    }
#endif
}

int
__gnat_is_symbolic_link_attr (char* name, struct file_attributes* attr)
{
   if (attr->symbolic_link == ATTR_UNSET) {
#if defined (__vxworks) || defined (__nucleus__)
      attr->symbolic_link = 0;

#elif defined (_AIX) || defined (__APPLE__) || defined (__unix__)
      int ret;
      GNAT_STRUCT_STAT statbuf;
      ret = GNAT_LSTAT (name, &statbuf);
      attr->symbolic_link = (!ret && S_ISLNK (statbuf.st_mode));
#else
      attr->symbolic_link = 0;
#endif
   }
   return attr->symbolic_link;
}

int
__gnat_is_symbolic_link (char *name ATTRIBUTE_UNUSED)
{
   struct file_attributes attr;
   __gnat_reset_attributes (&attr);
   return __gnat_is_symbolic_link_attr (name, &attr);

}

#if defined (sun) && defined (__SVR4)
/* Using fork on Solaris will duplicate all the threads. fork1, which
   duplicates only the active thread, must be used instead, or spawning
   subprocess from a program with tasking will lead into numerous problems.  */
#define fork fork1
#endif

int
__gnat_portable_spawn (char *args[])
{
  int status = 0;
  int finished ATTRIBUTE_UNUSED;
  int pid ATTRIBUTE_UNUSED;

#if defined (__vxworks) || defined(__nucleus__) || defined(RTX)
  return -1;

#elif defined (_WIN32)
  /* args[0] must be quotes as it could contain a full pathname with spaces */
  char *args_0 = args[0];
  args[0] = (char *)xmalloc (strlen (args_0) + 3);
  strcpy (args[0], "\"");
  strcat (args[0], args_0);
  strcat (args[0], "\"");

  status = spawnvp (P_WAIT, args_0, (const char* const*)args);

  /* restore previous value */
  free (args[0]);
  args[0] = (char *)args_0;

  if (status < 0)
    return -1;
  else
    return status;

#else

  pid = fork ();
  if (pid < 0)
    return -1;

  if (pid == 0)
    {
      /* The child. */
      if (execv (args[0], MAYBE_TO_PTR32 (args)) != 0)
#if defined (VMS)
	return -1; /* execv is in parent context on VMS.  */
#else
	_exit (1);
#endif
    }

  /* The parent.  */
  finished = waitpid (pid, &status, 0);

  if (finished != pid || WIFEXITED (status) == 0)
    return -1;

  return WEXITSTATUS (status);
#endif

  return 0;
}

/* Create a copy of the given file descriptor.
   Return -1 if an error occurred.  */

int
__gnat_dup (int oldfd)
{
#if defined (__vxworks) && !defined (__RTP__)
  /* Not supported on VxWorks 5.x, but supported on VxWorks 6.0 when using
     RTPs. */
  return -1;
#else
  return dup (oldfd);
#endif
}

/* Make newfd be the copy of oldfd, closing newfd first if necessary.
   Return -1 if an error occurred.  */

int
__gnat_dup2 (int oldfd, int newfd)
{
#if defined (__vxworks) && !defined (__RTP__)
  /* Not supported on VxWorks 5.x, but supported on VxWorks 6.0 when using
     RTPs.  */
  return -1;
#else
  return dup2 (oldfd, newfd);
#endif
}

int
__gnat_number_of_cpus (void)
{
  int cores = 1;

#if defined (linux) || defined (sun) || defined (AIX) \
    || (defined (__alpha__)  && defined (_osf_)) || defined (__APPLE__)
  cores = (int) sysconf (_SC_NPROCESSORS_ONLN);

#elif (defined (__mips) && defined (__sgi))
  cores = (int) sysconf (_SC_NPROC_ONLN);

#elif defined (__hpux__)
  struct pst_dynamic psd;
  if (pstat_getdynamic (&psd, sizeof (psd), 1, 0) != -1)
    cores = (int) psd.psd_proc_cnt;

#elif defined (_WIN32)
  SYSTEM_INFO sysinfo;
  GetSystemInfo (&sysinfo);
  cores = (int) sysinfo.dwNumberOfProcessors;

#elif defined (VMS)
  int code = SYI$_ACTIVECPU_CNT;
  unsigned int res;
  int status;

  status = LIB$GETSYI (&code, &res);
  if ((status & 1) != 0)
    cores = res;
#endif

  return cores;
}

/* WIN32 code to implement a wait call that wait for any child process.  */

#if defined (_WIN32) && !defined (RTX)

/* Synchronization code, to be thread safe.  */

#ifdef CERT

/* For the Cert run times on native Windows we use dummy functions
   for locking and unlocking tasks since we do not support multiple
   threads on this configuration (Cert run time on native Windows). */

void dummy (void) {}

void (*Lock_Task) ()   = &dummy;
void (*Unlock_Task) () = &dummy;

#else

#define Lock_Task system__soft_links__lock_task
extern void (*Lock_Task) (void);

#define Unlock_Task system__soft_links__unlock_task
extern void (*Unlock_Task) (void);

#endif

static HANDLE *HANDLES_LIST = NULL;
static int *PID_LIST = NULL, plist_length = 0, plist_max_length = 0;

static void
add_handle (HANDLE h, int pid)
{

  /* -------------------- critical section -------------------- */
  (*Lock_Task) ();

  if (plist_length == plist_max_length)
    {
      plist_max_length += 1000;
      HANDLES_LIST =
        xrealloc (HANDLES_LIST, sizeof (HANDLE) * plist_max_length);
      PID_LIST =
        xrealloc (PID_LIST, sizeof (int) * plist_max_length);
    }

  HANDLES_LIST[plist_length] = h;
  PID_LIST[plist_length] = pid;
  ++plist_length;

  (*Unlock_Task) ();
  /* -------------------- critical section -------------------- */
}

void
__gnat_win32_remove_handle (HANDLE h, int pid)
{
  int j;

  /* -------------------- critical section -------------------- */
  (*Lock_Task) ();

  for (j = 0; j < plist_length; j++)
    {
      if ((HANDLES_LIST[j] == h) || (PID_LIST[j] == pid))
        {
          CloseHandle (h);
          --plist_length;
          HANDLES_LIST[j] = HANDLES_LIST[plist_length];
          PID_LIST[j] = PID_LIST[plist_length];
          break;
        }
    }

  (*Unlock_Task) ();
  /* -------------------- critical section -------------------- */
}

static void
win32_no_block_spawn (char *command, char *args[], HANDLE *h, int *pid)
{
  BOOL result;
  STARTUPINFO SI;
  PROCESS_INFORMATION PI;
  SECURITY_ATTRIBUTES SA;
  int csize = 1;
  char *full_command;
  int k;

  /* compute the total command line length */
  k = 0;
  while (args[k])
    {
      csize += strlen (args[k]) + 1;
      k++;
    }

  full_command = (char *) xmalloc (csize);

  /* Startup info. */
  SI.cb          = sizeof (STARTUPINFO);
  SI.lpReserved  = NULL;
  SI.lpReserved2 = NULL;
  SI.lpDesktop   = NULL;
  SI.cbReserved2 = 0;
  SI.lpTitle     = NULL;
  SI.dwFlags     = 0;
  SI.wShowWindow = SW_HIDE;

  /* Security attributes. */
  SA.nLength = sizeof (SECURITY_ATTRIBUTES);
  SA.bInheritHandle = TRUE;
  SA.lpSecurityDescriptor = NULL;

  /* Prepare the command string. */
  strcpy (full_command, command);
  strcat (full_command, " ");

  k = 1;
  while (args[k])
    {
      strcat (full_command, args[k]);
      strcat (full_command, " ");
      k++;
    }

  {
    int wsize = csize * 2;
    TCHAR *wcommand = (TCHAR *) xmalloc (wsize);

    S2WSC (wcommand, full_command, wsize);

    free (full_command);

    result = CreateProcess
      (NULL, wcommand, &SA, NULL, TRUE,
       GetPriorityClass (GetCurrentProcess()), NULL, NULL, &SI, &PI);

    free (wcommand);
  }

  if (result == TRUE)
    {
      CloseHandle (PI.hThread);
      *h = PI.hProcess;
      *pid = PI.dwProcessId;
    }
  else
    {
      *h = NULL;
      *pid = 0;
    }
}

static int
win32_wait (int *status)
{
  DWORD exitcode, pid;
  HANDLE *hl;
  HANDLE h;
  DWORD res;
  int k;
  int hl_len;

  if (plist_length == 0)
    {
      errno = ECHILD;
      return -1;
    }

  k = 0;

  /* -------------------- critical section -------------------- */
  (*Lock_Task) ();

  hl_len = plist_length;

  hl = (HANDLE *) xmalloc (sizeof (HANDLE) * hl_len);

  memmove (hl, HANDLES_LIST, sizeof (HANDLE) * hl_len);

  (*Unlock_Task) ();
  /* -------------------- critical section -------------------- */

  res = WaitForMultipleObjects (hl_len, hl, FALSE, INFINITE);
  h = hl[res - WAIT_OBJECT_0];

  GetExitCodeProcess (h, &exitcode);
  pid = PID_LIST [res - WAIT_OBJECT_0];
  __gnat_win32_remove_handle (h, -1);

  free (hl);

  *status = (int) exitcode;
  return (int) pid;
}

#endif

int
__gnat_portable_no_block_spawn (char *args[])
{

#if defined (__vxworks) || defined (__nucleus__) || defined (RTX)
  return -1;

#elif defined (_WIN32)

  HANDLE h = NULL;
  int pid;

  win32_no_block_spawn (args[0], args, &h, &pid);
  if (h != NULL)
    {
      add_handle (h, pid);
      return pid;
    }
  else
    return -1;

#else

  int pid = fork ();

  if (pid == 0)
    {
      /* The child.  */
      if (execv (args[0], MAYBE_TO_PTR32 (args)) != 0)
#if defined (VMS)
	return -1; /* execv is in parent context on VMS. */
#else
	_exit (1);
#endif
    }

  return pid;

  #endif
}

int
__gnat_portable_wait (int *process_status)
{
  int status = 0;
  int pid = 0;

#if defined (__vxworks) || defined (__nucleus__) || defined (RTX)
  /* Not sure what to do here, so do nothing but return zero.  */

#elif defined (_WIN32)

  pid = win32_wait (&status);

#else

  pid = waitpid (-1, &status, 0);
  status = status & 0xffff;
#endif

  *process_status = status;
  return pid;
}

void
__gnat_os_exit (int status)
{
  exit (status);
}

/* Locate a regular file, give a Path value.  */

char *
__gnat_locate_regular_file (char *file_name, char *path_val)
{
  char *ptr;
  char *file_path = (char *) alloca (strlen (file_name) + 1);
  int absolute;

  /* Return immediately if file_name is empty */

  if (*file_name == '\0')
    return 0;

  /* Remove quotes around file_name if present */

  ptr = file_name;
  if (*ptr == '"')
    ptr++;

  strcpy (file_path, ptr);

  ptr = file_path + strlen (file_path) - 1;

  if (*ptr == '"')
    *ptr = '\0';

  /* Handle absolute pathnames.  */

  absolute = __gnat_is_absolute_path (file_path, strlen (file_name));

  if (absolute)
    {
     if (__gnat_is_regular_file (file_path))
       return xstrdup (file_path);

      return 0;
    }

  /* If file_name include directory separator(s), try it first as
     a path name relative to the current directory */
  for (ptr = file_name; *ptr && *ptr != '/' && *ptr != DIR_SEPARATOR; ptr++)
    ;

  if (*ptr != 0)
    {
      if (__gnat_is_regular_file (file_name))
        return xstrdup (file_name);
    }

  if (path_val == 0)
    return 0;

  {
    /* The result has to be smaller than path_val + file_name.  */
    char *file_path =
      (char *) alloca (strlen (path_val) + strlen (file_name) + 2);

    for (;;)
      {
      /* Skip the starting quote */

      if (*path_val == '"')
	path_val++;

      for (ptr = file_path; *path_val && *path_val != PATH_SEPARATOR; )
	*ptr++ = *path_val++;

      /* If directory is empty, it is the current directory*/

      if (ptr == file_path)
        {
         *ptr = '.';
        }
      else
        ptr--;

      /* Skip the ending quote */

      if (*ptr == '"')
	ptr--;

      if (*ptr != '/' && *ptr != DIR_SEPARATOR)
        *++ptr = DIR_SEPARATOR;

      strcpy (++ptr, file_name);

      if (__gnat_is_regular_file (file_path))
        return xstrdup (file_path);

      if (*path_val == 0)
        return 0;

      /* Skip path separator */

      path_val++;
      }
  }

  return 0;
}

/* Locate an executable given a Path argument. This routine is only used by
   gnatbl and should not be used otherwise.  Use locate_exec_on_path
   instead.  */

char *
__gnat_locate_exec (char *exec_name, char *path_val)
{
  char *ptr;
  if (!strstr (exec_name, HOST_EXECUTABLE_SUFFIX))
    {
      char *full_exec_name =
        (char *) alloca
	  (strlen (exec_name) + strlen (HOST_EXECUTABLE_SUFFIX) + 1);

      strcpy (full_exec_name, exec_name);
      strcat (full_exec_name, HOST_EXECUTABLE_SUFFIX);
      ptr = __gnat_locate_regular_file (full_exec_name, path_val);

      if (ptr == 0)
         return __gnat_locate_regular_file (exec_name, path_val);
      return ptr;
    }
  else
    return __gnat_locate_regular_file (exec_name, path_val);
}

/* Locate an executable using the Systems default PATH.  */

char *
__gnat_locate_exec_on_path (char *exec_name)
{
  char *apath_val;

#if defined (_WIN32) && !defined (RTX)
  TCHAR *wpath_val = _tgetenv (_T("PATH"));
  TCHAR *wapath_val;
  /* In Win32 systems we expand the PATH as for XP environment
     variables are not automatically expanded. We also prepend the
     ".;" to the path to match normal NT path search semantics */

  #define EXPAND_BUFFER_SIZE 32767

  wapath_val = alloca (EXPAND_BUFFER_SIZE);

  wapath_val [0] = '.';
  wapath_val [1] = ';';

  DWORD res = ExpandEnvironmentStrings
    (wpath_val, &wapath_val[2], EXPAND_BUFFER_SIZE - 2);

  if (!res) wapath_val [0] = _T('\0');

  apath_val = alloca (EXPAND_BUFFER_SIZE);

  WS2SC (apath_val, wapath_val, EXPAND_BUFFER_SIZE);
  return __gnat_locate_exec (exec_name, apath_val);

#else

#ifdef VMS
  char *path_val = "/VAXC$PATH";
#else
  char *path_val = getenv ("PATH");
#endif
  if (path_val == NULL) return NULL;
  apath_val = (char *) alloca (strlen (path_val) + 1);
  strcpy (apath_val, path_val);
  return __gnat_locate_exec (exec_name, apath_val);
#endif
}

#ifdef VMS

/* These functions are used to translate to and from VMS and Unix syntax
   file, directory and path specifications.  */

#define MAXPATH  256
#define MAXNAMES 256
#define NEW_CANONICAL_FILELIST_INCREMENT 64

static char new_canonical_dirspec [MAXPATH];
static char new_canonical_filespec [MAXPATH];
static char new_canonical_pathspec [MAXNAMES*MAXPATH];
static unsigned new_canonical_filelist_index;
static unsigned new_canonical_filelist_in_use;
static unsigned new_canonical_filelist_allocated;
static char **new_canonical_filelist;
static char new_host_pathspec [MAXNAMES*MAXPATH];
static char new_host_dirspec [MAXPATH];
static char new_host_filespec [MAXPATH];

/* Routine is called repeatedly by decc$from_vms via
   __gnat_to_canonical_file_list_init until it returns 0 or the expansion
   runs out. */

static int
wildcard_translate_unix (char *name)
{
  char *ver;
  char buff [MAXPATH];

  strncpy (buff, name, MAXPATH);
  buff [MAXPATH - 1] = (char) 0;
  ver = strrchr (buff, '.');

  /* Chop off the version.  */
  if (ver)
    *ver = 0;

  /* Dynamically extend the allocation by the increment.  */
  if (new_canonical_filelist_in_use == new_canonical_filelist_allocated)
    {
      new_canonical_filelist_allocated += NEW_CANONICAL_FILELIST_INCREMENT;
      new_canonical_filelist = (char **) xrealloc
	(new_canonical_filelist,
	 new_canonical_filelist_allocated * sizeof (char *));
    }

  new_canonical_filelist[new_canonical_filelist_in_use++] = xstrdup (buff);

  return 1;
}

/* Translate a wildcard VMS file spec into a list of Unix file specs. First do
   full translation and copy the results into a list (_init), then return them
   one at a time (_next). If onlydirs set, only expand directory files.  */

int
__gnat_to_canonical_file_list_init (char *filespec, int onlydirs)
{
  int len;
  char buff [MAXPATH];

  len = strlen (filespec);
  strncpy (buff, filespec, MAXPATH);

  /* Only look for directories */
  if (onlydirs && !strstr (&buff [len-5], "*.dir"))
    strncat (buff, "*.dir", MAXPATH);

  buff [MAXPATH - 1] = (char) 0;

  decc$from_vms (buff, wildcard_translate_unix, 1);

  /* Remove the .dir extension.  */
  if (onlydirs)
    {
      int i;
      char *ext;

      for (i = 0; i < new_canonical_filelist_in_use; i++)
	{
	  ext = strstr (new_canonical_filelist[i], ".dir");
	  if (ext)
	    *ext = 0;
	}
    }

  return new_canonical_filelist_in_use;
}

/* Return the next filespec in the list.  */

char *
__gnat_to_canonical_file_list_next ()
{
  return new_canonical_filelist[new_canonical_filelist_index++];
}

/* Free storage used in the wildcard expansion.  */

void
__gnat_to_canonical_file_list_free ()
{
  int i;

   for (i = 0; i < new_canonical_filelist_in_use; i++)
     free (new_canonical_filelist[i]);

  free (new_canonical_filelist);

  new_canonical_filelist_in_use = 0;
  new_canonical_filelist_allocated = 0;
  new_canonical_filelist_index = 0;
  new_canonical_filelist = 0;
}

/* The functional equivalent of decc$translate_vms routine.
   Designed to produce the same output, but is protected against
   malformed paths (original version ACCVIOs in this case) and
   does not require VMS-specific DECC RTL */

#define NAM$C_MAXRSS 1024

char *
__gnat_translate_vms (char *src)
{
  static char retbuf [NAM$C_MAXRSS+1];
  char *srcendpos, *pos1, *pos2, *retpos;
  int disp, path_present = 0;

  if (!src) return NULL;

  srcendpos = strchr (src, '\0');
  retpos = retbuf;

  /* Look for the node and/or device in front of the path */
  pos1 = src;
  pos2 = strchr (pos1, ':');

  if (pos2 && (pos2 < srcendpos) && (*(pos2 + 1) == ':')) {
    /* There is a node name. "node_name::" becomes "node_name!" */
    disp = pos2 - pos1;
    strncpy (retbuf, pos1, disp);
    retpos [disp] = '!';
    retpos = retpos + disp + 1;
    pos1 = pos2 + 2;
    pos2 = strchr (pos1, ':');
  }

  if (pos2) {
    /* There is a device name. "dev_name:" becomes "/dev_name/" */
    *(retpos++) = '/';
    disp = pos2 - pos1;
    strncpy (retpos, pos1, disp);
    retpos = retpos + disp;
    pos1 = pos2 + 1;
    *(retpos++) = '/';
  }
  else
    /* No explicit device; we must look ahead and prepend /sys$disk/ if
       the path is absolute */
    if ((*pos1 == '[' || *pos1 == '<') && (pos1 < srcendpos)
        && !strchr (".-]>", *(pos1 + 1))) {
      strncpy (retpos, "/sys$disk/", 10);
      retpos += 10;
    }

  /* Process the path part */
  while (*pos1 == '[' || *pos1 == '<') {
    path_present++;
    pos1++;
    if (*pos1 == ']' || *pos1 == '>') {
      /* Special case, [] translates to '.' */
      *(retpos++) = '.';
      pos1++;
    }
    else {
      /* '[000000' means root dir. It can be present in the middle of
         the path due to expansion of logical devices, in which case
         we skip it */
      if (!strncmp (pos1, "000000", 6) && path_present > 1 &&
         (*(pos1 + 6) == ']' || *(pos1 + 6) == '>' || *(pos1 + 6) == '.')) {
          pos1 += 6;
          if (*pos1 == '.') pos1++;
        }
      else if (*pos1 == '.') {
        /* Relative path */
        *(retpos++) = '.';
      }

      /* There is a qualified path */
      while (*pos1 && *pos1 != ']' && *pos1 != '>') {
        switch (*pos1) {
          case '.':
            /* '.' is used to separate directories. Replace it with '/' but
               only if there isn't already '/' just before */
            if (*(retpos - 1) != '/') *(retpos++) = '/';
            pos1++;
            if (pos1 + 1 < srcendpos && *pos1 == '.' && *(pos1 + 1) == '.') {
              /* ellipsis refers to entire subtree; replace with '**' */
              *(retpos++) = '*'; *(retpos++) = '*'; *(retpos++) = '/';
              pos1 += 2;
            }
            break;
          case '-' :
            /* When after '.' '[' '<' is equivalent to Unix ".." but there
            may be several in a row */
            if (*(pos1 - 1) == '.' || *(pos1 - 1) == '[' ||
                *(pos1 - 1) == '<') {
              while (*pos1 == '-') {
                pos1++;
                *(retpos++) = '.'; *(retpos++) = '.'; *(retpos++) = '/';
              }
              retpos--;
              break;
            }
            /* otherwise fall through to default */
          default:
            *(retpos++) = *(pos1++);
        }
      }
      pos1++;
    }
  }

  if (pos1 < srcendpos) {
    /* Now add the actual file name, until the version suffix if any */
    if (path_present) *(retpos++) = '/';
    pos2 = strchr (pos1, ';');
    disp = pos2? (pos2 - pos1) : (srcendpos - pos1);
    strncpy (retpos, pos1, disp);
    retpos += disp;
    if (pos2 && pos2 < srcendpos) {
      /* There is a non-empty version suffix. ";<ver>" becomes ".<ver>" */
      *retpos++ = '.';
      disp = srcendpos - pos2 - 1;
      strncpy (retpos, pos2 + 1, disp);
      retpos += disp;
    }
  }

  *retpos = '\0';

  return retbuf;

}

/* Translate a VMS syntax directory specification in to Unix syntax.  If
   PREFIXFLAG is set, append an underscore "/". If no indicators of VMS syntax
   found, return input string. Also translate a dirname that contains no
   slashes, in case it's a logical name.  */

char *
__gnat_to_canonical_dir_spec (char *dirspec, int prefixflag)
{
  int len;

  strcpy (new_canonical_dirspec, "");
  if (strlen (dirspec))
    {
      char *dirspec1;

      if (strchr (dirspec, ']') || strchr (dirspec, ':'))
	{
	  strncpy (new_canonical_dirspec,
		   __gnat_translate_vms (dirspec),
		   MAXPATH);
	}
      else if (!strchr (dirspec, '/') && (dirspec1 = getenv (dirspec)) != 0)
	{
	  strncpy (new_canonical_dirspec,
		  __gnat_translate_vms (dirspec1),
		  MAXPATH);
	}
      else
	{
	  strncpy (new_canonical_dirspec, dirspec, MAXPATH);
	}
    }

  len = strlen (new_canonical_dirspec);
  if (prefixflag && new_canonical_dirspec [len-1] != '/')
    strncat (new_canonical_dirspec, "/", MAXPATH);

  new_canonical_dirspec [MAXPATH - 1] = (char) 0;

  return new_canonical_dirspec;

}

/* Translate a VMS syntax file specification into Unix syntax.
   If no indicators of VMS syntax found, check if it's an uppercase
   alphanumeric_ name and if so try it out as an environment
   variable (logical name). If all else fails return the
   input string.  */

char *
__gnat_to_canonical_file_spec (char *filespec)
{
  char *filespec1;

  strncpy (new_canonical_filespec, "", MAXPATH);

  if (strchr (filespec, ']') || strchr (filespec, ':'))
    {
      char *tspec = (char *) __gnat_translate_vms (filespec);

      if (tspec != (char *) -1)
	strncpy (new_canonical_filespec, tspec, MAXPATH);
    }
  else if ((strlen (filespec) == strspn (filespec,
	    "ABCDEFGHIJKLMNOPQRSTUVWXYZ0123456789_"))
	&& (filespec1 = getenv (filespec)))
    {
      char *tspec = (char *) __gnat_translate_vms (filespec1);

      if (tspec != (char *) -1)
	strncpy (new_canonical_filespec, tspec, MAXPATH);
    }
  else
    {
      strncpy (new_canonical_filespec, filespec, MAXPATH);
    }

  new_canonical_filespec [MAXPATH - 1] = (char) 0;

  return new_canonical_filespec;
}

/* Translate a VMS syntax path specification into Unix syntax.
   If no indicators of VMS syntax found, return input string.  */

char *
__gnat_to_canonical_path_spec (char *pathspec)
{
  char *curr, *next, buff [MAXPATH];

  if (pathspec == 0)
    return pathspec;

  /* If there are /'s, assume it's a Unix path spec and return.  */
  if (strchr (pathspec, '/'))
    return pathspec;

  new_canonical_pathspec[0] = 0;
  curr = pathspec;

  for (;;)
    {
      next = strchr (curr, ',');
      if (next == 0)
        next = strchr (curr, 0);

      strncpy (buff, curr, next - curr);
      buff[next - curr] = 0;

      /* Check for wildcards and expand if present.  */
      if (strchr (buff, '*') || strchr (buff, '%') || strstr (buff, "..."))
        {
          int i, dirs;

          dirs = __gnat_to_canonical_file_list_init (buff, 1);
          for (i = 0; i < dirs; i++)
            {
              char *next_dir;

              next_dir = __gnat_to_canonical_file_list_next ();
              strncat (new_canonical_pathspec, next_dir, MAXPATH);

              /* Don't append the separator after the last expansion.  */
              if (i+1 < dirs)
                strncat (new_canonical_pathspec, ":", MAXPATH);
            }

	  __gnat_to_canonical_file_list_free ();
        }
      else
	strncat (new_canonical_pathspec,
		__gnat_to_canonical_dir_spec (buff, 0), MAXPATH);

      if (*next == 0)
        break;

      strncat (new_canonical_pathspec, ":", MAXPATH);
      curr = next + 1;
    }

  new_canonical_pathspec [MAXPATH - 1] = (char) 0;

  return new_canonical_pathspec;
}

static char filename_buff [MAXPATH];

static int
translate_unix (char *name, int type)
{
  strncpy (filename_buff, name, MAXPATH);
  filename_buff [MAXPATH - 1] = (char) 0;
  return 0;
}

/* Translate a Unix syntax path spec into a VMS style (comma separated list of
   directories.  */

static char *
to_host_path_spec (char *pathspec)
{
  char *curr, *next, buff [MAXPATH];

  if (pathspec == 0)
    return pathspec;

  /* Can't very well test for colons, since that's the Unix separator!  */
  if (strchr (pathspec, ']') || strchr (pathspec, ','))
    return pathspec;

  new_host_pathspec[0] = 0;
  curr = pathspec;

  for (;;)
    {
      next = strchr (curr, ':');
      if (next == 0)
        next = strchr (curr, 0);

      strncpy (buff, curr, next - curr);
      buff[next - curr] = 0;

      strncat (new_host_pathspec, __gnat_to_host_dir_spec (buff, 0), MAXPATH);
      if (*next == 0)
        break;
      strncat (new_host_pathspec, ",", MAXPATH);
      curr = next + 1;
    }

  new_host_pathspec [MAXPATH - 1] = (char) 0;

  return new_host_pathspec;
}

/* Translate a Unix syntax directory specification into VMS syntax.  The
   PREFIXFLAG has no effect, but is kept for symmetry with
   to_canonical_dir_spec.  If indicators of VMS syntax found, return input
   string. */

char *
__gnat_to_host_dir_spec (char *dirspec, int prefixflag ATTRIBUTE_UNUSED)
{
  int len = strlen (dirspec);

  strncpy (new_host_dirspec, dirspec, MAXPATH);
  new_host_dirspec [MAXPATH - 1] = (char) 0;

  if (strchr (new_host_dirspec, ']') || strchr (new_host_dirspec, ':'))
    return new_host_dirspec;

  while (len > 1 && new_host_dirspec[len - 1] == '/')
    {
      new_host_dirspec[len - 1] = 0;
      len--;
    }

  decc$to_vms (new_host_dirspec, translate_unix, 1, 2);
  strncpy (new_host_dirspec, filename_buff, MAXPATH);
  new_host_dirspec [MAXPATH - 1] = (char) 0;

  return new_host_dirspec;
}

/* Translate a Unix syntax file specification into VMS syntax.
   If indicators of VMS syntax found, return input string.  */

char *
__gnat_to_host_file_spec (char *filespec)
{
  strncpy (new_host_filespec, "", MAXPATH);
  if (strchr (filespec, ']') || strchr (filespec, ':'))
    {
      strncpy (new_host_filespec, filespec, MAXPATH);
    }
  else
    {
      decc$to_vms (filespec, translate_unix, 1, 1);
      strncpy (new_host_filespec, filename_buff, MAXPATH);
    }

  new_host_filespec [MAXPATH - 1] = (char) 0;

  return new_host_filespec;
}

void
__gnat_adjust_os_resource_limits ()
{
  SYS$ADJWSL (131072, 0);
}

#else /* VMS */

/* Dummy functions for Osint import for non-VMS systems.  */

int
__gnat_to_canonical_file_list_init
  (char *dirspec ATTRIBUTE_UNUSED, int onlydirs ATTRIBUTE_UNUSED)
{
  return 0;
}

char *
__gnat_to_canonical_file_list_next (void)
{
  static char *empty = "";
  return empty;
}

void
__gnat_to_canonical_file_list_free (void)
{
}

char *
__gnat_to_canonical_dir_spec (char *dirspec, int prefixflag ATTRIBUTE_UNUSED)
{
  return dirspec;
}

char *
__gnat_to_canonical_file_spec (char *filespec)
{
  return filespec;
}

char *
__gnat_to_canonical_path_spec (char *pathspec)
{
  return pathspec;
}

char *
__gnat_to_host_dir_spec (char *dirspec, int prefixflag ATTRIBUTE_UNUSED)
{
  return dirspec;
}

char *
__gnat_to_host_file_spec (char *filespec)
{
  return filespec;
}

void
__gnat_adjust_os_resource_limits (void)
{
}

#endif

#if defined (__mips_vxworks)
int
_flush_cache()
{
   CACHE_USER_FLUSH (0, ENTIRE_CACHE);
}
#endif

#if defined (IS_CROSS)  \
  || (! ((defined (sparc) || defined (i386)) && defined (sun) \
      && defined (__SVR4)) \
      && ! (defined (linux) && (defined (i386) || defined (__x86_64__))) \
      && ! (defined (linux) && defined (__ia64__)) \
      && ! (defined (linux) && defined (powerpc)) \
      && ! defined (__FreeBSD__) \
      && ! defined (__Lynx__) \
      && ! defined (__hpux__) \
      && ! defined (__APPLE__) \
      && ! defined (_AIX) \
      && ! (defined (__alpha__)  && defined (__osf__)) \
      && ! defined (VMS) \
      && ! defined (__MINGW32__) \
      && ! (defined (__mips) && defined (__sgi)))

/* Dummy function to satisfy g-trasym.o. See the preprocessor conditional
   just above for a list of native platforms that provide a non-dummy
   version of this procedure in libaddr2line.a.  */

void
convert_addresses (const char *file_name ATTRIBUTE_UNUSED,
		   void *addrs ATTRIBUTE_UNUSED,
		   int n_addr ATTRIBUTE_UNUSED,
		   void *buf ATTRIBUTE_UNUSED,
		   int *len ATTRIBUTE_UNUSED)
{
  *len = 0;
}
#endif

#if defined (_WIN32)
int __gnat_argument_needs_quote = 1;
#else
int __gnat_argument_needs_quote = 0;
#endif

/* This option is used to enable/disable object files handling from the
   binder file by the GNAT Project module. For example, this is disabled on
   Windows (prior to GCC 3.4) as it is already done by the mdll module.
   Stating with GCC 3.4 the shared libraries are not based on mdll
   anymore as it uses the GCC's -shared option  */
#if defined (_WIN32) \
    && ((__GNUC__ < 3) || ((__GNUC__ == 3) && (__GNUC_MINOR__ < 4)))
int __gnat_prj_add_obj_files = 0;
#else
int __gnat_prj_add_obj_files = 1;
#endif

/* char used as prefix/suffix for environment variables */
#if defined (_WIN32)
char __gnat_environment_char = '%';
#else
char __gnat_environment_char = '$';
#endif

/* This functions copy the file attributes from a source file to a
   destination file.

   mode = 0  : In this mode copy only the file time stamps (last access and
               last modification time stamps).

   mode = 1  : In this mode, time stamps and read/write/execute attributes are
               copied.

   Returns 0 if operation was successful and -1 in case of error. */

int
__gnat_copy_attribs (char *from, char *to, int mode)
{
#if defined (VMS) || defined (__vxworks) || defined (__nucleus__)
  return -1;

#elif defined (_WIN32) && !defined (RTX)
  TCHAR wfrom [GNAT_MAX_PATH_LEN + 2];
  TCHAR wto [GNAT_MAX_PATH_LEN + 2];
  BOOL res;
  FILETIME fct, flat, flwt;
  HANDLE hfrom, hto;

  S2WSC (wfrom, from, GNAT_MAX_PATH_LEN + 2);
  S2WSC (wto, to, GNAT_MAX_PATH_LEN + 2);

  /* retrieve from times */

  hfrom = CreateFile
    (wfrom, GENERIC_READ, 0, NULL, OPEN_EXISTING, FILE_ATTRIBUTE_NORMAL, NULL);

  if (hfrom == INVALID_HANDLE_VALUE)
    return -1;

  res = GetFileTime (hfrom, &fct, &flat, &flwt);

  CloseHandle (hfrom);

  if (res == 0)
    return -1;

  /* retrieve from times */

  hto = CreateFile
    (wto, GENERIC_WRITE, 0, NULL, OPEN_EXISTING, FILE_ATTRIBUTE_NORMAL, NULL);

  if (hto == INVALID_HANDLE_VALUE)
    return -1;

  res = SetFileTime (hto, NULL, &flat, &flwt);

  CloseHandle (hto);

  if (res == 0)
    return -1;

  /* Set file attributes in full mode. */

  if (mode == 1)
    {
      DWORD attribs = GetFileAttributes (wfrom);

      if (attribs == INVALID_FILE_ATTRIBUTES)
	return -1;

      res = SetFileAttributes (wto, attribs);
      if (res == 0)
	return -1;
    }

  return 0;

#else
  GNAT_STRUCT_STAT fbuf;
  struct utimbuf tbuf;

  if (GNAT_STAT (from, &fbuf) == -1)
    {
      return -1;
    }

  tbuf.actime = fbuf.st_atime;
  tbuf.modtime = fbuf.st_mtime;

  if (utime (to, &tbuf) == -1)
    {
      return -1;
    }

  if (mode == 1)
    {
      if (chmod (to, fbuf.st_mode) == -1)
	{
	  return -1;
	}
    }

  return 0;
#endif
}

int
__gnat_lseek (int fd, long offset, int whence)
{
  return (int) lseek (fd, offset, whence);
}

/* This function returns the major version number of GCC being used.  */
int
get_gcc_version (void)
{
#ifdef IN_RTS
  return __GNUC__;
#else
  return (int) (version_string[0] - '0');
#endif
}

int
__gnat_set_close_on_exec (int fd ATTRIBUTE_UNUSED,
                          int close_on_exec_p ATTRIBUTE_UNUSED)
{
#if defined (F_GETFD) && defined (FD_CLOEXEC) && ! defined (__vxworks)
  int flags = fcntl (fd, F_GETFD, 0);
  if (flags < 0)
    return flags;
  if (close_on_exec_p)
    flags |= FD_CLOEXEC;
  else
    flags &= ~FD_CLOEXEC;
  return fcntl (fd, F_SETFD, flags | FD_CLOEXEC);
#elif defined(_WIN32)
  HANDLE h = (HANDLE) _get_osfhandle (fd);
  if (h == (HANDLE) -1)
    return -1;
  if (close_on_exec_p)
    return ! SetHandleInformation (h, HANDLE_FLAG_INHERIT, 0);
  return ! SetHandleInformation (h, HANDLE_FLAG_INHERIT,
    HANDLE_FLAG_INHERIT);
#else
  /* TODO: Unimplemented. */
  return -1;
#endif
}

/* Indicates if platforms supports automatic initialization through the
   constructor mechanism */
int
__gnat_binder_supports_auto_init (void)
{
#ifdef VMS
   return 0;
#else
   return 1;
#endif
}

/* Indicates that Stand-Alone Libraries are automatically initialized through
   the constructor mechanism */
int
__gnat_sals_init_using_constructors (void)
{
#if defined (__vxworks) || defined (__Lynx__) || defined (VMS)
   return 0;
#else
   return 1;
#endif
}

#ifdef RTX

/* In RTX mode, the procedure to get the time (as file time) is different
   in RTSS mode and Win32 mode. In order to avoid duplicating an Ada file,
   we introduce an intermediate procedure to link against the corresponding
   one in each situation. */

extern void GetTimeAsFileTime(LPFILETIME pTime);

void GetTimeAsFileTime(LPFILETIME pTime)
{
#ifdef RTSS
  RtGetRtssTimeAsFileTime (pTime); /* RTSS interface */
#else
  GetSystemTimeAsFileTime (pTime); /* w32 interface */
#endif
}

#ifdef RTSS
/* Add symbol that is required to link. It would otherwise be taken from
   libgcc.a and it would try to use the gcc constructors that are not
   supported by Microsoft linker. */

extern void __main (void);

void __main (void) {}
#endif
#endif

#if defined (linux)
/* There is no function in the glibc to retrieve the LWP of the current
   thread. We need to do a system call in order to retrieve this
   information. */
#include <sys/syscall.h>
void *__gnat_lwp_self (void)
{
   return (void *) syscall (__NR_gettid);
}
#endif<|MERGE_RESOLUTION|>--- conflicted
+++ resolved
@@ -592,10 +592,6 @@
 int
 __gnat_get_file_names_case_sensitive (void)
 {
-<<<<<<< HEAD
-#if defined (VMS) || defined (WINNT)
-  return 0;
-=======
   const char *sensitive = getenv ("GNAT_FILE_NAME_CASE_SENSITIVE");
 
   if (sensitive != NULL
@@ -605,7 +601,6 @@
   else
 #if defined (VMS) || defined (WINNT) || defined (__APPLE__)
     return 0;
->>>>>>> 155d23aa
 #else
     return 1;
 #endif
@@ -1114,11 +1109,6 @@
   attr->executable = (!ret && (statbuf.st_mode & S_IXUSR));
 #endif
 
-<<<<<<< HEAD
-#if !defined (_WIN32) || defined (RTX)
-  /* on Windows requires extra system call, see __gnat_file_time_name_attr */
-=======
->>>>>>> 155d23aa
   if (ret != 0) {
      attr->timestamp = (OS_Time)-1;
   } else {
@@ -1371,11 +1361,8 @@
 {
    if (attr->timestamp == (OS_Time)-2) {
 #if defined (_WIN32) && !defined (RTX)
-<<<<<<< HEAD
-=======
       BOOL res;
       WIN32_FILE_ATTRIBUTE_DATA fad;
->>>>>>> 155d23aa
       time_t ret = -1;
       TCHAR wname[GNAT_MAX_PATH_LEN];
       S2WSC (wname, name, GNAT_MAX_PATH_LEN);

/****************************************************************************
 *                                                                          *
 *                         GNAT COMPILER COMPONENTS                         *
 *                                                                          *
 *                               E X P E C T                                *
 *                                                                          *
 *                          C Implementation File                           *
 *                                                                          *
<<<<<<< HEAD
 *                     Copyright (C) 2001-2005, AdaCore                     *
=======
 *                     Copyright (C) 2001-2007, AdaCore                     *
>>>>>>> 751ff693
 *                                                                          *
 * GNAT is free software;  you can  redistribute it  and/or modify it under *
 * terms of the  GNU General Public License as published  by the Free Soft- *
 * ware  Foundation;  either version 2,  or (at your option) any later ver- *
 * sion.  GNAT is distributed in the hope that it will be useful, but WITH- *
 * OUT ANY WARRANTY;  without even the  implied warranty of MERCHANTABILITY *
 * or FITNESS FOR A PARTICULAR PURPOSE.  See the GNU General Public License *
 * for  more details.  You should have  received  a copy of the GNU General *
 * Public License  distributed with GNAT;  see file COPYING.  If not, write *
 * to  the  Free Software Foundation,  51  Franklin  Street,  Fifth  Floor, *
 * Boston, MA 02110-1301, USA.                                              *
 *                                                                          *
 * As a  special  exception,  if you  link  this file  with other  files to *
 * produce an executable,  this file does not by itself cause the resulting *
 * executable to be covered by the GNU General Public License. This except- *
 * ion does not  however invalidate  any other reasons  why the  executable *
 * file might be covered by the  GNU Public License.                        *
 *                                                                          *
 * GNAT was originally developed  by the GNAT team at  New York University. *
 * Extensive contributions were provided by Ada Core Technologies Inc.      *
 *                                                                          *
 ****************************************************************************/

#ifdef __alpha_vxworks
#include "vxWorks.h"
#endif

#ifdef IN_RTS
#define POSIX
#include "tconfig.h"
#include "tsystem.h"
#else
#include "config.h"
#include "system.h"
#endif

#include <sys/types.h>

#ifdef __MINGW32__
#if OLD_MINGW
#include <sys/wait.h>
#endif
#elif defined (__vxworks) && defined (__RTP__)
#include <wait.h>
<<<<<<< HEAD
=======
#elif defined (__Lynx__)
/* ??? See comment in adaint.c.  */
#define GCC_RESOURCE_H
#include <sys/wait.h>
#elif defined (__nucleus__)
/* No wait.h available on Nucleus */
>>>>>>> 751ff693
#else
#include <sys/wait.h>
#endif

/* This file provides the low level functionalities needed to implement Expect
   capabilities in GNAT.Expect.
   Implementations for unix and windows systems is provided.
   Dummy stubs are also provided for other systems. */

#ifdef _AIX
/* Work around the fact that gcc/cpp does not define "__unix__" under AiX.  */
#define __unix__
#endif

#ifdef __APPLE__
/* Work around the fact that gcc/cpp does not define "__unix__" on Darwin.  */
#define __unix__
#endif

#ifdef _WIN32

#include <windows.h>
#include <process.h>

void
__gnat_kill (int pid, int sig, int close)
{
  if (sig == 9)
    {
      if ((HANDLE)pid != NULL)
	{
	  TerminateProcess ((HANDLE)pid, 0);
	  if (close)
	    CloseHandle ((HANDLE)pid);
	}
    }
<<<<<<< HEAD
}

int
__gnat_waitpid (int pid)
{
  DWORD exitcode = 1;
  DWORD res;

  if ((HANDLE)pid != NULL)
    {
      res = WaitForSingleObject ((HANDLE)pid, INFINITE);
      GetExitCodeProcess ((HANDLE)pid, &exitcode);
      CloseHandle ((HANDLE)pid);
    }

  return (int) exitcode;
}

int
=======
  else if (sig == 2)
    {
      GenerateConsoleCtrlEvent (CTRL_C_EVENT, (HANDLE)pid);
      if (close)
	CloseHandle ((HANDLE)pid);
    }
}

int
__gnat_waitpid (int pid)
{
  DWORD exitcode = 1;
  DWORD res;

  if ((HANDLE)pid != NULL)
    {
      res = WaitForSingleObject ((HANDLE)pid, INFINITE);
      GetExitCodeProcess ((HANDLE)pid, &exitcode);
      CloseHandle ((HANDLE)pid);
    }

  return (int) exitcode;
}

int
>>>>>>> 751ff693
__gnat_expect_fork (void)
{
  return 0;
}

void
__gnat_expect_portable_execvp (int *pid, char *cmd, char *argv[])
{
  BOOL result;
  STARTUPINFO SI;
  PROCESS_INFORMATION PI;
  SECURITY_ATTRIBUTES SA;
  int csize = 1;
  char *full_command;
  int k;

  /* compute the total command line length.  */
  k = 0;
  while (argv[k])
    {
      csize += strlen (argv[k]) + 1;
      k++;
    }

  full_command = (char *) malloc (csize);
  full_command[0] = '\0';

  /* Startup info. */
  SI.cb          = sizeof (STARTUPINFO);
  SI.lpReserved  = NULL;
  SI.lpReserved2 = NULL;
  SI.lpDesktop   = NULL;
  SI.cbReserved2 = 0;
  SI.lpTitle     = NULL;
  SI.dwFlags     = 0;
  SI.wShowWindow = SW_HIDE;

  /* Security attributes. */
  SA.nLength = sizeof (SECURITY_ATTRIBUTES);
  SA.bInheritHandle = TRUE;
  SA.lpSecurityDescriptor = NULL;

  k = 0;
  while (argv[k])
    {
      strcat (full_command, argv[k]);
      strcat (full_command, " ");
      k++;
    }

  result = CreateProcess
	     (NULL, (char *) full_command, &SA, NULL, TRUE,
              GetPriorityClass (GetCurrentProcess()), NULL, NULL, &SI, &PI);

  free (full_command);

  if (result == TRUE)
    {
      CloseHandle (PI.hThread);
      *pid = (int) PI.hProcess;
    }
  else
    *pid = -1;
}

int
__gnat_pipe (int *fd)
{
  HANDLE read, write;

  CreatePipe (&read, &write, NULL, 0);
  fd[0]=_open_osfhandle ((long)read, 0);
  fd[1]=_open_osfhandle ((long)write, 0);
  return 0;  /* always success */
}

int
__gnat_expect_poll (int *fd, int num_fd, int timeout, int *is_set)
{
#define MAX_DELAY 100

  int i, delay, infinite = 0;
  DWORD avail;
  HANDLE handles[num_fd];

  for (i = 0; i < num_fd; i++)
    is_set[i] = 0;

  for (i = 0; i < num_fd; i++)
    handles[i] = (HANDLE) _get_osfhandle (fd [i]);

  /* Start with small delays, and then increase them, to avoid polling too
     much when waiting a long time */
  delay = 5;

  if (timeout < 0)
    infinite = 1;

  while (1)
    {
      for (i = 0; i < num_fd; i++)
        {
          if (!PeekNamedPipe (handles [i], NULL, 0, NULL, &avail, NULL))
            return -1;

          if (avail > 0)
            {
              is_set[i] = 1;
              return 1;
            }
        }

      if (!infinite && timeout <= 0)
        return 0;

      Sleep (delay);
      timeout -= delay;

      if (delay < MAX_DELAY)
        delay += 10;
    }
}

#elif defined (VMS)
#include <unistd.h>
#include <stdio.h>
#include <unixio.h>
#include <stdlib.h>
#include <string.h>
#include <vms/descrip.h>
#include <stdio.h>
#include <vms/stsdef.h>
#include <vms/iodef.h>
<<<<<<< HEAD
=======
#include <signal.h>

void
__gnat_kill (int pid, int sig, int close)
{
  kill (pid, sig);
}
>>>>>>> 751ff693

int
__gnat_waitpid (int pid)
{
  int status = 0;

  waitpid (pid, &status, 0);
  status = WEXITSTATUS (status);

  return status;
}

int
__gnat_pipe (int *fd)
{
  return pipe (fd);
}

int
__gnat_expect_fork (void)
{
  return -1;
}

void
__gnat_expect_portable_execvp (int *pid, char *cmd, char *argv[])
{
  *pid = (int) getpid ();
  /* Since cmd is fully qualified, it is incorrect to call execvp */
  execv (cmd, argv);
  _exit (1);
}

int
__gnat_expect_poll (int *fd, int num_fd, int timeout, int *is_set)
{
  int i, num, ready = 0;
  unsigned int status;
  int mbxchans [num_fd];
  struct dsc$descriptor_s mbxname;
  struct io_status_block {
    short int condition;
    short int count;
    int dev;
  } iosb;
  char buf [256];

  for (i = 0; i < num_fd; i++)
    is_set[i] = 0;

  for (i = 0; i < num_fd; i++)
    {

      /* Get name of the mailbox used in the pipe */
      getname (fd [i], buf);

      /* Assign a channel to the mailbox */
      if (strlen (buf) > 0)
	{
	  mbxname.dsc$w_length = strlen (buf);
	  mbxname.dsc$b_dtype = DSC$K_DTYPE_T;
	  mbxname.dsc$b_class = DSC$K_CLASS_S;
	  mbxname.dsc$a_pointer = buf;

	  status = SYS$ASSIGN (&mbxname, &mbxchans[i], 0, 0, 0);

	  if ((status & 1) != 1)
	    {
	      ready = -1;
	      return ready;
	    }
	}
    }

  num = timeout / 100;

  while (1)
    {
      for (i = 0; i < num_fd; i++)
	{
	  if (mbxchans[i] > 0)
	    {

	      /* Peek in the mailbox to see if there's data */
	      status = SYS$QIOW
		(0, mbxchans[i], IO$_SENSEMODE|IO$M_READERCHECK,
		 &iosb, 0, 0, 0, 0, 0, 0, 0, 0);

	      if ((status & 1) != 1)
		{
		  ready = -1;
		  goto deassign;
		}

	      if (iosb.count > 0)
		{
		  is_set[i] = 1;
		  ready = 1;
		  goto deassign;
		}
	    }
	}

      if (timeout > 0 && num == 0)
	{
	  ready = 0;
	  goto deassign;
	}

      usleep (100000);
      num--;
    }

 deassign:

  /* Deassign channels assigned above */
  for (i = 0; i < num_fd; i++)
    {
      if (mbxchans[i] > 0)
	status = SYS$DASSGN (mbxchans[i]);
    }

  return ready;
}
#elif defined (__unix__) && !defined (__nucleus__)

<<<<<<< HEAD
#elif defined (__unix__)

=======
>>>>>>> 751ff693
#ifdef __hpux__
#include <sys/ptyio.h>
#endif

#include <sys/time.h>

#ifndef NO_FD_SET
#define SELECT_MASK fd_set
#else /* !NO_FD_SET */
#ifndef _AIX
typedef long fd_mask;
#endif /* _AIX */
#ifdef _IBMR2
#define SELECT_MASK void
#else /* !_IBMR2 */
#define SELECT_MASK int
#endif /* !_IBMR2 */
#endif /* !NO_FD_SET */

void
__gnat_kill (int pid, int sig, int close)
{
  kill (pid, sig);
}

<<<<<<< HEAD
int
__gnat_waitpid (int pid)
{
  int status = 0;

  waitpid (pid, &status, 0);
  status = WEXITSTATUS (status);

  return status;
}

int
=======
int
__gnat_waitpid (int pid)
{
  int status = 0;

  waitpid (pid, &status, 0);
  status = WEXITSTATUS (status);

  return status;
}

int
>>>>>>> 751ff693
__gnat_pipe (int *fd)
{
  return pipe (fd);
}

int
__gnat_expect_fork (void)
{
  return fork ();
}

void
__gnat_expect_portable_execvp (int *pid, char *cmd, char *argv[])
{
  *pid = (int) getpid ();
  /* Since cmd is fully qualified, it is incorrect to call execvp */
  execv (cmd, argv);
  _exit (1);
}

int
__gnat_expect_poll (int *fd, int num_fd, int timeout, int *is_set)
{
  struct timeval tv;
  SELECT_MASK rset;
  SELECT_MASK eset;

  int max_fd = 0;
  int ready;
  int i;
  int received;

  tv.tv_sec  = timeout / 1000;
  tv.tv_usec = (timeout % 1000) * 1000;

  do {
    FD_ZERO (&rset);
    FD_ZERO (&eset);

    for (i = 0; i < num_fd; i++)
      {
        FD_SET (fd[i], &rset);
        FD_SET (fd[i], &eset);

        if (fd[i] > max_fd)
	  max_fd = fd[i];
      }

    ready =
      select (max_fd + 1, &rset, NULL, &eset, timeout == -1 ? NULL : &tv);

    if (ready > 0)
      {
	received = 0;

        for (i = 0; i < num_fd; i++)
	  {
	    if (FD_ISSET (fd[i], &rset))
	      {
		is_set[i] = 1;
		received = 1;
	      }
	    else
	      is_set[i] = 0;
	  }

#ifdef __hpux__
        for (i = 0; i < num_fd; i++)
	  {
	    if (FD_ISSET (fd[i], &eset))
	      {
	        struct request_info ei;

	        /* Only query and reset error state if no file descriptor
	           is ready to be read, otherwise we will be signalling a
	           died process too early */

	        if (!received)
		  {
	            ioctl (fd[i], TIOCREQCHECK, &ei);

	            if (ei.request == TIOCCLOSE)
		      {
		        ioctl (fd[i], TIOCREQSET, &ei);
		        return -1;
		      }

	            ioctl (fd[i], TIOCREQSET, &ei);
		  }
	        ready--;
	      }
	  }
#endif
      }
  } while (timeout == -1 && ready == 0);

  return ready;
}

#else

void
__gnat_kill (int pid, int sig, int close)
{
}

int
__gnat_waitpid (int pid, int sig)
{
  return 0;
}

int
__gnat_pipe (int *fd)
{
  return -1;
}

int
__gnat_expect_fork (void)
{
  return -1;
}

void
__gnat_expect_portable_execvp (int *pid, char *cmd, char *argv[])
{
  *pid = 0;
}

int
__gnat_expect_poll (int *fd, int num_fd, int timeout, int *is_set)
{
  return -1;
}
#endif<|MERGE_RESOLUTION|>--- conflicted
+++ resolved
@@ -6,11 +6,7 @@
  *                                                                          *
  *                          C Implementation File                           *
  *                                                                          *
-<<<<<<< HEAD
- *                     Copyright (C) 2001-2005, AdaCore                     *
-=======
  *                     Copyright (C) 2001-2007, AdaCore                     *
->>>>>>> 751ff693
  *                                                                          *
  * GNAT is free software;  you can  redistribute it  and/or modify it under *
  * terms of the  GNU General Public License as published  by the Free Soft- *
@@ -55,15 +51,12 @@
 #endif
 #elif defined (__vxworks) && defined (__RTP__)
 #include <wait.h>
-<<<<<<< HEAD
-=======
 #elif defined (__Lynx__)
 /* ??? See comment in adaint.c.  */
 #define GCC_RESOURCE_H
 #include <sys/wait.h>
 #elif defined (__nucleus__)
 /* No wait.h available on Nucleus */
->>>>>>> 751ff693
 #else
 #include <sys/wait.h>
 #endif
@@ -100,7 +93,12 @@
 	    CloseHandle ((HANDLE)pid);
 	}
     }
-<<<<<<< HEAD
+  else if (sig == 2)
+    {
+      GenerateConsoleCtrlEvent (CTRL_C_EVENT, (HANDLE)pid);
+      if (close)
+	CloseHandle ((HANDLE)pid);
+    }
 }
 
 int
@@ -120,33 +118,6 @@
 }
 
 int
-=======
-  else if (sig == 2)
-    {
-      GenerateConsoleCtrlEvent (CTRL_C_EVENT, (HANDLE)pid);
-      if (close)
-	CloseHandle ((HANDLE)pid);
-    }
-}
-
-int
-__gnat_waitpid (int pid)
-{
-  DWORD exitcode = 1;
-  DWORD res;
-
-  if ((HANDLE)pid != NULL)
-    {
-      res = WaitForSingleObject ((HANDLE)pid, INFINITE);
-      GetExitCodeProcess ((HANDLE)pid, &exitcode);
-      CloseHandle ((HANDLE)pid);
-    }
-
-  return (int) exitcode;
-}
-
-int
->>>>>>> 751ff693
 __gnat_expect_fork (void)
 {
   return 0;
@@ -280,8 +251,6 @@
 #include <stdio.h>
 #include <vms/stsdef.h>
 #include <vms/iodef.h>
-<<<<<<< HEAD
-=======
 #include <signal.h>
 
 void
@@ -289,7 +258,6 @@
 {
   kill (pid, sig);
 }
->>>>>>> 751ff693
 
 int
 __gnat_waitpid (int pid)
@@ -416,11 +384,6 @@
 }
 #elif defined (__unix__) && !defined (__nucleus__)
 
-<<<<<<< HEAD
-#elif defined (__unix__)
-
-=======
->>>>>>> 751ff693
 #ifdef __hpux__
 #include <sys/ptyio.h>
 #endif
@@ -446,7 +409,6 @@
   kill (pid, sig);
 }
 
-<<<<<<< HEAD
 int
 __gnat_waitpid (int pid)
 {
@@ -459,20 +421,6 @@
 }
 
 int
-=======
-int
-__gnat_waitpid (int pid)
-{
-  int status = 0;
-
-  waitpid (pid, &status, 0);
-  status = WEXITSTATUS (status);
-
-  return status;
-}
-
-int
->>>>>>> 751ff693
 __gnat_pipe (int *fd)
 {
   return pipe (fd);

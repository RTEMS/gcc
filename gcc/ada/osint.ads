--- conflicted
+++ resolved
@@ -6,11 +6,7 @@
 --                                                                          --
 --                                 S p e c                                  --
 --                                                                          --
-<<<<<<< HEAD
---          Copyright (C) 1992-2006 Free Software Foundation, Inc.          --
-=======
 --          Copyright (C) 1992-2007, Free Software Foundation, Inc.         --
->>>>>>> 751ff693
 --                                                                          --
 -- GNAT is free software;  you can  redistribute it  and/or modify it under --
 -- terms of the  GNU General Public License as published  by the Free Soft- --
@@ -19,14 +15,8 @@
 -- OUT ANY WARRANTY;  without even the  implied warranty of MERCHANTABILITY --
 -- or FITNESS FOR A PARTICULAR PURPOSE.  See the GNU General Public License --
 -- for  more details.  You should have  received  a copy of the GNU General --
-<<<<<<< HEAD
--- Public License  distributed with GNAT;  see file COPYING.  If not, write --
--- to  the  Free Software Foundation,  51  Franklin  Street,  Fifth  Floor, --
--- Boston, MA 02110-1301, USA.                                              --
-=======
 -- Public License  distributed with GNAT; see file COPYING3.  If not, go to --
 -- http://www.gnu.org/licenses for a complete copy of the license.          --
->>>>>>> 751ff693
 --                                                                          --
 -- GNAT was originally developed  by the GNAT team at  New York University. --
 -- Extensive contributions were provided by Ada Core Technologies Inc.      --
@@ -35,12 +25,9 @@
 
 --  This package contains the low level, operating system routines used in the
 --  compiler and binder for command line processing and file input output.
-<<<<<<< HEAD
-=======
 
 with Namet; use Namet;
 with Types; use Types;
->>>>>>> 751ff693
 
 with System.OS_Lib; use System.OS_Lib;
 with System;        use System;
@@ -393,13 +380,8 @@
 
    function Full_Source_Name (N : File_Name_Type) return File_Name_Type;
    function Source_File_Stamp (N : File_Name_Type) return Time_Stamp_Type;
-<<<<<<< HEAD
-   --  Returns the full name/time stamp of the source file whose simple name is
-   --  N which should not include path information. Note that if the file
-=======
    --  Returns the full name/time stamp of the source file whose simple name
    --  is N which should not include path information. Note that if the file
->>>>>>> 751ff693
    --  cannot be located No_File is returned for the first routine and an all
    --  blank time stamp is returned for the second (this is not an error
    --  situation). The full name includes appropriate directory information.
@@ -513,22 +495,12 @@
 
    function Full_Lib_File_Name (N : File_Name_Type) return File_Name_Type;
    function Library_File_Stamp (N : File_Name_Type) return Time_Stamp_Type;
-<<<<<<< HEAD
-   --  Returns the full name/time stamp of library file N. N should not
-   --  include path information. Note that if the file cannot be located
-   --  No_File is returned for the first routine and an all blank time stamp
-   --  is returned for the second (this is not an error situation). The
-   --  full name includes the appropriate directory information. The library
-   --  file directory lookup penalty is incurred every single time this
-   --  routine is called.
-=======
    --  Returns the full name/time stamp of library file N. N should not include
    --  path information. Note that if the file cannot be located No_File is
    --  returned for the first routine and an all blank time stamp is returned
    --  for the second (this is not an error situation). The full name includes
    --  the appropriate directory information. The library file directory lookup
    --  penalty is incurred every single time this routine is called.
->>>>>>> 751ff693
 
    function Lib_File_Name
      (Source_File : File_Name_Type;
@@ -618,11 +590,7 @@
    type File_Name_Array_Ptr is access File_Name_Array;
    File_Names : File_Name_Array_Ptr :=
                   new File_Name_Array (1 .. Int (Argument_Count) + 2);
-<<<<<<< HEAD
-   --  As arguments are scanned, file names are stored in this array The
-=======
    --  As arguments are scanned, file names are stored in this array. The
->>>>>>> 751ff693
    --  strings do not have terminating NUL files. The array is extensible,
    --  because when using project files, there may be more files than
    --  arguments on the command line.
@@ -644,11 +612,7 @@
    --  length in Name_Len), and place the resulting descriptor in Fdesc. Issue
    --  message and exit with fatal error if file cannot be created. The Fmode
    --  parameter is set to either Text or Binary (for details see description
-<<<<<<< HEAD
-   --  of GNAT.OS_Lib.Create_File).
-=======
    --  of System.OS_Lib.Create_File).
->>>>>>> 751ff693
 
    type Program_Type is (Compiler, Binder, Make, Gnatls, Unspecified);
    --  Program currently running

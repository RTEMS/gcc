--- conflicted
+++ resolved
@@ -6,11 +6,7 @@
 --                                                                          --
 --                                 S p e c                                  --
 --                                                                          --
-<<<<<<< HEAD
---          Copyright (C) 1992-2009, Free Software Foundation, Inc.         --
-=======
 --          Copyright (C) 1992-2010, Free Software Foundation, Inc.         --
->>>>>>> b56a5220
 --                                                                          --
 -- GNAT is free software;  you can  redistribute it  and/or modify it under --
 -- terms of the  GNU General Public License as published  by the Free Soft- --
@@ -33,11 +29,6 @@
 with Namet; use Namet;
 with Types; use Types;
 
-<<<<<<< HEAD
-with System.Storage_Elements;
-with System.OS_Lib;           use System.OS_Lib;
-with System;                  use System;
-=======
 with System;                  use System;
 
 pragma Warnings (Off);
@@ -46,7 +37,6 @@
 pragma Warnings (On);
 
 with System.Storage_Elements;
->>>>>>> b56a5220
 
 pragma Elaborate_All (System.OS_Lib);
 --  For the call to function Get_Target_Object_Suffix in the private part

--- conflicted
+++ resolved
@@ -6,11 +6,7 @@
 --                                                                          --
 --                                 B o d y                                  --
 --                                                                          --
-<<<<<<< HEAD
---          Copyright (C) 1992-2006, Free Software Foundation, Inc.         --
-=======
 --          Copyright (C) 1992-2007, Free Software Foundation, Inc.         --
->>>>>>> 751ff693
 --                                                                          --
 -- GNAT is free software;  you can  redistribute it  and/or modify it under --
 -- terms of the  GNU General Public License as published  by the Free Soft- --
@@ -19,14 +15,8 @@
 -- OUT ANY WARRANTY;  without even the  implied warranty of MERCHANTABILITY --
 -- or FITNESS FOR A PARTICULAR PURPOSE.  See the GNU General Public License --
 -- for  more details.  You should have  received  a copy of the GNU General --
-<<<<<<< HEAD
--- Public License  distributed with GNAT;  see file COPYING.  If not, write --
--- to  the  Free Software Foundation,  51  Franklin  Street,  Fifth  Floor, --
--- Boston, MA 02110-1301, USA.                                              --
-=======
 -- Public License  distributed with GNAT; see file COPYING3.  If not, go to --
 -- http://www.gnu.org/licenses for a complete copy of the license.          --
->>>>>>> 751ff693
 --                                                                          --
 -- GNAT was originally developed  by the GNAT team at  New York University. --
 -- Extensive contributions were provided by Ada Core Technologies Inc.      --
@@ -41,10 +31,6 @@
 with Errout;   use Errout;
 with Exp_Ch7;  use Exp_Ch7;
 with Exp_Util; use Exp_Util;
-<<<<<<< HEAD
-with Hostparm; use Hostparm;
-=======
->>>>>>> 751ff693
 with Namet;    use Namet;
 with Nlists;   use Nlists;
 with Nmake;    use Nmake;
@@ -67,8 +53,6 @@
 
 package body Exp_Ch11 is
 
-<<<<<<< HEAD
-=======
    -----------------------
    -- Local Subprograms --
    -----------------------
@@ -83,7 +67,6 @@
    --  not be optimized to a goto. Issues warning if No_Exception_Propagation
    --  restriction is set. N is the node for the raise or equivalent call.
 
->>>>>>> 751ff693
    ---------------------------
    -- Expand_At_End_Handler --
    ---------------------------
@@ -140,15 +123,11 @@
          return;
       end if;
 
-<<<<<<< HEAD
-      if Restriction_Active (No_Exception_Handlers) then
-=======
       --  Don't expand an At End handler if we are not allowing exceptions
       --  or if exceptions are transformed into local gotos, and never
       --  propagated (No_Exception_Propagation).
 
       if No_Exception_Handlers_Set then
->>>>>>> 751ff693
          return;
       end if;
 
@@ -190,13 +169,6 @@
    -------------------------------
 
    procedure Expand_Exception_Handlers (HSS : Node_Id) is
-<<<<<<< HEAD
-      Handlrs       : constant List_Id := Exception_Handlers (HSS);
-      Loc           : Source_Ptr;
-      Handler       : Node_Id;
-      Others_Choice : Boolean;
-      Obj_Decl      : Node_Id;
-=======
       Handlrs       : constant List_Id    := Exception_Handlers (HSS);
       Loc           : constant Source_Ptr := Sloc (HSS);
       Handler       : Node_Id;
@@ -851,7 +823,6 @@
             else
                Insert_After_And_Analyze (Last (Statements (HSS)), Labl_L3);
             end if;
->>>>>>> 751ff693
 
             return;
          end;
@@ -990,28 +961,9 @@
 
       Handler := First_Non_Pragma (Handlrs);
       Handler_Loop : while Present (Handler) loop
-<<<<<<< HEAD
-         Loc := Sloc (Handler);
+         Next_Handler := Next_Non_Pragma (Handler);
 
          --  Remove source handler if gnat debug flag N is set
-
-         if Debug_Flag_Dot_X and then Comes_From_Source (Handler) then
-            declare
-               H : constant Node_Id := Handler;
-            begin
-               Next_Non_Pragma (Handler);
-               Remove (H);
-               goto Continue_Handler_Loop;
-            end;
-         end if;
-
-         --  If an exception occurrence is present, then we must declare it
-         --  and initialize it from the value stored in the TSD
-=======
-         Next_Handler := Next_Non_Pragma (Handler);
-
-         --  Remove source handler if gnat debug flag N is set
->>>>>>> 751ff693
 
          if Debug_Flag_Dot_X and then Comes_From_Source (Handler) then
             Remove (Handler);
@@ -1034,21 +986,9 @@
 
          --  Exception handler is active and retained and must be processed
 
-<<<<<<< HEAD
-         if Hostparm.Java_VM then
-            declare
-               Arg : constant Node_Id :=
-                       Make_Function_Call (Loc,
-                         Name => New_Occurrence_Of
-                                   (RTE (RE_Current_Target_Exception), Loc));
-            begin
-               Prepend_Call_To_Handler (RE_Update_Exception, New_List (Arg));
-            end;
-=======
          else
             --  If an exception occurrence is present, then we must declare it
             --  and initialize it from the value stored in the TSD
->>>>>>> 751ff693
 
             --     declare
             --        name : Exception_Occurrence;
@@ -1158,20 +1098,6 @@
             end if;
          end if;
 
-<<<<<<< HEAD
-         Next_Non_Pragma (Handler);
-
-      <<Continue_Handler_Loop>>
-         null;
-      end loop Handler_Loop;
-
-      --  If all handlers got removed by gnatdN, then remove the list
-
-      if Debug_Flag_Dot_X
-        and then Is_Empty_List (Exception_Handlers (HSS))
-      then
-         Set_Exception_Handlers (HSS, No_List);
-=======
          Handler := Next_Handler;
       end loop Handler_Loop;
 
@@ -1181,7 +1107,6 @@
 
       if Is_Empty_List (Handlrs) then
          Set_Exception_Handlers (Parent (Handlrs), No_List);
->>>>>>> 751ff693
       end if;
    end Expand_Exception_Handlers;
 
@@ -1281,11 +1206,7 @@
 
       --  Register_Exception (except'Unchecked_Access);
 
-<<<<<<< HEAD
-      if not Restriction_Active (No_Exception_Handlers)
-=======
       if not No_Exception_Handlers_Set
->>>>>>> 751ff693
         and then not Restriction_Active (No_Exception_Registration)
       then
          L := New_List (
@@ -1413,8 +1334,6 @@
       H     : Node_Id;
 
    begin
-<<<<<<< HEAD
-=======
       --  Debug_Flag_Dot_G := True;
 
       --  Processing for locally handled exception (exclude reraise case)
@@ -1449,7 +1368,6 @@
          end if;
       end if;
 
->>>>>>> 751ff693
       --  If a string expression is present, then the raise statement is
       --  converted to a call:
 
@@ -1492,16 +1410,6 @@
          return;
       end if;
 
-      --  Don't expand a raise statement that does not come from source
-      --  if we have already had configurable run-time violations, since
-      --  most likely it will be junk cascaded nonsense.
-
-      if Configurable_Run_Time_Violations > 0
-        and then not Comes_From_Source (N)
-      then
-         return;
-      end if;
-
       --  Convert explicit raise of Program_Error, Constraint_Error, and
       --  Storage_Error into the corresponding raise (in High_Integrity_Mode
       --  all other raises will get normal expansion and be disallowed,
@@ -1554,11 +1462,7 @@
             --  Build a C-compatible string in case of no exception handlers,
             --  since this is what the last chance handler is expecting.
 
-<<<<<<< HEAD
-            if Restriction_Active (No_Exception_Handlers) then
-=======
             if No_Exception_Handlers_Set then
->>>>>>> 751ff693
 
                --  Generate an empty message if configuration pragma
                --  Suppress_Exception_Locations is set for this unit.
@@ -1708,8 +1612,6 @@
 
       --  Now deal with possible local raise handling
 
-<<<<<<< HEAD
-=======
       Possible_Local_Raise (N, Standard_Storage_Error);
    end Expand_N_Raise_Storage_Error;
 
@@ -1962,7 +1864,6 @@
       end case;
    end Get_RT_Exception_Entity;
 
->>>>>>> 751ff693
    ----------------------
    -- Is_Non_Ada_Error --
    ----------------------
@@ -1986,8 +1887,6 @@
       return True;
    end Is_Non_Ada_Error;
 
-<<<<<<< HEAD
-=======
    ----------------------------
    -- Warn_If_No_Propagation --
    ----------------------------
@@ -2019,5 +1918,4 @@
         ("?pragma Restrictions (No_Exception_Propagation) in effect", N);
    end Warn_No_Exception_Propagation_Active;
 
->>>>>>> 751ff693
 end Exp_Ch11;
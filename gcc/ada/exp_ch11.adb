--- conflicted
+++ resolved
@@ -1265,11 +1265,7 @@
           Object_Definition   => New_Occurrence_Of (Standard_String, Loc),
           Expression          =>
             Make_String_Literal (Loc,
-<<<<<<< HEAD
-              Strval => Full_Qualified_Name (Id))));
-=======
               Strval => Fully_Qualified_Name_String (Id))));
->>>>>>> 03d20231
 
       Set_Is_Statically_Allocated (Exname);
 

--- conflicted
+++ resolved
@@ -6,11 +6,7 @@
 --                                                                          --
 --                                 B o d y                                  --
 --                                                                          --
-<<<<<<< HEAD
---          Copyright (C) 1992-2005, Free Software Foundation, Inc.         --
-=======
 --          Copyright (C) 1992-2006, Free Software Foundation, Inc.         --
->>>>>>> c355071f
 --                                                                          --
 -- GNAT is free software;  you can  redistribute it  and/or modify it under --
 -- terms of the  GNU General Public License as published  by the Free Soft- --
@@ -83,10 +79,6 @@
    --  statement of variant part will usually be small and probably in near
    --  sorted order.
 
-<<<<<<< HEAD
-   procedure Check_Can_Never_Be_Null (Typ : Node_Id; Expr : Node_Id);
-   --  Ada 2005 (AI-231): Check bad usage of the null-exclusion issue
-=======
    procedure Check_Can_Never_Be_Null (Typ : Entity_Id; Expr : Node_Id);
    --  Ada 2005 (AI-231): Check bad usage of null for a component for which
    --  null exclusion (NOT NULL) is specified. Typ can be an E_Array_Type for
@@ -98,7 +90,6 @@
    --  issued if the component is null excluding.
    --
    --  It would be better to pass the proper type for Typ ???
->>>>>>> c355071f
 
    ------------------------------------------------------
    -- Subprograms used for RECORD AGGREGATE Processing --
@@ -573,13 +564,8 @@
                elsif Expr_Value (This_Low) /= Expr_Value (Aggr_Low (Dim)) then
                   Set_Raises_Constraint_Error (N);
                   Error_Msg_N ("sub-aggregate low bound mismatch?", N);
-<<<<<<< HEAD
-                  Error_Msg_N ("Constraint_Error will be raised at run-time?",
-                               N);
-=======
                   Error_Msg_N
                      ("\Constraint_Error will be raised at run-time?", N);
->>>>>>> c355071f
                end if;
             end if;
 
@@ -592,13 +578,8 @@
                then
                   Set_Raises_Constraint_Error (N);
                   Error_Msg_N ("sub-aggregate high bound mismatch?", N);
-<<<<<<< HEAD
-                  Error_Msg_N ("Constraint_Error will be raised at run-time?",
-                               N);
-=======
                   Error_Msg_N
                      ("\Constraint_Error will be raised at run-time?", N);
->>>>>>> c355071f
                end if;
             end if;
          end if;
@@ -1343,11 +1324,7 @@
          if Range_Len < Len then
             Set_Raises_Constraint_Error (N);
             Error_Msg_N ("too many elements?", N);
-<<<<<<< HEAD
-            Error_Msg_N ("Constraint_Error will be raised at run-time?", N);
-=======
             Error_Msg_N ("\Constraint_Error will be raised at run-time?", N);
->>>>>>> c355071f
          end if;
       end Check_Length;
 
@@ -1873,16 +1850,9 @@
             --  Ada 2005 (AI-231)
 
             if Ada_Version >= Ada_05
-<<<<<<< HEAD
-              and then Nkind (Expression (Assoc)) = N_Null
-            then
-               Check_Can_Never_Be_Null
-                 (Etype (N), Expression (Assoc));
-=======
               and then Nkind (Assoc) = N_Null
             then
                Check_Can_Never_Be_Null (Etype (N), Expression (Assoc));
->>>>>>> c355071f
             end if;
 
             --  Ada 2005 (AI-287): In case of default initialized component
@@ -2345,43 +2315,6 @@
          Expr          : Node_Id := Empty;
          Selector_Name : Node_Id;
 
-<<<<<<< HEAD
-         procedure Check_Non_Limited_Type;
-         --  Relax check to allow the default initialization of limited types.
-         --  For example:
-         --      record
-         --         C : Lim := (..., others => <>);
-         --      end record;
-
-         ----------------------------
-         -- Check_Non_Limited_Type --
-         ----------------------------
-
-         procedure Check_Non_Limited_Type is
-         begin
-            if Is_Limited_Type (Etype (Compon))
-               and then Comes_From_Source (Compon)
-               and then not In_Instance_Body
-            then
-               --  Ada 2005 (AI-287): Limited aggregates are allowed
-
-               if Ada_Version >= Ada_05
-                 and then Present (Expression (Assoc))
-                 and then Nkind (Expression (Assoc)) = N_Aggregate
-               then
-                  null;
-               else
-                  Error_Msg_N
-                    ("initialization not allowed for limited types", N);
-                  Explain_Limited_Type (Etype (Compon), Compon);
-               end if;
-            end if;
-         end Check_Non_Limited_Type;
-
-      --  Start of processing for Get_Value
-
-=======
->>>>>>> c355071f
       begin
          Is_Box_Present := False;
 
@@ -2604,11 +2537,7 @@
 
             if Is_Array_Type (Expr_Type) then
                declare
-<<<<<<< HEAD
-                  Index : Node_Id := First_Index (Expr_Type);
-=======
                   Index : Node_Id;
->>>>>>> c355071f
                   --  Range of the current constrained index in the array
 
                   Orig_Index : Node_Id := First_Index (Etype (Component));
@@ -3045,28 +2974,12 @@
          Component := Node (Component_Elmt);
          Expr := Get_Value (Component, Component_Associations (N), True);
 
-<<<<<<< HEAD
-         --  Ada 2005 (AI-287): Although the default initialization by means
-         --  of the mbox was initially added to Ada 2005 for limited types, it
-         --  is not constrained to limited types. Therefore if the component
-         --  has some initialization procedure (IP) we pass the component to
-         --  the expander, which will generate the call to such IP.
-
-         if Mbox_Present
-           and then Has_Non_Null_Base_Init_Proc (Etype (Component))
-         then
-            Add_Association
-              (Component   => Component,
-               Expr        => Empty,
-               Box_Present => True);
-=======
          --  Note: The previous call to Get_Value sets the value of the
          --  variable Is_Box_Present
 
          --  Ada 2005 (AI-287): Handle components with default initialization.
          --  Note: This feature was originally added to Ada 2005 for limited
          --  but it was finally allowed with any type.
->>>>>>> c355071f
 
          if Is_Box_Present then
             declare
@@ -3223,15 +3136,6 @@
    -- Check_Can_Never_Be_Null --
    -----------------------------
 
-<<<<<<< HEAD
-   procedure Check_Can_Never_Be_Null (Typ : Node_Id; Expr : Node_Id) is
-      Comp_Typ : Entity_Id;
-
-   begin
-      pragma Assert (Ada_Version >= Ada_05
-        and then Present (Expr)
-        and then Nkind (Expr) = N_Null);
-=======
    procedure Check_Can_Never_Be_Null (Typ : Entity_Id; Expr : Node_Id) is
       Comp_Typ : Entity_Id;
 
@@ -3240,7 +3144,6 @@
         (Ada_Version >= Ada_05
           and then Present (Expr)
           and then Nkind (Expr) = N_Null);
->>>>>>> c355071f
 
       case Ekind (Typ) is
          when E_Array_Type  =>
@@ -3254,20 +3157,6 @@
             return;
       end case;
 
-<<<<<<< HEAD
-      if Present (Expr)
-        and then Can_Never_Be_Null (Comp_Typ)
-      then
-         Error_Msg_N
-           ("(Ada 2005) NULL not allowed in null-excluding components?", Expr);
-         Error_Msg_NEL
-           ("\& will be raised at run time!?",
-            Expr, Standard_Constraint_Error, Sloc (Expr));
-
-         Set_Etype                    (Expr, Comp_Typ);
-         Set_Analyzed                 (Expr);
-         Install_Null_Excluding_Check (Expr);
-=======
       if Can_Never_Be_Null (Comp_Typ) then
 
          --  Here we know we have a constraint error. Note that we do not use
@@ -3286,7 +3175,6 @@
 
          Set_Etype    (Expr, Comp_Typ);
          Set_Analyzed (Expr);
->>>>>>> c355071f
       end if;
    end Check_Can_Never_Be_Null;
 

--- conflicted
+++ resolved
@@ -787,19 +787,6 @@
 
       elsif Nkind (V) /= N_Integer_Literal then
          return;
-
-      elsif Is_Access_Type (Etype (Disc)) then
-         null;
-
-      --  If the bounds of the discriminant type are not compile time known,
-      --  the back-end will treat this as a variable-size object.
-
-      elsif not
-        (Compile_Time_Known_Value (Type_Low_Bound  (Etype (Disc)))
-           and then
-         Compile_Time_Known_Value (Type_High_Bound (Etype (Disc))))
-      then
-         return;
       end if;
 
       Comp := First_Component (T);
@@ -2328,43 +2315,6 @@
          Expr          : Node_Id := Empty;
          Selector_Name : Node_Id;
 
-<<<<<<< HEAD
-         procedure Check_Non_Limited_Type;
-         --  Relax check to allow the default initialization of limited types.
-         --  For example:
-         --      record
-         --         C : Lim := (..., others => <>);
-         --      end record;
-
-         ----------------------------
-         -- Check_Non_Limited_Type --
-         ----------------------------
-
-         procedure Check_Non_Limited_Type is
-         begin
-            if Is_Limited_Type (Etype (Compon))
-               and then Comes_From_Source (Compon)
-               and then not In_Instance_Body
-            then
-               --  Ada 2005 (AI-287): Limited aggregates are allowed
-
-               if Ada_Version >= Ada_05
-                 and then Present (Expression (Assoc))
-                 and then Nkind (Expression (Assoc)) = N_Aggregate
-               then
-                  null;
-               else
-                  Error_Msg_N
-                    ("initialization not allowed for limited types", N);
-                  Explain_Limited_Type (Etype (Compon), Compon);
-               end if;
-            end if;
-         end Check_Non_Limited_Type;
-
-      --  Start of processing for Get_Value
-
-=======
->>>>>>> f8383f28
       begin
          Is_Box_Present := False;
 

------------------------------------------------------------------------------
--                                                                          --
--                         GNAT COMPILER COMPONENTS                         --
--                                                                          --
--                             S E M _ A G G R                              --
--                                                                          --
--                                 B o d y                                  --
--                                                                          --
--          Copyright (C) 1992-2010, Free Software Foundation, Inc.         --
--                                                                          --
-- GNAT is free software;  you can  redistribute it  and/or modify it under --
-- terms of the  GNU General Public License as published  by the Free Soft- --
-- ware  Foundation;  either version 3,  or (at your option) any later ver- --
-- sion.  GNAT is distributed in the hope that it will be useful, but WITH- --
-- OUT ANY WARRANTY;  without even the  implied warranty of MERCHANTABILITY --
-- or FITNESS FOR A PARTICULAR PURPOSE.  See the GNU General Public License --
-- for  more details.  You should have  received  a copy of the GNU General --
-- Public License  distributed with GNAT; see file COPYING3.  If not, go to --
-- http://www.gnu.org/licenses for a complete copy of the license.          --
--                                                                          --
-- GNAT was originally developed  by the GNAT team at  New York University. --
-- Extensive contributions were provided by Ada Core Technologies Inc.      --
--                                                                          --
------------------------------------------------------------------------------

with Atree;    use Atree;
with Checks;   use Checks;
with Einfo;    use Einfo;
with Elists;   use Elists;
with Errout;   use Errout;
with Expander; use Expander;
with Exp_Tss;  use Exp_Tss;
with Exp_Util; use Exp_Util;
with Freeze;   use Freeze;
with Itypes;   use Itypes;
with Lib;      use Lib;
with Lib.Xref; use Lib.Xref;
with Namet;    use Namet;
with Namet.Sp; use Namet.Sp;
with Nmake;    use Nmake;
with Nlists;   use Nlists;
with Opt;      use Opt;
with Sem;      use Sem;
with Sem_Aux;  use Sem_Aux;
with Sem_Cat;  use Sem_Cat;
with Sem_Ch3;  use Sem_Ch3;
with Sem_Ch13; use Sem_Ch13;
with Sem_Eval; use Sem_Eval;
with Sem_Res;  use Sem_Res;
with Sem_Util; use Sem_Util;
with Sem_Type; use Sem_Type;
with Sem_Warn; use Sem_Warn;
with Sinfo;    use Sinfo;
with Snames;   use Snames;
with Stringt;  use Stringt;
with Stand;    use Stand;
with Style;    use Style;
with Targparm; use Targparm;
with Tbuild;   use Tbuild;
with Uintp;    use Uintp;

package body Sem_Aggr is

   type Case_Bounds is record
     Choice_Lo   : Node_Id;
     Choice_Hi   : Node_Id;
     Choice_Node : Node_Id;
   end record;

   type Case_Table_Type is array (Nat range <>) of Case_Bounds;
   --  Table type used by Check_Case_Choices procedure

   -----------------------
   -- Local Subprograms --
   -----------------------

   procedure Sort_Case_Table (Case_Table : in out Case_Table_Type);
   --  Sort the Case Table using the Lower Bound of each Choice as the key.
   --  A simple insertion sort is used since the number of choices in a case
   --  statement of variant part will usually be small and probably in near
   --  sorted order.

   procedure Check_Can_Never_Be_Null (Typ : Entity_Id; Expr : Node_Id);
   --  Ada 2005 (AI-231): Check bad usage of null for a component for which
   --  null exclusion (NOT NULL) is specified. Typ can be an E_Array_Type for
   --  the array case (the component type of the array will be used) or an
   --  E_Component/E_Discriminant entity in the record case, in which case the
   --  type of the component will be used for the test. If Typ is any other
   --  kind of entity, the call is ignored. Expr is the component node in the
   --  aggregate which is known to have a null value. A warning message will be
   --  issued if the component is null excluding.
   --
   --  It would be better to pass the proper type for Typ ???

   procedure Check_Expr_OK_In_Limited_Aggregate (Expr : Node_Id);
   --  Check that Expr is either not limited or else is one of the cases of
   --  expressions allowed for a limited component association (namely, an
   --  aggregate, function call, or <> notation). Report error for violations.

   ------------------------------------------------------
   -- Subprograms used for RECORD AGGREGATE Processing --
   ------------------------------------------------------

   procedure Resolve_Record_Aggregate (N : Node_Id; Typ : Entity_Id);
   --  This procedure performs all the semantic checks required for record
   --  aggregates. Note that for aggregates analysis and resolution go
   --  hand in hand. Aggregate analysis has been delayed up to here and
   --  it is done while resolving the aggregate.
   --
   --    N is the N_Aggregate node.
   --    Typ is the record type for the aggregate resolution
   --
   --  While performing the semantic checks, this procedure builds a new
   --  Component_Association_List where each record field appears alone in a
   --  Component_Choice_List along with its corresponding expression. The
   --  record fields in the Component_Association_List appear in the same order
   --  in which they appear in the record type Typ.
   --
   --  Once this new Component_Association_List is built and all the semantic
   --  checks performed, the original aggregate subtree is replaced with the
   --  new named record aggregate just built. Note that subtree substitution is
   --  performed with Rewrite so as to be able to retrieve the original
   --  aggregate.
   --
   --  The aggregate subtree manipulation performed by Resolve_Record_Aggregate
   --  yields the aggregate format expected by Gigi. Typically, this kind of
   --  tree manipulations are done in the expander. However, because the
   --  semantic checks that need to be performed on record aggregates really go
   --  hand in hand with the record aggregate normalization, the aggregate
   --  subtree transformation is performed during resolution rather than
   --  expansion. Had we decided otherwise we would have had to duplicate most
   --  of the code in the expansion procedure Expand_Record_Aggregate. Note,
   --  however, that all the expansion concerning aggregates for tagged records
   --  is done in Expand_Record_Aggregate.
   --
   --  The algorithm of Resolve_Record_Aggregate proceeds as follows:
   --
   --  1. Make sure that the record type against which the record aggregate
   --     has to be resolved is not abstract. Furthermore if the type is a
   --     null aggregate make sure the input aggregate N is also null.
   --
   --  2. Verify that the structure of the aggregate is that of a record
   --     aggregate. Specifically, look for component associations and ensure
   --     that each choice list only has identifiers or the N_Others_Choice
   --     node. Also make sure that if present, the N_Others_Choice occurs
   --     last and by itself.
   --
   --  3. If Typ contains discriminants, the values for each discriminant is
   --     looked for. If the record type Typ has variants, we check that the
   --     expressions corresponding to each discriminant ruling the (possibly
   --     nested) variant parts of Typ, are static. This allows us to determine
   --     the variant parts to which the rest of the aggregate must conform.
   --     The names of discriminants with their values are saved in a new
   --     association list, New_Assoc_List which is later augmented with the
   --     names and values of the remaining components in the record type.
   --
   --     During this phase we also make sure that every discriminant is
   --     assigned exactly one value. Note that when several values for a given
   --     discriminant are found, semantic processing continues looking for
   --     further errors. In this case it's the first discriminant value found
   --     which we will be recorded.
   --
   --     IMPORTANT NOTE: For derived tagged types this procedure expects
   --     First_Discriminant and Next_Discriminant to give the correct list
   --     of discriminants, in the correct order.
   --
   --  4. After all the discriminant values have been gathered, we can set the
   --     Etype of the record aggregate. If Typ contains no discriminants this
   --     is straightforward: the Etype of N is just Typ, otherwise a new
   --     implicit constrained subtype of Typ is built to be the Etype of N.
   --
   --  5. Gather the remaining record components according to the discriminant
   --     values. This involves recursively traversing the record type
   --     structure to see what variants are selected by the given discriminant
   --     values. This processing is a little more convoluted if Typ is a
   --     derived tagged types since we need to retrieve the record structure
   --     of all the ancestors of Typ.
   --
   --  6. After gathering the record components we look for their values in the
   --     record aggregate and emit appropriate error messages should we not
   --     find such values or should they be duplicated.
   --
   --  7. We then make sure no illegal component names appear in the record
   --     aggregate and make sure that the type of the record components
   --     appearing in a same choice list is the same. Finally we ensure that
   --     the others choice, if present, is used to provide the value of at
   --     least a record component.
   --
   --  8. The original aggregate node is replaced with the new named aggregate
   --     built in steps 3 through 6, as explained earlier.
   --
   --  Given the complexity of record aggregate resolution, the primary goal of
   --  this routine is clarity and simplicity rather than execution and storage
   --  efficiency. If there are only positional components in the aggregate the
   --  running time is linear. If there are associations the running time is
   --  still linear as long as the order of the associations is not too far off
   --  the order of the components in the record type. If this is not the case
   --  the running time is at worst quadratic in the size of the association
   --  list.

   procedure Check_Misspelled_Component
     (Elements  : Elist_Id;
      Component : Node_Id);
   --  Give possible misspelling diagnostic if Component is likely to be a
   --  misspelling of one of the components of the Assoc_List. This is called
   --  by Resolve_Aggr_Expr after producing an invalid component error message.

   procedure Check_Static_Discriminated_Subtype (T : Entity_Id; V : Node_Id);
   --  An optimization: determine whether a discriminated subtype has a static
   --  constraint, and contains array components whose length is also static,
   --  either because they are constrained by the discriminant, or because the
   --  original component bounds are static.

   -----------------------------------------------------
   -- Subprograms used for ARRAY AGGREGATE Processing --
   -----------------------------------------------------

   function Resolve_Array_Aggregate
     (N              : Node_Id;
      Index          : Node_Id;
      Index_Constr   : Node_Id;
      Component_Typ  : Entity_Id;
      Others_Allowed : Boolean) return Boolean;
   --  This procedure performs the semantic checks for an array aggregate.
   --  True is returned if the aggregate resolution succeeds.
   --
   --  The procedure works by recursively checking each nested aggregate.
   --  Specifically, after checking a sub-aggregate nested at the i-th level
   --  we recursively check all the subaggregates at the i+1-st level (if any).
   --  Note that for aggregates analysis and resolution go hand in hand.
   --  Aggregate analysis has been delayed up to here and it is done while
   --  resolving the aggregate.
   --
   --    N is the current N_Aggregate node to be checked.
   --
   --    Index is the index node corresponding to the array sub-aggregate that
   --    we are currently checking (RM 4.3.3 (8)). Its Etype is the
   --    corresponding index type (or subtype).
   --
   --    Index_Constr is the node giving the applicable index constraint if
   --    any (RM 4.3.3 (10)). It "is a constraint provided by certain
   --    contexts [...] that can be used to determine the bounds of the array
   --    value specified by the aggregate". If Others_Allowed below is False
   --    there is no applicable index constraint and this node is set to Index.
   --
   --    Component_Typ is the array component type.
   --
   --    Others_Allowed indicates whether an others choice is allowed
   --    in the context where the top-level aggregate appeared.
   --
   --  The algorithm of Resolve_Array_Aggregate proceeds as follows:
   --
   --  1. Make sure that the others choice, if present, is by itself and
   --     appears last in the sub-aggregate. Check that we do not have
   --     positional and named components in the array sub-aggregate (unless
   --     the named association is an others choice). Finally if an others
   --     choice is present, make sure it is allowed in the aggregate context.
   --
   --  2. If the array sub-aggregate contains discrete_choices:
   --
   --     (A) Verify their validity. Specifically verify that:
   --
   --        (a) If a null range is present it must be the only possible
   --            choice in the array aggregate.
   --
   --        (b) Ditto for a non static range.
   --
   --        (c) Ditto for a non static expression.
   --
   --        In addition this step analyzes and resolves each discrete_choice,
   --        making sure that its type is the type of the corresponding Index.
   --        If we are not at the lowest array aggregate level (in the case of
   --        multi-dimensional aggregates) then invoke Resolve_Array_Aggregate
   --        recursively on each component expression. Otherwise, resolve the
   --        bottom level component expressions against the expected component
   --        type ONLY IF the component corresponds to a single discrete choice
   --        which is not an others choice (to see why read the DELAYED
   --        COMPONENT RESOLUTION below).
   --
   --     (B) Determine the bounds of the sub-aggregate and lowest and
   --         highest choice values.
   --
   --  3. For positional aggregates:
   --
   --     (A) Loop over the component expressions either recursively invoking
   --         Resolve_Array_Aggregate on each of these for multi-dimensional
   --         array aggregates or resolving the bottom level component
   --         expressions against the expected component type.
   --
   --     (B) Determine the bounds of the positional sub-aggregates.
   --
   --  4. Try to determine statically whether the evaluation of the array
   --     sub-aggregate raises Constraint_Error. If yes emit proper
   --     warnings. The precise checks are the following:
   --
   --     (A) Check that the index range defined by aggregate bounds is
   --         compatible with corresponding index subtype.
   --         We also check against the base type. In fact it could be that
   --         Low/High bounds of the base type are static whereas those of
   --         the index subtype are not. Thus if we can statically catch
   --         a problem with respect to the base type we are guaranteed
   --         that the same problem will arise with the index subtype
   --
   --     (B) If we are dealing with a named aggregate containing an others
   --         choice and at least one discrete choice then make sure the range
   --         specified by the discrete choices does not overflow the
   --         aggregate bounds. We also check against the index type and base
   --         type bounds for the same reasons given in (A).
   --
   --     (C) If we are dealing with a positional aggregate with an others
   --         choice make sure the number of positional elements specified
   --         does not overflow the aggregate bounds. We also check against
   --         the index type and base type bounds as mentioned in (A).
   --
   --     Finally construct an N_Range node giving the sub-aggregate bounds.
   --     Set the Aggregate_Bounds field of the sub-aggregate to be this
   --     N_Range. The routine Array_Aggr_Subtype below uses such N_Ranges
   --     to build the appropriate aggregate subtype. Aggregate_Bounds
   --     information is needed during expansion.
   --
   --  DELAYED COMPONENT RESOLUTION: The resolution of bottom level component
   --  expressions in an array aggregate may call Duplicate_Subexpr or some
   --  other routine that inserts code just outside the outermost aggregate.
   --  If the array aggregate contains discrete choices or an others choice,
   --  this may be wrong. Consider for instance the following example.
   --
   --    type Rec is record
   --       V : Integer := 0;
   --    end record;
   --
   --    type Acc_Rec is access Rec;
   --    Arr : array (1..3) of Acc_Rec := (1 .. 3 => new Rec);
   --
   --  Then the transformation of "new Rec" that occurs during resolution
   --  entails the following code modifications
   --
   --    P7b : constant Acc_Rec := new Rec;
   --    RecIP (P7b.all);
   --    Arr : array (1..3) of Acc_Rec := (1 .. 3 => P7b);
   --
   --  This code transformation is clearly wrong, since we need to call
   --  "new Rec" for each of the 3 array elements. To avoid this problem we
   --  delay resolution of the components of non positional array aggregates
   --  to the expansion phase. As an optimization, if the discrete choice
   --  specifies a single value we do not delay resolution.

   function Array_Aggr_Subtype (N : Node_Id; Typ : Node_Id) return Entity_Id;
   --  This routine returns the type or subtype of an array aggregate.
   --
   --    N is the array aggregate node whose type we return.
   --
   --    Typ is the context type in which N occurs.
   --
   --  This routine creates an implicit array subtype whose bounds are
   --  those defined by the aggregate. When this routine is invoked
   --  Resolve_Array_Aggregate has already processed aggregate N. Thus the
   --  Aggregate_Bounds of each sub-aggregate, is an N_Range node giving the
   --  sub-aggregate bounds. When building the aggregate itype, this function
   --  traverses the array aggregate N collecting such Aggregate_Bounds and
   --  constructs the proper array aggregate itype.
   --
   --  Note that in the case of multidimensional aggregates each inner
   --  sub-aggregate corresponding to a given array dimension, may provide a
   --  different bounds. If it is possible to determine statically that
   --  some sub-aggregates corresponding to the same index do not have the
   --  same bounds, then a warning is emitted. If such check is not possible
   --  statically (because some sub-aggregate bounds are dynamic expressions)
   --  then this job is left to the expander. In all cases the particular
   --  bounds that this function will chose for a given dimension is the first
   --  N_Range node for a sub-aggregate corresponding to that dimension.
   --
   --  Note that the Raises_Constraint_Error flag of an array aggregate
   --  whose evaluation is determined to raise CE by Resolve_Array_Aggregate,
   --  is set in Resolve_Array_Aggregate but the aggregate is not
   --  immediately replaced with a raise CE. In fact, Array_Aggr_Subtype must
   --  first construct the proper itype for the aggregate (Gigi needs
   --  this). After constructing the proper itype we will eventually  replace
   --  the top-level aggregate with a raise CE (done in Resolve_Aggregate).
   --  Of course in cases such as:
   --
   --     type Arr is array (integer range <>) of Integer;
   --     A : Arr := (positive range -1 .. 2 => 0);
   --
   --  The bounds of the aggregate itype are cooked up to look reasonable
   --  (in this particular case the bounds will be 1 .. 2).

   procedure Aggregate_Constraint_Checks
     (Exp       : Node_Id;
      Check_Typ : Entity_Id);
   --  Checks expression Exp against subtype Check_Typ. If Exp is an
   --  aggregate and Check_Typ a constrained record type with discriminants,
   --  we generate the appropriate discriminant checks. If Exp is an array
   --  aggregate then emit the appropriate length checks. If Exp is a scalar
   --  type, or a string literal, Exp is changed into Check_Typ'(Exp) to
   --  ensure that range checks are performed at run time.

   procedure Make_String_Into_Aggregate (N : Node_Id);
   --  A string literal can appear in  a context in  which a one dimensional
   --  array of characters is expected. This procedure simply rewrites the
   --  string as an aggregate, prior to resolution.

   ---------------------------------
   -- Aggregate_Constraint_Checks --
   ---------------------------------

   procedure Aggregate_Constraint_Checks
     (Exp       : Node_Id;
      Check_Typ : Entity_Id)
   is
      Exp_Typ : constant Entity_Id  := Etype (Exp);

   begin
      if Raises_Constraint_Error (Exp) then
         return;
      end if;

      --  Ada 2005 (AI-230): Generate a conversion to an anonymous access
      --  component's type to force the appropriate accessibility checks.

      --  Ada 2005 (AI-231): Generate conversion to the null-excluding
      --  type to force the corresponding run-time check

      if Is_Access_Type (Check_Typ)
        and then ((Is_Local_Anonymous_Access (Check_Typ))
                    or else (Can_Never_Be_Null (Check_Typ)
                               and then not Can_Never_Be_Null (Exp_Typ)))
      then
         Rewrite (Exp, Convert_To (Check_Typ, Relocate_Node (Exp)));
         Analyze_And_Resolve (Exp, Check_Typ);
         Check_Unset_Reference (Exp);
      end if;

      --  This is really expansion activity, so make sure that expansion
      --  is on and is allowed.

      if not Expander_Active or else In_Spec_Expression then
         return;
      end if;

      --  First check if we have to insert discriminant checks

      if Has_Discriminants (Exp_Typ) then
         Apply_Discriminant_Check (Exp, Check_Typ);

      --  Next emit length checks for array aggregates

      elsif Is_Array_Type (Exp_Typ) then
         Apply_Length_Check (Exp, Check_Typ);

      --  Finally emit scalar and string checks. If we are dealing with a
      --  scalar literal we need to check by hand because the Etype of
      --  literals is not necessarily correct.

      elsif Is_Scalar_Type (Exp_Typ)
        and then Compile_Time_Known_Value (Exp)
      then
         if Is_Out_Of_Range (Exp, Base_Type (Check_Typ)) then
            Apply_Compile_Time_Constraint_Error
              (Exp, "value not in range of}?", CE_Range_Check_Failed,
               Ent => Base_Type (Check_Typ),
               Typ => Base_Type (Check_Typ));

         elsif Is_Out_Of_Range (Exp, Check_Typ) then
            Apply_Compile_Time_Constraint_Error
              (Exp, "value not in range of}?", CE_Range_Check_Failed,
               Ent => Check_Typ,
               Typ => Check_Typ);

         elsif not Range_Checks_Suppressed (Check_Typ) then
            Apply_Scalar_Range_Check (Exp, Check_Typ);
         end if;

      --  Verify that target type is also scalar, to prevent view anomalies
      --  in instantiations.

      elsif (Is_Scalar_Type (Exp_Typ)
              or else Nkind (Exp) = N_String_Literal)
        and then Is_Scalar_Type (Check_Typ)
        and then Exp_Typ /= Check_Typ
      then
         if Is_Entity_Name (Exp)
           and then Ekind (Entity (Exp)) = E_Constant
         then
            --  If expression is a constant, it is worthwhile checking whether
            --  it is a bound of the type.

            if (Is_Entity_Name (Type_Low_Bound (Check_Typ))
                 and then Entity (Exp) = Entity (Type_Low_Bound (Check_Typ)))
              or else (Is_Entity_Name (Type_High_Bound (Check_Typ))
                and then Entity (Exp) = Entity (Type_High_Bound (Check_Typ)))
            then
               return;

            else
               Rewrite (Exp, Convert_To (Check_Typ, Relocate_Node (Exp)));
               Analyze_And_Resolve (Exp, Check_Typ);
               Check_Unset_Reference (Exp);
            end if;
         else
            Rewrite (Exp, Convert_To (Check_Typ, Relocate_Node (Exp)));
            Analyze_And_Resolve (Exp, Check_Typ);
            Check_Unset_Reference (Exp);
         end if;

      end if;
   end Aggregate_Constraint_Checks;

   ------------------------
   -- Array_Aggr_Subtype --
   ------------------------

   function Array_Aggr_Subtype
     (N   : Node_Id;
      Typ : Entity_Id) return Entity_Id
   is
      Aggr_Dimension : constant Pos := Number_Dimensions (Typ);
      --  Number of aggregate index dimensions

      Aggr_Range : array (1 .. Aggr_Dimension) of Node_Id := (others => Empty);
      --  Constrained N_Range of each index dimension in our aggregate itype

      Aggr_Low   : array (1 .. Aggr_Dimension) of Node_Id := (others => Empty);
      Aggr_High  : array (1 .. Aggr_Dimension) of Node_Id := (others => Empty);
      --  Low and High bounds for each index dimension in our aggregate itype

      Is_Fully_Positional : Boolean := True;

      procedure Collect_Aggr_Bounds (N : Node_Id; Dim : Pos);
      --  N is an array (sub-)aggregate. Dim is the dimension corresponding
      --  to (sub-)aggregate N. This procedure collects and removes the side
      --  effects of the constrained N_Range nodes corresponding to each index
      --  dimension of our aggregate itype. These N_Range nodes are collected
      --  in Aggr_Range above.
      --
      --  Likewise collect in Aggr_Low & Aggr_High above the low and high
      --  bounds of each index dimension. If, when collecting, two bounds
      --  corresponding to the same dimension are static and found to differ,
      --  then emit a warning, and mark N as raising Constraint_Error.

      -------------------------
      -- Collect_Aggr_Bounds --
      -------------------------

      procedure Collect_Aggr_Bounds (N : Node_Id; Dim : Pos) is
         This_Range : constant Node_Id := Aggregate_Bounds (N);
         --  The aggregate range node of this specific sub-aggregate

         This_Low  : constant Node_Id := Low_Bound (Aggregate_Bounds (N));
         This_High : constant Node_Id := High_Bound (Aggregate_Bounds (N));
         --  The aggregate bounds of this specific sub-aggregate

         Assoc : Node_Id;
         Expr  : Node_Id;

      begin
         Remove_Side_Effects (This_Low,  Variable_Ref => True);
         Remove_Side_Effects (This_High, Variable_Ref => True);

         --  Collect the first N_Range for a given dimension that you find.
         --  For a given dimension they must be all equal anyway.

         if No (Aggr_Range (Dim)) then
            Aggr_Low (Dim)   := This_Low;
            Aggr_High (Dim)  := This_High;
            Aggr_Range (Dim) := This_Range;

         else
            if Compile_Time_Known_Value (This_Low) then
               if not Compile_Time_Known_Value (Aggr_Low (Dim)) then
                  Aggr_Low (Dim)  := This_Low;

               elsif Expr_Value (This_Low) /= Expr_Value (Aggr_Low (Dim)) then
                  Set_Raises_Constraint_Error (N);
                  Error_Msg_N ("sub-aggregate low bound mismatch?", N);
                  Error_Msg_N
                     ("\Constraint_Error will be raised at run time?", N);
               end if;
            end if;

            if Compile_Time_Known_Value (This_High) then
               if not Compile_Time_Known_Value (Aggr_High (Dim)) then
                  Aggr_High (Dim)  := This_High;

               elsif
                 Expr_Value (This_High) /= Expr_Value (Aggr_High (Dim))
               then
                  Set_Raises_Constraint_Error (N);
                  Error_Msg_N ("sub-aggregate high bound mismatch?", N);
                  Error_Msg_N
                     ("\Constraint_Error will be raised at run time?", N);
               end if;
            end if;
         end if;

         if Dim < Aggr_Dimension then

            --  Process positional components

            if Present (Expressions (N)) then
               Expr := First (Expressions (N));
               while Present (Expr) loop
                  Collect_Aggr_Bounds (Expr, Dim + 1);
                  Next (Expr);
               end loop;
            end if;

            --  Process component associations

            if Present (Component_Associations (N)) then
               Is_Fully_Positional := False;

               Assoc := First (Component_Associations (N));
               while Present (Assoc) loop
                  Expr := Expression (Assoc);
                  Collect_Aggr_Bounds (Expr, Dim + 1);
                  Next (Assoc);
               end loop;
            end if;
         end if;
      end Collect_Aggr_Bounds;

      --  Array_Aggr_Subtype variables

      Itype : Entity_Id;
      --  The final itype of the overall aggregate

      Index_Constraints : constant List_Id := New_List;
      --  The list of index constraints of the aggregate itype

   --  Start of processing for Array_Aggr_Subtype

   begin
      --  Make sure that the list of index constraints is properly attached to
      --  the tree, and then collect the aggregate bounds.

      Set_Parent (Index_Constraints, N);
      Collect_Aggr_Bounds (N, 1);

      --  Build the list of constrained indexes of our aggregate itype

      for J in 1 .. Aggr_Dimension loop
         Create_Index : declare
            Index_Base : constant Entity_Id :=
                           Base_Type (Etype (Aggr_Range (J)));
            Index_Typ  : Entity_Id;

         begin
            --  Construct the Index subtype, and associate it with the range
            --  construct that generates it.

            Index_Typ :=
              Create_Itype (Subtype_Kind (Ekind (Index_Base)), Aggr_Range (J));

            Set_Etype (Index_Typ, Index_Base);

            if Is_Character_Type (Index_Base) then
               Set_Is_Character_Type (Index_Typ);
            end if;

            Set_Size_Info      (Index_Typ,                (Index_Base));
            Set_RM_Size        (Index_Typ, RM_Size        (Index_Base));
            Set_First_Rep_Item (Index_Typ, First_Rep_Item (Index_Base));
            Set_Scalar_Range   (Index_Typ, Aggr_Range (J));

            if Is_Discrete_Or_Fixed_Point_Type (Index_Typ) then
               Set_RM_Size (Index_Typ, UI_From_Int (Minimum_Size (Index_Typ)));
            end if;

            Set_Etype (Aggr_Range (J), Index_Typ);

            Append (Aggr_Range (J), To => Index_Constraints);
         end Create_Index;
      end loop;

      --  Now build the Itype

      Itype := Create_Itype (E_Array_Subtype, N);

      Set_First_Rep_Item         (Itype, First_Rep_Item        (Typ));
      Set_Convention             (Itype, Convention            (Typ));
      Set_Depends_On_Private     (Itype, Has_Private_Component (Typ));
      Set_Etype                  (Itype, Base_Type             (Typ));
      Set_Has_Alignment_Clause   (Itype, Has_Alignment_Clause  (Typ));
      Set_Is_Aliased             (Itype, Is_Aliased            (Typ));
      Set_Depends_On_Private     (Itype, Depends_On_Private    (Typ));

      Copy_Suppress_Status (Index_Check,  Typ, Itype);
      Copy_Suppress_Status (Length_Check, Typ, Itype);

      Set_First_Index    (Itype, First (Index_Constraints));
      Set_Is_Constrained (Itype, True);
      Set_Is_Internal    (Itype, True);

      --  A simple optimization: purely positional aggregates of static
      --  components should be passed to gigi unexpanded whenever possible, and
      --  regardless of the staticness of the bounds themselves. Subsequent
      --  checks in exp_aggr verify that type is not packed, etc.

      Set_Size_Known_At_Compile_Time (Itype,
         Is_Fully_Positional
           and then Comes_From_Source (N)
           and then Size_Known_At_Compile_Time (Component_Type (Typ)));

      --  We always need a freeze node for a packed array subtype, so that we
      --  can build the Packed_Array_Type corresponding to the subtype. If
      --  expansion is disabled, the packed array subtype is not built, and we
      --  must not generate a freeze node for the type, or else it will appear
      --  incomplete to gigi.

      if Is_Packed (Itype)
        and then not In_Spec_Expression
        and then Expander_Active
      then
         Freeze_Itype (Itype, N);
      end if;

      return Itype;
   end Array_Aggr_Subtype;

   --------------------------------
   -- Check_Misspelled_Component --
   --------------------------------

   procedure Check_Misspelled_Component
     (Elements  : Elist_Id;
      Component : Node_Id)
   is
      Max_Suggestions   : constant := 2;

      Nr_Of_Suggestions : Natural := 0;
      Suggestion_1      : Entity_Id := Empty;
      Suggestion_2      : Entity_Id := Empty;
      Component_Elmt    : Elmt_Id;

   begin
      --  All the components of List are matched against Component and a count
      --  is maintained of possible misspellings. When at the end of the
      --  the analysis there are one or two (not more!) possible misspellings,
      --  these misspellings will be suggested as possible correction.

      Component_Elmt := First_Elmt (Elements);
      while Nr_Of_Suggestions <= Max_Suggestions
        and then Present (Component_Elmt)
      loop
         if Is_Bad_Spelling_Of
              (Chars (Node (Component_Elmt)),
               Chars (Component))
         then
            Nr_Of_Suggestions := Nr_Of_Suggestions + 1;

            case Nr_Of_Suggestions is
               when 1      => Suggestion_1 := Node (Component_Elmt);
               when 2      => Suggestion_2 := Node (Component_Elmt);
               when others => exit;
            end case;
         end if;

         Next_Elmt (Component_Elmt);
      end loop;

      --  Report at most two suggestions

      if Nr_Of_Suggestions = 1 then
         Error_Msg_NE -- CODEFIX
           ("\possible misspelling of&", Component, Suggestion_1);

      elsif Nr_Of_Suggestions = 2 then
         Error_Msg_Node_2 := Suggestion_2;
         Error_Msg_NE -- CODEFIX
           ("\possible misspelling of& or&", Component, Suggestion_1);
      end if;
   end Check_Misspelled_Component;

   ----------------------------------------
   -- Check_Expr_OK_In_Limited_Aggregate --
   ----------------------------------------

   procedure Check_Expr_OK_In_Limited_Aggregate (Expr : Node_Id) is
   begin
      if Is_Limited_Type (Etype (Expr))
         and then Comes_From_Source (Expr)
         and then not In_Instance_Body
      then
         if not OK_For_Limited_Init (Etype (Expr), Expr) then
            Error_Msg_N ("initialization not allowed for limited types", Expr);
            Explain_Limited_Type (Etype (Expr), Expr);
         end if;
      end if;
   end Check_Expr_OK_In_Limited_Aggregate;

   ----------------------------------------
   -- Check_Static_Discriminated_Subtype --
   ----------------------------------------

   procedure Check_Static_Discriminated_Subtype (T : Entity_Id; V : Node_Id) is
      Disc : constant Entity_Id := First_Discriminant (T);
      Comp : Entity_Id;
      Ind  : Entity_Id;

   begin
      if Has_Record_Rep_Clause (T) then
         return;

      elsif Present (Next_Discriminant (Disc)) then
         return;

      elsif Nkind (V) /= N_Integer_Literal then
         return;
      end if;

      Comp := First_Component (T);
      while Present (Comp) loop
         if Is_Scalar_Type (Etype (Comp)) then
            null;

         elsif Is_Private_Type (Etype (Comp))
           and then Present (Full_View (Etype (Comp)))
           and then Is_Scalar_Type (Full_View (Etype (Comp)))
         then
            null;

         elsif Is_Array_Type (Etype (Comp)) then
            if Is_Bit_Packed_Array (Etype (Comp)) then
               return;
            end if;

            Ind := First_Index (Etype (Comp));
            while Present (Ind) loop
               if Nkind (Ind) /= N_Range
                 or else Nkind (Low_Bound (Ind)) /= N_Integer_Literal
                 or else Nkind (High_Bound (Ind)) /= N_Integer_Literal
               then
                  return;
               end if;

               Next_Index (Ind);
            end loop;

         else
            return;
         end if;

         Next_Component (Comp);
      end loop;

      --  On exit, all components have statically known sizes

      Set_Size_Known_At_Compile_Time (T);
   end Check_Static_Discriminated_Subtype;

   --------------------------------
   -- Make_String_Into_Aggregate --
   --------------------------------

   procedure Make_String_Into_Aggregate (N : Node_Id) is
      Exprs  : constant List_Id    := New_List;
      Loc    : constant Source_Ptr := Sloc (N);
      Str    : constant String_Id  := Strval (N);
      Strlen : constant Nat        := String_Length (Str);
      C      : Char_Code;
      C_Node : Node_Id;
      New_N  : Node_Id;
      P      : Source_Ptr;

   begin
      P := Loc + 1;
      for J in  1 .. Strlen loop
         C := Get_String_Char (Str, J);
         Set_Character_Literal_Name (C);

         C_Node :=
           Make_Character_Literal (P,
             Chars              => Name_Find,
             Char_Literal_Value => UI_From_CC (C));
         Set_Etype (C_Node, Any_Character);
         Append_To (Exprs, C_Node);

         P := P + 1;
         --  Something special for wide strings???
      end loop;

      New_N := Make_Aggregate (Loc, Expressions => Exprs);
      Set_Analyzed (New_N);
      Set_Etype (New_N, Any_Composite);

      Rewrite (N, New_N);
   end Make_String_Into_Aggregate;

   -----------------------
   -- Resolve_Aggregate --
   -----------------------

   procedure Resolve_Aggregate (N : Node_Id; Typ : Entity_Id) is
      Loc   : constant Source_Ptr := Sloc (N);
      Pkind : constant Node_Kind  := Nkind (Parent (N));

      Aggr_Subtyp : Entity_Id;
      --  The actual aggregate subtype. This is not necessarily the same as Typ
      --  which is the subtype of the context in which the aggregate was found.

   begin
      --  Ignore junk empty aggregate resulting from parser error

      if No (Expressions (N))
        and then No (Component_Associations (N))
        and then not Null_Record_Present (N)
      then
         return;
      end if;

      --  Check for aggregates not allowed in configurable run-time mode.
      --  We allow all cases of aggregates that do not come from source, since
      --  these are all assumed to be small (e.g. bounds of a string literal).
      --  We also allow aggregates of types we know to be small.

      if not Support_Aggregates_On_Target
        and then Comes_From_Source (N)
        and then (not Known_Static_Esize (Typ) or else Esize (Typ) > 64)
      then
         Error_Msg_CRT ("aggregate", N);
      end if;

      --  Ada 2005 (AI-287): Limited aggregates allowed

      if Is_Limited_Type (Typ) and then Ada_Version < Ada_2005 then
         Error_Msg_N ("aggregate type cannot be limited", N);
         Explain_Limited_Type (Typ, N);

      elsif Is_Class_Wide_Type (Typ) then
         Error_Msg_N ("type of aggregate cannot be class-wide", N);

      elsif Typ = Any_String
        or else Typ = Any_Composite
      then
         Error_Msg_N ("no unique type for aggregate", N);
         Set_Etype (N, Any_Composite);

      elsif Is_Array_Type (Typ) and then Null_Record_Present (N) then
         Error_Msg_N ("null record forbidden in array aggregate", N);

      elsif Is_Record_Type (Typ) then
         Resolve_Record_Aggregate (N, Typ);

      elsif Is_Array_Type (Typ) then

         --  First a special test, for the case of a positional aggregate
         --  of characters which can be replaced by a string literal.

         --  Do not perform this transformation if this was a string literal to
         --  start with, whose components needed constraint checks, or if the
         --  component type is non-static, because it will require those checks
         --  and be transformed back into an aggregate.

         if Number_Dimensions (Typ) = 1
           and then Is_Standard_Character_Type (Component_Type (Typ))
           and then No (Component_Associations (N))
           and then not Is_Limited_Composite (Typ)
           and then not Is_Private_Composite (Typ)
           and then not Is_Bit_Packed_Array (Typ)
           and then Nkind (Original_Node (Parent (N))) /= N_String_Literal
           and then Is_Static_Subtype (Component_Type (Typ))
         then
            declare
               Expr : Node_Id;

            begin
               Expr := First (Expressions (N));
               while Present (Expr) loop
                  exit when Nkind (Expr) /= N_Character_Literal;
                  Next (Expr);
               end loop;

               if No (Expr) then
                  Start_String;

                  Expr := First (Expressions (N));
                  while Present (Expr) loop
                     Store_String_Char (UI_To_CC (Char_Literal_Value (Expr)));
                     Next (Expr);
                  end loop;

                  Rewrite (N, Make_String_Literal (Loc, End_String));

                  Analyze_And_Resolve (N, Typ);
                  return;
               end if;
            end;
         end if;

         --  Here if we have a real aggregate to deal with

         Array_Aggregate : declare
            Aggr_Resolved : Boolean;

            Aggr_Typ : constant Entity_Id := Etype (Typ);
            --  This is the unconstrained array type, which is the type against
            --  which the aggregate is to be resolved. Typ itself is the array
            --  type of the context which may not be the same subtype as the
            --  subtype for the final aggregate.

         begin
            --  In the following we determine whether an OTHERS choice is
            --  allowed inside the array aggregate. The test checks the context
            --  in which the array aggregate occurs. If the context does not
            --  permit it, or the aggregate type is unconstrained, an OTHERS
            --  choice is not allowed.

            --  If expansion is disabled (generic context, or semantics-only
            --  mode) actual subtypes cannot be constructed, and the type of an
            --  object may be its unconstrained nominal type. However, if the
<<<<<<< HEAD
            --  context is an assignment, we assume that "others" is allowed,
=======
            --  context is an assignment, we assume that OTHERS is allowed,
>>>>>>> 03d20231
            --  because the target of the assignment will have a constrained
            --  subtype when fully compiled.

            --  Note that there is no node for Explicit_Actual_Parameter.
            --  To test for this context we therefore have to test for node
            --  N_Parameter_Association which itself appears only if there is a
            --  formal parameter. Consequently we also need to test for
            --  N_Procedure_Call_Statement or N_Function_Call.

            Set_Etype (N, Aggr_Typ);  --  May be overridden later on

            if Is_Constrained (Typ) and then
              (Pkind = N_Assignment_Statement      or else
               Pkind = N_Parameter_Association     or else
               Pkind = N_Function_Call             or else
               Pkind = N_Procedure_Call_Statement  or else
               Pkind = N_Generic_Association       or else
               Pkind = N_Formal_Object_Declaration or else
               Pkind = N_Simple_Return_Statement   or else
               Pkind = N_Object_Declaration        or else
               Pkind = N_Component_Declaration     or else
               Pkind = N_Parameter_Specification   or else
               Pkind = N_Qualified_Expression      or else
               Pkind = N_Aggregate                 or else
               Pkind = N_Extension_Aggregate       or else
               Pkind = N_Component_Association)
            then
               Aggr_Resolved :=
                 Resolve_Array_Aggregate
                   (N,
                    Index          => First_Index (Aggr_Typ),
                    Index_Constr   => First_Index (Typ),
                    Component_Typ  => Component_Type (Typ),
                    Others_Allowed => True);

            elsif not Expander_Active
              and then Pkind = N_Assignment_Statement
            then
               Aggr_Resolved :=
                 Resolve_Array_Aggregate
                   (N,
                    Index          => First_Index (Aggr_Typ),
                    Index_Constr   => First_Index (Typ),
                    Component_Typ  => Component_Type (Typ),
                    Others_Allowed => True);

            else
               Aggr_Resolved :=
                 Resolve_Array_Aggregate
                   (N,
                    Index          => First_Index (Aggr_Typ),
                    Index_Constr   => First_Index (Aggr_Typ),
                    Component_Typ  => Component_Type (Typ),
                    Others_Allowed => False);
            end if;

            if not Aggr_Resolved then
               Aggr_Subtyp := Any_Composite;
            else
               Aggr_Subtyp := Array_Aggr_Subtype (N, Typ);
            end if;

            Set_Etype (N, Aggr_Subtyp);
         end Array_Aggregate;

      elsif Is_Private_Type (Typ)
        and then Present (Full_View (Typ))
        and then In_Inlined_Body
        and then Is_Composite_Type (Full_View (Typ))
      then
         Resolve (N, Full_View (Typ));

      else
         Error_Msg_N ("illegal context for aggregate", N);
      end if;

      --  If we can determine statically that the evaluation of the aggregate
      --  raises Constraint_Error, then replace the aggregate with an
      --  N_Raise_Constraint_Error node, but set the Etype to the right
      --  aggregate subtype. Gigi needs this.

      if Raises_Constraint_Error (N) then
         Aggr_Subtyp := Etype (N);
         Rewrite (N,
           Make_Raise_Constraint_Error (Loc,
             Reason => CE_Range_Check_Failed));
         Set_Raises_Constraint_Error (N);
         Set_Etype (N, Aggr_Subtyp);
         Set_Analyzed (N);
      end if;
   end Resolve_Aggregate;

   -----------------------------
   -- Resolve_Array_Aggregate --
   -----------------------------

   function Resolve_Array_Aggregate
     (N              : Node_Id;
      Index          : Node_Id;
      Index_Constr   : Node_Id;
      Component_Typ  : Entity_Id;
      Others_Allowed : Boolean) return Boolean
   is
      Loc : constant Source_Ptr := Sloc (N);

      Failure : constant Boolean := False;
      Success : constant Boolean := True;

      Index_Typ      : constant Entity_Id := Etype (Index);
      Index_Typ_Low  : constant Node_Id   := Type_Low_Bound  (Index_Typ);
      Index_Typ_High : constant Node_Id   := Type_High_Bound (Index_Typ);
      --  The type of the index corresponding to the array sub-aggregate along
      --  with its low and upper bounds.

      Index_Base      : constant Entity_Id := Base_Type (Index_Typ);
      Index_Base_Low  : constant Node_Id   := Type_Low_Bound (Index_Base);
      Index_Base_High : constant Node_Id   := Type_High_Bound (Index_Base);
      --  Ditto for the base type

      function Add (Val : Uint; To : Node_Id) return Node_Id;
      --  Creates a new expression node where Val is added to expression To.
      --  Tries to constant fold whenever possible. To must be an already
      --  analyzed expression.

      procedure Check_Bound (BH : Node_Id; AH : in out Node_Id);
<<<<<<< HEAD
      --  Checks that AH (the upper bound of an array aggregate) is <= BH
      --  (the upper bound of the index base type). If the check fails a
      --  warning is emitted, the Raises_Constraint_Error flag of N is set,
      --  and AH is replaced with a duplicate of BH.
=======
      --  Checks that AH (the upper bound of an array aggregate) is less than
      --  or equal to BH (the upper bound of the index base type). If the check
      --  fails, a warning is emitted, the Raises_Constraint_Error flag of N is
      --  set, and AH is replaced with a duplicate of BH.
>>>>>>> 03d20231

      procedure Check_Bounds (L, H : Node_Id; AL, AH : Node_Id);
      --  Checks that range AL .. AH is compatible with range L .. H. Emits a
      --  warning if not and sets the Raises_Constraint_Error flag in N.

      procedure Check_Length (L, H : Node_Id; Len : Uint);
      --  Checks that range L .. H contains at least Len elements. Emits a
      --  warning if not and sets the Raises_Constraint_Error flag in N.

      function Dynamic_Or_Null_Range (L, H : Node_Id) return Boolean;
      --  Returns True if range L .. H is dynamic or null

      procedure Get (Value : out Uint; From : Node_Id; OK : out Boolean);
      --  Given expression node From, this routine sets OK to False if it
      --  cannot statically evaluate From. Otherwise it stores this static
      --  value into Value.

      function Resolve_Aggr_Expr
        (Expr        : Node_Id;
         Single_Elmt : Boolean) return Boolean;
      --  Resolves aggregate expression Expr. Returns False if resolution
      --  fails. If Single_Elmt is set to False, the expression Expr may be
      --  used to initialize several array aggregate elements (this can happen
<<<<<<< HEAD
      --  for discrete choices such as "L .. H => Expr" or the others choice).
=======
      --  for discrete choices such as "L .. H => Expr" or the OTHERS choice).
>>>>>>> 03d20231
      --  In this event we do not resolve Expr unless expansion is disabled.
      --  To know why, see the DELAYED COMPONENT RESOLUTION note above.

      ---------
      -- Add --
      ---------

      function Add (Val : Uint; To : Node_Id) return Node_Id is
         Expr_Pos : Node_Id;
         Expr     : Node_Id;
         To_Pos   : Node_Id;

      begin
         if Raises_Constraint_Error (To) then
            return To;
         end if;

         --  First test if we can do constant folding

         if Compile_Time_Known_Value (To)
           or else Nkind (To) = N_Integer_Literal
         then
            Expr_Pos := Make_Integer_Literal (Loc, Expr_Value (To) + Val);
            Set_Is_Static_Expression (Expr_Pos);
            Set_Etype (Expr_Pos, Etype (To));
            Set_Analyzed (Expr_Pos, Analyzed (To));

            if not Is_Enumeration_Type (Index_Typ) then
               Expr := Expr_Pos;

            --  If we are dealing with enumeration return
            --     Index_Typ'Val (Expr_Pos)

            else
               Expr :=
                 Make_Attribute_Reference
                   (Loc,
                    Prefix         => New_Reference_To (Index_Typ, Loc),
                    Attribute_Name => Name_Val,
                    Expressions    => New_List (Expr_Pos));
            end if;

            return Expr;
         end if;

         --  If we are here no constant folding possible

         if not Is_Enumeration_Type (Index_Base) then
            Expr :=
              Make_Op_Add (Loc,
                Left_Opnd  => Duplicate_Subexpr (To),
                Right_Opnd => Make_Integer_Literal (Loc, Val));

         --  If we are dealing with enumeration return
         --    Index_Typ'Val (Index_Typ'Pos (To) + Val)

         else
            To_Pos :=
              Make_Attribute_Reference
                (Loc,
                 Prefix         => New_Reference_To (Index_Typ, Loc),
                 Attribute_Name => Name_Pos,
                 Expressions    => New_List (Duplicate_Subexpr (To)));

            Expr_Pos :=
              Make_Op_Add (Loc,
                           Left_Opnd  => To_Pos,
                           Right_Opnd => Make_Integer_Literal (Loc, Val));

            Expr :=
              Make_Attribute_Reference
                (Loc,
                 Prefix         => New_Reference_To (Index_Typ, Loc),
                 Attribute_Name => Name_Val,
                 Expressions    => New_List (Expr_Pos));

            --  If the index type has a non standard representation, the
            --  attributes 'Val and 'Pos expand into function calls and the
            --  resulting expression is considered non-safe for reevaluation
            --  by the backend. Relocate it into a constant temporary in order
            --  to make it safe for reevaluation.

            if Has_Non_Standard_Rep (Etype (N)) then
               declare
                  Def_Id : Entity_Id;

               begin
                  Def_Id := Make_Temporary (Loc, 'R', Expr);
                  Set_Etype (Def_Id, Index_Typ);
                  Insert_Action (N,
                    Make_Object_Declaration (Loc,
                      Defining_Identifier => Def_Id,
                      Object_Definition   => New_Reference_To (Index_Typ, Loc),
                      Constant_Present    => True,
                      Expression          => Relocate_Node (Expr)));

                  Expr := New_Reference_To (Def_Id, Loc);
               end;
            end if;
         end if;

         return Expr;
      end Add;

      -----------------
      -- Check_Bound --
      -----------------

      procedure Check_Bound (BH : Node_Id; AH : in out Node_Id) is
         Val_BH : Uint;
         Val_AH : Uint;

         OK_BH : Boolean;
         OK_AH : Boolean;

      begin
         Get (Value => Val_BH, From => BH, OK => OK_BH);
         Get (Value => Val_AH, From => AH, OK => OK_AH);

         if OK_BH and then OK_AH and then Val_BH < Val_AH then
            Set_Raises_Constraint_Error (N);
            Error_Msg_N ("upper bound out of range?", AH);
            Error_Msg_N ("\Constraint_Error will be raised at run time?", AH);

            --  You need to set AH to BH or else in the case of enumerations
            --  indexes we will not be able to resolve the aggregate bounds.

            AH := Duplicate_Subexpr (BH);
         end if;
      end Check_Bound;

      ------------------
      -- Check_Bounds --
      ------------------

      procedure Check_Bounds (L, H : Node_Id; AL, AH : Node_Id) is
         Val_L  : Uint;
         Val_H  : Uint;
         Val_AL : Uint;
         Val_AH : Uint;

         OK_L : Boolean;
         OK_H : Boolean;

         OK_AL : Boolean;
         OK_AH  : Boolean;
         pragma Warnings (Off, OK_AL);
         pragma Warnings (Off, OK_AH);

      begin
         if Raises_Constraint_Error (N)
           or else Dynamic_Or_Null_Range (AL, AH)
         then
            return;
         end if;

         Get (Value => Val_L, From => L, OK => OK_L);
         Get (Value => Val_H, From => H, OK => OK_H);

         Get (Value => Val_AL, From => AL, OK => OK_AL);
         Get (Value => Val_AH, From => AH, OK => OK_AH);

         if OK_L and then Val_L > Val_AL then
            Set_Raises_Constraint_Error (N);
            Error_Msg_N ("lower bound of aggregate out of range?", N);
            Error_Msg_N ("\Constraint_Error will be raised at run time?", N);
         end if;

         if OK_H and then Val_H < Val_AH then
            Set_Raises_Constraint_Error (N);
            Error_Msg_N ("upper bound of aggregate out of range?", N);
            Error_Msg_N ("\Constraint_Error will be raised at run time?", N);
         end if;
      end Check_Bounds;

      ------------------
      -- Check_Length --
      ------------------

      procedure Check_Length (L, H : Node_Id; Len : Uint) is
         Val_L  : Uint;
         Val_H  : Uint;

         OK_L  : Boolean;
         OK_H  : Boolean;

         Range_Len : Uint;

      begin
         if Raises_Constraint_Error (N) then
            return;
         end if;

         Get (Value => Val_L, From => L, OK => OK_L);
         Get (Value => Val_H, From => H, OK => OK_H);

         if not OK_L or else not OK_H then
            return;
         end if;

         --  If null range length is zero

         if Val_L > Val_H then
            Range_Len := Uint_0;
         else
            Range_Len := Val_H - Val_L + 1;
         end if;

         if Range_Len < Len then
            Set_Raises_Constraint_Error (N);
            Error_Msg_N ("too many elements?", N);
            Error_Msg_N ("\Constraint_Error will be raised at run time?", N);
         end if;
      end Check_Length;

      ---------------------------
      -- Dynamic_Or_Null_Range --
      ---------------------------

      function Dynamic_Or_Null_Range (L, H : Node_Id) return Boolean is
         Val_L : Uint;
         Val_H : Uint;

         OK_L  : Boolean;
         OK_H  : Boolean;

      begin
         Get (Value => Val_L, From => L, OK => OK_L);
         Get (Value => Val_H, From => H, OK => OK_H);

         return not OK_L or else not OK_H
           or else not Is_OK_Static_Expression (L)
           or else not Is_OK_Static_Expression (H)
           or else Val_L > Val_H;
      end Dynamic_Or_Null_Range;

      ---------
      -- Get --
      ---------

      procedure Get (Value : out Uint; From : Node_Id; OK : out Boolean) is
      begin
         OK := True;

         if Compile_Time_Known_Value (From) then
            Value := Expr_Value (From);

         --  If expression From is something like Some_Type'Val (10) then
         --  Value = 10

         elsif Nkind (From) = N_Attribute_Reference
           and then Attribute_Name (From) = Name_Val
           and then Compile_Time_Known_Value (First (Expressions (From)))
         then
            Value := Expr_Value (First (Expressions (From)));

         else
            Value := Uint_0;
            OK := False;
         end if;
      end Get;

      -----------------------
      -- Resolve_Aggr_Expr --
      -----------------------

      function Resolve_Aggr_Expr
        (Expr        : Node_Id;
         Single_Elmt : Boolean) return Boolean
      is
         Nxt_Ind        : constant Node_Id := Next_Index (Index);
         Nxt_Ind_Constr : constant Node_Id := Next_Index (Index_Constr);
         --  Index is the current index corresponding to the expression

         Resolution_OK : Boolean := True;
         --  Set to False if resolution of the expression failed

      begin
         --  Defend against previous errors

         if Nkind (Expr) = N_Error
           or else Error_Posted (Expr)
         then
            return True;
         end if;

         --  If the array type against which we are resolving the aggregate
         --  has several dimensions, the expressions nested inside the
         --  aggregate must be further aggregates (or strings).

         if Present (Nxt_Ind) then
            if Nkind (Expr) /= N_Aggregate then

               --  A string literal can appear where a one-dimensional array
               --  of characters is expected. If the literal looks like an
               --  operator, it is still an operator symbol, which will be
               --  transformed into a string when analyzed.

               if Is_Character_Type (Component_Typ)
                 and then No (Next_Index (Nxt_Ind))
                 and then Nkind_In (Expr, N_String_Literal, N_Operator_Symbol)
               then
                  --  A string literal used in a multidimensional array
                  --  aggregate in place of the final one-dimensional
                  --  aggregate must not be enclosed in parentheses.

                  if Paren_Count (Expr) /= 0 then
                     Error_Msg_N ("no parenthesis allowed here", Expr);
                  end if;

                  Make_String_Into_Aggregate (Expr);

               else
                  Error_Msg_N ("nested array aggregate expected", Expr);

                  --  If the expression is parenthesized, this may be
                  --  a missing component association for a 1-aggregate.

                  if Paren_Count (Expr) > 0 then
                     Error_Msg_N
                       ("\if single-component aggregate is intended,"
                        & " write e.g. (1 ='> ...)", Expr);
                  end if;
                  return Failure;
               end if;
            end if;

            --  Ada 2005 (AI-231): Propagate the type to the nested aggregate.
            --  Required to check the null-exclusion attribute (if present).
            --  This value may be overridden later on.

            Set_Etype (Expr, Etype (N));

            Resolution_OK := Resolve_Array_Aggregate
              (Expr, Nxt_Ind, Nxt_Ind_Constr, Component_Typ, Others_Allowed);

         --  Do not resolve the expressions of discrete or others choices
         --  unless the expression covers a single component, or the expander
         --  is inactive.

         elsif Single_Elmt
           or else not Expander_Active
           or else In_Spec_Expression
         then
            Analyze_And_Resolve (Expr, Component_Typ);
            Check_Expr_OK_In_Limited_Aggregate (Expr);
            Check_Non_Static_Context (Expr);
            Aggregate_Constraint_Checks (Expr, Component_Typ);
            Check_Unset_Reference (Expr);
         end if;

         if Raises_Constraint_Error (Expr)
           and then Nkind (Parent (Expr)) /= N_Component_Association
         then
            Set_Raises_Constraint_Error (N);
         end if;

         --  If the expression has been marked as requiring a range check,
         --  then generate it here.

         if Do_Range_Check (Expr) then
            Set_Do_Range_Check (Expr, False);
            Generate_Range_Check (Expr, Component_Typ, CE_Range_Check_Failed);
         end if;

         return Resolution_OK;
      end Resolve_Aggr_Expr;

      --  Variables local to Resolve_Array_Aggregate

      Assoc   : Node_Id;
      Choice  : Node_Id;
      Expr    : Node_Id;

      Discard : Node_Id;
      pragma Warnings (Off, Discard);

      Aggr_Low  : Node_Id := Empty;
      Aggr_High : Node_Id := Empty;
      --  The actual low and high bounds of this sub-aggregate

      Choices_Low  : Node_Id := Empty;
      Choices_High : Node_Id := Empty;
      --  The lowest and highest discrete choices values for a named aggregate

      Nb_Elements : Uint := Uint_0;
      --  The number of elements in a positional aggregate

      Others_Present : Boolean := False;

      Nb_Choices : Nat := 0;
      --  Contains the overall number of named choices in this sub-aggregate

      Nb_Discrete_Choices : Nat := 0;
      --  The overall number of discrete choices (not counting others choice)

      Case_Table_Size : Nat;
      --  Contains the size of the case table needed to sort aggregate choices

   --  Start of processing for Resolve_Array_Aggregate

   begin
      --  Ignore junk empty aggregate resulting from parser error

      if No (Expressions (N))
        and then No (Component_Associations (N))
        and then not Null_Record_Present (N)
      then
         return False;
      end if;

      --  STEP 1: make sure the aggregate is correctly formatted

      if Present (Component_Associations (N)) then
         Assoc := First (Component_Associations (N));
         while Present (Assoc) loop
            Choice := First (Choices (Assoc));
            while Present (Choice) loop
               if Nkind (Choice) = N_Others_Choice then
                  Others_Present := True;

                  if Choice /= First (Choices (Assoc))
                    or else Present (Next (Choice))
                  then
                     Error_Msg_N
                       ("OTHERS must appear alone in a choice list", Choice);
                     return Failure;
                  end if;

                  if Present (Next (Assoc)) then
                     Error_Msg_N
                       ("OTHERS must appear last in an aggregate", Choice);
                     return Failure;
                  end if;

                  if Ada_Version = Ada_83
                    and then Assoc /= First (Component_Associations (N))
                    and then Nkind_In (Parent (N), N_Assignment_Statement,
                                                   N_Object_Declaration)
                  then
                     Error_Msg_N
                       ("(Ada 83) illegal context for OTHERS choice", N);
                  end if;
               end if;

               Nb_Choices := Nb_Choices + 1;
               Next (Choice);
            end loop;

            Next (Assoc);
         end loop;
      end if;

      --  At this point we know that the others choice, if present, is by
      --  itself and appears last in the aggregate. Check if we have mixed
      --  positional and discrete associations (other than the others choice).

      if Present (Expressions (N))
        and then (Nb_Choices > 1
                   or else (Nb_Choices = 1 and then not Others_Present))
      then
         Error_Msg_N
           ("named association cannot follow positional association",
            First (Choices (First (Component_Associations (N)))));
         return Failure;
      end if;

      --  Test for the validity of an others choice if present

      if Others_Present and then not Others_Allowed then
         Error_Msg_N
           ("OTHERS choice not allowed here",
            First (Choices (First (Component_Associations (N)))));
         return Failure;
      end if;

      --  Protect against cascaded errors

      if Etype (Index_Typ) = Any_Type then
         return Failure;
      end if;

      --  STEP 2: Process named components

      if No (Expressions (N)) then
         if Others_Present then
            Case_Table_Size := Nb_Choices - 1;
         else
            Case_Table_Size := Nb_Choices;
         end if;

         Step_2 : declare
            Low  : Node_Id;
            High : Node_Id;
            --  Denote the lowest and highest values in an aggregate choice

            Hi_Val : Uint;
            Lo_Val : Uint;
            --  High end of one range and Low end of the next. Should be
            --  contiguous if there is no hole in the list of values.

            Missing_Values : Boolean;
            --  Set True if missing index values

            S_Low  : Node_Id := Empty;
            S_High : Node_Id := Empty;
            --  if a choice in an aggregate is a subtype indication these
            --  denote the lowest and highest values of the subtype

            Table : Case_Table_Type (1 .. Case_Table_Size);
            --  Used to sort all the different choice values

            Single_Choice : Boolean;
            --  Set to true every time there is a single discrete choice in a
            --  discrete association

            Prev_Nb_Discrete_Choices : Nat;
            --  Used to keep track of the number of discrete choices in the
            --  current association.

         begin
            --  STEP 2 (A): Check discrete choices validity

            Assoc := First (Component_Associations (N));
            while Present (Assoc) loop
               Prev_Nb_Discrete_Choices := Nb_Discrete_Choices;
               Choice := First (Choices (Assoc));
               loop
                  Analyze (Choice);

                  if Nkind (Choice) = N_Others_Choice then
                     Single_Choice := False;
                     exit;

                  --  Test for subtype mark without constraint

                  elsif Is_Entity_Name (Choice) and then
                    Is_Type (Entity (Choice))
                  then
                     if Base_Type (Entity (Choice)) /= Index_Base then
                        Error_Msg_N
                          ("invalid subtype mark in aggregate choice",
                           Choice);
                        return Failure;
                     end if;

                  --  Case of subtype indication

                  elsif Nkind (Choice) = N_Subtype_Indication then
                     Resolve_Discrete_Subtype_Indication (Choice, Index_Base);

                     --  Does the subtype indication evaluation raise CE ?

                     Get_Index_Bounds (Subtype_Mark (Choice), S_Low, S_High);
                     Get_Index_Bounds (Choice, Low, High);
                     Check_Bounds (S_Low, S_High, Low, High);

                  --  Case of range or expression

                  else
                     Resolve (Choice, Index_Base);
                     Check_Unset_Reference (Choice);
                     Check_Non_Static_Context (Choice);

                     --  Do not range check a choice. This check is redundant
                     --  since this test is already done when we check that the
                     --  bounds of the array aggregate are within range.

                     Set_Do_Range_Check (Choice, False);
                  end if;

                  --  If we could not resolve the discrete choice stop here

                  if Etype (Choice) = Any_Type then
                     return Failure;

                  --  If the discrete choice raises CE get its original bounds

                  elsif Nkind (Choice) = N_Raise_Constraint_Error then
                     Set_Raises_Constraint_Error (N);
                     Get_Index_Bounds (Original_Node (Choice), Low, High);

                  --  Otherwise get its bounds as usual

                  else
                     Get_Index_Bounds (Choice, Low, High);
                  end if;

                  if (Dynamic_Or_Null_Range (Low, High)
                       or else (Nkind (Choice) = N_Subtype_Indication
                                 and then
                                   Dynamic_Or_Null_Range (S_Low, S_High)))
                    and then Nb_Choices /= 1
                  then
                     Error_Msg_N
                       ("dynamic or empty choice in aggregate " &
                        "must be the only choice", Choice);
                     return Failure;
                  end if;

                  Nb_Discrete_Choices := Nb_Discrete_Choices + 1;
                  Table (Nb_Discrete_Choices).Choice_Lo := Low;
                  Table (Nb_Discrete_Choices).Choice_Hi := High;

                  Next (Choice);

                  if No (Choice) then

                     --  Check if we have a single discrete choice and whether
                     --  this discrete choice specifies a single value.

                     Single_Choice :=
                       (Nb_Discrete_Choices = Prev_Nb_Discrete_Choices + 1)
                         and then (Low = High);

                     exit;
                  end if;
               end loop;

               --  Ada 2005 (AI-231)

               if Ada_Version >= Ada_2005
                 and then Known_Null (Expression (Assoc))
               then
                  Check_Can_Never_Be_Null (Etype (N), Expression (Assoc));
               end if;

               --  Ada 2005 (AI-287): In case of default initialized component
               --  we delay the resolution to the expansion phase.

               if Box_Present (Assoc) then

                  --  Ada 2005 (AI-287): In case of default initialization of a
                  --  component the expander will generate calls to the
                  --  corresponding initialization subprogram.

                  null;

               elsif not Resolve_Aggr_Expr (Expression (Assoc),
                                            Single_Elmt => Single_Choice)
               then
                  return Failure;

               --  Check incorrect use of dynamically tagged expression

               --  We differentiate here two cases because the expression may
               --  not be decorated. For example, the analysis and resolution
               --  of the expression associated with the others choice will be
               --  done later with the full aggregate. In such case we
               --  duplicate the expression tree to analyze the copy and
               --  perform the required check.

               elsif not Present (Etype (Expression (Assoc))) then
                  declare
                     Save_Analysis : constant Boolean := Full_Analysis;
                     Expr          : constant Node_Id :=
                                       New_Copy_Tree (Expression (Assoc));

                  begin
                     Expander_Mode_Save_And_Set (False);
                     Full_Analysis := False;
                     Analyze (Expr);
<<<<<<< HEAD
=======

                     --  If the expression is a literal, propagate this info
                     --  to the expression in the association, to enable some
                     --  optimizations downstream.

                     if Is_Entity_Name (Expr)
                       and then Present (Entity (Expr))
                       and then Ekind (Entity (Expr)) = E_Enumeration_Literal
                     then
                        Analyze_And_Resolve
                          (Expression (Assoc), Component_Typ);
                     end if;

>>>>>>> 03d20231
                     Full_Analysis := Save_Analysis;
                     Expander_Mode_Restore;

                     if Is_Tagged_Type (Etype (Expr)) then
                        Check_Dynamically_Tagged_Expression
                          (Expr => Expr,
                           Typ  => Component_Type (Etype (N)),
                           Related_Nod => N);
                     end if;
                  end;

               elsif Is_Tagged_Type (Etype (Expression (Assoc))) then
                  Check_Dynamically_Tagged_Expression
                    (Expr        => Expression (Assoc),
                     Typ         => Component_Type (Etype (N)),
                     Related_Nod => N);
               end if;

               Next (Assoc);
            end loop;

            --  If aggregate contains more than one choice then these must be
            --  static. Sort them and check that they are contiguous.

            if Nb_Discrete_Choices > 1 then
               Sort_Case_Table (Table);
               Missing_Values := False;

               Outer : for J in 1 .. Nb_Discrete_Choices - 1 loop
                  if Expr_Value (Table (J).Choice_Hi) >=
                       Expr_Value (Table (J + 1).Choice_Lo)
                  then
                     Error_Msg_N
                       ("duplicate choice values in array aggregate",
                        Table (J).Choice_Hi);
                     return Failure;

                  elsif not Others_Present then
                     Hi_Val := Expr_Value (Table (J).Choice_Hi);
                     Lo_Val := Expr_Value (Table (J + 1).Choice_Lo);

                     --  If missing values, output error messages

                     if Lo_Val - Hi_Val > 1 then

                        --  Header message if not first missing value

                        if not Missing_Values then
                           Error_Msg_N
                             ("missing index value(s) in array aggregate", N);
                           Missing_Values := True;
                        end if;

                        --  Output values of missing indexes

                        Lo_Val := Lo_Val - 1;
                        Hi_Val := Hi_Val + 1;

                        --  Enumeration type case

                        if Is_Enumeration_Type (Index_Typ) then
                           Error_Msg_Name_1 :=
                             Chars
                               (Get_Enum_Lit_From_Pos
                                 (Index_Typ, Hi_Val, Loc));

                           if Lo_Val = Hi_Val then
                              Error_Msg_N ("\  %", N);
                           else
                              Error_Msg_Name_2 :=
                                Chars
                                  (Get_Enum_Lit_From_Pos
                                    (Index_Typ, Lo_Val, Loc));
                              Error_Msg_N ("\  % .. %", N);
                           end if;

                        --  Integer types case

                        else
                           Error_Msg_Uint_1 := Hi_Val;

                           if Lo_Val = Hi_Val then
                              Error_Msg_N ("\  ^", N);
                           else
                              Error_Msg_Uint_2 := Lo_Val;
                              Error_Msg_N ("\  ^ .. ^", N);
                           end if;
                        end if;
                     end if;
                  end if;
               end loop Outer;

               if Missing_Values then
                  Set_Etype (N, Any_Composite);
                  return Failure;
               end if;
            end if;

            --  STEP 2 (B): Compute aggregate bounds and min/max choices values

            if Nb_Discrete_Choices > 0 then
               Choices_Low  := Table (1).Choice_Lo;
               Choices_High := Table (Nb_Discrete_Choices).Choice_Hi;
            end if;

            --  If Others is present, then bounds of aggregate come from the
            --  index constraint (not the choices in the aggregate itself).

            if Others_Present then
               Get_Index_Bounds (Index_Constr, Aggr_Low, Aggr_High);

            --  No others clause present

            else
               --  Special processing if others allowed and not present. This
               --  means that the bounds of the aggregate come from the index
               --  constraint (and the length must match).

               if Others_Allowed then
                  Get_Index_Bounds (Index_Constr, Aggr_Low, Aggr_High);

                  --  If others allowed, and no others present, then the array
                  --  should cover all index values. If it does not, we will
                  --  get a length check warning, but there is two cases where
                  --  an additional warning is useful:

                  --  If we have no positional components, and the length is
                  --  wrong (which we can tell by others being allowed with
                  --  missing components), and the index type is an enumeration
                  --  type, then issue appropriate warnings about these missing
                  --  components. They are only warnings, since the aggregate
                  --  is fine, it's just the wrong length. We skip this check
                  --  for standard character types (since there are no literals
                  --  and it is too much trouble to concoct them), and also if
                  --  any of the bounds have not-known-at-compile-time values.

                  --  Another case warranting a warning is when the length is
                  --  right, but as above we have an index type that is an
                  --  enumeration, and the bounds do not match. This is a
                  --  case where dubious sliding is allowed and we generate
                  --  a warning that the bounds do not match.

                  if No (Expressions (N))
                    and then Nkind (Index) = N_Range
                    and then Is_Enumeration_Type (Etype (Index))
                    and then not Is_Standard_Character_Type (Etype (Index))
                    and then Compile_Time_Known_Value (Aggr_Low)
                    and then Compile_Time_Known_Value (Aggr_High)
                    and then Compile_Time_Known_Value (Choices_Low)
                    and then Compile_Time_Known_Value (Choices_High)
                  then
                     --  If the bounds have semantic errors, do not attempt
                     --  further resolution to prevent cascaded errors.

                     if Error_Posted (Choices_Low)
                       or else Error_Posted (Choices_High)
                     then
                        return False;
                     end if;

                     declare
                        ALo : constant Node_Id := Expr_Value_E (Aggr_Low);
                        AHi : constant Node_Id := Expr_Value_E (Aggr_High);
                        CLo : constant Node_Id := Expr_Value_E (Choices_Low);
                        CHi : constant Node_Id := Expr_Value_E (Choices_High);

                        Ent : Entity_Id;

                     begin
                        --  Warning case 1, missing values at start/end. Only
                        --  do the check if the number of entries is too small.

                        if (Enumeration_Pos (CHi) - Enumeration_Pos (CLo))
                              <
                           (Enumeration_Pos (AHi) - Enumeration_Pos (ALo))
                        then
                           Error_Msg_N
                             ("missing index value(s) in array aggregate?", N);

                           --  Output missing value(s) at start

                           if Chars (ALo) /= Chars (CLo) then
                              Ent := Prev (CLo);

                              if Chars (ALo) = Chars (Ent) then
                                 Error_Msg_Name_1 := Chars (ALo);
                                 Error_Msg_N ("\  %?", N);
                              else
                                 Error_Msg_Name_1 := Chars (ALo);
                                 Error_Msg_Name_2 := Chars (Ent);
                                 Error_Msg_N ("\  % .. %?", N);
                              end if;
                           end if;

                           --  Output missing value(s) at end

                           if Chars (AHi) /= Chars (CHi) then
                              Ent := Next (CHi);

                              if Chars (AHi) = Chars (Ent) then
                                 Error_Msg_Name_1 := Chars (Ent);
                                 Error_Msg_N ("\  %?", N);
                              else
                                 Error_Msg_Name_1 := Chars (Ent);
                                 Error_Msg_Name_2 := Chars (AHi);
                                 Error_Msg_N ("\  % .. %?", N);
                              end if;
                           end if;

                        --  Warning case 2, dubious sliding. The First_Subtype
                        --  test distinguishes between a constrained type where
                        --  sliding is not allowed (so we will get a warning
                        --  later that Constraint_Error will be raised), and
                        --  the unconstrained case where sliding is permitted.

                        elsif (Enumeration_Pos (CHi) - Enumeration_Pos (CLo))
                                 =
                              (Enumeration_Pos (AHi) - Enumeration_Pos (ALo))
                          and then Chars (ALo) /= Chars (CLo)
                          and then
                            not Is_Constrained (First_Subtype (Etype (N)))
                        then
                           Error_Msg_N
                             ("bounds of aggregate do not match target?", N);
                        end if;
                     end;
                  end if;
               end if;

               --  If no others, aggregate bounds come from aggregate

               Aggr_Low  := Choices_Low;
               Aggr_High := Choices_High;
            end if;
         end Step_2;

      --  STEP 3: Process positional components

      else
         --  STEP 3 (A): Process positional elements

         Expr := First (Expressions (N));
         Nb_Elements := Uint_0;
         while Present (Expr) loop
            Nb_Elements := Nb_Elements + 1;

            --  Ada 2005 (AI-231)

            if Ada_Version >= Ada_2005
              and then Known_Null (Expr)
            then
               Check_Can_Never_Be_Null (Etype (N), Expr);
            end if;

            if not Resolve_Aggr_Expr (Expr, Single_Elmt => True) then
               return Failure;
            end if;

            --  Check incorrect use of dynamically tagged expression

            if Is_Tagged_Type (Etype (Expr)) then
               Check_Dynamically_Tagged_Expression
                 (Expr => Expr,
                  Typ  => Component_Type (Etype (N)),
                  Related_Nod => N);
            end if;

            Next (Expr);
         end loop;

         if Others_Present then
            Assoc := Last (Component_Associations (N));

            --  Ada 2005 (AI-231)

            if Ada_Version >= Ada_2005
              and then Known_Null (Assoc)
            then
               Check_Can_Never_Be_Null (Etype (N), Expression (Assoc));
            end if;

            --  Ada 2005 (AI-287): In case of default initialized component,
            --  we delay the resolution to the expansion phase.

            if Box_Present (Assoc) then

               --  Ada 2005 (AI-287): In case of default initialization of a
               --  component the expander will generate calls to the
               --  corresponding initialization subprogram.

               null;

            elsif not Resolve_Aggr_Expr (Expression (Assoc),
                                         Single_Elmt => False)
            then
               return Failure;

            --  Check incorrect use of dynamically tagged expression. The
            --  expression of the others choice has not been resolved yet.
            --  In order to diagnose the semantic error we create a duplicate
            --  tree to analyze it and perform the check.

            else
               declare
                  Save_Analysis : constant Boolean := Full_Analysis;
                  Expr          : constant Node_Id :=
                                    New_Copy_Tree (Expression (Assoc));

               begin
                  Expander_Mode_Save_And_Set (False);
                  Full_Analysis := False;
                  Analyze (Expr);
                  Full_Analysis := Save_Analysis;
                  Expander_Mode_Restore;

                  if Is_Tagged_Type (Etype (Expr)) then
                     Check_Dynamically_Tagged_Expression
                       (Expr => Expr,
                        Typ  => Component_Type (Etype (N)),
                        Related_Nod => N);
                  end if;
               end;
            end if;
         end if;

         --  STEP 3 (B): Compute the aggregate bounds

         if Others_Present then
            Get_Index_Bounds (Index_Constr, Aggr_Low, Aggr_High);

         else
            if Others_Allowed then
               Get_Index_Bounds (Index_Constr, Aggr_Low, Discard);
            else
               Aggr_Low := Index_Typ_Low;
            end if;

            Aggr_High := Add (Nb_Elements - 1, To => Aggr_Low);
            Check_Bound (Index_Base_High, Aggr_High);
         end if;
      end if;

      --  STEP 4: Perform static aggregate checks and save the bounds

      --  Check (A)

      Check_Bounds (Index_Typ_Low, Index_Typ_High, Aggr_Low, Aggr_High);
      Check_Bounds (Index_Base_Low, Index_Base_High, Aggr_Low, Aggr_High);

      --  Check (B)

      if Others_Present and then Nb_Discrete_Choices > 0 then
         Check_Bounds (Aggr_Low, Aggr_High, Choices_Low, Choices_High);
         Check_Bounds (Index_Typ_Low, Index_Typ_High,
                       Choices_Low, Choices_High);
         Check_Bounds (Index_Base_Low, Index_Base_High,
                       Choices_Low, Choices_High);

      --  Check (C)

      elsif Others_Present and then Nb_Elements > 0 then
         Check_Length (Aggr_Low, Aggr_High, Nb_Elements);
         Check_Length (Index_Typ_Low, Index_Typ_High, Nb_Elements);
         Check_Length (Index_Base_Low, Index_Base_High, Nb_Elements);
      end if;

      if Raises_Constraint_Error (Aggr_Low)
        or else Raises_Constraint_Error (Aggr_High)
      then
         Set_Raises_Constraint_Error (N);
      end if;

      Aggr_Low := Duplicate_Subexpr (Aggr_Low);

      --  Do not duplicate Aggr_High if Aggr_High = Aggr_Low + Nb_Elements
      --  since the addition node returned by Add is not yet analyzed. Attach
      --  to tree and analyze first. Reset analyzed flag to ensure it will get
      --  analyzed when it is a literal bound whose type must be properly set.

      if Others_Present or else Nb_Discrete_Choices > 0 then
         Aggr_High := Duplicate_Subexpr (Aggr_High);

         if Etype (Aggr_High) = Universal_Integer then
            Set_Analyzed (Aggr_High, False);
         end if;
      end if;

      --  If the aggregate already has bounds attached to it, it means this is
      --  a positional aggregate created as an optimization by
      --  Exp_Aggr.Convert_To_Positional, so we don't want to change those
      --  bounds.

      if Present (Aggregate_Bounds (N)) and then not Others_Allowed then
         Aggr_Low  := Low_Bound  (Aggregate_Bounds (N));
         Aggr_High := High_Bound (Aggregate_Bounds (N));
      end if;

      Set_Aggregate_Bounds
        (N, Make_Range (Loc, Low_Bound => Aggr_Low, High_Bound => Aggr_High));

      --  The bounds may contain expressions that must be inserted upwards.
      --  Attach them fully to the tree. After analysis, remove side effects
      --  from upper bound, if still needed.

      Set_Parent (Aggregate_Bounds (N), N);
      Analyze_And_Resolve (Aggregate_Bounds (N), Index_Typ);
      Check_Unset_Reference (Aggregate_Bounds (N));

      if not Others_Present and then Nb_Discrete_Choices = 0 then
         Set_High_Bound (Aggregate_Bounds (N),
             Duplicate_Subexpr (High_Bound (Aggregate_Bounds (N))));
      end if;

      return Success;
   end Resolve_Array_Aggregate;

   ---------------------------------
   -- Resolve_Extension_Aggregate --
   ---------------------------------

   --  There are two cases to consider:

   --  a) If the ancestor part is a type mark, the components needed are the
   --  difference between the components of the expected type and the
   --  components of the given type mark.

   --  b) If the ancestor part is an expression, it must be unambiguous, and
   --  once we have its type we can also compute the needed  components as in
   --  the previous case. In both cases, if the ancestor type is not the
   --  immediate ancestor, we have to build this ancestor recursively.

   --  In both cases discriminants of the ancestor type do not play a role in
   --  the resolution of the needed components, because inherited discriminants
   --  cannot be used in a type extension. As a result we can compute
   --  independently the list of components of the ancestor type and of the
   --  expected type.

   procedure Resolve_Extension_Aggregate (N : Node_Id; Typ : Entity_Id) is
      A      : constant Node_Id := Ancestor_Part (N);
      A_Type : Entity_Id;
      I      : Interp_Index;
      It     : Interp;

      function Valid_Limited_Ancestor (Anc : Node_Id) return Boolean;
      --  If the type is limited, verify that the ancestor part is a legal
      --  expression (aggregate or function call, including 'Input)) that does
      --  not require a copy, as specified in 7.5(2).

      function Valid_Ancestor_Type return Boolean;
      --  Verify that the type of the ancestor part is a non-private ancestor
      --  of the expected type, which must be a type extension.

      ----------------------------
      -- Valid_Limited_Ancestor --
      ----------------------------

      function Valid_Limited_Ancestor (Anc : Node_Id) return Boolean is
      begin
         if Is_Entity_Name (Anc)
           and then Is_Type (Entity (Anc))
         then
            return True;

         elsif Nkind_In (Anc, N_Aggregate, N_Function_Call) then
            return True;

         elsif Nkind (Anc) = N_Attribute_Reference
           and then Attribute_Name (Anc) = Name_Input
         then
            return True;

         elsif Nkind (Anc) = N_Qualified_Expression then
            return Valid_Limited_Ancestor (Expression (Anc));

         else
            return False;
         end if;
      end Valid_Limited_Ancestor;

      -------------------------
      -- Valid_Ancestor_Type --
      -------------------------

      function Valid_Ancestor_Type return Boolean is
         Imm_Type : Entity_Id;

      begin
         Imm_Type := Base_Type (Typ);
         while Is_Derived_Type (Imm_Type) loop
            if Etype (Imm_Type) = Base_Type (A_Type) then
               return True;

            --  The base type of the parent type may appear as  a private
            --  extension if it is declared as such in a parent unit of the
            --  current one. For consistency of the subsequent analysis use
            --  the partial view for the ancestor part.

            elsif Is_Private_Type (Etype (Imm_Type))
              and then Present (Full_View (Etype (Imm_Type)))
              and then Base_Type (A_Type) = Full_View (Etype (Imm_Type))
            then
               A_Type := Etype (Imm_Type);
               return True;

            --  The parent type may be a private extension. The aggregate is
            --  legal if the type of the aggregate is an extension of it that
            --  is not a private extension.

            elsif Is_Private_Type (A_Type)
              and then not Is_Private_Type (Imm_Type)
              and then Present (Full_View (A_Type))
              and then Base_Type (Full_View (A_Type)) = Etype (Imm_Type)
            then
               return True;

            else
               Imm_Type := Etype (Base_Type (Imm_Type));
            end if;
         end loop;

         --  If previous loop did not find a proper ancestor, report error

         Error_Msg_NE ("expect ancestor type of &", A, Typ);
         return False;
      end Valid_Ancestor_Type;

   --  Start of processing for Resolve_Extension_Aggregate

   begin
      --  Analyze the ancestor part and account for the case where it is a
      --  parameterless function call.

      Analyze (A);
      Check_Parameterless_Call (A);

      if not Is_Tagged_Type (Typ) then
         Error_Msg_N ("type of extension aggregate must be tagged", N);
         return;

      elsif Is_Limited_Type (Typ) then

         --  Ada 2005 (AI-287): Limited aggregates are allowed

         if Ada_Version < Ada_2005 then
            Error_Msg_N ("aggregate type cannot be limited", N);
            Explain_Limited_Type (Typ, N);
            return;

         elsif Valid_Limited_Ancestor (A) then
            null;

         else
            Error_Msg_N
              ("limited ancestor part must be aggregate or function call", A);
         end if;

      elsif Is_Class_Wide_Type (Typ) then
         Error_Msg_N ("aggregate cannot be of a class-wide type", N);
         return;
      end if;

      if Is_Entity_Name (A)
        and then Is_Type (Entity (A))
      then
         A_Type := Get_Full_View (Entity (A));

         if Valid_Ancestor_Type then
            Set_Entity (A, A_Type);
            Set_Etype  (A, A_Type);

            Validate_Ancestor_Part (N);
            Resolve_Record_Aggregate (N, Typ);
         end if;

      elsif Nkind (A) /= N_Aggregate then
         if Is_Overloaded (A) then
            A_Type := Any_Type;

            Get_First_Interp (A, I, It);
            while Present (It.Typ) loop
               --  Only consider limited interpretations in the Ada 2005 case

               if Is_Tagged_Type (It.Typ)
<<<<<<< HEAD
                 and then (Ada_Version >= Ada_05
=======
                 and then (Ada_Version >= Ada_2005
>>>>>>> 03d20231
                            or else not Is_Limited_Type (It.Typ))
               then
                  if A_Type /= Any_Type then
                     Error_Msg_N ("cannot resolve expression", A);
                     return;
                  else
                     A_Type := It.Typ;
                  end if;
               end if;

               Get_Next_Interp (I, It);
            end loop;

            if A_Type = Any_Type then
<<<<<<< HEAD
               if Ada_Version >= Ada_05 then
=======
               if Ada_Version >= Ada_2005 then
>>>>>>> 03d20231
                  Error_Msg_N ("ancestor part must be of a tagged type", A);
               else
                  Error_Msg_N
                    ("ancestor part must be of a nonlimited tagged type", A);
               end if;

               return;
            end if;

         else
            A_Type := Etype (A);
         end if;

         if Valid_Ancestor_Type then
            Resolve (A, A_Type);
            Check_Unset_Reference (A);
            Check_Non_Static_Context (A);

            --  The aggregate is illegal if the ancestor expression is a call
            --  to a function with a limited unconstrained result, unless the
            --  type of the aggregate is a null extension. This restriction
            --  was added in AI05-67 to simplify implementation.

            if Nkind (A) = N_Function_Call
              and then Is_Limited_Type (A_Type)
              and then not Is_Null_Extension (Typ)
              and then not Is_Constrained (A_Type)
            then
               Error_Msg_N
                 ("type of limited ancestor part must be constrained", A);

<<<<<<< HEAD
=======
            --  Reject the use of CPP constructors that leave objects partially
            --  initialized. For example:

            --    type CPP_Root is tagged limited record ...
            --    pragma Import (CPP, CPP_Root);

            --    type CPP_DT is new CPP_Root and Iface ...
            --    pragma Import (CPP, CPP_DT);

            --    type Ada_DT is new CPP_DT with ...

            --    Obj : Ada_DT := Ada_DT'(New_CPP_Root with others => <>);

            --  Using the constructor of CPP_Root the slots of the dispatch
            --  table of CPP_DT cannot be set, and the secondary tag of
            --  CPP_DT is unknown.

            elsif Nkind (A) = N_Function_Call
              and then Is_CPP_Constructor_Call (A)
              and then Enclosing_CPP_Parent (Typ) /= A_Type
            then
               Error_Msg_NE
                 ("?must use 'C'P'P constructor for type &", A,
                  Enclosing_CPP_Parent (Typ));

               --  The following call is not needed if the previous warning
               --  is promoted to an error.

               Resolve_Record_Aggregate (N, Typ);

>>>>>>> 03d20231
            elsif Is_Class_Wide_Type (Etype (A))
              and then Nkind (Original_Node (A)) = N_Function_Call
            then
               --  If the ancestor part is a dispatching call, it appears
               --  statically to be a legal ancestor, but it yields any member
               --  of the class, and it is not possible to determine whether
               --  it is an ancestor of the extension aggregate (much less
               --  which ancestor). It is not possible to determine the
               --  components of the extension part.

               --  This check implements AI-306, which in fact was motivated by
               --  an AdaCore query to the ARG after this test was added.

               Error_Msg_N ("ancestor part must be statically tagged", A);
            else
               Resolve_Record_Aggregate (N, Typ);
            end if;
         end if;

      else
         Error_Msg_N ("no unique type for this aggregate",  A);
      end if;
   end Resolve_Extension_Aggregate;

   ------------------------------
   -- Resolve_Record_Aggregate --
   ------------------------------

   procedure Resolve_Record_Aggregate (N : Node_Id; Typ : Entity_Id) is
      Assoc : Node_Id;
      --  N_Component_Association node belonging to the input aggregate N

      Expr            : Node_Id;
      Positional_Expr : Node_Id;
      Component       : Entity_Id;
      Component_Elmt  : Elmt_Id;

      Components : constant Elist_Id := New_Elmt_List;
      --  Components is the list of the record components whose value must be
      --  provided in the aggregate. This list does include discriminants.

      New_Assoc_List : constant List_Id := New_List;
      New_Assoc      : Node_Id;
      --  New_Assoc_List is the newly built list of N_Component_Association
      --  nodes. New_Assoc is one such N_Component_Association node in it.
      --  Note that while Assoc and New_Assoc contain the same kind of nodes,
      --  they are used to iterate over two different N_Component_Association
      --  lists.

      Others_Etype : Entity_Id := Empty;
      --  This variable is used to save the Etype of the last record component
      --  that takes its value from the others choice. Its purpose is:
      --
      --    (a) make sure the others choice is useful
      --
      --    (b) make sure the type of all the components whose value is
      --        subsumed by the others choice are the same.
      --
      --  This variable is updated as a side effect of function Get_Value.

      Is_Box_Present : Boolean := False;
      Others_Box     : Boolean := False;
      --  Ada 2005 (AI-287): Variables used in case of default initialization
      --  to provide a functionality similar to Others_Etype. Box_Present
      --  indicates that the component takes its default initialization;
      --  Others_Box indicates that at least one component takes its default
      --  initialization. Similar to Others_Etype, they are also updated as a
      --  side effect of function Get_Value.

      procedure Add_Association
        (Component      : Entity_Id;
         Expr           : Node_Id;
         Assoc_List     : List_Id;
         Is_Box_Present : Boolean := False);
      --  Builds a new N_Component_Association node which associates Component
      --  to expression Expr and adds it to the association list being built,
      --  either New_Assoc_List, or the association being built for an inner
      --  aggregate.

      function Discr_Present (Discr : Entity_Id) return Boolean;
      --  If aggregate N is a regular aggregate this routine will return True.
      --  Otherwise, if N is an extension aggregate, Discr is a discriminant
      --  whose value may already have been specified by N's ancestor part.
      --  This routine checks whether this is indeed the case and if so returns
      --  False, signaling that no value for Discr should appear in N's
      --  aggregate part. Also, in this case, the routine appends to
      --  New_Assoc_List the discriminant value specified in the ancestor part.
      --
      --  If the aggregate is in a context with expansion delayed, it will be
      --  reanalyzed. The inherited discriminant values must not be reinserted
      --  in the component list to prevent spurious errors, but they must be
      --  present on first analysis to build the proper subtype indications.
      --  The flag Inherited_Discriminant is used to prevent the re-insertion.

      function Get_Value
        (Compon                 : Node_Id;
         From                   : List_Id;
         Consider_Others_Choice : Boolean := False)
         return                   Node_Id;
      --  Given a record component stored in parameter Compon, this function
      --  returns its value as it appears in the list From, which is a list
      --  of N_Component_Association nodes.
      --
      --  If no component association has a choice for the searched component,
      --  the value provided by the others choice is returned, if there is one,
      --  and Consider_Others_Choice is set to true. Otherwise Empty is
      --  returned. If there is more than one component association giving a
      --  value for the searched record component, an error message is emitted
      --  and the first found value is returned.
      --
      --  If Consider_Others_Choice is set and the returned expression comes
      --  from the others choice, then Others_Etype is set as a side effect.
      --  An error message is emitted if the components taking their value from
      --  the others choice do not have same type.

      procedure Resolve_Aggr_Expr (Expr : Node_Id; Component : Node_Id);
      --  Analyzes and resolves expression Expr against the Etype of the
      --  Component. This routine also applies all appropriate checks to Expr.
      --  It finally saves a Expr in the newly created association list that
      --  will be attached to the final record aggregate. Note that if the
      --  Parent pointer of Expr is not set then Expr was produced with a
      --  New_Copy_Tree or some such.

      ---------------------
      -- Add_Association --
      ---------------------

      procedure Add_Association
        (Component      : Entity_Id;
         Expr           : Node_Id;
         Assoc_List     : List_Id;
         Is_Box_Present : Boolean := False)
      is
         Choice_List : constant List_Id := New_List;
         New_Assoc   : Node_Id;

      begin
         Append (New_Occurrence_Of (Component, Sloc (Expr)), Choice_List);
         New_Assoc :=
           Make_Component_Association (Sloc (Expr),
             Choices     => Choice_List,
             Expression  => Expr,
             Box_Present => Is_Box_Present);
         Append (New_Assoc, Assoc_List);
      end Add_Association;

      -------------------
      -- Discr_Present --
      -------------------

      function Discr_Present (Discr : Entity_Id) return Boolean is
         Regular_Aggr : constant Boolean := Nkind (N) /= N_Extension_Aggregate;

         Loc : Source_Ptr;

         Ancestor     : Node_Id;
         Comp_Assoc   : Node_Id;
         Discr_Expr   : Node_Id;

         Ancestor_Typ : Entity_Id;
         Orig_Discr   : Entity_Id;
         D            : Entity_Id;
         D_Val        : Elmt_Id := No_Elmt; -- stop junk warning

         Ancestor_Is_Subtyp : Boolean;

      begin
         if Regular_Aggr then
            return True;
         end if;

         --  Check whether inherited discriminant values have already been
         --  inserted in the aggregate. This will be the case if we are
         --  re-analyzing an aggregate whose expansion was delayed.

         if Present (Component_Associations (N)) then
            Comp_Assoc := First (Component_Associations (N));
            while Present (Comp_Assoc) loop
               if Inherited_Discriminant (Comp_Assoc) then
                  return True;
               end if;

               Next (Comp_Assoc);
            end loop;
         end if;

         Ancestor     := Ancestor_Part (N);
         Ancestor_Typ := Etype (Ancestor);
         Loc          := Sloc (Ancestor);

         --  For a private type with unknown discriminants, use the underlying
         --  record view if it is available.

         if Has_Unknown_Discriminants (Ancestor_Typ)
           and then Present (Full_View (Ancestor_Typ))
           and then Present (Underlying_Record_View (Full_View (Ancestor_Typ)))
         then
            Ancestor_Typ := Underlying_Record_View (Full_View (Ancestor_Typ));
         end if;

         Ancestor_Is_Subtyp :=
           Is_Entity_Name (Ancestor) and then Is_Type (Entity (Ancestor));

         --  If the ancestor part has no discriminants clearly N's aggregate
         --  part must provide a value for Discr.

         if not Has_Discriminants (Ancestor_Typ) then
            return True;

         --  If the ancestor part is an unconstrained subtype mark then the
         --  Discr must be present in N's aggregate part.

         elsif Ancestor_Is_Subtyp
           and then not Is_Constrained (Entity (Ancestor))
         then
            return True;
         end if;

         --  Now look to see if Discr was specified in the ancestor part

         if Ancestor_Is_Subtyp then
            D_Val := First_Elmt (Discriminant_Constraint (Entity (Ancestor)));
         end if;

         Orig_Discr := Original_Record_Component (Discr);

         D := First_Discriminant (Ancestor_Typ);
         while Present (D) loop

            --  If Ancestor has already specified Disc value then insert its
            --  value in the final aggregate.

            if Original_Record_Component (D) = Orig_Discr then
               if Ancestor_Is_Subtyp then
                  Discr_Expr := New_Copy_Tree (Node (D_Val));
               else
                  Discr_Expr :=
                    Make_Selected_Component (Loc,
                      Prefix        => Duplicate_Subexpr (Ancestor),
                      Selector_Name => New_Occurrence_Of (Discr, Loc));
               end if;

               Resolve_Aggr_Expr (Discr_Expr, Discr);
               Set_Inherited_Discriminant (Last (New_Assoc_List));
               return False;
            end if;

            Next_Discriminant (D);

            if Ancestor_Is_Subtyp then
               Next_Elmt (D_Val);
            end if;
         end loop;

         return True;
      end Discr_Present;

      ---------------
      -- Get_Value --
      ---------------

      function Get_Value
        (Compon                 : Node_Id;
         From                   : List_Id;
         Consider_Others_Choice : Boolean := False)
         return                   Node_Id
      is
         Assoc         : Node_Id;
         Expr          : Node_Id := Empty;
         Selector_Name : Node_Id;

      begin
         Is_Box_Present := False;

         if Present (From) then
            Assoc := First (From);
         else
            return Empty;
         end if;

         while Present (Assoc) loop
            Selector_Name := First (Choices (Assoc));
            while Present (Selector_Name) loop
               if Nkind (Selector_Name) = N_Others_Choice then
                  if Consider_Others_Choice and then No (Expr) then

                     --  We need to duplicate the expression for each
                     --  successive component covered by the others choice.
                     --  This is redundant if the others_choice covers only
                     --  one component (small optimization possible???), but
                     --  indispensable otherwise, because each one must be
                     --  expanded individually to preserve side-effects.

                     --  Ada 2005 (AI-287): In case of default initialization
                     --  of components, we duplicate the corresponding default
                     --  expression (from the record type declaration). The
                     --  copy must carry the sloc of the association (not the
                     --  original expression) to prevent spurious elaboration
                     --  checks when the default includes function calls.

                     if Box_Present (Assoc) then
                        Others_Box     := True;
                        Is_Box_Present := True;

                        if Expander_Active then
                           return
                             New_Copy_Tree
                               (Expression (Parent (Compon)),
                                New_Sloc => Sloc (Assoc));
                        else
                           return Expression (Parent (Compon));
                        end if;

                     else
                        if Present (Others_Etype) and then
                           Base_Type (Others_Etype) /= Base_Type (Etype
                                                                   (Compon))
                        then
                           Error_Msg_N ("components in OTHERS choice must " &
                                        "have same type", Selector_Name);
                        end if;

                        Others_Etype := Etype (Compon);

                        if Expander_Active then
                           return New_Copy_Tree (Expression (Assoc));
                        else
                           return Expression (Assoc);
                        end if;
                     end if;
                  end if;

               elsif Chars (Compon) = Chars (Selector_Name) then
                  if No (Expr) then

                     --  Ada 2005 (AI-231)

                     if Ada_Version >= Ada_2005
                       and then Known_Null (Expression (Assoc))
                     then
                        Check_Can_Never_Be_Null (Compon, Expression (Assoc));
                     end if;

                     --  We need to duplicate the expression when several
                     --  components are grouped together with a "|" choice.
                     --  For instance "filed1 | filed2 => Expr"

                     --  Ada 2005 (AI-287)

                     if Box_Present (Assoc) then
                        Is_Box_Present := True;

                        --  Duplicate the default expression of the component
                        --  from the record type declaration, so a new copy
                        --  can be attached to the association.

                        --  Note that we always copy the default expression,
                        --  even when the association has a single choice, in
                        --  order to create a proper association for the
                        --  expanded aggregate.

                        Expr := New_Copy_Tree (Expression (Parent (Compon)));

                     else
                        if Present (Next (Selector_Name)) then
                           Expr := New_Copy_Tree (Expression (Assoc));
                        else
                           Expr := Expression (Assoc);
                        end if;
                     end if;

                     Generate_Reference (Compon, Selector_Name, 'm');

                  else
                     Error_Msg_NE
                       ("more than one value supplied for &",
                        Selector_Name, Compon);

                  end if;
               end if;

               Next (Selector_Name);
            end loop;

            Next (Assoc);
         end loop;

         return Expr;
      end Get_Value;

      -----------------------
      -- Resolve_Aggr_Expr --
      -----------------------

      procedure Resolve_Aggr_Expr (Expr : Node_Id; Component : Node_Id) is
         New_C     : Entity_Id := Component;
         Expr_Type : Entity_Id := Empty;

         function Has_Expansion_Delayed (Expr : Node_Id) return Boolean;
         --  If the expression is an aggregate (possibly qualified) then its
         --  expansion is delayed until the enclosing aggregate is expanded
         --  into assignments. In that case, do not generate checks on the
         --  expression, because they will be generated later, and will other-
         --  wise force a copy (to remove side-effects) that would leave a
         --  dynamic-sized aggregate in the code, something that gigi cannot
         --  handle.

         Relocate  : Boolean;
         --  Set to True if the resolved Expr node needs to be relocated
         --  when attached to the newly created association list. This node
         --  need not be relocated if its parent pointer is not set.
         --  In fact in this case Expr is the output of a New_Copy_Tree call.
         --  if Relocate is True then we have analyzed the expression node
         --  in the original aggregate and hence it needs to be relocated
         --  when moved over the new association list.

         function Has_Expansion_Delayed (Expr : Node_Id) return Boolean is
            Kind : constant Node_Kind := Nkind (Expr);
         begin
            return (Nkind_In (Kind, N_Aggregate, N_Extension_Aggregate)
                     and then Present (Etype (Expr))
                     and then Is_Record_Type (Etype (Expr))
                     and then Expansion_Delayed (Expr))
              or else (Kind = N_Qualified_Expression
                        and then Has_Expansion_Delayed (Expression (Expr)));
         end Has_Expansion_Delayed;

      --  Start of processing for  Resolve_Aggr_Expr

      begin
         --  If the type of the component is elementary or the type of the
         --  aggregate does not contain discriminants, use the type of the
         --  component to resolve Expr.

         if Is_Elementary_Type (Etype (Component))
           or else not Has_Discriminants (Etype (N))
         then
            Expr_Type := Etype (Component);

         --  Otherwise we have to pick up the new type of the component from
         --  the new constrained subtype of the aggregate. In fact components
         --  which are of a composite type might be constrained by a
         --  discriminant, and we want to resolve Expr against the subtype were
         --  all discriminant occurrences are replaced with their actual value.

         else
            New_C := First_Component (Etype (N));
            while Present (New_C) loop
               if Chars (New_C) = Chars (Component) then
                  Expr_Type := Etype (New_C);
                  exit;
               end if;

               Next_Component (New_C);
            end loop;

            pragma Assert (Present (Expr_Type));

            --  For each range in an array type where a discriminant has been
            --  replaced with the constraint, check that this range is within
            --  the range of the base type. This checks is done in the init
            --  proc for regular objects, but has to be done here for
            --  aggregates since no init proc is called for them.

            if Is_Array_Type (Expr_Type) then
               declare
                  Index : Node_Id;
                  --  Range of the current constrained index in the array

                  Orig_Index : Node_Id := First_Index (Etype (Component));
                  --  Range corresponding to the range Index above in the
                  --  original unconstrained record type. The bounds of this
                  --  range may be governed by discriminants.

                  Unconstr_Index : Node_Id := First_Index (Etype (Expr_Type));
                  --  Range corresponding to the range Index above for the
                  --  unconstrained array type. This range is needed to apply
                  --  range checks.

               begin
                  Index := First_Index (Expr_Type);
                  while Present (Index) loop
                     if Depends_On_Discriminant (Orig_Index) then
                        Apply_Range_Check (Index, Etype (Unconstr_Index));
                     end if;

                     Next_Index (Index);
                     Next_Index (Orig_Index);
                     Next_Index (Unconstr_Index);
                  end loop;
               end;
            end if;
         end if;

         --  If the Parent pointer of Expr is not set, Expr is an expression
         --  duplicated by New_Tree_Copy (this happens for record aggregates
         --  that look like (Field1 | Filed2 => Expr) or (others => Expr)).
         --  Such a duplicated expression must be attached to the tree
         --  before analysis and resolution to enforce the rule that a tree
         --  fragment should never be analyzed or resolved unless it is
         --  attached to the current compilation unit.

         if No (Parent (Expr)) then
            Set_Parent (Expr, N);
            Relocate := False;
         else
            Relocate := True;
         end if;

         Analyze_And_Resolve (Expr, Expr_Type);
         Check_Expr_OK_In_Limited_Aggregate (Expr);
         Check_Non_Static_Context (Expr);
         Check_Unset_Reference (Expr);

         --  Check wrong use of class-wide types

         if Is_Class_Wide_Type (Etype (Expr)) then
            Error_Msg_N ("dynamically tagged expression not allowed", Expr);
         end if;

         if not Has_Expansion_Delayed (Expr) then
            Aggregate_Constraint_Checks (Expr, Expr_Type);
         end if;

         if Raises_Constraint_Error (Expr) then
            Set_Raises_Constraint_Error (N);
         end if;

         --  If the expression has been marked as requiring a range check,
         --  then generate it here.

         if Do_Range_Check (Expr) then
            Set_Do_Range_Check (Expr, False);
            Generate_Range_Check (Expr, Expr_Type, CE_Range_Check_Failed);
         end if;

         if Relocate then
            Add_Association (New_C, Relocate_Node (Expr), New_Assoc_List);
         else
            Add_Association (New_C, Expr, New_Assoc_List);
         end if;
      end Resolve_Aggr_Expr;

   --  Start of processing for Resolve_Record_Aggregate

   begin
      --  We may end up calling Duplicate_Subexpr on expressions that are
      --  attached to New_Assoc_List. For this reason we need to attach it
      --  to the tree by setting its parent pointer to N. This parent point
      --  will change in STEP 8 below.

      Set_Parent (New_Assoc_List, N);

      --  STEP 1: abstract type and null record verification

      if Is_Abstract_Type (Typ) then
         Error_Msg_N ("type of aggregate cannot be abstract",  N);
      end if;

      if No (First_Entity (Typ)) and then Null_Record_Present (N) then
         Set_Etype (N, Typ);
         return;

      elsif Present (First_Entity (Typ))
        and then Null_Record_Present (N)
        and then not Is_Tagged_Type (Typ)
      then
         Error_Msg_N ("record aggregate cannot be null", N);
         return;

      --  If the type has no components, then the aggregate should either
      --  have "null record", or in Ada 2005 it could instead have a single
      --  component association given by "others => <>". For Ada 95 we flag
      --  an error at this point, but for Ada 2005 we proceed with checking
      --  the associations below, which will catch the case where it's not
      --  an aggregate with "others => <>". Note that the legality of a <>
      --  aggregate for a null record type was established by AI05-016.

      elsif No (First_Entity (Typ))
         and then Ada_Version < Ada_2005
      then
         Error_Msg_N ("record aggregate must be null", N);
         return;
      end if;

      --  STEP 2: Verify aggregate structure

      Step_2 : declare
         Selector_Name : Node_Id;
         Bad_Aggregate : Boolean := False;

      begin
         if Present (Component_Associations (N)) then
            Assoc := First (Component_Associations (N));
         else
            Assoc := Empty;
         end if;

         while Present (Assoc) loop
            Selector_Name := First (Choices (Assoc));
            while Present (Selector_Name) loop
               if Nkind (Selector_Name) = N_Identifier then
                  null;

               elsif Nkind (Selector_Name) = N_Others_Choice then
                  if Selector_Name /= First (Choices (Assoc))
                    or else Present (Next (Selector_Name))
                  then
                     Error_Msg_N
                       ("OTHERS must appear alone in a choice list",
                        Selector_Name);
                     return;

                  elsif Present (Next (Assoc)) then
                     Error_Msg_N
                       ("OTHERS must appear last in an aggregate",
                        Selector_Name);
                     return;

                  --  (Ada2005): If this is an association with a box,
                  --  indicate that the association need not represent
                  --  any component.

                  elsif Box_Present (Assoc) then
                     Others_Box := True;
                  end if;

               else
                  Error_Msg_N
                    ("selector name should be identifier or OTHERS",
                     Selector_Name);
                  Bad_Aggregate := True;
               end if;

               Next (Selector_Name);
            end loop;

            Next (Assoc);
         end loop;

         if Bad_Aggregate then
            return;
         end if;
      end Step_2;

      --  STEP 3: Find discriminant Values

      Step_3 : declare
         Discrim               : Entity_Id;
         Missing_Discriminants : Boolean := False;

      begin
         if Present (Expressions (N)) then
            Positional_Expr := First (Expressions (N));
         else
            Positional_Expr := Empty;
         end if;

         if Has_Unknown_Discriminants (Typ)
           and then Present (Underlying_Record_View (Typ))
         then
            Discrim := First_Discriminant (Underlying_Record_View (Typ));
         elsif Has_Discriminants (Typ) then
            Discrim := First_Discriminant (Typ);
         else
            Discrim := Empty;
         end if;

         --  First find the discriminant values in the positional components

         while Present (Discrim) and then Present (Positional_Expr) loop
            if Discr_Present (Discrim) then
               Resolve_Aggr_Expr (Positional_Expr, Discrim);

               --  Ada 2005 (AI-231)

               if Ada_Version >= Ada_2005
                 and then Known_Null (Positional_Expr)
               then
                  Check_Can_Never_Be_Null (Discrim, Positional_Expr);
               end if;

               Next (Positional_Expr);
            end if;

            if Present (Get_Value (Discrim, Component_Associations (N))) then
               Error_Msg_NE
                 ("more than one value supplied for discriminant&",
                  N, Discrim);
            end if;

            Next_Discriminant (Discrim);
         end loop;

         --  Find remaining discriminant values, if any, among named components

         while Present (Discrim) loop
            Expr := Get_Value (Discrim, Component_Associations (N), True);

            if not Discr_Present (Discrim) then
               if Present (Expr) then
                  Error_Msg_NE
                    ("more than one value supplied for discriminant&",
                     N, Discrim);
               end if;

            elsif No (Expr) then
               Error_Msg_NE
                 ("no value supplied for discriminant &", N, Discrim);
               Missing_Discriminants := True;

            else
               Resolve_Aggr_Expr (Expr, Discrim);
            end if;

            Next_Discriminant (Discrim);
         end loop;

         if Missing_Discriminants then
            return;
         end if;

         --  At this point and until the beginning of STEP 6, New_Assoc_List
         --  contains only the discriminants and their values.

      end Step_3;

      --  STEP 4: Set the Etype of the record aggregate

      --  ??? This code is pretty much a copy of Sem_Ch3.Build_Subtype. That
      --  routine should really be exported in sem_util or some such and used
      --  in sem_ch3 and here rather than have a copy of the code which is a
      --  maintenance nightmare.

      --  ??? Performance WARNING. The current implementation creates a new
      --  itype for all aggregates whose base type is discriminated.
      --  This means that for record aggregates nested inside an array
      --  aggregate we will create a new itype for each record aggregate
      --  if the array component type has discriminants. For large aggregates
      --  this may be a problem. What should be done in this case is
      --  to reuse itypes as much as possible.

      if Has_Discriminants (Typ)
        or else (Has_Unknown_Discriminants (Typ)
                   and then Present (Underlying_Record_View (Typ)))
      then
         Build_Constrained_Itype : declare
            Loc         : constant Source_Ptr := Sloc (N);
            Indic       : Node_Id;
            Subtyp_Decl : Node_Id;
            Def_Id      : Entity_Id;

            C : constant List_Id := New_List;

         begin
            New_Assoc := First (New_Assoc_List);
            while Present (New_Assoc) loop
               Append (Duplicate_Subexpr (Expression (New_Assoc)), To => C);
               Next (New_Assoc);
            end loop;

            if Has_Unknown_Discriminants (Typ)
              and then Present (Underlying_Record_View (Typ))
            then
               Indic :=
                 Make_Subtype_Indication (Loc,
                   Subtype_Mark =>
                     New_Occurrence_Of (Underlying_Record_View (Typ), Loc),
                   Constraint  =>
                     Make_Index_Or_Discriminant_Constraint (Loc, C));
            else
               Indic :=
                 Make_Subtype_Indication (Loc,
                   Subtype_Mark =>
                     New_Occurrence_Of (Base_Type (Typ), Loc),
                   Constraint  =>
                     Make_Index_Or_Discriminant_Constraint (Loc, C));
            end if;

            Def_Id := Create_Itype (Ekind (Typ), N);

            Subtyp_Decl :=
              Make_Subtype_Declaration (Loc,
                Defining_Identifier => Def_Id,
                Subtype_Indication  => Indic);
            Set_Parent (Subtyp_Decl, Parent (N));

            --  Itypes must be analyzed with checks off (see itypes.ads)

            Analyze (Subtyp_Decl, Suppress => All_Checks);

            Set_Etype (N, Def_Id);
            Check_Static_Discriminated_Subtype
              (Def_Id, Expression (First (New_Assoc_List)));
         end Build_Constrained_Itype;

      else
         Set_Etype (N, Typ);
      end if;

      --  STEP 5: Get remaining components according to discriminant values

      Step_5 : declare
         Record_Def      : Node_Id;
         Parent_Typ      : Entity_Id;
         Root_Typ        : Entity_Id;
         Parent_Typ_List : Elist_Id;
         Parent_Elmt     : Elmt_Id;
         Errors_Found    : Boolean := False;
         Dnode           : Node_Id;

      begin
         if Is_Derived_Type (Typ) and then Is_Tagged_Type (Typ) then
            Parent_Typ_List := New_Elmt_List;

            --  If this is an extension aggregate, the component list must
            --  include all components that are not in the given ancestor type.
            --  Otherwise, the component list must include components of all
            --  ancestors, starting with the root.

            if Nkind (N) = N_Extension_Aggregate then
               Root_Typ := Base_Type (Etype (Ancestor_Part (N)));

            else
               Root_Typ := Root_Type (Typ);

               if Nkind (Parent (Base_Type (Root_Typ))) =
                                               N_Private_Type_Declaration
               then
                  Error_Msg_NE
                    ("type of aggregate has private ancestor&!",
                     N, Root_Typ);
                  Error_Msg_N ("must use extension aggregate!", N);
                  return;
               end if;

               Dnode := Declaration_Node (Base_Type (Root_Typ));

               --  If we don't get a full declaration, then we have some error
               --  which will get signalled later so skip this part. Otherwise
               --  gather components of root that apply to the aggregate type.
               --  We use the base type in case there is an applicable stored
               --  constraint that renames the discriminants of the root.

               if Nkind (Dnode) = N_Full_Type_Declaration then
                  Record_Def := Type_Definition (Dnode);
                  Gather_Components (Base_Type (Typ),
                    Component_List (Record_Def),
                    Governed_By   => New_Assoc_List,
                    Into          => Components,
                    Report_Errors => Errors_Found);
               end if;
            end if;

            Parent_Typ := Base_Type (Typ);
            while Parent_Typ /= Root_Typ loop
               Prepend_Elmt (Parent_Typ, To => Parent_Typ_List);
               Parent_Typ := Etype (Parent_Typ);

               if Nkind (Parent (Base_Type (Parent_Typ))) =
                                        N_Private_Type_Declaration
                 or else Nkind (Parent (Base_Type (Parent_Typ))) =
                                        N_Private_Extension_Declaration
               then
                  if Nkind (N) /= N_Extension_Aggregate then
                     Error_Msg_NE
                       ("type of aggregate has private ancestor&!",
                        N, Parent_Typ);
                     Error_Msg_N  ("must use extension aggregate!", N);
                     return;

                  elsif Parent_Typ /= Root_Typ then
                     Error_Msg_NE
                       ("ancestor part of aggregate must be private type&",
                         Ancestor_Part (N), Parent_Typ);
                     return;
                  end if;

               --  The current view of ancestor part may be a private type,
               --  while the context type is always non-private.

               elsif Is_Private_Type (Root_Typ)
                 and then Present (Full_View (Root_Typ))
                 and then Nkind (N) = N_Extension_Aggregate
               then
                  exit when Base_Type (Full_View (Root_Typ)) = Parent_Typ;
               end if;
            end loop;

            --  Now collect components from all other ancestors, beginning
            --  with the current type. If the type has unknown discriminants
            --  use the component list of the Underlying_Record_View, which
            --  needs to be used for the subsequent expansion of the aggregate
            --  into assignments.

            Parent_Elmt := First_Elmt (Parent_Typ_List);
            while Present (Parent_Elmt) loop
               Parent_Typ := Node (Parent_Elmt);

               if Has_Unknown_Discriminants (Parent_Typ)
                 and then Present (Underlying_Record_View (Typ))
               then
                  Parent_Typ := Underlying_Record_View (Parent_Typ);
               end if;

               Record_Def := Type_Definition (Parent (Base_Type (Parent_Typ)));
               Gather_Components (Empty,
                 Component_List (Record_Extension_Part (Record_Def)),
                 Governed_By   => New_Assoc_List,
                 Into          => Components,
                 Report_Errors => Errors_Found);

               Next_Elmt (Parent_Elmt);
            end loop;

         else
            Record_Def := Type_Definition (Parent (Base_Type (Typ)));

            if Null_Present (Record_Def) then
               null;

            elsif not Has_Unknown_Discriminants (Typ) then
               Gather_Components (Base_Type (Typ),
                 Component_List (Record_Def),
                 Governed_By   => New_Assoc_List,
                 Into          => Components,
                 Report_Errors => Errors_Found);

            else
               Gather_Components
                 (Base_Type (Underlying_Record_View (Typ)),
                 Component_List (Record_Def),
                 Governed_By   => New_Assoc_List,
                 Into          => Components,
                 Report_Errors => Errors_Found);
            end if;
         end if;

         if Errors_Found then
            return;
         end if;
      end Step_5;

      --  STEP 6: Find component Values

      Component := Empty;
      Component_Elmt := First_Elmt (Components);

      --  First scan the remaining positional associations in the aggregate.
      --  Remember that at this point Positional_Expr contains the current
      --  positional association if any is left after looking for discriminant
      --  values in step 3.

      while Present (Positional_Expr) and then Present (Component_Elmt) loop
         Component := Node (Component_Elmt);
         Resolve_Aggr_Expr (Positional_Expr, Component);

         --  Ada 2005 (AI-231)

         if Ada_Version >= Ada_2005
           and then Known_Null (Positional_Expr)
         then
            Check_Can_Never_Be_Null (Component, Positional_Expr);
         end if;

         if Present (Get_Value (Component, Component_Associations (N))) then
            Error_Msg_NE
              ("more than one value supplied for Component &", N, Component);
         end if;

         Next (Positional_Expr);
         Next_Elmt (Component_Elmt);
      end loop;

      if Present (Positional_Expr) then
         Error_Msg_N
           ("too many components for record aggregate", Positional_Expr);
      end if;

      --  Now scan for the named arguments of the aggregate

      while Present (Component_Elmt) loop
         Component := Node (Component_Elmt);
         Expr := Get_Value (Component, Component_Associations (N), True);

         --  Note: The previous call to Get_Value sets the value of the
         --  variable Is_Box_Present.

         --  Ada 2005 (AI-287): Handle components with default initialization.
         --  Note: This feature was originally added to Ada 2005 for limited
         --  but it was finally allowed with any type.

         if Is_Box_Present then
            Check_Box_Component : declare
               Ctyp : constant Entity_Id := Etype (Component);

            begin
               --  If there is a default expression for the aggregate, copy
               --  it into a new association.

               --  If the component has an initialization procedure (IP) we
               --  pass the component to the expander, which will generate
               --  the call to such IP.

               --  If the component has discriminants, their values must
               --  be taken from their subtype. This is indispensable for
               --  constraints that are given by the current instance of an
               --  enclosing type, to allow the expansion of the aggregate
               --  to replace the reference to the current instance by the
               --  target object of the aggregate.

               if Present (Parent (Component))
                 and then
                   Nkind (Parent (Component)) = N_Component_Declaration
                 and then Present (Expression (Parent (Component)))
               then
                  Expr :=
                    New_Copy_Tree (Expression (Parent (Component)),
                      New_Sloc => Sloc (N));

                  Add_Association
                    (Component  => Component,
                     Expr       => Expr,
                     Assoc_List => New_Assoc_List);
                  Set_Has_Self_Reference (N);

               --  A box-defaulted access component gets the value null. Also
               --  included are components of private types whose underlying
               --  type is an access type. In either case set the type of the
               --  literal, for subsequent use in semantic checks.

               elsif Present (Underlying_Type (Ctyp))
                 and then Is_Access_Type (Underlying_Type (Ctyp))
               then
                  if not Is_Private_Type (Ctyp) then
                     Expr := Make_Null (Sloc (N));
                     Set_Etype (Expr, Ctyp);
                     Add_Association
                       (Component  => Component,
                        Expr       => Expr,
                        Assoc_List => New_Assoc_List);

                  --  If the component's type is private with an access type as
                  --  its underlying type then we have to create an unchecked
                  --  conversion to satisfy type checking.

                  else
                     declare
                        Qual_Null : constant Node_Id :=
                                      Make_Qualified_Expression (Sloc (N),
                                        Subtype_Mark =>
                                          New_Occurrence_Of
                                            (Underlying_Type (Ctyp), Sloc (N)),
                                        Expression => Make_Null (Sloc (N)));

                        Convert_Null : constant Node_Id :=
                                         Unchecked_Convert_To
                                           (Ctyp, Qual_Null);

                     begin
                        Analyze_And_Resolve (Convert_Null, Ctyp);
                        Add_Association
                          (Component  => Component,
                           Expr       => Convert_Null,
                           Assoc_List => New_Assoc_List);
                     end;
                  end if;

               elsif Has_Non_Null_Base_Init_Proc (Ctyp)
                 or else not Expander_Active
               then
                  if Is_Record_Type (Ctyp)
                    and then Has_Discriminants (Ctyp)
                    and then not Is_Private_Type (Ctyp)
                  then
                     --  We build a partially initialized aggregate with the
                     --  values of the discriminants and box initialization
                     --  for the rest, if other components are present.
                     --  The type of the aggregate is the known subtype of
                     --  the component. The capture of discriminants must
<<<<<<< HEAD
                     --  be recursive because subcomponents may be contrained
=======
                     --  be recursive because subcomponents may be constrained
>>>>>>> 03d20231
                     --  (transitively) by discriminants of enclosing types.
                     --  For a private type with discriminants, a call to the
                     --  initialization procedure will be generated, and no
                     --  subaggregate is needed.

                     Capture_Discriminants : declare
                        Loc  : constant Source_Ptr := Sloc (N);
                        Expr : Node_Id;

                        procedure Add_Discriminant_Values
                          (New_Aggr   : Node_Id;
                           Assoc_List : List_Id);
                        --  The constraint to a component may be given by a
                        --  discriminant of the enclosing type, in which case
                        --  we have to retrieve its value, which is part of the
                        --  enclosing aggregate. Assoc_List provides the
                        --  discriminant associations of the current type or
                        --  of some enclosing record.

                        procedure Propagate_Discriminants
                          (Aggr       : Node_Id;
<<<<<<< HEAD
                           Assoc_List : List_Id;
                           Comp       : Entity_Id);
=======
                           Assoc_List : List_Id);
>>>>>>> 03d20231
                        --  Nested components may themselves be discriminated
                        --  types constrained by outer discriminants, whose
                        --  values must be captured before the aggregate is
                        --  expanded into assignments.

                        -----------------------------
                        -- Add_Discriminant_Values --
                        -----------------------------

                        procedure Add_Discriminant_Values
                          (New_Aggr   : Node_Id;
                           Assoc_List : List_Id)
                        is
                           Assoc      : Node_Id;
                           Discr      : Entity_Id;
                           Discr_Elmt : Elmt_Id;
                           Discr_Val  : Node_Id;
                           Val        : Entity_Id;

                        begin
                           Discr := First_Discriminant (Etype (New_Aggr));
                           Discr_Elmt :=
                             First_Elmt
                               (Discriminant_Constraint (Etype (New_Aggr)));
                           while Present (Discr_Elmt) loop
                              Discr_Val := Node (Discr_Elmt);

                              --  If the constraint is given by a discriminant
                              --  it is a discriminant of an enclosing record,
                              --  and its value has already been placed in the
                              --  association list.

                              if Is_Entity_Name (Discr_Val)
                                and then
                                  Ekind (Entity (Discr_Val)) = E_Discriminant
                              then
                                 Val := Entity (Discr_Val);

                                 Assoc := First (Assoc_List);
                                 while Present (Assoc) loop
                                    if Present
                                      (Entity (First (Choices (Assoc))))
                                      and then
                                        Entity (First (Choices (Assoc)))
                                          = Val
                                    then
                                       Discr_Val := Expression (Assoc);
                                       exit;
                                    end if;
                                    Next (Assoc);
                                 end loop;
                              end if;

                              Add_Association
                                (Discr, New_Copy_Tree (Discr_Val),
                                  Component_Associations (New_Aggr));

                              --  If the discriminant constraint is a current
                              --  instance, mark the current aggregate so that
                              --  the self-reference can be expanded later.
<<<<<<< HEAD

                              if Nkind (Discr_Val) = N_Attribute_Reference
                                and then Is_Entity_Name (Prefix (Discr_Val))
                                and then Is_Type (Entity (Prefix (Discr_Val)))
                                and then Etype (N) =
                                  Entity (Prefix (Discr_Val))
                              then
                                 Set_Has_Self_Reference (N);
                              end if;

                              Next_Elmt (Discr_Elmt);
                              Next_Discriminant (Discr);
                           end loop;
                        end Add_Discriminant_Values;

                        ------------------------------
                        --  Propagate_Discriminants --
                        ------------------------------

                        procedure Propagate_Discriminants
                          (Aggr       : Node_Id;
                           Assoc_List : List_Id;
                           Comp       : Entity_Id)
                        is
                           Inner_Comp : Entity_Id;
                           Comp_Type  : Entity_Id;
                           Needs_Box  : Boolean := False;
                           New_Aggr   : Node_Id;

                        begin
                           Inner_Comp := First_Component (Etype (Comp));
                           while Present (Inner_Comp) loop
                              Comp_Type := Etype (Inner_Comp);

                              if Is_Record_Type (Comp_Type)
                                and then Has_Discriminants (Comp_Type)
                              then
                                 New_Aggr :=
                                   Make_Aggregate (Loc, New_List, New_List);
                                 Set_Etype (New_Aggr, Comp_Type);
                                 Add_Association
                                   (Inner_Comp, New_Aggr,
                                    Component_Associations (Aggr));

                                 --  Collect discriminant values and recurse

                                 Add_Discriminant_Values
                                   (New_Aggr, Assoc_List);
                                 Propagate_Discriminants
                                   (New_Aggr, Assoc_List, Inner_Comp);

                              else
                                 Needs_Box := True;
                              end if;

                              Next_Component (Inner_Comp);
                           end loop;

                           if Needs_Box then
                              Append
                                (Make_Component_Association (Loc,
                                   Choices     =>
                                     New_List (Make_Others_Choice (Loc)),
                                   Expression  => Empty,
                                      Box_Present => True),
                                 Component_Associations (Aggr));
                           end if;
                        end Propagate_Discriminants;

                     begin
                        Expr := Make_Aggregate (Loc, New_List, New_List);
                        Set_Etype (Expr, Ctyp);

                        --  If the enclosing type has discriminants, they
                        --  have been collected in the aggregate earlier, and
                        --  they may appear as constraints of subcomponents.
=======

                              if Nkind (Discr_Val) = N_Attribute_Reference
                                and then Is_Entity_Name (Prefix (Discr_Val))
                                and then Is_Type (Entity (Prefix (Discr_Val)))
                                and then Etype (N) =
                                  Entity (Prefix (Discr_Val))
                              then
                                 Set_Has_Self_Reference (N);
                              end if;

                              Next_Elmt (Discr_Elmt);
                              Next_Discriminant (Discr);
                           end loop;
                        end Add_Discriminant_Values;

                        ------------------------------
                        --  Propagate_Discriminants --
                        ------------------------------

                        procedure Propagate_Discriminants
                          (Aggr       : Node_Id;
                           Assoc_List : List_Id)
                        is
                           Aggr_Type : constant Entity_Id :=
                                         Base_Type (Etype (Aggr));
                           Def_Node  : constant Node_Id :=
                                         Type_Definition
                                           (Declaration_Node (Aggr_Type));

                           Comp       : Node_Id;
                           Comp_Elmt  : Elmt_Id;
                           Components : constant Elist_Id := New_Elmt_List;
                           Needs_Box  : Boolean := False;
                           Errors     : Boolean;

                           procedure Process_Component (Comp : Entity_Id);
                           --  Add one component with a box association to the
                           --  inner aggregate, and recurse if component is
                           --  itself composite.

                           ------------------------
                           --  Process_Component --
                           ------------------------

                           procedure Process_Component (Comp : Entity_Id) is
                              T : constant Entity_Id := Etype (Comp);
                              New_Aggr   : Node_Id;

                           begin
                              if Is_Record_Type (T)
                                and then Has_Discriminants (T)
                              then
                                 New_Aggr :=
                                   Make_Aggregate (Loc, New_List, New_List);
                                 Set_Etype (New_Aggr, T);
                                 Add_Association
                                   (Comp, New_Aggr,
                                     Component_Associations (Aggr));

                                 --  Collect discriminant values and recurse

                                 Add_Discriminant_Values
                                   (New_Aggr, Assoc_List);
                                 Propagate_Discriminants
                                   (New_Aggr, Assoc_List);

                              else
                                 Needs_Box := True;
                              end if;
                           end Process_Component;

                        --  Start of processing for Propagate_Discriminants

                        begin
                           --  The component type may be a variant type, so
                           --  collect the components that are ruled by the
                           --  known values of the discriminants. Their values
                           --  have already been inserted into the component
                           --  list of the current aggregate.

                           if Nkind (Def_Node) =  N_Record_Definition
                             and then
                               Present (Component_List (Def_Node))
                             and then
                               Present
                                 (Variant_Part (Component_List (Def_Node)))
                           then
                              Gather_Components (Aggr_Type,
                                Component_List (Def_Node),
                                Governed_By   => Component_Associations (Aggr),
                                Into          => Components,
                                Report_Errors => Errors);

                              Comp_Elmt := First_Elmt (Components);
                              while Present (Comp_Elmt) loop
                                 if
                                   Ekind (Node (Comp_Elmt)) /= E_Discriminant
                                 then
                                    Process_Component (Node (Comp_Elmt));
                                 end if;

                                 Next_Elmt (Comp_Elmt);
                              end loop;

                           --  No variant part, iterate over all components

                           else
                              Comp := First_Component (Etype (Aggr));
                              while Present (Comp) loop
                                 Process_Component (Comp);
                                 Next_Component (Comp);
                              end loop;
                           end if;

                           if Needs_Box then
                              Append
                                (Make_Component_Association (Loc,
                                   Choices     =>
                                     New_List (Make_Others_Choice (Loc)),
                                   Expression  => Empty,
                                      Box_Present => True),
                                 Component_Associations (Aggr));
                           end if;
                        end Propagate_Discriminants;

                     --  Start of processing for Capture_Discriminants

                     begin
                        Expr := Make_Aggregate (Loc, New_List, New_List);
                        Set_Etype (Expr, Ctyp);

                        --  If the enclosing type has discriminants, they have
                        --  been collected in the aggregate earlier, and they
                        --  may appear as constraints of subcomponents.

>>>>>>> 03d20231
                        --  Similarly if this component has discriminants, they
                        --  might in turn be propagated to their components.

                        if Has_Discriminants (Typ) then
                           Add_Discriminant_Values (Expr, New_Assoc_List);
<<<<<<< HEAD
                           Propagate_Discriminants
                              (Expr, New_Assoc_List, Component);

                        elsif Has_Discriminants (Ctyp) then
                           Add_Discriminant_Values
                              (Expr,  Component_Associations (Expr));
                           Propagate_Discriminants
                              (Expr, Component_Associations (Expr), Component);
=======
                           Propagate_Discriminants (Expr, New_Assoc_List);

                        elsif Has_Discriminants (Ctyp) then
                           Add_Discriminant_Values
                              (Expr, Component_Associations (Expr));
                           Propagate_Discriminants
                              (Expr, Component_Associations (Expr));
>>>>>>> 03d20231

                        else
                           declare
                              Comp : Entity_Id;

                           begin
                              --  If the type has additional components, create
                              --  an OTHERS box association for them.

                              Comp := First_Component (Ctyp);
                              while Present (Comp) loop
                                 if Ekind (Comp) = E_Component then
                                    if not Is_Record_Type (Etype (Comp)) then
                                       Append
                                         (Make_Component_Association (Loc,
                                            Choices     =>
                                              New_List
                                               (Make_Others_Choice (Loc)),
                                            Expression  => Empty,
                                               Box_Present => True),
                                          Component_Associations (Expr));
                                    end if;
                                    exit;
                                 end if;

                                 Next_Component (Comp);
                              end loop;
                           end;
                        end if;

                        Add_Association
                          (Component  => Component,
                           Expr       => Expr,
                           Assoc_List => New_Assoc_List);
                     end Capture_Discriminants;

                  else
                     Add_Association
                       (Component      => Component,
                        Expr           => Empty,
                        Assoc_List     => New_Assoc_List,
                        Is_Box_Present => True);
                  end if;

               --  Otherwise we only need to resolve the expression if the
               --  component has partially initialized values (required to
               --  expand the corresponding assignments and run-time checks).

               elsif Present (Expr)
                 and then Is_Partially_Initialized_Type (Ctyp)
               then
                  Resolve_Aggr_Expr (Expr, Component);
               end if;
            end Check_Box_Component;

         elsif No (Expr) then

            --  Ignore hidden components associated with the position of the
            --  interface tags: these are initialized dynamically.

            if not Present (Related_Type (Component)) then
               Error_Msg_NE
                 ("no value supplied for component &!", N, Component);
            end if;

         else
            Resolve_Aggr_Expr (Expr, Component);
         end if;

         Next_Elmt (Component_Elmt);
      end loop;

      --  STEP 7: check for invalid components + check type in choice list

      Step_7 : declare
         Selectr : Node_Id;
         --  Selector name

         Typech : Entity_Id;
         --  Type of first component in choice list

      begin
         if Present (Component_Associations (N)) then
            Assoc := First (Component_Associations (N));
         else
            Assoc := Empty;
         end if;

         Verification : while Present (Assoc) loop
            Selectr := First (Choices (Assoc));
            Typech := Empty;

            if Nkind (Selectr) = N_Others_Choice then

               --  Ada 2005 (AI-287): others choice may have expression or box

               if No (Others_Etype)
                  and then not Others_Box
               then
                  Error_Msg_N
                    ("OTHERS must represent at least one component", Selectr);
               end if;

               exit Verification;
            end if;

            while Present (Selectr) loop
               New_Assoc := First (New_Assoc_List);
               while Present (New_Assoc) loop
                  Component := First (Choices (New_Assoc));

                  if Chars (Selectr) = Chars (Component) then
                     if Style_Check then
                        Check_Identifier (Selectr, Entity (Component));
                     end if;

                     exit;
                  end if;

                  Next (New_Assoc);
               end loop;

               --  If no association, this is not a legal component of
               --  of the type in question, except if its association
               --  is provided with a box.

               if No (New_Assoc) then
                  if Box_Present (Parent (Selectr)) then

                     --  This may still be a bogus component with a box. Scan
                     --  list of components to verify that a component with
                     --  that name exists.

                     declare
                        C : Entity_Id;

                     begin
                        C := First_Component (Typ);
                        while Present (C) loop
                           if Chars (C) = Chars (Selectr) then

                              --  If the context is an extension aggregate,
                              --  the component must not be inherited from
                              --  the ancestor part of the aggregate.

                              if Nkind (N) /= N_Extension_Aggregate
                                or else
                                  Scope (Original_Record_Component (C)) /=
                                                     Etype (Ancestor_Part (N))
                              then
                                 exit;
                              end if;
                           end if;

                           Next_Component (C);
                        end loop;

                        if No (C) then
                           Error_Msg_Node_2 := Typ;
                           Error_Msg_N ("& is not a component of}", Selectr);
                        end if;
                     end;

                  elsif Chars (Selectr) /= Name_uTag
                    and then Chars (Selectr) /= Name_uParent
                    and then Chars (Selectr) /= Name_uController
                  then
                     if not Has_Discriminants (Typ) then
                        Error_Msg_Node_2 := Typ;
                        Error_Msg_N ("& is not a component of}", Selectr);
                     else
                        Error_Msg_N
                          ("& is not a component of the aggregate subtype",
                            Selectr);
                     end if;

                     Check_Misspelled_Component (Components, Selectr);
                  end if;

               elsif No (Typech) then
                  Typech := Base_Type (Etype (Component));

               --  AI05-0199: In Ada 2012, several components of anonymous
               --  access types can appear in a choice list, as long as the
               --  designated types match.

               elsif Typech /= Base_Type (Etype (Component)) then
                  if Ada_Version >= Ada_2012
                    and then Ekind (Typech) = E_Anonymous_Access_Type
                    and then
                       Ekind (Etype (Component)) = E_Anonymous_Access_Type
                    and then Base_Type (Designated_Type (Typech)) =
                             Base_Type (Designated_Type (Etype (Component)))
                    and then
                      Subtypes_Statically_Match (Typech, (Etype (Component)))
                  then
                     null;

                  elsif not Box_Present (Parent (Selectr)) then
                     Error_Msg_N
                       ("components in choice list must have same type",
                        Selectr);
                  end if;
               end if;

               Next (Selectr);
            end loop;

            Next (Assoc);
         end loop Verification;
      end Step_7;

      --  STEP 8: replace the original aggregate

      Step_8 : declare
         New_Aggregate : constant Node_Id := New_Copy (N);

      begin
         Set_Expressions            (New_Aggregate, No_List);
         Set_Etype                  (New_Aggregate, Etype (N));
         Set_Component_Associations (New_Aggregate, New_Assoc_List);

         Rewrite (N, New_Aggregate);
      end Step_8;
   end Resolve_Record_Aggregate;

   -----------------------------
   -- Check_Can_Never_Be_Null --
   -----------------------------

   procedure Check_Can_Never_Be_Null (Typ : Entity_Id; Expr : Node_Id) is
      Comp_Typ : Entity_Id;

   begin
      pragma Assert
        (Ada_Version >= Ada_2005
          and then Present (Expr)
          and then Known_Null (Expr));

      case Ekind (Typ) is
         when E_Array_Type  =>
            Comp_Typ := Component_Type (Typ);

         when E_Component    |
              E_Discriminant =>
            Comp_Typ := Etype (Typ);

         when others =>
            return;
      end case;

      if Can_Never_Be_Null (Comp_Typ) then

         --  Here we know we have a constraint error. Note that we do not use
         --  Apply_Compile_Time_Constraint_Error here to the Expr, which might
         --  seem the more natural approach. That's because in some cases the
         --  components are rewritten, and the replacement would be missed.

         Insert_Action
           (Compile_Time_Constraint_Error
              (Expr,
               "(Ada 2005) null not allowed in null-excluding component?"),
            Make_Raise_Constraint_Error (Sloc (Expr),
              Reason => CE_Access_Check_Failed));

         --  Set proper type for bogus component (why is this needed???)

         Set_Etype    (Expr, Comp_Typ);
         Set_Analyzed (Expr);
      end if;
   end Check_Can_Never_Be_Null;

   ---------------------
   -- Sort_Case_Table --
   ---------------------

   procedure Sort_Case_Table (Case_Table : in out Case_Table_Type) is
      L : constant Int := Case_Table'First;
      U : constant Int := Case_Table'Last;
      K : Int;
      J : Int;
      T : Case_Bounds;

   begin
      K := L;
      while K /= U loop
         T := Case_Table (K + 1);

         J := K + 1;
         while J /= L
           and then Expr_Value (Case_Table (J - 1).Choice_Lo) >
                    Expr_Value (T.Choice_Lo)
         loop
            Case_Table (J) := Case_Table (J - 1);
            J := J - 1;
         end loop;

         Case_Table (J) := T;
         K := K + 1;
      end loop;
   end Sort_Case_Table;

end Sem_Aggr;<|MERGE_RESOLUTION|>--- conflicted
+++ resolved
@@ -1008,11 +1008,7 @@
             --  If expansion is disabled (generic context, or semantics-only
             --  mode) actual subtypes cannot be constructed, and the type of an
             --  object may be its unconstrained nominal type. However, if the
-<<<<<<< HEAD
-            --  context is an assignment, we assume that "others" is allowed,
-=======
             --  context is an assignment, we assume that OTHERS is allowed,
->>>>>>> 03d20231
             --  because the target of the assignment will have a constrained
             --  subtype when fully compiled.
 
@@ -1138,17 +1134,10 @@
       --  analyzed expression.
 
       procedure Check_Bound (BH : Node_Id; AH : in out Node_Id);
-<<<<<<< HEAD
-      --  Checks that AH (the upper bound of an array aggregate) is <= BH
-      --  (the upper bound of the index base type). If the check fails a
-      --  warning is emitted, the Raises_Constraint_Error flag of N is set,
-      --  and AH is replaced with a duplicate of BH.
-=======
       --  Checks that AH (the upper bound of an array aggregate) is less than
       --  or equal to BH (the upper bound of the index base type). If the check
       --  fails, a warning is emitted, the Raises_Constraint_Error flag of N is
       --  set, and AH is replaced with a duplicate of BH.
->>>>>>> 03d20231
 
       procedure Check_Bounds (L, H : Node_Id; AL, AH : Node_Id);
       --  Checks that range AL .. AH is compatible with range L .. H. Emits a
@@ -1172,11 +1161,7 @@
       --  Resolves aggregate expression Expr. Returns False if resolution
       --  fails. If Single_Elmt is set to False, the expression Expr may be
       --  used to initialize several array aggregate elements (this can happen
-<<<<<<< HEAD
-      --  for discrete choices such as "L .. H => Expr" or the others choice).
-=======
       --  for discrete choices such as "L .. H => Expr" or the OTHERS choice).
->>>>>>> 03d20231
       --  In this event we do not resolve Expr unless expansion is disabled.
       --  To know why, see the DELAYED COMPONENT RESOLUTION note above.
 
@@ -1839,8 +1824,6 @@
                      Expander_Mode_Save_And_Set (False);
                      Full_Analysis := False;
                      Analyze (Expr);
-<<<<<<< HEAD
-=======
 
                      --  If the expression is a literal, propagate this info
                      --  to the expression in the association, to enable some
@@ -1854,7 +1837,6 @@
                           (Expression (Assoc), Component_Typ);
                      end if;
 
->>>>>>> 03d20231
                      Full_Analysis := Save_Analysis;
                      Expander_Mode_Restore;
 
@@ -2438,11 +2420,7 @@
                --  Only consider limited interpretations in the Ada 2005 case
 
                if Is_Tagged_Type (It.Typ)
-<<<<<<< HEAD
-                 and then (Ada_Version >= Ada_05
-=======
                  and then (Ada_Version >= Ada_2005
->>>>>>> 03d20231
                             or else not Is_Limited_Type (It.Typ))
                then
                   if A_Type /= Any_Type then
@@ -2457,11 +2435,7 @@
             end loop;
 
             if A_Type = Any_Type then
-<<<<<<< HEAD
-               if Ada_Version >= Ada_05 then
-=======
                if Ada_Version >= Ada_2005 then
->>>>>>> 03d20231
                   Error_Msg_N ("ancestor part must be of a tagged type", A);
                else
                   Error_Msg_N
@@ -2493,8 +2467,6 @@
                Error_Msg_N
                  ("type of limited ancestor part must be constrained", A);
 
-<<<<<<< HEAD
-=======
             --  Reject the use of CPP constructors that leave objects partially
             --  initialized. For example:
 
@@ -2525,7 +2497,6 @@
 
                Resolve_Record_Aggregate (N, Typ);
 
->>>>>>> 03d20231
             elsif Is_Class_Wide_Type (Etype (A))
               and then Nkind (Original_Node (A)) = N_Function_Call
             then
@@ -3606,11 +3577,7 @@
                      --  for the rest, if other components are present.
                      --  The type of the aggregate is the known subtype of
                      --  the component. The capture of discriminants must
-<<<<<<< HEAD
-                     --  be recursive because subcomponents may be contrained
-=======
                      --  be recursive because subcomponents may be constrained
->>>>>>> 03d20231
                      --  (transitively) by discriminants of enclosing types.
                      --  For a private type with discriminants, a call to the
                      --  initialization procedure will be generated, and no
@@ -3632,12 +3599,7 @@
 
                         procedure Propagate_Discriminants
                           (Aggr       : Node_Id;
-<<<<<<< HEAD
-                           Assoc_List : List_Id;
-                           Comp       : Entity_Id);
-=======
                            Assoc_List : List_Id);
->>>>>>> 03d20231
                         --  Nested components may themselves be discriminated
                         --  types constrained by outer discriminants, whose
                         --  values must be captured before the aggregate is
@@ -3698,84 +3660,6 @@
                               --  If the discriminant constraint is a current
                               --  instance, mark the current aggregate so that
                               --  the self-reference can be expanded later.
-<<<<<<< HEAD
-
-                              if Nkind (Discr_Val) = N_Attribute_Reference
-                                and then Is_Entity_Name (Prefix (Discr_Val))
-                                and then Is_Type (Entity (Prefix (Discr_Val)))
-                                and then Etype (N) =
-                                  Entity (Prefix (Discr_Val))
-                              then
-                                 Set_Has_Self_Reference (N);
-                              end if;
-
-                              Next_Elmt (Discr_Elmt);
-                              Next_Discriminant (Discr);
-                           end loop;
-                        end Add_Discriminant_Values;
-
-                        ------------------------------
-                        --  Propagate_Discriminants --
-                        ------------------------------
-
-                        procedure Propagate_Discriminants
-                          (Aggr       : Node_Id;
-                           Assoc_List : List_Id;
-                           Comp       : Entity_Id)
-                        is
-                           Inner_Comp : Entity_Id;
-                           Comp_Type  : Entity_Id;
-                           Needs_Box  : Boolean := False;
-                           New_Aggr   : Node_Id;
-
-                        begin
-                           Inner_Comp := First_Component (Etype (Comp));
-                           while Present (Inner_Comp) loop
-                              Comp_Type := Etype (Inner_Comp);
-
-                              if Is_Record_Type (Comp_Type)
-                                and then Has_Discriminants (Comp_Type)
-                              then
-                                 New_Aggr :=
-                                   Make_Aggregate (Loc, New_List, New_List);
-                                 Set_Etype (New_Aggr, Comp_Type);
-                                 Add_Association
-                                   (Inner_Comp, New_Aggr,
-                                    Component_Associations (Aggr));
-
-                                 --  Collect discriminant values and recurse
-
-                                 Add_Discriminant_Values
-                                   (New_Aggr, Assoc_List);
-                                 Propagate_Discriminants
-                                   (New_Aggr, Assoc_List, Inner_Comp);
-
-                              else
-                                 Needs_Box := True;
-                              end if;
-
-                              Next_Component (Inner_Comp);
-                           end loop;
-
-                           if Needs_Box then
-                              Append
-                                (Make_Component_Association (Loc,
-                                   Choices     =>
-                                     New_List (Make_Others_Choice (Loc)),
-                                   Expression  => Empty,
-                                      Box_Present => True),
-                                 Component_Associations (Aggr));
-                           end if;
-                        end Propagate_Discriminants;
-
-                     begin
-                        Expr := Make_Aggregate (Loc, New_List, New_List);
-                        Set_Etype (Expr, Ctyp);
-
-                        --  If the enclosing type has discriminants, they
-                        --  have been collected in the aggregate earlier, and
-                        --  they may appear as constraints of subcomponents.
-=======
 
                               if Nkind (Discr_Val) = N_Attribute_Reference
                                 and then Is_Entity_Name (Prefix (Discr_Val))
@@ -3911,22 +3795,11 @@
                         --  been collected in the aggregate earlier, and they
                         --  may appear as constraints of subcomponents.
 
->>>>>>> 03d20231
                         --  Similarly if this component has discriminants, they
                         --  might in turn be propagated to their components.
 
                         if Has_Discriminants (Typ) then
                            Add_Discriminant_Values (Expr, New_Assoc_List);
-<<<<<<< HEAD
-                           Propagate_Discriminants
-                              (Expr, New_Assoc_List, Component);
-
-                        elsif Has_Discriminants (Ctyp) then
-                           Add_Discriminant_Values
-                              (Expr,  Component_Associations (Expr));
-                           Propagate_Discriminants
-                              (Expr, Component_Associations (Expr), Component);
-=======
                            Propagate_Discriminants (Expr, New_Assoc_List);
 
                         elsif Has_Discriminants (Ctyp) then
@@ -3934,7 +3807,6 @@
                               (Expr, Component_Associations (Expr));
                            Propagate_Discriminants
                               (Expr, Component_Associations (Expr));
->>>>>>> 03d20231
 
                         else
                            declare

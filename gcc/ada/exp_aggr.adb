--- conflicted
+++ resolved
@@ -2280,15 +2280,8 @@
                --  If the ancestor part is an aggregate, force its full
                --  expansion, which was delayed.
 
-<<<<<<< HEAD
-               if Nkind (A) = N_Qualified_Expression
-                 and then (Nkind (Expression (A)) = N_Aggregate
-                             or else
-                           Nkind (Expression (A)) = N_Extension_Aggregate)
-=======
                if Nkind (Unqualify (A)) = N_Aggregate
                  or else Nkind (Unqualify (A)) = N_Extension_Aggregate
->>>>>>> f8383f28
                then
                   Set_Analyzed (A, False);
                   Set_Analyzed (Expression (A), False);
@@ -2304,12 +2297,8 @@
                Assign := New_List (
                  Make_OK_Assignment_Statement (Loc,
                    Name       => Ref,
-<<<<<<< HEAD
-                   Expression => A));
-=======
                    Expression => A,
                    Self_Ref   => Has_Self_Reference (N)));
->>>>>>> f8383f28
                Set_No_Ctrl_Actions (First (Assign));
 
                --  Assign the tag now to make sure that the dispatching call in
@@ -2415,19 +2404,11 @@
                         Set_No_Ctrl_Actions (Instr);
                         Append_To (L, Instr);
                      end if;
-<<<<<<< HEAD
 
                      Next_Discriminant (Disc);
                      Next_Elmt (Discr_Val);
                   end loop;
 
-=======
-
-                     Next_Discriminant (Disc);
-                     Next_Elmt (Discr_Val);
-                  end loop;
-
->>>>>>> f8383f28
                   Btype := Base_Type (Parent_Type);
                end loop;
             end;
@@ -2804,8 +2785,6 @@
                     Loc)));
 
          Append_To (L, Instr);
-<<<<<<< HEAD
-=======
 
          --  Ada 2005 (AI-251): If the tagged type has been derived from
          --  abstract interfaces we must also initialize the tags of the
@@ -2820,7 +2799,6 @@
                Target     => Target,
                Stmts_List => L);
          end if;
->>>>>>> f8383f28
       end if;
 
       --  If the controllers have not been initialized yet (by lack of non-

--- conflicted
+++ resolved
@@ -1350,7 +1350,6 @@
          --  Otherwise construct the loop, starting with the loop index L_J
 
          L_J := Make_Temporary (Loc, 'J', L);
-<<<<<<< HEAD
 
          --  Construct "L .. H" in Index_Base. We use a qualified expression
          --  for the bound to convert to the index base, but we don't need
@@ -1365,22 +1364,6 @@
                 Expression   => L);
          end if;
 
-=======
-
-         --  Construct "L .. H" in Index_Base. We use a qualified expression
-         --  for the bound to convert to the index base, but we don't need
-         --  to do that if we already have the base type at hand.
-
-         if Etype (L) = Index_Base then
-            L_L := L;
-         else
-            L_L :=
-              Make_Qualified_Expression (Loc,
-                Subtype_Mark => Index_Base_Name,
-                Expression   => L);
-         end if;
-
->>>>>>> 03d20231
          if Etype (H) = Index_Base then
             L_H := H;
          else
@@ -2857,14 +2840,6 @@
       --  constructor to ensure the proper initialization of the _Tag
       --  component.
 
-<<<<<<< HEAD
-      if Is_CPP_Class (Typ) then
-         pragma Assert (Present (Base_Init_Proc (Typ)));
-         Append_List_To (L,
-           Build_Initialization_Call (Loc,
-             Id_Ref => Lhs,
-             Typ    => Typ));
-=======
       if Is_CPP_Class (Root_Type (Typ))
         and then CPP_Num_Prims (Typ) > 0
       then
@@ -2920,7 +2895,6 @@
 
             Invoke_IC_Proc (Typ);
          end Invoke_Constructor;
->>>>>>> 03d20231
       end if;
 
       --  Generate the assignments, component by component
@@ -3757,11 +3731,7 @@
 
       function Is_Flat (N : Node_Id; Dims : Int) return Boolean;
       --  Return True iff the array N is flat (which is not trivial in the case
-<<<<<<< HEAD
-      --  of multidimensionsl aggregates).
-=======
       --  of multidimensional aggregates).
->>>>>>> 03d20231
 
       -----------------------------
       -- Check_Static_Components --
@@ -4267,11 +4237,7 @@
                   Next (Comp);
                end loop;
 
-<<<<<<< HEAD
-               Append_To (Indices,
-=======
                Append_To (Indexes,
->>>>>>> 03d20231
                  Make_Range (Loc,
                    Low_Bound =>  Make_Integer_Literal (Loc, 1),
                    High_Bound => Make_Integer_Literal (Loc, Num)));

--- conflicted
+++ resolved
@@ -4237,11 +4237,7 @@
                   Next (Comp);
                end loop;
 
-<<<<<<< HEAD
-               Append_To (Indices,
-=======
                Append_To (Indexes,
->>>>>>> 155d23aa
                  Make_Range (Loc,
                    Low_Bound =>  Make_Integer_Literal (Loc, 1),
                    High_Bound => Make_Integer_Literal (Loc, Num)));

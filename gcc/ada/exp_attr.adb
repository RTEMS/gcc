------------------------------------------------------------------------------
--                                                                          --
--                         GNAT COMPILER COMPONENTS                         --
--                                                                          --
--                             E X P _ A T T R                              --
--                                                                          --
--                                 B o d y                                  --
--                                                                          --
--          Copyright (C) 1992-2006, Free Software Foundation, Inc.         --
--                                                                          --
-- GNAT is free software;  you can  redistribute it  and/or modify it under --
-- terms of the  GNU General Public License as published  by the Free Soft- --
-- ware  Foundation;  either version 2,  or (at your option) any later ver- --
-- sion.  GNAT is distributed in the hope that it will be useful, but WITH- --
-- OUT ANY WARRANTY;  without even the  implied warranty of MERCHANTABILITY --
-- or FITNESS FOR A PARTICULAR PURPOSE.  See the GNU General Public License --
-- for  more details.  You should have  received  a copy of the GNU General --
-- Public License  distributed with GNAT;  see file COPYING.  If not, write --
-- to  the  Free Software Foundation,  51  Franklin  Street,  Fifth  Floor, --
-- Boston, MA 02110-1301, USA.                                              --
--                                                                          --
-- GNAT was originally developed  by the GNAT team at  New York University. --
-- Extensive contributions were provided by Ada Core Technologies Inc.      --
--                                                                          --
------------------------------------------------------------------------------

with Atree;    use Atree;
with Checks;   use Checks;
with Einfo;    use Einfo;
with Elists;   use Elists;
with Exp_Atag; use Exp_Atag;
with Exp_Ch2;  use Exp_Ch2;
with Exp_Ch9;  use Exp_Ch9;
with Exp_Imgv; use Exp_Imgv;
with Exp_Pakd; use Exp_Pakd;
with Exp_Strm; use Exp_Strm;
with Exp_Tss;  use Exp_Tss;
with Exp_Util; use Exp_Util;
with Exp_VFpt; use Exp_VFpt;
with Gnatvsn;  use Gnatvsn;
with Hostparm; use Hostparm;
with Lib;      use Lib;
with Namet;    use Namet;
with Nmake;    use Nmake;
with Nlists;   use Nlists;
with Opt;      use Opt;
with Restrict; use Restrict;
with Rident;   use Rident;
with Rtsfind;  use Rtsfind;
with Sem;      use Sem;
with Sem_Ch7;  use Sem_Ch7;
with Sem_Ch8;  use Sem_Ch8;
with Sem_Eval; use Sem_Eval;
with Sem_Res;  use Sem_Res;
with Sem_Util; use Sem_Util;
with Sinfo;    use Sinfo;
with Snames;   use Snames;
with Stand;    use Stand;
with Stringt;  use Stringt;
with Tbuild;   use Tbuild;
with Ttypes;   use Ttypes;
with Uintp;    use Uintp;
with Uname;    use Uname;
with Validsw;  use Validsw;

package body Exp_Attr is

   -----------------------
   -- Local Subprograms --
   -----------------------

   procedure Compile_Stream_Body_In_Scope
     (N     : Node_Id;
      Decl  : Node_Id;
      Arr   : Entity_Id;
      Check : Boolean);
   --  The body for a stream subprogram may be generated outside of the scope
   --  of the type. If the type is fully private, it may depend on the full
   --  view of other types (e.g. indices) that are currently private as well.
   --  We install the declarations of the package in which the type is declared
   --  before compiling the body in what is its proper environment. The Check
   --  parameter indicates if checks are to be suppressed for the stream body.
   --  We suppress checks for array/record reads, since the rule is that these
   --  are like assignments, out of range values due to uninitialized storage,
   --  or other invalid values do NOT cause a Constraint_Error to be raised.

   procedure Expand_Access_To_Protected_Op
     (N    : Node_Id;
      Pref : Node_Id;
      Typ  : Entity_Id);

   --  An attribute reference to a protected subprogram is transformed into
   --  a pair of pointers: one to the object, and one to the operations.
   --  This expansion is performed for 'Access and for 'Unrestricted_Access.

   procedure Expand_Fpt_Attribute
     (N    : Node_Id;
      Pkg  : RE_Id;
      Nam  : Name_Id;
      Args : List_Id);
   --  This procedure expands a call to a floating-point attribute function.
   --  N is the attribute reference node, and Args is a list of arguments to
   --  be passed to the function call. Pkg identifies the package containing
   --  the appropriate instantiation of System.Fat_Gen. Float arguments in Args
   --  have already been converted to the floating-point type for which Pkg was
   --  instantiated. The Nam argument is the relevant attribute processing
   --  routine to be called. This is the same as the attribute name, except in
   --  the Unaligned_Valid case.

   procedure Expand_Fpt_Attribute_R (N : Node_Id);
   --  This procedure expands a call to a floating-point attribute function
   --  that takes a single floating-point argument. The function to be called
   --  is always the same as the attribute name.

   procedure Expand_Fpt_Attribute_RI (N : Node_Id);
   --  This procedure expands a call to a floating-point attribute function
   --  that takes one floating-point argument and one integer argument. The
   --  function to be called is always the same as the attribute name.

   procedure Expand_Fpt_Attribute_RR (N : Node_Id);
   --  This procedure expands a call to a floating-point attribute function
   --  that takes two floating-point arguments. The function to be called
   --  is always the same as the attribute name.

   procedure Expand_Pred_Succ (N : Node_Id);
   --  Handles expansion of Pred or Succ attributes for case of non-real
   --  operand with overflow checking required.

   function Get_Index_Subtype (N : Node_Id) return Entity_Id;
   --  Used for Last, Last, and Length, when the prefix is an array type,
   --  Obtains the corresponding index subtype.

   procedure Expand_Access_To_Type (N : Node_Id);
   --  A reference to a type within its own scope is resolved to a reference
   --  to the current instance of the type in its initialization procedure.

   procedure Find_Fat_Info
     (T        : Entity_Id;
      Fat_Type : out Entity_Id;
      Fat_Pkg  : out RE_Id);
   --  Given a floating-point type T, identifies the package containing the
   --  attributes for this type (returned in Fat_Pkg), and the corresponding
   --  type for which this package was instantiated from Fat_Gen. Error if T
   --  is not a floating-point type.

   function Find_Stream_Subprogram
     (Typ : Entity_Id;
      Nam : TSS_Name_Type) return Entity_Id;
   --  Returns the stream-oriented subprogram attribute for Typ. For tagged
   --  types, the corresponding primitive operation is looked up, else the
   --  appropriate TSS from the type itself, or from its closest ancestor
   --  defining it, is returned. In both cases, inheritance of representation
   --  aspects is thus taken into account.

   function Get_Stream_Convert_Pragma (T : Entity_Id) return Node_Id;
   --  Given a type, find a corresponding stream convert pragma that applies to
   --  the implementation base type of this type (Typ). If found, return the
   --  pragma node, otherwise return Empty if no pragma is found.

   function Is_Constrained_Packed_Array (Typ : Entity_Id) return Boolean;
   --  Utility for array attributes, returns true on packed constrained
   --  arrays, and on access to same.

   function Is_Inline_Floating_Point_Attribute (N : Node_Id) return Boolean;
   --  Returns true iff the given node refers to an attribute call that
   --  can be expanded directly by the back end and does not need front end
   --  expansion. Typically used for rounding and truncation attributes that
   --  appear directly inside a conversion to integer.

   ----------------------------------
   -- Compile_Stream_Body_In_Scope --
   ----------------------------------

   procedure Compile_Stream_Body_In_Scope
     (N     : Node_Id;
      Decl  : Node_Id;
      Arr   : Entity_Id;
      Check : Boolean)
   is
      Installed : Boolean := False;
      Scop      : constant Entity_Id := Scope (Arr);
      Curr      : constant Entity_Id := Current_Scope;

   begin
      if Is_Hidden (Arr)
        and then not In_Open_Scopes (Scop)
        and then Ekind (Scop) = E_Package
      then
         New_Scope (Scop);
         Install_Visible_Declarations (Scop);
         Install_Private_Declarations (Scop);
         Installed := True;

         --  The entities in the package are now visible, but the generated
         --  stream entity must appear in the current scope (usually an
         --  enclosing stream function) so that itypes all have their proper
         --  scopes.

         New_Scope (Curr);
      end if;

      if Check then
         Insert_Action (N, Decl);
      else
         Insert_Action (N, Decl, Suppress => All_Checks);
      end if;

      if Installed then

         --  Remove extra copy of current scope, and package itself

         Pop_Scope;
         End_Package_Scope (Scop);
      end if;
   end Compile_Stream_Body_In_Scope;

   -----------------------------------
   -- Expand_Access_To_Protected_Op --
   -----------------------------------

   procedure Expand_Access_To_Protected_Op
     (N    : Node_Id;
      Pref : Node_Id;
      Typ  : Entity_Id)
   is
      --  The value of the attribute_reference is a record containing two
      --  fields: an access to the protected object, and an access to the
      --  subprogram itself. The prefix is a selected component.

      Loc     : constant Source_Ptr := Sloc (N);
      Agg     : Node_Id;
      Btyp    : constant Entity_Id := Base_Type (Typ);
      Sub     : Entity_Id;
      E_T     : constant Entity_Id := Equivalent_Type (Btyp);
      Acc     : constant Entity_Id :=
                  Etype (Next_Component (First_Component (E_T)));
      Obj_Ref : Node_Id;
      Curr    : Entity_Id;

      function May_Be_External_Call return Boolean;
      --  If the 'Access is to a local operation, but appears in a context
      --  where it may lead to a call from outside the object, we must treat
      --  this as an external call. Clearly we cannot tell without full
      --  flow analysis, and a subsequent call that uses this 'Access may
      --  lead to a bounded error (trying to seize locks twice, e.g.). For
      --  now we treat 'Access as a potential external call if it is an actual
      --  in a call to an outside subprogram.

      --------------------------
      -- May_Be_External_Call --
      --------------------------

      function May_Be_External_Call return Boolean is
         Subp : Entity_Id;
      begin
         if (Nkind (Parent (N)) = N_Procedure_Call_Statement
              or else Nkind (Parent (N)) = N_Function_Call)
            and then Is_Entity_Name (Name (Parent (N)))
         then
            Subp := Entity (Name (Parent (N)));
            return not In_Open_Scopes (Scope (Subp));
         else
            return False;
         end if;
      end May_Be_External_Call;

   --  Start of processing for Expand_Access_To_Protected_Op

   begin
      --  Within the body of the protected type, the prefix
      --  designates a local operation, and the object is the first
      --  parameter of the corresponding protected body of the
      --  current enclosing operation.

      if Is_Entity_Name (Pref) then
         pragma Assert (In_Open_Scopes (Scope (Entity (Pref))));

         if May_Be_External_Call then
            Sub :=
              New_Occurrence_Of
                (External_Subprogram (Entity (Pref)), Loc);
         else
            Sub :=
              New_Occurrence_Of
                (Protected_Body_Subprogram (Entity (Pref)), Loc);
         end if;

         Curr := Current_Scope;
         while Scope (Curr) /= Scope (Entity (Pref)) loop
            Curr := Scope (Curr);
         end loop;

         --  In case of protected entries the first formal of its Protected_
         --  Body_Subprogram is the address of the object.

         if Ekind (Curr) = E_Entry then
            Obj_Ref :=
               New_Occurrence_Of
                 (First_Formal
                   (Protected_Body_Subprogram (Curr)), Loc);

         --  In case of protected subprograms the first formal of its
         --  Protected_Body_Subprogram is the object and we get its address.

         else
            Obj_Ref :=
              Make_Attribute_Reference (Loc,
                Prefix =>
                   New_Occurrence_Of
                     (First_Formal
                        (Protected_Body_Subprogram (Curr)), Loc),
                Attribute_Name => Name_Address);
         end if;

      --  Case where the prefix is not an entity name. Find the
      --  version of the protected operation to be called from
      --  outside the protected object.

      else
         Sub :=
           New_Occurrence_Of
             (External_Subprogram
               (Entity (Selector_Name (Pref))), Loc);

         Obj_Ref :=
           Make_Attribute_Reference (Loc,
             Prefix => Relocate_Node (Prefix (Pref)),
               Attribute_Name => Name_Address);
      end if;

      Agg :=
        Make_Aggregate (Loc,
          Expressions =>
            New_List (
              Obj_Ref,
              Unchecked_Convert_To (Acc,
                Make_Attribute_Reference (Loc,
                  Prefix => Sub,
                  Attribute_Name => Name_Address))));

      Rewrite (N, Agg);

      Analyze_And_Resolve (N, E_T);

      --  For subsequent analysis,  the node must retain its type.
      --  The backend will replace it with the equivalent type where
      --  needed.

      Set_Etype (N, Typ);
   end Expand_Access_To_Protected_Op;

   ---------------------------
   -- Expand_Access_To_Type --
   ---------------------------

   procedure Expand_Access_To_Type (N : Node_Id) is
      Loc    : constant Source_Ptr   := Sloc (N);
      Typ    : constant Entity_Id    := Etype (N);
      Pref   : constant Node_Id      := Prefix (N);
      Par    : Node_Id;
      Formal : Entity_Id;

   begin
      if Is_Entity_Name (Pref)
        and then Is_Type (Entity (Pref))
      then
         --  If the current instance name denotes a task type,
         --  then the access attribute is rewritten to be the
         --  name of the "_task" parameter associated with the
         --  task type's task body procedure. An unchecked
         --  conversion is applied to ensure a type match in
         --  cases of expander-generated calls (e.g., init procs).

         if Is_Task_Type (Entity (Pref)) then
            Formal :=
              First_Entity (Get_Task_Body_Procedure (Entity (Pref)));

            while Present (Formal) loop
               exit when Chars (Formal) = Name_uTask;
               Next_Entity (Formal);
            end loop;

            pragma Assert (Present (Formal));

            Rewrite (N,
              Unchecked_Convert_To (Typ, New_Occurrence_Of (Formal, Loc)));
            Set_Etype (N, Typ);

         --  The expression must appear in a default expression,
         --  (which in the initialization procedure is the rhs of
         --  an assignment), and not in a discriminant constraint.

         else
            Par := Parent (N);

            while Present (Par) loop
               exit when Nkind (Par) = N_Assignment_Statement;

               if Nkind (Par) = N_Component_Declaration then
                  return;
               end if;

               Par := Parent (Par);
            end loop;

            if Present (Par) then
               Rewrite (N,
                 Make_Attribute_Reference (Loc,
                   Prefix => Make_Identifier (Loc, Name_uInit),
                   Attribute_Name  => Attribute_Name (N)));

               Analyze_And_Resolve (N, Typ);
            end if;
         end if;
      end if;
   end Expand_Access_To_Type;

   --------------------------
   -- Expand_Fpt_Attribute --
   --------------------------

   procedure Expand_Fpt_Attribute
     (N    : Node_Id;
      Pkg  : RE_Id;
      Nam  : Name_Id;
      Args : List_Id)
   is
      Loc : constant Source_Ptr := Sloc (N);
      Typ : constant Entity_Id  := Etype (N);
      Fnm : Node_Id;

   begin
      --  The function name is the selected component Attr_xxx.yyy where
      --  Attr_xxx is the package name, and yyy is the argument Nam.

      --  Note: it would be more usual to have separate RE entries for each
      --  of the entities in the Fat packages, but first they have identical
      --  names (so we would have to have lots of renaming declarations to
      --  meet the normal RE rule of separate names for all runtime entities),
      --  and second there would be an awful lot of them!

      Fnm :=
        Make_Selected_Component (Loc,
          Prefix        => New_Reference_To (RTE (Pkg), Loc),
          Selector_Name => Make_Identifier (Loc, Nam));

      --  The generated call is given the provided set of parameters, and then
      --  wrapped in a conversion which converts the result to the target type
      --  We use the base type as the target because a range check may be
      --  required.

      Rewrite (N,
        Unchecked_Convert_To (Base_Type (Etype (N)),
          Make_Function_Call (Loc,
            Name                   => Fnm,
            Parameter_Associations => Args)));

      Analyze_And_Resolve (N, Typ);
   end Expand_Fpt_Attribute;

   ----------------------------
   -- Expand_Fpt_Attribute_R --
   ----------------------------

   --  The single argument is converted to its root type to call the
   --  appropriate runtime function, with the actual call being built
   --  by Expand_Fpt_Attribute

   procedure Expand_Fpt_Attribute_R (N : Node_Id) is
      E1  : constant Node_Id    := First (Expressions (N));
      Ftp : Entity_Id;
      Pkg : RE_Id;
   begin
      Find_Fat_Info (Etype (E1), Ftp, Pkg);
      Expand_Fpt_Attribute
        (N, Pkg, Attribute_Name (N),
         New_List (Unchecked_Convert_To (Ftp, Relocate_Node (E1))));
   end Expand_Fpt_Attribute_R;

   -----------------------------
   -- Expand_Fpt_Attribute_RI --
   -----------------------------

   --  The first argument is converted to its root type and the second
   --  argument is converted to standard long long integer to call the
   --  appropriate runtime function, with the actual call being built
   --  by Expand_Fpt_Attribute

   procedure Expand_Fpt_Attribute_RI (N : Node_Id) is
      E1  : constant Node_Id   := First (Expressions (N));
      Ftp : Entity_Id;
      Pkg : RE_Id;
      E2  : constant Node_Id   := Next (E1);
   begin
      Find_Fat_Info (Etype (E1), Ftp, Pkg);
      Expand_Fpt_Attribute
        (N, Pkg, Attribute_Name (N),
         New_List (
           Unchecked_Convert_To (Ftp, Relocate_Node (E1)),
           Unchecked_Convert_To (Standard_Integer, Relocate_Node (E2))));
   end Expand_Fpt_Attribute_RI;

   -----------------------------
   -- Expand_Fpt_Attribute_RR --
   -----------------------------

   --  The two arguments are converted to their root types to call the
   --  appropriate runtime function, with the actual call being built
   --  by Expand_Fpt_Attribute

   procedure Expand_Fpt_Attribute_RR (N : Node_Id) is
      E1  : constant Node_Id   := First (Expressions (N));
      Ftp : Entity_Id;
      Pkg : RE_Id;
      E2  : constant Node_Id   := Next (E1);
   begin
      Find_Fat_Info (Etype (E1), Ftp, Pkg);
      Expand_Fpt_Attribute
        (N, Pkg, Attribute_Name (N),
         New_List (
           Unchecked_Convert_To (Ftp, Relocate_Node (E1)),
           Unchecked_Convert_To (Ftp, Relocate_Node (E2))));
   end Expand_Fpt_Attribute_RR;

   ----------------------------------
   -- Expand_N_Attribute_Reference --
   ----------------------------------

   procedure Expand_N_Attribute_Reference (N : Node_Id) is
      Loc   : constant Source_Ptr   := Sloc (N);
      Typ   : constant Entity_Id    := Etype (N);
      Btyp  : constant Entity_Id    := Base_Type (Typ);
      Pref  : constant Node_Id      := Prefix (N);
      Exprs : constant List_Id      := Expressions (N);
      Id    : constant Attribute_Id := Get_Attribute_Id (Attribute_Name (N));

      procedure Rewrite_Stream_Proc_Call (Pname : Entity_Id);
      --  Rewrites a stream attribute for Read, Write or Output with the
      --  procedure call. Pname is the entity for the procedure to call.

      ------------------------------
      -- Rewrite_Stream_Proc_Call --
      ------------------------------

      procedure Rewrite_Stream_Proc_Call (Pname : Entity_Id) is
         Item       : constant Node_Id   := Next (First (Exprs));
         Formal     : constant Entity_Id := Next_Formal (First_Formal (Pname));
         Formal_Typ : constant Entity_Id := Etype (Formal);
         Is_Written : constant Boolean   := (Ekind (Formal) /= E_In_Parameter);

      begin
         --  The expansion depends on Item, the second actual, which is
         --  the object being streamed in or out.

         --  If the item is a component of a packed array type, and
         --  a conversion is needed on exit, we introduce a temporary to
         --  hold the value, because otherwise the packed reference will
         --  not be properly expanded.

         if Nkind (Item) = N_Indexed_Component
           and then Is_Packed (Base_Type (Etype (Prefix (Item))))
           and then Base_Type (Etype (Item)) /= Base_Type (Formal_Typ)
           and then Is_Written
         then
            declare
               Temp : constant Entity_Id :=
                        Make_Defining_Identifier
                          (Loc, New_Internal_Name ('V'));
               Decl : Node_Id;
               Assn : Node_Id;

            begin
               Decl :=
                 Make_Object_Declaration (Loc,
                   Defining_Identifier => Temp,
                   Object_Definition    =>
                     New_Occurrence_Of (Formal_Typ, Loc));
               Set_Etype (Temp, Formal_Typ);

               Assn :=
                 Make_Assignment_Statement (Loc,
                   Name => New_Copy_Tree (Item),
                   Expression =>
                     Unchecked_Convert_To
                       (Etype (Item), New_Occurrence_Of (Temp, Loc)));

               Rewrite (Item, New_Occurrence_Of (Temp, Loc));
               Insert_Actions (N,
                 New_List (
                   Decl,
                   Make_Procedure_Call_Statement (Loc,
                     Name => New_Occurrence_Of (Pname, Loc),
                     Parameter_Associations => Exprs),
                   Assn));

               Rewrite (N, Make_Null_Statement (Loc));
               return;
            end;
         end if;

         --  For the class-wide dispatching cases, and for cases in which
         --  the base type of the second argument matches the base type of
         --  the corresponding formal parameter (that is to say the stream
         --  operation is not inherited), we are all set, and can use the
         --  argument unchanged.

         --  For all other cases we do an unchecked conversion of the second
         --  parameter to the type of the formal of the procedure we are
         --  calling. This deals with the private type cases, and with going
         --  to the root type as required in elementary type case.

         if not Is_Class_Wide_Type (Entity (Pref))
           and then not Is_Class_Wide_Type (Etype (Item))
           and then Base_Type (Etype (Item)) /= Base_Type (Formal_Typ)
         then
            Rewrite (Item,
              Unchecked_Convert_To (Formal_Typ, Relocate_Node (Item)));

            --  For untagged derived types set Assignment_OK, to prevent
            --  copies from being created when the unchecked conversion
            --  is expanded (which would happen in Remove_Side_Effects
            --  if Expand_N_Unchecked_Conversion were allowed to call
            --  Force_Evaluation). The copy could violate Ada semantics
            --  in cases such as an actual that is an out parameter.
            --  Note that this approach is also used in exp_ch7 for calls
            --  to controlled type operations to prevent problems with
            --  actuals wrapped in unchecked conversions.

            if Is_Untagged_Derivation (Etype (Expression (Item))) then
               Set_Assignment_OK (Item);
            end if;
         end if;

         --  And now rewrite the call

         Rewrite (N,
           Make_Procedure_Call_Statement (Loc,
             Name => New_Occurrence_Of (Pname, Loc),
             Parameter_Associations => Exprs));

         Analyze (N);
      end Rewrite_Stream_Proc_Call;

   --  Start of processing for Expand_N_Attribute_Reference

   begin
      --  Do required validity checking, if enabled. Do not apply check to
      --  output parameters of an Asm instruction, since the value of this
      --  is not set till after the attribute has been elaborated.

      if Validity_Checks_On and then Validity_Check_Operands
        and then Id /= Attribute_Asm_Output
      then
         declare
            Expr : Node_Id;
         begin
            Expr := First (Expressions (N));
            while Present (Expr) loop
               Ensure_Valid (Expr);
               Next (Expr);
            end loop;
         end;
      end if;

      --  Remaining processing depends on specific attribute

      case Id is

      ------------
      -- Access --
      ------------

      when Attribute_Access =>

<<<<<<< HEAD
         if Ekind (Btyp) = E_Access_Protected_Subprogram_Type then
=======
         if Is_Access_Protected_Subprogram_Type (Btyp) then
>>>>>>> 1177f497
            Expand_Access_To_Protected_Op (N, Pref, Typ);

         elsif Ekind (Btyp) = E_General_Access_Type then
            declare
               Ref_Object : constant Node_Id := Get_Referenced_Object (Pref);
               Parm_Ent   : Entity_Id;
               Conversion : Node_Id;

            begin
               --  If the prefix of an Access attribute is a dereference of an
               --  access parameter (or a renaming of such a dereference) and
               --  the context is a general access type (but not an anonymous
               --  access type), then rewrite the attribute as a conversion of
               --  the access parameter to the context access type.  This will
               --  result in an accessibility check being performed, if needed.

               --    (X.all'Access => Acc_Type (X))

               if Nkind (Ref_Object) = N_Explicit_Dereference
                 and then Is_Entity_Name (Prefix (Ref_Object))
               then
                  Parm_Ent := Entity (Prefix (Ref_Object));

                  if Ekind (Parm_Ent) in Formal_Kind
                    and then Ekind (Etype (Parm_Ent)) = E_Anonymous_Access_Type
                    and then Present (Extra_Accessibility (Parm_Ent))
                  then
                     Conversion :=
                        Convert_To (Typ, New_Copy_Tree (Prefix (Ref_Object)));

                     Rewrite (N, Conversion);
                     Analyze_And_Resolve (N, Typ);
                  end if;

               --  Ada 2005 (AI-251): If the designated type is an interface,
               --  then rewrite the referenced object as a conversion to force
               --  the displacement of the pointer to the secondary dispatch
               --  table.

               elsif Is_Interface (Directly_Designated_Type (Btyp)) then
                  Conversion := Convert_To (Typ, New_Copy_Tree (Ref_Object));
                  Rewrite (N, Conversion);
                  Analyze_And_Resolve (N, Typ);
               end if;
            end;

         --  If the prefix is a type name, this is a reference to the current
         --  instance of the type, within its initialization procedure.

         else
            Expand_Access_To_Type (N);
         end if;

      --------------
      -- Adjacent --
      --------------

      --  Transforms 'Adjacent into a call to the floating-point attribute
      --  function Adjacent in Fat_xxx (where xxx is the root type)

      when Attribute_Adjacent =>
         Expand_Fpt_Attribute_RR (N);

      -------------
      -- Address --
      -------------

      when Attribute_Address => Address : declare
         Task_Proc : Entity_Id;

      begin
         --  If the prefix is a task or a task type, the useful address
         --  is that of the procedure for the task body, i.e. the actual
         --  program unit. We replace the original entity with that of
         --  the procedure.

         if Is_Entity_Name (Pref)
           and then Is_Task_Type (Entity (Pref))
         then
            Task_Proc := Next_Entity (Root_Type (Etype (Pref)));

            while Present (Task_Proc) loop
               exit when Ekind (Task_Proc) = E_Procedure
                 and then Etype (First_Formal (Task_Proc)) =
                                  Corresponding_Record_Type (Etype (Pref));
               Next_Entity (Task_Proc);
            end loop;

            if Present (Task_Proc) then
               Set_Entity (Pref, Task_Proc);
               Set_Etype  (Pref, Etype (Task_Proc));
            end if;

         --  Similarly, the address of a protected operation is the address
         --  of the corresponding protected body, regardless of the protected
         --  object from which it is selected.

         elsif Nkind (Pref) = N_Selected_Component
           and then Is_Subprogram (Entity (Selector_Name (Pref)))
           and then Is_Protected_Type (Scope (Entity (Selector_Name (Pref))))
         then
            Rewrite (Pref,
              New_Occurrence_Of (
                External_Subprogram (Entity (Selector_Name (Pref))), Loc));

         elsif Nkind (Pref) = N_Explicit_Dereference
           and then Ekind (Etype (Pref)) = E_Subprogram_Type
           and then Convention (Etype (Pref)) = Convention_Protected
         then
            --  The prefix is be a dereference of an access_to_protected_
            --  subprogram. The desired address is the second component of
            --  the record that represents the access.

            declare
               Addr : constant Entity_Id := Etype (N);
               Ptr  : constant Node_Id   := Prefix (Pref);
               T    : constant Entity_Id :=
                        Equivalent_Type (Base_Type (Etype (Ptr)));

            begin
               Rewrite (N,
                 Unchecked_Convert_To (Addr,
                   Make_Selected_Component (Loc,
                     Prefix => Unchecked_Convert_To (T, Ptr),
                     Selector_Name => New_Occurrence_Of (
                       Next_Entity (First_Entity (T)), Loc))));

               Analyze_And_Resolve (N, Addr);
            end;

         --  Ada 2005 (AI-251): Class-wide interface objects are always
         --  "displaced" to reference the tag associated with the interface
         --  type. In order to obtain the real address of such objects we
         --  generate a call to a run-time subprogram that returns the base
         --  address of the object.

         elsif Is_Class_Wide_Type (Etype (Pref))
            and then Is_Interface (Etype (Pref))
         then
            Rewrite (N,
              Make_Function_Call (Loc,
                Name => New_Reference_To (RTE (RE_Base_Address), Loc),
                Parameter_Associations => New_List (
                  Relocate_Node (N))));
            Analyze (N);
            return;
         end if;

         --  Deal with packed array reference, other cases are handled by gigi

         if Involves_Packed_Array_Reference (Pref) then
            Expand_Packed_Address_Reference (N);
         end if;
      end Address;

      ---------------
      -- Alignment --
      ---------------

      when Attribute_Alignment => Alignment : declare
         Ptyp     : constant Entity_Id := Etype (Pref);
         New_Node : Node_Id;

      begin
         --  For class-wide types, X'Class'Alignment is transformed into a
         --  direct reference to the Alignment of the class type, so that the
         --  back end does not have to deal with the X'Class'Alignment
         --  reference.

         if Is_Entity_Name (Pref)
           and then Is_Class_Wide_Type (Entity (Pref))
         then
            Rewrite (Prefix (N), New_Occurrence_Of (Entity (Pref), Loc));
            return;

         --  For x'Alignment applied to an object of a class wide type,
         --  transform X'Alignment into a call to the predefined primitive
         --  operation _Alignment applied to X.

         elsif Is_Class_Wide_Type (Ptyp) then

            --  No need to do anything else compiling under restriction
            --  No_Dispatching_Calls. During the semantic analysis we
            --  already notified such violation.

            if Restriction_Active (No_Dispatching_Calls) then
               return;
            end if;

            New_Node :=
              Make_Function_Call (Loc,
                Name => New_Reference_To
                  (Find_Prim_Op (Ptyp, Name_uAlignment), Loc),
                Parameter_Associations => New_List (Pref));

            if Typ /= Standard_Integer then

               --  The context is a specific integer type with which the
               --  original attribute was compatible. The function has a
               --  specific type as well, so to preserve the compatibility
               --  we must convert explicitly.

               New_Node := Convert_To (Typ, New_Node);
            end if;

            Rewrite (N, New_Node);
            Analyze_And_Resolve (N, Typ);
            return;

         --  For all other cases, we just have to deal with the case of
         --  the fact that the result can be universal.

         else
            Apply_Universal_Integer_Attribute_Checks (N);
         end if;
      end Alignment;

      ---------------
      -- AST_Entry --
      ---------------

      when Attribute_AST_Entry => AST_Entry : declare
         Ttyp : Entity_Id;
         T_Id : Node_Id;
         Eent : Entity_Id;

         Entry_Ref : Node_Id;
         --  The reference to the entry or entry family

         Index : Node_Id;
         --  The index expression for an entry family reference, or
         --  the Empty if Entry_Ref references a simple entry.

      begin
         if Nkind (Pref) = N_Indexed_Component then
            Entry_Ref := Prefix (Pref);
            Index := First (Expressions (Pref));
         else
            Entry_Ref := Pref;
            Index := Empty;
         end if;

         --  Get expression for Task_Id and the entry entity

         if Nkind (Entry_Ref) = N_Selected_Component then
            T_Id :=
              Make_Attribute_Reference (Loc,
                Attribute_Name => Name_Identity,
                Prefix         => Prefix (Entry_Ref));

            Ttyp := Etype (Prefix (Entry_Ref));
            Eent := Entity (Selector_Name (Entry_Ref));

         else
            T_Id :=
              Make_Function_Call (Loc,
                Name => New_Occurrence_Of (RTE (RE_Current_Task), Loc));

            Eent  := Entity (Entry_Ref);

            --  We have to find the enclosing task to get the task type
            --  There must be one, since we already validated this earlier

            Ttyp := Current_Scope;
            while not Is_Task_Type (Ttyp) loop
               Ttyp := Scope (Ttyp);
            end loop;
         end if;

         --  Now rewrite the attribute with a call to Create_AST_Handler

         Rewrite (N,
           Make_Function_Call (Loc,
             Name => New_Occurrence_Of (RTE (RE_Create_AST_Handler), Loc),
             Parameter_Associations => New_List (
               T_Id,
               Entry_Index_Expression (Loc, Eent, Index, Ttyp))));

         Analyze_And_Resolve (N, RTE (RE_AST_Handler));
      end AST_Entry;

      ------------------
      -- Bit_Position --
      ------------------

      --  We compute this if a component clause was present, otherwise
      --  we leave the computation up to Gigi, since we don't know what
      --  layout will be chosen.

      --  Note that the attribute can apply to a naked record component
      --  in generated code (i.e. the prefix is an identifier that
      --  references the component or discriminant entity).

      when Attribute_Bit_Position => Bit_Position :
      declare
         CE : Entity_Id;

      begin
         if Nkind (Pref) = N_Identifier then
            CE := Entity (Pref);
         else
            CE := Entity (Selector_Name (Pref));
         end if;

         if Known_Static_Component_Bit_Offset (CE) then
            Rewrite (N,
              Make_Integer_Literal (Loc,
                Intval => Component_Bit_Offset (CE)));
            Analyze_And_Resolve (N, Typ);

         else
            Apply_Universal_Integer_Attribute_Checks (N);
         end if;
      end Bit_Position;

      ------------------
      -- Body_Version --
      ------------------

      --  A reference to P'Body_Version or P'Version is expanded to

      --     Vnn : Unsigned;
      --     pragma Import (C, Vnn, "uuuuT";
      --     ...
      --     Get_Version_String (Vnn)

      --  where uuuu is the unit name (dots replaced by double underscore)
      --  and T is B for the cases of Body_Version, or Version applied to a
      --  subprogram acting as its own spec, and S for Version applied to a
      --  subprogram spec or package. This sequence of code references the
      --  the unsigned constant created in the main program by the binder.

      --  A special exception occurs for Standard, where the string
      --  returned is a copy of the library string in gnatvsn.ads.

      when Attribute_Body_Version | Attribute_Version => Version : declare
         E    : constant Entity_Id :=
                  Make_Defining_Identifier (Loc, New_Internal_Name ('V'));
         Pent : Entity_Id := Entity (Pref);
         S    : String_Id;

      begin
         --  If not library unit, get to containing library unit

         while Pent /= Standard_Standard
           and then Scope (Pent) /= Standard_Standard
         loop
            Pent := Scope (Pent);
         end loop;

         --  Special case Standard

         if Pent = Standard_Standard
           or else Pent = Standard_ASCII
         then
            Rewrite (N,
              Make_String_Literal (Loc,
                Strval => Verbose_Library_Version));

         --  All other cases

         else
            --  Build required string constant

            Get_Name_String (Get_Unit_Name (Pent));

            Start_String;
            for J in 1 .. Name_Len - 2 loop
               if Name_Buffer (J) = '.' then
                  Store_String_Chars ("__");
               else
                  Store_String_Char (Get_Char_Code (Name_Buffer (J)));
               end if;
            end loop;

            --  Case of subprogram acting as its own spec, always use body

            if Nkind (Declaration_Node (Pent)) in N_Subprogram_Specification
              and then Nkind (Parent (Declaration_Node (Pent))) =
                                                          N_Subprogram_Body
              and then Acts_As_Spec (Parent (Declaration_Node (Pent)))
            then
               Store_String_Chars ("B");

            --  Case of no body present, always use spec

            elsif not Unit_Requires_Body (Pent) then
               Store_String_Chars ("S");

            --  Otherwise use B for Body_Version, S for spec

            elsif Id = Attribute_Body_Version then
               Store_String_Chars ("B");
            else
               Store_String_Chars ("S");
            end if;

            S := End_String;
            Lib.Version_Referenced (S);

            --  Insert the object declaration

            Insert_Actions (N, New_List (
              Make_Object_Declaration (Loc,
                Defining_Identifier => E,
                Object_Definition   =>
                  New_Occurrence_Of (RTE (RE_Unsigned), Loc))));

            --  Set entity as imported with correct external name

            Set_Is_Imported (E);
            Set_Interface_Name (E, Make_String_Literal (Loc, S));

            --  And now rewrite original reference

            Rewrite (N,
              Make_Function_Call (Loc,
                Name => New_Reference_To (RTE (RE_Get_Version_String), Loc),
                Parameter_Associations => New_List (
                  New_Occurrence_Of (E, Loc))));
         end if;

         Analyze_And_Resolve (N, RTE (RE_Version_String));
      end Version;

      -------------
      -- Ceiling --
      -------------

      --  Transforms 'Ceiling into a call to the floating-point attribute
      --  function Ceiling in Fat_xxx (where xxx is the root type)

      when Attribute_Ceiling =>
         Expand_Fpt_Attribute_R (N);

      --------------
      -- Callable --
      --------------

      --  Transforms 'Callable attribute into a call to the Callable function

      when Attribute_Callable => Callable :
      begin
         --  We have an object of a task interface class-wide type as a prefix
         --  to Callable. Generate:

         --    callable (Pref._disp_get_task_id);

         if Ada_Version >= Ada_05
           and then Ekind (Etype (Pref)) = E_Class_Wide_Type
           and then Is_Interface      (Etype (Pref))
           and then Is_Task_Interface (Etype (Pref))
         then
            Rewrite (N,
              Make_Function_Call (Loc,
                Name =>
                  New_Reference_To (RTE (RE_Callable), Loc),
                Parameter_Associations => New_List (
                  Make_Selected_Component (Loc,
                    Prefix =>
                      New_Copy_Tree (Pref),
                    Selector_Name =>
                      Make_Identifier (Loc, Name_uDisp_Get_Task_Id)))));
         else
            Rewrite (N,
              Build_Call_With_Task (Pref, RTE (RE_Callable)));
         end if;

         Analyze_And_Resolve (N, Standard_Boolean);
      end Callable;

      ------------
      -- Caller --
      ------------

      --  Transforms 'Caller attribute into a call to either the
      --  Task_Entry_Caller or the Protected_Entry_Caller function.

      when Attribute_Caller => Caller : declare
         Id_Kind    : constant Entity_Id := RTE (RO_AT_Task_Id);
         Ent        : constant Entity_Id := Entity (Pref);
         Conctype   : constant Entity_Id := Scope (Ent);
         Nest_Depth : Integer := 0;
         Name       : Node_Id;
         S          : Entity_Id;

      begin
         --  Protected case

         if Is_Protected_Type (Conctype) then
            if Abort_Allowed
              or else Restriction_Active (No_Entry_Queue) = False
              or else Number_Entries (Conctype) > 1
            then
               Name :=
                 New_Reference_To
                   (RTE (RE_Protected_Entry_Caller), Loc);
            else
               Name :=
                 New_Reference_To
                   (RTE (RE_Protected_Single_Entry_Caller), Loc);
            end if;

            Rewrite (N,
              Unchecked_Convert_To (Id_Kind,
                Make_Function_Call (Loc,
                  Name => Name,
                  Parameter_Associations => New_List
                    (New_Reference_To (
                      Object_Ref
                        (Corresponding_Body (Parent (Conctype))), Loc)))));

         --  Task case

         else
            --  Determine the nesting depth of the E'Caller attribute, that
            --  is, how many accept statements are nested within the accept
            --  statement for E at the point of E'Caller. The runtime uses
            --  this depth to find the specified entry call.

            for J in reverse 0 .. Scope_Stack.Last loop
               S := Scope_Stack.Table (J).Entity;

               --  We should not reach the scope of the entry, as it should
               --  already have been checked in Sem_Attr that this attribute
               --  reference is within a matching accept statement.

               pragma Assert (S /= Conctype);

               if S = Ent then
                  exit;

               elsif Is_Entry (S) then
                  Nest_Depth := Nest_Depth + 1;
               end if;
            end loop;

            Rewrite (N,
              Unchecked_Convert_To (Id_Kind,
                Make_Function_Call (Loc,
                  Name => New_Reference_To (
                    RTE (RE_Task_Entry_Caller), Loc),
                  Parameter_Associations => New_List (
                    Make_Integer_Literal (Loc,
                      Intval => Int (Nest_Depth))))));
         end if;

         Analyze_And_Resolve (N, Id_Kind);
      end Caller;

      -------------
      -- Compose --
      -------------

      --  Transforms 'Compose into a call to the floating-point attribute
      --  function Compose in Fat_xxx (where xxx is the root type)

      --  Note: we strictly should have special code here to deal with the
      --  case of absurdly negative arguments (less than Integer'First)
      --  which will return a (signed) zero value, but it hardly seems
      --  worth the effort. Absurdly large positive arguments will raise
      --  constraint error which is fine.

      when Attribute_Compose =>
         Expand_Fpt_Attribute_RI (N);

      -----------------
      -- Constrained --
      -----------------

      when Attribute_Constrained => Constrained : declare
         Formal_Ent : constant Entity_Id := Param_Entity (Pref);
         Typ        : constant Entity_Id := Etype (Pref);

         function Is_Constrained_Aliased_View (Obj : Node_Id) return Boolean;
         --  Ada 2005 (AI-363): Returns True if the object name Obj denotes a
         --  view of an aliased object whose subtype is constrained.

         ---------------------------------
         -- Is_Constrained_Aliased_View --
         ---------------------------------

         function Is_Constrained_Aliased_View (Obj : Node_Id) return Boolean is
            E : Entity_Id;

         begin
            if Is_Entity_Name (Obj) then
               E := Entity (Obj);

               if Present (Renamed_Object (E)) then
                  return Is_Constrained_Aliased_View (Renamed_Object (E));

               else
                  return Is_Aliased (E) and then Is_Constrained (Etype (E));
               end if;

            else
               return Is_Aliased_View (Obj)
                        and then
                      (Is_Constrained (Etype (Obj))
                         or else (Nkind (Obj) = N_Explicit_Dereference
                                    and then
                                      not Has_Constrained_Partial_View
                                            (Base_Type (Etype (Obj)))));
            end if;
         end Is_Constrained_Aliased_View;

      --  Start of processing for Constrained

      begin
         --  Reference to a parameter where the value is passed as an extra
         --  actual, corresponding to the extra formal referenced by the
         --  Extra_Constrained field of the corresponding formal. If this
         --  is an entry in-parameter, it is replaced by a constant renaming
         --  for which Extra_Constrained is never created.

         if Present (Formal_Ent)
           and then Ekind (Formal_Ent) /= E_Constant
           and then Present (Extra_Constrained (Formal_Ent))
         then
            Rewrite (N,
              New_Occurrence_Of
                (Extra_Constrained (Formal_Ent), Sloc (N)));

         --  For variables with a Extra_Constrained field, we use the
         --  corresponding entity.

         elsif Nkind (Pref) = N_Identifier
           and then Ekind (Entity (Pref)) = E_Variable
           and then Present (Extra_Constrained (Entity (Pref)))
         then
            Rewrite (N,
              New_Occurrence_Of
                (Extra_Constrained (Entity (Pref)), Sloc (N)));

         --  For all other entity names, we can tell at compile time

         elsif Is_Entity_Name (Pref) then
            declare
               Ent : constant Entity_Id   := Entity (Pref);
               Res : Boolean;

            begin
               --  (RM J.4) obsolescent cases

               if Is_Type (Ent) then

                  --  Private type

                  if Is_Private_Type (Ent) then
                     Res := not Has_Discriminants (Ent)
                              or else Is_Constrained (Ent);

                  --  It not a private type, must be a generic actual type
                  --  that corresponded to a private type. We know that this
                  --  correspondence holds, since otherwise the reference
                  --  within the generic template would have been illegal.

                  else
                     if Is_Composite_Type (Underlying_Type (Ent)) then
                        Res := Is_Constrained (Ent);
                     else
                        Res := True;
                     end if;
                  end if;

               --  If the prefix is not a variable or is aliased, then
               --  definitely true; if it's a formal parameter without
               --  an associated extra formal, then treat it as constrained.

               --  Ada 2005 (AI-363): An aliased prefix must be known to be
               --  constrained in order to set the attribute to True.

               elsif not Is_Variable (Pref)
                 or else Present (Formal_Ent)
                 or else (Ada_Version < Ada_05
                            and then Is_Aliased_View (Pref))
                 or else (Ada_Version >= Ada_05
                            and then Is_Constrained_Aliased_View (Pref))
               then
                  Res := True;

               --  Variable case, just look at type to see if it is
               --  constrained. Note that the one case where this is
               --  not accurate (the procedure formal case), has been
               --  handled above.

               --  We use the Underlying_Type here (and below) in case the
               --  type is private without discriminants, but the full type
               --  has discriminants. This case is illegal, but we generate it
               --  internally for passing to the Extra_Constrained parameter.

               else
                  Res := Is_Constrained (Underlying_Type (Etype (Ent)));
               end if;

               Rewrite (N,
                 New_Reference_To (Boolean_Literals (Res), Loc));
            end;

         --  Prefix is not an entity name. These are also cases where
         --  we can always tell at compile time by looking at the form
         --  and type of the prefix. If an explicit dereference of an
         --  object with constrained partial view, this is unconstrained
         --  (Ada 2005 AI-363).

         else
            Rewrite (N,
              New_Reference_To (
                Boolean_Literals (
                  not Is_Variable (Pref)
                    or else
                     (Nkind (Pref) = N_Explicit_Dereference
                        and then
                          not Has_Constrained_Partial_View (Base_Type (Typ)))
                    or else Is_Constrained (Underlying_Type (Typ))),
                Loc));
         end if;

         Analyze_And_Resolve (N, Standard_Boolean);
      end Constrained;

      ---------------
      -- Copy_Sign --
      ---------------

      --  Transforms 'Copy_Sign into a call to the floating-point attribute
      --  function Copy_Sign in Fat_xxx (where xxx is the root type)

      when Attribute_Copy_Sign =>
         Expand_Fpt_Attribute_RR (N);

      -----------
      -- Count --
      -----------

      --  Transforms 'Count attribute into a call to the Count function

      when Attribute_Count => Count :
      declare
         Entnam  : Node_Id;
         Index   : Node_Id;
         Name    : Node_Id;
         Call    : Node_Id;
         Conctyp : Entity_Id;

      begin
         --  If the prefix is a member of an entry family, retrieve both
         --  entry name and index. For a simple entry there is no index.

         if Nkind (Pref) = N_Indexed_Component then
            Entnam := Prefix (Pref);
            Index := First (Expressions (Pref));
         else
            Entnam := Pref;
            Index := Empty;
         end if;

         --  Find the concurrent type in which this attribute is referenced
         --  (there had better be one).

         Conctyp := Current_Scope;
         while not Is_Concurrent_Type (Conctyp) loop
            Conctyp := Scope (Conctyp);
         end loop;

         --  Protected case

         if Is_Protected_Type (Conctyp) then

            if Abort_Allowed
              or else Restriction_Active (No_Entry_Queue) = False
              or else Number_Entries (Conctyp) > 1
            then
               Name := New_Reference_To (RTE (RE_Protected_Count), Loc);

               Call :=
                 Make_Function_Call (Loc,
                   Name => Name,
                   Parameter_Associations => New_List (
                     New_Reference_To (
                       Object_Ref (
                         Corresponding_Body (Parent (Conctyp))), Loc),
                     Entry_Index_Expression (
                       Loc, Entity (Entnam), Index, Scope (Entity (Entnam)))));
            else
               Name := New_Reference_To (RTE (RE_Protected_Count_Entry), Loc);

               Call := Make_Function_Call (Loc,
                   Name => Name,
                   Parameter_Associations => New_List (
                     New_Reference_To (
                       Object_Ref (
                         Corresponding_Body (Parent (Conctyp))), Loc)));
            end if;

         --  Task case

         else
            Call :=
              Make_Function_Call (Loc,
                Name => New_Reference_To (RTE (RE_Task_Count), Loc),
                Parameter_Associations => New_List (
                  Entry_Index_Expression
                    (Loc, Entity (Entnam), Index, Scope (Entity (Entnam)))));
         end if;

         --  The call returns type Natural but the context is universal integer
         --  so any integer type is allowed. The attribute was already resolved
         --  so its Etype is the required result type. If the base type of the
         --  context type is other than Standard.Integer we put in a conversion
         --  to the required type. This can be a normal typed conversion since
         --  both input and output types of the conversion are integer types

         if Base_Type (Typ) /= Base_Type (Standard_Integer) then
            Rewrite (N, Convert_To (Typ, Call));
         else
            Rewrite (N, Call);
         end if;

         Analyze_And_Resolve (N, Typ);
      end Count;

      ---------------
      -- Elab_Body --
      ---------------

      --  This processing is shared by Elab_Spec

      --  What we do is to insert the following declarations

      --     procedure tnn;
      --     pragma Import (C, enn, "name___elabb/s");

      --  and then the Elab_Body/Spec attribute is replaced by a reference
      --  to this defining identifier.

      when Attribute_Elab_Body |
           Attribute_Elab_Spec =>

         Elab_Body : declare
            Ent  : constant Entity_Id :=
                     Make_Defining_Identifier (Loc,
                       New_Internal_Name ('E'));
            Str  : String_Id;
            Lang : Node_Id;

            procedure Make_Elab_String (Nod : Node_Id);
            --  Given Nod, an identifier, or a selected component, put the
            --  image into the current string literal, with double underline
            --  between components.

            ----------------------
            -- Make_Elab_String --
            ----------------------

            procedure Make_Elab_String (Nod : Node_Id) is
            begin
               if Nkind (Nod) = N_Selected_Component then
                  Make_Elab_String (Prefix (Nod));

                  if Java_VM then
                     Store_String_Char ('$');
                  else
                     Store_String_Char ('_');
                     Store_String_Char ('_');
                  end if;

                  Get_Name_String (Chars (Selector_Name (Nod)));

               else
                  pragma Assert (Nkind (Nod) = N_Identifier);
                  Get_Name_String (Chars (Nod));
               end if;

               Store_String_Chars (Name_Buffer (1 .. Name_Len));
            end Make_Elab_String;

         --  Start of processing for Elab_Body/Elab_Spec

         begin
            --  First we need to prepare the string literal for the name of
            --  the elaboration routine to be referenced.

            Start_String;
            Make_Elab_String (Pref);

            if Java_VM then
               Store_String_Chars ("._elab");
               Lang := Make_Identifier (Loc, Name_Ada);
            else
               Store_String_Chars ("___elab");
               Lang := Make_Identifier (Loc, Name_C);
            end if;

            if Id = Attribute_Elab_Body then
               Store_String_Char ('b');
            else
               Store_String_Char ('s');
            end if;

            Str := End_String;

            Insert_Actions (N, New_List (
              Make_Subprogram_Declaration (Loc,
                Specification =>
                  Make_Procedure_Specification (Loc,
                    Defining_Unit_Name => Ent)),

              Make_Pragma (Loc,
                Chars => Name_Import,
                Pragma_Argument_Associations => New_List (
                  Make_Pragma_Argument_Association (Loc,
                    Expression => Lang),

                  Make_Pragma_Argument_Association (Loc,
                    Expression =>
                      Make_Identifier (Loc, Chars (Ent))),

                  Make_Pragma_Argument_Association (Loc,
                    Expression =>
                      Make_String_Literal (Loc, Str))))));

            Set_Entity (N, Ent);
            Rewrite (N, New_Occurrence_Of (Ent, Loc));
         end Elab_Body;

      ----------------
      -- Elaborated --
      ----------------

      --  Elaborated is always True for preelaborated units, predefined
      --  units, pure units and units which have Elaborate_Body pragmas.
      --  These units have no elaboration entity.

      --  Note: The Elaborated attribute is never passed through to Gigi

      when Attribute_Elaborated => Elaborated : declare
         Ent : constant Entity_Id := Entity (Pref);

      begin
         if Present (Elaboration_Entity (Ent)) then
            Rewrite (N,
              New_Occurrence_Of (Elaboration_Entity (Ent), Loc));
         else
            Rewrite (N, New_Occurrence_Of (Standard_True, Loc));
         end if;
      end Elaborated;

      --------------
      -- Enum_Rep --
      --------------

      when Attribute_Enum_Rep => Enum_Rep :
      begin
         --  X'Enum_Rep (Y) expands to

         --    target-type (Y)

         --  This is simply a direct conversion from the enumeration type
         --  to the target integer type, which is treated by Gigi as a normal
         --  integer conversion, treating the enumeration type as an integer,
         --  which is exactly what we want! We set Conversion_OK to make sure
         --  that the analyzer does not complain about what otherwise might
         --  be an illegal conversion.

         if Is_Non_Empty_List (Exprs) then
            Rewrite (N,
              OK_Convert_To (Typ, Relocate_Node (First (Exprs))));

         --  X'Enum_Rep where X is an enumeration literal is replaced by
         --  the literal value.

         elsif Ekind (Entity (Pref)) = E_Enumeration_Literal then
            Rewrite (N,
              Make_Integer_Literal (Loc, Enumeration_Rep (Entity (Pref))));

         --  If this is a renaming of a literal, recover the representation
         --  of the original.

         elsif Ekind (Entity (Pref)) = E_Constant
           and then Present (Renamed_Object (Entity (Pref)))
           and then
             Ekind (Entity (Renamed_Object (Entity (Pref))))
               = E_Enumeration_Literal
         then
            Rewrite (N,
              Make_Integer_Literal (Loc,
                Enumeration_Rep (Entity (Renamed_Object (Entity (Pref))))));

         --  X'Enum_Rep where X is an object does a direct unchecked conversion
         --  of the object value, as described for the type case above.

         else
            Rewrite (N,
              OK_Convert_To (Typ, Relocate_Node (Pref)));
         end if;

         Set_Etype (N, Typ);
         Analyze_And_Resolve (N, Typ);

      end Enum_Rep;

      --------------
      -- Exponent --
      --------------

      --  Transforms 'Exponent into a call to the floating-point attribute
      --  function Exponent in Fat_xxx (where xxx is the root type)

      when Attribute_Exponent =>
         Expand_Fpt_Attribute_R (N);

      ------------------
      -- External_Tag --
      ------------------

      --  transforme X'External_Tag into Ada.Tags.External_Tag (X'tag)

      when Attribute_External_Tag => External_Tag :
      begin
         Rewrite (N,
           Make_Function_Call (Loc,
             Name => New_Reference_To (RTE (RE_External_Tag), Loc),
             Parameter_Associations => New_List (
               Make_Attribute_Reference (Loc,
                 Attribute_Name => Name_Tag,
                 Prefix => Prefix (N)))));

         Analyze_And_Resolve (N, Standard_String);
      end External_Tag;

      -----------
      -- First --
      -----------

      when Attribute_First => declare
         Ptyp : constant Entity_Id := Etype (Pref);

      begin
         --  If the prefix type is a constrained packed array type which
         --  already has a Packed_Array_Type representation defined, then
         --  replace this attribute with a direct reference to 'First of the
         --  appropriate index subtype (since otherwise Gigi will try to give
         --  us the value of 'First for this implementation type).

         if Is_Constrained_Packed_Array (Ptyp) then
            Rewrite (N,
              Make_Attribute_Reference (Loc,
                Attribute_Name => Name_First,
                Prefix => New_Reference_To (Get_Index_Subtype (N), Loc)));
            Analyze_And_Resolve (N, Typ);

         elsif Is_Access_Type (Ptyp) then
            Apply_Access_Check (N);
         end if;
      end;

      ---------------
      -- First_Bit --
      ---------------

      --  We compute this if a component clause was present, otherwise
      --  we leave the computation up to Gigi, since we don't know what
      --  layout will be chosen.

      when Attribute_First_Bit => First_Bit :
      declare
         CE : constant Entity_Id := Entity (Selector_Name (Pref));

      begin
         if Known_Static_Component_Bit_Offset (CE) then
            Rewrite (N,
              Make_Integer_Literal (Loc,
                Component_Bit_Offset (CE) mod System_Storage_Unit));

            Analyze_And_Resolve (N, Typ);

         else
            Apply_Universal_Integer_Attribute_Checks (N);
         end if;
      end First_Bit;

      -----------------
      -- Fixed_Value --
      -----------------

      --  We transform:

      --     fixtype'Fixed_Value (integer-value)

      --  into

      --     fixtype(integer-value)

      --  we do all the required analysis of the conversion here, because
      --  we do not want this to go through the fixed-point conversion
      --  circuits. Note that gigi always treats fixed-point as equivalent
      --  to the corresponding integer type anyway.

      when Attribute_Fixed_Value => Fixed_Value :
      begin
         Rewrite (N,
           Make_Type_Conversion (Loc,
             Subtype_Mark => New_Occurrence_Of (Entity (Pref), Loc),
             Expression   => Relocate_Node (First (Exprs))));
         Set_Etype (N, Entity (Pref));
         Set_Analyzed (N);

      --  Note: it might appear that a properly analyzed unchecked conversion
      --  would be just fine here, but that's not the case, since the full
      --  range checks performed by the following call are critical!

         Apply_Type_Conversion_Checks (N);
      end Fixed_Value;

      -----------
      -- Floor --
      -----------

      --  Transforms 'Floor into a call to the floating-point attribute
      --  function Floor in Fat_xxx (where xxx is the root type)

      when Attribute_Floor =>
         Expand_Fpt_Attribute_R (N);

      ----------
      -- Fore --
      ----------

      --  For the fixed-point type Typ:

      --    Typ'Fore

      --  expands into

      --    Result_Type (System.Fore (Universal_Real (Type'First)),
      --                              Universal_Real (Type'Last))

      --  Note that we know that the type is a non-static subtype, or Fore
      --  would have itself been computed dynamically in Eval_Attribute.

      when Attribute_Fore => Fore :
      declare
         Ptyp : constant Entity_Id := Etype (Pref);

      begin
         Rewrite (N,
           Convert_To (Typ,
             Make_Function_Call (Loc,
               Name => New_Reference_To (RTE (RE_Fore), Loc),

               Parameter_Associations => New_List (
                 Convert_To (Universal_Real,
                   Make_Attribute_Reference (Loc,
                     Prefix => New_Reference_To (Ptyp, Loc),
                     Attribute_Name => Name_First)),

                 Convert_To (Universal_Real,
                   Make_Attribute_Reference (Loc,
                     Prefix => New_Reference_To (Ptyp, Loc),
                     Attribute_Name => Name_Last))))));

         Analyze_And_Resolve (N, Typ);
      end Fore;

      --------------
      -- Fraction --
      --------------

      --  Transforms 'Fraction into a call to the floating-point attribute
      --  function Fraction in Fat_xxx (where xxx is the root type)

      when Attribute_Fraction =>
         Expand_Fpt_Attribute_R (N);

      --------------
      -- Identity --
      --------------

      --  For an exception returns a reference to the exception data:
      --      Exception_Id!(Prefix'Reference)

      --  For a task it returns a reference to the _task_id component of
      --  corresponding record:

      --    taskV!(Prefix)._Task_Id, converted to the type Task_Id defined

      --  in Ada.Task_Identification

      when Attribute_Identity => Identity : declare
         Id_Kind : Entity_Id;

      begin
         if Etype (Pref) = Standard_Exception_Type then
            Id_Kind := RTE (RE_Exception_Id);

            if Present (Renamed_Object (Entity (Pref))) then
               Set_Entity (Pref, Renamed_Object (Entity (Pref)));
            end if;

            Rewrite (N,
              Unchecked_Convert_To (Id_Kind, Make_Reference (Loc, Pref)));
         else
            Id_Kind := RTE (RO_AT_Task_Id);

            Rewrite (N,
              Unchecked_Convert_To (Id_Kind, Concurrent_Ref (Pref)));
         end if;

         Analyze_And_Resolve (N, Id_Kind);
      end Identity;

      -----------
      -- Image --
      -----------

      --  Image attribute is handled in separate unit Exp_Imgv

      when Attribute_Image =>
         Exp_Imgv.Expand_Image_Attribute (N);

      ---------
      -- Img --
      ---------

      --  X'Img is expanded to typ'Image (X), where typ is the type of X

      when Attribute_Img => Img :
      begin
         Rewrite (N,
           Make_Attribute_Reference (Loc,
             Prefix => New_Reference_To (Etype (Pref), Loc),
             Attribute_Name => Name_Image,
             Expressions => New_List (Relocate_Node (Pref))));

         Analyze_And_Resolve (N, Standard_String);
      end Img;

      -----------
      -- Input --
      -----------

      when Attribute_Input => Input : declare
         P_Type : constant Entity_Id := Entity (Pref);
         B_Type : constant Entity_Id := Base_Type (P_Type);
         U_Type : constant Entity_Id := Underlying_Type (P_Type);
         Strm   : constant Node_Id   := First (Exprs);
         Fname  : Entity_Id;
         Decl   : Node_Id;
         Call   : Node_Id;
         Prag   : Node_Id;
         Arg2   : Node_Id;
         Rfunc  : Node_Id;

         Cntrl  : Node_Id := Empty;
         --  Value for controlling argument in call. Always Empty except in
         --  the dispatching (class-wide type) case, where it is a reference
         --  to the dummy object initialized to the right internal tag.

         procedure Freeze_Stream_Subprogram (F : Entity_Id);
         --  The expansion of the attribute reference may generate a call to
         --  a user-defined stream subprogram that is frozen by the call. This
         --  can lead to access-before-elaboration problem if the reference
         --  appears in an object declaration and the subprogram body has not
         --  been seen. The freezing of the subprogram requires special code
         --  because it appears in an expanded context where expressions do
         --  not freeze their constituents.

         ------------------------------
         -- Freeze_Stream_Subprogram --
         ------------------------------

         procedure Freeze_Stream_Subprogram (F : Entity_Id) is
            Decl : constant Node_Id := Unit_Declaration_Node (F);
            Bod  : Node_Id;

         begin
            --  If this is user-defined subprogram, the corresponding
            --  stream function appears as a renaming-as-body, and the
            --  user subprogram must be retrieved by tree traversal.

            if Present (Decl)
              and then Nkind (Decl) = N_Subprogram_Declaration
              and then Present (Corresponding_Body (Decl))
            then
               Bod := Corresponding_Body (Decl);

               if Nkind (Unit_Declaration_Node (Bod)) =
                 N_Subprogram_Renaming_Declaration
               then
                  Set_Is_Frozen (Entity (Name (Unit_Declaration_Node (Bod))));
               end if;
            end if;
         end Freeze_Stream_Subprogram;

      --  Start of processing for Input

      begin
         --  If no underlying type, we have an error that will be diagnosed
         --  elsewhere, so here we just completely ignore the expansion.

         if No (U_Type) then
            return;
         end if;

         --  If there is a TSS for Input, just call it

         Fname := Find_Stream_Subprogram (P_Type, TSS_Stream_Input);

         if Present (Fname) then
            null;

         else
            --  If there is a Stream_Convert pragma, use it, we rewrite

            --     sourcetyp'Input (stream)

            --  as

            --     sourcetyp (streamread (strmtyp'Input (stream)));

            --  where stmrearead is the given Read function that converts
            --  an argument of type strmtyp to type sourcetyp or a type
            --  from which it is derived. The extra conversion is required
            --  for the derived case.

            Prag := Get_Stream_Convert_Pragma (P_Type);

            if Present (Prag) then
               Arg2  := Next (First (Pragma_Argument_Associations (Prag)));
               Rfunc := Entity (Expression (Arg2));

               Rewrite (N,
                 Convert_To (B_Type,
                   Make_Function_Call (Loc,
                     Name => New_Occurrence_Of (Rfunc, Loc),
                     Parameter_Associations => New_List (
                       Make_Attribute_Reference (Loc,
                         Prefix =>
                           New_Occurrence_Of
                             (Etype (First_Formal (Rfunc)), Loc),
                         Attribute_Name => Name_Input,
                         Expressions => Exprs)))));

               Analyze_And_Resolve (N, B_Type);
               return;

            --  Elementary types

            elsif Is_Elementary_Type (U_Type) then

               --  A special case arises if we have a defined _Read routine,
               --  since in this case we are required to call this routine.

               if Present (TSS (Base_Type (U_Type), TSS_Stream_Read)) then
                  Build_Record_Or_Elementary_Input_Function
                    (Loc, U_Type, Decl, Fname);
                  Insert_Action (N, Decl);

               --  For normal cases, we call the I_xxx routine directly

               else
                  Rewrite (N, Build_Elementary_Input_Call (N));
                  Analyze_And_Resolve (N, P_Type);
                  return;
               end if;

            --  Array type case

            elsif Is_Array_Type (U_Type) then
               Build_Array_Input_Function (Loc, U_Type, Decl, Fname);
               Compile_Stream_Body_In_Scope (N, Decl, U_Type, Check => False);

            --  Dispatching case with class-wide type

            elsif Is_Class_Wide_Type (P_Type) then

               --  No need to do anything else compiling under restriction
               --  No_Dispatching_Calls. During the semantic analysis we
               --  already notified such violation.

               if Restriction_Active (No_Dispatching_Calls) then
                  return;
               end if;

               declare
                  Rtyp : constant Entity_Id := Root_Type (P_Type);
                  Dnn  : Entity_Id;
                  Decl : Node_Id;

               begin
                  --  Read the internal tag (RM 13.13.2(34)) and use it to
                  --  initialize a dummy tag object:

                  --    Dnn : Ada.Tags.Tag
                  --           := Descendant_Tag (String'Input (Strm), P_Type);

                  --  This dummy object is used only to provide a controlling
                  --  argument for the eventual _Input call. Descendant_Tag is
                  --  called rather than Internal_Tag to ensure that we have a
                  --  tag for a type that is descended from the prefix type and
                  --  declared at the same accessibility level (the exception
                  --  Tag_Error will be raised otherwise). The level check is
                  --  required for Ada 2005 because tagged types can be
                  --  extended in nested scopes (AI-344).

                  Dnn :=
                    Make_Defining_Identifier (Loc,
                      Chars => New_Internal_Name ('D'));

                  Decl :=
                    Make_Object_Declaration (Loc,
                      Defining_Identifier => Dnn,
                      Object_Definition =>
                        New_Occurrence_Of (RTE (RE_Tag), Loc),
                      Expression =>
                        Make_Function_Call (Loc,
                          Name =>
                            New_Occurrence_Of (RTE (RE_Descendant_Tag), Loc),
                          Parameter_Associations => New_List (
                            Make_Attribute_Reference (Loc,
                              Prefix =>
                                New_Occurrence_Of (Standard_String, Loc),
                              Attribute_Name => Name_Input,
                              Expressions => New_List (
                                Relocate_Node
                                  (Duplicate_Subexpr (Strm)))),
                            Make_Attribute_Reference (Loc,
                              Prefix => New_Reference_To (P_Type, Loc),
                              Attribute_Name => Name_Tag))));

                  Insert_Action (N, Decl);

                  --  Now we need to get the entity for the call, and construct
                  --  a function call node, where we preset a reference to Dnn
                  --  as the controlling argument (doing an unchecked convert
                  --  to the class-wide tagged type to make it look like a real
                  --  tagged object).

                  Fname := Find_Prim_Op (Rtyp, TSS_Stream_Input);
                  Cntrl := Unchecked_Convert_To (P_Type,
                             New_Occurrence_Of (Dnn, Loc));
                  Set_Etype (Cntrl, P_Type);
                  Set_Parent (Cntrl, N);
               end;

            --  For tagged types, use the primitive Input function

            elsif Is_Tagged_Type (U_Type) then
               Fname := Find_Prim_Op (U_Type, TSS_Stream_Input);

            --  All other record type cases, including protected records. The
            --  latter only arise for expander generated code for handling
            --  shared passive partition access.

            else
               pragma Assert
                 (Is_Record_Type (U_Type) or else Is_Protected_Type (U_Type));

               --  Ada 2005 (AI-216): Program_Error is raised when executing
               --  the default implementation of the Input attribute of an
               --  unchecked union type if the type lacks default discriminant
               --  values.

               if Is_Unchecked_Union (Base_Type (U_Type))
                 and then No (Discriminant_Constraint (U_Type))
               then
                  Insert_Action (N,
                    Make_Raise_Program_Error (Loc,
                      Reason => PE_Unchecked_Union_Restriction));

                  return;
               end if;

               Build_Record_Or_Elementary_Input_Function
                 (Loc, Base_Type (U_Type), Decl, Fname);
               Insert_Action (N, Decl);

               if Nkind (Parent (N)) = N_Object_Declaration
                 and then Is_Record_Type (U_Type)
               then
                  --  The stream function may contain calls to user-defined
                  --  Read procedures for individual components.

                  declare
                     Comp : Entity_Id;
                     Func : Entity_Id;

                  begin
                     Comp := First_Component (U_Type);
                     while Present (Comp) loop
                        Func :=
                          Find_Stream_Subprogram
                            (Etype (Comp), TSS_Stream_Read);

                        if Present (Func) then
                           Freeze_Stream_Subprogram (Func);
                        end if;

                        Next_Component (Comp);
                     end loop;
                  end;
               end if;
            end if;
         end if;

         --  If we fall through, Fname is the function to be called. The result
         --  is obtained by calling the appropriate function, then converting
         --  the result. The conversion does a subtype check.

         Call :=
           Make_Function_Call (Loc,
             Name => New_Occurrence_Of (Fname, Loc),
             Parameter_Associations => New_List (
                Relocate_Node (Strm)));

         Set_Controlling_Argument (Call, Cntrl);
         Rewrite (N, Unchecked_Convert_To (P_Type, Call));
         Analyze_And_Resolve (N, P_Type);

         if Nkind (Parent (N)) = N_Object_Declaration then
            Freeze_Stream_Subprogram (Fname);
         end if;
      end Input;

      -------------------
      -- Integer_Value --
      -------------------

      --  We transform

      --    inttype'Fixed_Value (fixed-value)

      --  into

      --    inttype(integer-value))

      --  we do all the required analysis of the conversion here, because
      --  we do not want this to go through the fixed-point conversion
      --  circuits. Note that gigi always treats fixed-point as equivalent
      --  to the corresponding integer type anyway.

      when Attribute_Integer_Value => Integer_Value :
      begin
         Rewrite (N,
           Make_Type_Conversion (Loc,
             Subtype_Mark => New_Occurrence_Of (Entity (Pref), Loc),
             Expression   => Relocate_Node (First (Exprs))));
         Set_Etype (N, Entity (Pref));
         Set_Analyzed (N);

      --  Note: it might appear that a properly analyzed unchecked conversion
      --  would be just fine here, but that's not the case, since the full
      --  range checks performed by the following call are critical!

         Apply_Type_Conversion_Checks (N);
      end Integer_Value;

      ----------
      -- Last --
      ----------

      when Attribute_Last => declare
         Ptyp : constant Entity_Id := Etype (Pref);

      begin
         --  If the prefix type is a constrained packed array type which
         --  already has a Packed_Array_Type representation defined, then
         --  replace this attribute with a direct reference to 'Last of the
         --  appropriate index subtype (since otherwise Gigi will try to give
         --  us the value of 'Last for this implementation type).

         if Is_Constrained_Packed_Array (Ptyp) then
            Rewrite (N,
              Make_Attribute_Reference (Loc,
                Attribute_Name => Name_Last,
                Prefix => New_Reference_To (Get_Index_Subtype (N), Loc)));
            Analyze_And_Resolve (N, Typ);

         elsif Is_Access_Type (Ptyp) then
            Apply_Access_Check (N);
         end if;
      end;

      --------------
      -- Last_Bit --
      --------------

      --  We compute this if a component clause was present, otherwise
      --  we leave the computation up to Gigi, since we don't know what
      --  layout will be chosen.

      when Attribute_Last_Bit => Last_Bit :
      declare
         CE : constant Entity_Id := Entity (Selector_Name (Pref));

      begin
         if Known_Static_Component_Bit_Offset (CE)
           and then Known_Static_Esize (CE)
         then
            Rewrite (N,
              Make_Integer_Literal (Loc,
               Intval => (Component_Bit_Offset (CE) mod System_Storage_Unit)
                                + Esize (CE) - 1));

            Analyze_And_Resolve (N, Typ);

         else
            Apply_Universal_Integer_Attribute_Checks (N);
         end if;
      end Last_Bit;

      ------------------
      -- Leading_Part --
      ------------------

      --  Transforms 'Leading_Part into a call to the floating-point attribute
      --  function Leading_Part in Fat_xxx (where xxx is the root type)

      --  Note: strictly, we should have special case code to deal with
      --  absurdly large positive arguments (greater than Integer'Last), which
      --  result in returning the first argument unchanged, but it hardly seems
      --  worth the effort. We raise constraint error for absurdly negative
      --  arguments which is fine.

      when Attribute_Leading_Part =>
         Expand_Fpt_Attribute_RI (N);

      ------------
      -- Length --
      ------------

      when Attribute_Length => declare
         Ptyp : constant Entity_Id := Etype (Pref);
         Ityp : Entity_Id;
         Xnum : Uint;

      begin
         --  Processing for packed array types

         if Is_Array_Type (Ptyp) and then Is_Packed (Ptyp) then
            Ityp := Get_Index_Subtype (N);

            --  If the index type, Ityp, is an enumeration type with
            --  holes, then we calculate X'Length explicitly using

            --     Typ'Max
            --       (0, Ityp'Pos (X'Last  (N)) -
            --           Ityp'Pos (X'First (N)) + 1);

            --  Since the bounds in the template are the representation
            --  values and gigi would get the wrong value.

            if Is_Enumeration_Type (Ityp)
              and then Present (Enum_Pos_To_Rep (Base_Type (Ityp)))
            then
               if No (Exprs) then
                  Xnum := Uint_1;
               else
                  Xnum := Expr_Value (First (Expressions (N)));
               end if;

               Rewrite (N,
                 Make_Attribute_Reference (Loc,
                   Prefix         => New_Occurrence_Of (Typ, Loc),
                   Attribute_Name => Name_Max,
                   Expressions    => New_List
                     (Make_Integer_Literal (Loc, 0),

                      Make_Op_Add (Loc,
                        Left_Opnd =>
                          Make_Op_Subtract (Loc,
                            Left_Opnd =>
                              Make_Attribute_Reference (Loc,
                                Prefix => New_Occurrence_Of (Ityp, Loc),
                                Attribute_Name => Name_Pos,

                                Expressions => New_List (
                                  Make_Attribute_Reference (Loc,
                                    Prefix => Duplicate_Subexpr (Pref),
                                   Attribute_Name => Name_Last,
                                    Expressions => New_List (
                                      Make_Integer_Literal (Loc, Xnum))))),

                            Right_Opnd =>
                              Make_Attribute_Reference (Loc,
                                Prefix => New_Occurrence_Of (Ityp, Loc),
                                Attribute_Name => Name_Pos,

                                Expressions => New_List (
                                  Make_Attribute_Reference (Loc,
                                    Prefix =>
                                      Duplicate_Subexpr_No_Checks (Pref),
                                   Attribute_Name => Name_First,
                                    Expressions => New_List (
                                      Make_Integer_Literal (Loc, Xnum)))))),

                        Right_Opnd => Make_Integer_Literal (Loc, 1)))));

               Analyze_And_Resolve (N, Typ, Suppress => All_Checks);
               return;

            --  If the prefix type is a constrained packed array type which
            --  already has a Packed_Array_Type representation defined, then
            --  replace this attribute with a direct reference to 'Range_Length
            --  of the appropriate index subtype (since otherwise Gigi will try
            --  to give us the value of 'Length for this implementation type).

            elsif Is_Constrained (Ptyp) then
               Rewrite (N,
                 Make_Attribute_Reference (Loc,
                   Attribute_Name => Name_Range_Length,
                   Prefix => New_Reference_To (Ityp, Loc)));
               Analyze_And_Resolve (N, Typ);
            end if;

         --  If we have a packed array that is not bit packed, which was

         --  Access type case

         elsif Is_Access_Type (Ptyp) then
            Apply_Access_Check (N);

            --  If the designated type is a packed array type, then we
            --  convert the reference to:

            --    typ'Max (0, 1 +
            --                xtyp'Pos (Pref'Last (Expr)) -
            --                xtyp'Pos (Pref'First (Expr)));

            --  This is a bit complex, but it is the easiest thing to do
            --  that works in all cases including enum types with holes
            --  xtyp here is the appropriate index type.

            declare
               Dtyp : constant Entity_Id := Designated_Type (Ptyp);
               Xtyp : Entity_Id;

            begin
               if Is_Array_Type (Dtyp) and then Is_Packed (Dtyp) then
                  Xtyp := Get_Index_Subtype (N);

                  Rewrite (N,
                    Make_Attribute_Reference (Loc,
                      Prefix         => New_Occurrence_Of (Typ, Loc),
                      Attribute_Name => Name_Max,
                      Expressions    => New_List (
                        Make_Integer_Literal (Loc, 0),

                        Make_Op_Add (Loc,
                          Make_Integer_Literal (Loc, 1),
                          Make_Op_Subtract (Loc,
                            Left_Opnd =>
                              Make_Attribute_Reference (Loc,
                                Prefix => New_Occurrence_Of (Xtyp, Loc),
                                Attribute_Name => Name_Pos,
                                Expressions    => New_List (
                                  Make_Attribute_Reference (Loc,
                                    Prefix => Duplicate_Subexpr (Pref),
                                    Attribute_Name => Name_Last,
                                    Expressions =>
                                      New_Copy_List (Exprs)))),

                            Right_Opnd =>
                              Make_Attribute_Reference (Loc,
                                Prefix => New_Occurrence_Of (Xtyp, Loc),
                                Attribute_Name => Name_Pos,
                                Expressions    => New_List (
                                  Make_Attribute_Reference (Loc,
                                    Prefix =>
                                      Duplicate_Subexpr_No_Checks (Pref),
                                    Attribute_Name => Name_First,
                                    Expressions =>
                                      New_Copy_List (Exprs)))))))));

                  Analyze_And_Resolve (N, Typ);
               end if;
            end;

         --  Otherwise leave it to gigi

         else
            Apply_Universal_Integer_Attribute_Checks (N);
         end if;
      end;

      -------------
      -- Machine --
      -------------

      --  Transforms 'Machine into a call to the floating-point attribute
      --  function Machine in Fat_xxx (where xxx is the root type)

      when Attribute_Machine =>
         Expand_Fpt_Attribute_R (N);

      ----------------------
      -- Machine_Rounding --
      ----------------------

      --  Transforms 'Machine_Rounding into a call to the floating-point
      --  attribute function Machine_Rounding in Fat_xxx (where xxx is the root
      --  type). Expansion is avoided for cases the back end can handle
      --  directly.

      when Attribute_Machine_Rounding =>
         if not Is_Inline_Floating_Point_Attribute (N) then
            Expand_Fpt_Attribute_R (N);
         end if;

      ------------------
      -- Machine_Size --
      ------------------

      --  Machine_Size is equivalent to Object_Size, so transform it into
      --  Object_Size and that way Gigi never sees Machine_Size.

      when Attribute_Machine_Size =>
         Rewrite (N,
           Make_Attribute_Reference (Loc,
             Prefix => Prefix (N),
             Attribute_Name => Name_Object_Size));

         Analyze_And_Resolve (N, Typ);

      --------------
      -- Mantissa --
      --------------

      --  The only case that can get this far is the dynamic case of the old
      --  Ada 83 Mantissa attribute for the fixed-point case. For this case, we
      --  expand:

      --    typ'Mantissa

      --  into

      --    ityp (System.Mantissa.Mantissa_Value
      --           (Integer'Integer_Value (typ'First),
      --            Integer'Integer_Value (typ'Last)));

      when Attribute_Mantissa => Mantissa : declare
         Ptyp : constant Entity_Id := Etype (Pref);

      begin
         Rewrite (N,
           Convert_To (Typ,
             Make_Function_Call (Loc,
               Name => New_Occurrence_Of (RTE (RE_Mantissa_Value), Loc),

               Parameter_Associations => New_List (

                 Make_Attribute_Reference (Loc,
                   Prefix => New_Occurrence_Of (Standard_Integer, Loc),
                   Attribute_Name => Name_Integer_Value,
                   Expressions => New_List (

                     Make_Attribute_Reference (Loc,
                       Prefix => New_Occurrence_Of (Ptyp, Loc),
                       Attribute_Name => Name_First))),

                 Make_Attribute_Reference (Loc,
                   Prefix => New_Occurrence_Of (Standard_Integer, Loc),
                   Attribute_Name => Name_Integer_Value,
                   Expressions => New_List (

                     Make_Attribute_Reference (Loc,
                       Prefix => New_Occurrence_Of (Ptyp, Loc),
                       Attribute_Name => Name_Last)))))));

         Analyze_And_Resolve (N, Typ);
      end Mantissa;

      --------------------
      -- Mechanism_Code --
      --------------------

      when Attribute_Mechanism_Code =>

         --  We must replace the prefix in the renamed case

         if Is_Entity_Name (Pref)
           and then Present (Alias (Entity (Pref)))
         then
            Set_Renamed_Subprogram (Pref, Alias (Entity (Pref)));
         end if;

      ---------
      -- Mod --
      ---------

      when Attribute_Mod => Mod_Case : declare
         Arg  : constant Node_Id := Relocate_Node (First (Exprs));
         Hi   : constant Node_Id := Type_High_Bound (Etype (Arg));
         Modv : constant Uint    := Modulus (Btyp);

      begin

         --  This is not so simple. The issue is what type to use for the
         --  computation of the modular value.

         --  The easy case is when the modulus value is within the bounds
         --  of the signed integer type of the argument. In this case we can
         --  just do the computation in that signed integer type, and then
         --  do an ordinary conversion to the target type.

         if Modv <= Expr_Value (Hi) then
            Rewrite (N,
              Convert_To (Btyp,
                Make_Op_Mod (Loc,
                  Left_Opnd  => Arg,
                  Right_Opnd => Make_Integer_Literal (Loc, Modv))));

         --  Here we know that the modulus is larger than type'Last of the
         --  integer type. There are two cases to consider:

         --    a) The integer value is non-negative. In this case, it is
         --    returned as the result (since it is less than the modulus).

         --    b) The integer value is negative. In this case, we know that the
         --    result is modulus + value, where the value might be as small as
         --    -modulus. The trouble is what type do we use to do the subtract.
         --    No type will do, since modulus can be as big as 2**64, and no
         --    integer type accomodates this value. Let's do bit of algebra

         --         modulus + value
         --      =  modulus - (-value)
         --      =  (modulus - 1) - (-value - 1)

         --    Now modulus - 1 is certainly in range of the modular type.
         --    -value is in the range 1 .. modulus, so -value -1 is in the
         --    range 0 .. modulus-1 which is in range of the modular type.
         --    Furthermore, (-value - 1) can be expressed as -(value + 1)
         --    which we can compute using the integer base type.

         --  Once this is done we analyze the conditional expression without
         --  range checks, because we know everything is in range, and we
         --  want to prevent spurious warnings on either branch.

         else
            Rewrite (N,
              Make_Conditional_Expression (Loc,
                Expressions => New_List (
                  Make_Op_Ge (Loc,
                    Left_Opnd  => Duplicate_Subexpr (Arg),
                    Right_Opnd => Make_Integer_Literal (Loc, 0)),

                  Convert_To (Btyp,
                    Duplicate_Subexpr_No_Checks (Arg)),

                  Make_Op_Subtract (Loc,
                    Left_Opnd =>
                      Make_Integer_Literal (Loc,
                        Intval => Modv - 1),
                    Right_Opnd =>
                      Convert_To (Btyp,
                        Make_Op_Minus (Loc,
                          Right_Opnd =>
                            Make_Op_Add (Loc,
                              Left_Opnd  => Duplicate_Subexpr_No_Checks (Arg),
                              Right_Opnd =>
                                Make_Integer_Literal (Loc,
                                  Intval => 1))))))));

         end if;

         Analyze_And_Resolve (N, Btyp, Suppress => All_Checks);
      end Mod_Case;

      -----------
      -- Model --
      -----------

      --  Transforms 'Model into a call to the floating-point attribute
      --  function Model in Fat_xxx (where xxx is the root type)

      when Attribute_Model =>
         Expand_Fpt_Attribute_R (N);

      -----------------
      -- Object_Size --
      -----------------

      --  The processing for Object_Size shares the processing for Size

      ------------
      -- Output --
      ------------

      when Attribute_Output => Output : declare
         P_Type : constant Entity_Id := Entity (Pref);
         U_Type : constant Entity_Id := Underlying_Type (P_Type);
         Pname  : Entity_Id;
         Decl   : Node_Id;
         Prag   : Node_Id;
         Arg3   : Node_Id;
         Wfunc  : Node_Id;

      begin
         --  If no underlying type, we have an error that will be diagnosed
         --  elsewhere, so here we just completely ignore the expansion.

         if No (U_Type) then
            return;
         end if;

         --  If TSS for Output is present, just call it

         Pname := Find_Stream_Subprogram (P_Type, TSS_Stream_Output);

         if Present (Pname) then
            null;

         else
            --  If there is a Stream_Convert pragma, use it, we rewrite

            --     sourcetyp'Output (stream, Item)

            --  as

            --     strmtyp'Output (Stream, strmwrite (acttyp (Item)));

            --  where strmwrite is the given Write function that converts an
            --  argument of type sourcetyp or a type acctyp, from which it is
            --  derived to type strmtyp. The conversion to acttyp is required
            --  for the derived case.

            Prag := Get_Stream_Convert_Pragma (P_Type);

            if Present (Prag) then
               Arg3 :=
                 Next (Next (First (Pragma_Argument_Associations (Prag))));
               Wfunc := Entity (Expression (Arg3));

               Rewrite (N,
                 Make_Attribute_Reference (Loc,
                   Prefix => New_Occurrence_Of (Etype (Wfunc), Loc),
                   Attribute_Name => Name_Output,
                   Expressions => New_List (
                   Relocate_Node (First (Exprs)),
                     Make_Function_Call (Loc,
                       Name => New_Occurrence_Of (Wfunc, Loc),
                       Parameter_Associations => New_List (
                         Convert_To (Etype (First_Formal (Wfunc)),
                           Relocate_Node (Next (First (Exprs)))))))));

               Analyze (N);
               return;

            --  For elementary types, we call the W_xxx routine directly.
            --  Note that the effect of Write and Output is identical for
            --  the case of an elementary type, since there are no
            --  discriminants or bounds.

            elsif Is_Elementary_Type (U_Type) then

               --  A special case arises if we have a defined _Write routine,
               --  since in this case we are required to call this routine.

               if Present (TSS (Base_Type (U_Type), TSS_Stream_Write)) then
                  Build_Record_Or_Elementary_Output_Procedure
                    (Loc, U_Type, Decl, Pname);
                  Insert_Action (N, Decl);

               --  For normal cases, we call the W_xxx routine directly

               else
                  Rewrite (N, Build_Elementary_Write_Call (N));
                  Analyze (N);
                  return;
               end if;

            --  Array type case

            elsif Is_Array_Type (U_Type) then
               Build_Array_Output_Procedure (Loc, U_Type, Decl, Pname);
               Compile_Stream_Body_In_Scope (N, Decl, U_Type, Check => False);

            --  Class-wide case, first output external tag, then dispatch
            --  to the appropriate primitive Output function (RM 13.13.2(31)).

            elsif Is_Class_Wide_Type (P_Type) then

               --  No need to do anything else compiling under restriction
               --  No_Dispatching_Calls. During the semantic analysis we
               --  already notified such violation.

               if Restriction_Active (No_Dispatching_Calls) then
                  return;
               end if;

               Tag_Write : declare
                  Strm : constant Node_Id := First (Exprs);
                  Item : constant Node_Id := Next (Strm);

               begin
                  --  The code is:
                  --  if Get_Access_Level (Item'Tag)
                  --       /= Get_Access_Level (P_Type'Tag)
                  --  then
                  --     raise Tag_Error;
                  --  end if;
                  --  String'Output (Strm, External_Tag (Item'Tag));

                  --  Ada 2005 (AI-344): Check that the accessibility level
                  --  of the type of the output object is not deeper than
                  --  that of the attribute's prefix type.

                  if Ada_Version >= Ada_05 then
                     Insert_Action (N,
                       Make_Implicit_If_Statement (N,
                         Condition =>
                           Make_Op_Ne (Loc,
                             Left_Opnd  =>
                               Build_Get_Access_Level (Loc,
                                 Make_Attribute_Reference (Loc,
                                   Prefix         =>
                                     Relocate_Node (
                                       Duplicate_Subexpr (Item,
                                         Name_Req => True)),
                                   Attribute_Name => Name_Tag)),

                             Right_Opnd =>
                               Make_Integer_Literal (Loc,
                                 Type_Access_Level (P_Type))),

                         Then_Statements =>
                           New_List (Make_Raise_Statement (Loc,
                                       New_Occurrence_Of (
                                         RTE (RE_Tag_Error), Loc)))));
                  end if;

                  Insert_Action (N,
                    Make_Attribute_Reference (Loc,
                      Prefix => New_Occurrence_Of (Standard_String, Loc),
                      Attribute_Name => Name_Output,
                      Expressions => New_List (
                        Relocate_Node (Duplicate_Subexpr (Strm)),
                        Make_Function_Call (Loc,
                          Name =>
                            New_Occurrence_Of (RTE (RE_External_Tag), Loc),
                          Parameter_Associations => New_List (
                           Make_Attribute_Reference (Loc,
                             Prefix =>
                               Relocate_Node
                                 (Duplicate_Subexpr (Item, Name_Req => True)),
                             Attribute_Name => Name_Tag))))));
               end Tag_Write;

               Pname := Find_Prim_Op (U_Type, TSS_Stream_Output);

            --  Tagged type case, use the primitive Output function

            elsif Is_Tagged_Type (U_Type) then
               Pname := Find_Prim_Op (U_Type, TSS_Stream_Output);

            --  All other record type cases, including protected records.
            --  The latter only arise for expander generated code for
            --  handling shared passive partition access.

            else
               pragma Assert
                 (Is_Record_Type (U_Type) or else Is_Protected_Type (U_Type));

               --  Ada 2005 (AI-216): Program_Error is raised when executing
               --  the default implementation of the Output attribute of an
               --  unchecked union type if the type lacks default discriminant
               --  values.

               if Is_Unchecked_Union (Base_Type (U_Type))
                 and then No (Discriminant_Constraint (U_Type))
               then
                  Insert_Action (N,
                    Make_Raise_Program_Error (Loc,
                      Reason => PE_Unchecked_Union_Restriction));

                  return;
               end if;

               Build_Record_Or_Elementary_Output_Procedure
                 (Loc, Base_Type (U_Type), Decl, Pname);
               Insert_Action (N, Decl);
            end if;
         end if;

         --  If we fall through, Pname is the name of the procedure to call

         Rewrite_Stream_Proc_Call (Pname);
      end Output;

      ---------
      -- Pos --
      ---------

      --  For enumeration types with a standard representation, Pos is
      --  handled by Gigi.

      --  For enumeration types, with a non-standard representation we
      --  generate a call to the _Rep_To_Pos function created when the
      --  type was frozen. The call has the form

      --    _rep_to_pos (expr, flag)

      --  The parameter flag is True if range checks are enabled, causing
      --  Program_Error to be raised if the expression has an invalid
      --  representation, and False if range checks are suppressed.

      --  For integer types, Pos is equivalent to a simple integer
      --  conversion and we rewrite it as such

      when Attribute_Pos => Pos :
      declare
         Etyp : Entity_Id := Base_Type (Entity (Pref));

      begin
         --  Deal with zero/non-zero boolean values

         if Is_Boolean_Type (Etyp) then
            Adjust_Condition (First (Exprs));
            Etyp := Standard_Boolean;
            Set_Prefix (N, New_Occurrence_Of (Standard_Boolean, Loc));
         end if;

         --  Case of enumeration type

         if Is_Enumeration_Type (Etyp) then

            --  Non-standard enumeration type (generate call)

            if Present (Enum_Pos_To_Rep (Etyp)) then
               Append_To (Exprs, Rep_To_Pos_Flag (Etyp, Loc));
               Rewrite (N,
                 Convert_To (Typ,
                   Make_Function_Call (Loc,
                     Name =>
                       New_Reference_To (TSS (Etyp, TSS_Rep_To_Pos), Loc),
                     Parameter_Associations => Exprs)));

               Analyze_And_Resolve (N, Typ);

            --  Standard enumeration type (do universal integer check)

            else
               Apply_Universal_Integer_Attribute_Checks (N);
            end if;

         --  Deal with integer types (replace by conversion)

         elsif Is_Integer_Type (Etyp) then
            Rewrite (N, Convert_To (Typ, First (Exprs)));
            Analyze_And_Resolve (N, Typ);
         end if;

      end Pos;

      --------------
      -- Position --
      --------------

      --  We compute this if a component clause was present, otherwise
      --  we leave the computation up to Gigi, since we don't know what
      --  layout will be chosen.

      when Attribute_Position => Position :
      declare
         CE : constant Entity_Id := Entity (Selector_Name (Pref));

      begin
         if Present (Component_Clause (CE)) then
            Rewrite (N,
              Make_Integer_Literal (Loc,
                Intval => Component_Bit_Offset (CE) / System_Storage_Unit));
            Analyze_And_Resolve (N, Typ);

         else
            Apply_Universal_Integer_Attribute_Checks (N);
         end if;
      end Position;

      ----------
      -- Pred --
      ----------

      --  1. Deal with enumeration types with holes
      --  2. For floating-point, generate call to attribute function
      --  3. For other cases, deal with constraint checking

      when Attribute_Pred => Pred :
      declare
         Ptyp : constant Entity_Id := Base_Type (Etype (Pref));

      begin
         --  For enumeration types with non-standard representations, we
         --  expand typ'Pred (x) into

         --    Pos_To_Rep (Rep_To_Pos (x) - 1)

         --    If the representation is contiguous, we compute instead
         --    Lit1 + Rep_to_Pos (x -1), to catch invalid representations.

         if Is_Enumeration_Type (Ptyp)
           and then Present (Enum_Pos_To_Rep (Ptyp))
         then
            if Has_Contiguous_Rep (Ptyp) then
               Rewrite (N,
                  Unchecked_Convert_To (Ptyp,
                     Make_Op_Add (Loc,
                        Left_Opnd  =>
                         Make_Integer_Literal (Loc,
                           Enumeration_Rep (First_Literal (Ptyp))),
                        Right_Opnd =>
                          Make_Function_Call (Loc,
                            Name =>
                              New_Reference_To
                               (TSS (Ptyp, TSS_Rep_To_Pos), Loc),

                            Parameter_Associations =>
                              New_List (
                                Unchecked_Convert_To (Ptyp,
                                  Make_Op_Subtract (Loc,
                                    Left_Opnd =>
                                     Unchecked_Convert_To (Standard_Integer,
                                       Relocate_Node (First (Exprs))),
                                    Right_Opnd =>
                                      Make_Integer_Literal (Loc, 1))),
                                Rep_To_Pos_Flag (Ptyp, Loc))))));

            else
               --  Add Boolean parameter True, to request program errror if
               --  we have a bad representation on our hands. If checks are
               --  suppressed, then add False instead

               Append_To (Exprs, Rep_To_Pos_Flag (Ptyp, Loc));
               Rewrite (N,
                 Make_Indexed_Component (Loc,
                   Prefix => New_Reference_To (Enum_Pos_To_Rep (Ptyp), Loc),
                   Expressions => New_List (
                     Make_Op_Subtract (Loc,
                    Left_Opnd =>
                      Make_Function_Call (Loc,
                        Name =>
                          New_Reference_To (TSS (Ptyp, TSS_Rep_To_Pos), Loc),
                          Parameter_Associations => Exprs),
                    Right_Opnd => Make_Integer_Literal (Loc, 1)))));
            end if;

            Analyze_And_Resolve (N, Typ);

         --  For floating-point, we transform 'Pred into a call to the Pred
         --  floating-point attribute function in Fat_xxx (xxx is root type)

         elsif Is_Floating_Point_Type (Ptyp) then
            Expand_Fpt_Attribute_R (N);
            Analyze_And_Resolve (N, Typ);

         --  For modular types, nothing to do (no overflow, since wraps)

         elsif Is_Modular_Integer_Type (Ptyp) then
            null;

         --  For other types, if range checking is enabled, we must generate
         --  a check if overflow checking is enabled.

         elsif not Overflow_Checks_Suppressed (Ptyp) then
            Expand_Pred_Succ (N);
         end if;
      end Pred;

      --------------
      -- Priority --
      --------------

      --  Ada 2005 (AI-327): Dynamic ceiling priorities

      --  We rewrite X'Priority as the following run-time call:

      --     Get_Ceiling (X._Object)

      --  Note that although X'Priority is notionally an object, it is quite
      --  deliberately not defined as an aliased object in the RM. This means
      --  that it works fine to rewrite it as a call, without having to worry
      --  about complications that would other arise from X'Priority'Access,
      --  which is illegal, because of the lack of aliasing.

      when Attribute_Priority =>
         declare
            Call           : Node_Id;
            Conctyp        : Entity_Id;
            Object_Parm    : Node_Id;
            Subprg         : Entity_Id;
            RT_Subprg_Name : Node_Id;

         begin
            --  Look for the enclosing concurrent type

            Conctyp := Current_Scope;
            while not Is_Concurrent_Type (Conctyp) loop
               Conctyp := Scope (Conctyp);
            end loop;

            pragma Assert (Is_Protected_Type (Conctyp));

            --  Generate the actual of the call

            Subprg := Current_Scope;
            while not Present (Protected_Body_Subprogram (Subprg)) loop
               Subprg := Scope (Subprg);
            end loop;

            Object_Parm :=
              Make_Attribute_Reference (Loc,
                 Prefix =>
                   Make_Selected_Component (Loc,
                     Prefix => New_Reference_To
                                 (First_Entity
                                   (Protected_Body_Subprogram (Subprg)), Loc),
                   Selector_Name =>
                       Make_Identifier (Loc, Name_uObject)),
                 Attribute_Name => Name_Unchecked_Access);

            --  Select the appropriate run-time subprogram

            if Number_Entries (Conctyp) = 0 then
               RT_Subprg_Name :=
                 New_Reference_To (RTE (RE_Get_Ceiling), Loc);
            else
               RT_Subprg_Name :=
                 New_Reference_To (RTE (RO_PE_Get_Ceiling), Loc);
            end if;

            Call :=
              Make_Function_Call (Loc,
                Name => RT_Subprg_Name,
                Parameter_Associations => New_List (Object_Parm));

            Rewrite (N, Call);
            Analyze_And_Resolve (N, Typ);
         end;

      ------------------
      -- Range_Length --
      ------------------

      when Attribute_Range_Length => Range_Length : declare
         P_Type : constant Entity_Id := Etype (Pref);

      begin
         --  The only special processing required is for the case where
         --  Range_Length is applied to an enumeration type with holes.
         --  In this case we transform

         --     X'Range_Length

         --  to

         --     X'Pos (X'Last) - X'Pos (X'First) + 1

         --  So that the result reflects the proper Pos values instead
         --  of the underlying representations.

         if Is_Enumeration_Type (P_Type)
           and then Has_Non_Standard_Rep (P_Type)
         then
            Rewrite (N,
              Make_Op_Add (Loc,
                Left_Opnd =>
                  Make_Op_Subtract (Loc,
                    Left_Opnd =>
                      Make_Attribute_Reference (Loc,
                        Attribute_Name => Name_Pos,
                        Prefix => New_Occurrence_Of (P_Type, Loc),
                        Expressions => New_List (
                          Make_Attribute_Reference (Loc,
                            Attribute_Name => Name_Last,
                            Prefix => New_Occurrence_Of (P_Type, Loc)))),

                    Right_Opnd =>
                      Make_Attribute_Reference (Loc,
                        Attribute_Name => Name_Pos,
                        Prefix => New_Occurrence_Of (P_Type, Loc),
                        Expressions => New_List (
                          Make_Attribute_Reference (Loc,
                            Attribute_Name => Name_First,
                            Prefix => New_Occurrence_Of (P_Type, Loc))))),

                Right_Opnd =>
                  Make_Integer_Literal (Loc, 1)));

            Analyze_And_Resolve (N, Typ);

         --  For all other cases, attribute is handled by Gigi, but we need
         --  to deal with the case of the range check on a universal integer.

         else
            Apply_Universal_Integer_Attribute_Checks (N);
         end if;
      end Range_Length;

      ----------
      -- Read --
      ----------

      when Attribute_Read => Read : declare
         P_Type : constant Entity_Id := Entity (Pref);
         B_Type : constant Entity_Id := Base_Type (P_Type);
         U_Type : constant Entity_Id := Underlying_Type (P_Type);
         Pname  : Entity_Id;
         Decl   : Node_Id;
         Prag   : Node_Id;
         Arg2   : Node_Id;
         Rfunc  : Node_Id;
         Lhs    : Node_Id;
         Rhs    : Node_Id;

      begin
         --  If no underlying type, we have an error that will be diagnosed
         --  elsewhere, so here we just completely ignore the expansion.

         if No (U_Type) then
            return;
         end if;

         --  The simple case, if there is a TSS for Read, just call it

         Pname := Find_Stream_Subprogram (P_Type, TSS_Stream_Read);

         if Present (Pname) then
            null;

         else
            --  If there is a Stream_Convert pragma, use it, we rewrite

            --     sourcetyp'Read (stream, Item)

            --  as

            --     Item := sourcetyp (strmread (strmtyp'Input (Stream)));

            --  where strmread is the given Read function that converts an
            --  argument of type strmtyp to type sourcetyp or a type from which
            --  it is derived. The conversion to sourcetyp is required in the
            --  latter case.

            --  A special case arises if Item is a type conversion in which
            --  case, we have to expand to:

            --     Itemx := typex (strmread (strmtyp'Input (Stream)));

            --  where Itemx is the expression of the type conversion (i.e.
            --  the actual object), and typex is the type of Itemx.

            Prag := Get_Stream_Convert_Pragma (P_Type);

            if Present (Prag) then
               Arg2  := Next (First (Pragma_Argument_Associations (Prag)));
               Rfunc := Entity (Expression (Arg2));
               Lhs := Relocate_Node (Next (First (Exprs)));
               Rhs :=
                 Convert_To (B_Type,
                   Make_Function_Call (Loc,
                     Name => New_Occurrence_Of (Rfunc, Loc),
                     Parameter_Associations => New_List (
                       Make_Attribute_Reference (Loc,
                         Prefix =>
                           New_Occurrence_Of
                             (Etype (First_Formal (Rfunc)), Loc),
                         Attribute_Name => Name_Input,
                         Expressions => New_List (
                           Relocate_Node (First (Exprs)))))));

               if Nkind (Lhs) = N_Type_Conversion then
                  Lhs := Expression (Lhs);
                  Rhs := Convert_To (Etype (Lhs), Rhs);
               end if;

               Rewrite (N,
                 Make_Assignment_Statement (Loc,
                   Name       => Lhs,
                   Expression => Rhs));
               Set_Assignment_OK (Lhs);
               Analyze (N);
               return;

            --  For elementary types, we call the I_xxx routine using the first
            --  parameter and then assign the result into the second parameter.
            --  We set Assignment_OK to deal with the conversion case.

            elsif Is_Elementary_Type (U_Type) then
               declare
                  Lhs : Node_Id;
                  Rhs : Node_Id;

               begin
                  Lhs := Relocate_Node (Next (First (Exprs)));
                  Rhs := Build_Elementary_Input_Call (N);

                  if Nkind (Lhs) = N_Type_Conversion then
                     Lhs := Expression (Lhs);
                     Rhs := Convert_To (Etype (Lhs), Rhs);
                  end if;

                  Set_Assignment_OK (Lhs);

                  Rewrite (N,
                    Make_Assignment_Statement (Loc,
                      Name => Lhs,
                      Expression => Rhs));

                  Analyze (N);
                  return;
               end;

            --  Array type case

            elsif Is_Array_Type (U_Type) then
               Build_Array_Read_Procedure (N, U_Type, Decl, Pname);
               Compile_Stream_Body_In_Scope (N, Decl, U_Type, Check => False);

            --  Tagged type case, use the primitive Read function. Note that
            --  this will dispatch in the class-wide case which is what we want

            elsif Is_Tagged_Type (U_Type) then
               Pname := Find_Prim_Op (U_Type, TSS_Stream_Read);

            --  All other record type cases, including protected records. The
            --  latter only arise for expander generated code for handling
            --  shared passive partition access.

            else
               pragma Assert
                 (Is_Record_Type (U_Type) or else Is_Protected_Type (U_Type));

               --  Ada 2005 (AI-216): Program_Error is raised when executing
               --  the default implementation of the Read attribute of an
               --  Unchecked_Union type.

               if Is_Unchecked_Union (Base_Type (U_Type)) then
                  Insert_Action (N,
                    Make_Raise_Program_Error (Loc,
                      Reason => PE_Unchecked_Union_Restriction));
               end if;

               if Has_Discriminants (U_Type)
                 and then Present
                   (Discriminant_Default_Value (First_Discriminant (U_Type)))
               then
                  Build_Mutable_Record_Read_Procedure
                    (Loc, Base_Type (U_Type), Decl, Pname);
               else
                  Build_Record_Read_Procedure
                    (Loc, Base_Type (U_Type), Decl, Pname);
               end if;

               --  Suppress checks, uninitialized or otherwise invalid
               --  data does not cause constraint errors to be raised for
               --  a complete record read.

               Insert_Action (N, Decl, All_Checks);
            end if;
         end if;

         Rewrite_Stream_Proc_Call (Pname);
      end Read;

      ---------------
      -- Remainder --
      ---------------

      --  Transforms 'Remainder into a call to the floating-point attribute
      --  function Remainder in Fat_xxx (where xxx is the root type)

      when Attribute_Remainder =>
         Expand_Fpt_Attribute_RR (N);

      -----------
      -- Round --
      -----------

      --  The handling of the Round attribute is quite delicate. The processing
      --  in Sem_Attr introduced a conversion to universal real, reflecting the
      --  semantics of Round, but we do not want anything to do with universal
      --  real at runtime, since this corresponds to using floating-point
      --  arithmetic.

      --  What we have now is that the Etype of the Round attribute correctly
      --  indicates the final result type. The operand of the Round is the
      --  conversion to universal real, described above, and the operand of
      --  this conversion is the actual operand of Round, which may be the
      --  special case of a fixed point multiplication or division (Etype =
      --  universal fixed)

      --  The exapander will expand first the operand of the conversion, then
      --  the conversion, and finally the round attribute itself, since we
      --  always work inside out. But we cannot simply process naively in this
      --  order. In the semantic world where universal fixed and real really
      --  exist and have infinite precision, there is no problem, but in the
      --  implementation world, where universal real is a floating-point type,
      --  we would get the wrong result.

      --  So the approach is as follows. First, when expanding a multiply or
      --  divide whose type is universal fixed, we do nothing at all, instead
      --  deferring the operation till later.

      --  The actual processing is done in Expand_N_Type_Conversion which
      --  handles the special case of Round by looking at its parent to see if
      --  it is a Round attribute, and if it is, handling the conversion (or
      --  its fixed multiply/divide child) in an appropriate manner.

      --  This means that by the time we get to expanding the Round attribute
      --  itself, the Round is nothing more than a type conversion (and will
      --  often be a null type conversion), so we just replace it with the
      --  appropriate conversion operation.

      when Attribute_Round =>
         Rewrite (N,
           Convert_To (Etype (N), Relocate_Node (First (Exprs))));
         Analyze_And_Resolve (N);

      --------------
      -- Rounding --
      --------------

      --  Transforms 'Rounding into a call to the floating-point attribute
      --  function Rounding in Fat_xxx (where xxx is the root type)

      when Attribute_Rounding =>
         Expand_Fpt_Attribute_R (N);

      -------------
      -- Scaling --
      -------------

      --  Transforms 'Scaling into a call to the floating-point attribute
      --  function Scaling in Fat_xxx (where xxx is the root type)

      when Attribute_Scaling =>
         Expand_Fpt_Attribute_RI (N);

      ----------
      -- Size --
      ----------

      when Attribute_Size        |
           Attribute_Object_Size |
           Attribute_Value_Size  |
           Attribute_VADS_Size   => Size :

      declare
         Ptyp     : constant Entity_Id := Etype (Pref);
         Siz      : Uint;
         New_Node : Node_Id;

      begin
         --  Processing for VADS_Size case. Note that this processing removes
         --  all traces of VADS_Size from the tree, and completes all required
         --  processing for VADS_Size by translating the attribute reference
         --  to an appropriate Size or Object_Size reference.

         if Id = Attribute_VADS_Size
           or else (Use_VADS_Size and then Id = Attribute_Size)
         then
            --  If the size is specified, then we simply use the specified
            --  size. This applies to both types and objects. The size of an
            --  object can be specified in the following ways:

            --    An explicit size object is given for an object
            --    A component size is specified for an indexed component
            --    A component clause is specified for a selected component
            --    The object is a component of a packed composite object

            --  If the size is specified, then VADS_Size of an object

            if (Is_Entity_Name (Pref)
                 and then Present (Size_Clause (Entity (Pref))))
              or else
                (Nkind (Pref) = N_Component_Clause
                  and then (Present (Component_Clause
                                     (Entity (Selector_Name (Pref))))
                             or else Is_Packed (Etype (Prefix (Pref)))))
              or else
                (Nkind (Pref) = N_Indexed_Component
                  and then (Component_Size (Etype (Prefix (Pref))) /= 0
                             or else Is_Packed (Etype (Prefix (Pref)))))
            then
               Set_Attribute_Name (N, Name_Size);

            --  Otherwise if we have an object rather than a type, then the
            --  VADS_Size attribute applies to the type of the object, rather
            --  than the object itself. This is one of the respects in which
            --  VADS_Size differs from Size.

            else
               if (not Is_Entity_Name (Pref)
                    or else not Is_Type (Entity (Pref)))
                 and then (Is_Scalar_Type (Etype (Pref))
                            or else Is_Constrained (Etype (Pref)))
               then
                  Rewrite (Pref, New_Occurrence_Of (Etype (Pref), Loc));
               end if;

               --  For a scalar type for which no size was explicitly given,
               --  VADS_Size means Object_Size. This is the other respect in
               --  which VADS_Size differs from Size.

               if Is_Scalar_Type (Etype (Pref))
                 and then No (Size_Clause (Etype (Pref)))
               then
                  Set_Attribute_Name (N, Name_Object_Size);

               --  In all other cases, Size and VADS_Size are the sane

               else
                  Set_Attribute_Name (N, Name_Size);
               end if;
            end if;
         end if;

         --  For class-wide types,  X'Class'Size is transformed into a
         --  direct reference to the Size of the class type, so that gigi
         --  does not have to deal with the X'Class'Size reference.

         if Is_Entity_Name (Pref)
           and then Is_Class_Wide_Type (Entity (Pref))
         then
            Rewrite (Prefix (N), New_Occurrence_Of (Entity (Pref), Loc));
            return;

         --  For X'Size applied to an object of a class-wide type, transform
         --  X'Size into a call to the primitive operation _Size applied to X.

         elsif Is_Class_Wide_Type (Ptyp) then

            --  No need to do anything else compiling under restriction
            --  No_Dispatching_Calls. During the semantic analysis we
            --  already notified such violation.

            if Restriction_Active (No_Dispatching_Calls) then
               return;
            end if;

            New_Node :=
              Make_Function_Call (Loc,
                Name => New_Reference_To
                  (Find_Prim_Op (Ptyp, Name_uSize), Loc),
                Parameter_Associations => New_List (Pref));

            if Typ /= Standard_Long_Long_Integer then

               --  The context is a specific integer type with which the
               --  original attribute was compatible. The function has a
               --  specific type as well, so to preserve the compatibility
               --  we must convert explicitly.

               New_Node := Convert_To (Typ, New_Node);
            end if;

            Rewrite (N, New_Node);
            Analyze_And_Resolve (N, Typ);
            return;

         --  For an array component, we can do Size in the front end
         --  if the component_size of the array is set.

         elsif Nkind (Pref) = N_Indexed_Component then
            Siz := Component_Size (Etype (Prefix (Pref)));

         --  For a record component, we can do Size in the front end if there
         --  is a component clause, or if the record is packed and the
         --  component's size is known at compile time.

         elsif Nkind (Pref) = N_Selected_Component then
            declare
               Rec  : constant Entity_Id := Etype (Prefix (Pref));
               Comp : constant Entity_Id := Entity (Selector_Name (Pref));

            begin
               if Present (Component_Clause (Comp)) then
                  Siz := Esize (Comp);

               elsif Is_Packed (Rec) then
                  Siz := RM_Size (Ptyp);

               else
                  Apply_Universal_Integer_Attribute_Checks (N);
                  return;
               end if;
            end;

         --  All other cases are handled by Gigi

         else
            Apply_Universal_Integer_Attribute_Checks (N);

            --  If Size is applied to a formal parameter that is of a packed
            --  array subtype, then apply Size to the actual subtype.

            if Is_Entity_Name (Pref)
              and then Is_Formal (Entity (Pref))
              and then Is_Array_Type (Etype (Pref))
              and then Is_Packed (Etype (Pref))
            then
               Rewrite (N,
                 Make_Attribute_Reference (Loc,
                   Prefix =>
                     New_Occurrence_Of (Get_Actual_Subtype (Pref), Loc),
                   Attribute_Name => Name_Size));
               Analyze_And_Resolve (N, Typ);
            end if;

            --  If Size is applied to a dereference of an access to
            --  unconstrained packed array, GIGI needs to see its
            --  unconstrained nominal type, but also a hint to the actual
            --  constrained type.

            if Nkind (Pref) = N_Explicit_Dereference
              and then Is_Array_Type (Etype (Pref))
              and then not Is_Constrained (Etype (Pref))
              and then Is_Packed (Etype (Pref))
            then
               Set_Actual_Designated_Subtype (Pref,
                 Get_Actual_Subtype (Pref));
            end if;

            return;
         end if;

         --  Common processing for record and array component case

         if Siz /= 0 then
            Rewrite (N, Make_Integer_Literal (Loc, Siz));

            Analyze_And_Resolve (N, Typ);

            --  The result is not a static expression

            Set_Is_Static_Expression (N, False);
         end if;
      end Size;

      ------------------
      -- Storage_Pool --
      ------------------

      when Attribute_Storage_Pool =>
         Rewrite (N,
           Make_Type_Conversion (Loc,
             Subtype_Mark => New_Reference_To (Etype (N), Loc),
             Expression   => New_Reference_To (Entity (N), Loc)));
         Analyze_And_Resolve (N, Typ);

      ------------------
      -- Storage_Size --
      ------------------

      when Attribute_Storage_Size => Storage_Size :
      declare
         Ptyp : constant Entity_Id := Etype (Pref);

      begin
         --  Access type case, always go to the root type

         --  The case of access types results in a value of zero for the case
         --  where no storage size attribute clause has been given. If a
         --  storage size has been given, then the attribute is converted
         --  to a reference to the variable used to hold this value.

         if Is_Access_Type (Ptyp) then
            if Present (Storage_Size_Variable (Root_Type (Ptyp))) then
               Rewrite (N,
                 Make_Attribute_Reference (Loc,
                   Prefix => New_Reference_To (Typ, Loc),
                   Attribute_Name => Name_Max,
                   Expressions => New_List (
                     Make_Integer_Literal (Loc, 0),
                     Convert_To (Typ,
                       New_Reference_To
                         (Storage_Size_Variable (Root_Type (Ptyp)), Loc)))));

            elsif Present (Associated_Storage_Pool (Root_Type (Ptyp))) then
               Rewrite (N,
                 OK_Convert_To (Typ,
                   Make_Function_Call (Loc,
                     Name =>
                       New_Reference_To
                         (Find_Prim_Op
                           (Etype (Associated_Storage_Pool (Root_Type (Ptyp))),
                            Attribute_Name (N)),
                          Loc),

                     Parameter_Associations => New_List (
                       New_Reference_To
                         (Associated_Storage_Pool (Root_Type (Ptyp)), Loc)))));

            else
               Rewrite (N, Make_Integer_Literal (Loc, 0));
            end if;

            Analyze_And_Resolve (N, Typ);

         --  For tasks, we retrieve the size directly from the TCB. The
         --  size may depend on a discriminant of the type, and therefore
         --  can be a per-object expression, so type-level information is
         --  not sufficient in general. There are four cases to consider:

         --  a) If the attribute appears within a task body, the designated
         --    TCB is obtained by a call to Self.

         --  b) If the prefix of the attribute is the name of a task object,
         --  the designated TCB is the one stored in the corresponding record.

         --  c) If the prefix is a task type, the size is obtained from the
         --  size variable created for each task type

         --  d) If no storage_size was specified for the type , there is no
         --  size variable, and the value is a system-specific default.

         else
            if In_Open_Scopes (Ptyp) then

               --  Storage_Size (Self)

               Rewrite (N,
                 Convert_To (Typ,
                   Make_Function_Call (Loc,
                     Name =>
                       New_Occurrence_Of (RTE (RE_Storage_Size), Loc),
                     Parameter_Associations =>
                       New_List (
                         Make_Function_Call (Loc,
                           Name =>
                             New_Reference_To (RTE (RE_Self), Loc))))));

            elsif not Is_Entity_Name (Pref)
              or else not Is_Type (Entity (Pref))
            then
               --  Storage_Size (Rec (Obj).Size)

               Rewrite (N,
                 Convert_To (Typ,
                   Make_Function_Call (Loc,
                     Name =>
                       New_Occurrence_Of (RTE (RE_Storage_Size), Loc),
                       Parameter_Associations =>
                          New_List (
                            Make_Selected_Component (Loc,
                              Prefix =>
                                Unchecked_Convert_To (
                                  Corresponding_Record_Type (Ptyp),
                                    New_Copy_Tree (Pref)),
                              Selector_Name =>
                                 Make_Identifier (Loc, Name_uTask_Id))))));

            elsif Present (Storage_Size_Variable (Ptyp)) then

               --  Static storage size pragma given for type: retrieve value
               --  from its allocated storage variable.

               Rewrite (N,
                 Convert_To (Typ,
                   Make_Function_Call (Loc,
                     Name => New_Occurrence_Of (
                       RTE (RE_Adjust_Storage_Size), Loc),
                     Parameter_Associations =>
                       New_List (
                         New_Reference_To (
                           Storage_Size_Variable (Ptyp), Loc)))));
            else
               --  Get system default

               Rewrite (N,
                 Convert_To (Typ,
                   Make_Function_Call (Loc,
                     Name =>
                       New_Occurrence_Of (
                        RTE (RE_Default_Stack_Size), Loc))));
            end if;

            Analyze_And_Resolve (N, Typ);
         end if;
      end Storage_Size;

      -----------------
      -- Stream_Size --
      -----------------

      when Attribute_Stream_Size => Stream_Size : declare
         Ptyp : constant Entity_Id := Etype (Pref);
         Size : Int;

      begin
         --  If we have a Stream_Size clause for this type use it, otherwise
         --  the Stream_Size if the size of the type.

         if Has_Stream_Size_Clause (Ptyp) then
            Size :=
              UI_To_Int
                (Static_Integer (Expression (Stream_Size_Clause (Ptyp))));
         else
            Size := UI_To_Int (Esize (Ptyp));
         end if;

         Rewrite (N, Make_Integer_Literal (Loc, Intval => Size));
         Analyze_And_Resolve (N, Typ);
      end Stream_Size;

      ----------
      -- Succ --
      ----------

      --  1. Deal with enumeration types with holes
      --  2. For floating-point, generate call to attribute function
      --  3. For other cases, deal with constraint checking

      when Attribute_Succ => Succ :
      declare
         Ptyp : constant Entity_Id := Base_Type (Etype (Pref));

      begin
         --  For enumeration types with non-standard representations, we
         --  expand typ'Succ (x) into

         --    Pos_To_Rep (Rep_To_Pos (x) + 1)

         --    If the representation is contiguous, we compute instead
         --    Lit1 + Rep_to_Pos (x+1), to catch invalid representations.

         if Is_Enumeration_Type (Ptyp)
           and then Present (Enum_Pos_To_Rep (Ptyp))
         then
            if Has_Contiguous_Rep (Ptyp) then
               Rewrite (N,
                  Unchecked_Convert_To (Ptyp,
                     Make_Op_Add (Loc,
                        Left_Opnd  =>
                         Make_Integer_Literal (Loc,
                           Enumeration_Rep (First_Literal (Ptyp))),
                        Right_Opnd =>
                          Make_Function_Call (Loc,
                            Name =>
                              New_Reference_To
                               (TSS (Ptyp, TSS_Rep_To_Pos), Loc),

                            Parameter_Associations =>
                              New_List (
                                Unchecked_Convert_To (Ptyp,
                                  Make_Op_Add (Loc,
                                  Left_Opnd =>
                                    Unchecked_Convert_To (Standard_Integer,
                                      Relocate_Node (First (Exprs))),
                                  Right_Opnd =>
                                    Make_Integer_Literal (Loc, 1))),
                                Rep_To_Pos_Flag (Ptyp, Loc))))));
            else
               --  Add Boolean parameter True, to request program errror if
               --  we have a bad representation on our hands. Add False if
               --  checks are suppressed.

               Append_To (Exprs, Rep_To_Pos_Flag (Ptyp, Loc));
               Rewrite (N,
                 Make_Indexed_Component (Loc,
                   Prefix => New_Reference_To (Enum_Pos_To_Rep (Ptyp), Loc),
                   Expressions => New_List (
                     Make_Op_Add (Loc,
                       Left_Opnd =>
                         Make_Function_Call (Loc,
                           Name =>
                             New_Reference_To
                               (TSS (Ptyp, TSS_Rep_To_Pos), Loc),
                           Parameter_Associations => Exprs),
                       Right_Opnd => Make_Integer_Literal (Loc, 1)))));
            end if;

            Analyze_And_Resolve (N, Typ);

         --  For floating-point, we transform 'Succ into a call to the Succ
         --  floating-point attribute function in Fat_xxx (xxx is root type)

         elsif Is_Floating_Point_Type (Ptyp) then
            Expand_Fpt_Attribute_R (N);
            Analyze_And_Resolve (N, Typ);

         --  For modular types, nothing to do (no overflow, since wraps)

         elsif Is_Modular_Integer_Type (Ptyp) then
            null;

         --  For other types, if range checking is enabled, we must generate
         --  a check if overflow checking is enabled.

         elsif not Overflow_Checks_Suppressed (Ptyp) then
            Expand_Pred_Succ (N);
         end if;
      end Succ;

      ---------
      -- Tag --
      ---------

      --  Transforms X'Tag into a direct reference to the tag of X

      when Attribute_Tag => Tag :
      declare
         Ttyp           : Entity_Id;
         Prefix_Is_Type : Boolean;

      begin
         if Is_Entity_Name (Pref) and then Is_Type (Entity (Pref)) then
            Ttyp := Entity (Pref);
            Prefix_Is_Type := True;
         else
            Ttyp := Etype (Pref);
            Prefix_Is_Type := False;
         end if;

         if Is_Class_Wide_Type (Ttyp) then
            Ttyp := Root_Type (Ttyp);
         end if;

         Ttyp := Underlying_Type (Ttyp);

         if Prefix_Is_Type then

            --  For JGNAT we leave the type attribute unexpanded because
            --  there's not a dispatching table to reference.

            if not Java_VM then
               Rewrite (N,
                 Unchecked_Convert_To (RTE (RE_Tag),
                   New_Reference_To
                     (Node (First_Elmt (Access_Disp_Table (Ttyp))), Loc)));
               Analyze_And_Resolve (N, RTE (RE_Tag));
            end if;

         else
            Rewrite (N,
              Make_Selected_Component (Loc,
                Prefix => Relocate_Node (Pref),
                Selector_Name =>
                  New_Reference_To (First_Tag_Component (Ttyp), Loc)));
            Analyze_And_Resolve (N, RTE (RE_Tag));
         end if;
      end Tag;

      ----------------
      -- Terminated --
      ----------------

      --  Transforms 'Terminated attribute into a call to Terminated function

      when Attribute_Terminated => Terminated :
      begin
         --  The prefix of Terminated is of a task interface class-wide type.
         --  Generate:

         --    terminated (Pref._disp_get_task_id);

         if Ada_Version >= Ada_05
           and then Ekind (Etype (Pref)) = E_Class_Wide_Type
           and then Is_Interface      (Etype (Pref))
           and then Is_Task_Interface (Etype (Pref))
         then
            Rewrite (N,
              Make_Function_Call (Loc,
                Name =>
                  New_Reference_To (RTE (RE_Terminated), Loc),
                Parameter_Associations => New_List (
                  Make_Selected_Component (Loc,
                    Prefix =>
                      New_Copy_Tree (Pref),
                    Selector_Name =>
                      Make_Identifier (Loc, Name_uDisp_Get_Task_Id)))));

         elsif Restricted_Profile then
            Rewrite (N,
              Build_Call_With_Task (Pref, RTE (RE_Restricted_Terminated)));

         else
            Rewrite (N,
              Build_Call_With_Task (Pref, RTE (RE_Terminated)));
         end if;

         Analyze_And_Resolve (N, Standard_Boolean);
      end Terminated;

      ----------------
      -- To_Address --
      ----------------

      --  Transforms System'To_Address (X) into unchecked conversion
      --  from (integral) type of X to type address.

      when Attribute_To_Address =>
         Rewrite (N,
           Unchecked_Convert_To (RTE (RE_Address),
             Relocate_Node (First (Exprs))));
         Analyze_And_Resolve (N, RTE (RE_Address));

      ----------------
      -- Truncation --
      ----------------

      --  Transforms 'Truncation into a call to the floating-point attribute
      --  function Truncation in Fat_xxx (where xxx is the root type).
      --  Expansion is avoided for cases the back end can handle directly.

      when Attribute_Truncation =>
         if not Is_Inline_Floating_Point_Attribute (N) then
            Expand_Fpt_Attribute_R (N);
         end if;

      -----------------------
      -- Unbiased_Rounding --
      -----------------------

      --  Transforms 'Unbiased_Rounding into a call to the floating-point
      --  attribute function Unbiased_Rounding in Fat_xxx (where xxx is the
      --  root type). Expansion is avoided for cases the back end can handle
      --  directly.

      when Attribute_Unbiased_Rounding =>
         if not Is_Inline_Floating_Point_Attribute (N) then
            Expand_Fpt_Attribute_R (N);
         end if;

      ----------------------
      -- Unchecked_Access --
      ----------------------

      when Attribute_Unchecked_Access =>

         --  Ada 2005 (AI-251): If the designated type is an interface, then
         --  rewrite the referenced object as a conversion to force the
         --  displacement of the pointer to the secondary dispatch table.

         if Is_Interface (Directly_Designated_Type (Btyp)) then
            declare
               Ref_Object : constant Node_Id := Get_Referenced_Object (Pref);
               Conversion : Node_Id;
            begin
               Conversion := Convert_To (Typ, New_Copy_Tree (Ref_Object));
               Rewrite (N, Conversion);
               Analyze_And_Resolve (N, Typ);
            end;

         --  Otherwise this is like normal Access without a check

         else
            Expand_Access_To_Type (N);
         end if;

      -----------------
      -- UET_Address --
      -----------------

      when Attribute_UET_Address => UET_Address : declare
         Ent : constant Entity_Id :=
                 Make_Defining_Identifier (Loc, New_Internal_Name ('T'));

      begin
         Insert_Action (N,
           Make_Object_Declaration (Loc,
             Defining_Identifier => Ent,
             Aliased_Present     => True,
             Object_Definition   =>
               New_Occurrence_Of (RTE (RE_Address), Loc)));

         --  Construct name __gnat_xxx__SDP, where xxx is the unit name
         --  in normal external form.

         Get_External_Unit_Name_String (Get_Unit_Name (Pref));
         Name_Buffer (1 + 7 .. Name_Len + 7) := Name_Buffer (1 .. Name_Len);
         Name_Len := Name_Len + 7;
         Name_Buffer (1 .. 7) := "__gnat_";
         Name_Buffer (Name_Len + 1 .. Name_Len + 5) := "__SDP";
         Name_Len := Name_Len + 5;

         Set_Is_Imported (Ent);
         Set_Interface_Name (Ent,
           Make_String_Literal (Loc,
             Strval => String_From_Name_Buffer));

         Rewrite (N,
           Make_Attribute_Reference (Loc,
             Prefix => New_Occurrence_Of (Ent, Loc),
             Attribute_Name => Name_Address));

         Analyze_And_Resolve (N, Typ);
      end UET_Address;

      -------------------------
      -- Unrestricted_Access --
      -------------------------

      when Attribute_Unrestricted_Access =>

<<<<<<< HEAD
         if Ekind (Btyp) = E_Access_Protected_Subprogram_Type then
=======
         if Is_Access_Protected_Subprogram_Type (Btyp) then
>>>>>>> 1177f497
            Expand_Access_To_Protected_Op (N, Pref, Typ);

         --  Ada 2005 (AI-251): If the designated type is an interface, then
         --  rewrite the referenced object as a conversion to force the
         --  displacement of the pointer to the secondary dispatch table.

         elsif Is_Interface (Directly_Designated_Type (Btyp)) then
            declare
               Ref_Object : constant Node_Id := Get_Referenced_Object (Pref);
               Conversion : Node_Id;
            begin
               Conversion := Convert_To (Typ, New_Copy_Tree (Ref_Object));
               Rewrite (N, Conversion);
               Analyze_And_Resolve (N, Typ);
            end;

         --  Otherwise this is like Access without a check

         else
            Expand_Access_To_Type (N);
         end if;

      ---------------
      -- VADS_Size --
      ---------------

      --  The processing for VADS_Size is shared with Size

      ---------
      -- Val --
      ---------

      --  For enumeration types with a standard representation, and for all
      --  other types, Val is handled by Gigi. For enumeration types with
      --  a non-standard representation we use the _Pos_To_Rep array that
      --  was created when the type was frozen.

      when Attribute_Val => Val :
      declare
         Etyp : constant Entity_Id := Base_Type (Entity (Pref));

      begin
         if Is_Enumeration_Type (Etyp)
           and then Present (Enum_Pos_To_Rep (Etyp))
         then
            if Has_Contiguous_Rep (Etyp) then
               declare
                  Rep_Node : constant Node_Id :=
                    Unchecked_Convert_To (Etyp,
                       Make_Op_Add (Loc,
                         Left_Opnd =>
                            Make_Integer_Literal (Loc,
                              Enumeration_Rep (First_Literal (Etyp))),
                         Right_Opnd =>
                          (Convert_To (Standard_Integer,
                             Relocate_Node (First (Exprs))))));

               begin
                  Rewrite (N,
                     Unchecked_Convert_To (Etyp,
                         Make_Op_Add (Loc,
                           Left_Opnd =>
                             Make_Integer_Literal (Loc,
                               Enumeration_Rep (First_Literal (Etyp))),
                           Right_Opnd =>
                             Make_Function_Call (Loc,
                               Name =>
                                 New_Reference_To
                                   (TSS (Etyp, TSS_Rep_To_Pos), Loc),
                               Parameter_Associations => New_List (
                                 Rep_Node,
                                 Rep_To_Pos_Flag (Etyp, Loc))))));
               end;

            else
               Rewrite (N,
                 Make_Indexed_Component (Loc,
                   Prefix => New_Reference_To (Enum_Pos_To_Rep (Etyp), Loc),
                   Expressions => New_List (
                     Convert_To (Standard_Integer,
                       Relocate_Node (First (Exprs))))));
            end if;

            Analyze_And_Resolve (N, Typ);
         end if;
      end Val;

      -----------
      -- Valid --
      -----------

      --  The code for valid is dependent on the particular types involved.
      --  See separate sections below for the generated code in each case.

      when Attribute_Valid => Valid :
      declare
         Ptyp : constant Entity_Id  := Etype (Pref);
         Btyp : Entity_Id           := Base_Type (Ptyp);
         Tst  : Node_Id;

         Save_Validity_Checks_On : constant Boolean := Validity_Checks_On;
         --  Save the validity checking mode. We always turn off validity
         --  checking during process of 'Valid since this is one place
         --  where we do not want the implicit validity checks to intefere
         --  with the explicit validity check that the programmer is doing.

         function Make_Range_Test return Node_Id;
         --  Build the code for a range test of the form
         --    Btyp!(Pref) >= Btyp!(Ptyp'First)
         --      and then
         --    Btyp!(Pref) <= Btyp!(Ptyp'Last)

         ---------------------
         -- Make_Range_Test --
         ---------------------

         function Make_Range_Test return Node_Id is
         begin
            return
              Make_And_Then (Loc,
                Left_Opnd =>
                  Make_Op_Ge (Loc,
                    Left_Opnd =>
                      Unchecked_Convert_To (Btyp, Duplicate_Subexpr (Pref)),

                    Right_Opnd =>
                      Unchecked_Convert_To (Btyp,
                        Make_Attribute_Reference (Loc,
                          Prefix => New_Occurrence_Of (Ptyp, Loc),
                          Attribute_Name => Name_First))),

                Right_Opnd =>
                  Make_Op_Le (Loc,
                    Left_Opnd =>
                      Unchecked_Convert_To (Btyp,
                        Duplicate_Subexpr_No_Checks (Pref)),

                    Right_Opnd =>
                      Unchecked_Convert_To (Btyp,
                        Make_Attribute_Reference (Loc,
                          Prefix => New_Occurrence_Of (Ptyp, Loc),
                          Attribute_Name => Name_Last))));
         end Make_Range_Test;

      --  Start of processing for Attribute_Valid

      begin
         --  Turn off validity checks. We do not want any implicit validity
         --  checks to intefere with the explicit check from the attribute

         Validity_Checks_On := False;

         --  Floating-point case. This case is handled by the Valid attribute
         --  code in the floating-point attribute run-time library.

         if Is_Floating_Point_Type (Ptyp) then
            declare
               Pkg : RE_Id;
               Ftp : Entity_Id;

            begin
               --  For vax fpt types, call appropriate routine in special vax
               --  floating point unit. We do not have to worry about loads in
               --  this case, since these types have no signalling NaN's.

               if Vax_Float (Btyp) then
                  Expand_Vax_Valid (N);

               --  The AAMP back end handles Valid for floating-point types

               elsif Is_AAMP_Float (Btyp) then
                  Analyze_And_Resolve (Pref, Ptyp);
                  Set_Etype (N, Standard_Boolean);
                  Set_Analyzed (N);

               --  Non VAX float case

               else
                  Find_Fat_Info (Etype (Pref), Ftp, Pkg);

                  --  If the floating-point object might be unaligned, we need
                  --  to call the special routine Unaligned_Valid, which makes
                  --  the needed copy, being careful not to load the value into
                  --  any floating-point register. The argument in this case is
                  --  obj'Address (see Unaligned_Valid routine in Fat_Gen).

                  if Is_Possibly_Unaligned_Object (Pref) then
                     Set_Attribute_Name (N, Name_Unaligned_Valid);
                     Expand_Fpt_Attribute
                       (N, Pkg, Name_Unaligned_Valid,
                        New_List (
                          Make_Attribute_Reference (Loc,
                            Prefix => Relocate_Node (Pref),
                            Attribute_Name => Name_Address)));

                  --  In the normal case where we are sure the object is
                  --  aligned, we generate a call to Valid, and the argument in
                  --  this case is obj'Unrestricted_Access (after converting
                  --  obj to the right floating-point type).

                  else
                     Expand_Fpt_Attribute
                       (N, Pkg, Name_Valid,
                        New_List (
                          Make_Attribute_Reference (Loc,
                            Prefix => Unchecked_Convert_To (Ftp, Pref),
                            Attribute_Name => Name_Unrestricted_Access)));
                  end if;
               end if;

               --  One more task, we still need a range check. Required
               --  only if we have a constraint, since the Valid routine
               --  catches infinities properly (infinities are never valid).

               --  The way we do the range check is simply to create the
               --  expression: Valid (N) and then Base_Type(Pref) in Typ.

               if not Subtypes_Statically_Match (Ptyp, Btyp) then
                  Rewrite (N,
                    Make_And_Then (Loc,
                      Left_Opnd  => Relocate_Node (N),
                      Right_Opnd =>
                        Make_In (Loc,
                          Left_Opnd => Convert_To (Btyp, Pref),
                          Right_Opnd => New_Occurrence_Of (Ptyp, Loc))));
               end if;
            end;

         --  Enumeration type with holes

         --  For enumeration types with holes, the Pos value constructed by
         --  the Enum_Rep_To_Pos function built in Exp_Ch3 called with a
         --  second argument of False returns minus one for an invalid value,
         --  and the non-negative pos value for a valid value, so the
         --  expansion of X'Valid is simply:

         --     type(X)'Pos (X) >= 0

         --  We can't quite generate it that way because of the requirement
         --  for the non-standard second argument of False in the resulting
         --  rep_to_pos call, so we have to explicitly create:

         --     _rep_to_pos (X, False) >= 0

         --  If we have an enumeration subtype, we also check that the
         --  value is in range:

         --    _rep_to_pos (X, False) >= 0
         --      and then
         --       (X >= type(X)'First and then type(X)'Last <= X)

         elsif Is_Enumeration_Type (Ptyp)
           and then Present (Enum_Pos_To_Rep (Base_Type (Ptyp)))
         then
            Tst :=
              Make_Op_Ge (Loc,
                Left_Opnd =>
                  Make_Function_Call (Loc,
                    Name =>
                      New_Reference_To
                        (TSS (Base_Type (Ptyp), TSS_Rep_To_Pos), Loc),
                    Parameter_Associations => New_List (
                      Pref,
                      New_Occurrence_Of (Standard_False, Loc))),
                Right_Opnd => Make_Integer_Literal (Loc, 0));

            if Ptyp /= Btyp
              and then
                (Type_Low_Bound (Ptyp) /= Type_Low_Bound (Btyp)
                  or else
                 Type_High_Bound (Ptyp) /= Type_High_Bound (Btyp))
            then
               --  The call to Make_Range_Test will create declarations
               --  that need a proper insertion point, but Pref is now
               --  attached to a node with no ancestor. Attach to tree
               --  even if it is to be rewritten below.

               Set_Parent (Tst, Parent (N));

               Tst :=
                 Make_And_Then (Loc,
                   Left_Opnd  => Make_Range_Test,
                   Right_Opnd => Tst);
            end if;

            Rewrite (N, Tst);

         --  Fortran convention booleans

         --  For the very special case of Fortran convention booleans, the
         --  value is always valid, since it is an integer with the semantics
         --  that non-zero is true, and any value is permissible.

         elsif Is_Boolean_Type (Ptyp)
           and then Convention (Ptyp) = Convention_Fortran
         then
            Rewrite (N, New_Occurrence_Of (Standard_True, Loc));

         --  For biased representations, we will be doing an unchecked
         --  conversion without unbiasing the result. That means that the range
         --  test has to take this into account, and the proper form of the
         --  test is:

         --    Btyp!(Pref) < Btyp!(Ptyp'Range_Length)

         elsif Has_Biased_Representation (Ptyp) then
            Btyp := RTE (RE_Unsigned_32);
            Rewrite (N,
              Make_Op_Lt (Loc,
                Left_Opnd =>
                  Unchecked_Convert_To (Btyp, Duplicate_Subexpr (Pref)),
                Right_Opnd =>
                  Unchecked_Convert_To (Btyp,
                    Make_Attribute_Reference (Loc,
                      Prefix => New_Occurrence_Of (Ptyp, Loc),
                      Attribute_Name => Name_Range_Length))));

         --  For all other scalar types, what we want logically is a
         --  range test:

         --     X in type(X)'First .. type(X)'Last

         --  But that's precisely what won't work because of possible
         --  unwanted optimization (and indeed the basic motivation for
         --  the Valid attribute is exactly that this test does not work!)
         --  What will work is:

         --     Btyp!(X) >= Btyp!(type(X)'First)
         --       and then
         --     Btyp!(X) <= Btyp!(type(X)'Last)

         --  where Btyp is an integer type large enough to cover the full
         --  range of possible stored values (i.e. it is chosen on the basis
         --  of the size of the type, not the range of the values). We write
         --  this as two tests, rather than a range check, so that static
         --  evaluation will easily remove either or both of the checks if
         --  they can be -statically determined to be true (this happens
         --  when the type of X is static and the range extends to the full
         --  range of stored values).

         --  Unsigned types. Note: it is safe to consider only whether the
         --  subtype is unsigned, since we will in that case be doing all
         --  unsigned comparisons based on the subtype range. Since we use the
         --  actual subtype object size, this is appropriate.

         --  For example, if we have

         --    subtype x is integer range 1 .. 200;
         --    for x'Object_Size use 8;

         --  Now the base type is signed, but objects of this type are bits
         --  unsigned, and doing an unsigned test of the range 1 to 200 is
         --  correct, even though a value greater than 127 looks signed to a
         --  signed comparison.

         elsif Is_Unsigned_Type (Ptyp) then
            if Esize (Ptyp) <= 32 then
               Btyp := RTE (RE_Unsigned_32);
            else
               Btyp := RTE (RE_Unsigned_64);
            end if;

            Rewrite (N, Make_Range_Test);

         --  Signed types

         else
            if Esize (Ptyp) <= Esize (Standard_Integer) then
               Btyp := Standard_Integer;
            else
               Btyp := Universal_Integer;
            end if;

            Rewrite (N, Make_Range_Test);
         end if;

         Analyze_And_Resolve (N, Standard_Boolean);
         Validity_Checks_On := Save_Validity_Checks_On;
      end Valid;

      -----------
      -- Value --
      -----------

      --  Value attribute is handled in separate unti Exp_Imgv

      when Attribute_Value =>
         Exp_Imgv.Expand_Value_Attribute (N);

      -----------------
      -- Value_Size --
      -----------------

      --  The processing for Value_Size shares the processing for Size

      -------------
      -- Version --
      -------------

      --  The processing for Version shares the processing for Body_Version

      ----------------
      -- Wide_Image --
      ----------------

      --  We expand typ'Wide_Image (X) into

      --    String_To_Wide_String
      --      (typ'Image (X), Wide_Character_Encoding_Method)

      --  This works in all cases because String_To_Wide_String converts any
      --  wide character escape sequences resulting from the Image call to the
      --  proper Wide_Character equivalent

      --  not quite right for typ = Wide_Character ???

      when Attribute_Wide_Image => Wide_Image :
      begin
         Rewrite (N,
           Make_Function_Call (Loc,
             Name => New_Reference_To (RTE (RE_String_To_Wide_String), Loc),
             Parameter_Associations => New_List (
               Make_Attribute_Reference (Loc,
                 Prefix         => Pref,
                 Attribute_Name => Name_Image,
                 Expressions    => Exprs),

               Make_Integer_Literal (Loc,
                 Intval => Int (Wide_Character_Encoding_Method)))));

         Analyze_And_Resolve (N, Standard_Wide_String);
      end Wide_Image;

      ---------------------
      -- Wide_Wide_Image --
      ---------------------

      --  We expand typ'Wide_Wide_Image (X) into

      --    String_To_Wide_Wide_String
      --      (typ'Image (X), Wide_Character_Encoding_Method)

      --  This works in all cases because String_To_Wide_Wide_String converts
      --  any wide character escape sequences resulting from the Image call to
      --  the proper Wide_Character equivalent

      --  not quite right for typ = Wide_Wide_Character ???

      when Attribute_Wide_Wide_Image => Wide_Wide_Image :
      begin
         Rewrite (N,
           Make_Function_Call (Loc,
             Name => New_Reference_To
               (RTE (RE_String_To_Wide_Wide_String), Loc),
             Parameter_Associations => New_List (
               Make_Attribute_Reference (Loc,
                 Prefix         => Pref,
                 Attribute_Name => Name_Image,
                 Expressions    => Exprs),

               Make_Integer_Literal (Loc,
                 Intval => Int (Wide_Character_Encoding_Method)))));

         Analyze_And_Resolve (N, Standard_Wide_Wide_String);
      end Wide_Wide_Image;

      ----------------
      -- Wide_Value --
      ----------------

      --  We expand typ'Wide_Value (X) into

      --    typ'Value
      --      (Wide_String_To_String (X, Wide_Character_Encoding_Method))

      --  Wide_String_To_String is a runtime function that converts its wide
      --  string argument to String, converting any non-translatable characters
      --  into appropriate escape sequences. This preserves the required
      --  semantics of Wide_Value in all cases, and results in a very simple
      --  implementation approach.

      --  Note: for this approach to be fully standard compliant for the cases
      --  where typ is Wide_Character and Wide_Wide_Character, the encoding
      --  method must cover the entire character range (e.g. UTF-8). But that
      --  is a reasonable requirement when dealing with encoded character
      --  sequences. Presumably if one of the restrictive encoding mechanisms
      --  is in use such as Shift-JIS, then characters that cannot be
      --  represented using this encoding will not appear in any case.

      when Attribute_Wide_Value => Wide_Value :
      begin
         Rewrite (N,
           Make_Attribute_Reference (Loc,
             Prefix         => Pref,
             Attribute_Name => Name_Value,

             Expressions    => New_List (
               Make_Function_Call (Loc,
                 Name =>
                   New_Reference_To (RTE (RE_Wide_String_To_String), Loc),

                 Parameter_Associations => New_List (
                   Relocate_Node (First (Exprs)),
                   Make_Integer_Literal (Loc,
                     Intval => Int (Wide_Character_Encoding_Method)))))));

         Analyze_And_Resolve (N, Typ);
      end Wide_Value;

      ---------------------
      -- Wide_Wide_Value --
      ---------------------

      --  We expand typ'Wide_Value_Value (X) into

      --    typ'Value
      --      (Wide_Wide_String_To_String (X, Wide_Character_Encoding_Method))

      --  Wide_Wide_String_To_String is a runtime function that converts its
      --  wide string argument to String, converting any non-translatable
      --  characters into appropriate escape sequences. This preserves the
      --  required semantics of Wide_Wide_Value in all cases, and results in a
      --  very simple implementation approach.

      --  It's not quite right where typ = Wide_Wide_Character, because the
      --  encoding method may not cover the whole character type ???

      when Attribute_Wide_Wide_Value => Wide_Wide_Value :
      begin
         Rewrite (N,
           Make_Attribute_Reference (Loc,
             Prefix         => Pref,
             Attribute_Name => Name_Value,

             Expressions    => New_List (
               Make_Function_Call (Loc,
                 Name =>
                   New_Reference_To (RTE (RE_Wide_Wide_String_To_String), Loc),

                 Parameter_Associations => New_List (
                   Relocate_Node (First (Exprs)),
                   Make_Integer_Literal (Loc,
                     Intval => Int (Wide_Character_Encoding_Method)))))));

         Analyze_And_Resolve (N, Typ);
      end Wide_Wide_Value;

      ---------------------
      -- Wide_Wide_Width --
      ---------------------

      --  Wide_Wide_Width attribute is handled in separate unit Exp_Imgv

      when Attribute_Wide_Wide_Width =>
         Exp_Imgv.Expand_Width_Attribute (N, Wide_Wide);

      ----------------
      -- Wide_Width --
      ----------------

      --  Wide_Width attribute is handled in separate unit Exp_Imgv

      when Attribute_Wide_Width =>
         Exp_Imgv.Expand_Width_Attribute (N, Wide);

      -----------
      -- Width --
      -----------

      --  Width attribute is handled in separate unit Exp_Imgv

      when Attribute_Width =>
         Exp_Imgv.Expand_Width_Attribute (N, Normal);

      -----------
      -- Write --
      -----------

      when Attribute_Write => Write : declare
         P_Type : constant Entity_Id := Entity (Pref);
         U_Type : constant Entity_Id := Underlying_Type (P_Type);
         Pname  : Entity_Id;
         Decl   : Node_Id;
         Prag   : Node_Id;
         Arg3   : Node_Id;
         Wfunc  : Node_Id;

      begin
         --  If no underlying type, we have an error that will be diagnosed
         --  elsewhere, so here we just completely ignore the expansion.

         if No (U_Type) then
            return;
         end if;

         --  The simple case, if there is a TSS for Write, just call it

         Pname := Find_Stream_Subprogram (P_Type, TSS_Stream_Write);

         if Present (Pname) then
            null;

         else
            --  If there is a Stream_Convert pragma, use it, we rewrite

            --     sourcetyp'Output (stream, Item)

            --  as

            --     strmtyp'Output (Stream, strmwrite (acttyp (Item)));

            --  where strmwrite is the given Write function that converts an
            --  argument of type sourcetyp or a type acctyp, from which it is
            --  derived to type strmtyp. The conversion to acttyp is required
            --  for the derived case.

            Prag := Get_Stream_Convert_Pragma (P_Type);

            if Present (Prag) then
               Arg3 :=
                 Next (Next (First (Pragma_Argument_Associations (Prag))));
               Wfunc := Entity (Expression (Arg3));

               Rewrite (N,
                 Make_Attribute_Reference (Loc,
                   Prefix => New_Occurrence_Of (Etype (Wfunc), Loc),
                   Attribute_Name => Name_Output,
                   Expressions => New_List (
                     Relocate_Node (First (Exprs)),
                     Make_Function_Call (Loc,
                       Name => New_Occurrence_Of (Wfunc, Loc),
                       Parameter_Associations => New_List (
                         Convert_To (Etype (First_Formal (Wfunc)),
                           Relocate_Node (Next (First (Exprs)))))))));

               Analyze (N);
               return;

            --  For elementary types, we call the W_xxx routine directly

            elsif Is_Elementary_Type (U_Type) then
               Rewrite (N, Build_Elementary_Write_Call (N));
               Analyze (N);
               return;

            --  Array type case

            elsif Is_Array_Type (U_Type) then
               Build_Array_Write_Procedure (N, U_Type, Decl, Pname);
               Compile_Stream_Body_In_Scope (N, Decl, U_Type, Check => False);

            --  Tagged type case, use the primitive Write function. Note that
            --  this will dispatch in the class-wide case which is what we want

            elsif Is_Tagged_Type (U_Type) then
               Pname := Find_Prim_Op (U_Type, TSS_Stream_Write);

            --  All other record type cases, including protected records.
            --  The latter only arise for expander generated code for
            --  handling shared passive partition access.

            else
               pragma Assert
                 (Is_Record_Type (U_Type) or else Is_Protected_Type (U_Type));

               --  Ada 2005 (AI-216): Program_Error is raised when executing
               --  the default implementation of the Write attribute of an
               --  Unchecked_Union type. However, if the 'Write reference is
               --  within the generated Output stream procedure, Write outputs
               --  the components, and the default values of the discriminant
               --  are streamed by the Output procedure itself.

               if Is_Unchecked_Union (Base_Type (U_Type))
                 and not Is_TSS (Current_Scope, TSS_Stream_Output)
               then
                  Insert_Action (N,
                    Make_Raise_Program_Error (Loc,
                      Reason => PE_Unchecked_Union_Restriction));
               end if;

               if Has_Discriminants (U_Type)
                 and then Present
                   (Discriminant_Default_Value (First_Discriminant (U_Type)))
               then
                  Build_Mutable_Record_Write_Procedure
                    (Loc, Base_Type (U_Type), Decl, Pname);
               else
                  Build_Record_Write_Procedure
                    (Loc, Base_Type (U_Type), Decl, Pname);
               end if;

               Insert_Action (N, Decl);
            end if;
         end if;

         --  If we fall through, Pname is the procedure to be called

         Rewrite_Stream_Proc_Call (Pname);
      end Write;

      --  Component_Size is handled by Gigi, unless the component size is known
      --  at compile time, which is always true in the packed array case. It is
      --  important that the packed array case is handled in the front end (see
      --  Eval_Attribute) since Gigi would otherwise get confused by the
      --  equivalent packed array type.

      when Attribute_Component_Size =>
         null;

      --  The following attributes are handled by the back end (except that
      --  static cases have already been evaluated during semantic processing,
      --  but in any case the back end should not count on this). The one bit
      --  of special processing required is that these attributes typically
      --  generate conditionals in the code, so we need to check the relevant
      --  restriction.

      when Attribute_Max                          |
           Attribute_Min                          =>
         Check_Restriction (No_Implicit_Conditionals, N);

      --  The following attributes are handled by the back end (except that
      --  static cases have already been evaluated during semantic processing,
      --  but in any case the back end should not count on this).

      --  Gigi also handles the non-class-wide cases of Size

      when Attribute_Bit_Order                    |
           Attribute_Code_Address                 |
           Attribute_Definite                     |
           Attribute_Null_Parameter               |
           Attribute_Passed_By_Reference          |
           Attribute_Pool_Address                 =>
         null;

      --  The following attributes are also handled by Gigi, but return a
      --  universal integer result, so may need a conversion for checking
      --  that the result is in range.

      when Attribute_Aft                          |
           Attribute_Bit                          |
           Attribute_Max_Size_In_Storage_Elements
      =>
         Apply_Universal_Integer_Attribute_Checks (N);

      --  The following attributes should not appear at this stage, since they
      --  have already been handled by the analyzer (and properly rewritten
      --  with corresponding values or entities to represent the right values)

      when Attribute_Abort_Signal                 |
           Attribute_Address_Size                 |
           Attribute_Base                         |
           Attribute_Class                        |
           Attribute_Default_Bit_Order            |
           Attribute_Delta                        |
           Attribute_Denorm                       |
           Attribute_Digits                       |
           Attribute_Emax                         |
           Attribute_Epsilon                      |
           Attribute_Has_Access_Values            |
           Attribute_Has_Discriminants            |
           Attribute_Large                        |
           Attribute_Machine_Emax                 |
           Attribute_Machine_Emin                 |
           Attribute_Machine_Mantissa             |
           Attribute_Machine_Overflows            |
           Attribute_Machine_Radix                |
           Attribute_Machine_Rounds               |
           Attribute_Maximum_Alignment            |
           Attribute_Model_Emin                   |
           Attribute_Model_Epsilon                |
           Attribute_Model_Mantissa               |
           Attribute_Model_Small                  |
           Attribute_Modulus                      |
           Attribute_Partition_ID                 |
           Attribute_Range                        |
           Attribute_Safe_Emax                    |
           Attribute_Safe_First                   |
           Attribute_Safe_Large                   |
           Attribute_Safe_Last                    |
           Attribute_Safe_Small                   |
           Attribute_Scale                        |
           Attribute_Signed_Zeros                 |
           Attribute_Small                        |
           Attribute_Storage_Unit                 |
           Attribute_Stub_Type                    |
           Attribute_Target_Name                  |
           Attribute_Type_Class                   |
           Attribute_Unconstrained_Array          |
           Attribute_Universal_Literal_String     |
           Attribute_Wchar_T_Size                 |
           Attribute_Word_Size                    =>

         raise Program_Error;

      --  The Asm_Input and Asm_Output attributes are not expanded at this
      --  stage, but will be eliminated in the expansion of the Asm call,
      --  see Exp_Intr for details. So Gigi will never see these either.

      when Attribute_Asm_Input                    |
           Attribute_Asm_Output                   =>

         null;

      end case;

   exception
      when RE_Not_Available =>
         return;
   end Expand_N_Attribute_Reference;

   ----------------------
   -- Expand_Pred_Succ --
   ----------------------

   --  For typ'Pred (exp), we generate the check

   --    [constraint_error when exp = typ'Base'First]

   --  Similarly, for typ'Succ (exp), we generate the check

   --    [constraint_error when exp = typ'Base'Last]

   --  These checks are not generated for modular types, since the proper
   --  semantics for Succ and Pred on modular types is to wrap, not raise CE.

   procedure Expand_Pred_Succ (N : Node_Id) is
      Loc  : constant Source_Ptr := Sloc (N);
      Cnam : Name_Id;

   begin
      if Attribute_Name (N) = Name_Pred then
         Cnam := Name_First;
      else
         Cnam := Name_Last;
      end if;

      Insert_Action (N,
        Make_Raise_Constraint_Error (Loc,
          Condition =>
            Make_Op_Eq (Loc,
              Left_Opnd =>
                Duplicate_Subexpr_Move_Checks (First (Expressions (N))),
              Right_Opnd =>
                Make_Attribute_Reference (Loc,
                  Prefix =>
                    New_Reference_To (Base_Type (Etype (Prefix (N))), Loc),
                  Attribute_Name => Cnam)),
          Reason => CE_Overflow_Check_Failed));
   end Expand_Pred_Succ;

   -------------------
   -- Find_Fat_Info --
   -------------------

   procedure Find_Fat_Info
     (T        : Entity_Id;
      Fat_Type : out Entity_Id;
      Fat_Pkg  : out RE_Id)
   is
      Btyp : constant Entity_Id := Base_Type (T);
      Rtyp : constant Entity_Id := Root_Type (T);
      Digs : constant Nat       := UI_To_Int (Digits_Value (Btyp));

   begin
      --  If the base type is VAX float, then get appropriate VAX float type

      if Vax_Float (Btyp) then
         case Digs is
            when 6 =>
               Fat_Type := RTE (RE_Fat_VAX_F);
               Fat_Pkg  := RE_Attr_VAX_F_Float;

            when 9 =>
               Fat_Type := RTE (RE_Fat_VAX_D);
               Fat_Pkg  := RE_Attr_VAX_D_Float;

            when 15 =>
               Fat_Type := RTE (RE_Fat_VAX_G);
               Fat_Pkg  := RE_Attr_VAX_G_Float;

            when others =>
               raise Program_Error;
         end case;

      --  If root type is VAX float, this is the case where the library has
      --  been recompiled in VAX float mode, and we have an IEEE float type.
      --  This is when we use the special IEEE Fat packages.

      elsif Vax_Float (Rtyp) then
         case Digs is
            when 6 =>
               Fat_Type := RTE (RE_Fat_IEEE_Short);
               Fat_Pkg  := RE_Attr_IEEE_Short;

            when 15 =>
               Fat_Type := RTE (RE_Fat_IEEE_Long);
               Fat_Pkg  := RE_Attr_IEEE_Long;

            when others =>
               raise Program_Error;
         end case;

      --  If neither the base type nor the root type is VAX_Float then VAX
      --  float is out of the picture, and we can just use the root type.

      else
         Fat_Type := Rtyp;

         if Fat_Type = Standard_Short_Float then
            Fat_Pkg := RE_Attr_Short_Float;

         elsif Fat_Type = Standard_Float then
            Fat_Pkg := RE_Attr_Float;

         elsif Fat_Type = Standard_Long_Float then
            Fat_Pkg := RE_Attr_Long_Float;

         elsif Fat_Type = Standard_Long_Long_Float then
            Fat_Pkg := RE_Attr_Long_Long_Float;

         --  Universal real (which is its own root type) is treated as being
         --  equivalent to Standard.Long_Long_Float, since it is defined to
         --  have the same precision as the longest Float type.

         elsif Fat_Type = Universal_Real then
            Fat_Type := Standard_Long_Long_Float;
            Fat_Pkg := RE_Attr_Long_Long_Float;

         else
            raise Program_Error;
         end if;
      end if;
   end Find_Fat_Info;

   ----------------------------
   -- Find_Stream_Subprogram --
   ----------------------------

   function Find_Stream_Subprogram
     (Typ : Entity_Id;
      Nam : TSS_Name_Type) return Entity_Id
   is
      Ent : constant Entity_Id := TSS (Typ, Nam);
   begin
      if Present (Ent) then
         return Ent;
      end if;

      if Is_Tagged_Type (Typ)
        and then Is_Derived_Type (Typ)
      then
         return Find_Prim_Op (Typ, Nam);
      else
         return Find_Inherited_TSS (Typ, Nam);
      end if;
   end Find_Stream_Subprogram;

   -----------------------
   -- Get_Index_Subtype --
   -----------------------

   function Get_Index_Subtype (N : Node_Id) return Node_Id is
      P_Type : Entity_Id := Etype (Prefix (N));
      Indx   : Node_Id;
      J      : Int;

   begin
      if Is_Access_Type (P_Type) then
         P_Type := Designated_Type (P_Type);
      end if;

      if No (Expressions (N)) then
         J := 1;
      else
         J := UI_To_Int (Expr_Value (First (Expressions (N))));
      end if;

      Indx := First_Index (P_Type);
      while J > 1 loop
         Next_Index (Indx);
         J := J - 1;
      end loop;

      return Etype (Indx);
   end Get_Index_Subtype;

   -------------------------------
   -- Get_Stream_Convert_Pragma --
   -------------------------------

   function Get_Stream_Convert_Pragma (T : Entity_Id) return Node_Id is
      Typ : Entity_Id;
      N   : Node_Id;

   begin
      --  Note: we cannot use Get_Rep_Pragma here because of the peculiarity
      --  that a stream convert pragma for a tagged type is not inherited from
      --  its parent. Probably what is wrong here is that it is basically
      --  incorrect to consider a stream convert pragma to be a representation
      --  pragma at all ???

      N := First_Rep_Item (Implementation_Base_Type (T));
      while Present (N) loop
         if Nkind (N) = N_Pragma and then Chars (N) = Name_Stream_Convert then

            --  For tagged types this pragma is not inherited, so we
            --  must verify that it is defined for the given type and
            --  not an ancestor.

            Typ :=
              Entity (Expression (First (Pragma_Argument_Associations (N))));

            if not Is_Tagged_Type (T)
              or else T = Typ
              or else (Is_Private_Type (Typ) and then T = Full_View (Typ))
            then
               return N;
            end if;
         end if;

         Next_Rep_Item (N);
      end loop;

      return Empty;
   end Get_Stream_Convert_Pragma;

   ---------------------------------
   -- Is_Constrained_Packed_Array --
   ---------------------------------

   function Is_Constrained_Packed_Array (Typ : Entity_Id) return Boolean is
      Arr : Entity_Id := Typ;

   begin
      if Is_Access_Type (Arr) then
         Arr := Designated_Type (Arr);
      end if;

      return Is_Array_Type (Arr)
        and then Is_Constrained (Arr)
        and then Present (Packed_Array_Type (Arr));
   end Is_Constrained_Packed_Array;

   ----------------------------------------
   -- Is_Inline_Floating_Point_Attribute --
   ----------------------------------------

   function Is_Inline_Floating_Point_Attribute (N : Node_Id) return Boolean is
      Id : constant Attribute_Id := Get_Attribute_Id (Attribute_Name (N));

   begin
      if Nkind (Parent (N)) /= N_Type_Conversion
        or else not Is_Integer_Type (Etype (Parent (N)))
      then
         return False;
      end if;

      --  Should also support 'Machine_Rounding and 'Unbiased_Rounding, but
      --  required back end support has not been implemented yet ???

      return Id = Attribute_Truncation;
   end Is_Inline_Floating_Point_Attribute;

end Exp_Attr;<|MERGE_RESOLUTION|>--- conflicted
+++ resolved
@@ -672,11 +672,7 @@
 
       when Attribute_Access =>
 
-<<<<<<< HEAD
-         if Ekind (Btyp) = E_Access_Protected_Subprogram_Type then
-=======
          if Is_Access_Protected_Subprogram_Type (Btyp) then
->>>>>>> 1177f497
             Expand_Access_To_Protected_Op (N, Pref, Typ);
 
          elsif Ekind (Btyp) = E_General_Access_Type then
@@ -4073,11 +4069,7 @@
 
       when Attribute_Unrestricted_Access =>
 
-<<<<<<< HEAD
-         if Ekind (Btyp) = E_Access_Protected_Subprogram_Type then
-=======
          if Is_Access_Protected_Subprogram_Type (Btyp) then
->>>>>>> 1177f497
             Expand_Access_To_Protected_Op (N, Pref, Typ);
 
          --  Ada 2005 (AI-251): If the designated type is an interface, then

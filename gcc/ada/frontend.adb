--- conflicted
+++ resolved
@@ -46,11 +46,7 @@
 with Prepcomp;
 with Restrict; use Restrict;
 with Rident;   use Rident;
-<<<<<<< HEAD
-with Rtsfind;
-=======
 with Rtsfind;  use Rtsfind;
->>>>>>> 42a9ba1d
 with Sprint;
 with Scn;      use Scn;
 with Sem;      use Sem;

--- conflicted
+++ resolved
@@ -6,11 +6,7 @@
 --                                                                          --
 --                                 S p e c                                  --
 --                                                                          --
-<<<<<<< HEAD
---          Copyright (C) 1992-2005, Free Software Foundation, Inc.         --
-=======
 --          Copyright (C) 1992-2006, Free Software Foundation, Inc.         --
->>>>>>> c355071f
 --                                                                          --
 -- GNAT is free software;  you can  redistribute it  and/or modify it under --
 -- terms of the  GNU General Public License as published  by the Free Soft- --
@@ -340,60 +336,6 @@
    Name_Ada_83                         : constant Name_Id := N + 114; -- GNAT
    Name_Ada_95                         : constant Name_Id := N + 115; -- GNAT
    Name_Ada_05                         : constant Name_Id := N + 116; -- GNAT
-<<<<<<< HEAD
-   Name_Assertion_Policy               : constant Name_Id := N + 117; -- Ada 05
-   Name_C_Pass_By_Copy                 : constant Name_Id := N + 118; -- GNAT
-   Name_Compile_Time_Warning           : constant Name_Id := N + 119; -- GNAT
-   Name_Component_Alignment            : constant Name_Id := N + 120; -- GNAT
-   Name_Convention_Identifier          : constant Name_Id := N + 121; -- GNAT
-   Name_Debug_Policy                   : constant Name_Id := N + 122; -- GNAT
-   Name_Detect_Blocking                : constant Name_Id := N + 123; -- Ada 05
-   Name_Discard_Names                  : constant Name_Id := N + 124;
-   Name_Elaboration_Checks             : constant Name_Id := N + 125; -- GNAT
-   Name_Eliminate                      : constant Name_Id := N + 126; -- GNAT
-   Name_Explicit_Overriding            : constant Name_Id := N + 127; -- Ada 05
-   Name_Extend_System                  : constant Name_Id := N + 128; -- GNAT
-   Name_Extensions_Allowed             : constant Name_Id := N + 129; -- GNAT
-   Name_External_Name_Casing           : constant Name_Id := N + 130; -- GNAT
-   Name_Float_Representation           : constant Name_Id := N + 131; -- GNAT
-   Name_Initialize_Scalars             : constant Name_Id := N + 132; -- GNAT
-   Name_Interrupt_State                : constant Name_Id := N + 133; -- GNAT
-   Name_License                        : constant Name_Id := N + 134; -- GNAT
-   Name_Locking_Policy                 : constant Name_Id := N + 135;
-   Name_Long_Float                     : constant Name_Id := N + 136; -- VMS
-   Name_No_Run_Time                    : constant Name_Id := N + 137; -- GNAT
-   Name_No_Strict_Aliasing             : constant Name_Id := N + 138; -- GNAT
-   Name_Normalize_Scalars              : constant Name_Id := N + 139;
-   Name_Polling                        : constant Name_Id := N + 140; -- GNAT
-   Name_Persistent_BSS                 : constant Name_Id := N + 141; -- GNAT
-   Name_Profile                        : constant Name_Id := N + 142; -- Ada 05
-   Name_Profile_Warnings               : constant Name_Id := N + 143; -- GNAT
-   Name_Propagate_Exceptions           : constant Name_Id := N + 144; -- GNAT
-   Name_Queuing_Policy                 : constant Name_Id := N + 145;
-   Name_Ravenscar                      : constant Name_Id := N + 146; -- Ada 05
-   Name_Restricted_Run_Time            : constant Name_Id := N + 147; -- GNAT
-   Name_Restrictions                   : constant Name_Id := N + 148;
-   Name_Restriction_Warnings           : constant Name_Id := N + 149; -- GNAT
-   Name_Reviewable                     : constant Name_Id := N + 150;
-   Name_Source_File_Name               : constant Name_Id := N + 151; -- GNAT
-   Name_Source_File_Name_Project       : constant Name_Id := N + 152; -- GNAT
-   Name_Style_Checks                   : constant Name_Id := N + 153; -- GNAT
-   Name_Suppress                       : constant Name_Id := N + 154;
-   Name_Suppress_Exception_Locations   : constant Name_Id := N + 155; -- GNAT
-   Name_Task_Dispatching_Policy        : constant Name_Id := N + 156;
-   Name_Universal_Data                 : constant Name_Id := N + 157; -- AAMP
-   Name_Unsuppress                     : constant Name_Id := N + 158; -- GNAT
-   Name_Use_VADS_Size                  : constant Name_Id := N + 159; -- GNAT
-   Name_Validity_Checks                : constant Name_Id := N + 160; -- GNAT
-   Name_Warnings                       : constant Name_Id := N + 161; -- GNAT
-   Last_Configuration_Pragma_Name      : constant Name_Id := N + 161;
-
-   --  Remaining pragma names
-
-   Name_Abort_Defer                    : constant Name_Id := N + 162; -- GNAT
-   Name_All_Calls_Remote               : constant Name_Id := N + 163;
-   Name_Annotate                       : constant Name_Id := N + 164; -- GNAT
-=======
    Name_Ada_2005                       : constant Name_Id := N + 117; -- GNAT
    Name_Assertion_Policy               : constant Name_Id := N + 118; -- Ada 05
    Name_C_Pass_By_Copy                 : constant Name_Id := N + 119; -- GNAT
@@ -449,7 +391,6 @@
    Name_Abort_Defer                    : constant Name_Id := N + 165; -- GNAT
    Name_All_Calls_Remote               : constant Name_Id := N + 166;
    Name_Annotate                       : constant Name_Id := N + 167; -- GNAT
->>>>>>> c355071f
 
    --  Note: AST_Entry is not in this list because its name matches the
    --  name of the corresponding attribute. However, it is included in the
@@ -457,83 +398,6 @@
    --  and Check_Pragma_Id correctly recognize and process Name_AST_Entry.
    --  AST_Entry is a VMS specific pragma.
 
-<<<<<<< HEAD
-   Name_Assert                         : constant Name_Id := N + 165; -- Ada 05
-   Name_Asynchronous                   : constant Name_Id := N + 166;
-   Name_Atomic                         : constant Name_Id := N + 167;
-   Name_Atomic_Components              : constant Name_Id := N + 168;
-   Name_Attach_Handler                 : constant Name_Id := N + 169;
-   Name_Comment                        : constant Name_Id := N + 170; -- GNAT
-   Name_Common_Object                  : constant Name_Id := N + 171; -- GNAT
-   Name_Complete_Representation        : constant Name_Id := N + 172; -- GNAT
-   Name_Complex_Representation         : constant Name_Id := N + 173; -- GNAT
-   Name_Controlled                     : constant Name_Id := N + 174;
-   Name_Convention                     : constant Name_Id := N + 175;
-   Name_CPP_Class                      : constant Name_Id := N + 176; -- GNAT
-   Name_CPP_Constructor                : constant Name_Id := N + 177; -- GNAT
-   Name_CPP_Virtual                    : constant Name_Id := N + 178; -- GNAT
-   Name_CPP_Vtable                     : constant Name_Id := N + 179; -- GNAT
-   Name_Debug                          : constant Name_Id := N + 180; -- GNAT
-   Name_Elaborate                      : constant Name_Id := N + 181; -- Ada 83
-   Name_Elaborate_All                  : constant Name_Id := N + 182;
-   Name_Elaborate_Body                 : constant Name_Id := N + 183;
-   Name_Export                         : constant Name_Id := N + 184;
-   Name_Export_Exception               : constant Name_Id := N + 185; -- VMS
-   Name_Export_Function                : constant Name_Id := N + 186; -- GNAT
-   Name_Export_Object                  : constant Name_Id := N + 187; -- GNAT
-   Name_Export_Procedure               : constant Name_Id := N + 188; -- GNAT
-   Name_Export_Value                   : constant Name_Id := N + 189; -- GNAT
-   Name_Export_Valued_Procedure        : constant Name_Id := N + 190; -- GNAT
-   Name_External                       : constant Name_Id := N + 191; -- GNAT
-   Name_Finalize_Storage_Only          : constant Name_Id := N + 192; -- GNAT
-   Name_Ident                          : constant Name_Id := N + 193; -- VMS
-   Name_Import                         : constant Name_Id := N + 194;
-   Name_Import_Exception               : constant Name_Id := N + 195; -- VMS
-   Name_Import_Function                : constant Name_Id := N + 196; -- GNAT
-   Name_Import_Object                  : constant Name_Id := N + 197; -- GNAT
-   Name_Import_Procedure               : constant Name_Id := N + 198; -- GNAT
-   Name_Import_Valued_Procedure        : constant Name_Id := N + 199; -- GNAT
-   Name_Inline                         : constant Name_Id := N + 200;
-   Name_Inline_Always                  : constant Name_Id := N + 201; -- GNAT
-   Name_Inline_Generic                 : constant Name_Id := N + 202; -- GNAT
-   Name_Inspection_Point               : constant Name_Id := N + 203;
-   Name_Interface_Name                 : constant Name_Id := N + 204; -- GNAT
-   Name_Interrupt_Handler              : constant Name_Id := N + 205;
-   Name_Interrupt_Priority             : constant Name_Id := N + 206;
-   Name_Java_Constructor               : constant Name_Id := N + 207; -- GNAT
-   Name_Java_Interface                 : constant Name_Id := N + 208; -- GNAT
-   Name_Keep_Names                     : constant Name_Id := N + 209; -- GNAT
-   Name_Link_With                      : constant Name_Id := N + 210; -- GNAT
-   Name_Linker_Alias                   : constant Name_Id := N + 211; -- GNAT
-   Name_Linker_Constructor             : constant Name_Id := N + 212; -- GNAT
-   Name_Linker_Destructor              : constant Name_Id := N + 213; -- GNAT
-   Name_Linker_Options                 : constant Name_Id := N + 214;
-   Name_Linker_Section                 : constant Name_Id := N + 215; -- GNAT
-   Name_List                           : constant Name_Id := N + 216;
-   Name_Machine_Attribute              : constant Name_Id := N + 217; -- GNAT
-   Name_Main                           : constant Name_Id := N + 218; -- GNAT
-   Name_Main_Storage                   : constant Name_Id := N + 219; -- GNAT
-   Name_Memory_Size                    : constant Name_Id := N + 220; -- Ada 83
-   Name_No_Return                      : constant Name_Id := N + 221; -- GNAT
-   Name_Obsolescent                    : constant Name_Id := N + 222; -- GNAT
-   Name_Optimize                       : constant Name_Id := N + 223;
-   Name_Optional_Overriding            : constant Name_Id := N + 224; -- Ada 05
-   Name_Pack                           : constant Name_Id := N + 225;
-   Name_Page                           : constant Name_Id := N + 226;
-   Name_Passive                        : constant Name_Id := N + 227; -- GNAT
-   Name_Preelaborate                   : constant Name_Id := N + 228;
-   Name_Preelaborate_05                : constant Name_Id := N + 229; -- GNAT
-   Name_Priority                       : constant Name_Id := N + 230;
-   Name_Psect_Object                   : constant Name_Id := N + 231; -- VMS
-   Name_Pure                           : constant Name_Id := N + 232;
-   Name_Pure_05                        : constant Name_Id := N + 233; -- GNAT
-   Name_Pure_Function                  : constant Name_Id := N + 234; -- GNAT
-   Name_Remote_Call_Interface          : constant Name_Id := N + 235;
-   Name_Remote_Types                   : constant Name_Id := N + 236;
-   Name_Share_Generic                  : constant Name_Id := N + 237; -- GNAT
-   Name_Shared                         : constant Name_Id := N + 238; -- Ada 83
-   Name_Shared_Passive                 : constant Name_Id := N + 239;
-=======
    Name_Assert                         : constant Name_Id := N + 168; -- Ada 05
    Name_Asynchronous                   : constant Name_Id := N + 169;
    Name_Atomic                         : constant Name_Id := N + 170;
@@ -616,7 +480,6 @@
    Name_Share_Generic                  : constant Name_Id := N + 240; -- GNAT
    Name_Shared                         : constant Name_Id := N + 241; -- Ada 83
    Name_Shared_Passive                 : constant Name_Id := N + 242;
->>>>>>> c355071f
 
    --  Note: Storage_Size is not in this list because its name matches the
    --  name of the corresponding attribute. However, it is included in the
@@ -626,29 +489,6 @@
    --  Note: Storage_Unit is also omitted from the list because of a clash
    --  with an attribute name, and is treated similarly.
 
-<<<<<<< HEAD
-   Name_Source_Reference               : constant Name_Id := N + 240; -- GNAT
-   Name_Stream_Convert                 : constant Name_Id := N + 241; -- GNAT
-   Name_Subtitle                       : constant Name_Id := N + 242; -- GNAT
-   Name_Suppress_All                   : constant Name_Id := N + 243; -- GNAT
-   Name_Suppress_Debug_Info            : constant Name_Id := N + 244; -- GNAT
-   Name_Suppress_Initialization        : constant Name_Id := N + 245; -- GNAT
-   Name_System_Name                    : constant Name_Id := N + 246; -- Ada 83
-   Name_Task_Info                      : constant Name_Id := N + 247; -- GNAT
-   Name_Task_Name                      : constant Name_Id := N + 248; -- GNAT
-   Name_Task_Storage                   : constant Name_Id := N + 249; -- VMS
-   Name_Thread_Body                    : constant Name_Id := N + 250; -- GNAT
-   Name_Time_Slice                     : constant Name_Id := N + 251; -- GNAT
-   Name_Title                          : constant Name_Id := N + 252; -- GNAT
-   Name_Unchecked_Union                : constant Name_Id := N + 253; -- GNAT
-   Name_Unimplemented_Unit             : constant Name_Id := N + 254; -- GNAT
-   Name_Unreferenced                   : constant Name_Id := N + 255; -- GNAT
-   Name_Unreserve_All_Interrupts       : constant Name_Id := N + 256; -- GNAT
-   Name_Volatile                       : constant Name_Id := N + 257;
-   Name_Volatile_Components            : constant Name_Id := N + 258;
-   Name_Weak_External                  : constant Name_Id := N + 259; -- GNAT
-   Last_Pragma_Name                    : constant Name_Id := N + 259;
-=======
    Name_Source_Reference               : constant Name_Id := N + 243; -- GNAT
    Name_Stream_Convert                 : constant Name_Id := N + 244; -- GNAT
    Name_Subtitle                       : constant Name_Id := N + 245; -- GNAT
@@ -670,7 +510,6 @@
    Name_Volatile_Components            : constant Name_Id := N + 261;
    Name_Weak_External                  : constant Name_Id := N + 262; -- GNAT
    Last_Pragma_Name                    : constant Name_Id := N + 262;
->>>>>>> c355071f
 
    --  Language convention names for pragma Convention/Export/Import/Interface
    --  Note that Name_C is not included in this list, since it was already
@@ -681,28 +520,6 @@
    --  Entry and Protected, this is because these conventions cannot be
    --  specified by a pragma.
 
-<<<<<<< HEAD
-   First_Convention_Name               : constant Name_Id := N + 260;
-   Name_Ada                            : constant Name_Id := N + 260;
-   Name_Assembler                      : constant Name_Id := N + 261;
-   Name_COBOL                          : constant Name_Id := N + 262;
-   Name_CPP                            : constant Name_Id := N + 263;
-   Name_Fortran                        : constant Name_Id := N + 264;
-   Name_Intrinsic                      : constant Name_Id := N + 265;
-   Name_Java                           : constant Name_Id := N + 266;
-   Name_Stdcall                        : constant Name_Id := N + 267;
-   Name_Stubbed                        : constant Name_Id := N + 268;
-   Last_Convention_Name                : constant Name_Id := N + 268;
-
-   --  The following names are preset as synonyms for Assembler
-
-   Name_Asm                            : constant Name_Id := N + 269;
-   Name_Assembly                       : constant Name_Id := N + 270;
-
-   --  The following names are preset as synonyms for C
-
-   Name_Default                        : constant Name_Id := N + 271;
-=======
    First_Convention_Name               : constant Name_Id := N + 263;
    Name_Ada                            : constant Name_Id := N + 263;
    Name_Assembler                      : constant Name_Id := N + 264;
@@ -723,97 +540,10 @@
    --  The following names are preset as synonyms for C
 
    Name_Default                        : constant Name_Id := N + 274;
->>>>>>> c355071f
    --  Name_Exernal (previously defined as pragma)
 
    --  The following names are present as synonyms for Stdcall
 
-<<<<<<< HEAD
-   Name_DLL                            : constant Name_Id := N + 272;
-   Name_Win32                          : constant Name_Id := N + 273;
-
-   --  Other special names used in processing pragmas
-
-   Name_As_Is                          : constant Name_Id := N + 274;
-   Name_Attribute_Name                 : constant Name_Id := N + 275;
-   Name_Body_File_Name                 : constant Name_Id := N + 276;
-   Name_Boolean_Entry_Barriers         : constant Name_Id := N + 277;
-   Name_Check                          : constant Name_Id := N + 278;
-   Name_Casing                         : constant Name_Id := N + 279;
-   Name_Code                           : constant Name_Id := N + 280;
-   Name_Component                      : constant Name_Id := N + 281;
-   Name_Component_Size_4               : constant Name_Id := N + 282;
-   Name_Copy                           : constant Name_Id := N + 283;
-   Name_D_Float                        : constant Name_Id := N + 284;
-   Name_Descriptor                     : constant Name_Id := N + 285;
-   Name_Dot_Replacement                : constant Name_Id := N + 286;
-   Name_Dynamic                        : constant Name_Id := N + 287;
-   Name_Entity                         : constant Name_Id := N + 288;
-   Name_Entry_Count                    : constant Name_Id := N + 289;
-   Name_External_Name                  : constant Name_Id := N + 290;
-   Name_First_Optional_Parameter       : constant Name_Id := N + 291;
-   Name_Form                           : constant Name_Id := N + 292;
-   Name_G_Float                        : constant Name_Id := N + 293;
-   Name_Gcc                            : constant Name_Id := N + 294;
-   Name_Gnat                           : constant Name_Id := N + 295;
-   Name_GPL                            : constant Name_Id := N + 296;
-   Name_IEEE_Float                     : constant Name_Id := N + 297;
-   Name_Ignore                         : constant Name_Id := N + 298;
-   Name_Info                           : constant Name_Id := N + 299;
-   Name_Internal                       : constant Name_Id := N + 300;
-   Name_Link_Name                      : constant Name_Id := N + 301;
-   Name_Lowercase                      : constant Name_Id := N + 302;
-   Name_Max_Entry_Queue_Depth          : constant Name_Id := N + 303;
-   Name_Max_Entry_Queue_Length         : constant Name_Id := N + 304;
-   Name_Max_Size                       : constant Name_Id := N + 305;
-   Name_Mechanism                      : constant Name_Id := N + 306;
-   Name_Message                        : constant Name_Id := N + 307;
-   Name_Mixedcase                      : constant Name_Id := N + 308;
-   Name_Modified_GPL                   : constant Name_Id := N + 309;
-   Name_Name                           : constant Name_Id := N + 310;
-   Name_NCA                            : constant Name_Id := N + 311;
-   Name_No                             : constant Name_Id := N + 312;
-   Name_No_Dependence                  : constant Name_Id := N + 313;
-   Name_No_Dynamic_Attachment          : constant Name_Id := N + 314;
-   Name_No_Dynamic_Interrupts          : constant Name_Id := N + 315;
-   Name_No_Requeue                     : constant Name_Id := N + 316;
-   Name_No_Requeue_Statements          : constant Name_Id := N + 317;
-   Name_No_Task_Attributes             : constant Name_Id := N + 318;
-   Name_No_Task_Attributes_Package     : constant Name_Id := N + 319;
-   Name_On                             : constant Name_Id := N + 320;
-   Name_Parameter_Types                : constant Name_Id := N + 321;
-   Name_Reference                      : constant Name_Id := N + 322;
-   Name_Restricted                     : constant Name_Id := N + 323;
-   Name_Result_Mechanism               : constant Name_Id := N + 324;
-   Name_Result_Type                    : constant Name_Id := N + 325;
-   Name_Runtime                        : constant Name_Id := N + 326;
-   Name_SB                             : constant Name_Id := N + 327;
-   Name_Secondary_Stack_Size           : constant Name_Id := N + 328;
-   Name_Section                        : constant Name_Id := N + 329;
-   Name_Semaphore                      : constant Name_Id := N + 330;
-   Name_Simple_Barriers                : constant Name_Id := N + 331;
-   Name_Spec_File_Name                 : constant Name_Id := N + 332;
-   Name_State                          : constant Name_Id := N + 333;
-   Name_Static                         : constant Name_Id := N + 334;
-   Name_Stack_Size                     : constant Name_Id := N + 335;
-   Name_Subunit_File_Name              : constant Name_Id := N + 336;
-   Name_Task_Stack_Size_Default        : constant Name_Id := N + 337;
-   Name_Task_Type                      : constant Name_Id := N + 338;
-   Name_Time_Slicing_Enabled           : constant Name_Id := N + 339;
-   Name_Top_Guard                      : constant Name_Id := N + 340;
-   Name_UBA                            : constant Name_Id := N + 341;
-   Name_UBS                            : constant Name_Id := N + 342;
-   Name_UBSB                           : constant Name_Id := N + 343;
-   Name_Unit_Name                      : constant Name_Id := N + 344;
-   Name_Unknown                        : constant Name_Id := N + 345;
-   Name_Unrestricted                   : constant Name_Id := N + 346;
-   Name_Uppercase                      : constant Name_Id := N + 347;
-   Name_User                           : constant Name_Id := N + 348;
-   Name_VAX_Float                      : constant Name_Id := N + 349;
-   Name_VMS                            : constant Name_Id := N + 350;
-   Name_Vtable_Ptr                     : constant Name_Id := N + 351;
-   Name_Working_Storage                : constant Name_Id := N + 352;
-=======
    Name_DLL                            : constant Name_Id := N + 275;
    Name_Win32                          : constant Name_Id := N + 276;
 
@@ -898,7 +628,6 @@
    Name_VMS                            : constant Name_Id := N + 353;
    Name_Vtable_Ptr                     : constant Name_Id := N + 354;
    Name_Working_Storage                : constant Name_Id := N + 355;
->>>>>>> c355071f
 
    --  Names of recognized attributes. The entries with the comment "Ada 83"
    --  are attributes that are defined in Ada 83, but not in Ada 95. These
@@ -912,116 +641,6 @@
    --  The entries marked VMS are recognized only in OpenVMS implementations
    --  of GNAT, and are treated as illegal in all other contexts.
 
-<<<<<<< HEAD
-   First_Attribute_Name                : constant Name_Id := N + 353;
-   Name_Abort_Signal                   : constant Name_Id := N + 353; -- GNAT
-   Name_Access                         : constant Name_Id := N + 354;
-   Name_Address                        : constant Name_Id := N + 355;
-   Name_Address_Size                   : constant Name_Id := N + 356; -- GNAT
-   Name_Aft                            : constant Name_Id := N + 357;
-   Name_Alignment                      : constant Name_Id := N + 358;
-   Name_Asm_Input                      : constant Name_Id := N + 359; -- GNAT
-   Name_Asm_Output                     : constant Name_Id := N + 360; -- GNAT
-   Name_AST_Entry                      : constant Name_Id := N + 361; -- VMS
-   Name_Bit                            : constant Name_Id := N + 362; -- GNAT
-   Name_Bit_Order                      : constant Name_Id := N + 363;
-   Name_Bit_Position                   : constant Name_Id := N + 364; -- GNAT
-   Name_Body_Version                   : constant Name_Id := N + 365;
-   Name_Callable                       : constant Name_Id := N + 366;
-   Name_Caller                         : constant Name_Id := N + 367;
-   Name_Code_Address                   : constant Name_Id := N + 368; -- GNAT
-   Name_Component_Size                 : constant Name_Id := N + 369;
-   Name_Compose                        : constant Name_Id := N + 370;
-   Name_Constrained                    : constant Name_Id := N + 371;
-   Name_Count                          : constant Name_Id := N + 372;
-   Name_Default_Bit_Order              : constant Name_Id := N + 373; -- GNAT
-   Name_Definite                       : constant Name_Id := N + 374;
-   Name_Delta                          : constant Name_Id := N + 375;
-   Name_Denorm                         : constant Name_Id := N + 376;
-   Name_Digits                         : constant Name_Id := N + 377;
-   Name_Elaborated                     : constant Name_Id := N + 378; -- GNAT
-   Name_Emax                           : constant Name_Id := N + 379; -- Ada 83
-   Name_Enum_Rep                       : constant Name_Id := N + 380; -- GNAT
-   Name_Epsilon                        : constant Name_Id := N + 381; -- Ada 83
-   Name_Exponent                       : constant Name_Id := N + 382;
-   Name_External_Tag                   : constant Name_Id := N + 383;
-   Name_First                          : constant Name_Id := N + 384;
-   Name_First_Bit                      : constant Name_Id := N + 385;
-   Name_Fixed_Value                    : constant Name_Id := N + 386; -- GNAT
-   Name_Fore                           : constant Name_Id := N + 387;
-   Name_Has_Access_Values              : constant Name_Id := N + 388; -- GNAT
-   Name_Has_Discriminants              : constant Name_Id := N + 389; -- GNAT
-   Name_Identity                       : constant Name_Id := N + 390;
-   Name_Img                            : constant Name_Id := N + 391; -- GNAT
-   Name_Integer_Value                  : constant Name_Id := N + 392; -- GNAT
-   Name_Large                          : constant Name_Id := N + 393; -- Ada 83
-   Name_Last                           : constant Name_Id := N + 394;
-   Name_Last_Bit                       : constant Name_Id := N + 395;
-   Name_Leading_Part                   : constant Name_Id := N + 396;
-   Name_Length                         : constant Name_Id := N + 397;
-   Name_Machine_Emax                   : constant Name_Id := N + 398;
-   Name_Machine_Emin                   : constant Name_Id := N + 399;
-   Name_Machine_Mantissa               : constant Name_Id := N + 400;
-   Name_Machine_Overflows              : constant Name_Id := N + 401;
-   Name_Machine_Radix                  : constant Name_Id := N + 402;
-   Name_Machine_Rounding               : constant Name_Id := N + 403; -- Ada 05
-   Name_Machine_Rounds                 : constant Name_Id := N + 404;
-   Name_Machine_Size                   : constant Name_Id := N + 405; -- GNAT
-   Name_Mantissa                       : constant Name_Id := N + 406; -- Ada 83
-   Name_Max_Size_In_Storage_Elements   : constant Name_Id := N + 407;
-   Name_Maximum_Alignment              : constant Name_Id := N + 408; -- GNAT
-   Name_Mechanism_Code                 : constant Name_Id := N + 409; -- GNAT
-   Name_Mod                            : constant Name_Id := N + 410;
-   Name_Model_Emin                     : constant Name_Id := N + 411;
-   Name_Model_Epsilon                  : constant Name_Id := N + 412;
-   Name_Model_Mantissa                 : constant Name_Id := N + 413;
-   Name_Model_Small                    : constant Name_Id := N + 414;
-   Name_Modulus                        : constant Name_Id := N + 415;
-   Name_Null_Parameter                 : constant Name_Id := N + 416; -- GNAT
-   Name_Object_Size                    : constant Name_Id := N + 417; -- GNAT
-   Name_Partition_ID                   : constant Name_Id := N + 418;
-   Name_Passed_By_Reference            : constant Name_Id := N + 419; -- GNAT
-   Name_Pool_Address                   : constant Name_Id := N + 420;
-   Name_Pos                            : constant Name_Id := N + 421;
-   Name_Position                       : constant Name_Id := N + 422;
-   Name_Range                          : constant Name_Id := N + 423;
-   Name_Range_Length                   : constant Name_Id := N + 424; -- GNAT
-   Name_Round                          : constant Name_Id := N + 425;
-   Name_Safe_Emax                      : constant Name_Id := N + 426; -- Ada 83
-   Name_Safe_First                     : constant Name_Id := N + 427;
-   Name_Safe_Large                     : constant Name_Id := N + 428; -- Ada 83
-   Name_Safe_Last                      : constant Name_Id := N + 429;
-   Name_Safe_Small                     : constant Name_Id := N + 430; -- Ada 83
-   Name_Scale                          : constant Name_Id := N + 431;
-   Name_Scaling                        : constant Name_Id := N + 432;
-   Name_Signed_Zeros                   : constant Name_Id := N + 433;
-   Name_Size                           : constant Name_Id := N + 434;
-   Name_Small                          : constant Name_Id := N + 435;
-   Name_Storage_Size                   : constant Name_Id := N + 436;
-   Name_Storage_Unit                   : constant Name_Id := N + 437; -- GNAT
-   Name_Stream_Size                    : constant Name_Id := N + 438; -- Ada 05
-   Name_Tag                            : constant Name_Id := N + 439;
-   Name_Target_Name                    : constant Name_Id := N + 440; -- GNAT
-   Name_Terminated                     : constant Name_Id := N + 441;
-   Name_To_Address                     : constant Name_Id := N + 442; -- GNAT
-   Name_Type_Class                     : constant Name_Id := N + 443; -- GNAT
-   Name_UET_Address                    : constant Name_Id := N + 444; -- GNAT
-   Name_Unbiased_Rounding              : constant Name_Id := N + 445;
-   Name_Unchecked_Access               : constant Name_Id := N + 446;
-   Name_Unconstrained_Array            : constant Name_Id := N + 447;
-   Name_Universal_Literal_String       : constant Name_Id := N + 448; -- GNAT
-   Name_Unrestricted_Access            : constant Name_Id := N + 449; -- GNAT
-   Name_VADS_Size                      : constant Name_Id := N + 450; -- GNAT
-   Name_Val                            : constant Name_Id := N + 451;
-   Name_Valid                          : constant Name_Id := N + 452;
-   Name_Value_Size                     : constant Name_Id := N + 453; -- GNAT
-   Name_Version                        : constant Name_Id := N + 454;
-   Name_Wchar_T_Size                   : constant Name_Id := N + 455; -- GNAT
-   Name_Wide_Wide_Width                : constant Name_Id := N + 456; -- Ada 05
-   Name_Wide_Width                     : constant Name_Id := N + 457;
-   Name_Width                          : constant Name_Id := N + 458;
-   Name_Word_Size                      : constant Name_Id := N + 459; -- GNAT
-=======
    First_Attribute_Name                : constant Name_Id := N + 356;
    Name_Abort_Signal                   : constant Name_Id := N + 356; -- GNAT
    Name_Access                         : constant Name_Id := N + 357;
@@ -1131,61 +750,11 @@
    Name_Wide_Width                     : constant Name_Id := N + 461;
    Name_Width                          : constant Name_Id := N + 462;
    Name_Word_Size                      : constant Name_Id := N + 463; -- GNAT
->>>>>>> c355071f
 
    --  Attributes that designate attributes returning renamable functions,
    --  i.e. functions that return other than a universal value and that
    --  have non-universal arguments.
 
-<<<<<<< HEAD
-   First_Renamable_Function_Attribute  : constant Name_Id := N + 460;
-   Name_Adjacent                       : constant Name_Id := N + 460;
-   Name_Ceiling                        : constant Name_Id := N + 461;
-   Name_Copy_Sign                      : constant Name_Id := N + 462;
-   Name_Floor                          : constant Name_Id := N + 463;
-   Name_Fraction                       : constant Name_Id := N + 464;
-   Name_Image                          : constant Name_Id := N + 465;
-   Name_Input                          : constant Name_Id := N + 466;
-   Name_Machine                        : constant Name_Id := N + 467;
-   Name_Max                            : constant Name_Id := N + 468;
-   Name_Min                            : constant Name_Id := N + 469;
-   Name_Model                          : constant Name_Id := N + 470;
-   Name_Pred                           : constant Name_Id := N + 471;
-   Name_Remainder                      : constant Name_Id := N + 472;
-   Name_Rounding                       : constant Name_Id := N + 473;
-   Name_Succ                           : constant Name_Id := N + 474;
-   Name_Truncation                     : constant Name_Id := N + 475;
-   Name_Value                          : constant Name_Id := N + 476;
-   Name_Wide_Image                     : constant Name_Id := N + 477;
-   Name_Wide_Wide_Image                : constant Name_Id := N + 478;
-   Name_Wide_Value                     : constant Name_Id := N + 479;
-   Name_Wide_Wide_Value                : constant Name_Id := N + 480;
-   Last_Renamable_Function_Attribute   : constant Name_Id := N + 480;
-
-   --  Attributes that designate procedures
-
-   First_Procedure_Attribute           : constant Name_Id := N + 481;
-   Name_Output                         : constant Name_Id := N + 481;
-   Name_Read                           : constant Name_Id := N + 482;
-   Name_Write                          : constant Name_Id := N + 483;
-   Last_Procedure_Attribute            : constant Name_Id := N + 483;
-
-   --  Remaining attributes are ones that return entities
-
-   First_Entity_Attribute_Name         : constant Name_Id := N + 484;
-   Name_Elab_Body                      : constant Name_Id := N + 484; -- GNAT
-   Name_Elab_Spec                      : constant Name_Id := N + 485; -- GNAT
-   Name_Storage_Pool                   : constant Name_Id := N + 486;
-
-   --  These attributes are the ones that return types
-
-   First_Type_Attribute_Name           : constant Name_Id := N + 487;
-   Name_Base                           : constant Name_Id := N + 487;
-   Name_Class                          : constant Name_Id := N + 488;
-   Last_Type_Attribute_Name            : constant Name_Id := N + 488;
-   Last_Entity_Attribute_Name          : constant Name_Id := N + 488;
-   Last_Attribute_Name                 : constant Name_Id := N + 488;
-=======
    First_Renamable_Function_Attribute  : constant Name_Id := N + 464;
    Name_Adjacent                       : constant Name_Id := N + 464;
    Name_Ceiling                        : constant Name_Id := N + 465;
@@ -1234,7 +803,6 @@
    Last_Type_Attribute_Name            : constant Name_Id := N + 493;
    Last_Entity_Attribute_Name          : constant Name_Id := N + 493;
    Last_Attribute_Name                 : constant Name_Id := N + 493;
->>>>>>> c355071f
 
    --  Names of recognized locking policy identifiers
 
@@ -1242,17 +810,10 @@
    --  name (e.g. C for Ceiling_Locking). If new policy names are added,
    --  the first character must be distinct.
 
-<<<<<<< HEAD
-   First_Locking_Policy_Name           : constant Name_Id := N + 489;
-   Name_Ceiling_Locking                : constant Name_Id := N + 489;
-   Name_Inheritance_Locking            : constant Name_Id := N + 490;
-   Last_Locking_Policy_Name            : constant Name_Id := N + 490;
-=======
    First_Locking_Policy_Name           : constant Name_Id := N + 494;
    Name_Ceiling_Locking                : constant Name_Id := N + 494;
    Name_Inheritance_Locking            : constant Name_Id := N + 495;
    Last_Locking_Policy_Name            : constant Name_Id := N + 495;
->>>>>>> c355071f
 
    --  Names of recognized queuing policy identifiers
 
@@ -1260,17 +821,10 @@
    --  name (e.g. F for FIFO_Queuing). If new policy names are added,
    --  the first character must be distinct.
 
-<<<<<<< HEAD
-   First_Queuing_Policy_Name           : constant Name_Id := N + 491;
-   Name_FIFO_Queuing                   : constant Name_Id := N + 491;
-   Name_Priority_Queuing               : constant Name_Id := N + 492;
-   Last_Queuing_Policy_Name            : constant Name_Id := N + 492;
-=======
    First_Queuing_Policy_Name           : constant Name_Id := N + 496;
    Name_FIFO_Queuing                   : constant Name_Id := N + 496;
    Name_Priority_Queuing               : constant Name_Id := N + 497;
    Last_Queuing_Policy_Name            : constant Name_Id := N + 497;
->>>>>>> c355071f
 
    --  Names of recognized task dispatching policy identifiers
 
@@ -1278,28 +832,6 @@
    --  name (e.g. F for FIFO_Within_Priorities). If new policy names
    --  are added, the first character must be distinct.
 
-<<<<<<< HEAD
-   First_Task_Dispatching_Policy_Name  : constant Name_Id := N + 493;
-   Name_FIFO_Within_Priorities         : constant Name_Id := N + 493;
-   Last_Task_Dispatching_Policy_Name   : constant Name_Id := N + 493;
-
-   --  Names of recognized checks for pragma Suppress
-
-   First_Check_Name                    : constant Name_Id := N + 494;
-   Name_Access_Check                   : constant Name_Id := N + 494;
-   Name_Accessibility_Check            : constant Name_Id := N + 495;
-   Name_Discriminant_Check             : constant Name_Id := N + 496;
-   Name_Division_Check                 : constant Name_Id := N + 497;
-   Name_Elaboration_Check              : constant Name_Id := N + 498;
-   Name_Index_Check                    : constant Name_Id := N + 499;
-   Name_Length_Check                   : constant Name_Id := N + 500;
-   Name_Overflow_Check                 : constant Name_Id := N + 501;
-   Name_Range_Check                    : constant Name_Id := N + 502;
-   Name_Storage_Check                  : constant Name_Id := N + 503;
-   Name_Tag_Check                      : constant Name_Id := N + 504;
-   Name_All_Checks                     : constant Name_Id := N + 505;
-   Last_Check_Name                     : constant Name_Id := N + 505;
-=======
    First_Task_Dispatching_Policy_Name  : constant Name_Id := N + 498;
    Name_EDF_Across_Priorities          : constant Name_Id := N + 498;
    Name_FIFO_Within_Priorities         : constant Name_Id := N + 499;
@@ -1325,71 +857,10 @@
    Name_Validity_Check                 : constant Name_Id := N + 514;
    Name_All_Checks                     : constant Name_Id := N + 515;
    Last_Check_Name                     : constant Name_Id := N + 515;
->>>>>>> c355071f
 
    --  Names corresponding to reserved keywords, excluding those already
    --  declared in the attribute list (Access, Delta, Digits, Mod, Range).
 
-<<<<<<< HEAD
-   Name_Abort                          : constant Name_Id := N + 506;
-   Name_Abs                            : constant Name_Id := N + 507;
-   Name_Accept                         : constant Name_Id := N + 508;
-   Name_And                            : constant Name_Id := N + 509;
-   Name_All                            : constant Name_Id := N + 510;
-   Name_Array                          : constant Name_Id := N + 511;
-   Name_At                             : constant Name_Id := N + 512;
-   Name_Begin                          : constant Name_Id := N + 513;
-   Name_Body                           : constant Name_Id := N + 514;
-   Name_Case                           : constant Name_Id := N + 515;
-   Name_Constant                       : constant Name_Id := N + 516;
-   Name_Declare                        : constant Name_Id := N + 517;
-   Name_Delay                          : constant Name_Id := N + 518;
-   Name_Do                             : constant Name_Id := N + 519;
-   Name_Else                           : constant Name_Id := N + 520;
-   Name_Elsif                          : constant Name_Id := N + 521;
-   Name_End                            : constant Name_Id := N + 522;
-   Name_Entry                          : constant Name_Id := N + 523;
-   Name_Exception                      : constant Name_Id := N + 524;
-   Name_Exit                           : constant Name_Id := N + 525;
-   Name_For                            : constant Name_Id := N + 526;
-   Name_Function                       : constant Name_Id := N + 527;
-   Name_Generic                        : constant Name_Id := N + 528;
-   Name_Goto                           : constant Name_Id := N + 529;
-   Name_If                             : constant Name_Id := N + 530;
-   Name_In                             : constant Name_Id := N + 531;
-   Name_Is                             : constant Name_Id := N + 532;
-   Name_Limited                        : constant Name_Id := N + 533;
-   Name_Loop                           : constant Name_Id := N + 534;
-   Name_New                            : constant Name_Id := N + 535;
-   Name_Not                            : constant Name_Id := N + 536;
-   Name_Null                           : constant Name_Id := N + 537;
-   Name_Of                             : constant Name_Id := N + 538;
-   Name_Or                             : constant Name_Id := N + 539;
-   Name_Others                         : constant Name_Id := N + 540;
-   Name_Out                            : constant Name_Id := N + 541;
-   Name_Package                        : constant Name_Id := N + 542;
-   Name_Pragma                         : constant Name_Id := N + 543;
-   Name_Private                        : constant Name_Id := N + 544;
-   Name_Procedure                      : constant Name_Id := N + 545;
-   Name_Raise                          : constant Name_Id := N + 546;
-   Name_Record                         : constant Name_Id := N + 547;
-   Name_Rem                            : constant Name_Id := N + 548;
-   Name_Renames                        : constant Name_Id := N + 549;
-   Name_Return                         : constant Name_Id := N + 550;
-   Name_Reverse                        : constant Name_Id := N + 551;
-   Name_Select                         : constant Name_Id := N + 552;
-   Name_Separate                       : constant Name_Id := N + 553;
-   Name_Subtype                        : constant Name_Id := N + 554;
-   Name_Task                           : constant Name_Id := N + 555;
-   Name_Terminate                      : constant Name_Id := N + 556;
-   Name_Then                           : constant Name_Id := N + 557;
-   Name_Type                           : constant Name_Id := N + 558;
-   Name_Use                            : constant Name_Id := N + 559;
-   Name_When                           : constant Name_Id := N + 560;
-   Name_While                          : constant Name_Id := N + 561;
-   Name_With                           : constant Name_Id := N + 562;
-   Name_Xor                            : constant Name_Id := N + 563;
-=======
    Name_Abort                          : constant Name_Id := N + 516;
    Name_Abs                            : constant Name_Id := N + 517;
    Name_Accept                         : constant Name_Id := N + 518;
@@ -1448,53 +919,12 @@
    Name_While                          : constant Name_Id := N + 571;
    Name_With                           : constant Name_Id := N + 572;
    Name_Xor                            : constant Name_Id := N + 573;
->>>>>>> c355071f
 
    --  Names of intrinsic subprograms
 
    --  Note: Asm is missing from this list, since Asm is a legitimate
    --  convention name. So is To_Adress, which is a GNAT attribute.
 
-<<<<<<< HEAD
-   First_Intrinsic_Name                 : constant Name_Id := N + 564;
-   Name_Divide                          : constant Name_Id := N + 564;
-   Name_Enclosing_Entity                : constant Name_Id := N + 565;
-   Name_Exception_Information           : constant Name_Id := N + 566;
-   Name_Exception_Message               : constant Name_Id := N + 567;
-   Name_Exception_Name                  : constant Name_Id := N + 568;
-   Name_File                            : constant Name_Id := N + 569;
-   Name_Generic_Dispatching_Constructor : constant Name_Id := N + 570;
-   Name_Import_Address                  : constant Name_Id := N + 571;
-   Name_Import_Largest_Value            : constant Name_Id := N + 572;
-   Name_Import_Value                    : constant Name_Id := N + 573;
-   Name_Is_Negative                     : constant Name_Id := N + 574;
-   Name_Line                            : constant Name_Id := N + 575;
-   Name_Rotate_Left                     : constant Name_Id := N + 576;
-   Name_Rotate_Right                    : constant Name_Id := N + 577;
-   Name_Shift_Left                      : constant Name_Id := N + 578;
-   Name_Shift_Right                     : constant Name_Id := N + 579;
-   Name_Shift_Right_Arithmetic          : constant Name_Id := N + 580;
-   Name_Source_Location                 : constant Name_Id := N + 581;
-   Name_Unchecked_Conversion            : constant Name_Id := N + 582;
-   Name_Unchecked_Deallocation          : constant Name_Id := N + 583;
-   Name_To_Pointer                      : constant Name_Id := N + 584;
-   Last_Intrinsic_Name                  : constant Name_Id := N + 584;
-
-   --  Names used in processing intrinsic calls
-
-   Name_Free                           : constant Name_Id := N + 585;
-
-   --  Reserved words used only in Ada 95
-
-   First_95_Reserved_Word              : constant Name_Id := N + 586;
-   Name_Abstract                       : constant Name_Id := N + 586;
-   Name_Aliased                        : constant Name_Id := N + 587;
-   Name_Protected                      : constant Name_Id := N + 588;
-   Name_Until                          : constant Name_Id := N + 589;
-   Name_Requeue                        : constant Name_Id := N + 590;
-   Name_Tagged                         : constant Name_Id := N + 591;
-   Last_95_Reserved_Word               : constant Name_Id := N + 591;
-=======
    First_Intrinsic_Name                 : constant Name_Id := N + 574;
    Name_Divide                          : constant Name_Id := N + 574;
    Name_Enclosing_Entity                : constant Name_Id := N + 575;
@@ -1533,94 +963,17 @@
    Name_Requeue                        : constant Name_Id := N + 600;
    Name_Tagged                         : constant Name_Id := N + 601;
    Last_95_Reserved_Word               : constant Name_Id := N + 601;
->>>>>>> c355071f
 
    subtype Ada_95_Reserved_Words is
      Name_Id range First_95_Reserved_Word .. Last_95_Reserved_Word;
 
    --  Miscellaneous names used in semantic checking
 
-<<<<<<< HEAD
-   Name_Raise_Exception                : constant Name_Id := N + 592;
-=======
    Name_Raise_Exception                : constant Name_Id := N + 602;
->>>>>>> c355071f
 
    --  Additional reserved words and identifiers used in GNAT Project Files
    --  Note that Name_External is already previously declared
 
-<<<<<<< HEAD
-   Name_Ada_Roots                      : constant Name_Id := N + 593;
-   Name_Binder                         : constant Name_Id := N + 594;
-   Name_Binder_Driver                  : constant Name_Id := N + 595;
-   Name_Body_Suffix                    : constant Name_Id := N + 596;
-   Name_Builder                        : constant Name_Id := N + 597;
-   Name_Compiler                       : constant Name_Id := N + 598;
-   Name_Compiler_Driver                : constant Name_Id := N + 599;
-   Name_Compiler_Kind                  : constant Name_Id := N + 600;
-   Name_Compute_Dependency             : constant Name_Id := N + 601;
-   Name_Cross_Reference                : constant Name_Id := N + 602;
-   Name_Default_Linker                 : constant Name_Id := N + 603;
-   Name_Default_Switches               : constant Name_Id := N + 604;
-   Name_Dependency_Option              : constant Name_Id := N + 605;
-   Name_Exec_Dir                       : constant Name_Id := N + 606;
-   Name_Executable                     : constant Name_Id := N + 607;
-   Name_Executable_Suffix              : constant Name_Id := N + 608;
-   Name_Extends                        : constant Name_Id := N + 609;
-   Name_Externally_Built               : constant Name_Id := N + 610;
-   Name_Finder                         : constant Name_Id := N + 611;
-   Name_Global_Configuration_Pragmas   : constant Name_Id := N + 612;
-   Name_Gnatls                         : constant Name_Id := N + 613;
-   Name_Gnatstub                       : constant Name_Id := N + 614;
-   Name_Implementation                 : constant Name_Id := N + 615;
-   Name_Implementation_Exceptions      : constant Name_Id := N + 616;
-   Name_Implementation_Suffix          : constant Name_Id := N + 617;
-   Name_Include_Option                 : constant Name_Id := N + 618;
-   Name_Language_Processing            : constant Name_Id := N + 619;
-   Name_Languages                      : constant Name_Id := N + 620;
-   Name_Library_Ali_Dir                : constant Name_Id := N + 621;
-   Name_Library_Dir                    : constant Name_Id := N + 622;
-   Name_Library_Auto_Init              : constant Name_Id := N + 623;
-   Name_Library_GCC                    : constant Name_Id := N + 624;
-   Name_Library_Interface              : constant Name_Id := N + 625;
-   Name_Library_Kind                   : constant Name_Id := N + 626;
-   Name_Library_Name                   : constant Name_Id := N + 627;
-   Name_Library_Options                : constant Name_Id := N + 628;
-   Name_Library_Reference_Symbol_File  : constant Name_Id := N + 629;
-   Name_Library_Src_Dir                : constant Name_Id := N + 630;
-   Name_Library_Symbol_File            : constant Name_Id := N + 631;
-   Name_Library_Symbol_Policy          : constant Name_Id := N + 632;
-   Name_Library_Version                : constant Name_Id := N + 633;
-   Name_Linker                         : constant Name_Id := N + 634;
-   Name_Local_Configuration_Pragmas    : constant Name_Id := N + 635;
-   Name_Locally_Removed_Files          : constant Name_Id := N + 636;
-   Name_Metrics                        : constant Name_Id := N + 637;
-   Name_Naming                         : constant Name_Id := N + 638;
-   Name_Object_Dir                     : constant Name_Id := N + 639;
-   Name_Pretty_Printer                 : constant Name_Id := N + 640;
-   Name_Project                        : constant Name_Id := N + 641;
-   Name_Separate_Suffix                : constant Name_Id := N + 642;
-   Name_Source_Dirs                    : constant Name_Id := N + 643;
-   Name_Source_Files                   : constant Name_Id := N + 644;
-   Name_Source_List_File               : constant Name_Id := N + 645;
-   Name_Spec                           : constant Name_Id := N + 646;
-   Name_Spec_Suffix                    : constant Name_Id := N + 647;
-   Name_Specification                  : constant Name_Id := N + 648;
-   Name_Specification_Exceptions       : constant Name_Id := N + 649;
-   Name_Specification_Suffix           : constant Name_Id := N + 650;
-   Name_Switches                       : constant Name_Id := N + 651;
-
-   --  Other miscellaneous names used in front end
-
-   Name_Unaligned_Valid                : constant Name_Id := N + 652;
-
-   --  ----------------------------------------------------------------
-   First_2005_Reserved_Word            : constant Name_Id := N + 653;
-   Name_Interface                      : constant Name_Id := N + 653;
-   Name_Overriding                     : constant Name_Id := N + 654;
-   Name_Synchronized                   : constant Name_Id := N + 655;
-   Last_2005_Reserved_Word             : constant Name_Id := N + 655;
-=======
    Name_Ada_Roots                      : constant Name_Id := N + 603;
    Name_Archive_Builder                : constant Name_Id := N + 604;
    Name_Archive_Indexer                : constant Name_Id := N + 605;
@@ -1715,22 +1068,17 @@
    Name_Overriding                     : constant Name_Id := N + 687;
    Name_Synchronized                   : constant Name_Id := N + 688;
    Last_2005_Reserved_Word             : constant Name_Id := N + 688;
->>>>>>> c355071f
 
    subtype Ada_2005_Reserved_Words is
      Name_Id range First_2005_Reserved_Word .. Last_2005_Reserved_Word;
 
    --  Mark last defined name for consistency check in Snames body
 
-<<<<<<< HEAD
-   Last_Predefined_Name                : constant Name_Id := N + 655;
-=======
    Last_Predefined_Name                : constant Name_Id := N + 688;
 
    ---------------------------------------
    -- Subtypes Defining Name Categories --
    ---------------------------------------
->>>>>>> c355071f
 
    subtype Any_Operator_Name is Name_Id range
      First_Operator_Name .. Last_Operator_Name;
@@ -1948,10 +1296,7 @@
       Pragma_Ada_83,
       Pragma_Ada_95,
       Pragma_Ada_05,
-<<<<<<< HEAD
-=======
       Pragma_Ada_2005,
->>>>>>> c355071f
       Pragma_Assertion_Policy,
       Pragma_C_Pass_By_Copy,
       Pragma_Compile_Time_Warning,
@@ -1977,10 +1322,7 @@
       Pragma_Normalize_Scalars,
       Pragma_Polling,
       Pragma_Persistent_BSS,
-<<<<<<< HEAD
-=======
       Pragma_Priority_Specific_Dispatching,
->>>>>>> c355071f
       Pragma_Profile,
       Pragma_Profile_Warnings,
       Pragma_Propagate_Exceptions,
@@ -2074,10 +1416,6 @@
       Pragma_Preelaborable_Initialization,
       Pragma_Preelaborate,
       Pragma_Preelaborate_05,
-<<<<<<< HEAD
-      Pragma_Priority,
-=======
->>>>>>> c355071f
       Pragma_Psect_Object,
       Pragma_Pure,
       Pragma_Pure_05,
@@ -2114,10 +1452,7 @@
 
       Pragma_AST_Entry,
       Pragma_Interface,
-<<<<<<< HEAD
-=======
       Pragma_Priority,
->>>>>>> c355071f
       Pragma_Storage_Size,
       Pragma_Storage_Unit,
 

--- conflicted
+++ resolved
@@ -6,11 +6,7 @@
 --                                                                          --
 --                                 S p e c                                  --
 --                                                                          --
-<<<<<<< HEAD
---          Copyright (C) 1992-2009, Free Software Foundation, Inc.         --
-=======
 --          Copyright (C) 1992-2011, Free Software Foundation, Inc.         --
->>>>>>> 3082eeb7
 --                                                                          --
 -- GNAT is free software;  you can  redistribute it  and/or modify it under --
 -- terms of the  GNU General Public License as published  by the Free Soft- --
@@ -82,16 +78,6 @@
    function Is_Internal_GCC_Switch (Switch_Chars : String) return Boolean;
    --  Returns True iff Switch_Chars represents an internal GCC switch to be
    --  followed by a single argument, such as -dumpbase, --param or -auxbase.
-<<<<<<< HEAD
-   --  Eventhough passed by the "gcc" driver, these need not be stored in ALI
-   --  files and may safely be ignored by non GCC back-ends.
-
-   function Switch_Last (Switch_Chars : String) return Natural;
-   --  Index in Switch_Chars of the last relevant character for later string
-   --  comparison purposes. This is typically 'Last, minus one if there is a
-   --  terminating ASCII.NUL.
-
-=======
    --  Even though passed by the "gcc" driver, these need not be stored in ALI
    --  files and may safely be ignored by non GCC back-ends.
 
@@ -100,7 +86,6 @@
    --  comparison purposes. This is typically 'Last, minus one if there is a
    --  terminating ASCII.NUL.
 
->>>>>>> 3082eeb7
 private
    --  This section contains some common routines used by the tool dependent
    --  child packages (there is one such child package for each tool that uses
@@ -116,11 +101,7 @@
    --  Returns True if an integer is at the current scan location or an equal
    --  sign. This is used as a guard for calling Scan_Nat. Switch_Chars is the
    --  string containing the switch, and Ptr points just past the switch
-<<<<<<< HEAD
-   --  character. Max is the maximum alllowed value of Ptr.
-=======
    --  character. Max is the maximum allowed value of Ptr.
->>>>>>> 3082eeb7
 
    procedure Scan_Nat
      (Switch_Chars : String;
@@ -131,11 +112,7 @@
    --  Scan natural integer parameter for switch. On entry, Ptr points just
    --  past the switch character, on exit it points past the last digit of the
    --  integer value. Max is the maximum allowed value of Ptr, so the scan is
-<<<<<<< HEAD
-   --  restricted to Switch_Chars (Ptr .. Max). It is posssible for Ptr to be
-=======
    --  restricted to Switch_Chars (Ptr .. Max). It is possible for Ptr to be
->>>>>>> 3082eeb7
    --  one greater than Max on return if the entire string is digits. Scan_Nat
    --  will skip an optional equal sign if it is present. Nat_Present must be
    --  True, or an error will be signalled.

------------------------------------------------------------------------------
--                                                                          --
--                         GNAT COMPILER COMPONENTS                         --
--                                                                          --
--                             P R J . P A R S                              --
--                                                                          --
--                                 B o d y                                  --
--                                                                          --
<<<<<<< HEAD
--          Copyright (C) 2001-2006, Free Software Foundation, Inc.         --
=======
--          Copyright (C) 2001-2007, Free Software Foundation, Inc.         --
>>>>>>> 60a98cce
--                                                                          --
-- GNAT is free software;  you can  redistribute it  and/or modify it under --
-- terms of the  GNU General Public License as published  by the Free Soft- --
-- ware  Foundation;  either version 2,  or (at your option) any later ver- --
-- sion.  GNAT is distributed in the hope that it will be useful, but WITH- --
-- OUT ANY WARRANTY;  without even the  implied warranty of MERCHANTABILITY --
-- or FITNESS FOR A PARTICULAR PURPOSE.  See the GNU General Public License --
-- for  more details.  You should have  received  a copy of the GNU General --
-- Public License  distributed with GNAT;  see file COPYING.  If not, write --
-- to  the  Free Software Foundation,  51  Franklin  Street,  Fifth  Floor, --
-- Boston, MA 02110-1301, USA.                                              --
--                                                                          --
-- GNAT was originally developed  by the GNAT team at  New York University. --
-- Extensive contributions were provided by Ada Core Technologies Inc.      --
--                                                                          --
------------------------------------------------------------------------------

with Ada.Exceptions; use Ada.Exceptions;

with Opt;
with Output;   use Output;
with Prj.Err;  use Prj.Err;
with Prj.Part;
with Prj.Proc;
with Prj.Tree; use Prj.Tree;
with Sinput.P;

package body Prj.Pars is

   -----------
   -- Parse --
   -----------

   procedure Parse
     (In_Tree           : Project_Tree_Ref;
      Project           : out Project_Id;
      Project_File_Name : String;
      Packages_To_Check : String_List_Access := All_Packages;
<<<<<<< HEAD
      When_No_Sources   : Error_Warning := Error)
=======
      When_No_Sources   : Error_Warning := Error;
      Reset_Tree        : Boolean := True)
>>>>>>> 60a98cce
   is
      Project_Node_Tree : constant Project_Node_Tree_Ref :=
                            new Project_Node_Tree_Data;
      Project_Node      : Project_Node_Id := Empty_Node;
      The_Project       : Project_Id      := No_Project;
      Success           : Boolean         := True;

   begin
      Prj.Tree.Initialize (Project_Node_Tree);

      --  Parse the main project file into a tree

      Sinput.P.Reset_First;
      Prj.Part.Parse
        (In_Tree                => Project_Node_Tree,
         Project                => Project_Node,
         Project_File_Name      => Project_File_Name,
         Always_Errout_Finalize => False,
         Packages_To_Check      => Packages_To_Check);

      --  If there were no error, process the tree

      if Project_Node /= Empty_Node then
         Prj.Proc.Process
           (In_Tree                => In_Tree,
            Project                => The_Project,
            Success                => Success,
            From_Project_Node      => Project_Node,
            From_Project_Node_Tree => Project_Node_Tree,
            Report_Error           => null,
            Follow_Links           => Opt.Follow_Links,
<<<<<<< HEAD
            When_No_Sources        => When_No_Sources);
=======
            When_No_Sources        => When_No_Sources,
            Reset_Tree             => Reset_Tree);
>>>>>>> 60a98cce
         Prj.Err.Finalize;

         if not Success then
            The_Project := No_Project;
         end if;
      end if;

      Project := The_Project;

   exception
      when X : others =>

         --  Internal error

         Write_Line (Exception_Information (X));
         Write_Str  ("Exception ");
         Write_Str  (Exception_Name (X));
         Write_Line (" raised, while processing project file");
         Project := No_Project;
   end Parse;

   -------------------
   -- Set_Verbosity --
   -------------------

   procedure Set_Verbosity (To : Verbosity) is
   begin
      Current_Verbosity := To;
   end Set_Verbosity;

end Prj.Pars;<|MERGE_RESOLUTION|>--- conflicted
+++ resolved
@@ -6,11 +6,7 @@
 --                                                                          --
 --                                 B o d y                                  --
 --                                                                          --
-<<<<<<< HEAD
---          Copyright (C) 2001-2006, Free Software Foundation, Inc.         --
-=======
 --          Copyright (C) 2001-2007, Free Software Foundation, Inc.         --
->>>>>>> 60a98cce
 --                                                                          --
 -- GNAT is free software;  you can  redistribute it  and/or modify it under --
 -- terms of the  GNU General Public License as published  by the Free Soft- --
@@ -49,12 +45,8 @@
       Project           : out Project_Id;
       Project_File_Name : String;
       Packages_To_Check : String_List_Access := All_Packages;
-<<<<<<< HEAD
-      When_No_Sources   : Error_Warning := Error)
-=======
       When_No_Sources   : Error_Warning := Error;
       Reset_Tree        : Boolean := True)
->>>>>>> 60a98cce
    is
       Project_Node_Tree : constant Project_Node_Tree_Ref :=
                             new Project_Node_Tree_Data;
@@ -86,12 +78,8 @@
             From_Project_Node_Tree => Project_Node_Tree,
             Report_Error           => null,
             Follow_Links           => Opt.Follow_Links,
-<<<<<<< HEAD
-            When_No_Sources        => When_No_Sources);
-=======
             When_No_Sources        => When_No_Sources,
             Reset_Tree             => Reset_Tree);
->>>>>>> 60a98cce
          Prj.Err.Finalize;
 
          if not Success then

------------------------------------------------------------------------------
--                                                                          --
--                         GNAT COMPILER COMPONENTS                         --
--                                                                          --
--                             P R J . P A R S                              --
--                                                                          --
--                                 B o d y                                  --
--                                                                          --
--             Copyright (C) 2001-2005 Free Software Foundation, Inc.       --
--                                                                          --
-- GNAT is free software;  you can  redistribute it  and/or modify it under --
-- terms of the  GNU General Public License as published  by the Free Soft- --
-- ware  Foundation;  either version 2,  or (at your option) any later ver- --
-- sion.  GNAT is distributed in the hope that it will be useful, but WITH- --
-- OUT ANY WARRANTY;  without even the  implied warranty of MERCHANTABILITY --
-- or FITNESS FOR A PARTICULAR PURPOSE.  See the GNU General Public License --
-- for  more details.  You should have  received  a copy of the GNU General --
-- Public License  distributed with GNAT;  see file COPYING.  If not, write --
-- to  the  Free Software Foundation,  51  Franklin  Street,  Fifth  Floor, --
-- Boston, MA 02110-1301, USA.                                              --
--                                                                          --
-- GNAT was originally developed  by the GNAT team at  New York University. --
-- Extensive contributions were provided by Ada Core Technologies Inc.      --
--                                                                          --
------------------------------------------------------------------------------

with Ada.Exceptions; use Ada.Exceptions;

with Opt;
with Output;   use Output;
with Prj.Err;  use Prj.Err;
with Prj.Part;
with Prj.Proc;
with Prj.Tree; use Prj.Tree;

package body Prj.Pars is

   -----------
   -- Parse --
   -----------

   procedure Parse
     (In_Tree           : Project_Tree_Ref;
      Project           : out Project_Id;
      Project_File_Name : String;
      Packages_To_Check : String_List_Access := All_Packages)
   is
      Project_Node_Tree : constant Project_Node_Tree_Ref :=
                            new Project_Node_Tree_Data;
      Project_Node      : Project_Node_Id := Empty_Node;
      The_Project       : Project_Id      := No_Project;
      Success           : Boolean         := True;

   begin
      Prj.Tree.Initialize (Project_Node_Tree);

      --  Parse the main project file into a tree

      Prj.Part.Parse
        (In_Tree                => Project_Node_Tree,
         Project                => Project_Node,
         Project_File_Name      => Project_File_Name,
         Always_Errout_Finalize => False,
         Packages_To_Check      => Packages_To_Check);

      --  If there were no error, process the tree

      if Project_Node /= Empty_Node then
         Prj.Proc.Process
<<<<<<< HEAD
           (Project           => The_Project,
            Success           => Success,
            From_Project_Node => Project_Tree,
            Report_Error      => null,
            Follow_Links      => Opt.Follow_Links);
=======
           (In_Tree                => In_Tree,
            Project                => The_Project,
            Success                => Success,
            From_Project_Node      => Project_Node,
            From_Project_Node_Tree => Project_Node_Tree,
            Report_Error           => null,
            Follow_Links           => Opt.Follow_Links);
>>>>>>> 8c044a9c
         Prj.Err.Finalize;

         if not Success then
            The_Project := No_Project;
         end if;
      end if;

      Project := The_Project;

   exception
      when X : others =>

         --  Internal error

         Write_Line (Exception_Information (X));
         Write_Str  ("Exception ");
         Write_Str  (Exception_Name (X));
         Write_Line (" raised, while processing project file");
         Project := No_Project;
   end Parse;

   -------------------
   -- Set_Verbosity --
   -------------------

   procedure Set_Verbosity (To : in Verbosity) is
   begin
      Current_Verbosity := To;
   end Set_Verbosity;

end Prj.Pars;<|MERGE_RESOLUTION|>--- conflicted
+++ resolved
@@ -67,13 +67,6 @@
 
       if Project_Node /= Empty_Node then
          Prj.Proc.Process
-<<<<<<< HEAD
-           (Project           => The_Project,
-            Success           => Success,
-            From_Project_Node => Project_Tree,
-            Report_Error      => null,
-            Follow_Links      => Opt.Follow_Links);
-=======
            (In_Tree                => In_Tree,
             Project                => The_Project,
             Success                => Success,
@@ -81,7 +74,6 @@
             From_Project_Node_Tree => Project_Node_Tree,
             Report_Error           => null,
             Follow_Links           => Opt.Follow_Links);
->>>>>>> 8c044a9c
          Prj.Err.Finalize;
 
          if not Success then

------------------------------------------------------------------------------
--                                                                          --
--                         GNAT COMPILER COMPONENTS                         --
--                                                                          --
--                               F R E E Z E                                --
--                                                                          --
--                                 B o d y                                  --
--                                                                          --
--          Copyright (C) 1992-2015, Free Software Foundation, Inc.         --
--                                                                          --
-- GNAT is free software;  you can  redistribute it  and/or modify it under --
-- terms of the  GNU General Public License as published  by the Free Soft- --
-- ware  Foundation;  either version 3,  or (at your option) any later ver- --
-- sion.  GNAT is distributed in the hope that it will be useful, but WITH- --
-- OUT ANY WARRANTY;  without even the  implied warranty of MERCHANTABILITY --
-- or FITNESS FOR A PARTICULAR PURPOSE.  See the GNU General Public License --
-- for  more details.  You should have  received  a copy of the GNU General --
-- Public License  distributed with GNAT; see file COPYING3.  If not, go to --
-- http://www.gnu.org/licenses for a complete copy of the license.          --
--                                                                          --
-- GNAT was originally developed  by the GNAT team at  New York University. --
-- Extensive contributions were provided by Ada Core Technologies Inc.      --
--                                                                          --
------------------------------------------------------------------------------

with Aspects;  use Aspects;
with Atree;    use Atree;
with Checks;   use Checks;
with Debug;    use Debug;
with Einfo;    use Einfo;
with Elists;   use Elists;
with Errout;   use Errout;
with Exp_Ch3;  use Exp_Ch3;
with Exp_Ch7;  use Exp_Ch7;
with Exp_Disp; use Exp_Disp;
with Exp_Pakd; use Exp_Pakd;
with Exp_Util; use Exp_Util;
with Exp_Tss;  use Exp_Tss;
with Fname;    use Fname;
with Ghost;    use Ghost;
with Layout;   use Layout;
with Lib;      use Lib;
with Namet;    use Namet;
with Nlists;   use Nlists;
with Nmake;    use Nmake;
with Opt;      use Opt;
with Restrict; use Restrict;
with Rident;   use Rident;
with Rtsfind;  use Rtsfind;
with Sem;      use Sem;
with Sem_Aux;  use Sem_Aux;
with Sem_Cat;  use Sem_Cat;
with Sem_Ch6;  use Sem_Ch6;
with Sem_Ch7;  use Sem_Ch7;
with Sem_Ch8;  use Sem_Ch8;
with Sem_Ch13; use Sem_Ch13;
with Sem_Eval; use Sem_Eval;
with Sem_Mech; use Sem_Mech;
with Sem_Prag; use Sem_Prag;
with Sem_Res;  use Sem_Res;
with Sem_Util; use Sem_Util;
with Sinfo;    use Sinfo;
with Snames;   use Snames;
with Stand;    use Stand;
with Targparm; use Targparm;
with Tbuild;   use Tbuild;
with Ttypes;   use Ttypes;
with Uintp;    use Uintp;
with Urealp;   use Urealp;
with Warnsw;   use Warnsw;

package body Freeze is

   -----------------------
   -- Local Subprograms --
   -----------------------

   procedure Adjust_Esize_For_Alignment (Typ : Entity_Id);
   --  Typ is a type that is being frozen. If no size clause is given,
   --  but a default Esize has been computed, then this default Esize is
   --  adjusted up if necessary to be consistent with a given alignment,
   --  but never to a value greater than Long_Long_Integer'Size. This
   --  is used for all discrete types and for fixed-point types.

   procedure Build_And_Analyze_Renamed_Body
     (Decl  : Node_Id;
      New_S : Entity_Id;
      After : in out Node_Id);
   --  Build body for a renaming declaration, insert in tree and analyze

   procedure Check_Address_Clause (E : Entity_Id);
   --  Apply legality checks to address clauses for object declarations,
   --  at the point the object is frozen. Also ensure any initialization is
   --  performed only after the object has been frozen.

   procedure Check_Component_Storage_Order
     (Encl_Type        : Entity_Id;
      Comp             : Entity_Id;
      ADC              : Node_Id;
      Comp_ADC_Present : out Boolean);
   --  For an Encl_Type that has a Scalar_Storage_Order attribute definition
   --  clause, verify that the component type has an explicit and compatible
   --  attribute/aspect. For arrays, Comp is Empty; for records, it is the
   --  entity of the component under consideration. For an Encl_Type that
   --  does not have a Scalar_Storage_Order attribute definition clause,
   --  verify that the component also does not have such a clause.
   --  ADC is the attribute definition clause if present (or Empty). On return,
   --  Comp_ADC_Present is set True if the component has a Scalar_Storage_Order
   --  attribute definition clause.

   procedure Check_Expression_Function (N : Node_Id; Nam : Entity_Id);
   --  When an expression function is frozen by a use of it, the expression
   --  itself is frozen. Check that the expression does not include references
   --  to deferred constants without completion. We report this at the freeze
   --  point of the function, to provide a better error message.
   --
   --  In most cases the expression itself is frozen by the time the function
   --  itself is frozen, because the formals will be frozen by then. However,
   --  Attribute references to outer types are freeze points for those types;
   --  this routine generates the required freeze nodes for them.

   procedure Check_Strict_Alignment (E : Entity_Id);
   --  E is a base type. If E is tagged or has a component that is aliased
   --  or tagged or contains something this is aliased or tagged, set
   --  Strict_Alignment.

   procedure Check_Unsigned_Type (E : Entity_Id);
   pragma Inline (Check_Unsigned_Type);
   --  If E is a fixed-point or discrete type, then all the necessary work
   --  to freeze it is completed except for possible setting of the flag
   --  Is_Unsigned_Type, which is done by this procedure. The call has no
   --  effect if the entity E is not a discrete or fixed-point type.

   procedure Freeze_And_Append
     (Ent    : Entity_Id;
      N      : Node_Id;
      Result : in out List_Id);
   --  Freezes Ent using Freeze_Entity, and appends the resulting list of
   --  nodes to Result, modifying Result from No_List if necessary. N has
   --  the same usage as in Freeze_Entity.

   procedure Freeze_Enumeration_Type (Typ : Entity_Id);
   --  Freeze enumeration type. The Esize field is set as processing
   --  proceeds (i.e. set by default when the type is declared and then
   --  adjusted by rep clauses. What this procedure does is to make sure
   --  that if a foreign convention is specified, and no specific size
   --  is given, then the size must be at least Integer'Size.

   procedure Freeze_Static_Object (E : Entity_Id);
   --  If an object is frozen which has Is_Statically_Allocated set, then
   --  all referenced types must also be marked with this flag. This routine
   --  is in charge of meeting this requirement for the object entity E.

   procedure Freeze_Subprogram (E : Entity_Id);
   --  Perform freezing actions for a subprogram (create extra formals,
   --  and set proper default mechanism values). Note that this routine
   --  is not called for internal subprograms, for which neither of these
   --  actions is needed (or desirable, we do not want for example to have
   --  these extra formals present in initialization procedures, where they
   --  would serve no purpose). In this call E is either a subprogram or
   --  a subprogram type (i.e. an access to a subprogram).

   function Is_Fully_Defined (T : Entity_Id) return Boolean;
   --  True if T is not private and has no private components, or has a full
   --  view. Used to determine whether the designated type of an access type
   --  should be frozen when the access type is frozen. This is done when an
   --  allocator is frozen, or an expression that may involve attributes of
   --  the designated type. Otherwise freezing the access type does not freeze
   --  the designated type.

   procedure Process_Default_Expressions
     (E     : Entity_Id;
      After : in out Node_Id);
   --  This procedure is called for each subprogram to complete processing of
   --  default expressions at the point where all types are known to be frozen.
   --  The expressions must be analyzed in full, to make sure that all error
   --  processing is done (they have only been pre-analyzed). If the expression
   --  is not an entity or literal, its analysis may generate code which must
   --  not be executed. In that case we build a function body to hold that
   --  code. This wrapper function serves no other purpose (it used to be
   --  called to evaluate the default, but now the default is inlined at each
   --  point of call).

   procedure Set_Component_Alignment_If_Not_Set (Typ : Entity_Id);
   --  Typ is a record or array type that is being frozen. This routine sets
   --  the default component alignment from the scope stack values if the
   --  alignment is otherwise not specified.

   procedure Check_Debug_Info_Needed (T : Entity_Id);
   --  As each entity is frozen, this routine is called to deal with the
   --  setting of Debug_Info_Needed for the entity. This flag is set if
   --  the entity comes from source, or if we are in Debug_Generated_Code
   --  mode or if the -gnatdV debug flag is set. However, it never sets
   --  the flag if Debug_Info_Off is set. This procedure also ensures that
   --  subsidiary entities have the flag set as required.

   procedure Set_SSO_From_Default (T : Entity_Id);
   --  T is a record or array type that is being frozen. If it is a base type,
   --  and if SSO_Set_Low/High_By_Default is set, then Reverse_Storage order
   --  will be set appropriately. Note that an explicit occurrence of aspect
   --  Scalar_Storage_Order or an explicit setting of this aspect with an
   --  attribute definition clause occurs, then these two flags are reset in
   --  any case, so call will have no effect.

   procedure Undelay_Type (T : Entity_Id);
   --  T is a type of a component that we know to be an Itype. We don't want
   --  this to have a Freeze_Node, so ensure it doesn't. Do the same for any
   --  Full_View or Corresponding_Record_Type.

   procedure Warn_Overlay
     (Expr : Node_Id;
      Typ  : Entity_Id;
      Nam  : Node_Id);
   --  Expr is the expression for an address clause for entity Nam whose type
   --  is Typ. If Typ has a default initialization, and there is no explicit
   --  initialization in the source declaration, check whether the address
   --  clause might cause overlaying of an entity, and emit a warning on the
   --  side effect that the initialization will cause.

   -------------------------------
   -- Adjust_Esize_For_Alignment --
   -------------------------------

   procedure Adjust_Esize_For_Alignment (Typ : Entity_Id) is
      Align : Uint;

   begin
      if Known_Esize (Typ) and then Known_Alignment (Typ) then
         Align := Alignment_In_Bits (Typ);

         if Align > Esize (Typ)
           and then Align <= Standard_Long_Long_Integer_Size
         then
            Set_Esize (Typ, Align);
         end if;
      end if;
   end Adjust_Esize_For_Alignment;

   ------------------------------------
   -- Build_And_Analyze_Renamed_Body --
   ------------------------------------

   procedure Build_And_Analyze_Renamed_Body
     (Decl  : Node_Id;
      New_S : Entity_Id;
      After : in out Node_Id)
   is
      Body_Decl    : constant Node_Id := Unit_Declaration_Node (New_S);
      Ent          : constant Entity_Id := Defining_Entity (Decl);
      Body_Node    : Node_Id;
      Renamed_Subp : Entity_Id;

   begin
      --  If the renamed subprogram is intrinsic, there is no need for a
      --  wrapper body: we set the alias that will be called and expanded which
      --  completes the declaration. This transformation is only legal if the
      --  renamed entity has already been elaborated.

      --  Note that it is legal for a renaming_as_body to rename an intrinsic
      --  subprogram, as long as the renaming occurs before the new entity
      --  is frozen (RM 8.5.4 (5)).

      if Nkind (Body_Decl) = N_Subprogram_Renaming_Declaration
        and then Is_Entity_Name (Name (Body_Decl))
      then
         Renamed_Subp := Entity (Name (Body_Decl));
      else
         Renamed_Subp := Empty;
      end if;

      if Present (Renamed_Subp)
        and then Is_Intrinsic_Subprogram (Renamed_Subp)
        and then
          (not In_Same_Source_Unit (Renamed_Subp, Ent)
            or else Sloc (Renamed_Subp) < Sloc (Ent))

        --  We can make the renaming entity intrinsic if the renamed function
        --  has an interface name, or if it is one of the shift/rotate
        --  operations known to the compiler.

        and then
          (Present (Interface_Name (Renamed_Subp))
            or else Nam_In (Chars (Renamed_Subp), Name_Rotate_Left,
                                                  Name_Rotate_Right,
                                                  Name_Shift_Left,
                                                  Name_Shift_Right,
                                                  Name_Shift_Right_Arithmetic))
      then
         Set_Interface_Name (Ent, Interface_Name (Renamed_Subp));

         if Present (Alias (Renamed_Subp)) then
            Set_Alias (Ent, Alias (Renamed_Subp));
         else
            Set_Alias (Ent, Renamed_Subp);
         end if;

         Set_Is_Intrinsic_Subprogram (Ent);
         Set_Has_Completion (Ent);

      else
         Body_Node := Build_Renamed_Body (Decl, New_S);
         Insert_After (After, Body_Node);
         Mark_Rewrite_Insertion (Body_Node);
         Analyze (Body_Node);
         After := Body_Node;
      end if;
   end Build_And_Analyze_Renamed_Body;

   ------------------------
   -- Build_Renamed_Body --
   ------------------------

   function Build_Renamed_Body
     (Decl  : Node_Id;
      New_S : Entity_Id) return Node_Id
   is
      Loc : constant Source_Ptr := Sloc (New_S);
      --  We use for the source location of the renamed body, the location of
      --  the spec entity. It might seem more natural to use the location of
      --  the renaming declaration itself, but that would be wrong, since then
      --  the body we create would look as though it was created far too late,
      --  and this could cause problems with elaboration order analysis,
      --  particularly in connection with instantiations.

      N          : constant Node_Id := Unit_Declaration_Node (New_S);
      Nam        : constant Node_Id := Name (N);
      Old_S      : Entity_Id;
      Spec       : constant Node_Id := New_Copy_Tree (Specification (Decl));
      Actuals    : List_Id := No_List;
      Call_Node  : Node_Id;
      Call_Name  : Node_Id;
      Body_Node  : Node_Id;
      Formal     : Entity_Id;
      O_Formal   : Entity_Id;
      Param_Spec : Node_Id;

      Pref : Node_Id := Empty;
      --  If the renamed entity is a primitive operation given in prefix form,
      --  the prefix is the target object and it has to be added as the first
      --  actual in the generated call.

   begin
      --  Determine the entity being renamed, which is the target of the call
      --  statement. If the name is an explicit dereference, this is a renaming
      --  of a subprogram type rather than a subprogram. The name itself is
      --  fully analyzed.

      if Nkind (Nam) = N_Selected_Component then
         Old_S := Entity (Selector_Name (Nam));

      elsif Nkind (Nam) = N_Explicit_Dereference then
         Old_S := Etype (Nam);

      elsif Nkind (Nam) = N_Indexed_Component then
         if Is_Entity_Name (Prefix (Nam)) then
            Old_S := Entity (Prefix (Nam));
         else
            Old_S := Entity (Selector_Name (Prefix (Nam)));
         end if;

      elsif Nkind (Nam) = N_Character_Literal then
         Old_S := Etype (New_S);

      else
         Old_S := Entity (Nam);
      end if;

      if Is_Entity_Name (Nam) then

         --  If the renamed entity is a predefined operator, retain full name
         --  to ensure its visibility.

         if Ekind (Old_S) = E_Operator
           and then Nkind (Nam) = N_Expanded_Name
         then
            Call_Name := New_Copy (Name (N));
         else
            Call_Name := New_Occurrence_Of (Old_S, Loc);
         end if;

      else
         if Nkind (Nam) = N_Selected_Component
           and then Present (First_Formal (Old_S))
           and then
             (Is_Controlling_Formal (First_Formal (Old_S))
                or else Is_Class_Wide_Type (Etype (First_Formal (Old_S))))
         then

            --  Retrieve the target object, to be added as a first actual
            --  in the call.

            Call_Name := New_Occurrence_Of (Old_S, Loc);
            Pref := Prefix (Nam);

         else
            Call_Name := New_Copy (Name (N));
         end if;

         --  Original name may have been overloaded, but is fully resolved now

         Set_Is_Overloaded (Call_Name, False);
      end if;

      --  For simple renamings, subsequent calls can be expanded directly as
      --  calls to the renamed entity. The body must be generated in any case
      --  for calls that may appear elsewhere. This is not done in the case
      --  where the subprogram is an instantiation because the actual proper
      --  body has not been built yet.

      if Ekind_In (Old_S, E_Function, E_Procedure)
        and then Nkind (Decl) = N_Subprogram_Declaration
        and then not Is_Generic_Instance (Old_S)
      then
         Set_Body_To_Inline (Decl, Old_S);
      end if;

      --  Check whether the return type is a limited view. If the subprogram
      --  is already frozen the generated body may have a non-limited view
      --  of the type, that must be used, because it is the one in the spec
      --  of the renaming declaration.

      if Ekind (Old_S) = E_Function
        and then Is_Entity_Name (Result_Definition (Spec))
      then
         declare
            Ret_Type : constant Entity_Id := Etype (Result_Definition (Spec));
         begin
            if Has_Non_Limited_View (Ret_Type) then
               Set_Result_Definition
                 (Spec, New_Occurrence_Of (Non_Limited_View (Ret_Type), Loc));
            end if;
         end;
      end if;

      --  The body generated for this renaming is an internal artifact, and
      --  does not  constitute a freeze point for the called entity.

      Set_Must_Not_Freeze (Call_Name);

      Formal := First_Formal (Defining_Entity (Decl));

      if Present (Pref) then
         declare
            Pref_Type : constant Entity_Id := Etype (Pref);
            Form_Type : constant Entity_Id := Etype (First_Formal (Old_S));

         begin
            --  The controlling formal may be an access parameter, or the
            --  actual may be an access value, so adjust accordingly.

            if Is_Access_Type (Pref_Type)
              and then not Is_Access_Type (Form_Type)
            then
               Actuals := New_List
                 (Make_Explicit_Dereference (Loc, Relocate_Node (Pref)));

            elsif Is_Access_Type (Form_Type)
              and then not Is_Access_Type (Pref)
            then
               Actuals :=
                 New_List (
                   Make_Attribute_Reference (Loc,
                     Attribute_Name => Name_Access,
                     Prefix         => Relocate_Node (Pref)));
            else
               Actuals := New_List (Pref);
            end if;
         end;

      elsif Present (Formal) then
         Actuals := New_List;

      else
         Actuals := No_List;
      end if;

      if Present (Formal) then
         while Present (Formal) loop
            Append (New_Occurrence_Of (Formal, Loc), Actuals);
            Next_Formal (Formal);
         end loop;
      end if;

      --  If the renamed entity is an entry, inherit its profile. For other
      --  renamings as bodies, both profiles must be subtype conformant, so it
      --  is not necessary to replace the profile given in the declaration.
      --  However, default values that are aggregates are rewritten when
      --  partially analyzed, so we recover the original aggregate to insure
      --  that subsequent conformity checking works. Similarly, if the default
      --  expression was constant-folded, recover the original expression.

      Formal := First_Formal (Defining_Entity (Decl));

      if Present (Formal) then
         O_Formal := First_Formal (Old_S);
         Param_Spec := First (Parameter_Specifications (Spec));
         while Present (Formal) loop
            if Is_Entry (Old_S) then
               if Nkind (Parameter_Type (Param_Spec)) /=
                                                    N_Access_Definition
               then
                  Set_Etype (Formal, Etype (O_Formal));
                  Set_Entity (Parameter_Type (Param_Spec), Etype (O_Formal));
               end if;

            elsif Nkind (Default_Value (O_Formal)) = N_Aggregate
              or else Nkind (Original_Node (Default_Value (O_Formal))) /=
                                           Nkind (Default_Value (O_Formal))
            then
               Set_Expression (Param_Spec,
                 New_Copy_Tree (Original_Node (Default_Value (O_Formal))));
            end if;

            Next_Formal (Formal);
            Next_Formal (O_Formal);
            Next (Param_Spec);
         end loop;
      end if;

      --  If the renamed entity is a function, the generated body contains a
      --  return statement. Otherwise, build a procedure call. If the entity is
      --  an entry, subsequent analysis of the call will transform it into the
      --  proper entry or protected operation call. If the renamed entity is
      --  a character literal, return it directly.

      if Ekind (Old_S) = E_Function
        or else Ekind (Old_S) = E_Operator
        or else (Ekind (Old_S) = E_Subprogram_Type
                  and then Etype (Old_S) /= Standard_Void_Type)
      then
         Call_Node :=
           Make_Simple_Return_Statement (Loc,
              Expression =>
                Make_Function_Call (Loc,
                  Name                   => Call_Name,
                  Parameter_Associations => Actuals));

      elsif Ekind (Old_S) = E_Enumeration_Literal then
         Call_Node :=
           Make_Simple_Return_Statement (Loc,
              Expression => New_Occurrence_Of (Old_S, Loc));

      elsif Nkind (Nam) = N_Character_Literal then
         Call_Node :=
           Make_Simple_Return_Statement (Loc, Expression => Call_Name);

      else
         Call_Node :=
           Make_Procedure_Call_Statement (Loc,
             Name                   => Call_Name,
             Parameter_Associations => Actuals);
      end if;

      --  Create entities for subprogram body and formals

      Set_Defining_Unit_Name (Spec,
        Make_Defining_Identifier (Loc, Chars => Chars (New_S)));

      Param_Spec := First (Parameter_Specifications (Spec));
      while Present (Param_Spec) loop
         Set_Defining_Identifier (Param_Spec,
           Make_Defining_Identifier (Loc,
             Chars => Chars (Defining_Identifier (Param_Spec))));
         Next (Param_Spec);
      end loop;

      Body_Node :=
        Make_Subprogram_Body (Loc,
          Specification => Spec,
          Declarations => New_List,
          Handled_Statement_Sequence =>
            Make_Handled_Sequence_Of_Statements (Loc,
              Statements => New_List (Call_Node)));

      if Nkind (Decl) /= N_Subprogram_Declaration then
         Rewrite (N,
           Make_Subprogram_Declaration (Loc,
             Specification => Specification (N)));
      end if;

      --  Link the body to the entity whose declaration it completes. If
      --  the body is analyzed when the renamed entity is frozen, it may
      --  be necessary to restore the proper scope (see package Exp_Ch13).

      if Nkind (N) = N_Subprogram_Renaming_Declaration
        and then Present (Corresponding_Spec (N))
      then
         Set_Corresponding_Spec (Body_Node, Corresponding_Spec (N));
      else
         Set_Corresponding_Spec (Body_Node, New_S);
      end if;

      return Body_Node;
   end Build_Renamed_Body;

   --------------------------
   -- Check_Address_Clause --
   --------------------------

   procedure Check_Address_Clause (E : Entity_Id) is
      Addr       : constant Node_Id    := Address_Clause (E);
      Expr       : Node_Id;
      Decl       : constant Node_Id    := Declaration_Node (E);
      Loc        : constant Source_Ptr := Sloc (Decl);
      Typ        : constant Entity_Id  := Etype (E);
      Lhs        : Node_Id;
      Tag_Assign : Node_Id;

   begin
      if Present (Addr) then
         Expr := Expression (Addr);

         if Needs_Constant_Address (Decl, Typ) then
            Check_Constant_Address_Clause (Expr, E);

            --  Has_Delayed_Freeze was set on E when the address clause was
            --  analyzed, and must remain set because we want the address
            --  clause to be elaborated only after any entity it references
            --  has been elaborated.
         end if;

         --  If Rep_Clauses are to be ignored, remove address clause from
         --  list attached to entity, because it may be illegal for gigi,
         --  for example by breaking order of elaboration..

         if Ignore_Rep_Clauses then
            declare
               Rep : Node_Id;

            begin
               Rep := First_Rep_Item (E);

               if Rep = Addr then
                  Set_First_Rep_Item (E, Next_Rep_Item (Addr));

               else
                  while Present (Rep)
                    and then Next_Rep_Item (Rep) /= Addr
                  loop
                     Rep := Next_Rep_Item (Rep);
                  end loop;
               end if;

               if Present (Rep) then
                  Set_Next_Rep_Item (Rep, Next_Rep_Item (Addr));
               end if;
            end;

            --  And now remove the address clause

            Kill_Rep_Clause (Addr);

         elsif not Error_Posted (Expr)
           and then not Needs_Finalization (Typ)
         then
            Warn_Overlay (Expr, Typ, Name (Addr));
         end if;

         if Present (Expression (Decl)) then

            --  Capture initialization value at point of declaration,
            --  and make explicit assignment legal, because object may
            --  be a constant.

            Remove_Side_Effects (Expression (Decl));
            Lhs := New_Occurrence_Of (E, Loc);
            Set_Assignment_OK (Lhs);

            --  Move initialization to freeze actions (once the object has
            --  been frozen, and the address clause alignment check has been
            --  performed.

            Append_Freeze_Action (E,
              Make_Assignment_Statement (Loc,
                Name       => Lhs,
                Expression => Expression (Decl)));

            Set_No_Initialization (Decl);

            --  If the objet is tagged, check whether the tag must be
            --  reassigned expliitly.

            Tag_Assign := Make_Tag_Assignment (Decl);
            if Present (Tag_Assign) then
               Append_Freeze_Action (E, Tag_Assign);
            end if;
         end if;
      end if;
   end Check_Address_Clause;

   -----------------------------
   -- Check_Compile_Time_Size --
   -----------------------------

   procedure Check_Compile_Time_Size (T : Entity_Id) is

      procedure Set_Small_Size (T : Entity_Id; S : Uint);
      --  Sets the compile time known size (32 bits or less) in the Esize
      --  field, of T checking for a size clause that was given which attempts
      --  to give a smaller size, and also checking for an alignment clause.

      function Size_Known (T : Entity_Id) return Boolean;
      --  Recursive function that does all the work

      function Static_Discriminated_Components (T : Entity_Id) return Boolean;
      --  If T is a constrained subtype, its size is not known if any of its
      --  discriminant constraints is not static and it is not a null record.
      --  The test is conservative and doesn't check that the components are
      --  in fact constrained by non-static discriminant values. Could be made
      --  more precise ???

      --------------------
      -- Set_Small_Size --
      --------------------

      procedure Set_Small_Size (T : Entity_Id; S : Uint) is
      begin
         if S > 32 then
            return;

         --  Check for bad size clause given

         elsif Has_Size_Clause (T) then
            if RM_Size (T) < S then
               Error_Msg_Uint_1 := S;
               Error_Msg_NE
                 ("size for& too small, minimum allowed is ^",
                  Size_Clause (T), T);
            end if;

         --  Set size if not set already

         elsif Unknown_RM_Size (T) then
            Set_RM_Size (T, S);
         end if;
      end Set_Small_Size;

      ----------------
      -- Size_Known --
      ----------------

      function Size_Known (T : Entity_Id) return Boolean is
         Index : Entity_Id;
         Comp  : Entity_Id;
         Ctyp  : Entity_Id;
         Low   : Node_Id;
         High  : Node_Id;

      begin
         if Size_Known_At_Compile_Time (T) then
            return True;

         --  Always True for scalar types. This is true even for generic formal
         --  scalar types. We used to return False in the latter case, but the
         --  size is known at compile time, even in the template, we just do
         --  not know the exact size but that's not the point of this routine.

         elsif Is_Scalar_Type (T)
           or else Is_Task_Type (T)
         then
            return True;

         --  Array types

         elsif Is_Array_Type (T) then

            --  String literals always have known size, and we can set it

            if Ekind (T) = E_String_Literal_Subtype then
               Set_Small_Size (T, Component_Size (T)
                               * String_Literal_Length (T));
               return True;

            --  Unconstrained types never have known at compile time size

            elsif not Is_Constrained (T) then
               return False;

            --  Don't do any recursion on type with error posted, since we may
            --  have a malformed type that leads us into a loop.

            elsif Error_Posted (T) then
               return False;

            --  Otherwise if component size unknown, then array size unknown

            elsif not Size_Known (Component_Type (T)) then
               return False;
            end if;

            --  Check for all indexes static, and also compute possible size
            --  (in case it is less than 32 and may be packable).

            declare
               Esiz : Uint := Component_Size (T);
               Dim  : Uint;

            begin
               Index := First_Index (T);
               while Present (Index) loop
                  if Nkind (Index) = N_Range then
                     Get_Index_Bounds (Index, Low, High);

                  elsif Error_Posted (Scalar_Range (Etype (Index))) then
                     return False;

                  else
                     Low  := Type_Low_Bound (Etype (Index));
                     High := Type_High_Bound (Etype (Index));
                  end if;

                  if not Compile_Time_Known_Value (Low)
                    or else not Compile_Time_Known_Value (High)
                    or else Etype (Index) = Any_Type
                  then
                     return False;

                  else
                     Dim := Expr_Value (High) - Expr_Value (Low) + 1;

                     if Dim >= 0 then
                        Esiz := Esiz * Dim;
                     else
                        Esiz := Uint_0;
                     end if;
                  end if;

                  Next_Index (Index);
               end loop;

               Set_Small_Size (T, Esiz);
               return True;
            end;

         --  Access types always have known at compile time sizes

         elsif Is_Access_Type (T) then
            return True;

         --  For non-generic private types, go to underlying type if present

         elsif Is_Private_Type (T)
           and then not Is_Generic_Type (T)
           and then Present (Underlying_Type (T))
         then
            --  Don't do any recursion on type with error posted, since we may
            --  have a malformed type that leads us into a loop.

            if Error_Posted (T) then
               return False;
            else
               return Size_Known (Underlying_Type (T));
            end if;

         --  Record types

         elsif Is_Record_Type (T) then

            --  A class-wide type is never considered to have a known size

            if Is_Class_Wide_Type (T) then
               return False;

            --  A subtype of a variant record must not have non-static
            --  discriminated components.

            elsif T /= Base_Type (T)
              and then not Static_Discriminated_Components (T)
            then
               return False;

            --  Don't do any recursion on type with error posted, since we may
            --  have a malformed type that leads us into a loop.

            elsif Error_Posted (T) then
               return False;
            end if;

            --  Now look at the components of the record

            declare
               --  The following two variables are used to keep track of the
               --  size of packed records if we can tell the size of the packed
               --  record in the front end. Packed_Size_Known is True if so far
               --  we can figure out the size. It is initialized to True for a
               --  packed record, unless the record has discriminants or atomic
               --  components or independent components.

               --  The reason we eliminate the discriminated case is that
               --  we don't know the way the back end lays out discriminated
               --  packed records. If Packed_Size_Known is True, then
               --  Packed_Size is the size in bits so far.

               Packed_Size_Known : Boolean :=
                 Is_Packed (T)
                   and then not Has_Discriminants (T)
                   and then not Has_Atomic_Components (T)
                   and then not Has_Independent_Components (T);

               Packed_Size : Uint := Uint_0;
               --  Size in bits so far

            begin
               --  Test for variant part present

               if Has_Discriminants (T)
                 and then Present (Parent (T))
                 and then Nkind (Parent (T)) = N_Full_Type_Declaration
                 and then Nkind (Type_Definition (Parent (T))) =
                                               N_Record_Definition
                 and then not Null_Present (Type_Definition (Parent (T)))
                 and then
                   Present (Variant_Part
                              (Component_List (Type_Definition (Parent (T)))))
               then
                  --  If variant part is present, and type is unconstrained,
                  --  then we must have defaulted discriminants, or a size
                  --  clause must be present for the type, or else the size
                  --  is definitely not known at compile time.

                  if not Is_Constrained (T)
                    and then
                      No (Discriminant_Default_Value (First_Discriminant (T)))
                    and then Unknown_RM_Size (T)
                  then
                     return False;
                  end if;
               end if;

               --  Loop through components

               Comp := First_Component_Or_Discriminant (T);
               while Present (Comp) loop
                  Ctyp := Etype (Comp);

                  --  We do not know the packed size if there is a component
                  --  clause present (we possibly could, but this would only
                  --  help in the case of a record with partial rep clauses.
                  --  That's because in the case of full rep clauses, the
                  --  size gets figured out anyway by a different circuit).

                  if Present (Component_Clause (Comp)) then
                     Packed_Size_Known := False;
                  end if;

                  --  We do not know the packed size for an atomic/VFA type
                  --  or component, or an independent type or component, or a
                  --  by-reference type or aliased component (because packing
                  --  does not touch these).

                  if        Is_Atomic_Or_VFA (Ctyp)
                    or else Is_Atomic_Or_VFA (Comp)
                    or else Is_Independent (Ctyp)
                    or else Is_Independent (Comp)
                    or else Is_By_Reference_Type (Ctyp)
                    or else Is_Aliased (Comp)
                  then
                     Packed_Size_Known := False;
                  end if;

                  --  We need to identify a component that is an array where
                  --  the index type is an enumeration type with non-standard
                  --  representation, and some bound of the type depends on a
                  --  discriminant.

                  --  This is because gigi computes the size by doing a
                  --  substitution of the appropriate discriminant value in
                  --  the size expression for the base type, and gigi is not
                  --  clever enough to evaluate the resulting expression (which
                  --  involves a call to rep_to_pos) at compile time.

                  --  It would be nice if gigi would either recognize that
                  --  this expression can be computed at compile time, or
                  --  alternatively figured out the size from the subtype
                  --  directly, where all the information is at hand ???

                  if Is_Array_Type (Etype (Comp))
                    and then Present (Packed_Array_Impl_Type (Etype (Comp)))
                  then
                     declare
                        Ocomp  : constant Entity_Id :=
                                   Original_Record_Component (Comp);
                        OCtyp  : constant Entity_Id := Etype (Ocomp);
                        Ind    : Node_Id;
                        Indtyp : Entity_Id;
                        Lo, Hi : Node_Id;

                     begin
                        Ind := First_Index (OCtyp);
                        while Present (Ind) loop
                           Indtyp := Etype (Ind);

                           if Is_Enumeration_Type (Indtyp)
                             and then Has_Non_Standard_Rep (Indtyp)
                           then
                              Lo := Type_Low_Bound  (Indtyp);
                              Hi := Type_High_Bound (Indtyp);

                              if Is_Entity_Name (Lo)
                                and then Ekind (Entity (Lo)) = E_Discriminant
                              then
                                 return False;

                              elsif Is_Entity_Name (Hi)
                                and then Ekind (Entity (Hi)) = E_Discriminant
                              then
                                 return False;
                              end if;
                           end if;

                           Next_Index (Ind);
                        end loop;
                     end;
                  end if;

                  --  Clearly size of record is not known if the size of one of
                  --  the components is not known.

                  if not Size_Known (Ctyp) then
                     return False;
                  end if;

                  --  Accumulate packed size if possible

                  if Packed_Size_Known then

                     --  We can only deal with elementary types, since for
                     --  non-elementary components, alignment enters into the
                     --  picture, and we don't know enough to handle proper
                     --  alignment in this context. Packed arrays count as
                     --  elementary if the representation is a modular type.

                     if Is_Elementary_Type (Ctyp)
                       or else (Is_Array_Type (Ctyp)
                                 and then Present
                                            (Packed_Array_Impl_Type (Ctyp))
                                 and then Is_Modular_Integer_Type
                                            (Packed_Array_Impl_Type (Ctyp)))
                     then
                        --  Packed size unknown if we have an atomic/VFA type
                        --  or a by-reference type, since the back end knows
                        --  how these are layed out.

                        if Is_Atomic_Or_VFA (Ctyp)
                          or else Is_By_Reference_Type (Ctyp)
                        then
                           Packed_Size_Known := False;

                        --  If RM_Size is known and static, then we can keep
                        --  accumulating the packed size

                        elsif Known_Static_RM_Size (Ctyp) then

                           --  A little glitch, to be removed sometime ???
                           --  gigi does not understand zero sizes yet.

                           if RM_Size (Ctyp) = Uint_0 then
                              Packed_Size_Known := False;

                           --  Normal case where we can keep accumulating the
                           --  packed array size.

                           else
                              Packed_Size := Packed_Size + RM_Size (Ctyp);
                           end if;

                        --  If we have a field whose RM_Size is not known then
                        --  we can't figure out the packed size here.

                        else
                           Packed_Size_Known := False;
                        end if;

                     --  If we have a non-elementary type we can't figure out
                     --  the packed array size (alignment issues).

                     else
                        Packed_Size_Known := False;
                     end if;
                  end if;

                  Next_Component_Or_Discriminant (Comp);
               end loop;

               if Packed_Size_Known then
                  Set_Small_Size (T, Packed_Size);
               end if;

               return True;
            end;

         --  All other cases, size not known at compile time

         else
            return False;
         end if;
      end Size_Known;

      -------------------------------------
      -- Static_Discriminated_Components --
      -------------------------------------

      function Static_Discriminated_Components
        (T : Entity_Id) return Boolean
      is
         Constraint : Elmt_Id;

      begin
         if Has_Discriminants (T)
           and then Present (Discriminant_Constraint (T))
           and then Present (First_Component (T))
         then
            Constraint := First_Elmt (Discriminant_Constraint (T));
            while Present (Constraint) loop
               if not Compile_Time_Known_Value (Node (Constraint)) then
                  return False;
               end if;

               Next_Elmt (Constraint);
            end loop;
         end if;

         return True;
      end Static_Discriminated_Components;

   --  Start of processing for Check_Compile_Time_Size

   begin
      Set_Size_Known_At_Compile_Time (T, Size_Known (T));
   end Check_Compile_Time_Size;

   -----------------------------------
   -- Check_Component_Storage_Order --
   -----------------------------------

   procedure Check_Component_Storage_Order
     (Encl_Type        : Entity_Id;
      Comp             : Entity_Id;
      ADC              : Node_Id;
      Comp_ADC_Present : out Boolean)
   is
      Comp_Type : Entity_Id;
      Comp_ADC  : Node_Id;
      Err_Node  : Node_Id;

      Comp_Byte_Aligned : Boolean;
      --  Set for the record case, True if Comp starts on a byte boundary
      --  (in which case it is allowed to have different storage order).

      Comp_SSO_Differs  : Boolean;
      --  Set True when the component is a nested composite, and it does not
      --  have the same scalar storage order as Encl_Type.

      Component_Aliased : Boolean;

   begin
      --  Record case

      if Present (Comp) then
         Err_Node  := Comp;
         Comp_Type := Etype (Comp);

         if Is_Tag (Comp) then
            Comp_Byte_Aligned := True;
            Component_Aliased := False;

         else
            --  If a component clause is present, check if the component starts
            --  on a storage element boundary. Otherwise conservatively assume
            --  it does so only in the case where the record is not packed.

            if Present (Component_Clause (Comp)) then
               Comp_Byte_Aligned :=
                 Normalized_First_Bit (Comp) mod System_Storage_Unit = 0;
            else
               Comp_Byte_Aligned := not Is_Packed (Encl_Type);
            end if;

            Component_Aliased := Is_Aliased (Comp);
         end if;

      --  Array case

      else
         Err_Node  := Encl_Type;
         Comp_Type := Component_Type (Encl_Type);

         Component_Aliased := Has_Aliased_Components (Encl_Type);
      end if;

      --  Note: the Reverse_Storage_Order flag is set on the base type, but
      --  the attribute definition clause is attached to the first subtype.

      Comp_Type := Base_Type (Comp_Type);
      Comp_ADC := Get_Attribute_Definition_Clause
                    (First_Subtype (Comp_Type),
                     Attribute_Scalar_Storage_Order);
      Comp_ADC_Present := Present (Comp_ADC);

      --  Case of record or array component: check storage order compatibility.
      --  But, if the record has Complex_Representation, then it is treated as
      --  a scalar in the back end so the storage order is irrelevant.

      if (Is_Record_Type (Comp_Type)
            and then not Has_Complex_Representation (Comp_Type))
        or else Is_Array_Type (Comp_Type)
      then
         Comp_SSO_Differs :=
           Reverse_Storage_Order (Encl_Type)
             /=
           Reverse_Storage_Order (Comp_Type);

         --  Parent and extension must have same storage order

         if Present (Comp) and then Chars (Comp) = Name_uParent then
            if Comp_SSO_Differs then
               Error_Msg_N
                 ("record extension must have same scalar storage order as "
                  & "parent", Err_Node);
            end if;

         --  If enclosing composite has explicit SSO then nested composite must
         --  have explicit SSO as well.

         elsif Present (ADC) and then No (Comp_ADC) then
            Error_Msg_N ("nested composite must have explicit scalar "
                         & "storage order", Err_Node);

         --  If component and composite SSO differs, check that component
         --  falls on byte boundaries and isn't packed.

         elsif Comp_SSO_Differs then

            --  Component SSO differs from enclosing composite:

            --  Reject if component is a packed array, as it may be represented
            --  as a scalar internally.

            if Is_Packed_Array (Comp_Type) then
               Error_Msg_N
                 ("type of packed component must have same scalar "
                  & "storage order as enclosing composite", Err_Node);

            --  Reject if composite is a packed array, as it may be rewritten
            --  into an array of scalars.

            elsif Is_Packed_Array (Encl_Type) then
               Error_Msg_N ("type of packed array must have same scalar "
                  & "storage order as component", Err_Node);

            --  Reject if not byte aligned

            elsif Is_Record_Type (Encl_Type)
                    and then not Comp_Byte_Aligned
            then
               Error_Msg_N
                 ("type of non-byte-aligned component must have same scalar "
                  & "storage order as enclosing composite", Err_Node);
            end if;
         end if;

      --  Enclosing type has explicit SSO: non-composite component must not
      --  be aliased.

      elsif Present (ADC) and then Component_Aliased then
         Error_Msg_N
           ("aliased component not permitted for type with "
            & "explicit Scalar_Storage_Order", Err_Node);
      end if;
   end Check_Component_Storage_Order;

   -----------------------------
   -- Check_Debug_Info_Needed --
   -----------------------------

   procedure Check_Debug_Info_Needed (T : Entity_Id) is
   begin
      if Debug_Info_Off (T) then
         return;

      elsif Comes_From_Source (T)
        or else Debug_Generated_Code
        or else Debug_Flag_VV
        or else Needs_Debug_Info (T)
      then
         Set_Debug_Info_Needed (T);
      end if;
   end Check_Debug_Info_Needed;

   -------------------------------
   -- Check_Expression_Function --
   -------------------------------

   procedure Check_Expression_Function (N : Node_Id; Nam : Entity_Id) is
      Decl : Node_Id;

      function Find_Constant (Nod : Node_Id) return Traverse_Result;
      --  Function to search for deferred constant

      -------------------
      -- Find_Constant --
      -------------------

      function Find_Constant (Nod : Node_Id) return Traverse_Result is
      begin
         --  When a constant is initialized with the result of a dispatching
         --  call, the constant declaration is rewritten as a renaming of the
         --  displaced function result. This scenario is not a premature use of
         --  a constant even though the Has_Completion flag is not set.

         if Is_Entity_Name (Nod)
           and then Present (Entity (Nod))
           and then Ekind (Entity (Nod)) = E_Constant
           and then Scope (Entity (Nod)) = Current_Scope
           and then Nkind (Declaration_Node (Entity (Nod))) =
                                                         N_Object_Declaration
           and then not Is_Imported (Entity (Nod))
           and then not Has_Completion (Entity (Nod))
         then
            Error_Msg_NE
              ("premature use of& in call or instance", N, Entity (Nod));

         elsif Nkind (Nod) = N_Attribute_Reference then
            Analyze (Prefix (Nod));

            if Is_Entity_Name (Prefix (Nod))
              and then Is_Type (Entity (Prefix (Nod)))
            then
               Freeze_Before (N, Entity (Prefix (Nod)));
            end if;
         end if;

         return OK;
      end Find_Constant;

      procedure Check_Deferred is new Traverse_Proc (Find_Constant);

   --  Start of processing for Check_Expression_Function

   begin
      Decl := Original_Node (Unit_Declaration_Node (Nam));

      if Scope (Nam) = Current_Scope
        and then Nkind (Decl) = N_Expression_Function
      then
         Check_Deferred (Expression (Decl));
      end if;
   end Check_Expression_Function;

   ----------------------------
   -- Check_Strict_Alignment --
   ----------------------------

   procedure Check_Strict_Alignment (E : Entity_Id) is
      Comp  : Entity_Id;

   begin
      if Is_Tagged_Type (E) or else Is_Concurrent_Type (E) then
         Set_Strict_Alignment (E);

      elsif Is_Array_Type (E) then
         Set_Strict_Alignment (E, Strict_Alignment (Component_Type (E)));

      elsif Is_Record_Type (E) then
         if Is_Limited_Record (E) then
            Set_Strict_Alignment (E);
            return;
         end if;

         Comp := First_Component (E);
         while Present (Comp) loop
            if not Is_Type (Comp)
              and then (Strict_Alignment (Etype (Comp))
                         or else Is_Aliased (Comp))
            then
               Set_Strict_Alignment (E);
               return;
            end if;

            Next_Component (Comp);
         end loop;
      end if;
   end Check_Strict_Alignment;

   -------------------------
   -- Check_Unsigned_Type --
   -------------------------

   procedure Check_Unsigned_Type (E : Entity_Id) is
      Ancestor : Entity_Id;
      Lo_Bound : Node_Id;
      Btyp     : Entity_Id;

   begin
      if not Is_Discrete_Or_Fixed_Point_Type (E) then
         return;
      end if;

      --  Do not attempt to analyze case where range was in error

      if No (Scalar_Range (E)) or else Error_Posted (Scalar_Range (E)) then
         return;
      end if;

      --  The situation that is non trivial is something like

      --     subtype x1 is integer range -10 .. +10;
      --     subtype x2 is x1 range 0 .. V1;
      --     subtype x3 is x2 range V2 .. V3;
      --     subtype x4 is x3 range V4 .. V5;

      --  where Vn are variables. Here the base type is signed, but we still
      --  know that x4 is unsigned because of the lower bound of x2.

      --  The only way to deal with this is to look up the ancestor chain

      Ancestor := E;
      loop
         if Ancestor = Any_Type or else Etype (Ancestor) = Any_Type then
            return;
         end if;

         Lo_Bound := Type_Low_Bound (Ancestor);

         if Compile_Time_Known_Value (Lo_Bound) then
            if Expr_Rep_Value (Lo_Bound) >= 0 then
               Set_Is_Unsigned_Type (E, True);
            end if;

            return;

         else
            Ancestor := Ancestor_Subtype (Ancestor);

            --  If no ancestor had a static lower bound, go to base type

            if No (Ancestor) then

               --  Note: the reason we still check for a compile time known
               --  value for the base type is that at least in the case of
               --  generic formals, we can have bounds that fail this test,
               --  and there may be other cases in error situations.

               Btyp := Base_Type (E);

               if Btyp = Any_Type or else Etype (Btyp) = Any_Type then
                  return;
               end if;

               Lo_Bound := Type_Low_Bound (Base_Type (E));

               if Compile_Time_Known_Value (Lo_Bound)
                 and then Expr_Rep_Value (Lo_Bound) >= 0
               then
                  Set_Is_Unsigned_Type (E, True);
               end if;

               return;
            end if;
         end if;
      end loop;
   end Check_Unsigned_Type;

   -----------------------------
   -- Is_Atomic_VFA_Aggregate --
   -----------------------------

   function Is_Atomic_VFA_Aggregate (N : Node_Id) return Boolean is
      Loc   : constant Source_Ptr := Sloc (N);
      New_N : Node_Id;
      Par   : Node_Id;
      Temp  : Entity_Id;
      Typ   : Entity_Id;

   begin
      Par := Parent (N);

      --  Array may be qualified, so find outer context

      if Nkind (Par) = N_Qualified_Expression then
         Par := Parent (Par);
      end if;

      if not Comes_From_Source (Par) then
         return False;
      end if;

      case Nkind (Par) is
         when N_Assignment_Statement =>
            Typ := Etype (Name (Par));

            if not Is_Atomic_Or_VFA (Typ)
              and then not (Is_Entity_Name (Name (Par))
                             and then Is_Atomic_Or_VFA (Entity (Name (Par))))
            then
               return False;
            end if;

         when N_Object_Declaration =>
            Typ := Etype (Defining_Identifier (Par));

            if not Is_Atomic_Or_VFA (Typ)
              and then not Is_Atomic_Or_VFA (Defining_Identifier (Par))
            then
               return False;
            end if;

         when others =>
            return False;
      end case;

      Temp := Make_Temporary (Loc, 'T', N);
      New_N :=
        Make_Object_Declaration (Loc,
          Defining_Identifier => Temp,
          Object_Definition   => New_Occurrence_Of (Typ, Loc),
          Expression          => Relocate_Node (N));
      Insert_Before (Par, New_N);
      Analyze (New_N);

      Set_Expression (Par, New_Occurrence_Of (Temp, Loc));
      return True;
   end Is_Atomic_VFA_Aggregate;

   -----------------------------------------------
   -- Explode_Initialization_Compound_Statement --
   -----------------------------------------------

   procedure Explode_Initialization_Compound_Statement (E : Entity_Id) is
      Init_Stmts : constant Node_Id := Initialization_Statements (E);

   begin
      if Present (Init_Stmts)
        and then Nkind (Init_Stmts) = N_Compound_Statement
      then
         Insert_List_Before (Init_Stmts, Actions (Init_Stmts));

         --  Note that we rewrite Init_Stmts into a NULL statement, rather than
         --  just removing it, because Freeze_All may rely on this particular
         --  Node_Id still being present in the enclosing list to know where to
         --  stop freezing.

         Rewrite (Init_Stmts, Make_Null_Statement (Sloc (Init_Stmts)));

         Set_Initialization_Statements (E, Empty);
      end if;
   end Explode_Initialization_Compound_Statement;

   ----------------
   -- Freeze_All --
   ----------------

   --  Note: the easy coding for this procedure would be to just build a
   --  single list of freeze nodes and then insert them and analyze them
   --  all at once. This won't work, because the analysis of earlier freeze
   --  nodes may recursively freeze types which would otherwise appear later
   --  on in the freeze list. So we must analyze and expand the freeze nodes
   --  as they are generated.

   procedure Freeze_All (From : Entity_Id; After : in out Node_Id) is
      E     : Entity_Id;
      Decl  : Node_Id;

      procedure Freeze_All_Ent (From : Entity_Id; After : in out Node_Id);
      --  This is the internal recursive routine that does freezing of entities
      --  (but NOT the analysis of default expressions, which should not be
      --  recursive, we don't want to analyze those till we are sure that ALL
      --  the types are frozen).

      --------------------
      -- Freeze_All_Ent --
      --------------------

      procedure Freeze_All_Ent (From : Entity_Id; After : in out Node_Id) is
         E     : Entity_Id;
         Flist : List_Id;
         Lastn : Node_Id;

         procedure Process_Flist;
         --  If freeze nodes are present, insert and analyze, and reset cursor
         --  for next insertion.

         -------------------
         -- Process_Flist --
         -------------------

         procedure Process_Flist is
         begin
            if Is_Non_Empty_List (Flist) then
               Lastn := Next (After);
               Insert_List_After_And_Analyze (After, Flist);

               if Present (Lastn) then
                  After := Prev (Lastn);
               else
                  After := Last (List_Containing (After));
               end if;
            end if;
         end Process_Flist;

      --  Start of processing for Freeze_All_Ent

      begin
         E := From;
         while Present (E) loop

            --  If the entity is an inner package which is not a package
            --  renaming, then its entities must be frozen at this point. Note
            --  that such entities do NOT get frozen at the end of the nested
            --  package itself (only library packages freeze).

            --  Same is true for task declarations, where anonymous records
            --  created for entry parameters must be frozen.

            if Ekind (E) = E_Package
              and then No (Renamed_Object (E))
              and then not Is_Child_Unit (E)
              and then not Is_Frozen (E)
            then
               Push_Scope (E);
               Install_Visible_Declarations (E);
               Install_Private_Declarations (E);

               Freeze_All (First_Entity (E), After);

               End_Package_Scope (E);

               if Is_Generic_Instance (E)
                 and then Has_Delayed_Freeze (E)
               then
                  Set_Has_Delayed_Freeze (E, False);
                  Expand_N_Package_Declaration (Unit_Declaration_Node (E));
               end if;

            elsif Ekind (E) in Task_Kind
              and then Nkind_In (Parent (E), N_Task_Type_Declaration,
                                             N_Single_Task_Declaration)
            then
               Push_Scope (E);
               Freeze_All (First_Entity (E), After);
               End_Scope;

            --  For a derived tagged type, we must ensure that all the
            --  primitive operations of the parent have been frozen, so that
            --  their addresses will be in the parent's dispatch table at the
            --  point it is inherited.

            elsif Ekind (E) = E_Record_Type
              and then Is_Tagged_Type (E)
              and then Is_Tagged_Type (Etype (E))
              and then Is_Derived_Type (E)
            then
               declare
                  Prim_List : constant Elist_Id :=
                               Primitive_Operations (Etype (E));

                  Prim : Elmt_Id;
                  Subp : Entity_Id;

               begin
                  Prim := First_Elmt (Prim_List);
                  while Present (Prim) loop
                     Subp := Node (Prim);

                     if Comes_From_Source (Subp)
                       and then not Is_Frozen (Subp)
                     then
                        Flist := Freeze_Entity (Subp, After);
                        Process_Flist;
                     end if;

                     Next_Elmt (Prim);
                  end loop;
               end;
            end if;

            if not Is_Frozen (E) then
               Flist := Freeze_Entity (E, After);
               Process_Flist;

            --  If already frozen, and there are delayed aspects, this is where
            --  we do the visibility check for these aspects (see Sem_Ch13 spec
            --  for a description of how we handle aspect visibility).

            elsif Has_Delayed_Aspects (E) then

               --  Retrieve the visibility to the discriminants in order to
               --  analyze properly the aspects.

               Push_Scope_And_Install_Discriminants (E);

               declare
                  Ritem : Node_Id;

               begin
                  Ritem := First_Rep_Item (E);
                  while Present (Ritem) loop
                     if Nkind (Ritem) = N_Aspect_Specification
                       and then Entity (Ritem) = E
                       and then Is_Delayed_Aspect (Ritem)
                     then
                        Check_Aspect_At_End_Of_Declarations (Ritem);
                     end if;

                     Ritem := Next_Rep_Item (Ritem);
                  end loop;
               end;

               Uninstall_Discriminants_And_Pop_Scope (E);
            end if;

            --  If an incomplete type is still not frozen, this may be a
            --  premature freezing because of a body declaration that follows.
            --  Indicate where the freezing took place. Freezing will happen
            --  if the body comes from source, but not if it is internally
            --  generated, for example as the body of a type invariant.

            --  If the freezing is caused by the end of the current declarative
            --  part, it is a Taft Amendment type, and there is no error.

            if not Is_Frozen (E)
              and then Ekind (E) = E_Incomplete_Type
            then
               declare
                  Bod : constant Node_Id := Next (After);

               begin
                  --  The presence of a body freezes all entities previously
                  --  declared in the current list of declarations, but this
                  --  does not apply if the body does not come from source.
                  --  A type invariant is transformed into a subprogram body
                  --  which is placed at the end of the private part of the
                  --  current package, but this body does not freeze incomplete
                  --  types that may be declared in this private part.

                  if (Nkind_In (Bod, N_Subprogram_Body,
                                     N_Entry_Body,
                                     N_Package_Body,
                                     N_Protected_Body,
                                     N_Task_Body)
                        or else Nkind (Bod) in N_Body_Stub)
                    and then
                      List_Containing (After) = List_Containing (Parent (E))
                    and then Comes_From_Source (Bod)
                  then
                     Error_Msg_Sloc := Sloc (Next (After));
                     Error_Msg_NE
                       ("type& is frozen# before its full declaration",
                         Parent (E), E);
                  end if;
               end;
            end if;

            Next_Entity (E);
         end loop;
      end Freeze_All_Ent;

   --  Start of processing for Freeze_All

   begin
      Freeze_All_Ent (From, After);

      --  Now that all types are frozen, we can deal with default expressions
      --  that require us to build a default expression functions. This is the
      --  point at which such functions are constructed (after all types that
      --  might be used in such expressions have been frozen).

      --  For subprograms that are renaming_as_body, we create the wrapper
      --  bodies as needed.

      --  We also add finalization chains to access types whose designated
      --  types are controlled. This is normally done when freezing the type,
      --  but this misses recursive type definitions where the later members
      --  of the recursion introduce controlled components.

      --  Loop through entities

      E := From;
      while Present (E) loop
         if Is_Subprogram (E) then
            if not Default_Expressions_Processed (E) then
               Process_Default_Expressions (E, After);
            end if;

            if not Has_Completion (E) then
               Decl := Unit_Declaration_Node (E);

               if Nkind (Decl) = N_Subprogram_Renaming_Declaration then
                  if Error_Posted (Decl) then
                     Set_Has_Completion (E);
                  else
                     Build_And_Analyze_Renamed_Body (Decl, E, After);
                  end if;

               elsif Nkind (Decl) = N_Subprogram_Declaration
                 and then Present (Corresponding_Body (Decl))
                 and then
                   Nkind (Unit_Declaration_Node (Corresponding_Body (Decl)))
                                          = N_Subprogram_Renaming_Declaration
               then
                  Build_And_Analyze_Renamed_Body
                    (Decl, Corresponding_Body (Decl), After);
               end if;
            end if;

         elsif Ekind (E) in Task_Kind
           and then Nkind_In (Parent (E), N_Task_Type_Declaration,
                                          N_Single_Task_Declaration)
         then
            declare
               Ent : Entity_Id;

            begin
               Ent := First_Entity (E);
               while Present (Ent) loop
                  if Is_Entry (Ent)
                    and then not Default_Expressions_Processed (Ent)
                  then
                     Process_Default_Expressions (Ent, After);
                  end if;

                  Next_Entity (Ent);
               end loop;
            end;
         end if;

         --  Historical note: We used to create a finalization master for an
         --  access type whose designated type is not controlled, but contains
         --  private controlled compoments. This form of postprocessing is no
         --  longer needed because the finalization master is now created when
         --  the access type is frozen (see Exp_Ch3.Freeze_Type).

         Next_Entity (E);
      end loop;
   end Freeze_All;

   -----------------------
   -- Freeze_And_Append --
   -----------------------

   procedure Freeze_And_Append
     (Ent    : Entity_Id;
      N      : Node_Id;
      Result : in out List_Id)
   is
      L : constant List_Id := Freeze_Entity (Ent, N);
   begin
      if Is_Non_Empty_List (L) then
         if Result = No_List then
            Result := L;
         else
            Append_List (L, Result);
         end if;
      end if;
   end Freeze_And_Append;

   -------------------
   -- Freeze_Before --
   -------------------

   procedure Freeze_Before (N : Node_Id; T : Entity_Id) is
      Freeze_Nodes : constant List_Id := Freeze_Entity (T, N);

   begin
      if Ekind (T) = E_Function then
         Check_Expression_Function (N, T);
      end if;

      if Is_Non_Empty_List (Freeze_Nodes) then
         Insert_Actions (N, Freeze_Nodes);
      end if;
   end Freeze_Before;

   -------------------
   -- Freeze_Entity --
   -------------------

   function Freeze_Entity (E : Entity_Id; N : Node_Id) return List_Id is
      Loc    : constant Source_Ptr := Sloc (N);
      Atype  : Entity_Id;
      Comp   : Entity_Id;
      F_Node : Node_Id;
      Formal : Entity_Id;
      Indx   : Node_Id;

      Has_Default_Initialization : Boolean := False;
      --  This flag gets set to true for a variable with default initialization

      Late_Freezing : Boolean := False;
      --  Used to detect attempt to freeze function declared in another unit

      Result : List_Id := No_List;
      --  List of freezing actions, left at No_List if none

      Test_E : Entity_Id := E;
      --  This could use a comment ???

      procedure Add_To_Result (N : Node_Id);
      --  N is a freezing action to be appended to the Result

      function After_Last_Declaration return Boolean;
      --  If Loc is a freeze_entity that appears after the last declaration
      --  in the scope, inhibit error messages on late completion.

      procedure Check_Current_Instance (Comp_Decl : Node_Id);
      --  Check that an Access or Unchecked_Access attribute with a prefix
      --  which is the current instance type can only be applied when the type
      --  is limited.

      procedure Check_Suspicious_Modulus (Utype : Entity_Id);
      --  Give warning for modulus of 8, 16, 32, or 64 given as an explicit
      --  integer literal without an explicit corresponding size clause. The
      --  caller has checked that Utype is a modular integer type.

      procedure Freeze_Array_Type (Arr : Entity_Id);
      --  Freeze array type, including freezing index and component types

      procedure Freeze_Object_Declaration (E : Entity_Id);
      --  Perform checks and generate freeze node if needed for a constant or
      --  variable declared by an object declaration.

      function Freeze_Generic_Entities (Pack : Entity_Id) return List_Id;
      --  Create Freeze_Generic_Entity nodes for types declared in a generic
      --  package. Recurse on inner generic packages.

      function Freeze_Profile (E : Entity_Id) return Boolean;
      --  Freeze formals and return type of subprogram. If some type in the
      --  profile is a limited view, freezing of the entity will take place
      --  elsewhere, and the function returns False. This routine will be
      --  modified if and when we can implement AI05-019 efficiently ???

      procedure Freeze_Record_Type (Rec : Entity_Id);
      --  Freeze record type, including freezing component types, and freezing
      --  primitive operations if this is a tagged type.

      function Has_Boolean_Aspect_Import (E : Entity_Id) return Boolean;
      --  Determine whether an arbitrary entity is subject to Boolean aspect
      --  Import and its value is specified as True.

      procedure Late_Freeze_Subprogram (E : Entity_Id);
      --  Following AI05-151, a function can return a limited view of a type
      --  declared elsewhere. In that case the function cannot be frozen at
      --  the end of its enclosing package. If its first use is in a different
      --  unit, it cannot be frozen there, but if the call is legal the full
      --  view of the return type is available and the subprogram can now be
      --  frozen. However the freeze node cannot be inserted at the point of
      --  call, but rather must go in the package holding the function, so that
      --  the backend can process it in the proper context.

      procedure Wrap_Imported_Subprogram (E : Entity_Id);
      --  If E is an entity for an imported subprogram with pre/post-conditions
      --  then this procedure will create a wrapper to ensure that proper run-
      --  time checking of the pre/postconditions. See body for details.

      -------------------
      -- Add_To_Result --
      -------------------

      procedure Add_To_Result (N : Node_Id) is
      begin
         if No (Result) then
            Result := New_List (N);
         else
            Append (N, Result);
         end if;
      end Add_To_Result;

      ----------------------------
      -- After_Last_Declaration --
      ----------------------------

      function After_Last_Declaration return Boolean is
         Spec : constant Node_Id := Parent (Current_Scope);

      begin
         if Nkind (Spec) = N_Package_Specification then
            if Present (Private_Declarations (Spec)) then
               return Loc >= Sloc (Last (Private_Declarations (Spec)));
            elsif Present (Visible_Declarations (Spec)) then
               return Loc >= Sloc (Last (Visible_Declarations (Spec)));
            else
               return False;
            end if;

         else
            return False;
         end if;
      end After_Last_Declaration;

      ----------------------------
      -- Check_Current_Instance --
      ----------------------------

      procedure Check_Current_Instance (Comp_Decl : Node_Id) is

         function Is_Aliased_View_Of_Type (Typ : Entity_Id) return Boolean;
         --  Determine whether Typ is compatible with the rules for aliased
         --  views of types as defined in RM 3.10 in the various dialects.

         function Process (N : Node_Id) return Traverse_Result;
         --  Process routine to apply check to given node

         -----------------------------
         -- Is_Aliased_View_Of_Type --
         -----------------------------

         function Is_Aliased_View_Of_Type (Typ : Entity_Id) return Boolean is
            Typ_Decl : constant Node_Id := Parent (Typ);

         begin
            --  Common case

            if Nkind (Typ_Decl) = N_Full_Type_Declaration
              and then Limited_Present (Type_Definition (Typ_Decl))
            then
               return True;

            --  The following paragraphs describe what a legal aliased view of
            --  a type is in the various dialects of Ada.

            --  Ada 95

            --  The current instance of a limited type, and a formal parameter
            --  or generic formal object of a tagged type.

            --  Ada 95 limited type
            --    * Type with reserved word "limited"
            --    * A protected or task type
            --    * A composite type with limited component

            elsif Ada_Version <= Ada_95 then
               return Is_Limited_Type (Typ);

            --  Ada 2005

            --  The current instance of a limited tagged type, a protected
            --  type, a task type, or a type that has the reserved word
            --  "limited" in its full definition ... a formal parameter or
            --  generic formal object of a tagged type.

            --  Ada 2005 limited type
            --    * Type with reserved word "limited", "synchronized", "task"
            --      or "protected"
            --    * A composite type with limited component
            --    * A derived type whose parent is a non-interface limited type

            elsif Ada_Version = Ada_2005 then
               return
                 (Is_Limited_Type (Typ) and then Is_Tagged_Type (Typ))
                   or else
                     (Is_Derived_Type (Typ)
                       and then not Is_Interface (Etype (Typ))
                       and then Is_Limited_Type (Etype (Typ)));

            --  Ada 2012 and beyond

            --  The current instance of an immutably limited type ... a formal
            --  parameter or generic formal object of a tagged type.

            --  Ada 2012 limited type
            --    * Type with reserved word "limited", "synchronized", "task"
            --      or "protected"
            --    * A composite type with limited component
            --    * A derived type whose parent is a non-interface limited type
            --    * An incomplete view

            --  Ada 2012 immutably limited type
            --    * Explicitly limited record type
            --    * Record extension with "limited" present
            --    * Non-formal limited private type that is either tagged
            --      or has at least one access discriminant with a default
            --      expression
            --    * Task type, protected type or synchronized interface
            --    * Type derived from immutably limited type

            else
               return
                 Is_Immutably_Limited_Type (Typ)
                   or else Is_Incomplete_Type (Typ);
            end if;
         end Is_Aliased_View_Of_Type;

         -------------
         -- Process --
         -------------

         function Process (N : Node_Id) return Traverse_Result is
         begin
            case Nkind (N) is
               when N_Attribute_Reference =>
                  if Nam_In (Attribute_Name (N), Name_Access,
                                                 Name_Unchecked_Access)
                    and then Is_Entity_Name (Prefix (N))
                    and then Is_Type (Entity (Prefix (N)))
                    and then Entity (Prefix (N)) = E
                  then
                     if Ada_Version < Ada_2012 then
                        Error_Msg_N
                          ("current instance must be a limited type",
                           Prefix (N));
                     else
                        Error_Msg_N
                          ("current instance must be an immutably limited "
                           & "type (RM-2012, 7.5 (8.1/3))", Prefix (N));
                     end if;

                     return Abandon;

                  else
                     return OK;
                  end if;

               when others => return OK;
            end case;
         end Process;

         procedure Traverse is new Traverse_Proc (Process);

         --  Local variables

         Rec_Type : constant Entity_Id :=
                      Scope (Defining_Identifier (Comp_Decl));

      --  Start of processing for Check_Current_Instance

      begin
         if not Is_Aliased_View_Of_Type (Rec_Type) then
            Traverse (Comp_Decl);
         end if;
      end Check_Current_Instance;

      ------------------------------
      -- Check_Suspicious_Modulus --
      ------------------------------

      procedure Check_Suspicious_Modulus (Utype : Entity_Id) is
         Decl : constant Node_Id := Declaration_Node (Underlying_Type (Utype));

      begin
         if not Warn_On_Suspicious_Modulus_Value then
            return;
         end if;

         if Nkind (Decl) = N_Full_Type_Declaration then
            declare
               Tdef : constant Node_Id := Type_Definition (Decl);

            begin
               if Nkind (Tdef) = N_Modular_Type_Definition then
                  declare
                     Modulus : constant Node_Id :=
                                 Original_Node (Expression (Tdef));

                  begin
                     if Nkind (Modulus) = N_Integer_Literal then
                        declare
                           Modv : constant Uint := Intval (Modulus);
                           Sizv : constant Uint := RM_Size (Utype);

                        begin
                           --  First case, modulus and size are the same. This
                           --  happens if you have something like mod 32, with
                           --  an explicit size of 32, this is for sure a case
                           --  where the warning is given, since it is seems
                           --  very unlikely that someone would want e.g. a
                           --  five bit type stored in 32 bits. It is much
                           --  more likely they wanted a 32-bit type.

                           if Modv = Sizv then
                              null;

                           --  Second case, the modulus is 32 or 64 and no
                           --  size clause is present. This is a less clear
                           --  case for giving the warning, but in the case
                           --  of 32/64 (5-bit or 6-bit types) these seem rare
                           --  enough that it is a likely error (and in any
                           --  case using 2**5 or 2**6 in these cases seems
                           --  clearer. We don't include 8 or 16 here, simply
                           --  because in practice 3-bit and 4-bit types are
                           --  more common and too many false positives if
                           --  we warn in these cases.

                           elsif not Has_Size_Clause (Utype)
                             and then (Modv = Uint_32 or else Modv = Uint_64)
                           then
                              null;

                           --  No warning needed

                           else
                              return;
                           end if;

                           --  If we fall through, give warning

                           Error_Msg_Uint_1 := Modv;
                           Error_Msg_N
                             ("?M?2 '*'*^' may have been intended here",
                              Modulus);
                        end;
                     end if;
                  end;
               end if;
            end;
         end if;
      end Check_Suspicious_Modulus;

      -----------------------
      -- Freeze_Array_Type --
      -----------------------

      procedure Freeze_Array_Type (Arr : Entity_Id) is
         FS     : constant Entity_Id := First_Subtype (Arr);
         Ctyp   : constant Entity_Id := Component_Type (Arr);
         Clause : Entity_Id;

         Non_Standard_Enum : Boolean := False;
         --  Set true if any of the index types is an enumeration type with a
         --  non-standard representation.

      begin
         Freeze_And_Append (Ctyp, N, Result);

         Indx := First_Index (Arr);
         while Present (Indx) loop
            Freeze_And_Append (Etype (Indx), N, Result);

            if Is_Enumeration_Type (Etype (Indx))
              and then Has_Non_Standard_Rep (Etype (Indx))
            then
               Non_Standard_Enum := True;
            end if;

            Next_Index (Indx);
         end loop;

         --  Processing that is done only for base types

         if Ekind (Arr) = E_Array_Type then

            --  Deal with default setting of reverse storage order

            Set_SSO_From_Default (Arr);

            --  Propagate flags for component type

            if Is_Controlled_Active (Component_Type (Arr))
              or else Has_Controlled_Component (Ctyp)
            then
               Set_Has_Controlled_Component (Arr);
            end if;

            if Has_Unchecked_Union (Component_Type (Arr)) then
               Set_Has_Unchecked_Union (Arr);
            end if;

            --  Warn for pragma Pack overriding foreign convention

            if Has_Foreign_Convention (Ctyp)
              and then Has_Pragma_Pack (Arr)
            then
               declare
                  CN : constant Name_Id :=
                         Get_Convention_Name (Convention (Ctyp));
                  PP : constant Node_Id :=
                         Get_Pragma (First_Subtype (Arr), Pragma_Pack);
               begin
                  if Present (PP) then
                     Error_Msg_Name_1 := CN;
                     Error_Msg_Sloc := Sloc (Arr);
                     Error_Msg_N
                       ("pragma Pack affects convention % components #??", PP);
                     Error_Msg_Name_1 := CN;
                     Error_Msg_N
                       ("\array components may not have % compatible "
                        & "representation??", PP);
                  end if;
               end;
            end if;

            --  If packing was requested or if the component size was
            --  set explicitly, then see if bit packing is required. This
            --  processing is only done for base types, since all of the
            --  representation aspects involved are type-related.

            --  This is not just an optimization, if we start processing the
            --  subtypes, they interfere with the settings on the base type
            --  (this is because Is_Packed has a slightly different meaning
            --  before and after freezing).

            declare
               Csiz : Uint;
               Esiz : Uint;

            begin
               if (Is_Packed (Arr) or else Has_Pragma_Pack (Arr))
                 and then Known_Static_RM_Size (Ctyp)
                 and then not Has_Component_Size_Clause (Arr)
               then
                  Csiz := UI_Max (RM_Size (Ctyp), 1);

               elsif Known_Component_Size (Arr) then
                  Csiz := Component_Size (Arr);

               elsif not Known_Static_Esize (Ctyp) then
                  Csiz := Uint_0;

               else
                  Esiz := Esize (Ctyp);

                  --  We can set the component size if it is less than 16,
                  --  rounding it up to the next storage unit size.

                  if Esiz <= 8 then
                     Csiz := Uint_8;
                  elsif Esiz <= 16 then
                     Csiz := Uint_16;
                  else
                     Csiz := Uint_0;
                  end if;

                  --  Set component size up to match alignment if it would
                  --  otherwise be less than the alignment. This deals with
                  --  cases of types whose alignment exceeds their size (the
                  --  padded type cases).

                  if Csiz /= 0 then
                     declare
                        A : constant Uint := Alignment_In_Bits (Ctyp);
                     begin
                        if Csiz < A then
                           Csiz := A;
                        end if;
                     end;
                  end if;
               end if;

               --  Case of component size that may result in packing

               if 1 <= Csiz and then Csiz <= 64 then
                  declare
                     Ent         : constant Entity_Id :=
                                     First_Subtype (Arr);
                     Pack_Pragma : constant Node_Id :=
                                     Get_Rep_Pragma (Ent, Name_Pack);
                     Comp_Size_C : constant Node_Id :=
                                     Get_Attribute_Definition_Clause
                                       (Ent, Attribute_Component_Size);

                  begin
                     --  Warn if we have pack and component size so that the
                     --  pack is ignored.

                     --  Note: here we must check for the presence of a
                     --  component size before checking for a Pack pragma to
                     --  deal with the case where the array type is a derived
                     --  type whose parent is currently private.

                     if Present (Comp_Size_C)
                       and then Has_Pragma_Pack (Ent)
                       and then Warn_On_Redundant_Constructs
                     then
                        Error_Msg_Sloc := Sloc (Comp_Size_C);
                        Error_Msg_NE
                          ("?r?pragma Pack for& ignored!", Pack_Pragma, Ent);
                        Error_Msg_N
                          ("\?r?explicit component size given#!", Pack_Pragma);
                        Set_Is_Packed (Base_Type (Ent), False);
                        Set_Is_Bit_Packed_Array (Base_Type (Ent), False);
                     end if;

                     --  Set component size if not already set by a component
                     --  size clause.

                     if not Present (Comp_Size_C) then
                        Set_Component_Size (Arr, Csiz);
                     end if;

                     --  Check for base type of 8, 16, 32 bits, where an
                     --  unsigned subtype has a length one less than the
                     --  base type (e.g. Natural subtype of Integer).

                     --  In such cases, if a component size was not set
                     --  explicitly, then generate a warning.

                     if Has_Pragma_Pack (Arr)
                       and then not Present (Comp_Size_C)
                       and then (Csiz = 7 or else Csiz = 15 or else Csiz = 31)
                       and then Esize (Base_Type (Ctyp)) = Csiz + 1
                     then
                        Error_Msg_Uint_1 := Csiz;

                        if Present (Pack_Pragma) then
                           Error_Msg_N
                             ("??pragma Pack causes component size to be ^!",
                              Pack_Pragma);
                           Error_Msg_N
                             ("\??use Component_Size to set desired value!",
                              Pack_Pragma);
                        end if;
                     end if;

                     --  Actual packing is not needed for 8, 16, 32, 64. Also
                     --  not needed for 24 if alignment is 1.

                     if        Csiz = 8
                       or else Csiz = 16
                       or else Csiz = 32
                       or else Csiz = 64
                       or else (Csiz = 24 and then Alignment (Ctyp) = 1)
                     then
                        --  Here the array was requested to be packed, but
                        --  the packing request had no effect, so Is_Packed
                        --  is reset.

                        --  Note: semantically this means that we lose track
                        --  of the fact that a derived type inherited a pragma
                        --  Pack that was non- effective, but that seems fine.

                        --  We regard a Pack pragma as a request to set a
                        --  representation characteristic, and this request
                        --  may be ignored.

                        Set_Is_Packed           (Base_Type (Arr), False);
                        Set_Is_Bit_Packed_Array (Base_Type (Arr), False);

                        if Known_Static_Esize (Component_Type (Arr))
                          and then Esize (Component_Type (Arr)) = Csiz
                        then
                           Set_Has_Non_Standard_Rep (Base_Type (Arr), False);
                        end if;

                        --  In all other cases, packing is indeed needed

                     else
                        Set_Has_Non_Standard_Rep (Base_Type (Arr), True);
                        Set_Is_Bit_Packed_Array  (Base_Type (Arr), True);
                        Set_Is_Packed            (Base_Type (Arr), True);
                     end if;
                  end;
               end if;
            end;

            --  Check for Aliased or Atomic_Components/Atomic/VFA with
            --  unsuitable packing or explicit component size clause given.

            if (Has_Aliased_Components (Arr)
                 or else Has_Atomic_Components (Arr)
                 or else Is_Atomic_Or_VFA (Ctyp))
              and then
                (Has_Component_Size_Clause (Arr) or else Is_Packed (Arr))
            then
               Alias_Atomic_Check : declare

                  procedure Complain_CS (T : String);
                  --  Outputs error messages for incorrect CS clause or pragma
                  --  Pack for aliased or atomic/VFA components (T is "aliased"
                  --  or "atomic/vfa");

                  -----------------
                  -- Complain_CS --
                  -----------------

                  procedure Complain_CS (T : String) is
                  begin
                     if Has_Component_Size_Clause (Arr) then
                        Clause :=
                          Get_Attribute_Definition_Clause
                            (FS, Attribute_Component_Size);

                        Error_Msg_N
                          ("incorrect component size for "
                           & T & " components", Clause);
                        Error_Msg_Uint_1 := Esize (Ctyp);
                        Error_Msg_N
                          ("\only allowed value is^", Clause);

                     else
                        Error_Msg_N
                          ("cannot pack " & T & " components",
                           Get_Rep_Pragma (FS, Name_Pack));
                     end if;
                  end Complain_CS;

                  --  Start of processing for Alias_Atomic_Check

               begin
                  --  If object size of component type isn't known, we cannot
                  --  be sure so we defer to the back end.

                  if not Known_Static_Esize (Ctyp) then
                     null;

                  --  Case where component size has no effect. First check for
                  --  object size of component type multiple of the storage
                  --  unit size.

                  elsif Esize (Ctyp) mod System_Storage_Unit = 0

                    --  OK in both packing case and component size case if RM
                    --  size is known and static and same as the object size.

                    and then
                      ((Known_Static_RM_Size (Ctyp)
                         and then Esize (Ctyp) = RM_Size (Ctyp))

                        --  Or if we have an explicit component size clause and
                        --  the component size and object size are equal.

                        or else
                          (Has_Component_Size_Clause (Arr)
                            and then Component_Size (Arr) = Esize (Ctyp)))
                  then
                     null;

                  elsif Has_Aliased_Components (Arr) then
                     Complain_CS ("aliased");

                  elsif Has_Atomic_Components (Arr)
                    or else Is_Atomic (Ctyp)
                  then
                     Complain_CS ("atomic");

                  elsif Is_Volatile_Full_Access (Ctyp) then
                     Complain_CS ("volatile full access");
                  end if;
               end Alias_Atomic_Check;
            end if;

            --  Check for Independent_Components/Independent with unsuitable
            --  packing or explicit component size clause given.

            if (Has_Independent_Components (Arr) or else Is_Independent (Ctyp))
                  and then
               (Has_Component_Size_Clause  (Arr) or else Is_Packed (Arr))
            then
               begin
                  --  If object size of component type isn't known, we cannot
                  --  be sure so we defer to the back end.

                  if not Known_Static_Esize (Ctyp) then
                     null;

                  --  Case where component size has no effect. First check for
                  --  object size of component type multiple of the storage
                  --  unit size.

                  elsif Esize (Ctyp) mod System_Storage_Unit = 0

                    --  OK in both packing case and component size case if RM
                    --  size is known and multiple of the storage unit size.

                    and then
                      ((Known_Static_RM_Size (Ctyp)
                         and then RM_Size (Ctyp) mod System_Storage_Unit = 0)

                        --  Or if we have an explicit component size clause and
                        --  the component size is larger than the object size.

                        or else
                          (Has_Component_Size_Clause (Arr)
                            and then Component_Size (Arr) >= Esize (Ctyp)))
                  then
                     null;

                  else
                     if Has_Component_Size_Clause (Arr) then
                        Clause :=
                          Get_Attribute_Definition_Clause
                            (FS, Attribute_Component_Size);

                        Error_Msg_N
                          ("incorrect component size for "
                           & "independent components", Clause);
                        Error_Msg_Uint_1 := Esize (Ctyp);
                        Error_Msg_N
                          ("\minimum allowed is^", Clause);

                     else
                        Error_Msg_N
                          ("cannot pack independent components",
                           Get_Rep_Pragma (FS, Name_Pack));
                     end if;
                  end if;
               end;
            end if;

            --  Warn for case of atomic type

            Clause := Get_Rep_Pragma (FS, Name_Atomic);

            if Present (Clause)
              and then not Addressable (Component_Size (FS))
            then
               Error_Msg_NE
                 ("non-atomic components of type& may not be "
                  & "accessible by separate tasks??", Clause, Arr);

               if Has_Component_Size_Clause (Arr) then
                  Error_Msg_Sloc := Sloc (Get_Attribute_Definition_Clause
                                           (FS, Attribute_Component_Size));
                  Error_Msg_N ("\because of component size clause#??", Clause);

               elsif Has_Pragma_Pack (Arr) then
                  Error_Msg_Sloc := Sloc (Get_Rep_Pragma (FS, Name_Pack));
                  Error_Msg_N ("\because of pragma Pack#??", Clause);
               end if;
            end if;

            --  Check for scalar storage order

            declare
               Dummy : Boolean;
            begin
               Check_Component_Storage_Order
                 (Encl_Type        => Arr,
                  Comp             => Empty,
                  ADC              => Get_Attribute_Definition_Clause
                                        (First_Subtype (Arr),
                                         Attribute_Scalar_Storage_Order),
                  Comp_ADC_Present => Dummy);
            end;

         --  Processing that is done only for subtypes

         else
            --  Acquire alignment from base type

            if Unknown_Alignment (Arr) then
               Set_Alignment (Arr, Alignment (Base_Type (Arr)));
               Adjust_Esize_Alignment (Arr);
            end if;
         end if;

         --  Specific checks for bit-packed arrays

         if Is_Bit_Packed_Array (Arr) then

            --  Check number of elements for bit packed arrays that come from
            --  source and have compile time known ranges. The bit-packed
            --  arrays circuitry does not support arrays with more than
            --  Integer'Last + 1 elements, and when this restriction is
            --  violated, causes incorrect data access.

            --  For the case where this is not compile time known, a run-time
            --  check should be generated???

            if Comes_From_Source (Arr) and then Is_Constrained (Arr) then
               declare
                  Elmts : Uint;
                  Index : Node_Id;
                  Ilen  : Node_Id;
                  Ityp  : Entity_Id;

               begin
                  Elmts := Uint_1;
                  Index := First_Index (Arr);
                  while Present (Index) loop
                     Ityp := Etype (Index);

                     --  Never generate an error if any index is of a generic
                     --  type. We will check this in instances.

                     if Is_Generic_Type (Ityp) then
                        Elmts := Uint_0;
                        exit;
                     end if;

                     Ilen :=
                       Make_Attribute_Reference (Loc,
                         Prefix         => New_Occurrence_Of (Ityp, Loc),
                         Attribute_Name => Name_Range_Length);
                     Analyze_And_Resolve (Ilen);

                     --  No attempt is made to check number of elements if not
                     --  compile time known.

                     if Nkind (Ilen) /= N_Integer_Literal then
                        Elmts := Uint_0;
                        exit;
                     end if;

                     Elmts := Elmts * Intval (Ilen);
                     Next_Index (Index);
                  end loop;

                  if Elmts > Intval (High_Bound
                                       (Scalar_Range (Standard_Integer))) + 1
                  then
                     Error_Msg_N
                       ("bit packed array type may not have "
                        & "more than Integer''Last+1 elements", Arr);
                  end if;
               end;
            end if;

            --  Check size

            if Known_RM_Size (Arr) then
               declare
                  SizC    : constant Node_Id := Size_Clause (Arr);
                  Discard : Boolean;

               begin
                  --  It is not clear if it is possible to have no size clause
                  --  at this stage, but it is not worth worrying about. Post
                  --  error on the entity name in the size clause if present,
                  --  else on the type entity itself.

                  if Present (SizC) then
                     Check_Size (Name (SizC), Arr, RM_Size (Arr), Discard);
                  else
                     Check_Size (Arr, Arr, RM_Size (Arr), Discard);
                  end if;
               end;
            end if;
         end if;

         --  If any of the index types was an enumeration type with a non-
         --  standard rep clause, then we indicate that the array type is
         --  always packed (even if it is not bit packed).

         if Non_Standard_Enum then
            Set_Has_Non_Standard_Rep (Base_Type (Arr));
            Set_Is_Packed            (Base_Type (Arr));
         end if;

         Set_Component_Alignment_If_Not_Set (Arr);

         --  If the array is packed, we must create the packed array type to be
         --  used to actually implement the type. This is only needed for real
         --  array types (not for string literal types, since they are present
         --  only for the front end).

         if Is_Packed (Arr)
           and then Ekind (Arr) /= E_String_Literal_Subtype
         then
            Create_Packed_Array_Impl_Type (Arr);
            Freeze_And_Append (Packed_Array_Impl_Type (Arr), N, Result);

            --  Make sure that we have the necessary routines to implement the
            --  packing, and complain now if not. Note that we only test this
            --  for constrained array types.

            if Is_Constrained (Arr)
              and then Is_Bit_Packed_Array (Arr)
              and then Present (Packed_Array_Impl_Type (Arr))
              and then Is_Array_Type (Packed_Array_Impl_Type (Arr))
            then
               declare
                  CS : constant Uint  := Component_Size (Arr);
                  RE : constant RE_Id := Get_Id (UI_To_Int (CS));

               begin
                  if RE /= RE_Null
                    and then not RTE_Available (RE)
                  then
                     Error_Msg_CRT
                       ("packing of " & UI_Image (CS) & "-bit components",
                        First_Subtype (Etype (Arr)));

                     --  Cancel the packing

                     Set_Is_Packed (Base_Type (Arr), False);
                     Set_Is_Bit_Packed_Array (Base_Type (Arr), False);
                     Set_Packed_Array_Impl_Type (Arr, Empty);
                     goto Skip_Packed;
                  end if;
               end;
            end if;

            --  Size information of packed array type is copied to the array
            --  type, since this is really the representation. But do not
            --  override explicit existing size values. If the ancestor subtype
            --  is constrained the Packed_Array_Impl_Type will be inherited
            --  from it, but the size may have been provided already, and
            --  must not be overridden either.

            if not Has_Size_Clause (Arr)
              and then
                (No (Ancestor_Subtype (Arr))
                  or else not Has_Size_Clause (Ancestor_Subtype (Arr)))
            then
               Set_Esize     (Arr, Esize     (Packed_Array_Impl_Type (Arr)));
               Set_RM_Size   (Arr, RM_Size   (Packed_Array_Impl_Type (Arr)));
            end if;

            if not Has_Alignment_Clause (Arr) then
               Set_Alignment (Arr, Alignment (Packed_Array_Impl_Type (Arr)));
            end if;
         end if;

         <<Skip_Packed>>

         --  For non-packed arrays set the alignment of the array to the
         --  alignment of the component type if it is unknown. Skip this
         --  in atomic/VFA case (atomic/VFA arrays may need larger alignments).

         if not Is_Packed (Arr)
           and then Unknown_Alignment (Arr)
           and then Known_Alignment (Ctyp)
           and then Known_Static_Component_Size (Arr)
           and then Known_Static_Esize (Ctyp)
           and then Esize (Ctyp) = Component_Size (Arr)
           and then not Is_Atomic_Or_VFA (Arr)
         then
            Set_Alignment (Arr, Alignment (Component_Type (Arr)));
         end if;

         --  A Ghost type cannot have a component of protected or task type
         --  (SPARK RM 6.9(19)).

         if Is_Ghost_Entity (Arr) and then Is_Concurrent_Type (Ctyp) then
            Error_Msg_N
              ("ghost array type & cannot have concurrent component type",
               Arr);
         end if;
      end Freeze_Array_Type;

      -------------------------------
      -- Freeze_Object_Declaration --
      -------------------------------

      procedure Freeze_Object_Declaration (E : Entity_Id) is
      begin
         --  Abstract type allowed only for C++ imported variables or constants

         --  Note: we inhibit this check for objects that do not come from
         --  source because there is at least one case (the expansion of
         --  x'Class'Input where x is abstract) where we legitimately
         --  generate an abstract object.

         if Is_Abstract_Type (Etype (E))
           and then Comes_From_Source (Parent (E))
           and then not (Is_Imported (E) and then Is_CPP_Class (Etype (E)))
         then
            Error_Msg_N ("type of object cannot be abstract",
                         Object_Definition (Parent (E)));

            if Is_CPP_Class (Etype (E)) then
               Error_Msg_NE
                 ("\} may need a cpp_constructor",
                  Object_Definition (Parent (E)), Etype (E));

            elsif Present (Expression (Parent (E))) then
               Error_Msg_N --  CODEFIX
                 ("\maybe a class-wide type was meant",
                  Object_Definition (Parent (E)));
            end if;
         end if;

         --  For object created by object declaration, perform required
         --  categorization (preelaborate and pure) checks. Defer these
         --  checks to freeze time since pragma Import inhibits default
         --  initialization and thus pragma Import affects these checks.

         Validate_Object_Declaration (Declaration_Node (E));

         --  If there is an address clause, check that it is valid
         --  and if need be move initialization to the freeze node.

         Check_Address_Clause (E);

         --  Similar processing is needed for aspects that may affect
         --  object layout, like Alignment, if there is an initialization
         --  expression.

         if Has_Delayed_Aspects (E)
           and then Expander_Active
           and then Is_Array_Type (Etype (E))
           and then Present (Expression (Parent (E)))
         then
            declare
               Decl : constant Node_Id := Parent (E);
               Lhs  : constant Node_Id := New_Occurrence_Of (E, Loc);

            begin

               --  Capture initialization value at point of declaration, and
               --  make explicit assignment legal, because object may be a
               --  constant.

               Remove_Side_Effects (Expression (Decl));
               Set_Assignment_OK (Lhs);

               --  Move initialization to freeze actions.

               Append_Freeze_Action (E,
                 Make_Assignment_Statement (Loc,
                   Name       => Lhs,
                   Expression => Expression (Decl)));

               Set_No_Initialization (Decl);
               --  Set_Is_Frozen (E, False);
            end;
         end if;

         --  Reset Is_True_Constant for non-constant aliased object. We
         --  consider that the fact that a non-constant object is aliased may
         --  indicate that some funny business is going on, e.g. an aliased
         --  object is passed by reference to a procedure which captures the
         --  address of the object, which is later used to assign a new value,
         --  even though the compiler thinks that it is not modified. Such
         --  code is highly dubious, but we choose to make it "work" for
         --  non-constant aliased objects.

         --  Note that we used to do this for all aliased objects, whether or
         --  not constant, but this caused anomalies down the line because we
         --  ended up with static objects that were not Is_True_Constant. Not
         --  resetting Is_True_Constant for (aliased) constant objects ensures
         --  that this anomaly never occurs.

         --  However, we don't do that for internal entities. We figure that if
         --  we deliberately set Is_True_Constant for an internal entity, e.g.
         --  a dispatch table entry, then we mean it.

         if Ekind (E) /= E_Constant
           and then (Is_Aliased (E) or else Is_Aliased (Etype (E)))
           and then not Is_Internal_Name (Chars (E))
         then
            Set_Is_True_Constant (E, False);
         end if;

         --  If the object needs any kind of default initialization, an error
         --  must be issued if No_Default_Initialization applies. The check
         --  doesn't apply to imported objects, which are not ever default
         --  initialized, and is why the check is deferred until freezing, at
         --  which point we know if Import applies. Deferred constants are also
         --  exempted from this test because their completion is explicit, or
         --  through an import pragma.

         if Ekind (E) = E_Constant and then Present (Full_View (E)) then
            null;

         elsif Comes_From_Source (E)
           and then not Is_Imported (E)
           and then not Has_Init_Expression (Declaration_Node (E))
           and then
             ((Has_Non_Null_Base_Init_Proc (Etype (E))
                and then not No_Initialization (Declaration_Node (E))
                and then not Initialization_Suppressed (Etype (E)))
              or else
                (Needs_Simple_Initialization (Etype (E))
                  and then not Is_Internal (E)))
         then
            Has_Default_Initialization := True;
            Check_Restriction
              (No_Default_Initialization, Declaration_Node (E));
         end if;

         --  Check that a Thread_Local_Storage variable does not have
         --  default initialization, and any explicit initialization must
         --  either be the null constant or a static constant.

         if Has_Pragma_Thread_Local_Storage (E) then
            declare
               Decl : constant Node_Id := Declaration_Node (E);
            begin
               if Has_Default_Initialization
                 or else
                   (Has_Init_Expression (Decl)
                     and then
                      (No (Expression (Decl))
                        or else not
                          (Is_OK_Static_Expression (Expression (Decl))
                            or else Nkind (Expression (Decl)) = N_Null)))
               then
                  Error_Msg_NE
                    ("Thread_Local_Storage variable& is "
                     & "improperly initialized", Decl, E);
                  Error_Msg_NE
                    ("\only allowed initialization is explicit "
                     & "NULL or static expression", Decl, E);
               end if;
            end;
         end if;

         --  For imported objects, set Is_Public unless there is also an
         --  address clause, which means that there is no external symbol
         --  needed for the Import (Is_Public may still be set for other
         --  unrelated reasons). Note that we delayed this processing
         --  till freeze time so that we can be sure not to set the flag
         --  if there is an address clause. If there is such a clause,
         --  then the only purpose of the Import pragma is to suppress
         --  implicit initialization.

         if Is_Imported (E) and then No (Address_Clause (E)) then
            Set_Is_Public (E);
         end if;

         --  For source objects that are not Imported and are library
         --  level, if no linker section pragma was given inherit the
         --  appropriate linker section from the corresponding type.

         if Comes_From_Source (E)
           and then not Is_Imported (E)
           and then Is_Library_Level_Entity (E)
           and then No (Linker_Section_Pragma (E))
         then
            Set_Linker_Section_Pragma
              (E, Linker_Section_Pragma (Etype (E)));
         end if;

         --  For convention C objects of an enumeration type, warn if the
         --  size is not integer size and no explicit size given. Skip
         --  warning for Boolean, and Character, assume programmer expects
         --  8-bit sizes for these cases.

         if (Convention (E) = Convention_C
               or else
             Convention (E) = Convention_CPP)
           and then Is_Enumeration_Type (Etype (E))
           and then not Is_Character_Type (Etype (E))
           and then not Is_Boolean_Type (Etype (E))
           and then Esize (Etype (E)) < Standard_Integer_Size
           and then not Has_Size_Clause (E)
         then
            Error_Msg_Uint_1 := UI_From_Int (Standard_Integer_Size);
            Error_Msg_N
              ("??convention C enumeration object has size less than ^", E);
            Error_Msg_N ("\??use explicit size clause to set size", E);
         end if;
      end Freeze_Object_Declaration;

      -----------------------------
      -- Freeze_Generic_Entities --
      -----------------------------

      function Freeze_Generic_Entities (Pack : Entity_Id) return List_Id is
         E     : Entity_Id;
         F     : Node_Id;
         Flist : List_Id;

      begin
         Flist := New_List;
         E := First_Entity (Pack);
         while Present (E) loop
            if Is_Type (E) and then not Is_Generic_Type (E) then
               F := Make_Freeze_Generic_Entity (Sloc (Pack));
               Set_Entity (F, E);
               Append_To (Flist, F);

            elsif Ekind (E) = E_Generic_Package then
               Append_List_To (Flist, Freeze_Generic_Entities (E));
            end if;

            Next_Entity (E);
         end loop;

         return Flist;
      end Freeze_Generic_Entities;

      --------------------
      -- Freeze_Profile --
      --------------------

      function Freeze_Profile (E : Entity_Id) return Boolean is
         F_Type    : Entity_Id;
         R_Type    : Entity_Id;
         Warn_Node : Node_Id;

      begin
         --  Loop through formals

         Formal := First_Formal (E);
         while Present (Formal) loop
            F_Type := Etype (Formal);

            --  AI05-0151: incomplete types can appear in a profile. By the
            --  time the entity is frozen, the full view must be available,
            --  unless it is a limited view.

            if Is_Incomplete_Type (F_Type)
              and then Present (Full_View (F_Type))
              and then not From_Limited_With (F_Type)
            then
               F_Type := Full_View (F_Type);
               Set_Etype (Formal, F_Type);
            end if;

            if not From_Limited_With (F_Type) then
               Freeze_And_Append (F_Type, N, Result);
            end if;

            if Is_Private_Type (F_Type)
              and then Is_Private_Type (Base_Type (F_Type))
              and then No (Full_View (Base_Type (F_Type)))
              and then not Is_Generic_Type (F_Type)
              and then not Is_Derived_Type (F_Type)
            then
               --  If the type of a formal is incomplete, subprogram is being
               --  frozen prematurely. Within an instance (but not within a
               --  wrapper package) this is an artifact of our need to regard
               --  the end of an instantiation as a freeze point. Otherwise it
               --  is a definite error.

               if In_Instance then
                  Set_Is_Frozen (E, False);
                  Result := No_List;
                  return False;

               elsif not After_Last_Declaration
                 and then not Freezing_Library_Level_Tagged_Type
               then
                  Error_Msg_Node_1 := F_Type;
                  Error_Msg
                    ("type & must be fully defined before this point", Loc);
               end if;
            end if;

            --  Check suspicious parameter for C function. These tests apply
            --  only to exported/imported subprograms.

            if Warn_On_Export_Import
              and then Comes_From_Source (E)
              and then (Convention (E) = Convention_C
                          or else
                        Convention (E) = Convention_CPP)
              and then (Is_Imported (E) or else Is_Exported (E))
              and then Convention (E) /= Convention (Formal)
              and then not Has_Warnings_Off (E)
              and then not Has_Warnings_Off (F_Type)
              and then not Has_Warnings_Off (Formal)
            then
               --  Qualify mention of formals with subprogram name

               Error_Msg_Qual_Level := 1;

               --  Check suspicious use of fat C pointer

               if Is_Access_Type (F_Type)
                 and then Esize (F_Type) > Ttypes.System_Address_Size
               then
                  Error_Msg_N
                    ("?x?type of & does not correspond to C pointer!", Formal);

               --  Check suspicious return of boolean

               elsif Root_Type (F_Type) = Standard_Boolean
                 and then Convention (F_Type) = Convention_Ada
                 and then not Has_Warnings_Off (F_Type)
                 and then not Has_Size_Clause (F_Type)
               then
                  Error_Msg_N
                    ("& is an 8-bit Ada Boolean?x?", Formal);
                  Error_Msg_N
                    ("\use appropriate corresponding type in C "
                     & "(e.g. char)?x?", Formal);

               --  Check suspicious tagged type

               elsif (Is_Tagged_Type (F_Type)
                       or else
                        (Is_Access_Type (F_Type)
                          and then Is_Tagged_Type (Designated_Type (F_Type))))
                 and then Convention (E) = Convention_C
               then
                  Error_Msg_N
                    ("?x?& involves a tagged type which does not "
                     & "correspond to any C type!", Formal);

               --  Check wrong convention subprogram pointer

               elsif Ekind (F_Type) = E_Access_Subprogram_Type
                 and then not Has_Foreign_Convention (F_Type)
               then
                  Error_Msg_N
                    ("?x?subprogram pointer & should "
                     & "have foreign convention!", Formal);
                  Error_Msg_Sloc := Sloc (F_Type);
                  Error_Msg_NE
                    ("\?x?add Convention pragma to declaration of &#",
                     Formal, F_Type);
               end if;

               --  Turn off name qualification after message output

               Error_Msg_Qual_Level := 0;
            end if;

            --  Check for unconstrained array in exported foreign convention
            --  case.

            if Has_Foreign_Convention (E)
              and then not Is_Imported (E)
              and then Is_Array_Type (F_Type)
              and then not Is_Constrained (F_Type)
              and then Warn_On_Export_Import
            then
               Error_Msg_Qual_Level := 1;

               --  If this is an inherited operation, place the warning on
               --  the derived type declaration, rather than on the original
               --  subprogram.

               if Nkind (Original_Node (Parent (E))) = N_Full_Type_Declaration
               then
                  Warn_Node := Parent (E);

                  if Formal = First_Formal (E) then
                     Error_Msg_NE ("??in inherited operation&", Warn_Node, E);
                  end if;
               else
                  Warn_Node := Formal;
               end if;

               Error_Msg_NE ("?x?type of argument& is unconstrained array",
                  Warn_Node, Formal);
               Error_Msg_NE ("?x?foreign caller must pass bounds explicitly",
                  Warn_Node, Formal);
               Error_Msg_Qual_Level := 0;
            end if;

            if not From_Limited_With (F_Type) then
               if Is_Access_Type (F_Type) then
                  F_Type := Designated_Type (F_Type);
               end if;

               --  If the formal is an anonymous_access_to_subprogram
               --  freeze the  subprogram type as well, to prevent
               --  scope anomalies in gigi, because there is no other
               --  clear point at which it could be frozen.

               if Is_Itype (Etype (Formal))
                 and then Ekind (F_Type) = E_Subprogram_Type
               then
                  Freeze_And_Append (F_Type, N, Result);
               end if;
            end if;

            Next_Formal (Formal);
         end loop;

         --  Case of function: similar checks on return type

         if Ekind (E) = E_Function then

            --  Check whether function is declared elsewhere.

            Late_Freezing :=
              Get_Source_Unit (E) /= Get_Source_Unit (N)
                and then Returns_Limited_View (E)
                and then not In_Open_Scopes (Scope (E));

            --  Freeze return type

            R_Type := Etype (E);

            --  AI05-0151: the return type may have been incomplete
            --  at the point of declaration. Replace it with the full
            --  view, unless the current type is a limited view. In
            --  that case the full view is in a different unit, and
            --  gigi finds the non-limited view after the other unit
            --  is elaborated.

            if Ekind (R_Type) = E_Incomplete_Type
              and then Present (Full_View (R_Type))
              and then not From_Limited_With (R_Type)
            then
               R_Type := Full_View (R_Type);
               Set_Etype (E, R_Type);

            --  If the return type is a limited view and the non-limited
            --  view is still incomplete, the function has to be frozen at a
            --  later time. If the function is abstract there is no place at
            --  which the full view will become available, and no code to be
            --  generated for it, so mark type as frozen.

            elsif Ekind (R_Type) = E_Incomplete_Type
              and then From_Limited_With (R_Type)
              and then Ekind (Non_Limited_View (R_Type)) = E_Incomplete_Type
            then
               if Is_Abstract_Subprogram (E) then
                  null;
               else
                  Set_Is_Frozen (E, False);
                  Set_Returns_Limited_View (E);
                  return False;
               end if;
            end if;

            Freeze_And_Append (R_Type, N, Result);

            --  Check suspicious return type for C function

            if Warn_On_Export_Import
              and then (Convention (E) = Convention_C
                          or else
                        Convention (E) = Convention_CPP)
              and then (Is_Imported (E) or else Is_Exported (E))
            then
               --  Check suspicious return of fat C pointer

               if Is_Access_Type (R_Type)
                 and then Esize (R_Type) > Ttypes.System_Address_Size
                 and then not Has_Warnings_Off (E)
                 and then not Has_Warnings_Off (R_Type)
               then
                  Error_Msg_N ("?x?return type of& does not "
                     & "correspond to C pointer!", E);

               --  Check suspicious return of boolean

               elsif Root_Type (R_Type) = Standard_Boolean
                 and then Convention (R_Type) = Convention_Ada
                 and then not Has_Warnings_Off (E)
                 and then not Has_Warnings_Off (R_Type)
                 and then not Has_Size_Clause (R_Type)
               then
                  declare
                     N : constant Node_Id :=
                           Result_Definition (Declaration_Node (E));
                  begin
                     Error_Msg_NE
                       ("return type of & is an 8-bit Ada Boolean?x?", N, E);
                     Error_Msg_NE
                       ("\use appropriate corresponding type in C "
                        & "(e.g. char)?x?", N, E);
                  end;

               --  Check suspicious return tagged type

               elsif (Is_Tagged_Type (R_Type)
                       or else (Is_Access_Type (R_Type)
                                 and then
                                   Is_Tagged_Type
                                     (Designated_Type (R_Type))))
                 and then Convention (E) = Convention_C
                 and then not Has_Warnings_Off (E)
                 and then not Has_Warnings_Off (R_Type)
               then
                  Error_Msg_N ("?x?return type of & does not "
                     & "correspond to C type!", E);

               --  Check return of wrong convention subprogram pointer

               elsif Ekind (R_Type) = E_Access_Subprogram_Type
                 and then not Has_Foreign_Convention (R_Type)
                 and then not Has_Warnings_Off (E)
                 and then not Has_Warnings_Off (R_Type)
               then
                  Error_Msg_N ("?x?& should return a foreign "
                     & "convention subprogram pointer", E);
                  Error_Msg_Sloc := Sloc (R_Type);
                  Error_Msg_NE
                    ("\?x?add Convention pragma to declaration of& #",
                     E, R_Type);
               end if;
            end if;

            --  Give warning for suspicious return of a result of an
            --  unconstrained array type in a foreign convention function.

            if Has_Foreign_Convention (E)

              --  We are looking for a return of unconstrained array

              and then Is_Array_Type (R_Type)
              and then not Is_Constrained (R_Type)

              --  Exclude imported routines, the warning does not belong on
              --  the import, but rather on the routine definition.

              and then not Is_Imported (E)

              --  Check that general warning is enabled, and that it is not
              --  suppressed for this particular case.

              and then Warn_On_Export_Import
              and then not Has_Warnings_Off (E)
              and then not Has_Warnings_Off (R_Type)
            then
               Error_Msg_N
                 ("?x?foreign convention function& should not return "
                  & "unconstrained array!", E);
            end if;
         end if;

         --  Check suspicious use of Import in pure unit (cases where the RM
         --  allows calls to be omitted).

         if Is_Imported (E)

           --  It might be suspicious if the compilation unit has the Pure
           --  aspect/pragma.

           and then Has_Pragma_Pure (Cunit_Entity (Current_Sem_Unit))

           --  The RM allows omission of calls only in the case of
           --  library-level subprograms (see RM-10.2.1(18)).

           and then Is_Library_Level_Entity (E)

           --  Ignore internally generated entity. This happens in some cases
           --  of subprograms in specs, where we generate an implied body.

           and then Comes_From_Source (Import_Pragma (E))

           --  Assume run-time knows what it is doing

           and then not GNAT_Mode

           --  Assume explicit Pure_Function means import is pure

           and then not Has_Pragma_Pure_Function (E)

           --  Don't need warning in relaxed semantics mode

           and then not Relaxed_RM_Semantics

           --  Assume convention Intrinsic is OK, since this is specialized.
           --  This deals with the DEC unit current_exception.ads

           and then Convention (E) /= Convention_Intrinsic

            --  Assume that ASM interface knows what it is doing. This deals
            --  with unsigned.ads in the AAMP back end.

           and then Convention (E) /= Convention_Assembler
         then
            Error_Msg_N
              ("pragma Import in Pure unit??", Import_Pragma (E));
            Error_Msg_NE
              ("\calls to & may be omitted (RM 10.2.1(18/3))??",
               Import_Pragma (E), E);
         end if;

         return True;
      end Freeze_Profile;

      ------------------------
      -- Freeze_Record_Type --
      ------------------------

      procedure Freeze_Record_Type (Rec : Entity_Id) is
         ADC  : Node_Id;
         Comp : Entity_Id;
         IR   : Node_Id;
         Prev : Entity_Id;

         Junk : Boolean;
         pragma Warnings (Off, Junk);

         Rec_Pushed : Boolean := False;
         --  Set True if the record type scope Rec has been pushed on the scope
         --  stack. Needed for the analysis of delayed aspects specified to the
         --  components of Rec.

         SSO_ADC : Node_Id;
         --  Scalar_Storage_Order attribute definition clause for the record

         Unplaced_Component : Boolean := False;
         --  Set True if we find at least one component with no component
         --  clause (used to warn about useless Pack pragmas).

         Placed_Component : Boolean := False;
         --  Set True if we find at least one component with a component
         --  clause (used to warn about useless Bit_Order pragmas, and also
         --  to detect cases where Implicit_Packing may have an effect).

         Aliased_Component : Boolean := False;
         --  Set True if we find at least one component which is aliased. This
         --  is used to prevent Implicit_Packing of the record, since packing
         --  cannot modify the size of alignment of an aliased component.

         SSO_ADC_Component : Boolean := False;
         --  Set True if we find at least one component whose type has a
         --  Scalar_Storage_Order attribute definition clause.

         All_Scalar_Components : Boolean := True;
         --  Set False if we encounter a component of a non-scalar type

         Scalar_Component_Total_RM_Size : Uint := Uint_0;
         Scalar_Component_Total_Esize   : Uint := Uint_0;
         --  Accumulates total RM_Size values and total Esize values of all
         --  scalar components. Used for processing of Implicit_Packing.

         function Check_Allocator (N : Node_Id) return Node_Id;
         --  If N is an allocator, possibly wrapped in one or more level of
         --  qualified expression(s), return the inner allocator node, else
         --  return Empty.

         procedure Check_Itype (Typ : Entity_Id);
         --  If the component subtype is an access to a constrained subtype of
         --  an already frozen type, make the subtype frozen as well. It might
         --  otherwise be frozen in the wrong scope, and a freeze node on
         --  subtype has no effect. Similarly, if the component subtype is a
         --  regular (not protected) access to subprogram, set the anonymous
         --  subprogram type to frozen as well, to prevent an out-of-scope
         --  freeze node at some eventual point of call. Protected operations
         --  are handled elsewhere.

         procedure Freeze_Choices_In_Variant_Part (VP : Node_Id);
         --  Make sure that all types mentioned in Discrete_Choices of the
         --  variants referenceed by the Variant_Part VP are frozen. This is
         --  a recursive routine to deal with nested variants.

         ---------------------
         -- Check_Allocator --
         ---------------------

         function Check_Allocator (N : Node_Id) return Node_Id is
            Inner : Node_Id;
         begin
            Inner := N;
            loop
               if Nkind (Inner) = N_Allocator then
                  return Inner;
               elsif Nkind (Inner) = N_Qualified_Expression then
                  Inner := Expression (Inner);
               else
                  return Empty;
               end if;
            end loop;
         end Check_Allocator;

         -----------------
         -- Check_Itype --
         -----------------

         procedure Check_Itype (Typ : Entity_Id) is
            Desig : constant Entity_Id := Designated_Type (Typ);

         begin
            if not Is_Frozen (Desig)
              and then Is_Frozen (Base_Type (Desig))
            then
               Set_Is_Frozen (Desig);

               --  In addition, add an Itype_Reference to ensure that the
               --  access subtype is elaborated early enough. This cannot be
               --  done if the subtype may depend on discriminants.

               if Ekind (Comp) = E_Component
                 and then Is_Itype (Etype (Comp))
                 and then not Has_Discriminants (Rec)
               then
                  IR := Make_Itype_Reference (Sloc (Comp));
                  Set_Itype (IR, Desig);
                  Add_To_Result (IR);
               end if;

            elsif Ekind (Typ) = E_Anonymous_Access_Subprogram_Type
              and then Convention (Desig) /= Convention_Protected
            then
               Set_Is_Frozen (Desig);
            end if;
         end Check_Itype;

         ------------------------------------
         -- Freeze_Choices_In_Variant_Part --
         ------------------------------------

         procedure Freeze_Choices_In_Variant_Part (VP : Node_Id) is
            pragma Assert (Nkind (VP) = N_Variant_Part);

            Variant : Node_Id;
            Choice  : Node_Id;
            CL      : Node_Id;

         begin
            --  Loop through variants

            Variant := First_Non_Pragma (Variants (VP));
            while Present (Variant) loop

               --  Loop through choices, checking that all types are frozen

               Choice := First_Non_Pragma (Discrete_Choices (Variant));
               while Present (Choice) loop
                  if Nkind (Choice) in N_Has_Etype
                    and then Present (Etype (Choice))
                  then
                     Freeze_And_Append (Etype (Choice), N, Result);
                  end if;

                  Next_Non_Pragma (Choice);
               end loop;

               --  Check for nested variant part to process

               CL := Component_List (Variant);

               if not Null_Present (CL) then
                  if Present (Variant_Part (CL)) then
                     Freeze_Choices_In_Variant_Part (Variant_Part (CL));
                  end if;
               end if;

               Next_Non_Pragma (Variant);
            end loop;
         end Freeze_Choices_In_Variant_Part;

      --  Start of processing for Freeze_Record_Type

      begin
         --  Deal with delayed aspect specifications for components. The
         --  analysis of the aspect is required to be delayed to the freeze
         --  point, thus we analyze the pragma or attribute definition
         --  clause in the tree at this point. We also analyze the aspect
         --  specification node at the freeze point when the aspect doesn't
         --  correspond to pragma/attribute definition clause.

         Comp := First_Entity (Rec);
         while Present (Comp) loop
            if Ekind (Comp) = E_Component
              and then Has_Delayed_Aspects (Comp)
            then
               if not Rec_Pushed then
                  Push_Scope (Rec);
                  Rec_Pushed := True;

                  --  The visibility to the discriminants must be restored in
                  --  order to properly analyze the aspects.

                  if Has_Discriminants (Rec) then
                     Install_Discriminants (Rec);
                  end if;
               end if;

               Analyze_Aspects_At_Freeze_Point (Comp);
            end if;

            Next_Entity (Comp);
         end loop;

         --  Pop the scope if Rec scope has been pushed on the scope stack
         --  during the delayed aspect analysis process.

         if Rec_Pushed then
            if Has_Discriminants (Rec) then
               Uninstall_Discriminants (Rec);
            end if;

            Pop_Scope;
         end if;

         --  Freeze components and embedded subtypes

         Comp := First_Entity (Rec);
         Prev := Empty;
         while Present (Comp) loop
            if Is_Aliased (Comp) then
               Aliased_Component := True;
            end if;

            --  Handle the component and discriminant case

            if Ekind_In (Comp, E_Component, E_Discriminant) then
               declare
                  CC : constant Node_Id := Component_Clause (Comp);

               begin
                  --  Freezing a record type freezes the type of each of its
                  --  components. However, if the type of the component is
                  --  part of this record, we do not want or need a separate
                  --  Freeze_Node. Note that Is_Itype is wrong because that's
                  --  also set in private type cases. We also can't check for
                  --  the Scope being exactly Rec because of private types and
                  --  record extensions.

                  if Is_Itype (Etype (Comp))
                    and then Is_Record_Type (Underlying_Type
                                               (Scope (Etype (Comp))))
                  then
                     Undelay_Type (Etype (Comp));
                  end if;

                  Freeze_And_Append (Etype (Comp), N, Result);

                  --  Warn for pragma Pack overriding foreign convention

                  if Has_Foreign_Convention (Etype (Comp))
                    and then Has_Pragma_Pack (Rec)

                    --  Don't warn for aliased components, since override
                    --  cannot happen in that case.

                    and then not Is_Aliased (Comp)
                  then
                     declare
                        CN : constant Name_Id :=
                               Get_Convention_Name (Convention (Etype (Comp)));
                        PP : constant Node_Id :=
                               Get_Pragma (Rec, Pragma_Pack);
                     begin
                        if Present (PP) then
                           Error_Msg_Name_1 := CN;
                           Error_Msg_Sloc := Sloc (Comp);
                           Error_Msg_N
                             ("pragma Pack affects convention % component#??",
                              PP);
                           Error_Msg_Name_1 := CN;
                           Error_Msg_NE
                             ("\component & may not have % compatible "
                              & "representation??", PP, Comp);
                        end if;
                     end;
                  end if;

                  --  Check for error of component clause given for variable
                  --  sized type. We have to delay this test till this point,
                  --  since the component type has to be frozen for us to know
                  --  if it is variable length.

                  if Present (CC) then
                     Placed_Component := True;

                     --  We omit this test in a generic context, it will be
                     --  applied at instantiation time.

                     if Inside_A_Generic then
                        null;

                     --  Also omit this test in CodePeer mode, since we do not
                     --  have sufficient info on size and rep clauses.

                     elsif CodePeer_Mode then
                        null;

                     --  Omit check if component has a generic type. This can
                     --  happen in an instantiation within a generic in ASIS
                     --  mode, where we force freeze actions without full
                     --  expansion.

                     elsif Is_Generic_Type (Etype (Comp)) then
                        null;

                     --  Do the check

                     elsif not
                       Size_Known_At_Compile_Time
                         (Underlying_Type (Etype (Comp)))
                     then
                        Error_Msg_N
                          ("component clause not allowed for variable " &
                           "length component", CC);
                     end if;

                  else
                     Unplaced_Component := True;
                  end if;

                  --  Case of component requires byte alignment

                  if Must_Be_On_Byte_Boundary (Etype (Comp)) then

                     --  Set the enclosing record to also require byte align

                     Set_Must_Be_On_Byte_Boundary (Rec);

                     --  Check for component clause that is inconsistent with
                     --  the required byte boundary alignment.

                     if Present (CC)
                       and then Normalized_First_Bit (Comp) mod
                                  System_Storage_Unit /= 0
                     then
                        Error_Msg_N
                          ("component & must be byte aligned",
                           Component_Name (Component_Clause (Comp)));
                     end if;
                  end if;
               end;
            end if;

            --  Gather data for possible Implicit_Packing later. Note that at
            --  this stage we might be dealing with a real component, or with
            --  an implicit subtype declaration.

            if not Is_Scalar_Type (Etype (Comp)) then
               All_Scalar_Components := False;
            else
               Scalar_Component_Total_RM_Size :=
                 Scalar_Component_Total_RM_Size + RM_Size (Etype (Comp));
               Scalar_Component_Total_Esize :=
                 Scalar_Component_Total_Esize + Esize (Etype (Comp));
            end if;

            --  If the component is an Itype with Delayed_Freeze and is either
            --  a record or array subtype and its base type has not yet been
            --  frozen, we must remove this from the entity list of this record
            --  and put it on the entity list of the scope of its base type.
            --  Note that we know that this is not the type of a component
            --  since we cleared Has_Delayed_Freeze for it in the previous
            --  loop. Thus this must be the Designated_Type of an access type,
            --  which is the type of a component.

            if Is_Itype (Comp)
              and then Is_Type (Scope (Comp))
              and then Is_Composite_Type (Comp)
              and then Base_Type (Comp) /= Comp
              and then Has_Delayed_Freeze (Comp)
              and then not Is_Frozen (Base_Type (Comp))
            then
               declare
                  Will_Be_Frozen : Boolean := False;
                  S              : Entity_Id;

               begin
                  --  We have a difficult case to handle here. Suppose Rec is
                  --  subtype being defined in a subprogram that's created as
                  --  part of the freezing of Rec'Base. In that case, we know
                  --  that Comp'Base must have already been frozen by the time
                  --  we get to elaborate this because Gigi doesn't elaborate
                  --  any bodies until it has elaborated all of the declarative
                  --  part. But Is_Frozen will not be set at this point because
                  --  we are processing code in lexical order.

                  --  We detect this case by going up the Scope chain of Rec
                  --  and seeing if we have a subprogram scope before reaching
                  --  the top of the scope chain or that of Comp'Base. If we
                  --  do, then mark that Comp'Base will actually be frozen. If
                  --  so, we merely undelay it.

                  S := Scope (Rec);
                  while Present (S) loop
                     if Is_Subprogram (S) then
                        Will_Be_Frozen := True;
                        exit;
                     elsif S = Scope (Base_Type (Comp)) then
                        exit;
                     end if;

                     S := Scope (S);
                  end loop;

                  if Will_Be_Frozen then
                     Undelay_Type (Comp);

                  else
                     if Present (Prev) then
                        Set_Next_Entity (Prev, Next_Entity (Comp));
                     else
                        Set_First_Entity (Rec, Next_Entity (Comp));
                     end if;

                     --  Insert in entity list of scope of base type (which
                     --  must be an enclosing scope, because still unfrozen).

                     Append_Entity (Comp, Scope (Base_Type (Comp)));
                  end if;
               end;

            --  If the component is an access type with an allocator as default
            --  value, the designated type will be frozen by the corresponding
            --  expression in init_proc. In order to place the freeze node for
            --  the designated type before that for the current record type,
            --  freeze it now.

            --  Same process if the component is an array of access types,
            --  initialized with an aggregate. If the designated type is
            --  private, it cannot contain allocators, and it is premature
            --  to freeze the type, so we check for this as well.

            elsif Is_Access_Type (Etype (Comp))
              and then Present (Parent (Comp))
              and then Present (Expression (Parent (Comp)))
            then
               declare
                  Alloc : constant Node_Id :=
                            Check_Allocator (Expression (Parent (Comp)));

               begin
                  if Present (Alloc) then

                     --  If component is pointer to a class-wide type, freeze
                     --  the specific type in the expression being allocated.
                     --  The expression may be a subtype indication, in which
                     --  case freeze the subtype mark.

                     if Is_Class_Wide_Type
                          (Designated_Type (Etype (Comp)))
                     then
                        if Is_Entity_Name (Expression (Alloc)) then
                           Freeze_And_Append
                             (Entity (Expression (Alloc)), N, Result);

                        elsif Nkind (Expression (Alloc)) = N_Subtype_Indication
                        then
                           Freeze_And_Append
                            (Entity (Subtype_Mark (Expression (Alloc))),
                             N, Result);
                        end if;

                     elsif Is_Itype (Designated_Type (Etype (Comp))) then
                        Check_Itype (Etype (Comp));

                     else
                        Freeze_And_Append
                          (Designated_Type (Etype (Comp)), N, Result);
                     end if;
                  end if;
               end;

            elsif Is_Access_Type (Etype (Comp))
              and then Is_Itype (Designated_Type (Etype (Comp)))
            then
               Check_Itype (Etype (Comp));

            --  Freeze the designated type when initializing a component with
            --  an aggregate in case the aggregate contains allocators.

            --     type T is ...;
            --     type T_Ptr is access all T;
            --     type T_Array is array ... of T_Ptr;

            --     type Rec is record
            --        Comp : T_Array := (others => ...);
            --     end record;

            elsif Is_Array_Type (Etype (Comp))
              and then Is_Access_Type (Component_Type (Etype (Comp)))
            then
               declare
                  Comp_Par  : constant Node_Id   := Parent (Comp);
                  Desig_Typ : constant Entity_Id :=
                                Designated_Type
                                  (Component_Type (Etype (Comp)));

               begin
                  --  The only case when this sort of freezing is not done is
                  --  when the designated type is class-wide and the root type
                  --  is the record owning the component. This scenario results
                  --  in a circularity because the class-wide type requires
                  --  primitives that have not been created yet as the root
                  --  type is in the process of being frozen.

                  --     type Rec is tagged;
                  --     type Rec_Ptr is access all Rec'Class;
                  --     type Rec_Array is array ... of Rec_Ptr;

                  --     type Rec is record
                  --        Comp : Rec_Array := (others => ...);
                  --     end record;

                  if Is_Class_Wide_Type (Desig_Typ)
                    and then Root_Type (Desig_Typ) = Rec
                  then
                     null;

                  elsif Is_Fully_Defined (Desig_Typ)
                    and then Present (Comp_Par)
                    and then Nkind (Comp_Par) = N_Component_Declaration
                    and then Present (Expression (Comp_Par))
                    and then Nkind (Expression (Comp_Par)) = N_Aggregate
                  then
                     Freeze_And_Append (Desig_Typ, N, Result);
                  end if;
               end;
            end if;

            Prev := Comp;
            Next_Entity (Comp);
         end loop;

<<<<<<< HEAD
         SSO_ADC := Get_Attribute_Definition_Clause
                      (Rec, Attribute_Scalar_Storage_Order);
=======
         SSO_ADC :=
           Get_Attribute_Definition_Clause
             (Rec, Attribute_Scalar_Storage_Order);
>>>>>>> e28c2052

         --  If the record type has Complex_Representation, then it is treated
         --  as a scalar in the back end so the storage order is irrelevant.

         if Has_Complex_Representation (Rec) then
            if Present (SSO_ADC) then
               Error_Msg_N
<<<<<<< HEAD
                  ("??storage order has no effect with "
                   & "Complex_Representation", SSO_ADC);
=======
                 ("??storage order has no effect with Complex_Representation",
                  SSO_ADC);
>>>>>>> e28c2052
            end if;

         else
            --  Deal with default setting of reverse storage order

            Set_SSO_From_Default (Rec);
<<<<<<< HEAD

            --  Check consistent attribute setting on component types

            declare
               Comp_ADC_Present : Boolean;
            begin
               Comp := First_Component (Rec);
               while Present (Comp) loop
                  Check_Component_Storage_Order
                    (Encl_Type        => Rec,
                     Comp             => Comp,
                     ADC              => SSO_ADC,
                     Comp_ADC_Present => Comp_ADC_Present);
                  SSO_ADC_Component := SSO_ADC_Component or Comp_ADC_Present;
                  Next_Component (Comp);
               end loop;
            end;

            --  Now deal with reverse storage order/bit order issues

            if Present (SSO_ADC) then

               --  Check compatibility of Scalar_Storage_Order with Bit_Order,
               --  if the former is specified.

               if Reverse_Bit_Order (Rec) /= Reverse_Storage_Order (Rec) then

                  --  Note: report error on Rec, not on SSO_ADC, as ADC may
                  --  apply to some ancestor type.

                  Error_Msg_Sloc := Sloc (SSO_ADC);
                  Error_Msg_N
                    ("scalar storage order for& specified# inconsistent with "
                     & "bit order", Rec);
               end if;

=======

            --  Check consistent attribute setting on component types

            declare
               Comp_ADC_Present : Boolean;
            begin
               Comp := First_Component (Rec);
               while Present (Comp) loop
                  Check_Component_Storage_Order
                    (Encl_Type        => Rec,
                     Comp             => Comp,
                     ADC              => SSO_ADC,
                     Comp_ADC_Present => Comp_ADC_Present);
                  SSO_ADC_Component := SSO_ADC_Component or Comp_ADC_Present;
                  Next_Component (Comp);
               end loop;
            end;

            --  Now deal with reverse storage order/bit order issues

            if Present (SSO_ADC) then

               --  Check compatibility of Scalar_Storage_Order with Bit_Order,
               --  if the former is specified.

               if Reverse_Bit_Order (Rec) /= Reverse_Storage_Order (Rec) then

                  --  Note: report error on Rec, not on SSO_ADC, as ADC may
                  --  apply to some ancestor type.

                  Error_Msg_Sloc := Sloc (SSO_ADC);
                  Error_Msg_N
                    ("scalar storage order for& specified# inconsistent with "
                     & "bit order", Rec);
               end if;

>>>>>>> e28c2052
               --  Warn if there is a Scalar_Storage_Order attribute definition
               --  clause but no component clause, no component that itself has
               --  such an attribute definition, and no pragma Pack.

               if not (Placed_Component
                         or else
                       SSO_ADC_Component
                         or else
                       Is_Packed (Rec))
               then
                  Error_Msg_N
                    ("??scalar storage order specified but no component "
                     & "clause", SSO_ADC);
               end if;
            end if;
         end if;

         --  Deal with Bit_Order aspect

         ADC := Get_Attribute_Definition_Clause (Rec, Attribute_Bit_Order);

         if Present (ADC) and then Base_Type (Rec) = Rec then
            if not (Placed_Component
                     or else Present (SSO_ADC)
                     or else Is_Packed (Rec))
            then
               --  Warn if clause has no effect when no component clause is
               --  present, but suppress warning if the Bit_Order is required
               --  due to the presence of a Scalar_Storage_Order attribute.

               Error_Msg_N
                 ("??bit order specification has no effect", ADC);
               Error_Msg_N
                 ("\??since no component clauses were specified", ADC);

            --  Here is where we do the processing to adjust component clauses
            --  for reversed bit order, when not using reverse SSO.

            elsif Reverse_Bit_Order (Rec)
              and then not Reverse_Storage_Order (Rec)
            then
               Adjust_Record_For_Reverse_Bit_Order (Rec);

            --  Case where we have both an explicit Bit_Order and the same
            --  Scalar_Storage_Order: leave record untouched, the back-end
            --  will take care of required layout conversions.

            else
               null;

            end if;
         end if;

         --  Complete error checking on record representation clause (e.g.
         --  overlap of components). This is called after adjusting the
         --  record for reverse bit order.

         declare
            RRC : constant Node_Id := Get_Record_Representation_Clause (Rec);
         begin
            if Present (RRC) then
               Check_Record_Representation_Clause (RRC);
            end if;
         end;

         --  Set OK_To_Reorder_Components depending on debug flags

         if Is_Base_Type (Rec) and then Convention (Rec) = Convention_Ada then
            if (Has_Discriminants (Rec) and then Debug_Flag_Dot_V)
                 or else
                   (not Has_Discriminants (Rec) and then Debug_Flag_Dot_R)
            then
               Set_OK_To_Reorder_Components (Rec);
            end if;
         end if;

         --  Check for useless pragma Pack when all components placed. We only
         --  do this check for record types, not subtypes, since a subtype may
         --  have all its components placed, and it still makes perfectly good
         --  sense to pack other subtypes or the parent type. We do not give
         --  this warning if Optimize_Alignment is set to Space, since the
         --  pragma Pack does have an effect in this case (it always resets
         --  the alignment to one).

         if Ekind (Rec) = E_Record_Type
           and then Is_Packed (Rec)
           and then not Unplaced_Component
           and then Optimize_Alignment /= 'S'
         then
            --  Reset packed status. Probably not necessary, but we do it so
            --  that there is no chance of the back end doing something strange
            --  with this redundant indication of packing.

            Set_Is_Packed (Rec, False);

            --  Give warning if redundant constructs warnings on

            if Warn_On_Redundant_Constructs then
               Error_Msg_N -- CODEFIX
                 ("??pragma Pack has no effect, no unplaced components",
                  Get_Rep_Pragma (Rec, Name_Pack));
            end if;
         end if;

         --  If this is the record corresponding to a remote type, freeze the
         --  remote type here since that is what we are semantically freezing.
         --  This prevents the freeze node for that type in an inner scope.

         if Ekind (Rec) = E_Record_Type then
            if Present (Corresponding_Remote_Type (Rec)) then
               Freeze_And_Append (Corresponding_Remote_Type (Rec), N, Result);
            end if;

            --  Check for controlled components and unchecked unions.

            Comp := First_Component (Rec);
            while Present (Comp) loop

               --  Do not set Has_Controlled_Component on a class-wide
               --  equivalent type. See Make_CW_Equivalent_Type.

               if not Is_Class_Wide_Equivalent_Type (Rec)
                 and then
                   (Has_Controlled_Component (Etype (Comp))
                     or else
                       (Chars (Comp) /= Name_uParent
                         and then Is_Controlled_Active (Etype (Comp)))
                     or else
                       (Is_Protected_Type (Etype (Comp))
                         and then
                           Present (Corresponding_Record_Type (Etype (Comp)))
                         and then
                           Has_Controlled_Component
                             (Corresponding_Record_Type (Etype (Comp)))))
               then
                  Set_Has_Controlled_Component (Rec);
               end if;

               if Has_Unchecked_Union (Etype (Comp)) then
                  Set_Has_Unchecked_Union (Rec);
               end if;

               --  Scan component declaration for likely misuses of current
               --  instance, either in a constraint or a default expression.

               if Has_Per_Object_Constraint (Comp) then
                  Check_Current_Instance (Parent (Comp));
               end if;

               Next_Component (Comp);
            end loop;
         end if;

         --  Enforce the restriction that access attributes with a current
         --  instance prefix can only apply to limited types. This comment
         --  is floating here, but does not seem to belong here???

         --  Set component alignment if not otherwise already set

         Set_Component_Alignment_If_Not_Set (Rec);

         --  For first subtypes, check if there are any fixed-point fields with
         --  component clauses, where we must check the size. This is not done
         --  till the freeze point since for fixed-point types, we do not know
         --  the size until the type is frozen. Similar processing applies to
         --  bit packed arrays.

         if Is_First_Subtype (Rec) then
            Comp := First_Component (Rec);
            while Present (Comp) loop
               if Present (Component_Clause (Comp))
                 and then (Is_Fixed_Point_Type (Etype (Comp))
                            or else Is_Bit_Packed_Array (Etype (Comp)))
               then
                  Check_Size
                    (Component_Name (Component_Clause (Comp)),
                     Etype (Comp),
                     Esize (Comp),
                     Junk);
               end if;

               Next_Component (Comp);
            end loop;
         end if;

         --  Generate warning for applying C or C++ convention to a record
         --  with discriminants. This is suppressed for the unchecked union
         --  case, since the whole point in this case is interface C. We also
         --  do not generate this within instantiations, since we will have
         --  generated a message on the template.

         if Has_Discriminants (E)
           and then not Is_Unchecked_Union (E)
           and then (Convention (E) = Convention_C
                       or else
                     Convention (E) = Convention_CPP)
           and then Comes_From_Source (E)
           and then not In_Instance
           and then not Has_Warnings_Off (E)
           and then not Has_Warnings_Off (Base_Type (E))
         then
            declare
               Cprag : constant Node_Id := Get_Rep_Pragma (E, Name_Convention);
               A2    : Node_Id;

            begin
               if Present (Cprag) then
                  A2 := Next (First (Pragma_Argument_Associations (Cprag)));

                  if Convention (E) = Convention_C then
                     Error_Msg_N
                       ("?x?variant record has no direct equivalent in C",
                        A2);
                  else
                     Error_Msg_N
                       ("?x?variant record has no direct equivalent in C++",
                        A2);
                  end if;

                  Error_Msg_NE
                    ("\?x?use of convention for type& is dubious", A2, E);
               end if;
            end;
         end if;

         --  See if Size is too small as is (and implicit packing might help)

         if not Is_Packed (Rec)

           --  No implicit packing if even one component is explicitly placed

           and then not Placed_Component

           --  Or even one component is aliased

           and then not Aliased_Component

           --  Must have size clause and all scalar components

           and then Has_Size_Clause (Rec)
           and then All_Scalar_Components

           --  Do not try implicit packing on records with discriminants, too
           --  complicated, especially in the variant record case.

           and then not Has_Discriminants (Rec)

           --  We can implicitly pack if the specified size of the record is
           --  less than the sum of the object sizes (no point in packing if
           --  this is not the case).

           and then RM_Size (Rec) < Scalar_Component_Total_Esize

           --  And the total RM size cannot be greater than the specified size
           --  since otherwise packing will not get us where we have to be.

           and then RM_Size (Rec) >= Scalar_Component_Total_RM_Size

           --  Never do implicit packing in CodePeer or SPARK modes since
           --  we don't do any packing in these modes, since this generates
           --  over-complex code that confuses static analysis, and in
           --  general, neither CodePeer not GNATprove care about the
           --  internal representation of objects.

           and then not (CodePeer_Mode or GNATprove_Mode)
         then
            --  If implicit packing enabled, do it

            if Implicit_Packing then
               Set_Is_Packed (Rec);

               --  Otherwise flag the size clause

            else
               declare
                  Sz : constant Node_Id := Size_Clause (Rec);
               begin
                  Error_Msg_NE -- CODEFIX
                    ("size given for& too small", Sz, Rec);
                  Error_Msg_N -- CODEFIX
                    ("\use explicit pragma Pack "
                     & "or use pragma Implicit_Packing", Sz);
               end;
            end if;
         end if;

         --  The following checks are relevant only when SPARK_Mode is on as
         --  they are not standard Ada legality rules.

         if SPARK_Mode = On then
            if Is_Effectively_Volatile (Rec) then

               --  A discriminated type cannot be effectively volatile
               --  (SPARK RM C.6(4)).

               if Has_Discriminants (Rec) then
                  Error_Msg_N ("discriminated type & cannot be volatile", Rec);

               --  A tagged type cannot be effectively volatile
               --  (SPARK RM C.6(5)).

               elsif Is_Tagged_Type (Rec) then
                  Error_Msg_N ("tagged type & cannot be volatile", Rec);
               end if;

            --  A non-effectively volatile record type cannot contain
            --  effectively volatile components (SPARK RM C.6(2)).

            else
               Comp := First_Component (Rec);
               while Present (Comp) loop
                  if Comes_From_Source (Comp)
                    and then Is_Effectively_Volatile (Etype (Comp))
                  then
                     Error_Msg_Name_1 := Chars (Rec);
                     Error_Msg_N
                       ("component & of non-volatile type % cannot be "
                        & "volatile", Comp);
                  end if;

                  Next_Component (Comp);
               end loop;
            end if;

            --  A type which does not yield a synchronized object cannot have
            --  a component that yields a synchronized object (SPARK RM 9.5).

            if not Yields_Synchronized_Object (Rec) then
               Comp := First_Component (Rec);
               while Present (Comp) loop
                  if Comes_From_Source (Comp)
                    and then Yields_Synchronized_Object (Etype (Comp))
                  then
                     Error_Msg_Name_1 := Chars (Rec);
                     Error_Msg_N
                       ("component & of non-synchronized type % cannot be "
                        & "synchronized", Comp);
                  end if;

                  Next_Component (Comp);
               end loop;
            end if;

            --  A Ghost type cannot have a component of protected or task type
            --  (SPARK RM 6.9(19)).

            if Is_Ghost_Entity (Rec) then
               Comp := First_Component (Rec);
               while Present (Comp) loop
                  if Comes_From_Source (Comp)
                    and then Is_Concurrent_Type (Etype (Comp))
                  then
                     Error_Msg_Name_1 := Chars (Rec);
                     Error_Msg_N
                       ("component & of ghost type % cannot be concurrent",
                        Comp);
                  end if;

                  Next_Component (Comp);
               end loop;
            end if;
         end if;

         --  Make sure that if we have an iterator aspect, then we have
         --  either Constant_Indexing or Variable_Indexing.

         declare
            Iterator_Aspect : Node_Id;

         begin
            Iterator_Aspect := Find_Aspect (Rec, Aspect_Iterator_Element);

            if No (Iterator_Aspect) then
               Iterator_Aspect := Find_Aspect (Rec, Aspect_Default_Iterator);
            end if;

            if Present (Iterator_Aspect) then
               if Has_Aspect (Rec, Aspect_Constant_Indexing)
                    or else
                  Has_Aspect (Rec, Aspect_Variable_Indexing)
               then
                  null;
               else
                  Error_Msg_N
                    ("Iterator_Element requires indexing aspect",
                     Iterator_Aspect);
               end if;
            end if;
         end;

         --  All done if not a full record definition

         if Ekind (Rec) /= E_Record_Type then
            return;
         end if;

         --  Finally we need to check the variant part to make sure that
         --  all types within choices are properly frozen as part of the
         --  freezing of the record type.

         Check_Variant_Part : declare
            D : constant Node_Id := Declaration_Node (Rec);
            T : Node_Id;
            C : Node_Id;

         begin
            --  Find component list

            C := Empty;

            if Nkind (D) = N_Full_Type_Declaration then
               T := Type_Definition (D);

               if Nkind (T) = N_Record_Definition then
                  C := Component_List (T);

               elsif Nkind (T) = N_Derived_Type_Definition
                 and then Present (Record_Extension_Part (T))
               then
                  C := Component_List (Record_Extension_Part (T));
               end if;
            end if;

            --  Case of variant part present

            if Present (C) and then Present (Variant_Part (C)) then
               Freeze_Choices_In_Variant_Part (Variant_Part (C));
            end if;

            --  Note: we used to call Check_Choices here, but it is too early,
            --  since predicated subtypes are frozen here, but their freezing
            --  actions are in Analyze_Freeze_Entity, which has not been called
            --  yet for entities frozen within this procedure, so we moved that
            --  call to the Analyze_Freeze_Entity for the record type.

         end Check_Variant_Part;

         --  Check that all the primitives of an interface type are abstract
         --  or null procedures.

         if Is_Interface (Rec)
           and then not Error_Posted (Parent (Rec))
         then
            declare
               Elmt : Elmt_Id;
               Subp : Entity_Id;

            begin
               Elmt := First_Elmt (Primitive_Operations (Rec));
               while Present (Elmt) loop
                  Subp := Node (Elmt);

                  if not Is_Abstract_Subprogram (Subp)

                     --  Avoid reporting the error on inherited primitives

                    and then Comes_From_Source (Subp)
                  then
                     Error_Msg_Name_1 := Chars (Subp);

                     if Ekind (Subp) = E_Procedure then
                        if not Null_Present (Parent (Subp)) then
                           Error_Msg_N
                             ("interface procedure % must be abstract or null",
                              Parent (Subp));
                        end if;
                     else
                        Error_Msg_N
                          ("interface function % must be abstract",
                           Parent (Subp));
                     end if;
                  end if;

                  Next_Elmt (Elmt);
               end loop;
            end;
         end if;
      end Freeze_Record_Type;

      -------------------------------
      -- Has_Boolean_Aspect_Import --
      -------------------------------

      function Has_Boolean_Aspect_Import (E : Entity_Id) return Boolean is
         Decl : constant Node_Id := Declaration_Node (E);
         Asp  : Node_Id;
         Expr : Node_Id;

      begin
         if Has_Aspects (Decl) then
            Asp := First (Aspect_Specifications (Decl));
            while Present (Asp) loop
               Expr := Expression (Asp);

               --  The value of aspect Import is True when the expression is
               --  either missing or it is explicitly set to True.

               if Get_Aspect_Id (Asp) = Aspect_Import
                 and then (No (Expr)
                            or else (Compile_Time_Known_Value (Expr)
                                      and then Is_True (Expr_Value (Expr))))
               then
                  return True;
               end if;

               Next (Asp);
            end loop;
         end if;

         return False;
      end Has_Boolean_Aspect_Import;

      ----------------------------
      -- Late_Freeze_Subprogram --
      ----------------------------

      procedure Late_Freeze_Subprogram (E : Entity_Id) is
         Spec  : constant Node_Id :=
                   Specification (Unit_Declaration_Node (Scope (E)));
         Decls : List_Id;

      begin
         if Present (Private_Declarations (Spec)) then
            Decls := Private_Declarations (Spec);
         else
            Decls := Visible_Declarations (Spec);
         end if;

         Append_List (Result, Decls);
      end Late_Freeze_Subprogram;

      ------------------------------
      -- Wrap_Imported_Subprogram --
      ------------------------------

      --  The issue here is that our normal approach of checking preconditions
      --  and postconditions does not work for imported procedures, since we
      --  are not generating code for the body. To get around this we create
      --  a wrapper, as shown by the following example:

      --    procedure K (A : Integer);
      --    pragma Import (C, K);

      --  The spec is rewritten by removing the effects of pragma Import, but
      --  leaving the convention unchanged, as though the source had said:

      --    procedure K (A : Integer);
      --    pragma Convention (C, K);

      --  and we create a body, added to the entity K freeze actions, which
      --  looks like:

      --    procedure K (A : Integer) is
      --       procedure K (A : Integer);
      --       pragma Import (C, K);
      --    begin
      --       K (A);
      --    end K;

      --  Now the contract applies in the normal way to the outer procedure,
      --  and the inner procedure has no contracts, so there is no problem
      --  in just calling it to get the original effect.

      --  In the case of a function, we create an appropriate return statement
      --  for the subprogram body that calls the inner procedure.

      procedure Wrap_Imported_Subprogram (E : Entity_Id) is
         Loc   : constant Source_Ptr := Sloc (E);
         CE    : constant Name_Id    := Chars (E);
         Spec  : Node_Id;
         Parms : List_Id;
         Stmt  : Node_Id;
         Iprag : Node_Id;
         Bod   : Node_Id;
         Forml : Entity_Id;

      begin
         --  Nothing to do if not imported

         if not Is_Imported (E) then
            return;

         --  Test enabling conditions for wrapping

         elsif Is_Subprogram (E)
           and then Present (Contract (E))
           and then Present (Pre_Post_Conditions (Contract (E)))
           and then not GNATprove_Mode
         then
            --  Here we do the wrap

            --  Note on calls to Copy_Separate_Tree. The trees we are copying
            --  here are fully analyzed, but we definitely want fully syntactic
            --  unanalyzed trees in the body we construct, so that the analysis
            --  generates the right visibility, and that is exactly what the
            --  calls to Copy_Separate_Tree give us.

            --  Acquire copy of Inline pragma, and indicate that it does not
            --  come from an aspect, as it applies to an internal entity.

            Iprag := Copy_Separate_Tree (Import_Pragma (E));
            Set_From_Aspect_Specification (Iprag, False);

            --  Fix up spec to be not imported any more

            Set_Is_Imported    (E, False);
            Set_Interface_Name (E, Empty);
            Set_Has_Completion (E, False);
            Set_Import_Pragma  (E, Empty);

            --  Grab the subprogram declaration and specification

            Spec := Declaration_Node (E);

            --  Build parameter list that we need

            Parms := New_List;
            Forml := First_Formal (E);
            while Present (Forml) loop
               Append_To (Parms, Make_Identifier (Loc, Chars (Forml)));
               Next_Formal (Forml);
            end loop;

            --  Build the call

            if Ekind_In (E, E_Function, E_Generic_Function) then
               Stmt :=
                 Make_Simple_Return_Statement (Loc,
                   Expression =>
                     Make_Function_Call (Loc,
                       Name                   => Make_Identifier (Loc, CE),
                       Parameter_Associations => Parms));

            else
               Stmt :=
                 Make_Procedure_Call_Statement (Loc,
                   Name                   => Make_Identifier (Loc, CE),
                   Parameter_Associations => Parms);
            end if;

            --  Now build the body

            Bod :=
              Make_Subprogram_Body (Loc,
                Specification              =>
                  Copy_Separate_Tree (Spec),
                Declarations               => New_List (
                  Make_Subprogram_Declaration (Loc,
                    Specification =>
                      Copy_Separate_Tree (Spec)),
                    Iprag),
                Handled_Statement_Sequence =>
                  Make_Handled_Sequence_Of_Statements (Loc,
                    Statements             => New_List (Stmt),
                    End_Label              => Make_Identifier (Loc, CE)));

            --  Append the body to freeze result

            Add_To_Result (Bod);
            return;

         --  Case of imported subprogram that does not get wrapped

         else
            --  Set Is_Public. All imported entities need an external symbol
            --  created for them since they are always referenced from another
            --  object file. Note this used to be set when we set Is_Imported
            --  back in Sem_Prag, but now we delay it to this point, since we
            --  don't want to set this flag if we wrap an imported subprogram.

            Set_Is_Public (E);
         end if;
      end Wrap_Imported_Subprogram;

      --  Local variables

      Save_Ghost_Mode : constant Ghost_Mode_Type := Ghost_Mode;

   --  Start of processing for Freeze_Entity

   begin
      --  The entity being frozen may be subject to pragma Ghost. Set the mode
      --  now to ensure that any nodes generated during freezing are properly
      --  flagged as Ghost.

      Set_Ghost_Mode_From_Entity (E);

      --  We are going to test for various reasons why this entity need not be
      --  frozen here, but in the case of an Itype that's defined within a
      --  record, that test actually applies to the record.

      if Is_Itype (E) and then Is_Record_Type (Scope (E)) then
         Test_E := Scope (E);
      elsif Is_Itype (E) and then Present (Underlying_Type (Scope (E)))
        and then Is_Record_Type (Underlying_Type (Scope (E)))
      then
         Test_E := Underlying_Type (Scope (E));
      end if;

      --  Do not freeze if already frozen since we only need one freeze node

      if Is_Frozen (E) then
         Ghost_Mode := Save_Ghost_Mode;
         return No_List;

      --  It is improper to freeze an external entity within a generic because
      --  its freeze node will appear in a non-valid context. The entity will
      --  be frozen in the proper scope after the current generic is analyzed.
      --  However, aspects must be analyzed because they may be queried later
      --  within the generic itself, and the corresponding pragma or attribute
      --  definition has not been analyzed yet.

      elsif Inside_A_Generic and then External_Ref_In_Generic (Test_E) then
         if Has_Delayed_Aspects (E) then
            Analyze_Aspects_At_Freeze_Point (E);
         end if;

         Ghost_Mode := Save_Ghost_Mode;
         return No_List;

      --  AI05-0213: A formal incomplete type does not freeze the actual. In
      --  the instance, the same applies to the subtype renaming the actual.

      elsif Is_Private_Type (E)
        and then Is_Generic_Actual_Type (E)
        and then No (Full_View (Base_Type (E)))
        and then Ada_Version >= Ada_2012
      then
         Ghost_Mode := Save_Ghost_Mode;
         return No_List;

      --  Formal subprograms are never frozen

      elsif Is_Formal_Subprogram (E) then
         Ghost_Mode := Save_Ghost_Mode;
         return No_List;

      --  Generic types are never frozen as they lack delayed semantic checks

      elsif Is_Generic_Type (E) then
         Ghost_Mode := Save_Ghost_Mode;
         return No_List;

      --  Do not freeze a global entity within an inner scope created during
      --  expansion. A call to subprogram E within some internal procedure
      --  (a stream attribute for example) might require freezing E, but the
      --  freeze node must appear in the same declarative part as E itself.
      --  The two-pass elaboration mechanism in gigi guarantees that E will
      --  be frozen before the inner call is elaborated. We exclude constants
      --  from this test, because deferred constants may be frozen early, and
      --  must be diagnosed (e.g. in the case of a deferred constant being used
      --  in a default expression). If the enclosing subprogram comes from
      --  source, or is a generic instance, then the freeze point is the one
      --  mandated by the language, and we freeze the entity. A subprogram that
      --  is a child unit body that acts as a spec does not have a spec that
      --  comes from source, but can only come from source.

      elsif In_Open_Scopes (Scope (Test_E))
        and then Scope (Test_E) /= Current_Scope
        and then Ekind (Test_E) /= E_Constant
      then
         declare
            S : Entity_Id;

         begin
            S := Current_Scope;
            while Present (S) loop
               if Is_Overloadable (S) then
                  if Comes_From_Source (S)
                    or else Is_Generic_Instance (S)
                    or else Is_Child_Unit (S)
                  then
                     exit;
                  else
                     Ghost_Mode := Save_Ghost_Mode;
                     return No_List;
                  end if;
               end if;

               S := Scope (S);
            end loop;
         end;

      --  Similarly, an inlined instance body may make reference to global
      --  entities, but these references cannot be the proper freezing point
      --  for them, and in the absence of inlining freezing will take place in
      --  their own scope. Normally instance bodies are analyzed after the
      --  enclosing compilation, and everything has been frozen at the proper
      --  place, but with front-end inlining an instance body is compiled
      --  before the end of the enclosing scope, and as a result out-of-order
      --  freezing must be prevented.

      elsif Front_End_Inlining
        and then In_Instance_Body
        and then Present (Scope (Test_E))
      then
         declare
            S : Entity_Id;

         begin
            S := Scope (Test_E);
            while Present (S) loop
               if Is_Generic_Instance (S) then
                  exit;
               else
                  S := Scope (S);
               end if;
            end loop;

            if No (S) then
               Ghost_Mode := Save_Ghost_Mode;
               return No_List;
            end if;
         end;

      elsif Ekind (E) = E_Generic_Package then
         Result := Freeze_Generic_Entities (E);

         Ghost_Mode := Save_Ghost_Mode;
         return Result;
      end if;

      --  Add checks to detect proper initialization of scalars that may appear
      --  as subprogram parameters.

      if Is_Subprogram (E) and then Check_Validity_Of_Parameters then
         Apply_Parameter_Validity_Checks (E);
      end if;

      --  Deal with delayed aspect specifications. The analysis of the aspect
      --  is required to be delayed to the freeze point, thus we analyze the
      --  pragma or attribute definition clause in the tree at this point. We
      --  also analyze the aspect specification node at the freeze point when
      --  the aspect doesn't correspond to pragma/attribute definition clause.

      if Has_Delayed_Aspects (E) then
         Analyze_Aspects_At_Freeze_Point (E);
      end if;

      --  Here to freeze the entity

      Set_Is_Frozen (E);

      --  Case of entity being frozen is other than a type

      if not Is_Type (E) then

         --  If entity is exported or imported and does not have an external
         --  name, now is the time to provide the appropriate default name.
         --  Skip this if the entity is stubbed, since we don't need a name
         --  for any stubbed routine. For the case on intrinsics, if no
         --  external name is specified, then calls will be handled in
         --  Exp_Intr.Expand_Intrinsic_Call, and no name is needed. If an
         --  external name is provided, then Expand_Intrinsic_Call leaves
         --  calls in place for expansion by GIGI.

         if (Is_Imported (E) or else Is_Exported (E))
           and then No (Interface_Name (E))
           and then Convention (E) /= Convention_Stubbed
           and then Convention (E) /= Convention_Intrinsic
         then
            Set_Encoded_Interface_Name
              (E, Get_Default_External_Name (E));

         --  If entity is an atomic object appearing in a declaration and
         --  the expression is an aggregate, assign it to a temporary to
         --  ensure that the actual assignment is done atomically rather
         --  than component-wise (the assignment to the temp may be done
         --  component-wise, but that is harmless).

         elsif Is_Atomic_Or_VFA (E)
           and then Nkind (Parent (E)) = N_Object_Declaration
           and then Present (Expression (Parent (E)))
           and then Nkind (Expression (Parent (E))) = N_Aggregate
           and then Is_Atomic_VFA_Aggregate (Expression (Parent (E)))
         then
            null;
         end if;

         --  Subprogram case

         if Is_Subprogram (E) then

            --  Check for needing to wrap imported subprogram

            Wrap_Imported_Subprogram (E);

            --  Freeze all parameter types and the return type (RM 13.14(14)).
            --  However skip this for internal subprograms. This is also where
            --  any extra formal parameters are created since we now know
            --  whether the subprogram will use a foreign convention.

            --  In Ada 2012, freezing a subprogram does not always freeze
            --  the corresponding profile (see AI05-019). An attribute
            --  reference is not a freezing point of the profile.
            --  Other constructs that should not freeze ???

            --  This processing doesn't apply to internal entities (see below)

            if not Is_Internal (E) then
               if not Freeze_Profile (E) then
                  Ghost_Mode := Save_Ghost_Mode;
                  return Result;
               end if;
            end if;

            --  Must freeze its parent first if it is a derived subprogram

            if Present (Alias (E)) then
               Freeze_And_Append (Alias (E), N, Result);
            end if;

            --  We don't freeze internal subprograms, because we don't normally
            --  want addition of extra formals or mechanism setting to happen
            --  for those. However we do pass through predefined dispatching
            --  cases, since extra formals may be needed in some cases, such as
            --  for the stream 'Input function (build-in-place formals).

            if not Is_Internal (E)
              or else Is_Predefined_Dispatching_Operation (E)
            then
               Freeze_Subprogram (E);
            end if;

            if Late_Freezing then
               Late_Freeze_Subprogram (E);
               Ghost_Mode := Save_Ghost_Mode;
               return No_List;
            end if;

            --  If warning on suspicious contracts then check for the case of
            --  a postcondition other than False for a No_Return subprogram.

            if No_Return (E)
              and then Warn_On_Suspicious_Contract
              and then Present (Contract (E))
            then
               declare
                  Prag : Node_Id := Pre_Post_Conditions (Contract (E));
                  Exp  : Node_Id;

               begin
                  while Present (Prag) loop
                     if Nam_In (Pragma_Name (Prag), Name_Post,
                                                    Name_Postcondition,
                                                    Name_Refined_Post)
                     then
                        Exp :=
                          Expression
                            (First (Pragma_Argument_Associations (Prag)));

                        if Nkind (Exp) /= N_Identifier
                          or else Chars (Exp) /= Name_False
                        then
                           Error_Msg_NE
                             ("useless postcondition, & is marked "
                              & "No_Return?T?", Exp, E);
                        end if;
                     end if;

                     Prag := Next_Pragma (Prag);
                  end loop;
               end;
            end if;

         --  Here for other than a subprogram or type

         else
            --  If entity has a type, and it is not a generic unit, then
            --  freeze it first (RM 13.14(10)).

            if Present (Etype (E))
              and then Ekind (E) /= E_Generic_Function
            then
               Freeze_And_Append (Etype (E), N, Result);

               --  For an object of an anonymous array type, aspects on the
               --  object declaration apply to the type itself. This is the
               --  case for Atomic_Components, Volatile_Components, and
               --  Independent_Components. In these cases analysis of the
               --  generated pragma will mark the anonymous types accordingly,
               --  and the object itself does not require a freeze node.

               if Ekind (E) = E_Variable
                 and then Is_Itype (Etype (E))
                 and then Is_Array_Type (Etype (E))
                 and then Has_Delayed_Aspects (E)
               then
                  Set_Has_Delayed_Aspects (E, False);
                  Set_Has_Delayed_Freeze (E, False);
                  Set_Freeze_Node (E, Empty);
               end if;
            end if;

            --  Special processing for objects created by object declaration

            if Nkind (Declaration_Node (E)) = N_Object_Declaration then
               Freeze_Object_Declaration (E);
            end if;

            --  Check that a constant which has a pragma Volatile[_Components]
            --  or Atomic[_Components] also has a pragma Import (RM C.6(13)).

            --  Note: Atomic[_Components] also sets Volatile[_Components]

            if Ekind (E) = E_Constant
              and then (Has_Volatile_Components (E) or else Is_Volatile (E))
              and then not Is_Imported (E)
              and then not Has_Boolean_Aspect_Import (E)
            then
               --  Make sure we actually have a pragma, and have not merely
               --  inherited the indication from elsewhere (e.g. an address
               --  clause, which is not good enough in RM terms).

               if Has_Rep_Pragma (E, Name_Atomic)
                    or else
                  Has_Rep_Pragma (E, Name_Atomic_Components)
               then
                  Error_Msg_N
                    ("stand alone atomic constant must be " &
                     "imported (RM C.6(13))", E);

               elsif Has_Rep_Pragma (E, Name_Volatile)
                       or else
                     Has_Rep_Pragma (E, Name_Volatile_Components)
               then
                  Error_Msg_N
                    ("stand alone volatile constant must be " &
                     "imported (RM C.6(13))", E);
               end if;
            end if;

            --  Static objects require special handling

            if (Ekind (E) = E_Constant or else Ekind (E) = E_Variable)
              and then Is_Statically_Allocated (E)
            then
               Freeze_Static_Object (E);
            end if;

            --  Remaining step is to layout objects

            if Ekind_In (E, E_Variable, E_Constant, E_Loop_Parameter)
              or else Is_Formal (E)
            then
               Layout_Object (E);
            end if;

            --  For an object that does not have delayed freezing, and whose
            --  initialization actions have been captured in a compound
            --  statement, move them back now directly within the enclosing
            --  statement sequence.

            if Ekind_In (E, E_Constant, E_Variable)
              and then not Has_Delayed_Freeze (E)
            then
               Explode_Initialization_Compound_Statement (E);
            end if;
         end if;

      --  Case of a type or subtype being frozen

      else
         --  We used to check here that a full type must have preelaborable
         --  initialization if it completes a private type specified with
         --  pragma Preelaborable_Initialization, but that missed cases where
         --  the types occur within a generic package, since the freezing
         --  that occurs within a containing scope generally skips traversal
         --  of a generic unit's declarations (those will be frozen within
         --  instances). This check was moved to Analyze_Package_Specification.

         --  The type may be defined in a generic unit. This can occur when
         --  freezing a generic function that returns the type (which is
         --  defined in a parent unit). It is clearly meaningless to freeze
         --  this type. However, if it is a subtype, its size may be determi-
         --  nable and used in subsequent checks, so might as well try to
         --  compute it.

         --  In Ada 2012, Freeze_Entities is also used in the front end to
         --  trigger the analysis of aspect expressions, so in this case we
         --  want to continue the freezing process.

         if Present (Scope (E))
           and then Is_Generic_Unit (Scope (E))
           and then
             (not Has_Predicates (E)
               and then not Has_Delayed_Freeze (E))
         then
            Check_Compile_Time_Size (E);
            Ghost_Mode := Save_Ghost_Mode;
            return No_List;
         end if;

         --  Check for error of Type_Invariant'Class applied to an untagged
         --  type (check delayed to freeze time when full type is available).

         declare
            Prag : constant Node_Id := Get_Pragma (E, Pragma_Invariant);
         begin
            if Present (Prag)
              and then Class_Present (Prag)
              and then not Is_Tagged_Type (E)
            then
               Error_Msg_NE
                 ("Type_Invariant''Class cannot be specified for &",
                  Prag, E);
               Error_Msg_N
                 ("\can only be specified for a tagged type", Prag);
            end if;
         end;

         if Is_Ghost_Entity (E) then

            --  A Ghost type cannot be concurrent (SPARK RM 6.9(19)). Verify
            --  this legality rule first to five a finer-grained diagnostic.

            if Is_Concurrent_Type (E) then
               Error_Msg_N ("ghost type & cannot be concurrent", E);

            --  A Ghost type cannot be effectively volatile (SPARK RM 6.9(8))

            elsif Is_Effectively_Volatile (E) then
               Error_Msg_N ("ghost type & cannot be volatile", E);
            end if;
         end if;

         --  Deal with special cases of freezing for subtype

         if E /= Base_Type (E) then

            --  Before we do anything else, a specialized test for the case of
            --  a size given for an array where the array needs to be packed,
            --  but was not so the size cannot be honored. This is the case
            --  where implicit packing may apply. The reason we do this so
            --  early is that if we have implicit packing, the layout of the
            --  base type is affected, so we must do this before we freeze
            --  the base type.

            --  We could do this processing only if implicit packing is enabled
            --  since in all other cases, the error would be caught by the back
            --  end. However, we choose to do the check even if we do not have
            --  implicit packing enabled, since this allows us to give a more
            --  useful error message (advising use of pragmas Implicit_Packing
            --  or Pack).

            if Is_Array_Type (E) then
               declare
                  Ctyp : constant Entity_Id := Component_Type (E);
                  Rsiz : constant Uint      := RM_Size (Ctyp);
                  SZ   : constant Node_Id   := Size_Clause (E);
                  Btyp : constant Entity_Id := Base_Type (E);

                  Lo   : Node_Id;
                  Hi   : Node_Id;
                  Indx : Node_Id;

                  Num_Elmts : Uint;
                  --  Number of elements in array

               begin
                  --  Check enabling conditions. These are straightforward
                  --  except for the test for a limited composite type. This
                  --  eliminates the rare case of a array of limited components
                  --  where there are issues of whether or not we can go ahead
                  --  and pack the array (since we can't freely pack and unpack
                  --  arrays if they are limited).

                  --  Note that we check the root type explicitly because the
                  --  whole point is we are doing this test before we have had
                  --  a chance to freeze the base type (and it is that freeze
                  --  action that causes stuff to be inherited).

                  if Has_Size_Clause (E)
                    and then Known_Static_RM_Size (E)
                    and then not Is_Packed (E)
                    and then not Has_Pragma_Pack (E)
                    and then not Has_Component_Size_Clause (E)
                    and then Known_Static_RM_Size (Ctyp)
                    and then RM_Size (Ctyp) < 64
                    and then not Is_Limited_Composite (E)
                    and then not Is_Packed (Root_Type (E))
                    and then not Has_Component_Size_Clause (Root_Type (E))
                    and then not (CodePeer_Mode or GNATprove_Mode)
                  then
                     --  Compute number of elements in array

                     Num_Elmts := Uint_1;
                     Indx := First_Index (E);
                     while Present (Indx) loop
                        Get_Index_Bounds (Indx, Lo, Hi);

                        if not (Compile_Time_Known_Value (Lo)
                                  and then
                                Compile_Time_Known_Value (Hi))
                        then
                           goto No_Implicit_Packing;
                        end if;

                        Num_Elmts :=
                          Num_Elmts *
                            UI_Max (Uint_0,
                                    Expr_Value (Hi) - Expr_Value (Lo) + 1);
                        Next_Index (Indx);
                     end loop;

                     --  What we are looking for here is the situation where
                     --  the RM_Size given would be exactly right if there was
                     --  a pragma Pack (resulting in the component size being
                     --  the same as the RM_Size). Furthermore, the component
                     --  type size must be an odd size (not a multiple of
                     --  storage unit). If the component RM size is an exact
                     --  number of storage units that is a power of two, the
                     --  array is not packed and has a standard representation.

                     if RM_Size (E) = Num_Elmts * Rsiz
                       and then Rsiz mod System_Storage_Unit /= 0
                     then
                        --  For implicit packing mode, just set the component
                        --  size silently.

                        if Implicit_Packing then
                           Set_Component_Size       (Btyp, Rsiz);
                           Set_Is_Bit_Packed_Array  (Btyp);
                           Set_Is_Packed            (Btyp);
                           Set_Has_Non_Standard_Rep (Btyp);

                           --  Otherwise give an error message

                        else
                           Error_Msg_NE
                             ("size given for& too small", SZ, E);
                           Error_Msg_N -- CODEFIX
                             ("\use explicit pragma Pack "
                              & "or use pragma Implicit_Packing", SZ);
                        end if;

                     elsif RM_Size (E) = Num_Elmts * Rsiz
                       and then Implicit_Packing
                       and then
                         (Rsiz / System_Storage_Unit = 1
                            or else
                          Rsiz / System_Storage_Unit = 2
                            or else
                          Rsiz / System_Storage_Unit = 4)
                     then
                        --  Not a packed array, but indicate the desired
                        --  component size, for the back-end.

                        Set_Component_Size (Btyp, Rsiz);
                     end if;
                  end if;
               end;
            end if;

            <<No_Implicit_Packing>>

            --  If ancestor subtype present, freeze that first. Note that this
            --  will also get the base type frozen. Need RM reference ???

            Atype := Ancestor_Subtype (E);

            if Present (Atype) then
               Freeze_And_Append (Atype, N, Result);

            --  No ancestor subtype present

            else
               --  See if we have a nearest ancestor that has a predicate.
               --  That catches the case of derived type with a predicate.
               --  Need RM reference here ???

               Atype := Nearest_Ancestor (E);

               if Present (Atype) and then Has_Predicates (Atype) then
                  Freeze_And_Append (Atype, N, Result);
               end if;

               --  Freeze base type before freezing the entity (RM 13.14(15))

               if E /= Base_Type (E) then
                  Freeze_And_Append (Base_Type (E), N, Result);
               end if;
            end if;

            --  A subtype inherits all the type-related representation aspects
            --  from its parents (RM 13.1(8)).

            Inherit_Aspects_At_Freeze_Point (E);

         --  For a derived type, freeze its parent type first (RM 13.14(15))

         elsif Is_Derived_Type (E) then
            Freeze_And_Append (Etype (E), N, Result);
            Freeze_And_Append (First_Subtype (Etype (E)), N, Result);

            --  A derived type inherits each type-related representation aspect
            --  of its parent type that was directly specified before the
            --  declaration of the derived type (RM 13.1(15)).

            Inherit_Aspects_At_Freeze_Point (E);
         end if;

         --  Check for incompatible size and alignment for record type

         if Warn_On_Size_Alignment
           and then Is_Record_Type (E)
           and then Has_Size_Clause (E) and then Has_Alignment_Clause (E)

           --  If explicit Object_Size clause given assume that the programmer
           --  knows what he is doing, and expects the compiler behavior.

           and then not Has_Object_Size_Clause (E)

           --  Check for size not a multiple of alignment

           and then RM_Size (E) mod (Alignment (E) * System_Storage_Unit) /= 0
         then
            declare
               SC    : constant Node_Id := Size_Clause (E);
               AC    : constant Node_Id := Alignment_Clause (E);
               Loc   : Node_Id;
               Abits : constant Uint := Alignment (E) * System_Storage_Unit;

            begin
               if Present (SC) and then Present (AC) then

                  --  Give a warning

                  if Sloc (SC) > Sloc (AC) then
                     Loc := SC;
                     Error_Msg_NE
                       ("?Z?size is not a multiple of alignment for &",
                        Loc, E);
                     Error_Msg_Sloc := Sloc (AC);
                     Error_Msg_Uint_1 := Alignment (E);
                     Error_Msg_N ("\?Z?alignment of ^ specified #", Loc);

                  else
                     Loc := AC;
                     Error_Msg_NE
                       ("?Z?size is not a multiple of alignment for &",
                        Loc, E);
                     Error_Msg_Sloc := Sloc (SC);
                     Error_Msg_Uint_1 := RM_Size (E);
                     Error_Msg_N ("\?Z?size of ^ specified #", Loc);
                  end if;

                  Error_Msg_Uint_1 := ((RM_Size (E) / Abits) + 1) * Abits;
                  Error_Msg_N ("\?Z?Object_Size will be increased to ^", Loc);
               end if;
            end;
         end if;

         --  Array type

         if Is_Array_Type (E) then
            Freeze_Array_Type (E);

         --  For a class-wide type, the corresponding specific type is
         --  frozen as well (RM 13.14(15))

         elsif Is_Class_Wide_Type (E) then
            Freeze_And_Append (Root_Type (E), N, Result);

            --  If the base type of the class-wide type is still incomplete,
            --  the class-wide remains unfrozen as well. This is legal when
            --  E is the formal of a primitive operation of some other type
            --  which is being frozen.

            if not Is_Frozen (Root_Type (E)) then
               Set_Is_Frozen (E, False);
               Ghost_Mode := Save_Ghost_Mode;
               return Result;
            end if;

            --  The equivalent type associated with a class-wide subtype needs
            --  to be frozen to ensure that its layout is done.

            if Ekind (E) = E_Class_Wide_Subtype
              and then Present (Equivalent_Type (E))
            then
               Freeze_And_Append (Equivalent_Type (E), N, Result);
            end if;

            --  Generate an itype reference for a library-level class-wide type
            --  at the freeze point. Otherwise the first explicit reference to
            --  the type may appear in an inner scope which will be rejected by
            --  the back-end.

            if Is_Itype (E)
              and then Is_Compilation_Unit (Scope (E))
            then
               declare
                  Ref : constant Node_Id := Make_Itype_Reference (Loc);

               begin
                  Set_Itype (Ref, E);

                  --  From a gigi point of view, a class-wide subtype derives
                  --  from its record equivalent type. As a result, the itype
                  --  reference must appear after the freeze node of the
                  --  equivalent type or gigi will reject the reference.

                  if Ekind (E) = E_Class_Wide_Subtype
                    and then Present (Equivalent_Type (E))
                  then
                     Insert_After (Freeze_Node (Equivalent_Type (E)), Ref);
                  else
                     Add_To_Result (Ref);
                  end if;
               end;
            end if;

         --  For a record type or record subtype, freeze all component types
         --  (RM 13.14(15)). We test for E_Record_(sub)Type here, rather than
         --  using Is_Record_Type, because we don't want to attempt the freeze
         --  for the case of a private type with record extension (we will do
         --  that later when the full type is frozen).

         elsif Ekind_In (E, E_Record_Type, E_Record_Subtype)
           and then not (Present (Scope (E))
                          and then Is_Generic_Unit (Scope (E)))
         then
            Freeze_Record_Type (E);

         --  For a concurrent type, freeze corresponding record type. This does
         --  not correspond to any specific rule in the RM, but the record type
         --  is essentially part of the concurrent type. Also freeze all local
         --  entities. This includes record types created for entry parameter
         --  blocks and whatever local entities may appear in the private part.

         elsif Is_Concurrent_Type (E) then
            if Present (Corresponding_Record_Type (E)) then
               Freeze_And_Append (Corresponding_Record_Type (E), N, Result);
            end if;

            Comp := First_Entity (E);
            while Present (Comp) loop
               if Is_Type (Comp) then
                  Freeze_And_Append (Comp, N, Result);

               elsif (Ekind (Comp)) /= E_Function then

                  --  The guard on the presence of the Etype seems to be needed
                  --  for some CodePeer (-gnatcC) cases, but not clear why???

                  if Present (Etype (Comp)) then
                     if Is_Itype (Etype (Comp))
                       and then Underlying_Type (Scope (Etype (Comp))) = E
                     then
                        Undelay_Type (Etype (Comp));
                     end if;

                     Freeze_And_Append (Etype (Comp), N, Result);
                  end if;
               end if;

               Next_Entity (Comp);
            end loop;

         --  Private types are required to point to the same freeze node as
         --  their corresponding full views. The freeze node itself has to
         --  point to the partial view of the entity (because from the partial
         --  view, we can retrieve the full view, but not the reverse).
         --  However, in order to freeze correctly, we need to freeze the full
         --  view. If we are freezing at the end of a scope (or within the
         --  scope) of the private type, the partial and full views will have
         --  been swapped, the full view appears first in the entity chain and
         --  the swapping mechanism ensures that the pointers are properly set
         --  (on scope exit).

         --  If we encounter the partial view before the full view (e.g. when
         --  freezing from another scope), we freeze the full view, and then
         --  set the pointers appropriately since we cannot rely on swapping to
         --  fix things up (subtypes in an outer scope might not get swapped).

         --  If the full view is itself private, the above requirements apply
         --  to the underlying full view instead of the full view. But there is
         --  no swapping mechanism for the underlying full view so we need to
         --  set the pointers appropriately in both cases.

         elsif Is_Incomplete_Or_Private_Type (E)
           and then not Is_Generic_Type (E)
         then
            --  The construction of the dispatch table associated with library
            --  level tagged types forces freezing of all the primitives of the
            --  type, which may cause premature freezing of the partial view.
            --  For example:

            --     package Pkg is
            --        type T is tagged private;
            --        type DT is new T with private;
            --        procedure Prim (X : in out T; Y : in out DT'Class);
            --     private
            --        type T is tagged null record;
            --        Obj : T;
            --        type DT is new T with null record;
            --     end;

            --  In this case the type will be frozen later by the usual
            --  mechanism: an object declaration, an instantiation, or the
            --  end of a declarative part.

            if Is_Library_Level_Tagged_Type (E)
              and then not Present (Full_View (E))
            then
               Set_Is_Frozen (E, False);
               Ghost_Mode := Save_Ghost_Mode;
               return Result;

            --  Case of full view present

            elsif Present (Full_View (E)) then

               --  If full view has already been frozen, then no further
               --  processing is required

               if Is_Frozen (Full_View (E)) then
                  Set_Has_Delayed_Freeze (E, False);
                  Set_Freeze_Node (E, Empty);

               --  Otherwise freeze full view and patch the pointers so that
               --  the freeze node will elaborate both views in the back end.
               --  However, if full view is itself private, freeze underlying
               --  full view instead and patch the pointers so that the freeze
               --  node will elaborate the three views in the back end.

               else
                  declare
                     Full : Entity_Id := Full_View (E);

                  begin
                     if Is_Private_Type (Full)
                       and then Present (Underlying_Full_View (Full))
                     then
                        Full := Underlying_Full_View (Full);
                     end if;

                     Freeze_And_Append (Full, N, Result);

                     if Full /= Full_View (E)
                       and then Has_Delayed_Freeze (Full_View (E))
                     then
                        F_Node := Freeze_Node (Full);

                        if Present (F_Node) then
                           Set_Freeze_Node (Full_View (E), F_Node);
                           Set_Entity (F_Node, Full_View (E));

                        else
                           Set_Has_Delayed_Freeze (Full_View (E), False);
                           Set_Freeze_Node (Full_View (E), Empty);
                        end if;
                     end if;

                     if Has_Delayed_Freeze (E) then
                        F_Node := Freeze_Node (Full_View (E));

                        if Present (F_Node) then
                           Set_Freeze_Node (E, F_Node);
                           Set_Entity (F_Node, E);

                        else
                           --  {Incomplete,Private}_Subtypes with Full_Views
                           --  constrained by discriminants.

                           Set_Has_Delayed_Freeze (E, False);
                           Set_Freeze_Node (E, Empty);
                        end if;
                     end if;
                  end;
               end if;

               Check_Debug_Info_Needed (E);

               --  AI-117 requires that the convention of a partial view be the
               --  same as the convention of the full view. Note that this is a
               --  recognized breach of privacy, but it's essential for logical
               --  consistency of representation, and the lack of a rule in
               --  RM95 was an oversight.

               Set_Convention (E, Convention (Full_View (E)));

               Set_Size_Known_At_Compile_Time (E,
                 Size_Known_At_Compile_Time (Full_View (E)));

               --  Size information is copied from the full view to the
               --  incomplete or private view for consistency.

               --  We skip this is the full view is not a type. This is very
               --  strange of course, and can only happen as a result of
               --  certain illegalities, such as a premature attempt to derive
               --  from an incomplete type.

               if Is_Type (Full_View (E)) then
                  Set_Size_Info (E, Full_View (E));
                  Set_RM_Size   (E, RM_Size (Full_View (E)));
               end if;

               Ghost_Mode := Save_Ghost_Mode;
               return Result;

            --  Case of underlying full view present

            elsif Is_Private_Type (E)
              and then Present (Underlying_Full_View (E))
            then
               if not Is_Frozen (Underlying_Full_View (E)) then
                  Freeze_And_Append (Underlying_Full_View (E), N, Result);
               end if;

               --  Patch the pointers so that the freeze node will elaborate
               --  both views in the back end.

               if Has_Delayed_Freeze (E) then
                  F_Node := Freeze_Node (Underlying_Full_View (E));

                  if Present (F_Node) then
                     Set_Freeze_Node (E, F_Node);
                     Set_Entity (F_Node, E);

                  else
                     Set_Has_Delayed_Freeze (E, False);
                     Set_Freeze_Node (E, Empty);
                  end if;
               end if;

               Check_Debug_Info_Needed (E);

               Ghost_Mode := Save_Ghost_Mode;
               return Result;

            --  Case of no full view present. If entity is derived or subtype,
            --  it is safe to freeze, correctness depends on the frozen status
            --  of parent. Otherwise it is either premature usage, or a Taft
            --  amendment type, so diagnosis is at the point of use and the
            --  type might be frozen later.

            elsif E /= Base_Type (E) or else Is_Derived_Type (E) then
               null;

            else
               Set_Is_Frozen (E, False);
               Ghost_Mode := Save_Ghost_Mode;
               return No_List;
            end if;

         --  For access subprogram, freeze types of all formals, the return
         --  type was already frozen, since it is the Etype of the function.
         --  Formal types can be tagged Taft amendment types, but otherwise
         --  they cannot be incomplete.

         elsif Ekind (E) = E_Subprogram_Type then
            Formal := First_Formal (E);
            while Present (Formal) loop
               if Ekind (Etype (Formal)) = E_Incomplete_Type
                 and then No (Full_View (Etype (Formal)))
               then
                  if Is_Tagged_Type (Etype (Formal)) then
                     null;

                  --  AI05-151: Incomplete types are allowed in access to
                  --  subprogram specifications.

                  elsif Ada_Version < Ada_2012 then
                     Error_Msg_NE
                       ("invalid use of incomplete type&", E, Etype (Formal));
                  end if;
               end if;

               Freeze_And_Append (Etype (Formal), N, Result);
               Next_Formal (Formal);
            end loop;

            Freeze_Subprogram (E);

         --  For access to a protected subprogram, freeze the equivalent type
         --  (however this is not set if we are not generating code or if this
         --  is an anonymous type used just for resolution).

         elsif Is_Access_Protected_Subprogram_Type (E) then
            if Present (Equivalent_Type (E)) then
               Freeze_And_Append (Equivalent_Type (E), N, Result);
            end if;
         end if;

         --  Generic types are never seen by the back-end, and are also not
         --  processed by the expander (since the expander is turned off for
         --  generic processing), so we never need freeze nodes for them.

         if Is_Generic_Type (E) then
            Ghost_Mode := Save_Ghost_Mode;
            return Result;
         end if;

         --  Some special processing for non-generic types to complete
         --  representation details not known till the freeze point.

         if Is_Fixed_Point_Type (E) then
            Freeze_Fixed_Point_Type (E);

            --  Some error checks required for ordinary fixed-point type. Defer
            --  these till the freeze-point since we need the small and range
            --  values. We only do these checks for base types

            if Is_Ordinary_Fixed_Point_Type (E) and then Is_Base_Type (E) then
               if Small_Value (E) < Ureal_2_M_80 then
                  Error_Msg_Name_1 := Name_Small;
                  Error_Msg_N
                    ("`&''%` too small, minimum allowed is 2.0'*'*(-80)", E);

               elsif Small_Value (E) > Ureal_2_80 then
                  Error_Msg_Name_1 := Name_Small;
                  Error_Msg_N
                    ("`&''%` too large, maximum allowed is 2.0'*'*80", E);
               end if;

               if Expr_Value_R (Type_Low_Bound (E)) < Ureal_M_10_36 then
                  Error_Msg_Name_1 := Name_First;
                  Error_Msg_N
                    ("`&''%` too small, minimum allowed is -10.0'*'*36", E);
               end if;

               if Expr_Value_R (Type_High_Bound (E)) > Ureal_10_36 then
                  Error_Msg_Name_1 := Name_Last;
                  Error_Msg_N
                    ("`&''%` too large, maximum allowed is 10.0'*'*36", E);
               end if;
            end if;

         elsif Is_Enumeration_Type (E) then
            Freeze_Enumeration_Type (E);

         elsif Is_Integer_Type (E) then
            Adjust_Esize_For_Alignment (E);

            if Is_Modular_Integer_Type (E)
              and then Warn_On_Suspicious_Modulus_Value
            then
               Check_Suspicious_Modulus (E);
            end if;

         --  The pool applies to named and anonymous access types, but not
         --  to subprogram and to  internal types generated for 'Access
         --  references.

         elsif Is_Access_Type (E)
           and then not Is_Access_Subprogram_Type (E)
           and then Ekind (E) /= E_Access_Attribute_Type
         then
            --  If a pragma Default_Storage_Pool applies, and this type has no
            --  Storage_Pool or Storage_Size clause (which must have occurred
            --  before the freezing point), then use the default. This applies
            --  only to base types.

            --  None of this applies to access to subprograms, for which there
            --  are clearly no pools.

            if Present (Default_Pool)
              and then Is_Base_Type (E)
              and then not Has_Storage_Size_Clause (E)
              and then No (Associated_Storage_Pool (E))
            then
               --  Case of pragma Default_Storage_Pool (null)

               if Nkind (Default_Pool) = N_Null then
                  Set_No_Pool_Assigned (E);

               --  Case of pragma Default_Storage_Pool (storage_pool_NAME)

               else
                  Set_Associated_Storage_Pool (E, Entity (Default_Pool));
               end if;
            end if;

            --  Check restriction for standard storage pool

            if No (Associated_Storage_Pool (E)) then
               Check_Restriction (No_Standard_Storage_Pools, E);
            end if;

            --  Deal with error message for pure access type. This is not an
            --  error in Ada 2005 if there is no pool (see AI-366).

            if Is_Pure_Unit_Access_Type (E)
              and then (Ada_Version < Ada_2005
                         or else not No_Pool_Assigned (E))
              and then not Is_Generic_Unit (Scope (E))
            then
               Error_Msg_N ("named access type not allowed in pure unit", E);

               if Ada_Version >= Ada_2005 then
                  Error_Msg_N
                    ("\would be legal if Storage_Size of 0 given??", E);

               elsif No_Pool_Assigned (E) then
                  Error_Msg_N
                    ("\would be legal in Ada 2005??", E);

               else
                  Error_Msg_N
                    ("\would be legal in Ada 2005 if "
                     & "Storage_Size of 0 given??", E);
               end if;
            end if;
         end if;

         --  Case of composite types

         if Is_Composite_Type (E) then

            --  AI-117 requires that all new primitives of a tagged type must
            --  inherit the convention of the full view of the type. Inherited
            --  and overriding operations are defined to inherit the convention
            --  of their parent or overridden subprogram (also specified in
            --  AI-117), which will have occurred earlier (in Derive_Subprogram
            --  and New_Overloaded_Entity). Here we set the convention of
            --  primitives that are still convention Ada, which will ensure
            --  that any new primitives inherit the type's convention. Class-
            --  wide types can have a foreign convention inherited from their
            --  specific type, but are excluded from this since they don't have
            --  any associated primitives.

            if Is_Tagged_Type (E)
              and then not Is_Class_Wide_Type (E)
              and then Convention (E) /= Convention_Ada
            then
               declare
                  Prim_List : constant Elist_Id := Primitive_Operations (E);
                  Prim      : Elmt_Id;

               begin
                  Prim := First_Elmt (Prim_List);
                  while Present (Prim) loop
                     if Convention (Node (Prim)) = Convention_Ada then
                        Set_Convention (Node (Prim), Convention (E));
                     end if;

                     Next_Elmt (Prim);
                  end loop;
               end;
            end if;

            --  If the type is a simple storage pool type, then this is where
            --  we attempt to locate and validate its Allocate, Deallocate, and
            --  Storage_Size operations (the first is required, and the latter
            --  two are optional). We also verify that the full type for a
            --  private type is allowed to be a simple storage pool type.

            if Present (Get_Rep_Pragma (E, Name_Simple_Storage_Pool_Type))
              and then (Is_Base_Type (E) or else Has_Private_Declaration (E))
            then
               --  If the type is marked Has_Private_Declaration, then this is
               --  a full type for a private type that was specified with the
               --  pragma Simple_Storage_Pool_Type, and here we ensure that the
               --  pragma is allowed for the full type (for example, it can't
               --  be an array type, or a nonlimited record type).

               if Has_Private_Declaration (E) then
                  if (not Is_Record_Type (E) or else not Is_Limited_View (E))
                    and then not Is_Private_Type (E)
                  then
                     Error_Msg_Name_1 := Name_Simple_Storage_Pool_Type;
                     Error_Msg_N
                       ("pragma% can only apply to full type that is an " &
                        "explicitly limited type", E);
                  end if;
               end if;

               Validate_Simple_Pool_Ops : declare
                  Pool_Type    : Entity_Id renames E;
                  Address_Type : constant Entity_Id := RTE (RE_Address);
                  Stg_Cnt_Type : constant Entity_Id := RTE (RE_Storage_Count);

                  procedure Validate_Simple_Pool_Op_Formal
                    (Pool_Op        : Entity_Id;
                     Pool_Op_Formal : in out Entity_Id;
                     Expected_Mode  : Formal_Kind;
                     Expected_Type  : Entity_Id;
                     Formal_Name    : String;
                     OK_Formal      : in out Boolean);
                  --  Validate one formal Pool_Op_Formal of the candidate pool
                  --  operation Pool_Op. The formal must be of Expected_Type
                  --  and have mode Expected_Mode. OK_Formal will be set to
                  --  False if the formal doesn't match. If OK_Formal is False
                  --  on entry, then the formal will effectively be ignored
                  --  (because validation of the pool op has already failed).
                  --  Upon return, Pool_Op_Formal will be updated to the next
                  --  formal, if any.

                  procedure Validate_Simple_Pool_Operation
                    (Op_Name : Name_Id);
                  --  Search for and validate a simple pool operation with the
                  --  name Op_Name. If the name is Allocate, then there must be
                  --  exactly one such primitive operation for the simple pool
                  --  type. If the name is Deallocate or Storage_Size, then
                  --  there can be at most one such primitive operation. The
                  --  profile of the located primitive must conform to what
                  --  is expected for each operation.

                  ------------------------------------
                  -- Validate_Simple_Pool_Op_Formal --
                  ------------------------------------

                  procedure Validate_Simple_Pool_Op_Formal
                    (Pool_Op        : Entity_Id;
                     Pool_Op_Formal : in out Entity_Id;
                     Expected_Mode  : Formal_Kind;
                     Expected_Type  : Entity_Id;
                     Formal_Name    : String;
                     OK_Formal      : in out Boolean)
                  is
                  begin
                     --  If OK_Formal is False on entry, then simply ignore
                     --  the formal, because an earlier formal has already
                     --  been flagged.

                     if not OK_Formal then
                        return;

                     --  If no formal is passed in, then issue an error for a
                     --  missing formal.

                     elsif not Present (Pool_Op_Formal) then
                        Error_Msg_NE
                          ("simple storage pool op missing formal " &
                           Formal_Name & " of type&", Pool_Op, Expected_Type);
                        OK_Formal := False;

                        return;
                     end if;

                     if Etype (Pool_Op_Formal) /= Expected_Type then

                        --  If the pool type was expected for this formal, then
                        --  this will not be considered a candidate operation
                        --  for the simple pool, so we unset OK_Formal so that
                        --  the op and any later formals will be ignored.

                        if Expected_Type = Pool_Type then
                           OK_Formal := False;

                           return;

                        else
                           Error_Msg_NE
                             ("wrong type for formal " & Formal_Name &
                              " of simple storage pool op; expected type&",
                              Pool_Op_Formal, Expected_Type);
                        end if;
                     end if;

                     --  Issue error if formal's mode is not the expected one

                     if Ekind (Pool_Op_Formal) /= Expected_Mode then
                        Error_Msg_N
                          ("wrong mode for formal of simple storage pool op",
                           Pool_Op_Formal);
                     end if;

                     --  Advance to the next formal

                     Next_Formal (Pool_Op_Formal);
                  end Validate_Simple_Pool_Op_Formal;

                  ------------------------------------
                  -- Validate_Simple_Pool_Operation --
                  ------------------------------------

                  procedure Validate_Simple_Pool_Operation
                    (Op_Name : Name_Id)
                  is
                     Op       : Entity_Id;
                     Found_Op : Entity_Id := Empty;
                     Formal   : Entity_Id;
                     Is_OK    : Boolean;

                  begin
                     pragma Assert
                       (Nam_In (Op_Name, Name_Allocate,
                                         Name_Deallocate,
                                         Name_Storage_Size));

                     Error_Msg_Name_1 := Op_Name;

                     --  For each homonym declared immediately in the scope
                     --  of the simple storage pool type, determine whether
                     --  the homonym is an operation of the pool type, and,
                     --  if so, check that its profile is as expected for
                     --  a simple pool operation of that name.

                     Op := Get_Name_Entity_Id (Op_Name);
                     while Present (Op) loop
                        if Ekind_In (Op, E_Function, E_Procedure)
                          and then Scope (Op) = Current_Scope
                        then
                           Formal := First_Entity (Op);

                           Is_OK := True;

                           --  The first parameter must be of the pool type
                           --  in order for the operation to qualify.

                           if Op_Name = Name_Storage_Size then
                              Validate_Simple_Pool_Op_Formal
                                (Op, Formal, E_In_Parameter, Pool_Type,
                                 "Pool", Is_OK);
                           else
                              Validate_Simple_Pool_Op_Formal
                                (Op, Formal, E_In_Out_Parameter, Pool_Type,
                                 "Pool", Is_OK);
                           end if;

                           --  If another operation with this name has already
                           --  been located for the type, then flag an error,
                           --  since we only allow the type to have a single
                           --  such primitive.

                           if Present (Found_Op) and then Is_OK then
                              Error_Msg_NE
                                ("only one % operation allowed for " &
                                 "simple storage pool type&", Op, Pool_Type);
                           end if;

                           --  In the case of Allocate and Deallocate, a formal
                           --  of type System.Address is required.

                           if Op_Name = Name_Allocate then
                              Validate_Simple_Pool_Op_Formal
                                (Op, Formal, E_Out_Parameter,
                                  Address_Type, "Storage_Address", Is_OK);

                           elsif Op_Name = Name_Deallocate then
                              Validate_Simple_Pool_Op_Formal
                                (Op, Formal, E_In_Parameter,
                                 Address_Type, "Storage_Address", Is_OK);
                           end if;

                           --  In the case of Allocate and Deallocate, formals
                           --  of type Storage_Count are required as the third
                           --  and fourth parameters.

                           if Op_Name /= Name_Storage_Size then
                              Validate_Simple_Pool_Op_Formal
                                (Op, Formal, E_In_Parameter,
                                 Stg_Cnt_Type, "Size_In_Storage_Units", Is_OK);
                              Validate_Simple_Pool_Op_Formal
                                (Op, Formal, E_In_Parameter,
                                 Stg_Cnt_Type, "Alignment", Is_OK);
                           end if;

                           --  If no mismatched formals have been found (Is_OK)
                           --  and no excess formals are present, then this
                           --  operation has been validated, so record it.

                           if not Present (Formal) and then Is_OK then
                              Found_Op := Op;
                           end if;
                        end if;

                        Op := Homonym (Op);
                     end loop;

                     --  There must be a valid Allocate operation for the type,
                     --  so issue an error if none was found.

                     if Op_Name = Name_Allocate
                       and then not Present (Found_Op)
                     then
                        Error_Msg_N ("missing % operation for simple " &
                                     "storage pool type", Pool_Type);

                     elsif Present (Found_Op) then

                        --  Simple pool operations can't be abstract

                        if Is_Abstract_Subprogram (Found_Op) then
                           Error_Msg_N
                             ("simple storage pool operation must not be " &
                              "abstract", Found_Op);
                        end if;

                        --  The Storage_Size operation must be a function with
                        --  Storage_Count as its result type.

                        if Op_Name = Name_Storage_Size then
                           if Ekind (Found_Op) = E_Procedure then
                              Error_Msg_N
                                ("% operation must be a function", Found_Op);

                           elsif Etype (Found_Op) /= Stg_Cnt_Type then
                              Error_Msg_NE
                                ("wrong result type for%, expected type&",
                                 Found_Op, Stg_Cnt_Type);
                           end if;

                        --  Allocate and Deallocate must be procedures

                        elsif Ekind (Found_Op) = E_Function then
                           Error_Msg_N
                             ("% operation must be a procedure", Found_Op);
                        end if;
                     end if;
                  end Validate_Simple_Pool_Operation;

               --  Start of processing for Validate_Simple_Pool_Ops

               begin
                  Validate_Simple_Pool_Operation (Name_Allocate);
                  Validate_Simple_Pool_Operation (Name_Deallocate);
                  Validate_Simple_Pool_Operation (Name_Storage_Size);
               end Validate_Simple_Pool_Ops;
            end if;
         end if;

         --  Now that all types from which E may depend are frozen, see if the
         --  size is known at compile time, if it must be unsigned, or if
         --  strict alignment is required

         Check_Compile_Time_Size (E);
         Check_Unsigned_Type (E);

         if Base_Type (E) = E then
            Check_Strict_Alignment (E);
         end if;

         --  Do not allow a size clause for a type which does not have a size
         --  that is known at compile time

         if Has_Size_Clause (E)
           and then not Size_Known_At_Compile_Time (E)
         then
            --  Suppress this message if errors posted on E, even if we are
            --  in all errors mode, since this is often a junk message

            if not Error_Posted (E) then
               Error_Msg_N
                 ("size clause not allowed for variable length type",
                  Size_Clause (E));
            end if;
         end if;

         --  Now we set/verify the representation information, in particular
         --  the size and alignment values. This processing is not required for
         --  generic types, since generic types do not play any part in code
         --  generation, and so the size and alignment values for such types
         --  are irrelevant. Ditto for types declared within a generic unit,
         --  which may have components that depend on generic parameters, and
         --  that will be recreated in an instance.

         if Inside_A_Generic then
            null;

         --  Otherwise we call the layout procedure

         else
            Layout_Type (E);
         end if;

         --  If this is an access to subprogram whose designated type is itself
         --  a subprogram type, the return type of this anonymous subprogram
         --  type must be decorated as well.

         if Ekind (E) = E_Anonymous_Access_Subprogram_Type
           and then Ekind (Designated_Type (E)) = E_Subprogram_Type
         then
            Layout_Type (Etype (Designated_Type (E)));
         end if;

         --  If the type has a Defaut_Value/Default_Component_Value aspect,
         --  this is where we analye the expression (after the type is frozen,
         --  since in the case of Default_Value, we are analyzing with the
         --  type itself, and we treat Default_Component_Value similarly for
         --  the sake of uniformity).

         if Is_First_Subtype (E) and then Has_Default_Aspect (E) then
            declare
               Nam : Name_Id;
               Exp : Node_Id;
               Typ : Entity_Id;

            begin
               if Is_Scalar_Type (E) then
                  Nam := Name_Default_Value;
                  Typ := E;
                  Exp := Default_Aspect_Value (Typ);
               else
                  Nam := Name_Default_Component_Value;
                  Typ := Component_Type (E);
                  Exp := Default_Aspect_Component_Value (E);
               end if;

               Analyze_And_Resolve (Exp, Typ);

               if Etype (Exp) /= Any_Type then
                  if not Is_OK_Static_Expression (Exp) then
                     Error_Msg_Name_1 := Nam;
                     Flag_Non_Static_Expr
                       ("aspect% requires static expression", Exp);
                  end if;
               end if;
            end;
         end if;

         --  End of freeze processing for type entities
      end if;

      --  Here is where we logically freeze the current entity. If it has a
      --  freeze node, then this is the point at which the freeze node is
      --  linked into the result list.

      if Has_Delayed_Freeze (E) then

         --  If a freeze node is already allocated, use it, otherwise allocate
         --  a new one. The preallocation happens in the case of anonymous base
         --  types, where we preallocate so that we can set First_Subtype_Link.
         --  Note that we reset the Sloc to the current freeze location.

         if Present (Freeze_Node (E)) then
            F_Node := Freeze_Node (E);
            Set_Sloc (F_Node, Loc);

         else
            F_Node := New_Node (N_Freeze_Entity, Loc);
            Set_Freeze_Node (E, F_Node);
            Set_Access_Types_To_Process (F_Node, No_Elist);
            Set_TSS_Elist (F_Node, No_Elist);
            Set_Actions (F_Node, No_List);
         end if;

         Set_Entity (F_Node, E);
         Add_To_Result (F_Node);

         --  A final pass over record types with discriminants. If the type
         --  has an incomplete declaration, there may be constrained access
         --  subtypes declared elsewhere, which do not depend on the discrimi-
         --  nants of the type, and which are used as component types (i.e.
         --  the full view is a recursive type). The designated types of these
         --  subtypes can only be elaborated after the type itself, and they
         --  need an itype reference.

         if Ekind (E) = E_Record_Type
           and then Has_Discriminants (E)
         then
            declare
               Comp : Entity_Id;
               IR   : Node_Id;
               Typ  : Entity_Id;

            begin
               Comp := First_Component (E);
               while Present (Comp) loop
                  Typ  := Etype (Comp);

                  if Ekind (Comp) = E_Component
                    and then Is_Access_Type (Typ)
                    and then Scope (Typ) /= E
                    and then Base_Type (Designated_Type (Typ)) = E
                    and then Is_Itype (Designated_Type (Typ))
                  then
                     IR := Make_Itype_Reference (Sloc (Comp));
                     Set_Itype (IR, Designated_Type (Typ));
                     Append (IR, Result);
                  end if;

                  Next_Component (Comp);
               end loop;
            end;
         end if;
      end if;

      --  When a type is frozen, the first subtype of the type is frozen as
      --  well (RM 13.14(15)). This has to be done after freezing the type,
      --  since obviously the first subtype depends on its own base type.

      if Is_Type (E) then
         Freeze_And_Append (First_Subtype (E), N, Result);

         --  If we just froze a tagged non-class wide record, then freeze the
         --  corresponding class-wide type. This must be done after the tagged
         --  type itself is frozen, because the class-wide type refers to the
         --  tagged type which generates the class.

         if Is_Tagged_Type (E)
           and then not Is_Class_Wide_Type (E)
           and then Present (Class_Wide_Type (E))
         then
            Freeze_And_Append (Class_Wide_Type (E), N, Result);
         end if;
      end if;

      Check_Debug_Info_Needed (E);

      --  Special handling for subprograms

      if Is_Subprogram (E) then

         --  If subprogram has address clause then reset Is_Public flag, since
         --  we do not want the backend to generate external references.

         if Present (Address_Clause (E))
           and then not Is_Library_Level_Entity (E)
         then
            Set_Is_Public (E, False);
         end if;
      end if;

      Ghost_Mode := Save_Ghost_Mode;
      return Result;
   end Freeze_Entity;

   -----------------------------
   -- Freeze_Enumeration_Type --
   -----------------------------

   procedure Freeze_Enumeration_Type (Typ : Entity_Id) is
   begin
      --  By default, if no size clause is present, an enumeration type with
      --  Convention C is assumed to interface to a C enum, and has integer
      --  size. This applies to types. For subtypes, verify that its base
      --  type has no size clause either. Treat other foreign conventions
      --  in the same way, and also make sure alignment is set right.

      if Has_Foreign_Convention (Typ)
        and then not Has_Size_Clause (Typ)
        and then not Has_Size_Clause (Base_Type (Typ))
        and then Esize (Typ) < Standard_Integer_Size

        --  Don't do this if Short_Enums on target

        and then not Target_Short_Enums
      then
         Init_Esize (Typ, Standard_Integer_Size);
         Set_Alignment (Typ, Alignment (Standard_Integer));

      --  Normal Ada case or size clause present or not Long_C_Enums on target

      else
         --  If the enumeration type interfaces to C, and it has a size clause
         --  that specifies less than int size, it warrants a warning. The
         --  user may intend the C type to be an enum or a char, so this is
         --  not by itself an error that the Ada compiler can detect, but it
         --  it is a worth a heads-up. For Boolean and Character types we
         --  assume that the programmer has the proper C type in mind.

         if Convention (Typ) = Convention_C
           and then Has_Size_Clause (Typ)
           and then Esize (Typ) /= Esize (Standard_Integer)
           and then not Is_Boolean_Type (Typ)
           and then not Is_Character_Type (Typ)

           --  Don't do this if Short_Enums on target

           and then not Target_Short_Enums
         then
            Error_Msg_N
              ("C enum types have the size of a C int??", Size_Clause (Typ));
         end if;

         Adjust_Esize_For_Alignment (Typ);
      end if;
   end Freeze_Enumeration_Type;

   -----------------------
   -- Freeze_Expression --
   -----------------------

   procedure Freeze_Expression (N : Node_Id) is
      In_Spec_Exp : constant Boolean := In_Spec_Expression;
      Typ         : Entity_Id;
      Nam         : Entity_Id;
      Desig_Typ   : Entity_Id;
      P           : Node_Id;
      Parent_P    : Node_Id;

      Freeze_Outside : Boolean := False;
      --  This flag is set true if the entity must be frozen outside the
      --  current subprogram. This happens in the case of expander generated
      --  subprograms (_Init_Proc, _Input, _Output, _Read, _Write) which do
      --  not freeze all entities like other bodies, but which nevertheless
      --  may reference entities that have to be frozen before the body and
      --  obviously cannot be frozen inside the body.

      function Find_Aggregate_Component_Desig_Type return Entity_Id;
      --  If the expression is an array aggregate, the type of the component
      --  expressions is also frozen. If the component type is an access type
      --  and the expressions include allocators, the designed type is frozen
      --  as well.

      function In_Expanded_Body (N : Node_Id) return Boolean;
      --  Given an N_Handled_Sequence_Of_Statements node N, determines whether
      --  it is the handled statement sequence of an expander-generated
      --  subprogram (init proc, stream subprogram, or renaming as body).
      --  If so, this is not a freezing context.

      -----------------------------------------
      -- Find_Aggregate_Component_Desig_Type --
      -----------------------------------------

      function Find_Aggregate_Component_Desig_Type return Entity_Id is
         Assoc : Node_Id;
         Exp   : Node_Id;

      begin
         if Present (Expressions (N)) then
            Exp := First (Expressions (N));
            while Present (Exp) loop
               if Nkind (Exp) = N_Allocator then
                  return Designated_Type (Component_Type (Etype (N)));
               end if;

               Next (Exp);
            end loop;
         end if;

         if Present (Component_Associations (N)) then
            Assoc := First  (Component_Associations (N));
            while Present (Assoc) loop
               if Nkind (Expression (Assoc)) = N_Allocator then
                  return Designated_Type (Component_Type (Etype (N)));
               end if;

               Next (Assoc);
            end loop;
         end if;

         return Empty;
      end Find_Aggregate_Component_Desig_Type;

      ----------------------
      -- In_Expanded_Body --
      ----------------------

      function In_Expanded_Body (N : Node_Id) return Boolean is
         P  : Node_Id;
         Id : Entity_Id;

      begin
         if Nkind (N) = N_Subprogram_Body then
            P := N;
         else
            P := Parent (N);
         end if;

         if Nkind (P) /= N_Subprogram_Body then
            return False;

         else
            Id := Defining_Unit_Name (Specification (P));

            --  The following are expander-created bodies, or bodies that
            --  are not freeze points.

            if Nkind (Id) = N_Defining_Identifier
              and then (Is_Init_Proc (Id)
                         or else Is_TSS (Id, TSS_Stream_Input)
                         or else Is_TSS (Id, TSS_Stream_Output)
                         or else Is_TSS (Id, TSS_Stream_Read)
                         or else Is_TSS (Id, TSS_Stream_Write)
                         or else Nkind_In (Original_Node (P),
                                           N_Subprogram_Renaming_Declaration,
                                           N_Expression_Function))
            then
               return True;
            else
               return False;
            end if;
         end if;
      end In_Expanded_Body;

   --  Start of processing for Freeze_Expression

   begin
      --  Immediate return if freezing is inhibited. This flag is set by the
      --  analyzer to stop freezing on generated expressions that would cause
      --  freezing if they were in the source program, but which are not
      --  supposed to freeze, since they are created.

      if Must_Not_Freeze (N) then
         return;
      end if;

      --  If expression is non-static, then it does not freeze in a default
      --  expression, see section "Handling of Default Expressions" in the
      --  spec of package Sem for further details. Note that we have to make
      --  sure that we actually have a real expression (if we have a subtype
      --  indication, we can't test Is_OK_Static_Expression). However, we
      --  exclude the case of the prefix of an attribute of a static scalar
      --  subtype from this early return, because static subtype attributes
      --  should always cause freezing, even in default expressions, but
      --  the attribute may not have been marked as static yet (because in
      --  Resolve_Attribute, the call to Eval_Attribute follows the call of
      --  Freeze_Expression on the prefix).

      if In_Spec_Exp
        and then Nkind (N) in N_Subexpr
        and then not Is_OK_Static_Expression (N)
        and then (Nkind (Parent (N)) /= N_Attribute_Reference
                   or else not (Is_Entity_Name (N)
                                 and then Is_Type (Entity (N))
                                 and then Is_OK_Static_Subtype (Entity (N))))
      then
         return;
      end if;

      --  Freeze type of expression if not frozen already

      Typ := Empty;

      if Nkind (N) in N_Has_Etype then
         if not Is_Frozen (Etype (N)) then
            Typ := Etype (N);

         --  Base type may be an derived numeric type that is frozen at
         --  the point of declaration, but first_subtype is still unfrozen.

         elsif not Is_Frozen (First_Subtype (Etype (N))) then
            Typ := First_Subtype (Etype (N));
         end if;
      end if;

      --  For entity name, freeze entity if not frozen already. A special
      --  exception occurs for an identifier that did not come from source.
      --  We don't let such identifiers freeze a non-internal entity, i.e.
      --  an entity that did come from source, since such an identifier was
      --  generated by the expander, and cannot have any semantic effect on
      --  the freezing semantics. For example, this stops the parameter of
      --  an initialization procedure from freezing the variable.

      if Is_Entity_Name (N)
        and then not Is_Frozen (Entity (N))
        and then (Nkind (N) /= N_Identifier
                   or else Comes_From_Source (N)
                   or else not Comes_From_Source (Entity (N)))
      then
         Nam := Entity (N);

         if Present (Nam) and then Ekind (Nam) = E_Function then
            Check_Expression_Function (N, Nam);
         end if;

      else
         Nam := Empty;
      end if;

      --  For an allocator freeze designated type if not frozen already

      --  For an aggregate whose component type is an access type, freeze the
      --  designated type now, so that its freeze does not appear within the
      --  loop that might be created in the expansion of the aggregate. If the
      --  designated type is a private type without full view, the expression
      --  cannot contain an allocator, so the type is not frozen.

      --  For a function, we freeze the entity when the subprogram declaration
      --  is frozen, but a function call may appear in an initialization proc.
      --  before the declaration is frozen. We need to generate the extra
      --  formals, if any, to ensure that the expansion of the call includes
      --  the proper actuals. This only applies to Ada subprograms, not to
      --  imported ones.

      Desig_Typ := Empty;

      case Nkind (N) is
         when N_Allocator =>
            Desig_Typ := Designated_Type (Etype (N));

         when N_Aggregate =>
            if Is_Array_Type (Etype (N))
              and then Is_Access_Type (Component_Type (Etype (N)))
            then

               --  Check whether aggregate includes allocators.

               Desig_Typ := Find_Aggregate_Component_Desig_Type;
            end if;

         when N_Selected_Component |
            N_Indexed_Component    |
            N_Slice                =>

            if Is_Access_Type (Etype (Prefix (N))) then
               Desig_Typ := Designated_Type (Etype (Prefix (N)));
            end if;

         when N_Identifier =>
            if Present (Nam)
              and then Ekind (Nam) = E_Function
              and then Nkind (Parent (N)) = N_Function_Call
              and then Convention (Nam) = Convention_Ada
            then
               Create_Extra_Formals (Nam);
            end if;

         when others =>
            null;
      end case;

      if Desig_Typ /= Empty
        and then (Is_Frozen (Desig_Typ)
                   or else (not Is_Fully_Defined (Desig_Typ)))
      then
         Desig_Typ := Empty;
      end if;

      --  All done if nothing needs freezing

      if No (Typ)
        and then No (Nam)
        and then No (Desig_Typ)
      then
         return;
      end if;

      --  Examine the enclosing context by climbing the parent chain. The
      --  traversal serves two purposes - to detect scenarios where freezeing
      --  is not needed and to find the proper insertion point for the freeze
      --  nodes. Although somewhat similar to Insert_Actions, this traversal
      --  is freezing semantics-sensitive. Inserting freeze nodes blindly in
      --  the tree may result in types being frozen too early.

      P := N;
      loop
         Parent_P := Parent (P);

         --  If we don't have a parent, then we are not in a well-formed tree.
         --  This is an unusual case, but there are some legitimate situations
         --  in which this occurs, notably when the expressions in the range of
         --  a type declaration are resolved. We simply ignore the freeze
         --  request in this case. Is this right ???

         if No (Parent_P) then
            return;
         end if;

         --  See if we have got to an appropriate point in the tree

         case Nkind (Parent_P) is

            --  A special test for the exception of (RM 13.14(8)) for the case
            --  of per-object expressions (RM 3.8(18)) occurring in component
            --  definition or a discrete subtype definition. Note that we test
            --  for a component declaration which includes both cases we are
            --  interested in, and furthermore the tree does not have explicit
            --  nodes for either of these two constructs.

            when N_Component_Declaration =>

               --  The case we want to test for here is an identifier that is
               --  a per-object expression, this is either a discriminant that
               --  appears in a context other than the component declaration
               --  or it is a reference to the type of the enclosing construct.

               --  For either of these cases, we skip the freezing

               if not In_Spec_Expression
                 and then Nkind (N) = N_Identifier
                 and then (Present (Entity (N)))
               then
                  --  We recognize the discriminant case by just looking for
                  --  a reference to a discriminant. It can only be one for
                  --  the enclosing construct. Skip freezing in this case.

                  if Ekind (Entity (N)) = E_Discriminant then
                     return;

                  --  For the case of a reference to the enclosing record,
                  --  (or task or protected type), we look for a type that
                  --  matches the current scope.

                  elsif Entity (N) = Current_Scope then
                     return;
                  end if;
               end if;

            --  If we have an enumeration literal that appears as the choice in
            --  the aggregate of an enumeration representation clause, then
            --  freezing does not occur (RM 13.14(10)).

            when N_Enumeration_Representation_Clause =>

               --  The case we are looking for is an enumeration literal

               if (Nkind (N) = N_Identifier or Nkind (N) = N_Character_Literal)
                 and then Is_Enumeration_Type (Etype (N))
               then
                  --  If enumeration literal appears directly as the choice,
                  --  do not freeze (this is the normal non-overloaded case)

                  if Nkind (Parent (N)) = N_Component_Association
                    and then First (Choices (Parent (N))) = N
                  then
                     return;

                  --  If enumeration literal appears as the name of function
                  --  which is the choice, then also do not freeze. This
                  --  happens in the overloaded literal case, where the
                  --  enumeration literal is temporarily changed to a function
                  --  call for overloading analysis purposes.

                  elsif Nkind (Parent (N)) = N_Function_Call
                     and then
                       Nkind (Parent (Parent (N))) = N_Component_Association
                     and then
                       First (Choices (Parent (Parent (N)))) = Parent (N)
                  then
                     return;
                  end if;
               end if;

            --  Normally if the parent is a handled sequence of statements,
            --  then the current node must be a statement, and that is an
            --  appropriate place to insert a freeze node.

            when N_Handled_Sequence_Of_Statements =>

               --  An exception occurs when the sequence of statements is for
               --  an expander generated body that did not do the usual freeze
               --  all operation. In this case we usually want to freeze
               --  outside this body, not inside it, and we skip past the
               --  subprogram body that we are inside.

               if In_Expanded_Body (Parent_P) then
                  declare
                     Subp : constant Node_Id := Parent (Parent_P);
                     Spec : Entity_Id;

                  begin
                     --  Freeze the entity only when it is declared inside the
                     --  body of the expander generated procedure. This case
                     --  is recognized by the scope of the entity or its type,
                     --  which is either the spec for some enclosing body, or
                     --  (in the case of init_procs, for which there are no
                     --  separate specs) the current scope.

                     if Nkind (Subp) = N_Subprogram_Body then
                        Spec := Corresponding_Spec (Subp);

                        if (Present (Typ) and then Scope (Typ) = Spec)
                             or else
                           (Present (Nam) and then Scope (Nam) = Spec)
                        then
                           exit;

                        elsif Present (Typ)
                          and then Scope (Typ) = Current_Scope
                          and then Defining_Entity (Subp) = Current_Scope
                        then
                           exit;
                        end if;
                     end if;

                     --  An expression function may act as a completion of
                     --  a function declaration. As such, it can reference
                     --  entities declared between the two views:

                     --     Hidden [];                             -- 1
                     --     function F return ...;
                     --     private
                     --        function Hidden return ...;
                     --        function F return ... is (Hidden);  -- 2

                     --  Refering to the example above, freezing the expression
                     --  of F (2) would place Hidden's freeze node (1) in the
                     --  wrong place. Avoid explicit freezing and let the usual
                     --  scenarios do the job - for example, reaching the end
                     --  of the private declarations, or a call to F.

                     if Nkind (Original_Node (Subp)) =
                                                N_Expression_Function
                     then
                        null;

                     --  Freeze outside the body

                     else
                        Parent_P := Parent (Parent_P);
                        Freeze_Outside := True;
                     end if;
                  end;

               --  Here if normal case where we are in handled statement
               --  sequence and want to do the insertion right there.

               else
                  exit;
               end if;

            --  If parent is a body or a spec or a block, then the current node
            --  is a statement or declaration and we can insert the freeze node
            --  before it.

            when N_Block_Statement       |
                 N_Entry_Body            |
                 N_Package_Body          |
                 N_Package_Specification |
                 N_Protected_Body        |
                 N_Subprogram_Body       |
                 N_Task_Body             => exit;

            --  The expander is allowed to define types in any statements list,
            --  so any of the following parent nodes also mark a freezing point
            --  if the actual node is in a list of statements or declarations.

            when N_Abortable_Part             |
                 N_Accept_Alternative         |
                 N_And_Then                   |
                 N_Case_Statement_Alternative |
                 N_Compilation_Unit_Aux       |
                 N_Conditional_Entry_Call     |
                 N_Delay_Alternative          |
                 N_Elsif_Part                 |
                 N_Entry_Call_Alternative     |
                 N_Exception_Handler          |
                 N_Extended_Return_Statement  |
                 N_Freeze_Entity              |
                 N_If_Statement               |
                 N_Or_Else                    |
                 N_Selective_Accept           |
                 N_Triggering_Alternative     =>

               exit when Is_List_Member (P);

            --  Freeze nodes produced by an expression coming from the Actions
            --  list of a N_Expression_With_Actions node must remain within the
            --  Actions list. Inserting the freeze nodes further up the tree
            --  may lead to use before declaration issues in the case of array
            --  types.

            when N_Expression_With_Actions =>
               if Is_List_Member (P)
                 and then List_Containing (P) = Actions (Parent_P)
               then
                  exit;
               end if;

            --  Note: N_Loop_Statement is a special case. A type that appears
            --  in the source can never be frozen in a loop (this occurs only
            --  because of a loop expanded by the expander), so we keep on
            --  going. Otherwise we terminate the search. Same is true of any
            --  entity which comes from source. (if they have predefined type,
            --  that type does not appear to come from source, but the entity
            --  should not be frozen here).

            when N_Loop_Statement =>
               exit when not Comes_From_Source (Etype (N))
                 and then (No (Nam) or else not Comes_From_Source (Nam));

            --  For all other cases, keep looking at parents

            when others =>
               null;
         end case;

         --  We fall through the case if we did not yet find the proper
         --  place in the free for inserting the freeze node, so climb.

         P := Parent_P;
      end loop;

      --  If the expression appears in a record or an initialization procedure,
      --  the freeze nodes are collected and attached to the current scope, to
      --  be inserted and analyzed on exit from the scope, to insure that
      --  generated entities appear in the correct scope. If the expression is
      --  a default for a discriminant specification, the scope is still void.
      --  The expression can also appear in the discriminant part of a private
      --  or concurrent type.

      --  If the expression appears in a constrained subcomponent of an
      --  enclosing record declaration, the freeze nodes must be attached to
      --  the outer record type so they can eventually be placed in the
      --  enclosing declaration list.

      --  The other case requiring this special handling is if we are in a
      --  default expression, since in that case we are about to freeze a
      --  static type, and the freeze scope needs to be the outer scope, not
      --  the scope of the subprogram with the default parameter.

      --  For default expressions and other spec expressions in generic units,
      --  the Move_Freeze_Nodes mechanism (see sem_ch12.adb) takes care of
      --  placing them at the proper place, after the generic unit.

      if (In_Spec_Exp and not Inside_A_Generic)
        or else Freeze_Outside
        or else (Is_Type (Current_Scope)
                  and then (not Is_Concurrent_Type (Current_Scope)
                             or else not Has_Completion (Current_Scope)))
        or else Ekind (Current_Scope) = E_Void
      then
         declare
            N            : constant Node_Id := Current_Scope;
            Freeze_Nodes : List_Id          := No_List;
            Pos          : Int              := Scope_Stack.Last;

         begin
            if Present (Desig_Typ) then
               Freeze_And_Append (Desig_Typ, N, Freeze_Nodes);
            end if;

            if Present (Typ) then
               Freeze_And_Append (Typ, N, Freeze_Nodes);
            end if;

            if Present (Nam) then
               Freeze_And_Append (Nam, N, Freeze_Nodes);
            end if;

            --  The current scope may be that of a constrained component of
            --  an enclosing record declaration, or of a loop of an enclosing
            --  quantified expression, which is above the current scope in the
            --  scope stack. Indeed in the context of a quantified expression,
            --  a scope is created and pushed above the current scope in order
            --  to emulate the loop-like behavior of the quantified expression.
            --  If the expression is within a top-level pragma, as for a pre-
            --  condition on a library-level subprogram, nothing to do.

            if not Is_Compilation_Unit (Current_Scope)
              and then (Is_Record_Type (Scope (Current_Scope))
                         or else Nkind (Parent (Current_Scope)) =
                                                     N_Quantified_Expression)
            then
               Pos := Pos - 1;
            end if;

            if Is_Non_Empty_List (Freeze_Nodes) then
               if No (Scope_Stack.Table (Pos).Pending_Freeze_Actions) then
                  Scope_Stack.Table (Pos).Pending_Freeze_Actions :=
                    Freeze_Nodes;
               else
                  Append_List (Freeze_Nodes,
                    Scope_Stack.Table (Pos).Pending_Freeze_Actions);
               end if;
            end if;
         end;

         return;
      end if;

      --  Now we have the right place to do the freezing. First, a special
      --  adjustment, if we are in spec-expression analysis mode, these freeze
      --  actions must not be thrown away (normally all inserted actions are
      --  thrown away in this mode. However, the freeze actions are from static
      --  expressions and one of the important reasons we are doing this
      --  special analysis is to get these freeze actions. Therefore we turn
      --  off the In_Spec_Expression mode to propagate these freeze actions.
      --  This also means they get properly analyzed and expanded.

      In_Spec_Expression := False;

      --  Freeze the designated type of an allocator (RM 13.14(13))

      if Present (Desig_Typ) then
         Freeze_Before (P, Desig_Typ);
      end if;

      --  Freeze type of expression (RM 13.14(10)). Note that we took care of
      --  the enumeration representation clause exception in the loop above.

      if Present (Typ) then
         Freeze_Before (P, Typ);
      end if;

      --  Freeze name if one is present (RM 13.14(11))

      if Present (Nam) then
         Freeze_Before (P, Nam);
      end if;

      --  Restore In_Spec_Expression flag

      In_Spec_Expression := In_Spec_Exp;
   end Freeze_Expression;

   -----------------------------
   -- Freeze_Fixed_Point_Type --
   -----------------------------

   --  Certain fixed-point types and subtypes, including implicit base types
   --  and declared first subtypes, have not yet set up a range. This is
   --  because the range cannot be set until the Small and Size values are
   --  known, and these are not known till the type is frozen.

   --  To signal this case, Scalar_Range contains an unanalyzed syntactic range
   --  whose bounds are unanalyzed real literals. This routine will recognize
   --  this case, and transform this range node into a properly typed range
   --  with properly analyzed and resolved values.

   procedure Freeze_Fixed_Point_Type (Typ : Entity_Id) is
      Rng   : constant Node_Id    := Scalar_Range (Typ);
      Lo    : constant Node_Id    := Low_Bound (Rng);
      Hi    : constant Node_Id    := High_Bound (Rng);
      Btyp  : constant Entity_Id  := Base_Type (Typ);
      Brng  : constant Node_Id    := Scalar_Range (Btyp);
      BLo   : constant Node_Id    := Low_Bound (Brng);
      BHi   : constant Node_Id    := High_Bound (Brng);
      Small : constant Ureal      := Small_Value (Typ);
      Loval : Ureal;
      Hival : Ureal;
      Atype : Entity_Id;

      Orig_Lo : Ureal;
      Orig_Hi : Ureal;
      --  Save original bounds (for shaving tests)

      Actual_Size : Nat;
      --  Actual size chosen

      function Fsize (Lov, Hiv : Ureal) return Nat;
      --  Returns size of type with given bounds. Also leaves these
      --  bounds set as the current bounds of the Typ.

      -----------
      -- Fsize --
      -----------

      function Fsize (Lov, Hiv : Ureal) return Nat is
      begin
         Set_Realval (Lo, Lov);
         Set_Realval (Hi, Hiv);
         return Minimum_Size (Typ);
      end Fsize;

   --  Start of processing for Freeze_Fixed_Point_Type

   begin
      --  If Esize of a subtype has not previously been set, set it now

      if Unknown_Esize (Typ) then
         Atype := Ancestor_Subtype (Typ);

         if Present (Atype) then
            Set_Esize (Typ, Esize (Atype));
         else
            Set_Esize (Typ, Esize (Base_Type (Typ)));
         end if;
      end if;

      --  Immediate return if the range is already analyzed. This means that
      --  the range is already set, and does not need to be computed by this
      --  routine.

      if Analyzed (Rng) then
         return;
      end if;

      --  Immediate return if either of the bounds raises Constraint_Error

      if Raises_Constraint_Error (Lo)
        or else Raises_Constraint_Error (Hi)
      then
         return;
      end if;

      Loval := Realval (Lo);
      Hival := Realval (Hi);

      Orig_Lo := Loval;
      Orig_Hi := Hival;

      --  Ordinary fixed-point case

      if Is_Ordinary_Fixed_Point_Type (Typ) then

         --  For the ordinary fixed-point case, we are allowed to fudge the
         --  end-points up or down by small. Generally we prefer to fudge up,
         --  i.e. widen the bounds for non-model numbers so that the end points
         --  are included. However there are cases in which this cannot be
         --  done, and indeed cases in which we may need to narrow the bounds.
         --  The following circuit makes the decision.

         --  Note: our terminology here is that Incl_EP means that the bounds
         --  are widened by Small if necessary to include the end points, and
         --  Excl_EP means that the bounds are narrowed by Small to exclude the
         --  end-points if this reduces the size.

         --  Note that in the Incl case, all we care about is including the
         --  end-points. In the Excl case, we want to narrow the bounds as
         --  much as permitted by the RM, to give the smallest possible size.

         Fudge : declare
            Loval_Incl_EP : Ureal;
            Hival_Incl_EP : Ureal;

            Loval_Excl_EP : Ureal;
            Hival_Excl_EP : Ureal;

            Size_Incl_EP  : Nat;
            Size_Excl_EP  : Nat;

            Model_Num     : Ureal;
            First_Subt    : Entity_Id;
            Actual_Lo     : Ureal;
            Actual_Hi     : Ureal;

         begin
            --  First step. Base types are required to be symmetrical. Right
            --  now, the base type range is a copy of the first subtype range.
            --  This will be corrected before we are done, but right away we
            --  need to deal with the case where both bounds are non-negative.
            --  In this case, we set the low bound to the negative of the high
            --  bound, to make sure that the size is computed to include the
            --  required sign. Note that we do not need to worry about the
            --  case of both bounds negative, because the sign will be dealt
            --  with anyway. Furthermore we can't just go making such a bound
            --  symmetrical, since in a twos-complement system, there is an
            --  extra negative value which could not be accommodated on the
            --  positive side.

            if Typ = Btyp
              and then not UR_Is_Negative (Loval)
              and then Hival > Loval
            then
               Loval := -Hival;
               Set_Realval (Lo, Loval);
            end if;

            --  Compute the fudged bounds. If the number is a model number,
            --  then we do nothing to include it, but we are allowed to backoff
            --  to the next adjacent model number when we exclude it. If it is
            --  not a model number then we straddle the two values with the
            --  model numbers on either side.

            Model_Num := UR_Trunc (Loval / Small) * Small;

            if Loval = Model_Num then
               Loval_Incl_EP := Model_Num;
            else
               Loval_Incl_EP := Model_Num - Small;
            end if;

            --  The low value excluding the end point is Small greater, but
            --  we do not do this exclusion if the low value is positive,
            --  since it can't help the size and could actually hurt by
            --  crossing the high bound.

            if UR_Is_Negative (Loval_Incl_EP) then
               Loval_Excl_EP := Loval_Incl_EP + Small;

               --  If the value went from negative to zero, then we have the
               --  case where Loval_Incl_EP is the model number just below
               --  zero, so we want to stick to the negative value for the
               --  base type to maintain the condition that the size will
               --  include signed values.

               if Typ = Btyp
                 and then UR_Is_Zero (Loval_Excl_EP)
               then
                  Loval_Excl_EP := Loval_Incl_EP;
               end if;

            else
               Loval_Excl_EP := Loval_Incl_EP;
            end if;

            --  Similar processing for upper bound and high value

            Model_Num := UR_Trunc (Hival / Small) * Small;

            if Hival = Model_Num then
               Hival_Incl_EP := Model_Num;
            else
               Hival_Incl_EP := Model_Num + Small;
            end if;

            if UR_Is_Positive (Hival_Incl_EP) then
               Hival_Excl_EP := Hival_Incl_EP - Small;
            else
               Hival_Excl_EP := Hival_Incl_EP;
            end if;

            --  One further adjustment is needed. In the case of subtypes, we
            --  cannot go outside the range of the base type, or we get
            --  peculiarities, and the base type range is already set. This
            --  only applies to the Incl values, since clearly the Excl values
            --  are already as restricted as they are allowed to be.

            if Typ /= Btyp then
               Loval_Incl_EP := UR_Max (Loval_Incl_EP, Realval (BLo));
               Hival_Incl_EP := UR_Min (Hival_Incl_EP, Realval (BHi));
            end if;

            --  Get size including and excluding end points

            Size_Incl_EP := Fsize (Loval_Incl_EP, Hival_Incl_EP);
            Size_Excl_EP := Fsize (Loval_Excl_EP, Hival_Excl_EP);

            --  No need to exclude end-points if it does not reduce size

            if Fsize (Loval_Incl_EP, Hival_Excl_EP) = Size_Excl_EP then
               Loval_Excl_EP := Loval_Incl_EP;
            end if;

            if Fsize (Loval_Excl_EP, Hival_Incl_EP) = Size_Excl_EP then
               Hival_Excl_EP := Hival_Incl_EP;
            end if;

            --  Now we set the actual size to be used. We want to use the
            --  bounds fudged up to include the end-points but only if this
            --  can be done without violating a specifically given size
            --  size clause or causing an unacceptable increase in size.

            --  Case of size clause given

            if Has_Size_Clause (Typ) then

               --  Use the inclusive size only if it is consistent with
               --  the explicitly specified size.

               if Size_Incl_EP <= RM_Size (Typ) then
                  Actual_Lo   := Loval_Incl_EP;
                  Actual_Hi   := Hival_Incl_EP;
                  Actual_Size := Size_Incl_EP;

               --  If the inclusive size is too large, we try excluding
               --  the end-points (will be caught later if does not work).

               else
                  Actual_Lo   := Loval_Excl_EP;
                  Actual_Hi   := Hival_Excl_EP;
                  Actual_Size := Size_Excl_EP;
               end if;

            --  Case of size clause not given

            else
               --  If we have a base type whose corresponding first subtype
               --  has an explicit size that is large enough to include our
               --  end-points, then do so. There is no point in working hard
               --  to get a base type whose size is smaller than the specified
               --  size of the first subtype.

               First_Subt := First_Subtype (Typ);

               if Has_Size_Clause (First_Subt)
                 and then Size_Incl_EP <= Esize (First_Subt)
               then
                  Actual_Size := Size_Incl_EP;
                  Actual_Lo   := Loval_Incl_EP;
                  Actual_Hi   := Hival_Incl_EP;

               --  If excluding the end-points makes the size smaller and
               --  results in a size of 8,16,32,64, then we take the smaller
               --  size. For the 64 case, this is compulsory. For the other
               --  cases, it seems reasonable. We like to include end points
               --  if we can, but not at the expense of moving to the next
               --  natural boundary of size.

               elsif Size_Incl_EP /= Size_Excl_EP
                 and then Addressable (Size_Excl_EP)
               then
                  Actual_Size := Size_Excl_EP;
                  Actual_Lo   := Loval_Excl_EP;
                  Actual_Hi   := Hival_Excl_EP;

               --  Otherwise we can definitely include the end points

               else
                  Actual_Size := Size_Incl_EP;
                  Actual_Lo   := Loval_Incl_EP;
                  Actual_Hi   := Hival_Incl_EP;
               end if;

               --  One pathological case: normally we never fudge a low bound
               --  down, since it would seem to increase the size (if it has
               --  any effect), but for ranges containing single value, or no
               --  values, the high bound can be small too large. Consider:

               --    type t is delta 2.0**(-14)
               --      range 131072.0 .. 0;

               --  That lower bound is *just* outside the range of 32 bits, and
               --  does need fudging down in this case. Note that the bounds
               --  will always have crossed here, since the high bound will be
               --  fudged down if necessary, as in the case of:

               --    type t is delta 2.0**(-14)
               --      range 131072.0 .. 131072.0;

               --  So we detect the situation by looking for crossed bounds,
               --  and if the bounds are crossed, and the low bound is greater
               --  than zero, we will always back it off by small, since this
               --  is completely harmless.

               if Actual_Lo > Actual_Hi then
                  if UR_Is_Positive (Actual_Lo) then
                     Actual_Lo   := Loval_Incl_EP - Small;
                     Actual_Size := Fsize (Actual_Lo, Actual_Hi);

                  --  And of course, we need to do exactly the same parallel
                  --  fudge for flat ranges in the negative region.

                  elsif UR_Is_Negative (Actual_Hi) then
                     Actual_Hi := Hival_Incl_EP + Small;
                     Actual_Size := Fsize (Actual_Lo, Actual_Hi);
                  end if;
               end if;
            end if;

            Set_Realval (Lo, Actual_Lo);
            Set_Realval (Hi, Actual_Hi);
         end Fudge;

      --  For the decimal case, none of this fudging is required, since there
      --  are no end-point problems in the decimal case (the end-points are
      --  always included).

      else
         Actual_Size := Fsize (Loval, Hival);
      end if;

      --  At this stage, the actual size has been calculated and the proper
      --  required bounds are stored in the low and high bounds.

      if Actual_Size > 64 then
         Error_Msg_Uint_1 := UI_From_Int (Actual_Size);
         Error_Msg_N
           ("size required (^) for type& too large, maximum allowed is 64",
            Typ);
         Actual_Size := 64;
      end if;

      --  Check size against explicit given size

      if Has_Size_Clause (Typ) then
         if Actual_Size > RM_Size (Typ) then
            Error_Msg_Uint_1 := RM_Size (Typ);
            Error_Msg_Uint_2 := UI_From_Int (Actual_Size);
            Error_Msg_NE
              ("size given (^) for type& too small, minimum allowed is ^",
               Size_Clause (Typ), Typ);

         else
            Actual_Size := UI_To_Int (Esize (Typ));
         end if;

      --  Increase size to next natural boundary if no size clause given

      else
         if Actual_Size <= 8 then
            Actual_Size := 8;
         elsif Actual_Size <= 16 then
            Actual_Size := 16;
         elsif Actual_Size <= 32 then
            Actual_Size := 32;
         else
            Actual_Size := 64;
         end if;

         Init_Esize (Typ, Actual_Size);
         Adjust_Esize_For_Alignment (Typ);
      end if;

      --  If we have a base type, then expand the bounds so that they extend to
      --  the full width of the allocated size in bits, to avoid junk range
      --  checks on intermediate computations.

      if Base_Type (Typ) = Typ then
         Set_Realval (Lo, -(Small * (Uint_2 ** (Actual_Size - 1))));
         Set_Realval (Hi,  (Small * (Uint_2 ** (Actual_Size - 1) - 1)));
      end if;

      --  Final step is to reanalyze the bounds using the proper type
      --  and set the Corresponding_Integer_Value fields of the literals.

      Set_Etype (Lo, Empty);
      Set_Analyzed (Lo, False);
      Analyze (Lo);

      --  Resolve with universal fixed if the base type, and the base type if
      --  it is a subtype. Note we can't resolve the base type with itself,
      --  that would be a reference before definition.

      if Typ = Btyp then
         Resolve (Lo, Universal_Fixed);
      else
         Resolve (Lo, Btyp);
      end if;

      --  Set corresponding integer value for bound

      Set_Corresponding_Integer_Value
        (Lo, UR_To_Uint (Realval (Lo) / Small));

      --  Similar processing for high bound

      Set_Etype (Hi, Empty);
      Set_Analyzed (Hi, False);
      Analyze (Hi);

      if Typ = Btyp then
         Resolve (Hi, Universal_Fixed);
      else
         Resolve (Hi, Btyp);
      end if;

      Set_Corresponding_Integer_Value
        (Hi, UR_To_Uint (Realval (Hi) / Small));

      --  Set type of range to correspond to bounds

      Set_Etype (Rng, Etype (Lo));

      --  Set Esize to calculated size if not set already

      if Unknown_Esize (Typ) then
         Init_Esize (Typ, Actual_Size);
      end if;

      --  Set RM_Size if not already set. If already set, check value

      declare
         Minsiz : constant Uint := UI_From_Int (Minimum_Size (Typ));

      begin
         if RM_Size (Typ) /= Uint_0 then
            if RM_Size (Typ) < Minsiz then
               Error_Msg_Uint_1 := RM_Size (Typ);
               Error_Msg_Uint_2 := Minsiz;
               Error_Msg_NE
                 ("size given (^) for type& too small, minimum allowed is ^",
                  Size_Clause (Typ), Typ);
            end if;

         else
            Set_RM_Size (Typ, Minsiz);
         end if;
      end;

      --  Check for shaving

      if Comes_From_Source (Typ) then
         if Orig_Lo < Expr_Value_R (Lo) then
            Error_Msg_N
              ("declared low bound of type & is outside type range??", Typ);
            Error_Msg_N
              ("\low bound adjusted up by delta (RM 3.5.9(13))??", Typ);
         end if;

         if Orig_Hi > Expr_Value_R (Hi) then
            Error_Msg_N
              ("declared high bound of type & is outside type range??", Typ);
            Error_Msg_N
              ("\high bound adjusted down by delta (RM 3.5.9(13))??", Typ);
         end if;
      end if;
   end Freeze_Fixed_Point_Type;

   ------------------
   -- Freeze_Itype --
   ------------------

   procedure Freeze_Itype (T : Entity_Id; N : Node_Id) is
      L : List_Id;

   begin
      Set_Has_Delayed_Freeze (T);
      L := Freeze_Entity (T, N);

      if Is_Non_Empty_List (L) then
         Insert_Actions (N, L);
      end if;
   end Freeze_Itype;

   --------------------------
   -- Freeze_Static_Object --
   --------------------------

   procedure Freeze_Static_Object (E : Entity_Id) is

      Cannot_Be_Static : exception;
      --  Exception raised if the type of a static object cannot be made
      --  static. This happens if the type depends on non-global objects.

      procedure Ensure_Expression_Is_SA (N : Node_Id);
      --  Called to ensure that an expression used as part of a type definition
      --  is statically allocatable, which means that the expression type is
      --  statically allocatable, and the expression is either static, or a
      --  reference to a library level constant.

      procedure Ensure_Type_Is_SA (Typ : Entity_Id);
      --  Called to mark a type as static, checking that it is possible
      --  to set the type as static. If it is not possible, then the
      --  exception Cannot_Be_Static is raised.

      -----------------------------
      -- Ensure_Expression_Is_SA --
      -----------------------------

      procedure Ensure_Expression_Is_SA (N : Node_Id) is
         Ent : Entity_Id;

      begin
         Ensure_Type_Is_SA (Etype (N));

         if Is_OK_Static_Expression (N) then
            return;

         elsif Nkind (N) = N_Identifier then
            Ent := Entity (N);

            if Present (Ent)
              and then Ekind (Ent) = E_Constant
              and then Is_Library_Level_Entity (Ent)
            then
               return;
            end if;
         end if;

         raise Cannot_Be_Static;
      end Ensure_Expression_Is_SA;

      -----------------------
      -- Ensure_Type_Is_SA --
      -----------------------

      procedure Ensure_Type_Is_SA (Typ : Entity_Id) is
         N : Node_Id;
         C : Entity_Id;

      begin
         --  If type is library level, we are all set

         if Is_Library_Level_Entity (Typ) then
            return;
         end if;

         --  We are also OK if the type already marked as statically allocated,
         --  which means we processed it before.

         if Is_Statically_Allocated (Typ) then
            return;
         end if;

         --  Mark type as statically allocated

         Set_Is_Statically_Allocated (Typ);

         --  Check that it is safe to statically allocate this type

         if Is_Scalar_Type (Typ) or else Is_Real_Type (Typ) then
            Ensure_Expression_Is_SA (Type_Low_Bound (Typ));
            Ensure_Expression_Is_SA (Type_High_Bound (Typ));

         elsif Is_Array_Type (Typ) then
            N := First_Index (Typ);
            while Present (N) loop
               Ensure_Type_Is_SA (Etype (N));
               Next_Index (N);
            end loop;

            Ensure_Type_Is_SA (Component_Type (Typ));

         elsif Is_Access_Type (Typ) then
            if Ekind (Designated_Type (Typ)) = E_Subprogram_Type then

               declare
                  F : Entity_Id;
                  T : constant Entity_Id := Etype (Designated_Type (Typ));

               begin
                  if T /= Standard_Void_Type then
                     Ensure_Type_Is_SA (T);
                  end if;

                  F := First_Formal (Designated_Type (Typ));
                  while Present (F) loop
                     Ensure_Type_Is_SA (Etype (F));
                     Next_Formal (F);
                  end loop;
               end;

            else
               Ensure_Type_Is_SA (Designated_Type (Typ));
            end if;

         elsif Is_Record_Type (Typ) then
            C := First_Entity (Typ);
            while Present (C) loop
               if Ekind (C) = E_Discriminant
                 or else Ekind (C) = E_Component
               then
                  Ensure_Type_Is_SA (Etype (C));

               elsif Is_Type (C) then
                  Ensure_Type_Is_SA (C);
               end if;

               Next_Entity (C);
            end loop;

         elsif Ekind (Typ) = E_Subprogram_Type then
            Ensure_Type_Is_SA (Etype (Typ));

            C := First_Formal (Typ);
            while Present (C) loop
               Ensure_Type_Is_SA (Etype (C));
               Next_Formal (C);
            end loop;

         else
            raise Cannot_Be_Static;
         end if;
      end Ensure_Type_Is_SA;

   --  Start of processing for Freeze_Static_Object

   begin
      Ensure_Type_Is_SA (Etype (E));

   exception
      when Cannot_Be_Static =>

         --  If the object that cannot be static is imported or exported, then
         --  issue an error message saying that this object cannot be imported
         --  or exported. If it has an address clause it is an overlay in the
         --  current partition and the static requirement is not relevant.
         --  Do not issue any error message when ignoring rep clauses.

         if Ignore_Rep_Clauses then
            null;

         elsif Is_Imported (E) then
            if No (Address_Clause (E)) then
               Error_Msg_N
                 ("& cannot be imported (local type is not constant)", E);
            end if;

         --  Otherwise must be exported, something is wrong if compiler
         --  is marking something as statically allocated which cannot be).

         else pragma Assert (Is_Exported (E));
            Error_Msg_N
              ("& cannot be exported (local type is not constant)", E);
         end if;
   end Freeze_Static_Object;

   -----------------------
   -- Freeze_Subprogram --
   -----------------------

   procedure Freeze_Subprogram (E : Entity_Id) is
      Retype : Entity_Id;
      F      : Entity_Id;

   begin
      --  Subprogram may not have an address clause unless it is imported

      if Present (Address_Clause (E)) then
         if not Is_Imported (E) then
            Error_Msg_N
              ("address clause can only be given " &
               "for imported subprogram",
               Name (Address_Clause (E)));
         end if;
      end if;

      --  Reset the Pure indication on an imported subprogram unless an
      --  explicit Pure_Function pragma was present or the subprogram is an
      --  intrinsic. We do this because otherwise it is an insidious error
      --  to call a non-pure function from pure unit and have calls
      --  mysteriously optimized away. What happens here is that the Import
      --  can bypass the normal check to ensure that pure units call only pure
      --  subprograms.

      --  The reason for the intrinsic exception is that in general, intrinsic
      --  functions (such as shifts) are pure anyway. The only exceptions are
      --  the intrinsics in GNAT.Source_Info, and that unit is not marked Pure
      --  in any case, so no problem arises.

      if Is_Imported (E)
        and then Is_Pure (E)
        and then not Has_Pragma_Pure_Function (E)
        and then not Is_Intrinsic_Subprogram (E)
      then
         Set_Is_Pure (E, False);
      end if;

      --  We also reset the Pure indication on a subprogram with an Address
      --  parameter, because the parameter may be used as a pointer and the
      --  referenced data may change even if the address value does not.

      --  Note that if the programmer gave an explicit Pure_Function pragma,
      --  then we believe the programmer, and leave the subprogram Pure.
      --  We also suppress this check on run-time files.

      if Is_Pure (E)
        and then Is_Subprogram (E)
        and then not Has_Pragma_Pure_Function (E)
        and then not Is_Internal_File_Name (Unit_File_Name (Current_Sem_Unit))
      then
         Check_Function_With_Address_Parameter (E);
      end if;

      --  For non-foreign convention subprograms, this is where we create
      --  the extra formals (for accessibility level and constrained bit
      --  information). We delay this till the freeze point precisely so
      --  that we know the convention.

      if not Has_Foreign_Convention (E) then
         Create_Extra_Formals (E);
         Set_Mechanisms (E);

         --  If this is convention Ada and a Valued_Procedure, that's odd

         if Ekind (E) = E_Procedure
           and then Is_Valued_Procedure (E)
           and then Convention (E) = Convention_Ada
           and then Warn_On_Export_Import
         then
            Error_Msg_N
              ("??Valued_Procedure has no effect for convention Ada", E);
            Set_Is_Valued_Procedure (E, False);
         end if;

      --  Case of foreign convention

      else
         Set_Mechanisms (E);

         --  For foreign conventions, warn about return of unconstrained array

         if Ekind (E) = E_Function then
            Retype := Underlying_Type (Etype (E));

            --  If no return type, probably some other error, e.g. a
            --  missing full declaration, so ignore.

            if No (Retype) then
               null;

            --  If the return type is generic, we have emitted a warning
            --  earlier on, and there is nothing else to check here. Specific
            --  instantiations may lead to erroneous behavior.

            elsif Is_Generic_Type (Etype (E)) then
               null;

            --  Display warning if returning unconstrained array

            elsif Is_Array_Type (Retype)
              and then not Is_Constrained (Retype)

               --  Check appropriate warning is enabled (should we check for
               --  Warnings (Off) on specific entities here, probably so???)

              and then Warn_On_Export_Import
            then
               Error_Msg_N
                ("?x?foreign convention function& should not return " &
                  "unconstrained array", E);
               return;
            end if;
         end if;

         --  If any of the formals for an exported foreign convention
         --  subprogram have defaults, then emit an appropriate warning since
         --  this is odd (default cannot be used from non-Ada code)

         if Is_Exported (E) then
            F := First_Formal (E);
            while Present (F) loop
               if Warn_On_Export_Import
                 and then Present (Default_Value (F))
               then
                  Error_Msg_N
                    ("?x?parameter cannot be defaulted in non-Ada call",
                     Default_Value (F));
               end if;

               Next_Formal (F);
            end loop;
         end if;
      end if;

      --  Pragma Inline_Always is disallowed for dispatching subprograms
      --  because the address of such subprograms is saved in the dispatch
      --  table to support dispatching calls, and dispatching calls cannot
      --  be inlined. This is consistent with the restriction against using
      --  'Access or 'Address on an Inline_Always subprogram.

      if Is_Dispatching_Operation (E)
        and then Has_Pragma_Inline_Always (E)
      then
         Error_Msg_N
           ("pragma Inline_Always not allowed for dispatching subprograms", E);
      end if;

      --  Because of the implicit representation of inherited predefined
      --  operators in the front-end, the overriding status of the operation
      --  may be affected when a full view of a type is analyzed, and this is
      --  not captured by the analysis of the corresponding type declaration.
      --  Therefore the correctness of a not-overriding indicator must be
      --  rechecked when the subprogram is frozen.

      if Nkind (E) = N_Defining_Operator_Symbol
        and then not Error_Posted (Parent (E))
      then
         Check_Overriding_Indicator (E, Empty, Is_Primitive (E));
      end if;
   end Freeze_Subprogram;

   ----------------------
   -- Is_Fully_Defined --
   ----------------------

   function Is_Fully_Defined (T : Entity_Id) return Boolean is
   begin
      if Ekind (T) = E_Class_Wide_Type then
         return Is_Fully_Defined (Etype (T));

      elsif Is_Array_Type (T) then
         return Is_Fully_Defined (Component_Type (T));

      elsif Is_Record_Type (T)
        and not Is_Private_Type (T)
      then
         --  Verify that the record type has no components with private types
         --  without completion.

         declare
            Comp : Entity_Id;

         begin
            Comp := First_Component (T);
            while Present (Comp) loop
               if not Is_Fully_Defined (Etype (Comp)) then
                  return False;
               end if;

               Next_Component (Comp);
            end loop;
            return True;
         end;

      --  For the designated type of an access to subprogram, all types in
      --  the profile must be fully defined.

      elsif Ekind (T) = E_Subprogram_Type then
         declare
            F : Entity_Id;

         begin
            F := First_Formal (T);
            while Present (F) loop
               if not Is_Fully_Defined (Etype (F)) then
                  return False;
               end if;

               Next_Formal (F);
            end loop;

            return Is_Fully_Defined (Etype (T));
         end;

      else
         return not Is_Private_Type (T)
           or else Present (Full_View (Base_Type (T)));
      end if;
   end Is_Fully_Defined;

   ---------------------------------
   -- Process_Default_Expressions --
   ---------------------------------

   procedure Process_Default_Expressions
     (E     : Entity_Id;
      After : in out Node_Id)
   is
      Loc    : constant Source_Ptr := Sloc (E);
      Dbody  : Node_Id;
      Formal : Node_Id;
      Dcopy  : Node_Id;
      Dnam   : Entity_Id;

   begin
      Set_Default_Expressions_Processed (E);

      --  A subprogram instance and its associated anonymous subprogram share
      --  their signature. The default expression functions are defined in the
      --  wrapper packages for the anonymous subprogram, and should not be
      --  generated again for the instance.

      if Is_Generic_Instance (E)
        and then Present (Alias (E))
        and then Default_Expressions_Processed (Alias (E))
      then
         return;
      end if;

      Formal := First_Formal (E);
      while Present (Formal) loop
         if Present (Default_Value (Formal)) then

            --  We work with a copy of the default expression because we
            --  do not want to disturb the original, since this would mess
            --  up the conformance checking.

            Dcopy := New_Copy_Tree (Default_Value (Formal));

            --  The analysis of the expression may generate insert actions,
            --  which of course must not be executed. We wrap those actions
            --  in a procedure that is not called, and later on eliminated.
            --  The following cases have no side-effects, and are analyzed
            --  directly.

            if Nkind (Dcopy) = N_Identifier
              or else Nkind_In (Dcopy, N_Expanded_Name,
                                       N_Integer_Literal,
                                       N_Character_Literal,
                                       N_String_Literal,
                                       N_Real_Literal)
              or else (Nkind (Dcopy) = N_Attribute_Reference
                        and then Attribute_Name (Dcopy) = Name_Null_Parameter)
              or else Known_Null (Dcopy)
            then
               --  If there is no default function, we must still do a full
               --  analyze call on the default value, to ensure that all error
               --  checks are performed, e.g. those associated with static
               --  evaluation. Note: this branch will always be taken if the
               --  analyzer is turned off (but we still need the error checks).

               --  Note: the setting of parent here is to meet the requirement
               --  that we can only analyze the expression while attached to
               --  the tree. Really the requirement is that the parent chain
               --  be set, we don't actually need to be in the tree.

               Set_Parent (Dcopy, Declaration_Node (Formal));
               Analyze (Dcopy);

               --  Default expressions are resolved with their own type if the
               --  context is generic, to avoid anomalies with private types.

               if Ekind (Scope (E)) = E_Generic_Package then
                  Resolve (Dcopy);
               else
                  Resolve (Dcopy, Etype (Formal));
               end if;

               --  If that resolved expression will raise constraint error,
               --  then flag the default value as raising constraint error.
               --  This allows a proper error message on the calls.

               if Raises_Constraint_Error (Dcopy) then
                  Set_Raises_Constraint_Error (Default_Value (Formal));
               end if;

            --  If the default is a parameterless call, we use the name of
            --  the called function directly, and there is no body to build.

            elsif Nkind (Dcopy) = N_Function_Call
              and then No (Parameter_Associations (Dcopy))
            then
               null;

            --  Else construct and analyze the body of a wrapper procedure
            --  that contains an object declaration to hold the expression.
            --  Given that this is done only to complete the analysis, it
            --  simpler to build a procedure than a function which might
            --  involve secondary stack expansion.

            else
               Dnam := Make_Temporary (Loc, 'D');

               Dbody :=
                 Make_Subprogram_Body (Loc,
                   Specification =>
                     Make_Procedure_Specification (Loc,
                       Defining_Unit_Name => Dnam),

                   Declarations => New_List (
                     Make_Object_Declaration (Loc,
                       Defining_Identifier => Make_Temporary (Loc, 'T'),
                       Object_Definition   =>
                         New_Occurrence_Of (Etype (Formal), Loc),
                       Expression          => New_Copy_Tree (Dcopy))),

                   Handled_Statement_Sequence =>
                     Make_Handled_Sequence_Of_Statements (Loc,
                       Statements => Empty_List));

               Set_Scope (Dnam, Scope (E));
               Set_Assignment_OK (First (Declarations (Dbody)));
               Set_Is_Eliminated (Dnam);
               Insert_After (After, Dbody);
               Analyze (Dbody);
               After := Dbody;
            end if;
         end if;

         Next_Formal (Formal);
      end loop;
   end Process_Default_Expressions;

   ----------------------------------------
   -- Set_Component_Alignment_If_Not_Set --
   ----------------------------------------

   procedure Set_Component_Alignment_If_Not_Set (Typ : Entity_Id) is
   begin
      --  Ignore if not base type, subtypes don't need anything

      if Typ /= Base_Type (Typ) then
         return;
      end if;

      --  Do not override existing representation

      if Is_Packed (Typ) then
         return;

      elsif Has_Specified_Layout (Typ) then
         return;

      elsif Component_Alignment (Typ) /= Calign_Default then
         return;

      else
         Set_Component_Alignment
           (Typ, Scope_Stack.Table
                  (Scope_Stack.Last).Component_Alignment_Default);
      end if;
   end Set_Component_Alignment_If_Not_Set;

   --------------------------
   -- Set_SSO_From_Default --
   --------------------------

   procedure Set_SSO_From_Default (T : Entity_Id) is
      Reversed : Boolean;

   begin
      --  Set default SSO for an array or record base type, except in case of
      --  a type extension (which always inherits the SSO of its parent type).

      if Is_Base_Type (T)
        and then (Is_Array_Type (T)
                   or else (Is_Record_Type (T)
                             and then not (Is_Tagged_Type (T)
                                            and then Is_Derived_Type (T))))
      then
         Reversed :=
            (Bytes_Big_Endian     and then SSO_Set_Low_By_Default (T))
              or else
            (not Bytes_Big_Endian and then SSO_Set_High_By_Default (T));

         if (SSO_Set_Low_By_Default (T) or else SSO_Set_High_By_Default (T))

           --  For a record type, if bit order is specified explicitly,
           --  then do not set SSO from default if not consistent. Note that
           --  we do not want to look at a Bit_Order attribute definition
           --  for a parent: if we were to inherit Bit_Order, then both
           --  SSO_Set_*_By_Default flags would have been cleared already
           --  (by Inherit_Aspects_At_Freeze_Point).

           and then not
             (Is_Record_Type (T)
               and then
                 Has_Rep_Item (T, Name_Bit_Order, Check_Parents => False)
               and then Reverse_Bit_Order (T) /= Reversed)
         then
            --  If flags cause reverse storage order, then set the result. Note
            --  that we would have ignored the pragma setting the non default
            --  storage order in any case, hence the assertion at this point.

            pragma Assert
              (not Reversed or else Support_Nondefault_SSO_On_Target);

            Set_Reverse_Storage_Order (T, Reversed);

            --  For a record type, also set reversed bit order. Note: if a bit
            --  order has been specified explicitly, then this is a no-op.

            if Is_Record_Type (T) then
               Set_Reverse_Bit_Order (T, Reversed);
            end if;
         end if;
      end if;
   end Set_SSO_From_Default;

   ------------------
   -- Undelay_Type --
   ------------------

   procedure Undelay_Type (T : Entity_Id) is
   begin
      Set_Has_Delayed_Freeze (T, False);
      Set_Freeze_Node (T, Empty);

      --  Since we don't want T to have a Freeze_Node, we don't want its
      --  Full_View or Corresponding_Record_Type to have one either.

      --  ??? Fundamentally, this whole handling is unpleasant. What we really
      --  want is to be sure that for an Itype that's part of record R and is a
      --  subtype of type T, that it's frozen after the later of the freeze
      --  points of R and T. We have no way of doing that directly, so what we
      --  do is force most such Itypes to be frozen as part of freezing R via
      --  this procedure and only delay the ones that need to be delayed
      --  (mostly the designated types of access types that are defined as part
      --  of the record).

      if Is_Private_Type (T)
        and then Present (Full_View (T))
        and then Is_Itype (Full_View (T))
        and then Is_Record_Type (Scope (Full_View (T)))
      then
         Undelay_Type (Full_View (T));
      end if;

      if Is_Concurrent_Type (T)
        and then Present (Corresponding_Record_Type (T))
        and then Is_Itype (Corresponding_Record_Type (T))
        and then Is_Record_Type (Scope (Corresponding_Record_Type (T)))
      then
         Undelay_Type (Corresponding_Record_Type (T));
      end if;
   end Undelay_Type;

   ------------------
   -- Warn_Overlay --
   ------------------

   procedure Warn_Overlay
     (Expr : Node_Id;
      Typ  : Entity_Id;
      Nam  : Entity_Id)
   is
      Ent : constant Entity_Id := Entity (Nam);
      --  The object to which the address clause applies

      Init : Node_Id;
      Old  : Entity_Id := Empty;
      Decl : Node_Id;

   begin
      --  No warning if address clause overlay warnings are off

      if not Address_Clause_Overlay_Warnings then
         return;
      end if;

      --  No warning if there is an explicit initialization

      Init := Original_Node (Expression (Declaration_Node (Ent)));

      if Present (Init) and then Comes_From_Source (Init) then
         return;
      end if;

      --  We only give the warning for non-imported entities of a type for
      --  which a non-null base init proc is defined, or for objects of access
      --  types with implicit null initialization, or when Normalize_Scalars
      --  applies and the type is scalar or a string type (the latter being
      --  tested for because predefined String types are initialized by inline
      --  code rather than by an init_proc). Note that we do not give the
      --  warning for Initialize_Scalars, since we suppressed initialization
      --  in this case. Also, do not warn if Suppress_Initialization is set.

      if Present (Expr)
        and then not Is_Imported (Ent)
        and then not Initialization_Suppressed (Typ)
        and then (Has_Non_Null_Base_Init_Proc (Typ)
                   or else Is_Access_Type (Typ)
                   or else (Normalize_Scalars
                             and then (Is_Scalar_Type (Typ)
                                        or else Is_String_Type (Typ))))
      then
         if Nkind (Expr) = N_Attribute_Reference
           and then Is_Entity_Name (Prefix (Expr))
         then
            Old := Entity (Prefix (Expr));

         elsif Is_Entity_Name (Expr)
           and then Ekind (Entity (Expr)) = E_Constant
         then
            Decl := Declaration_Node (Entity (Expr));

            if Nkind (Decl) = N_Object_Declaration
              and then Present (Expression (Decl))
              and then Nkind (Expression (Decl)) = N_Attribute_Reference
              and then Is_Entity_Name (Prefix (Expression (Decl)))
            then
               Old := Entity (Prefix (Expression (Decl)));

            elsif Nkind (Expr) = N_Function_Call then
               return;
            end if;

         --  A function call (most likely to To_Address) is probably not an
         --  overlay, so skip warning. Ditto if the function call was inlined
         --  and transformed into an entity.

         elsif Nkind (Original_Node (Expr)) = N_Function_Call then
            return;
         end if;

         --  If a pragma Import follows, we assume that it is for the current
         --  target of the address clause, and skip the warning. There may be
         --  a source pragma or an aspect that specifies import and generates
         --  the corresponding pragma. These will indicate that the entity is
         --  imported and that is checked above so that the spurious warning
         --  (generated when the entity is frozen) will be suppressed. The
         --  pragma may be attached to the aspect, so it is not yet a list
         --  member.

         if Is_List_Member (Parent (Expr)) then
            Decl := Next (Parent (Expr));

            if Present (Decl)
              and then Nkind (Decl) = N_Pragma
              and then Pragma_Name (Decl) = Name_Import
            then
               return;
            end if;
         end if;

         --  Otherwise give warning message

         if Present (Old) then
            Error_Msg_Node_2 := Old;
            Error_Msg_N
              ("default initialization of & may modify &??",
               Nam);
         else
            Error_Msg_N
              ("default initialization of & may modify overlaid storage??",
               Nam);
         end if;

         --  Add friendly warning if initialization comes from a packed array
         --  component.

         if Is_Record_Type (Typ)  then
            declare
               Comp : Entity_Id;

            begin
               Comp := First_Component (Typ);
               while Present (Comp) loop
                  if Nkind (Parent (Comp)) = N_Component_Declaration
                    and then Present (Expression (Parent (Comp)))
                  then
                     exit;
                  elsif Is_Array_Type (Etype (Comp))
                     and then Present (Packed_Array_Impl_Type (Etype (Comp)))
                  then
                     Error_Msg_NE
                       ("\packed array component& " &
                        "will be initialized to zero??",
                        Nam, Comp);
                     exit;
                  else
                     Next_Component (Comp);
                  end if;
               end loop;
            end;
         end if;

         Error_Msg_N
           ("\use pragma Import for & to " &
            "suppress initialization (RM B.1(24))??",
            Nam);
      end if;
   end Warn_Overlay;

end Freeze;<|MERGE_RESOLUTION|>--- conflicted
+++ resolved
@@ -3954,14 +3954,9 @@
             Next_Entity (Comp);
          end loop;
 
-<<<<<<< HEAD
-         SSO_ADC := Get_Attribute_Definition_Clause
-                      (Rec, Attribute_Scalar_Storage_Order);
-=======
          SSO_ADC :=
            Get_Attribute_Definition_Clause
              (Rec, Attribute_Scalar_Storage_Order);
->>>>>>> e28c2052
 
          --  If the record type has Complex_Representation, then it is treated
          --  as a scalar in the back end so the storage order is irrelevant.
@@ -3969,20 +3964,14 @@
          if Has_Complex_Representation (Rec) then
             if Present (SSO_ADC) then
                Error_Msg_N
-<<<<<<< HEAD
-                  ("??storage order has no effect with "
-                   & "Complex_Representation", SSO_ADC);
-=======
                  ("??storage order has no effect with Complex_Representation",
                   SSO_ADC);
->>>>>>> e28c2052
             end if;
 
          else
             --  Deal with default setting of reverse storage order
 
             Set_SSO_From_Default (Rec);
-<<<<<<< HEAD
 
             --  Check consistent attribute setting on component types
 
@@ -4019,44 +4008,6 @@
                      & "bit order", Rec);
                end if;
 
-=======
-
-            --  Check consistent attribute setting on component types
-
-            declare
-               Comp_ADC_Present : Boolean;
-            begin
-               Comp := First_Component (Rec);
-               while Present (Comp) loop
-                  Check_Component_Storage_Order
-                    (Encl_Type        => Rec,
-                     Comp             => Comp,
-                     ADC              => SSO_ADC,
-                     Comp_ADC_Present => Comp_ADC_Present);
-                  SSO_ADC_Component := SSO_ADC_Component or Comp_ADC_Present;
-                  Next_Component (Comp);
-               end loop;
-            end;
-
-            --  Now deal with reverse storage order/bit order issues
-
-            if Present (SSO_ADC) then
-
-               --  Check compatibility of Scalar_Storage_Order with Bit_Order,
-               --  if the former is specified.
-
-               if Reverse_Bit_Order (Rec) /= Reverse_Storage_Order (Rec) then
-
-                  --  Note: report error on Rec, not on SSO_ADC, as ADC may
-                  --  apply to some ancestor type.
-
-                  Error_Msg_Sloc := Sloc (SSO_ADC);
-                  Error_Msg_N
-                    ("scalar storage order for& specified# inconsistent with "
-                     & "bit order", Rec);
-               end if;
-
->>>>>>> e28c2052
                --  Warn if there is a Scalar_Storage_Order attribute definition
                --  clause but no component clause, no component that itself has
                --  such an attribute definition, and no pragma Pack.

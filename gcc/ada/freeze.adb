------------------------------------------------------------------------------
--                                                                          --
--                         GNAT COMPILER COMPONENTS                         --
--                                                                          --
--                               F R E E Z E                                --
--                                                                          --
--                                 B o d y                                  --
--                                                                          --
--          Copyright (C) 1992-2009, Free Software Foundation, Inc.         --
--                                                                          --
-- GNAT is free software;  you can  redistribute it  and/or modify it under --
-- terms of the  GNU General Public License as published  by the Free Soft- --
-- ware  Foundation;  either version 3,  or (at your option) any later ver- --
-- sion.  GNAT is distributed in the hope that it will be useful, but WITH- --
-- OUT ANY WARRANTY;  without even the  implied warranty of MERCHANTABILITY --
-- or FITNESS FOR A PARTICULAR PURPOSE.                                     --
--                                                                          --
-- You should have received a copy of the GNU General Public License along  --
-- with this program; see file COPYING3.  If not see                        --
-- <http://www.gnu.org/licenses/>.                                          --
--                                                                          --
-- GNAT was originally developed  by the GNAT team at  New York University. --
-- Extensive contributions were provided by Ada Core Technologies Inc.      --
--                                                                          --
------------------------------------------------------------------------------

with Atree;    use Atree;
with Debug;    use Debug;
with Einfo;    use Einfo;
with Elists;   use Elists;
with Errout;   use Errout;
with Exp_Ch3;  use Exp_Ch3;
with Exp_Ch7;  use Exp_Ch7;
with Exp_Disp; use Exp_Disp;
with Exp_Pakd; use Exp_Pakd;
with Exp_Util; use Exp_Util;
with Exp_Tss;  use Exp_Tss;
with Layout;   use Layout;
with Namet;    use Namet;
with Nlists;   use Nlists;
with Nmake;    use Nmake;
with Opt;      use Opt;
with Restrict; use Restrict;
with Rident;   use Rident;
with Sem;      use Sem;
with Sem_Aux;  use Sem_Aux;
with Sem_Cat;  use Sem_Cat;
with Sem_Ch6;  use Sem_Ch6;
with Sem_Ch7;  use Sem_Ch7;
with Sem_Ch8;  use Sem_Ch8;
with Sem_Ch13; use Sem_Ch13;
with Sem_Eval; use Sem_Eval;
with Sem_Mech; use Sem_Mech;
with Sem_Prag; use Sem_Prag;
with Sem_Res;  use Sem_Res;
with Sem_Util; use Sem_Util;
with Sinfo;    use Sinfo;
with Snames;   use Snames;
with Stand;    use Stand;
with Targparm; use Targparm;
with Tbuild;   use Tbuild;
with Ttypes;   use Ttypes;
with Uintp;    use Uintp;
with Urealp;   use Urealp;

package body Freeze is

   -----------------------
   -- Local Subprograms --
   -----------------------

   procedure Adjust_Esize_For_Alignment (Typ : Entity_Id);
   --  Typ is a type that is being frozen. If no size clause is given,
   --  but a default Esize has been computed, then this default Esize is
   --  adjusted up if necessary to be consistent with a given alignment,
   --  but never to a value greater than Long_Long_Integer'Size. This
   --  is used for all discrete types and for fixed-point types.

   procedure Build_And_Analyze_Renamed_Body
     (Decl  : Node_Id;
      New_S : Entity_Id;
      After : in out Node_Id);
   --  Build body for a renaming declaration, insert in tree and analyze

   procedure Check_Address_Clause (E : Entity_Id);
   --  Apply legality checks to address clauses for object declarations,
   --  at the point the object is frozen.

   procedure Check_Strict_Alignment (E : Entity_Id);
   --  E is a base type. If E is tagged or has a component that is aliased
   --  or tagged or contains something this is aliased or tagged, set
   --  Strict_Alignment.

   procedure Check_Unsigned_Type (E : Entity_Id);
   pragma Inline (Check_Unsigned_Type);
   --  If E is a fixed-point or discrete type, then all the necessary work
   --  to freeze it is completed except for possible setting of the flag
   --  Is_Unsigned_Type, which is done by this procedure. The call has no
   --  effect if the entity E is not a discrete or fixed-point type.

   procedure Freeze_And_Append
     (Ent    : Entity_Id;
      Loc    : Source_Ptr;
      Result : in out List_Id);
   --  Freezes Ent using Freeze_Entity, and appends the resulting list of
   --  nodes to Result, modifying Result from No_List if necessary.

   procedure Freeze_Enumeration_Type (Typ : Entity_Id);
   --  Freeze enumeration type. The Esize field is set as processing
   --  proceeds (i.e. set by default when the type is declared and then
   --  adjusted by rep clauses. What this procedure does is to make sure
   --  that if a foreign convention is specified, and no specific size
   --  is given, then the size must be at least Integer'Size.

   procedure Freeze_Static_Object (E : Entity_Id);
   --  If an object is frozen which has Is_Statically_Allocated set, then
   --  all referenced types must also be marked with this flag. This routine
   --  is in charge of meeting this requirement for the object entity E.

   procedure Freeze_Subprogram (E : Entity_Id);
   --  Perform freezing actions for a subprogram (create extra formals,
   --  and set proper default mechanism values). Note that this routine
   --  is not called for internal subprograms, for which neither of these
   --  actions is needed (or desirable, we do not want for example to have
   --  these extra formals present in initialization procedures, where they
   --  would serve no purpose). In this call E is either a subprogram or
   --  a subprogram type (i.e. an access to a subprogram).

   function Is_Fully_Defined (T : Entity_Id) return Boolean;
   --  True if T is not private and has no private components, or has a full
   --  view. Used to determine whether the designated type of an access type
   --  should be frozen when the access type is frozen. This is done when an
   --  allocator is frozen, or an expression that may involve attributes of
   --  the designated type. Otherwise freezing the access type does not freeze
   --  the designated type.

   procedure Process_Default_Expressions
     (E     : Entity_Id;
      After : in out Node_Id);
   --  This procedure is called for each subprogram to complete processing
   --  of default expressions at the point where all types are known to be
   --  frozen. The expressions must be analyzed in full, to make sure that
   --  all error processing is done (they have only been pre-analyzed). If
   --  the expression is not an entity or literal, its analysis may generate
   --  code which must not be executed. In that case we build a function
   --  body to hold that code. This wrapper function serves no other purpose
   --  (it used to be called to evaluate the default, but now the default is
   --  inlined at each point of call).

   procedure Set_Component_Alignment_If_Not_Set (Typ : Entity_Id);
   --  Typ is a record or array type that is being frozen. This routine
   --  sets the default component alignment from the scope stack values
   --  if the alignment is otherwise not specified.

   procedure Check_Debug_Info_Needed (T : Entity_Id);
   --  As each entity is frozen, this routine is called to deal with the
   --  setting of Debug_Info_Needed for the entity. This flag is set if
   --  the entity comes from source, or if we are in Debug_Generated_Code
   --  mode or if the -gnatdV debug flag is set. However, it never sets
   --  the flag if Debug_Info_Off is set. This procedure also ensures that
   --  subsidiary entities have the flag set as required.

   procedure Undelay_Type (T : Entity_Id);
   --  T is a type of a component that we know to be an Itype.
   --  We don't want this to have a Freeze_Node, so ensure it doesn't.
   --  Do the same for any Full_View or Corresponding_Record_Type.

   procedure Warn_Overlay
     (Expr : Node_Id;
      Typ  : Entity_Id;
      Nam  : Node_Id);
   --  Expr is the expression for an address clause for entity Nam whose type
   --  is Typ. If Typ has a default initialization, and there is no explicit
   --  initialization in the source declaration, check whether the address
   --  clause might cause overlaying of an entity, and emit a warning on the
   --  side effect that the initialization will cause.

   -------------------------------
   -- Adjust_Esize_For_Alignment --
   -------------------------------

   procedure Adjust_Esize_For_Alignment (Typ : Entity_Id) is
      Align : Uint;

   begin
      if Known_Esize (Typ) and then Known_Alignment (Typ) then
         Align := Alignment_In_Bits (Typ);

         if Align > Esize (Typ)
           and then Align <= Standard_Long_Long_Integer_Size
         then
            Set_Esize (Typ, Align);
         end if;
      end if;
   end Adjust_Esize_For_Alignment;

   ------------------------------------
   -- Build_And_Analyze_Renamed_Body --
   ------------------------------------

   procedure Build_And_Analyze_Renamed_Body
     (Decl  : Node_Id;
      New_S : Entity_Id;
      After : in out Node_Id)
   is
      Body_Node : constant Node_Id := Build_Renamed_Body (Decl, New_S);
   begin
      Insert_After (After, Body_Node);
      Mark_Rewrite_Insertion (Body_Node);
      Analyze (Body_Node);
      After := Body_Node;
   end Build_And_Analyze_Renamed_Body;

   ------------------------
   -- Build_Renamed_Body --
   ------------------------

   function Build_Renamed_Body
     (Decl  : Node_Id;
      New_S : Entity_Id) return Node_Id
   is
      Loc : constant Source_Ptr := Sloc (New_S);
      --  We use for the source location of the renamed body, the location
      --  of the spec entity. It might seem more natural to use the location
      --  of the renaming declaration itself, but that would be wrong, since
      --  then the body we create would look as though it was created far
      --  too late, and this could cause problems with elaboration order
      --  analysis, particularly in connection with instantiations.

      N          : constant Node_Id := Unit_Declaration_Node (New_S);
      Nam        : constant Node_Id := Name (N);
      Old_S      : Entity_Id;
      Spec       : constant Node_Id := New_Copy_Tree (Specification (Decl));
      Actuals    : List_Id := No_List;
      Call_Node  : Node_Id;
      Call_Name  : Node_Id;
      Body_Node  : Node_Id;
      Formal     : Entity_Id;
      O_Formal   : Entity_Id;
      Param_Spec : Node_Id;

      Pref : Node_Id := Empty;
      --  If the renamed entity is a primitive operation given in prefix form,
      --  the prefix is the target object and it has to be added as the first
      --  actual in the generated call.

   begin
      --  Determine the entity being renamed, which is the target of the call
      --  statement. If the name is an explicit dereference, this is a renaming
      --  of a subprogram type rather than a subprogram. The name itself is
      --  fully analyzed.

      if Nkind (Nam) = N_Selected_Component then
         Old_S := Entity (Selector_Name (Nam));

      elsif Nkind (Nam) = N_Explicit_Dereference then
         Old_S := Etype (Nam);

      elsif Nkind (Nam) = N_Indexed_Component then
         if Is_Entity_Name (Prefix (Nam)) then
            Old_S := Entity (Prefix (Nam));
         else
            Old_S := Entity (Selector_Name (Prefix (Nam)));
         end if;

      elsif Nkind (Nam) = N_Character_Literal then
         Old_S := Etype (New_S);

      else
         Old_S := Entity (Nam);
      end if;

      if Is_Entity_Name (Nam) then

         --  If the renamed entity is a predefined operator, retain full name
         --  to ensure its visibility.

         if Ekind (Old_S) = E_Operator
           and then Nkind (Nam) = N_Expanded_Name
         then
            Call_Name := New_Copy (Name (N));
         else
            Call_Name := New_Reference_To (Old_S, Loc);
         end if;

      else
         if Nkind (Nam) = N_Selected_Component
           and then Present (First_Formal (Old_S))
           and then
             (Is_Controlling_Formal (First_Formal (Old_S))
                or else Is_Class_Wide_Type (Etype (First_Formal (Old_S))))
         then

            --  Retrieve the target object, to be added as a first actual
            --  in the call.

            Call_Name := New_Occurrence_Of (Old_S, Loc);
            Pref := Prefix (Nam);

         else
            Call_Name := New_Copy (Name (N));
         end if;

         --  The original name may have been overloaded, but
         --  is fully resolved now.

         Set_Is_Overloaded (Call_Name, False);
      end if;

      --  For simple renamings, subsequent calls can be expanded directly as
      --  called to the renamed entity. The body must be generated in any case
      --  for calls they may appear elsewhere.

      if (Ekind (Old_S) = E_Function
           or else Ekind (Old_S) = E_Procedure)
        and then Nkind (Decl) = N_Subprogram_Declaration
      then
         Set_Body_To_Inline (Decl, Old_S);
      end if;

      --  The body generated for this renaming is an internal artifact, and
      --  does not  constitute a freeze point for the called entity.

      Set_Must_Not_Freeze (Call_Name);

      Formal := First_Formal (Defining_Entity (Decl));

      if Present (Pref) then
         declare
            Pref_Type : constant Entity_Id := Etype (Pref);
            Form_Type : constant Entity_Id := Etype (First_Formal (Old_S));

         begin

            --  The controlling formal may be an access parameter, or the
            --  actual may be an access value, so adjust accordingly.

            if Is_Access_Type (Pref_Type)
              and then not Is_Access_Type (Form_Type)
            then
               Actuals := New_List
                 (Make_Explicit_Dereference (Loc, Relocate_Node (Pref)));

            elsif Is_Access_Type (Form_Type)
              and then not Is_Access_Type (Pref)
            then
               Actuals := New_List
                 (Make_Attribute_Reference (Loc,
                   Attribute_Name => Name_Access,
                   Prefix => Relocate_Node (Pref)));
            else
               Actuals := New_List (Pref);
            end if;
         end;

      elsif Present (Formal) then
         Actuals := New_List;

      else
         Actuals := No_List;
      end if;

      if Present (Formal) then
         while Present (Formal) loop
            Append (New_Reference_To (Formal, Loc), Actuals);
            Next_Formal (Formal);
         end loop;
      end if;

      --  If the renamed entity is an entry, inherit its profile. For other
      --  renamings as bodies, both profiles must be subtype conformant, so it
      --  is not necessary to replace the profile given in the declaration.
      --  However, default values that are aggregates are rewritten when
      --  partially analyzed, so we recover the original aggregate to insure
      --  that subsequent conformity checking works. Similarly, if the default
      --  expression was constant-folded, recover the original expression.

      Formal := First_Formal (Defining_Entity (Decl));

      if Present (Formal) then
         O_Formal := First_Formal (Old_S);
         Param_Spec := First (Parameter_Specifications (Spec));

         while Present (Formal) loop
            if Is_Entry (Old_S) then

               if Nkind (Parameter_Type (Param_Spec)) /=
                                                    N_Access_Definition
               then
                  Set_Etype (Formal, Etype (O_Formal));
                  Set_Entity (Parameter_Type (Param_Spec), Etype (O_Formal));
               end if;

            elsif Nkind (Default_Value (O_Formal)) = N_Aggregate
              or else Nkind (Original_Node (Default_Value (O_Formal))) /=
                                           Nkind (Default_Value (O_Formal))
            then
               Set_Expression (Param_Spec,
                 New_Copy_Tree (Original_Node (Default_Value (O_Formal))));
            end if;

            Next_Formal (Formal);
            Next_Formal (O_Formal);
            Next (Param_Spec);
         end loop;
      end if;

      --  If the renamed entity is a function, the generated body contains a
      --  return statement. Otherwise, build a procedure call. If the entity is
      --  an entry, subsequent analysis of the call will transform it into the
      --  proper entry or protected operation call. If the renamed entity is
      --  a character literal, return it directly.

      if Ekind (Old_S) = E_Function
        or else Ekind (Old_S) = E_Operator
        or else (Ekind (Old_S) = E_Subprogram_Type
                  and then Etype (Old_S) /= Standard_Void_Type)
      then
         Call_Node :=
           Make_Simple_Return_Statement (Loc,
              Expression =>
                Make_Function_Call (Loc,
                  Name => Call_Name,
                  Parameter_Associations => Actuals));

      elsif Ekind (Old_S) = E_Enumeration_Literal then
         Call_Node :=
           Make_Simple_Return_Statement (Loc,
              Expression => New_Occurrence_Of (Old_S, Loc));

      elsif Nkind (Nam) = N_Character_Literal then
         Call_Node :=
           Make_Simple_Return_Statement (Loc,
             Expression => Call_Name);

      else
         Call_Node :=
           Make_Procedure_Call_Statement (Loc,
             Name => Call_Name,
             Parameter_Associations => Actuals);
      end if;

      --  Create entities for subprogram body and formals

      Set_Defining_Unit_Name (Spec,
        Make_Defining_Identifier (Loc, Chars => Chars (New_S)));

      Param_Spec := First (Parameter_Specifications (Spec));

      while Present (Param_Spec) loop
         Set_Defining_Identifier (Param_Spec,
           Make_Defining_Identifier (Loc,
             Chars => Chars (Defining_Identifier (Param_Spec))));
         Next (Param_Spec);
      end loop;

      Body_Node :=
        Make_Subprogram_Body (Loc,
          Specification => Spec,
          Declarations => New_List,
          Handled_Statement_Sequence =>
            Make_Handled_Sequence_Of_Statements (Loc,
              Statements => New_List (Call_Node)));

      if Nkind (Decl) /= N_Subprogram_Declaration then
         Rewrite (N,
           Make_Subprogram_Declaration (Loc,
             Specification => Specification (N)));
      end if;

      --  Link the body to the entity whose declaration it completes. If
      --  the body is analyzed when the renamed entity is frozen, it may
      --  be necessary to restore the proper scope (see package Exp_Ch13).

      if Nkind (N) =  N_Subprogram_Renaming_Declaration
        and then Present (Corresponding_Spec (N))
      then
         Set_Corresponding_Spec (Body_Node, Corresponding_Spec (N));
      else
         Set_Corresponding_Spec (Body_Node, New_S);
      end if;

      return Body_Node;
   end Build_Renamed_Body;

   --------------------------
   -- Check_Address_Clause --
   --------------------------

   procedure Check_Address_Clause (E : Entity_Id) is
      Addr : constant Node_Id   := Address_Clause (E);
      Expr : Node_Id;
      Decl : constant Node_Id   := Declaration_Node (E);
      Typ  : constant Entity_Id := Etype (E);

   begin
      if Present (Addr) then
         Expr := Expression (Addr);

         --  If we have no initialization of any kind, then we don't need to
         --  place any restrictions on the address clause, because the object
         --  will be elaborated after the address clause is evaluated. This
         --  happens if the declaration has no initial expression, or the type
         --  has no implicit initialization, or the object is imported.

         --  The same holds for all initialized scalar types and all access
         --  types. Packed bit arrays of size up to 64 are represented using a
         --  modular type with an initialization (to zero) and can be processed
         --  like other initialized scalar types.

         --  If the type is controlled, code to attach the object to a
         --  finalization chain is generated at the point of declaration,
         --  and therefore the elaboration of the object cannot be delayed:
         --  the address expression must be a constant.

         if (No (Expression (Decl))
              and then not Needs_Finalization (Typ)
              and then
                (not Has_Non_Null_Base_Init_Proc (Typ)
                  or else Is_Imported (E)))

           or else
             (Present (Expression (Decl))
               and then Is_Scalar_Type (Typ))

           or else
             Is_Access_Type (Typ)

           or else
             (Is_Bit_Packed_Array (Typ)
               and then
                 Is_Modular_Integer_Type (Packed_Array_Type (Typ)))
         then
            null;

         --  Otherwise, we require the address clause to be constant because
         --  the call to the initialization procedure (or the attach code) has
         --  to happen at the point of the declaration.
         --  Actually the IP call has been moved to the freeze actions
         --  anyway, so maybe we can relax this restriction???

         else
            Check_Constant_Address_Clause (Expr, E);

            --  Has_Delayed_Freeze was set on E when the address clause was
            --  analyzed. Reset the flag now unless freeze actions were
            --  attached to it in the mean time.

            if No (Freeze_Node (E)) then
               Set_Has_Delayed_Freeze (E, False);
            end if;
         end if;

         if not Error_Posted (Expr)
           and then not Needs_Finalization (Typ)
         then
            Warn_Overlay (Expr, Typ, Name (Addr));
         end if;
      end if;
   end Check_Address_Clause;

   -----------------------------
   -- Check_Compile_Time_Size --
   -----------------------------

   procedure Check_Compile_Time_Size (T : Entity_Id) is

      procedure Set_Small_Size (T : Entity_Id; S : Uint);
      --  Sets the compile time known size (32 bits or less) in the Esize
      --  field, of T checking for a size clause that was given which attempts
      --  to give a smaller size.

      function Size_Known (T : Entity_Id) return Boolean;
      --  Recursive function that does all the work

      function Static_Discriminated_Components (T : Entity_Id) return Boolean;
      --  If T is a constrained subtype, its size is not known if any of its
      --  discriminant constraints is not static and it is not a null record.
      --  The test is conservative and doesn't check that the components are
      --  in fact constrained by non-static discriminant values. Could be made
      --  more precise ???

      --------------------
      -- Set_Small_Size --
      --------------------

      procedure Set_Small_Size (T : Entity_Id; S : Uint) is
      begin
         if S > 32 then
            return;

         elsif Has_Size_Clause (T) then
            if RM_Size (T) < S then
               Error_Msg_Uint_1 := S;
               Error_Msg_NE
                 ("size for& too small, minimum allowed is ^",
                  Size_Clause (T), T);

            elsif Unknown_Esize (T) then
               Set_Esize (T, S);
            end if;

         --  Set sizes if not set already

         else
            if Unknown_Esize (T) then
               Set_Esize (T, S);
            end if;

            if Unknown_RM_Size (T) then
               Set_RM_Size (T, S);
            end if;
         end if;
      end Set_Small_Size;

      ----------------
      -- Size_Known --
      ----------------

      function Size_Known (T : Entity_Id) return Boolean is
         Index : Entity_Id;
         Comp  : Entity_Id;
         Ctyp  : Entity_Id;
         Low   : Node_Id;
         High  : Node_Id;

      begin
         if Size_Known_At_Compile_Time (T) then
            return True;

         --  Always True for scalar types. This is true even for generic formal
         --  scalar types. We used to return False in the latter case, but the
         --  size is known at compile time, even in the template, we just do
         --  not know the exact size but that's not the point of this routine.

         elsif Is_Scalar_Type (T)
           or else Is_Task_Type (T)
         then
            return True;

         --  Array types

         elsif Is_Array_Type (T) then

            --  String literals always have known size, and we can set it

            if Ekind (T) = E_String_Literal_Subtype then
               Set_Small_Size (T, Component_Size (T)
                               * String_Literal_Length (T));
               return True;

            --  Unconstrained types never have known at compile time size

            elsif not Is_Constrained (T) then
               return False;

            --  Don't do any recursion on type with error posted, since we may
            --  have a malformed type that leads us into a loop.

            elsif Error_Posted (T) then
               return False;

            --  Otherwise if component size unknown, then array size unknown

            elsif not Size_Known (Component_Type (T)) then
               return False;
            end if;

            --  Check for all indexes static, and also compute possible size
            --  (in case it is less than 32 and may be packable).

            declare
               Esiz : Uint := Component_Size (T);
               Dim  : Uint;

            begin
               Index := First_Index (T);
               while Present (Index) loop
                  if Nkind (Index) = N_Range then
                     Get_Index_Bounds (Index, Low, High);

                  elsif Error_Posted (Scalar_Range (Etype (Index))) then
                     return False;

                  else
                     Low  := Type_Low_Bound (Etype (Index));
                     High := Type_High_Bound (Etype (Index));
                  end if;

                  if not Compile_Time_Known_Value (Low)
                    or else not Compile_Time_Known_Value (High)
                    or else Etype (Index) = Any_Type
                  then
                     return False;

                  else
                     Dim := Expr_Value (High) - Expr_Value (Low) + 1;

                     if Dim >= 0 then
                        Esiz := Esiz * Dim;
                     else
                        Esiz := Uint_0;
                     end if;
                  end if;

                  Next_Index (Index);
               end loop;

               Set_Small_Size (T, Esiz);
               return True;
            end;

         --  Access types always have known at compile time sizes

         elsif Is_Access_Type (T) then
            return True;

         --  For non-generic private types, go to underlying type if present

         elsif Is_Private_Type (T)
           and then not Is_Generic_Type (T)
           and then Present (Underlying_Type (T))
         then
            --  Don't do any recursion on type with error posted, since we may
            --  have a malformed type that leads us into a loop.

            if Error_Posted (T) then
               return False;
            else
               return Size_Known (Underlying_Type (T));
            end if;

         --  Record types

         elsif Is_Record_Type (T) then

            --  A class-wide type is never considered to have a known size

            if Is_Class_Wide_Type (T) then
               return False;

            --  A subtype of a variant record must not have non-static
            --  discriminanted components.

            elsif T /= Base_Type (T)
              and then not Static_Discriminated_Components (T)
            then
               return False;

            --  Don't do any recursion on type with error posted, since we may
            --  have a malformed type that leads us into a loop.

            elsif Error_Posted (T) then
               return False;
            end if;

            --  Now look at the components of the record

            declare
               --  The following two variables are used to keep track of the
               --  size of packed records if we can tell the size of the packed
               --  record in the front end. Packed_Size_Known is True if so far
               --  we can figure out the size. It is initialized to True for a
               --  packed record, unless the record has discriminants. The
               --  reason we eliminate the discriminated case is that we don't
               --  know the way the back end lays out discriminated packed
               --  records. If Packed_Size_Known is True, then Packed_Size is
               --  the size in bits so far.

               Packed_Size_Known : Boolean :=
                                     Is_Packed (T)
                                       and then not Has_Discriminants (T);

               Packed_Size : Uint := Uint_0;

            begin
               --  Test for variant part present

               if Has_Discriminants (T)
                 and then Present (Parent (T))
                 and then Nkind (Parent (T)) = N_Full_Type_Declaration
                 and then Nkind (Type_Definition (Parent (T))) =
                            N_Record_Definition
                 and then not Null_Present (Type_Definition (Parent (T)))
                 and then Present (Variant_Part
                            (Component_List (Type_Definition (Parent (T)))))
               then
                  --  If variant part is present, and type is unconstrained,
                  --  then we must have defaulted discriminants, or a size
                  --  clause must be present for the type, or else the size
                  --  is definitely not known at compile time.

                  if not Is_Constrained (T)
                    and then
                      No (Discriminant_Default_Value
                           (First_Discriminant (T)))
                    and then Unknown_Esize (T)
                  then
                     return False;
                  end if;
               end if;

               --  Loop through components

               Comp := First_Component_Or_Discriminant (T);
               while Present (Comp) loop
                  Ctyp := Etype (Comp);

                  --  We do not know the packed size if there is a component
                  --  clause present (we possibly could, but this would only
                  --  help in the case of a record with partial rep clauses.
                  --  That's because in the case of full rep clauses, the
                  --  size gets figured out anyway by a different circuit).

                  if Present (Component_Clause (Comp)) then
                     Packed_Size_Known := False;
                  end if;

                  --  We need to identify a component that is an array where
                  --  the index type is an enumeration type with non-standard
                  --  representation, and some bound of the type depends on a
                  --  discriminant.

                  --  This is because gigi computes the size by doing a
                  --  substitution of the appropriate discriminant value in
                  --  the size expression for the base type, and gigi is not
                  --  clever enough to evaluate the resulting expression (which
                  --  involves a call to rep_to_pos) at compile time.

                  --  It would be nice if gigi would either recognize that
                  --  this expression can be computed at compile time, or
                  --  alternatively figured out the size from the subtype
                  --  directly, where all the information is at hand ???

                  if Is_Array_Type (Etype (Comp))
                    and then Present (Packed_Array_Type (Etype (Comp)))
                  then
                     declare
                        Ocomp  : constant Entity_Id :=
                                   Original_Record_Component (Comp);
                        OCtyp  : constant Entity_Id := Etype (Ocomp);
                        Ind    : Node_Id;
                        Indtyp : Entity_Id;
                        Lo, Hi : Node_Id;

                     begin
                        Ind := First_Index (OCtyp);
                        while Present (Ind) loop
                           Indtyp := Etype (Ind);

                           if Is_Enumeration_Type (Indtyp)
                             and then Has_Non_Standard_Rep (Indtyp)
                           then
                              Lo := Type_Low_Bound  (Indtyp);
                              Hi := Type_High_Bound (Indtyp);

                              if Is_Entity_Name (Lo)
                                and then Ekind (Entity (Lo)) = E_Discriminant
                              then
                                 return False;

                              elsif Is_Entity_Name (Hi)
                                and then Ekind (Entity (Hi)) = E_Discriminant
                              then
                                 return False;
                              end if;
                           end if;

                           Next_Index (Ind);
                        end loop;
                     end;
                  end if;

                  --  Clearly size of record is not known if the size of one of
                  --  the components is not known.

                  if not Size_Known (Ctyp) then
                     return False;
                  end if;

                  --  Accumulate packed size if possible

                  if Packed_Size_Known then

                     --  We can only deal with elementary types, since for
                     --  non-elementary components, alignment enters into the
                     --  picture, and we don't know enough to handle proper
                     --  alignment in this context. Packed arrays count as
                     --  elementary if the representation is a modular type.

                     if Is_Elementary_Type (Ctyp)
                       or else (Is_Array_Type (Ctyp)
                                and then Present (Packed_Array_Type (Ctyp))
                                and then Is_Modular_Integer_Type
                                           (Packed_Array_Type (Ctyp)))
                     then
                        --  If RM_Size is known and static, then we can
                        --  keep accumulating the packed size.

                        if Known_Static_RM_Size (Ctyp) then

                           --  A little glitch, to be removed sometime ???
                           --  gigi does not understand zero sizes yet.

                           if RM_Size (Ctyp) = Uint_0 then
                              Packed_Size_Known := False;

                           --  Normal case where we can keep accumulating the
                           --  packed array size.

                           else
                              Packed_Size := Packed_Size + RM_Size (Ctyp);
                           end if;

                        --  If we have a field whose RM_Size is not known then
                        --  we can't figure out the packed size here.

                        else
                           Packed_Size_Known := False;
                        end if;

                     --  If we have a non-elementary type we can't figure out
                     --  the packed array size (alignment issues).

                     else
                        Packed_Size_Known := False;
                     end if;
                  end if;

                  Next_Component_Or_Discriminant (Comp);
               end loop;

               if Packed_Size_Known then
                  Set_Small_Size (T, Packed_Size);
               end if;

               return True;
            end;

         --  All other cases, size not known at compile time

         else
            return False;
         end if;
      end Size_Known;

      -------------------------------------
      -- Static_Discriminated_Components --
      -------------------------------------

      function Static_Discriminated_Components
        (T : Entity_Id) return Boolean
      is
         Constraint : Elmt_Id;

      begin
         if Has_Discriminants (T)
           and then Present (Discriminant_Constraint (T))
           and then Present (First_Component (T))
         then
            Constraint := First_Elmt (Discriminant_Constraint (T));
            while Present (Constraint) loop
               if not Compile_Time_Known_Value (Node (Constraint)) then
                  return False;
               end if;

               Next_Elmt (Constraint);
            end loop;
         end if;

         return True;
      end Static_Discriminated_Components;

   --  Start of processing for Check_Compile_Time_Size

   begin
      Set_Size_Known_At_Compile_Time (T, Size_Known (T));
   end Check_Compile_Time_Size;

   -----------------------------
   -- Check_Debug_Info_Needed --
   -----------------------------

   procedure Check_Debug_Info_Needed (T : Entity_Id) is
   begin
      if Debug_Info_Off (T) then
         return;

      elsif Comes_From_Source (T)
        or else Debug_Generated_Code
        or else Debug_Flag_VV
        or else Needs_Debug_Info (T)
      then
         Set_Debug_Info_Needed (T);
      end if;
   end Check_Debug_Info_Needed;

   ----------------------------
   -- Check_Strict_Alignment --
   ----------------------------

   procedure Check_Strict_Alignment (E : Entity_Id) is
      Comp  : Entity_Id;

   begin
      if Is_Tagged_Type (E) or else Is_Concurrent_Type (E) then
         Set_Strict_Alignment (E);

      elsif Is_Array_Type (E) then
         Set_Strict_Alignment (E, Strict_Alignment (Component_Type (E)));

      elsif Is_Record_Type (E) then
         if Is_Limited_Record (E) then
            Set_Strict_Alignment (E);
            return;
         end if;

         Comp := First_Component (E);

         while Present (Comp) loop
            if not Is_Type (Comp)
              and then (Strict_Alignment (Etype (Comp))
                         or else Is_Aliased (Comp))
            then
               Set_Strict_Alignment (E);
               return;
            end if;

            Next_Component (Comp);
         end loop;
      end if;
   end Check_Strict_Alignment;

   -------------------------
   -- Check_Unsigned_Type --
   -------------------------

   procedure Check_Unsigned_Type (E : Entity_Id) is
      Ancestor : Entity_Id;
      Lo_Bound : Node_Id;
      Btyp     : Entity_Id;

   begin
      if not Is_Discrete_Or_Fixed_Point_Type (E) then
         return;
      end if;

      --  Do not attempt to analyze case where range was in error

      if Error_Posted (Scalar_Range (E)) then
         return;
      end if;

      --  The situation that is non trivial is something like

      --     subtype x1 is integer range -10 .. +10;
      --     subtype x2 is x1 range 0 .. V1;
      --     subtype x3 is x2 range V2 .. V3;
      --     subtype x4 is x3 range V4 .. V5;

      --  where Vn are variables. Here the base type is signed, but we still
      --  know that x4 is unsigned because of the lower bound of x2.

      --  The only way to deal with this is to look up the ancestor chain

      Ancestor := E;
      loop
         if Ancestor = Any_Type or else Etype (Ancestor) = Any_Type then
            return;
         end if;

         Lo_Bound := Type_Low_Bound (Ancestor);

         if Compile_Time_Known_Value (Lo_Bound) then

            if Expr_Rep_Value (Lo_Bound) >= 0 then
               Set_Is_Unsigned_Type (E, True);
            end if;

            return;

         else
            Ancestor := Ancestor_Subtype (Ancestor);

            --  If no ancestor had a static lower bound, go to base type

            if No (Ancestor) then

               --  Note: the reason we still check for a compile time known
               --  value for the base type is that at least in the case of
               --  generic formals, we can have bounds that fail this test,
               --  and there may be other cases in error situations.

               Btyp := Base_Type (E);

               if Btyp = Any_Type or else Etype (Btyp) = Any_Type then
                  return;
               end if;

               Lo_Bound := Type_Low_Bound (Base_Type (E));

               if Compile_Time_Known_Value (Lo_Bound)
                 and then Expr_Rep_Value (Lo_Bound) >= 0
               then
                  Set_Is_Unsigned_Type (E, True);
               end if;

               return;
            end if;
         end if;
      end loop;
   end Check_Unsigned_Type;

   -------------------------
   -- Is_Atomic_Aggregate --
   -------------------------

   function  Is_Atomic_Aggregate
     (E   : Entity_Id;
      Typ : Entity_Id) return Boolean
   is
      Loc   : constant Source_Ptr := Sloc (E);
      New_N : Node_Id;
      Par   : Node_Id;
      Temp  : Entity_Id;

   begin
      Par := Parent (E);

      --  Array may be qualified, so find outer context

      if Nkind (Par) = N_Qualified_Expression then
         Par := Parent (Par);
      end if;

      if Nkind_In (Par, N_Object_Declaration, N_Assignment_Statement)
        and then Comes_From_Source (Par)
      then
         Temp :=
           Make_Defining_Identifier (Loc,
             New_Internal_Name ('T'));

         New_N :=
           Make_Object_Declaration (Loc,
             Defining_Identifier => Temp,
             Object_Definition   => New_Occurrence_Of (Typ, Loc),
             Expression          => Relocate_Node (E));
         Insert_Before (Par, New_N);
         Analyze (New_N);

         Set_Expression (Par, New_Occurrence_Of (Temp, Loc));
         return True;

      else
         return False;
      end if;
   end Is_Atomic_Aggregate;

   ----------------
   -- Freeze_All --
   ----------------

   --  Note: the easy coding for this procedure would be to just build a
   --  single list of freeze nodes and then insert them and analyze them
   --  all at once. This won't work, because the analysis of earlier freeze
   --  nodes may recursively freeze types which would otherwise appear later
   --  on in the freeze list. So we must analyze and expand the freeze nodes
   --  as they are generated.

   procedure Freeze_All (From : Entity_Id; After : in out Node_Id) is
      Loc   : constant Source_Ptr := Sloc (After);
      E     : Entity_Id;
      Decl  : Node_Id;

      procedure Freeze_All_Ent (From : Entity_Id; After : in out Node_Id);
      --  This is the internal recursive routine that does freezing of entities
      --  (but NOT the analysis of default expressions, which should not be
      --  recursive, we don't want to analyze those till we are sure that ALL
      --  the types are frozen).

      --------------------
      -- Freeze_All_Ent --
      --------------------

      procedure Freeze_All_Ent
        (From  : Entity_Id;
         After : in out Node_Id)
      is
         E     : Entity_Id;
         Flist : List_Id;
         Lastn : Node_Id;

         procedure Process_Flist;
         --  If freeze nodes are present, insert and analyze, and reset cursor
         --  for next insertion.

         -------------------
         -- Process_Flist --
         -------------------

         procedure Process_Flist is
         begin
            if Is_Non_Empty_List (Flist) then
               Lastn := Next (After);
               Insert_List_After_And_Analyze (After, Flist);

               if Present (Lastn) then
                  After := Prev (Lastn);
               else
                  After := Last (List_Containing (After));
               end if;
            end if;
         end Process_Flist;

      --  Start or processing for Freeze_All_Ent

      begin
         E := From;
         while Present (E) loop

            --  If the entity is an inner package which is not a package
            --  renaming, then its entities must be frozen at this point. Note
            --  that such entities do NOT get frozen at the end of the nested
            --  package itself (only library packages freeze).

            --  Same is true for task declarations, where anonymous records
            --  created for entry parameters must be frozen.

            if Ekind (E) = E_Package
              and then No (Renamed_Object (E))
              and then not Is_Child_Unit (E)
              and then not Is_Frozen (E)
            then
               Push_Scope (E);
               Install_Visible_Declarations (E);
               Install_Private_Declarations (E);

               Freeze_All (First_Entity (E), After);

               End_Package_Scope (E);

            elsif Ekind (E) in Task_Kind
              and then
                (Nkind (Parent (E)) = N_Task_Type_Declaration
                   or else
                 Nkind (Parent (E)) = N_Single_Task_Declaration)
            then
               Push_Scope (E);
               Freeze_All (First_Entity (E), After);
               End_Scope;

            --  For a derived tagged type, we must ensure that all the
            --  primitive operations of the parent have been frozen, so that
            --  their addresses will be in the parent's dispatch table at the
            --  point it is inherited.

            elsif Ekind (E) = E_Record_Type
              and then Is_Tagged_Type (E)
              and then Is_Tagged_Type (Etype (E))
              and then Is_Derived_Type (E)
            then
               declare
                  Prim_List : constant Elist_Id :=
                               Primitive_Operations (Etype (E));

                  Prim : Elmt_Id;
                  Subp : Entity_Id;

               begin
                  Prim  := First_Elmt (Prim_List);

                  while Present (Prim) loop
                     Subp := Node (Prim);

                     if Comes_From_Source (Subp)
                       and then not Is_Frozen (Subp)
                     then
                        Flist := Freeze_Entity (Subp, Loc);
                        Process_Flist;
                     end if;

                     Next_Elmt (Prim);
                  end loop;
               end;
            end if;

            if not Is_Frozen (E) then
               Flist := Freeze_Entity (E, Loc);
               Process_Flist;
            end if;

            --  If an incomplete type is still not frozen, this may be a
            --  premature freezing because of a body declaration that follows.
            --  Indicate where the freezing took place.

            --  If the freezing is caused by the end of the current declarative
            --  part, it is a Taft Amendment type, and there is no error.

            if not Is_Frozen (E)
              and then Ekind (E) = E_Incomplete_Type
            then
               declare
                  Bod : constant Node_Id := Next (After);

               begin
                  if (Nkind (Bod) = N_Subprogram_Body
                        or else Nkind (Bod) = N_Entry_Body
                        or else Nkind (Bod) = N_Package_Body
                        or else Nkind (Bod) = N_Protected_Body
                        or else Nkind (Bod) = N_Task_Body
                        or else Nkind (Bod) in N_Body_Stub)
                     and then
                       List_Containing (After) = List_Containing (Parent (E))
                  then
                     Error_Msg_Sloc := Sloc (Next (After));
                     Error_Msg_NE
                       ("type& is frozen# before its full declaration",
                         Parent (E), E);
                  end if;
               end;
            end if;

            Next_Entity (E);
         end loop;
      end Freeze_All_Ent;

   --  Start of processing for Freeze_All

   begin
      Freeze_All_Ent (From, After);

      --  Now that all types are frozen, we can deal with default expressions
      --  that require us to build a default expression functions. This is the
      --  point at which such functions are constructed (after all types that
      --  might be used in such expressions have been frozen).

      --  We also add finalization chains to access types whose designated
      --  types are controlled. This is normally done when freezing the type,
      --  but this misses recursive type definitions where the later members
      --  of the recursion introduce controlled components.

      --  Loop through entities

      E := From;
      while Present (E) loop
         if Is_Subprogram (E) then

            if not Default_Expressions_Processed (E) then
               Process_Default_Expressions (E, After);
            end if;

            if not Has_Completion (E) then
               Decl := Unit_Declaration_Node (E);

               if Nkind (Decl) = N_Subprogram_Renaming_Declaration then
                  Build_And_Analyze_Renamed_Body (Decl, E, After);

               elsif Nkind (Decl) = N_Subprogram_Declaration
                 and then Present (Corresponding_Body (Decl))
                 and then
                   Nkind (Unit_Declaration_Node (Corresponding_Body (Decl)))
                                          = N_Subprogram_Renaming_Declaration
               then
                  Build_And_Analyze_Renamed_Body
                    (Decl, Corresponding_Body (Decl), After);
               end if;
            end if;

         elsif Ekind (E) in Task_Kind
           and then
             (Nkind (Parent (E)) = N_Task_Type_Declaration
                or else
              Nkind (Parent (E)) = N_Single_Task_Declaration)
         then
            declare
               Ent : Entity_Id;
            begin
               Ent := First_Entity (E);

               while Present (Ent) loop

                  if Is_Entry (Ent)
                    and then not Default_Expressions_Processed (Ent)
                  then
                     Process_Default_Expressions (Ent, After);
                  end if;

                  Next_Entity (Ent);
               end loop;
            end;

         elsif Is_Access_Type (E)
           and then Comes_From_Source (E)
           and then Ekind (Directly_Designated_Type (E)) = E_Incomplete_Type
           and then Needs_Finalization (Designated_Type (E))
           and then No (Associated_Final_Chain (E))
         then
            Build_Final_List (Parent (E), E);
         end if;

         Next_Entity (E);
      end loop;
   end Freeze_All;

   -----------------------
   -- Freeze_And_Append --
   -----------------------

   procedure Freeze_And_Append
     (Ent    : Entity_Id;
      Loc    : Source_Ptr;
      Result : in out List_Id)
   is
      L : constant List_Id := Freeze_Entity (Ent, Loc);
   begin
      if Is_Non_Empty_List (L) then
         if Result = No_List then
            Result := L;
         else
            Append_List (L, Result);
         end if;
      end if;
   end Freeze_And_Append;

   -------------------
   -- Freeze_Before --
   -------------------

   procedure Freeze_Before (N : Node_Id; T : Entity_Id) is
      Freeze_Nodes : constant List_Id := Freeze_Entity (T, Sloc (N));
   begin
      if Is_Non_Empty_List (Freeze_Nodes) then
         Insert_Actions (N, Freeze_Nodes);
      end if;
   end Freeze_Before;

   -------------------
   -- Freeze_Entity --
   -------------------

   function Freeze_Entity (E : Entity_Id; Loc : Source_Ptr) return List_Id is
      Test_E : Entity_Id := E;
      Comp   : Entity_Id;
      F_Node : Node_Id;
      Result : List_Id;
      Indx   : Node_Id;
      Formal : Entity_Id;
      Atype  : Entity_Id;

      Has_Default_Initialization : Boolean := False;
      --  This flag gets set to true for a variable with default initialization

      procedure Check_Current_Instance (Comp_Decl : Node_Id);
      --  Check that an Access or Unchecked_Access attribute with a prefix
      --  which is the current instance type can only be applied when the type
      --  is limited.

      procedure Check_Suspicious_Modulus (Utype : Entity_Id);
      --  Give warning for modulus of 8, 16, 32, or 64 given as an explicit
      --  integer literal without an explicit corresponding size clause. The
      --  caller has checked that Utype is a modular integer type.

      function After_Last_Declaration return Boolean;
      --  If Loc is a freeze_entity that appears after the last declaration
      --  in the scope, inhibit error messages on late completion.

      procedure Freeze_Record_Type (Rec : Entity_Id);
      --  Freeze each component, handle some representation clauses, and freeze
      --  primitive operations if this is a tagged type.

      ----------------------------
      -- After_Last_Declaration --
      ----------------------------

      function After_Last_Declaration return Boolean is
         Spec : constant Node_Id := Parent (Current_Scope);
      begin
         if Nkind (Spec) = N_Package_Specification then
            if Present (Private_Declarations (Spec)) then
               return Loc >= Sloc (Last (Private_Declarations (Spec)));
            elsif Present (Visible_Declarations (Spec)) then
               return Loc >= Sloc (Last (Visible_Declarations (Spec)));
            else
               return False;
            end if;
         else
            return False;
         end if;
      end After_Last_Declaration;

      ----------------------------
      -- Check_Current_Instance --
      ----------------------------

      procedure Check_Current_Instance (Comp_Decl : Node_Id) is

         Rec_Type : constant Entity_Id :=
                      Scope (Defining_Identifier (Comp_Decl));

         Decl : constant Node_Id := Parent (Rec_Type);

         function Process (N : Node_Id) return Traverse_Result;
         --  Process routine to apply check to given node

         -------------
         -- Process --
         -------------

         function Process (N : Node_Id) return Traverse_Result is
         begin
            case Nkind (N) is
               when N_Attribute_Reference =>
                  if (Attribute_Name (N) = Name_Access
                        or else
                      Attribute_Name (N) = Name_Unchecked_Access)
                    and then Is_Entity_Name (Prefix (N))
                    and then Is_Type (Entity (Prefix (N)))
                    and then Entity (Prefix (N)) = E
                  then
                     Error_Msg_N
                       ("current instance must be a limited type", Prefix (N));
                     return Abandon;
                  else
                     return OK;
                  end if;

               when others => return OK;
            end case;
         end Process;

         procedure Traverse is new Traverse_Proc (Process);

      --  Start of processing for Check_Current_Instance

      begin
         --  In Ada95, the (imprecise) rule is that the current instance of a
         --  limited type is aliased. In Ada2005, limitedness must be explicit:
         --  either a tagged type, or a limited record.

         if Is_Limited_Type (Rec_Type)
           and then (Ada_Version < Ada_05 or else Is_Tagged_Type (Rec_Type))
         then
            return;

         elsif Nkind (Decl) = N_Full_Type_Declaration
           and then Limited_Present (Type_Definition (Decl))
         then
            return;

         else
            Traverse (Comp_Decl);
         end if;
      end Check_Current_Instance;

      ------------------------------
      -- Check_Suspicious_Modulus --
      ------------------------------

      procedure Check_Suspicious_Modulus (Utype : Entity_Id) is
         Decl : constant Node_Id := Declaration_Node (Underlying_Type (Utype));

      begin
         if Nkind (Decl) = N_Full_Type_Declaration then
            declare
               Tdef : constant Node_Id := Type_Definition (Decl);
            begin
               if Nkind (Tdef) = N_Modular_Type_Definition then
                  declare
                     Modulus : constant Node_Id :=
                                 Original_Node (Expression (Tdef));
                  begin
                     if Nkind (Modulus) = N_Integer_Literal then
                        declare
                           Modv : constant Uint := Intval (Modulus);
                           Sizv : constant Uint := RM_Size (Utype);

                        begin
                           --  First case, modulus and size are the same. This
                           --  happens if you have something like mod 32, with
                           --  an explicit size of 32, this is for sure a case
                           --  where the warning is given, since it is seems
                           --  very unlikely that someone would want e.g. a
                           --  five bit type stored in 32 bits. It is much
                           --  more likely they wanted a 32-bit type.

                           if Modv = Sizv then
                              null;

                           --  Second case, the modulus is 32 or 64 and no
                           --  size clause is present. This is a less clear
                           --  case for giving the warning, but in the case
                           --  of 32/64 (5-bit or 6-bit types) these seem rare
                           --  enough that it is a likely error (and in any
                           --  case using 2**5 or 2**6 in these cases seems
                           --  clearer. We don't include 8 or 16 here, simply
                           --  because in practice 3-bit and 4-bit types are
                           --  more common and too many false positives if
                           --  we warn in these cases.

                           elsif not Has_Size_Clause (Utype)
                             and then (Modv = Uint_32 or else Modv = Uint_64)
                           then
                              null;

                           --  No warning needed

                           else
                              return;
                           end if;

                           --  If we fall through, give warning

                           Error_Msg_Uint_1 := Modv;
                           Error_Msg_N
                             ("?2 '*'*^' may have been intended here",
                              Modulus);
                        end;
                     end if;
                  end;
               end if;
            end;
         end if;
      end Check_Suspicious_Modulus;

      ------------------------
      -- Freeze_Record_Type --
      ------------------------

      procedure Freeze_Record_Type (Rec : Entity_Id) is
         Comp : Entity_Id;
         IR   : Node_Id;
         ADC  : Node_Id;
         Prev : Entity_Id;

         Junk : Boolean;
         pragma Warnings (Off, Junk);

         Unplaced_Component : Boolean := False;
         --  Set True if we find at least one component with no component
         --  clause (used to warn about useless Pack pragmas).

         Placed_Component : Boolean := False;
         --  Set True if we find at least one component with a component
         --  clause (used to warn about useless Bit_Order pragmas, and also
         --  to detect cases where Implicit_Packing may have an effect).

         All_Scalar_Components : Boolean := True;
         --  Set False if we encounter a component of a non-scalar type

         Scalar_Component_Total_RM_Size : Uint := Uint_0;
         Scalar_Component_Total_Esize   : Uint := Uint_0;
         --  Accumulates total RM_Size values and total Esize values of all
         --  scalar components. Used for processing of Implicit_Packing.

         function Check_Allocator (N : Node_Id) return Node_Id;
         --  If N is an allocator, possibly wrapped in one or more level of
         --  qualified expression(s), return the inner allocator node, else
         --  return Empty.

         procedure Check_Itype (Typ : Entity_Id);
         --  If the component subtype is an access to a constrained subtype of
         --  an already frozen type, make the subtype frozen as well. It might
         --  otherwise be frozen in the wrong scope, and a freeze node on
         --  subtype has no effect. Similarly, if the component subtype is a
         --  regular (not protected) access to subprogram, set the anonymous
         --  subprogram type to frozen as well, to prevent an out-of-scope
         --  freeze node at some eventual point of call. Protected operations
         --  are handled elsewhere.

         ---------------------
         -- Check_Allocator --
         ---------------------

         function Check_Allocator (N : Node_Id) return Node_Id is
            Inner : Node_Id;
         begin
            Inner := N;
            loop
               if Nkind (Inner) = N_Allocator then
                  return Inner;
               elsif Nkind (Inner) = N_Qualified_Expression then
                  Inner := Expression (Inner);
               else
                  return Empty;
               end if;
            end loop;
         end Check_Allocator;

         -----------------
         -- Check_Itype --
         -----------------

         procedure Check_Itype (Typ : Entity_Id) is
            Desig : constant Entity_Id := Designated_Type (Typ);

         begin
            if not Is_Frozen (Desig)
              and then Is_Frozen (Base_Type (Desig))
            then
               Set_Is_Frozen (Desig);

               --  In addition, add an Itype_Reference to ensure that the
               --  access subtype is elaborated early enough. This cannot be
               --  done if the subtype may depend on discriminants.

               if Ekind (Comp) = E_Component
                 and then Is_Itype (Etype (Comp))
                 and then not Has_Discriminants (Rec)
               then
                  IR := Make_Itype_Reference (Sloc (Comp));
                  Set_Itype (IR, Desig);

                  if No (Result) then
                     Result := New_List (IR);
                  else
                     Append (IR, Result);
                  end if;
               end if;

            elsif Ekind (Typ) = E_Anonymous_Access_Subprogram_Type
              and then Convention (Desig) /= Convention_Protected
            then
               Set_Is_Frozen (Desig);
            end if;
         end Check_Itype;

      --  Start of processing for Freeze_Record_Type

      begin
         --  If this is a subtype of a controlled type, declared without a
         --  constraint, the _controller may not appear in the component list
         --  if the parent was not frozen at the point of subtype declaration.
         --  Inherit the _controller component now.

         if Rec /= Base_Type (Rec)
           and then Has_Controlled_Component (Rec)
         then
            if Nkind (Parent (Rec)) = N_Subtype_Declaration
              and then Is_Entity_Name (Subtype_Indication (Parent (Rec)))
            then
               Set_First_Entity (Rec, First_Entity (Base_Type (Rec)));

            --  If this is an internal type without a declaration, as for
            --  record component, the base type may not yet be frozen, and its
            --  controller has not been created. Add an explicit freeze node
            --  for the itype, so it will be frozen after the base type. This
            --  freeze node is used to communicate with the expander, in order
            --  to create the controller for the enclosing record, and it is
            --  deleted afterwards (see exp_ch3). It must not be created when
            --  expansion is off, because it might appear in the wrong context
            --  for the back end.

            elsif Is_Itype (Rec)
              and then Has_Delayed_Freeze (Base_Type (Rec))
              and then
                Nkind (Associated_Node_For_Itype (Rec)) =
                                                     N_Component_Declaration
              and then Expander_Active
            then
               Ensure_Freeze_Node (Rec);
            end if;
         end if;

         --  Freeze components and embedded subtypes

         Comp := First_Entity (Rec);
         Prev := Empty;
         while Present (Comp) loop

            --  First handle the (real) component case

            if Ekind (Comp) = E_Component
              or else Ekind (Comp) = E_Discriminant
            then
               declare
                  CC : constant Node_Id := Component_Clause (Comp);

               begin
                  --  Freezing a record type freezes the type of each of its
                  --  components. However, if the type of the component is
                  --  part of this record, we do not want or need a separate
                  --  Freeze_Node. Note that Is_Itype is wrong because that's
                  --  also set in private type cases. We also can't check for
                  --  the Scope being exactly Rec because of private types and
                  --  record extensions.

                  if Is_Itype (Etype (Comp))
                    and then Is_Record_Type (Underlying_Type
                                             (Scope (Etype (Comp))))
                  then
                     Undelay_Type (Etype (Comp));
                  end if;

                  Freeze_And_Append (Etype (Comp), Loc, Result);

                  --  Check for error of component clause given for variable
                  --  sized type. We have to delay this test till this point,
                  --  since the component type has to be frozen for us to know
                  --  if it is variable length. We omit this test in a generic
                  --  context, it will be applied at instantiation time.

                  if Present (CC) then
                     Placed_Component := True;

                     if Inside_A_Generic then
                        null;

                     elsif not
                       Size_Known_At_Compile_Time
                         (Underlying_Type (Etype (Comp)))
                     then
                        Error_Msg_N
                          ("component clause not allowed for variable " &
                           "length component", CC);
                     end if;

                  else
                     Unplaced_Component := True;
                  end if;

                  --  Case of component requires byte alignment

                  if Must_Be_On_Byte_Boundary (Etype (Comp)) then

                     --  Set the enclosing record to also require byte align

                     Set_Must_Be_On_Byte_Boundary (Rec);

                     --  Check for component clause that is inconsistent with
                     --  the required byte boundary alignment.

                     if Present (CC)
                       and then Normalized_First_Bit (Comp) mod
                                  System_Storage_Unit /= 0
                     then
                        Error_Msg_N
                          ("component & must be byte aligned",
                           Component_Name (Component_Clause (Comp)));
                     end if;
                  end if;

                  --  If component clause is present, then deal with the non-
                  --  default bit order case for Ada 95 mode. The required
                  --  processing for Ada 2005 mode is handled separately after
                  --  processing all components.

                  --  We only do this processing for the base type, and in
                  --  fact that's important, since otherwise if there are
                  --  record subtypes, we could reverse the bits once for
                  --  each subtype, which would be incorrect.

                  if Present (CC)
                    and then Reverse_Bit_Order (Rec)
                    and then Ekind (E) = E_Record_Type
                    and then Ada_Version <= Ada_95
                  then
                     declare
                        CFB : constant Uint    := Component_Bit_Offset (Comp);
                        CSZ : constant Uint    := Esize (Comp);
                        CLC : constant Node_Id := Component_Clause (Comp);
                        Pos : constant Node_Id := Position (CLC);
                        FB  : constant Node_Id := First_Bit (CLC);

                        Storage_Unit_Offset : constant Uint :=
                                                CFB / System_Storage_Unit;

                        Start_Bit : constant Uint :=
                                      CFB mod System_Storage_Unit;

                     begin
                        --  Cases where field goes over storage unit boundary

                        if Start_Bit + CSZ > System_Storage_Unit then

                           --  Allow multi-byte field but generate warning

                           if Start_Bit mod System_Storage_Unit = 0
                             and then CSZ mod System_Storage_Unit = 0
                           then
                              Error_Msg_N
                                ("multi-byte field specified with non-standard"
                                 & " Bit_Order?", CLC);

                              if Bytes_Big_Endian then
                                 Error_Msg_N
                                   ("bytes are not reversed "
                                    & "(component is big-endian)?", CLC);
                              else
                                 Error_Msg_N
                                   ("bytes are not reversed "
                                    & "(component is little-endian)?", CLC);
                              end if;

                           --  Do not allow non-contiguous field

                           else
                              Error_Msg_N
                                ("attempt to specify non-contiguous field "
                                 & "not permitted", CLC);
                              Error_Msg_N
                                ("\caused by non-standard Bit_Order "
                                 & "specified", CLC);
                              Error_Msg_N
                                ("\consider possibility of using "
                                 & "Ada 2005 mode here", CLC);
                           end if;

                        --  Case where field fits in one storage unit

                        else
                           --  Give warning if suspicious component clause

                           if Intval (FB) >= System_Storage_Unit
                             and then Warn_On_Reverse_Bit_Order
                           then
                              Error_Msg_N
                                ("?Bit_Order clause does not affect " &
                                 "byte ordering", Pos);
                              Error_Msg_Uint_1 :=
                                Intval (Pos) + Intval (FB) /
                                  System_Storage_Unit;
                              Error_Msg_N
                                ("?position normalized to ^ before bit " &
                                 "order interpreted", Pos);
                           end if;

                           --  Here is where we fix up the Component_Bit_Offset
                           --  value to account for the reverse bit order.
                           --  Some examples of what needs to be done are:

                           --    First_Bit .. Last_Bit     Component_Bit_Offset
                           --      old          new          old       new

                           --     0 .. 0       7 .. 7         0         7
                           --     0 .. 1       6 .. 7         0         6
                           --     0 .. 2       5 .. 7         0         5
                           --     0 .. 7       0 .. 7         0         4

                           --     1 .. 1       6 .. 6         1         6
                           --     1 .. 4       3 .. 6         1         3
                           --     4 .. 7       0 .. 3         4         0

                           --  The general rule is that the first bit is
                           --  is obtained by subtracting the old ending bit
                           --  from storage_unit - 1.

                           Set_Component_Bit_Offset
                             (Comp,
                              (Storage_Unit_Offset * System_Storage_Unit) +
                                (System_Storage_Unit - 1) -
                                  (Start_Bit + CSZ - 1));

                           Set_Normalized_First_Bit
                             (Comp,
                                Component_Bit_Offset (Comp) mod
                                  System_Storage_Unit);
                        end if;
                     end;
                  end if;
               end;
            end if;

            --  Gather data for possible Implicit_Packing later

            if not Is_Scalar_Type (Etype (Comp)) then
               All_Scalar_Components := False;
            else
               Scalar_Component_Total_RM_Size :=
                 Scalar_Component_Total_RM_Size + RM_Size (Etype (Comp));
               Scalar_Component_Total_Esize :=
                 Scalar_Component_Total_Esize + Esize (Etype (Comp));
            end if;

            --  If the component is an Itype with Delayed_Freeze and is either
            --  a record or array subtype and its base type has not yet been
            --  frozen, we must remove this from the entity list of this
            --  record and put it on the entity list of the scope of its base
            --  type. Note that we know that this is not the type of a
            --  component since we cleared Has_Delayed_Freeze for it in the
            --  previous loop. Thus this must be the Designated_Type of an
            --  access type, which is the type of a component.

            if Is_Itype (Comp)
              and then Is_Type (Scope (Comp))
              and then Is_Composite_Type (Comp)
              and then Base_Type (Comp) /= Comp
              and then Has_Delayed_Freeze (Comp)
              and then not Is_Frozen (Base_Type (Comp))
            then
               declare
                  Will_Be_Frozen : Boolean := False;
                  S              : Entity_Id;

               begin
                  --  We have a pretty bad kludge here. Suppose Rec is subtype
                  --  being defined in a subprogram that's created as part of
                  --  the freezing of Rec'Base. In that case, we know that
                  --  Comp'Base must have already been frozen by the time we
                  --  get to elaborate this because Gigi doesn't elaborate any
                  --  bodies until it has elaborated all of the declarative
                  --  part. But Is_Frozen will not be set at this point because
                  --  we are processing code in lexical order.

                  --  We detect this case by going up the Scope chain of Rec
                  --  and seeing if we have a subprogram scope before reaching
                  --  the top of the scope chain or that of Comp'Base. If we
                  --  do, then mark that Comp'Base will actually be frozen. If
                  --  so, we merely undelay it.

                  S := Scope (Rec);
                  while Present (S) loop
                     if Is_Subprogram (S) then
                        Will_Be_Frozen := True;
                        exit;
                     elsif S = Scope (Base_Type (Comp)) then
                        exit;
                     end if;

                     S := Scope (S);
                  end loop;

                  if Will_Be_Frozen then
                     Undelay_Type (Comp);
                  else
                     if Present (Prev) then
                        Set_Next_Entity (Prev, Next_Entity (Comp));
                     else
                        Set_First_Entity (Rec, Next_Entity (Comp));
                     end if;

                     --  Insert in entity list of scope of base type (which
                     --  must be an enclosing scope, because still unfrozen).

                     Append_Entity (Comp, Scope (Base_Type (Comp)));
                  end if;
               end;

            --  If the component is an access type with an allocator as default
            --  value, the designated type will be frozen by the corresponding
            --  expression in init_proc. In order to place the freeze node for
            --  the designated type before that for the current record type,
            --  freeze it now.

            --  Same process if the component is an array of access types,
            --  initialized with an aggregate. If the designated type is
            --  private, it cannot contain allocators, and it is premature
            --  to freeze the type, so we check for this as well.

            elsif Is_Access_Type (Etype (Comp))
              and then Present (Parent (Comp))
              and then Present (Expression (Parent (Comp)))
            then
               declare
                  Alloc : constant Node_Id :=
                            Check_Allocator (Expression (Parent (Comp)));

               begin
                  if Present (Alloc) then

                     --  If component is pointer to a classwide type, freeze
                     --  the specific type in the expression being allocated.
                     --  The expression may be a subtype indication, in which
                     --  case freeze the subtype mark.

                     if Is_Class_Wide_Type
                          (Designated_Type (Etype (Comp)))
                     then
                        if Is_Entity_Name (Expression (Alloc)) then
                           Freeze_And_Append
                             (Entity (Expression (Alloc)), Loc, Result);
                        elsif
                          Nkind (Expression (Alloc)) = N_Subtype_Indication
                        then
                           Freeze_And_Append
                            (Entity (Subtype_Mark (Expression (Alloc))),
                              Loc, Result);
                        end if;

                     elsif Is_Itype (Designated_Type (Etype (Comp))) then
                        Check_Itype (Etype (Comp));

                     else
                        Freeze_And_Append
                          (Designated_Type (Etype (Comp)), Loc, Result);
                     end if;
                  end if;
               end;

            elsif Is_Access_Type (Etype (Comp))
              and then Is_Itype (Designated_Type (Etype (Comp)))
            then
               Check_Itype (Etype (Comp));

            elsif Is_Array_Type (Etype (Comp))
              and then Is_Access_Type (Component_Type (Etype (Comp)))
              and then Present (Parent (Comp))
              and then Nkind (Parent (Comp)) = N_Component_Declaration
              and then Present (Expression (Parent (Comp)))
              and then Nkind (Expression (Parent (Comp))) = N_Aggregate
              and then Is_Fully_Defined
                 (Designated_Type (Component_Type (Etype (Comp))))
            then
               Freeze_And_Append
                 (Designated_Type
                   (Component_Type (Etype (Comp))), Loc, Result);
            end if;

            Prev := Comp;
            Next_Entity (Comp);
         end loop;

         --  Deal with pragma Bit_Order

         if Reverse_Bit_Order (Rec) and then Base_Type (Rec) = Rec then
            if not Placed_Component then
               ADC :=
                 Get_Attribute_Definition_Clause (Rec, Attribute_Bit_Order);
               Error_Msg_N
                 ("?Bit_Order specification has no effect", ADC);
               Error_Msg_N
                 ("\?since no component clauses were specified", ADC);

            --  Here is where we do Ada 2005 processing for bit order (the Ada
            --  95 case was already taken care of above).

            elsif Ada_Version >= Ada_05 then
               Adjust_Record_For_Reverse_Bit_Order (Rec);
            end if;
         end if;

         --  Set OK_To_Reorder_Components depending on debug flags

         if Rec = Base_Type (Rec)
           and then Convention (Rec) = Convention_Ada
         then
            if (Has_Discriminants (Rec) and then Debug_Flag_Dot_V)
                  or else
               (not Has_Discriminants (Rec) and then Debug_Flag_Dot_R)
            then
               Set_OK_To_Reorder_Components (Rec);
            end if;
         end if;

         --  Check for useless pragma Pack when all components placed. We only
         --  do this check for record types, not subtypes, since a subtype may
         --  have all its components placed, and it still makes perfectly good
         --  sense to pack other subtypes or the parent type. We do not give
         --  this warning if Optimize_Alignment is set to Space, since the
         --  pragma Pack does have an effect in this case (it always resets
         --  the alignment to one).

         if Ekind (Rec) = E_Record_Type
           and then Is_Packed (Rec)
           and then not Unplaced_Component
           and then Optimize_Alignment /= 'S'
         then
            --  Reset packed status. Probably not necessary, but we do it so
            --  that there is no chance of the back end doing something strange
            --  with this redundant indication of packing.

            Set_Is_Packed (Rec, False);

            --  Give warning if redundant constructs warnings on

            if Warn_On_Redundant_Constructs then
               Error_Msg_N
                 ("?pragma Pack has no effect, no unplaced components",
                  Get_Rep_Pragma (Rec, Name_Pack));
            end if;
         end if;

         --  If this is the record corresponding to a remote type, freeze the
         --  remote type here since that is what we are semantically freezing.
         --  This prevents the freeze node for that type in an inner scope.

         --  Also, Check for controlled components and unchecked unions.
         --  Finally, enforce the restriction that access attributes with a
         --  current instance prefix can only apply to limited types.

         if Ekind (Rec) = E_Record_Type then
            if Present (Corresponding_Remote_Type (Rec)) then
               Freeze_And_Append
                 (Corresponding_Remote_Type (Rec), Loc, Result);
            end if;

            Comp := First_Component (Rec);
            while Present (Comp) loop
               if Has_Controlled_Component (Etype (Comp))
                 or else (Chars (Comp) /= Name_uParent
                           and then Is_Controlled (Etype (Comp)))
                 or else (Is_Protected_Type (Etype (Comp))
                           and then Present
                             (Corresponding_Record_Type (Etype (Comp)))
                           and then Has_Controlled_Component
                             (Corresponding_Record_Type (Etype (Comp))))
               then
                  Set_Has_Controlled_Component (Rec);
                  exit;
               end if;

               if Has_Unchecked_Union (Etype (Comp)) then
                  Set_Has_Unchecked_Union (Rec);
               end if;

               if Has_Per_Object_Constraint (Comp) then

                  --  Scan component declaration for likely misuses of current
                  --  instance, either in a constraint or a default expression.

                  Check_Current_Instance (Parent (Comp));
               end if;

               Next_Component (Comp);
            end loop;
         end if;

         Set_Component_Alignment_If_Not_Set (Rec);

         --  For first subtypes, check if there are any fixed-point fields with
         --  component clauses, where we must check the size. This is not done
         --  till the freeze point, since for fixed-point types, we do not know
         --  the size until the type is frozen. Similar processing applies to
         --  bit packed arrays.

         if Is_First_Subtype (Rec) then
            Comp := First_Component (Rec);

            while Present (Comp) loop
               if Present (Component_Clause (Comp))
                 and then (Is_Fixed_Point_Type (Etype (Comp))
                             or else
                           Is_Bit_Packed_Array (Etype (Comp)))
               then
                  Check_Size
                    (Component_Name (Component_Clause (Comp)),
                     Etype (Comp),
                     Esize (Comp),
                     Junk);
               end if;

               Next_Component (Comp);
            end loop;
         end if;

         --  Generate warning for applying C or C++ convention to a record
         --  with discriminants. This is suppressed for the unchecked union
         --  case, since the whole point in this case is interface C. We also
         --  do not generate this within instantiations, since we will have
         --  generated a message on the template.

         if Has_Discriminants (E)
           and then not Is_Unchecked_Union (E)
           and then (Convention (E) = Convention_C
                       or else
                     Convention (E) = Convention_CPP)
           and then Comes_From_Source (E)
           and then not In_Instance
           and then not Has_Warnings_Off (E)
           and then not Has_Warnings_Off (Base_Type (E))
         then
            declare
               Cprag : constant Node_Id := Get_Rep_Pragma (E, Name_Convention);
               A2    : Node_Id;

            begin
               if Present (Cprag) then
                  A2 := Next (First (Pragma_Argument_Associations (Cprag)));

                  if Convention (E) = Convention_C then
                     Error_Msg_N
                       ("?variant record has no direct equivalent in C", A2);
                  else
                     Error_Msg_N
                       ("?variant record has no direct equivalent in C++", A2);
                  end if;

                  Error_Msg_NE
                    ("\?use of convention for type& is dubious", A2, E);
               end if;
            end;
         end if;

         --  See if Size is too small as is (and implicit packing might help)

         if not Is_Packed (Rec)

           --  No implicit packing if even one component is explicitly placed

           and then not Placed_Component

           --  Must have size clause and all scalar components

           and then Has_Size_Clause (Rec)
           and then All_Scalar_Components

           --  Do not try implicit packing on records with discriminants, too
           --  complicated, especially in the variant record case.

           and then not Has_Discriminants (Rec)

           --  We can implicitly pack if the specified size of the record is
           --  less than the sum of the object sizes (no point in packing if
           --  this is not the case).

           and then Esize (Rec) < Scalar_Component_Total_Esize

           --  And the total RM size cannot be greater than the specified size
           --  since otherwise packing will not get us where we have to be!

           and then Esize (Rec) >= Scalar_Component_Total_RM_Size

           --  Never do implicit packing in CodePeer mode since we don't do
           --  any packing ever in this mode (why not???)

           and then not CodePeer_Mode
         then
            --  If implicit packing enabled, do it

            if Implicit_Packing then
               Set_Is_Packed (Rec);

               --  Otherwise flag the size clause

            else
               declare
                  Sz : constant Node_Id := Size_Clause (Rec);
               begin
                  Error_Msg_NE --  CODEFIX
                    ("size given for& too small", Sz, Rec);
                  Error_Msg_N --  CODEFIX
                    ("\use explicit pragma Pack "
                     & "or use pragma Implicit_Packing", Sz);
               end;
            end if;
         end if;
      end Freeze_Record_Type;

   --  Start of processing for Freeze_Entity

   begin
      --  We are going to test for various reasons why this entity need not be
      --  frozen here, but in the case of an Itype that's defined within a
      --  record, that test actually applies to the record.

      if Is_Itype (E) and then Is_Record_Type (Scope (E)) then
         Test_E := Scope (E);
      elsif Is_Itype (E) and then Present (Underlying_Type (Scope (E)))
        and then Is_Record_Type (Underlying_Type (Scope (E)))
      then
         Test_E := Underlying_Type (Scope (E));
      end if;

      --  Do not freeze if already frozen since we only need one freeze node

      if Is_Frozen (E) then
         return No_List;

      --  It is improper to freeze an external entity within a generic because
      --  its freeze node will appear in a non-valid context. The entity will
      --  be frozen in the proper scope after the current generic is analyzed.

      elsif Inside_A_Generic and then External_Ref_In_Generic (Test_E) then
         return No_List;

      --  Do not freeze a global entity within an inner scope created during
      --  expansion. A call to subprogram E within some internal procedure
      --  (a stream attribute for example) might require freezing E, but the
      --  freeze node must appear in the same declarative part as E itself.
      --  The two-pass elaboration mechanism in gigi guarantees that E will
      --  be frozen before the inner call is elaborated. We exclude constants
      --  from this test, because deferred constants may be frozen early, and
      --  must be diagnosed (e.g. in the case of a deferred constant being used
      --  in a default expression). If the enclosing subprogram comes from
      --  source, or is a generic instance, then the freeze point is the one
      --  mandated by the language, and we freeze the entity. A subprogram that
      --  is a child unit body that acts as a spec does not have a spec that
      --  comes from source, but can only come from source.

      elsif In_Open_Scopes (Scope (Test_E))
        and then Scope (Test_E) /= Current_Scope
        and then Ekind (Test_E) /= E_Constant
      then
         declare
            S : Entity_Id := Current_Scope;

         begin
            while Present (S) loop
               if Is_Overloadable (S) then
                  if Comes_From_Source (S)
                    or else Is_Generic_Instance (S)
                    or else Is_Child_Unit (S)
                  then
                     exit;
                  else
                     return No_List;
                  end if;
               end if;

               S := Scope (S);
            end loop;
         end;

      --  Similarly, an inlined instance body may make reference to global
      --  entities, but these references cannot be the proper freezing point
      --  for them, and in the absence of inlining freezing will take place in
      --  their own scope. Normally instance bodies are analyzed after the
      --  enclosing compilation, and everything has been frozen at the proper
      --  place, but with front-end inlining an instance body is compiled
      --  before the end of the enclosing scope, and as a result out-of-order
      --  freezing must be prevented.

      elsif Front_End_Inlining
        and then In_Instance_Body
        and then Present (Scope (Test_E))
      then
         declare
            S : Entity_Id := Scope (Test_E);

         begin
            while Present (S) loop
               if Is_Generic_Instance (S) then
                  exit;
               else
                  S := Scope (S);
               end if;
            end loop;

            if No (S) then
               return No_List;
            end if;
         end;
      end if;

      --  Here to freeze the entity

      Result := No_List;
      Set_Is_Frozen (E);

      --  Case of entity being frozen is other than a type

      if not Is_Type (E) then

         --  If entity is exported or imported and does not have an external
         --  name, now is the time to provide the appropriate default name.
         --  Skip this if the entity is stubbed, since we don't need a name
         --  for any stubbed routine.

         if (Is_Imported (E) or else Is_Exported (E))
           and then No (Interface_Name (E))
           and then Convention (E) /= Convention_Stubbed
         then
            Set_Encoded_Interface_Name
              (E, Get_Default_External_Name (E));

         --  If entity is an atomic object appearing in a declaration and
         --  the expression is an aggregate, assign it to a temporary to
         --  ensure that the actual assignment is done atomically rather
         --  than component-wise (the assignment to the temp may be done
         --  component-wise, but that is harmless).

         elsif Is_Atomic (E)
           and then Nkind (Parent (E)) = N_Object_Declaration
           and then Present (Expression (Parent (E)))
           and then Nkind (Expression (Parent (E))) = N_Aggregate
           and then
             Is_Atomic_Aggregate (Expression (Parent (E)), Etype (E))
         then
            null;
         end if;

         --  For a subprogram, freeze all parameter types and also the return
         --  type (RM 13.14(14)). However skip this for internal subprograms.
         --  This is also the point where any extra formal parameters are
         --  created since we now know whether the subprogram will use a
         --  foreign convention.

         if Is_Subprogram (E) then
            if not Is_Internal (E) then
               declare
                  F_Type    : Entity_Id;
                  R_Type    : Entity_Id;
                  Warn_Node : Node_Id;

               begin
                  --  Loop through formals

                  Formal := First_Formal (E);
                  while Present (Formal) loop
                     F_Type := Etype (Formal);
                     Freeze_And_Append (F_Type, Loc, Result);

                     if Is_Private_Type (F_Type)
                       and then Is_Private_Type (Base_Type (F_Type))
                       and then No (Full_View (Base_Type (F_Type)))
                       and then not Is_Generic_Type (F_Type)
                       and then not Is_Derived_Type (F_Type)
                     then
                        --  If the type of a formal is incomplete, subprogram
                        --  is being frozen prematurely. Within an instance
                        --  (but not within a wrapper package) this is an
                        --  artifact of our need to regard the end of an
                        --  instantiation as a freeze point. Otherwise it is
                        --  a definite error.

                        if In_Instance then
                           Set_Is_Frozen (E, False);
                           return No_List;

                        elsif not After_Last_Declaration
                          and then not Freezing_Library_Level_Tagged_Type
                        then
                           Error_Msg_Node_1 := F_Type;
                           Error_Msg
                             ("type& must be fully defined before this point",
                               Loc);
                        end if;
                     end if;

                     --  Check suspicious parameter for C function. These tests
                     --  apply only to exported/imported subprograms.

                     if Warn_On_Export_Import
                       and then Comes_From_Source (E)
                       and then (Convention (E) = Convention_C
                                   or else
                                 Convention (E) = Convention_CPP)
                       and then (Is_Imported (E) or else Is_Exported (E))
                       and then Convention (E) /= Convention (Formal)
                       and then not Has_Warnings_Off (E)
                       and then not Has_Warnings_Off (F_Type)
                       and then not Has_Warnings_Off (Formal)
                     then
                        Error_Msg_Qual_Level := 1;

                        --  Check suspicious use of fat C pointer

                        if Is_Access_Type (F_Type)
                          and then Esize (F_Type) > Ttypes.System_Address_Size
                        then
                           Error_Msg_N
                             ("?type of & does not correspond "
                              & "to C pointer!", Formal);

                        --  Check suspicious return of boolean

                        elsif Root_Type (F_Type) = Standard_Boolean
                          and then Convention (F_Type) = Convention_Ada
                          and then not Has_Warnings_Off (F_Type)
                          and then not Has_Size_Clause (F_Type)
                        then
                           Error_Msg_N
                             ("?& is an 8-bit Ada Boolean, "
                              & "use char in C!", Formal);

                        --  Check suspicious tagged type

                        elsif (Is_Tagged_Type (F_Type)
                                or else (Is_Access_Type (F_Type)
                                           and then
                                             Is_Tagged_Type
                                               (Designated_Type (F_Type))))
                          and then Convention (E) = Convention_C
                        then
                           Error_Msg_N
                             ("?& involves a tagged type which does not "
                              & "correspond to any C type!", Formal);

                        --  Check wrong convention subprogram pointer

                        elsif Ekind (F_Type) = E_Access_Subprogram_Type
                          and then not Has_Foreign_Convention (F_Type)
                        then
                           Error_Msg_N
                             ("?subprogram pointer & should "
                              & "have foreign convention!", Formal);
                           Error_Msg_Sloc := Sloc (F_Type);
                           Error_Msg_NE
                             ("\?add Convention pragma to declaration of &#",
                              Formal, F_Type);
                        end if;

                        Error_Msg_Qual_Level := 0;
                     end if;

                     --  Check for unconstrained array in exported foreign
                     --  convention case.

                     if Has_Foreign_Convention (E)
                       and then not Is_Imported (E)
                       and then Is_Array_Type (F_Type)
                       and then not Is_Constrained (F_Type)
                       and then Warn_On_Export_Import
                     then
                        Error_Msg_Qual_Level := 1;

                        --  If this is an inherited operation, place the
                        --  warning on the derived type declaration, rather
                        --  than on the original subprogram.

                        if Nkind (Original_Node (Parent (E))) =
                          N_Full_Type_Declaration
                        then
                           Warn_Node := Parent (E);

                           if Formal = First_Formal (E) then
                              Error_Msg_NE
                                ("?in inherited operation&", Warn_Node, E);
                           end if;
                        else
                           Warn_Node := Formal;
                        end if;

                        Error_Msg_NE
                          ("?type of argument& is unconstrained array",
                           Warn_Node, Formal);
                        Error_Msg_NE
                          ("?foreign caller must pass bounds explicitly",
                           Warn_Node, Formal);
                        Error_Msg_Qual_Level := 0;
                     end if;

                     if not From_With_Type (F_Type) then
                        if Is_Access_Type (F_Type) then
                           F_Type := Designated_Type (F_Type);
                        end if;

                        --  If the formal is an anonymous_access_to_subprogram
                        --  freeze the  subprogram type as well, to prevent
                        --  scope anomalies in gigi, because there is no other
                        --  clear point at which it could be frozen.

                        if Is_Itype (Etype (Formal))
                          and then Ekind (F_Type) = E_Subprogram_Type
                        then
                           Freeze_And_Append (F_Type, Loc, Result);
                        end if;
                     end if;

                     Next_Formal (Formal);
                  end loop;

                  --  Case of function: similar checks on return type

                  if Ekind (E) = E_Function then

                     --  Freeze return type

                     R_Type := Etype (E);
                     Freeze_And_Append (R_Type, Loc, Result);

                     --  Check suspicious return type for C function

                     if Warn_On_Export_Import
                       and then (Convention (E) = Convention_C
                                   or else
                                 Convention (E) = Convention_CPP)
                       and then (Is_Imported (E) or else Is_Exported (E))
                     then
                        --  Check suspicious return of fat C pointer

                        if Is_Access_Type (R_Type)
                          and then Esize (R_Type) > Ttypes.System_Address_Size
                          and then not Has_Warnings_Off (E)
                          and then not Has_Warnings_Off (R_Type)
                        then
                           Error_Msg_N
                             ("?return type of& does not "
                              & "correspond to C pointer!", E);

                        --  Check suspicious return of boolean

                        elsif Root_Type (R_Type) = Standard_Boolean
                          and then Convention (R_Type) = Convention_Ada
                          and then not Has_Warnings_Off (E)
                          and then not Has_Warnings_Off (R_Type)
                          and then not Has_Size_Clause (R_Type)
                        then
                           Error_Msg_N
                             ("?return type of & is an 8-bit "
                              & "Ada Boolean, use char in C!", E);

                        --  Check suspicious return tagged type

                        elsif (Is_Tagged_Type (R_Type)
                                or else (Is_Access_Type (R_Type)
                                           and then
                                             Is_Tagged_Type
                                               (Designated_Type (R_Type))))
                          and then Convention (E) = Convention_C
                          and then not Has_Warnings_Off (E)
                          and then not Has_Warnings_Off (R_Type)
                        then
                           Error_Msg_N
                             ("?return type of & does not "
                              & "correspond to C type!", E);

                        --  Check return of wrong convention subprogram pointer

                        elsif Ekind (R_Type) = E_Access_Subprogram_Type
                          and then not Has_Foreign_Convention (R_Type)
                          and then not Has_Warnings_Off (E)
                          and then not Has_Warnings_Off (R_Type)
                        then
                           Error_Msg_N
                             ("?& should return a foreign "
                              & "convention subprogram pointer", E);
                           Error_Msg_Sloc := Sloc (R_Type);
                           Error_Msg_NE
                             ("\?add Convention pragma to declaration of& #",
                              E, R_Type);
                        end if;
                     end if;

<<<<<<< HEAD
                     if Is_Array_Type (R_Type)
                       and then not Is_Constrained (R_Type)
                       and then not Is_Imported (E)
                       and then Has_Foreign_Convention (E)
=======
                     --  Give warning for suspicous return of a result of an
                     --  unconstrained array type in a foreign convention
                     --  function.

                     if Has_Foreign_Convention (E)

                       --  We are looking for a return of unconstrained array

                       and then Is_Array_Type (R_Type)
                       and then not Is_Constrained (R_Type)

                       --  Exclude imported routines, the warning does not
                       --  belong on the import, but on the routine definition.

                       and then not Is_Imported (E)

                       --  Exclude VM case, since both .NET and JVM can handle
                       --  return of unconstrained arrays without a problem.

                       and then VM_Target = No_VM

                       --  Check that general warning is enabled, and that it
                       --  is not suppressed for this particular case.

>>>>>>> 42a9ba1d
                       and then Warn_On_Export_Import
                       and then not Has_Warnings_Off (E)
                       and then not Has_Warnings_Off (R_Type)
                     then
                        Error_Msg_N
                          ("?foreign convention function& should not " &
                           "return unconstrained array!", E);
                     end if;
                  end if;
               end;
            end if;

            --  Must freeze its parent first if it is a derived subprogram

            if Present (Alias (E)) then
               Freeze_And_Append (Alias (E), Loc, Result);
            end if;

            --  We don't freeze internal subprograms, because we don't normally
            --  want addition of extra formals or mechanism setting to happen
            --  for those. However we do pass through predefined dispatching
            --  cases, since extra formals may be needed in some cases, such as
            --  for the stream 'Input function (build-in-place formals).

            if not Is_Internal (E)
              or else Is_Predefined_Dispatching_Operation (E)
            then
               Freeze_Subprogram (E);
            end if;

         --  Here for other than a subprogram or type

         else
            --  If entity has a type, and it is not a generic unit, then
            --  freeze it first (RM 13.14(10)).

            if Present (Etype (E))
              and then Ekind (E) /= E_Generic_Function
            then
               Freeze_And_Append (Etype (E), Loc, Result);
            end if;

            --  Special processing for objects created by object declaration

            if Nkind (Declaration_Node (E)) = N_Object_Declaration then

               --  Abstract type allowed only for C++ imported variables or
               --  constants.

               --  Note: we inhibit this check for objects that do not come
               --  from source because there is at least one case (the
               --  expansion of x'class'input where x is abstract) where we
               --  legitimately generate an abstract object.

               if Is_Abstract_Type (Etype (E))
                 and then Comes_From_Source (Parent (E))
                 and then not (Is_Imported (E)
                                 and then Is_CPP_Class (Etype (E)))
               then
                  Error_Msg_N ("type of object cannot be abstract",
                               Object_Definition (Parent (E)));

                  if Is_CPP_Class (Etype (E)) then
                     Error_Msg_NE ("\} may need a cpp_constructor",
                       Object_Definition (Parent (E)), Etype (E));
                  end if;
               end if;

               --  For object created by object declaration, perform required
               --  categorization (preelaborate and pure) checks. Defer these
               --  checks to freeze time since pragma Import inhibits default
               --  initialization and thus pragma Import affects these checks.

               Validate_Object_Declaration (Declaration_Node (E));

               --  If there is an address clause, check that it is valid

               Check_Address_Clause (E);

               --  If the object needs any kind of default initialization, an
               --  error must be issued if No_Default_Initialization applies.
               --  The check doesn't apply to imported objects, which are not
               --  ever default initialized, and is why the check is deferred
               --  until freezing, at which point we know if Import applies.
               --  Deferred constants are also exempted from this test because
               --  their completion is explicit, or through an import pragma.

               if Ekind (E) = E_Constant
                 and then Present (Full_View (E))
               then
                  null;

               elsif Comes_From_Source (E)
                 and then not Is_Imported (E)
                 and then not Has_Init_Expression (Declaration_Node (E))
                 and then
                   ((Has_Non_Null_Base_Init_Proc (Etype (E))
                      and then not No_Initialization (Declaration_Node (E))
                      and then not Is_Value_Type (Etype (E))
                      and then not Suppress_Init_Proc (Etype (E)))
                    or else
                      (Needs_Simple_Initialization (Etype (E))
                        and then not Is_Internal (E)))
               then
                  Has_Default_Initialization := True;
                  Check_Restriction
                    (No_Default_Initialization, Declaration_Node (E));
               end if;

               --  Check that a Thread_Local_Storage variable does not have
               --  default initialization, and any explicit initialization must
               --  either be the null constant or a static constant.

               if Has_Pragma_Thread_Local_Storage (E) then
                  declare
                     Decl : constant Node_Id := Declaration_Node (E);
                  begin
                     if Has_Default_Initialization
                       or else
                         (Has_Init_Expression (Decl)
                            and then
                             (No (Expression (Decl))
                                or else not
                                  (Is_Static_Expression (Expression (Decl))
                                     or else
                                   Nkind (Expression (Decl)) = N_Null)))
                     then
                        Error_Msg_NE
                          ("Thread_Local_Storage variable& is "
                           & "improperly initialized", Decl, E);
                        Error_Msg_NE
                          ("\only allowed initialization is explicit "
                           & "NULL or static expression", Decl, E);
                     end if;
                  end;
               end if;

               --  For imported objects, set Is_Public unless there is also an
               --  address clause, which means that there is no external symbol
               --  needed for the Import (Is_Public may still be set for other
               --  unrelated reasons). Note that we delayed this processing
               --  till freeze time so that we can be sure not to set the flag
               --  if there is an address clause. If there is such a clause,
               --  then the only purpose of the Import pragma is to suppress
               --  implicit initialization.

               if Is_Imported (E)
                 and then No (Address_Clause (E))
               then
                  Set_Is_Public (E);
               end if;

               --  For convention C objects of an enumeration type, warn if
               --  the size is not integer size and no explicit size given.
               --  Skip warning for Boolean, and Character, assume programmer
               --  expects 8-bit sizes for these cases.

               if (Convention (E) = Convention_C
                    or else
                   Convention (E) = Convention_CPP)
                 and then Is_Enumeration_Type (Etype (E))
                 and then not Is_Character_Type (Etype (E))
                 and then not Is_Boolean_Type (Etype (E))
                 and then Esize (Etype (E)) < Standard_Integer_Size
                 and then not Has_Size_Clause (E)
               then
                  Error_Msg_Uint_1 := UI_From_Int (Standard_Integer_Size);
                  Error_Msg_N
                    ("?convention C enumeration object has size less than ^",
                     E);
                  Error_Msg_N ("\?use explicit size clause to set size", E);
               end if;
            end if;

            --  Check that a constant which has a pragma Volatile[_Components]
            --  or Atomic[_Components] also has a pragma Import (RM C.6(13)).

            --  Note: Atomic[_Components] also sets Volatile[_Components]

            if Ekind (E) = E_Constant
              and then (Has_Volatile_Components (E) or else Is_Volatile (E))
              and then not Is_Imported (E)
            then
               --  Make sure we actually have a pragma, and have not merely
               --  inherited the indication from elsewhere (e.g. an address
               --  clause, which is not good enough in RM terms!)

               if Has_Rep_Pragma (E, Name_Atomic)
                    or else
                  Has_Rep_Pragma (E, Name_Atomic_Components)
               then
                  Error_Msg_N
                    ("stand alone atomic constant must be " &
                     "imported (RM C.6(13))", E);

               elsif Has_Rep_Pragma (E, Name_Volatile)
                       or else
                     Has_Rep_Pragma (E, Name_Volatile_Components)
               then
                  Error_Msg_N
                    ("stand alone volatile constant must be " &
                     "imported (RM C.6(13))", E);
               end if;
            end if;

            --  Static objects require special handling

            if (Ekind (E) = E_Constant or else Ekind (E) = E_Variable)
              and then Is_Statically_Allocated (E)
            then
               Freeze_Static_Object (E);
            end if;

            --  Remaining step is to layout objects

            if Ekind (E) = E_Variable
                 or else
               Ekind (E) = E_Constant
                 or else
               Ekind (E) = E_Loop_Parameter
                 or else
               Is_Formal (E)
            then
               Layout_Object (E);
            end if;
         end if;

      --  Case of a type or subtype being frozen

      else
         --  We used to check here that a full type must have preelaborable
         --  initialization if it completes a private type specified with
         --  pragma Preelaborable_Intialization, but that missed cases where
         --  the types occur within a generic package, since the freezing
         --  that occurs within a containing scope generally skips traversal
         --  of a generic unit's declarations (those will be frozen within
         --  instances). This check was moved to Analyze_Package_Specification.

         --  The type may be defined in a generic unit. This can occur when
         --  freezing a generic function that returns the type (which is
         --  defined in a parent unit). It is clearly meaningless to freeze
         --  this type. However, if it is a subtype, its size may be determi-
         --  nable and used in subsequent checks, so might as well try to
         --  compute it.

         if Present (Scope (E))
           and then Is_Generic_Unit (Scope (E))
         then
            Check_Compile_Time_Size (E);
            return No_List;
         end if;

         --  Deal with special cases of freezing for subtype

         if E /= Base_Type (E) then

            --  Before we do anything else, a specialized test for the case of
            --  a size given for an array where the array needs to be packed,
            --  but was not so the size cannot be honored. This would of course
            --  be caught by the backend, and indeed we don't catch all cases.
            --  The point is that we can give a better error message in those
            --  cases that we do catch with the circuitry here. Also if pragma
            --  Implicit_Packing is set, this is where the packing occurs.

            --  The reason we do this so early is that the processing in the
            --  automatic packing case affects the layout of the base type, so
            --  it must be done before we freeze the base type.

            if Is_Array_Type (E) then
               declare
                  Lo, Hi : Node_Id;
                  Ctyp   : constant Entity_Id := Component_Type (E);

               begin
                  --  Check enabling conditions. These are straightforward
                  --  except for the test for a limited composite type. This
                  --  eliminates the rare case of a array of limited components
                  --  where there are issues of whether or not we can go ahead
                  --  and pack the array (since we can't freely pack and unpack
                  --  arrays if they are limited).

                  --  Note that we check the root type explicitly because the
                  --  whole point is we are doing this test before we have had
                  --  a chance to freeze the base type (and it is that freeze
                  --  action that causes stuff to be inherited).

                  if Present (Size_Clause (E))
                    and then Known_Static_Esize (E)
                    and then not Is_Packed (E)
                    and then not Has_Pragma_Pack (E)
                    and then Number_Dimensions (E) = 1
                    and then not Has_Component_Size_Clause (E)
                    and then Known_Static_Esize (Ctyp)
                    and then not Is_Limited_Composite (E)
                    and then not Is_Packed (Root_Type (E))
                    and then not Has_Component_Size_Clause (Root_Type (E))
                    and then not CodePeer_Mode
                  then
                     Get_Index_Bounds (First_Index (E), Lo, Hi);

                     if Compile_Time_Known_Value (Lo)
                       and then Compile_Time_Known_Value (Hi)
                       and then Known_Static_RM_Size (Ctyp)
                       and then RM_Size (Ctyp) < 64
                     then
                        declare
                           Lov  : constant Uint      := Expr_Value (Lo);
                           Hiv  : constant Uint      := Expr_Value (Hi);
                           Len  : constant Uint      := UI_Max
                                                         (Uint_0,
                                                          Hiv - Lov + 1);
                           Rsiz : constant Uint      := RM_Size (Ctyp);
                           SZ   : constant Node_Id   := Size_Clause (E);
                           Btyp : constant Entity_Id := Base_Type (E);

                        --  What we are looking for here is the situation where
                        --  the RM_Size given would be exactly right if there
                        --  was a pragma Pack (resulting in the component size
                        --  being the same as the RM_Size). Furthermore, the
                        --  component type size must be an odd size (not a
                        --  multiple of storage unit). If the component RM size
                        --  is an exact number of storage units that is a power
                        --  of two, the array is not packed and has a standard
                        --  representation.

                        begin
                           if RM_Size (E) = Len * Rsiz
                             and then Rsiz mod System_Storage_Unit /= 0
                           then
                              --  For implicit packing mode, just set the
                              --  component size silently.

                              if Implicit_Packing then
                                 Set_Component_Size       (Btyp, Rsiz);
                                 Set_Is_Bit_Packed_Array  (Btyp);
                                 Set_Is_Packed            (Btyp);
                                 Set_Has_Non_Standard_Rep (Btyp);

                                 --  Otherwise give an error message

                              else
                                 Error_Msg_NE
                                   ("size given for& too small", SZ, E);
                                 Error_Msg_N
                                   ("\use explicit pragma Pack "
                                    & "or use pragma Implicit_Packing", SZ);
                              end if;

                           elsif RM_Size (E) = Len * Rsiz
                             and then Implicit_Packing
                             and then
                               (Rsiz / System_Storage_Unit = 1
                                 or else Rsiz / System_Storage_Unit = 2
                                 or else Rsiz / System_Storage_Unit = 4)
                           then

                              --  Not a packed array, but indicate the desired
                              --  component size, for the back-end.

                              Set_Component_Size (Btyp, Rsiz);
                           end if;
                        end;
                     end if;
                  end if;
               end;
            end if;

            --  If ancestor subtype present, freeze that first. Note that this
            --  will also get the base type frozen.

            Atype := Ancestor_Subtype (E);

            if Present (Atype) then
               Freeze_And_Append (Atype, Loc, Result);

            --  Otherwise freeze the base type of the entity before freezing
            --  the entity itself (RM 13.14(15)).

            elsif E /= Base_Type (E) then
               Freeze_And_Append (Base_Type (E), Loc, Result);
            end if;

         --  For a derived type, freeze its parent type first (RM 13.14(15))

         elsif Is_Derived_Type (E) then
            Freeze_And_Append (Etype (E), Loc, Result);
            Freeze_And_Append (First_Subtype (Etype (E)), Loc, Result);
         end if;

         --  For array type, freeze index types and component type first
         --  before freezing the array (RM 13.14(15)).

         if Is_Array_Type (E) then
            declare
               Ctyp : constant Entity_Id := Component_Type (E);

               Non_Standard_Enum : Boolean := False;
               --  Set true if any of the index types is an enumeration type
               --  with a non-standard representation.

            begin
               Freeze_And_Append (Ctyp, Loc, Result);

               Indx := First_Index (E);
               while Present (Indx) loop
                  Freeze_And_Append (Etype (Indx), Loc, Result);

                  if Is_Enumeration_Type (Etype (Indx))
                    and then Has_Non_Standard_Rep (Etype (Indx))
                  then
                     Non_Standard_Enum := True;
                  end if;

                  Next_Index (Indx);
               end loop;

               --  Processing that is done only for base types

               if Ekind (E) = E_Array_Type then

                  --  Propagate flags for component type

                  if Is_Controlled (Component_Type (E))
                    or else Has_Controlled_Component (Ctyp)
                  then
                     Set_Has_Controlled_Component (E);
                  end if;

                  if Has_Unchecked_Union (Component_Type (E)) then
                     Set_Has_Unchecked_Union (E);
                  end if;

                  --  If packing was requested or if the component size was set
                  --  explicitly, then see if bit packing is required. This
                  --  processing is only done for base types, since all the
                  --  representation aspects involved are type-related. This
                  --  is not just an optimization, if we start processing the
                  --  subtypes, they interfere with the settings on the base
                  --  type (this is because Is_Packed has a slightly different
                  --  meaning before and after freezing).

                  declare
                     Csiz : Uint;
                     Esiz : Uint;

                  begin
                     if (Is_Packed (E) or else Has_Pragma_Pack (E))
                       and then not Has_Atomic_Components (E)
                       and then Known_Static_RM_Size (Ctyp)
                     then
                        Csiz := UI_Max (RM_Size (Ctyp), 1);

                     elsif Known_Component_Size (E) then
                        Csiz := Component_Size (E);

                     elsif not Known_Static_Esize (Ctyp) then
                        Csiz := Uint_0;

                     else
                        Esiz := Esize (Ctyp);

                        --  We can set the component size if it is less than
                        --  16, rounding it up to the next storage unit size.

                        if Esiz <= 8 then
                           Csiz := Uint_8;
                        elsif Esiz <= 16 then
                           Csiz := Uint_16;
                        else
                           Csiz := Uint_0;
                        end if;

                        --  Set component size up to match alignment if it
                        --  would otherwise be less than the alignment. This
                        --  deals with cases of types whose alignment exceeds
                        --  their size (padded types).

                        if Csiz /= 0 then
                           declare
                              A : constant Uint := Alignment_In_Bits (Ctyp);
                           begin
                              if Csiz < A then
                                 Csiz := A;
                              end if;
                           end;
                        end if;
                     end if;

                     --  Case of component size that may result in packing

                     if 1 <= Csiz and then Csiz <= 64 then
                        declare
                           Ent         : constant Entity_Id :=
                                           First_Subtype (E);
                           Pack_Pragma : constant Node_Id :=
                                           Get_Rep_Pragma (Ent, Name_Pack);
                           Comp_Size_C : constant Node_Id :=
                                           Get_Attribute_Definition_Clause
                                             (Ent, Attribute_Component_Size);
                        begin
                           --  Warn if we have pack and component size so that
                           --  the pack is ignored.

                           --  Note: here we must check for the presence of a
                           --  component size before checking for a Pack pragma
                           --  to deal with the case where the array type is a
                           --  derived type whose parent is currently private.

                           if Present (Comp_Size_C)
                             and then Has_Pragma_Pack (Ent)
                           then
                              Error_Msg_Sloc := Sloc (Comp_Size_C);
                              Error_Msg_NE
                                ("?pragma Pack for& ignored!",
                                 Pack_Pragma, Ent);
                              Error_Msg_N
                                ("\?explicit component size given#!",
                                 Pack_Pragma);
                           end if;

                           --  Set component size if not already set by a
                           --  component size clause.

                           if not Present (Comp_Size_C) then
                              Set_Component_Size (E, Csiz);
                           end if;

                           --  Check for base type of 8, 16, 32 bits, where an
                           --  unsigned subtype has a length one less than the
                           --  base type (e.g. Natural subtype of Integer).

                           --  In such cases, if a component size was not set
                           --  explicitly, then generate a warning.

                           if Has_Pragma_Pack (E)
                             and then not Present (Comp_Size_C)
                             and then
                               (Csiz = 7 or else Csiz = 15 or else Csiz = 31)
                             and then Esize (Base_Type (Ctyp)) = Csiz + 1
                           then
                              Error_Msg_Uint_1 := Csiz;

                              if Present (Pack_Pragma) then
                                 Error_Msg_N
                                   ("?pragma Pack causes component size "
                                    & "to be ^!", Pack_Pragma);
                                 Error_Msg_N
                                   ("\?use Component_Size to set "
                                    & "desired value!", Pack_Pragma);
                              end if;
                           end if;

                           --  Actual packing is not needed for 8, 16, 32, 64.
                           --  Also not needed for 24 if alignment is 1.

                           if        Csiz = 8
                             or else Csiz = 16
                             or else Csiz = 32
                             or else Csiz = 64
                             or else (Csiz = 24 and then Alignment (Ctyp) = 1)
                           then
                              --  Here the array was requested to be packed,
                              --  but the packing request had no effect, so
                              --  Is_Packed is reset.

                              --  Note: semantically this means that we lose
                              --  track of the fact that a derived type
                              --  inherited a pragma Pack that was non-
                              --  effective, but that seems fine.

                              --  We regard a Pack pragma as a request to set
                              --  a representation characteristic, and this
                              --  request may be ignored.

                              Set_Is_Packed (Base_Type (E), False);

                              --  In all other cases, packing is indeed needed

                           else
                              Set_Has_Non_Standard_Rep (Base_Type (E));
                              Set_Is_Bit_Packed_Array  (Base_Type (E));
                              Set_Is_Packed            (Base_Type (E));
                           end if;
                        end;
                     end if;
                  end;

               --  Processing that is done only for subtypes

               else
                  --  Acquire alignment from base type

                  if Unknown_Alignment (E) then
                     Set_Alignment (E, Alignment (Base_Type (E)));
                     Adjust_Esize_Alignment (E);
                  end if;
               end if;

               --  For bit-packed arrays, check the size

               if Is_Bit_Packed_Array (E)
                 and then Known_RM_Size (E)
               then
                  declare
                     SizC : constant Node_Id := Size_Clause (E);

                     Discard : Boolean;
                     pragma Warnings (Off, Discard);

                  begin
                     --  It is not clear if it is possible to have no size
                     --  clause at this stage, but it is not worth worrying
                     --  about. Post error on the entity name in the size
                     --  clause if present, else on the type entity itself.

                     if Present (SizC) then
                        Check_Size (Name (SizC), E, RM_Size (E), Discard);
                     else
                        Check_Size (E, E, RM_Size (E), Discard);
                     end if;
                  end;
               end if;

               --  If any of the index types was an enumeration type with
               --  a non-standard rep clause, then we indicate that the
               --  array type is always packed (even if it is not bit packed).

               if Non_Standard_Enum then
                  Set_Has_Non_Standard_Rep (Base_Type (E));
                  Set_Is_Packed            (Base_Type (E));
               end if;

               Set_Component_Alignment_If_Not_Set (E);

               --  If the array is packed, we must create the packed array
               --  type to be used to actually implement the type. This is
               --  only needed for real array types (not for string literal
               --  types, since they are present only for the front end).

               if Is_Packed (E)
                 and then Ekind (E) /= E_String_Literal_Subtype
               then
                  Create_Packed_Array_Type (E);
                  Freeze_And_Append (Packed_Array_Type (E), Loc, Result);

                  --  Size information of packed array type is copied to the
                  --  array type, since this is really the representation. But
                  --  do not override explicit existing size values. If the
                  --  ancestor subtype is constrained the packed_array_type
                  --  will be inherited from it, but the size may have been
                  --  provided already, and must not be overridden either.

                  if not Has_Size_Clause (E)
                    and then
                      (No (Ancestor_Subtype (E))
                        or else not Has_Size_Clause (Ancestor_Subtype (E)))
                  then
                     Set_Esize     (E, Esize     (Packed_Array_Type (E)));
                     Set_RM_Size   (E, RM_Size   (Packed_Array_Type (E)));
                  end if;

                  if not Has_Alignment_Clause (E) then
                     Set_Alignment (E, Alignment (Packed_Array_Type (E)));
                  end if;
               end if;

               --  For non-packed arrays set the alignment of the array to the
               --  alignment of the component type if it is unknown. Skip this
               --  in atomic case (atomic arrays may need larger alignments).

               if not Is_Packed (E)
                 and then Unknown_Alignment (E)
                 and then Known_Alignment (Ctyp)
                 and then Known_Static_Component_Size (E)
                 and then Known_Static_Esize (Ctyp)
                 and then Esize (Ctyp) = Component_Size (E)
                 and then not Is_Atomic (E)
               then
                  Set_Alignment (E, Alignment (Component_Type (E)));
               end if;
            end;

         --  For a class-wide type, the corresponding specific type is
         --  frozen as well (RM 13.14(15))

         elsif Is_Class_Wide_Type (E) then
            Freeze_And_Append (Root_Type (E), Loc, Result);

            --  If the base type of the class-wide type is still incomplete,
            --  the class-wide remains unfrozen as well. This is legal when
            --  E is the formal of a primitive operation of some other type
            --  which is being frozen.

            if not Is_Frozen (Root_Type (E)) then
               Set_Is_Frozen (E, False);
               return Result;
            end if;

            --  If the Class_Wide_Type is an Itype (when type is the anonymous
            --  parent of a derived type) and it is a library-level entity,
            --  generate an itype reference for it. Otherwise, its first
            --  explicit reference may be in an inner scope, which will be
            --  rejected by the back-end.

            if Is_Itype (E)
              and then Is_Compilation_Unit (Scope (E))
            then
               declare
                  Ref : constant Node_Id := Make_Itype_Reference (Loc);

               begin
                  Set_Itype (Ref, E);
                  if No (Result) then
                     Result := New_List (Ref);
                  else
                     Append (Ref, Result);
                  end if;
               end;
            end if;

            --  The equivalent type associated with a class-wide subtype needs
            --  to be frozen to ensure that its layout is done. Class-wide
            --  subtypes are currently only frozen on targets requiring
            --  front-end layout (see New_Class_Wide_Subtype and
            --  Make_CW_Equivalent_Type in exp_util.adb).

            if Ekind (E) = E_Class_Wide_Subtype
              and then Present (Equivalent_Type (E))
            then
               Freeze_And_Append (Equivalent_Type (E), Loc, Result);
            end if;

         --  For a record (sub)type, freeze all the component types (RM
         --  13.14(15). We test for E_Record_(sub)Type here, rather than using
         --  Is_Record_Type, because we don't want to attempt the freeze for
         --  the case of a private type with record extension (we will do that
         --  later when the full type is frozen).

         elsif Ekind (E) = E_Record_Type
           or else Ekind (E) = E_Record_Subtype
         then
            Freeze_Record_Type (E);

         --  For a concurrent type, freeze corresponding record type. This
         --  does not correspond to any specific rule in the RM, but the
         --  record type is essentially part of the concurrent type.
         --  Freeze as well all local entities. This includes record types
         --  created for entry parameter blocks, and whatever local entities
         --  may appear in the private part.

         elsif Is_Concurrent_Type (E) then
            if Present (Corresponding_Record_Type (E)) then
               Freeze_And_Append
                 (Corresponding_Record_Type (E), Loc, Result);
            end if;

            Comp := First_Entity (E);
            while Present (Comp) loop
               if Is_Type (Comp) then
                  Freeze_And_Append (Comp, Loc, Result);

               elsif (Ekind (Comp)) /= E_Function then
                  if Is_Itype (Etype (Comp))
                    and then Underlying_Type (Scope (Etype (Comp))) = E
                  then
                     Undelay_Type (Etype (Comp));
                  end if;

                  Freeze_And_Append (Etype (Comp), Loc, Result);
               end if;

               Next_Entity (Comp);
            end loop;

         --  Private types are required to point to the same freeze node as
         --  their corresponding full views. The freeze node itself has to
         --  point to the partial view of the entity (because from the partial
         --  view, we can retrieve the full view, but not the reverse).
         --  However, in order to freeze correctly, we need to freeze the full
         --  view. If we are freezing at the end of a scope (or within the
         --  scope of the private type), the partial and full views will have
         --  been swapped, the full view appears first in the entity chain and
         --  the swapping mechanism ensures that the pointers are properly set
         --  (on scope exit).

         --  If we encounter the partial view before the full view (e.g. when
         --  freezing from another scope), we freeze the full view, and then
         --  set the pointers appropriately since we cannot rely on swapping to
         --  fix things up (subtypes in an outer scope might not get swapped).

         elsif Is_Incomplete_Or_Private_Type (E)
           and then not Is_Generic_Type (E)
         then
            --  The construction of the dispatch table associated with library
            --  level tagged types forces freezing of all the primitives of the
            --  type, which may cause premature freezing of the partial view.
            --  For example:

            --     package Pkg is
            --        type T is tagged private;
            --        type DT is new T with private;
            --        procedure Prim (X : in out T; Y : in out DT'class);
            --     private
            --        type T is tagged null record;
            --        Obj : T;
            --        type DT is new T with null record;
            --     end;

            --  In this case the type will be frozen later by the usual
            --  mechanism: an object declaration, an instantiation, or the
            --  end of a declarative part.

            if Is_Library_Level_Tagged_Type (E)
              and then not Present (Full_View (E))
            then
               Set_Is_Frozen (E, False);
               return Result;

            --  Case of full view present

            elsif Present (Full_View (E)) then

               --  If full view has already been frozen, then no further
               --  processing is required

               if Is_Frozen (Full_View (E)) then

                  Set_Has_Delayed_Freeze (E, False);
                  Set_Freeze_Node (E, Empty);
                  Check_Debug_Info_Needed (E);

               --  Otherwise freeze full view and patch the pointers so that
               --  the freeze node will elaborate both views in the back-end.

               else
                  declare
                     Full : constant Entity_Id := Full_View (E);

                  begin
                     if Is_Private_Type (Full)
                       and then Present (Underlying_Full_View (Full))
                     then
                        Freeze_And_Append
                          (Underlying_Full_View (Full), Loc, Result);
                     end if;

                     Freeze_And_Append (Full, Loc, Result);

                     if Has_Delayed_Freeze (E) then
                        F_Node := Freeze_Node (Full);

                        if Present (F_Node) then
                           Set_Freeze_Node (E, F_Node);
                           Set_Entity (F_Node, E);

                        else
                           --  {Incomplete,Private}_Subtypes with Full_Views
                           --  constrained by discriminants.

                           Set_Has_Delayed_Freeze (E, False);
                           Set_Freeze_Node (E, Empty);
                        end if;
                     end if;
                  end;

                  Check_Debug_Info_Needed (E);
               end if;

               --  AI-117 requires that the convention of a partial view be the
               --  same as the convention of the full view. Note that this is a
               --  recognized breach of privacy, but it's essential for logical
               --  consistency of representation, and the lack of a rule in
               --  RM95 was an oversight.

               Set_Convention (E, Convention (Full_View (E)));

               Set_Size_Known_At_Compile_Time (E,
                 Size_Known_At_Compile_Time (Full_View (E)));

               --  Size information is copied from the full view to the
               --  incomplete or private view for consistency.

               --  We skip this is the full view is not a type. This is very
               --  strange of course, and can only happen as a result of
               --  certain illegalities, such as a premature attempt to derive
               --  from an incomplete type.

               if Is_Type (Full_View (E)) then
                  Set_Size_Info (E, Full_View (E));
                  Set_RM_Size   (E, RM_Size (Full_View (E)));
               end if;

               return Result;

            --  Case of no full view present. If entity is derived or subtype,
            --  it is safe to freeze, correctness depends on the frozen status
            --  of parent. Otherwise it is either premature usage, or a Taft
            --  amendment type, so diagnosis is at the point of use and the
            --  type might be frozen later.

            elsif E /= Base_Type (E)
              or else Is_Derived_Type (E)
            then
               null;

            else
               Set_Is_Frozen (E, False);
               return No_List;
            end if;

         --  For access subprogram, freeze types of all formals, the return
         --  type was already frozen, since it is the Etype of the function.
         --  Formal types can be tagged Taft amendment types, but otherwise
         --  they cannot be incomplete.

         elsif Ekind (E) = E_Subprogram_Type then
            Formal := First_Formal (E);

            while Present (Formal) loop
               if Ekind (Etype (Formal)) = E_Incomplete_Type
                 and then No (Full_View (Etype (Formal)))
                 and then not Is_Value_Type (Etype (Formal))
               then
                  if Is_Tagged_Type (Etype (Formal)) then
                     null;
                  else
                     Error_Msg_NE
                       ("invalid use of incomplete type&", E, Etype (Formal));
                  end if;
               end if;

               Freeze_And_Append (Etype (Formal), Loc, Result);
               Next_Formal (Formal);
            end loop;

            Freeze_Subprogram (E);

         --  For access to a protected subprogram, freeze the equivalent type
         --  (however this is not set if we are not generating code or if this
         --  is an anonymous type used just for resolution).

         elsif Is_Access_Protected_Subprogram_Type (E) then
            if Present (Equivalent_Type (E)) then
               Freeze_And_Append (Equivalent_Type (E), Loc, Result);
            end if;
         end if;

         --  Generic types are never seen by the back-end, and are also not
         --  processed by the expander (since the expander is turned off for
         --  generic processing), so we never need freeze nodes for them.

         if Is_Generic_Type (E) then
            return Result;
         end if;

         --  Some special processing for non-generic types to complete
         --  representation details not known till the freeze point.

         if Is_Fixed_Point_Type (E) then
            Freeze_Fixed_Point_Type (E);

            --  Some error checks required for ordinary fixed-point type. Defer
            --  these till the freeze-point since we need the small and range
            --  values. We only do these checks for base types

            if Is_Ordinary_Fixed_Point_Type (E)
              and then E = Base_Type (E)
            then
               if Small_Value (E) < Ureal_2_M_80 then
                  Error_Msg_Name_1 := Name_Small;
                  Error_Msg_N
                    ("`&''%` too small, minimum allowed is 2.0'*'*(-80)", E);

               elsif Small_Value (E) > Ureal_2_80 then
                  Error_Msg_Name_1 := Name_Small;
                  Error_Msg_N
                    ("`&''%` too large, maximum allowed is 2.0'*'*80", E);
               end if;

               if Expr_Value_R (Type_Low_Bound (E)) < Ureal_M_10_36 then
                  Error_Msg_Name_1 := Name_First;
                  Error_Msg_N
                    ("`&''%` too small, minimum allowed is -10.0'*'*36", E);
               end if;

               if Expr_Value_R (Type_High_Bound (E)) > Ureal_10_36 then
                  Error_Msg_Name_1 := Name_Last;
                  Error_Msg_N
                    ("`&''%` too large, maximum allowed is 10.0'*'*36", E);
               end if;
            end if;

         elsif Is_Enumeration_Type (E) then
            Freeze_Enumeration_Type (E);

         elsif Is_Integer_Type (E) then
            Adjust_Esize_For_Alignment (E);

            if Is_Modular_Integer_Type (E)
              and then Warn_On_Suspicious_Modulus_Value
            then
               Check_Suspicious_Modulus (E);
            end if;

         elsif Is_Access_Type (E) then

            --  Check restriction for standard storage pool

            if No (Associated_Storage_Pool (E)) then
               Check_Restriction (No_Standard_Storage_Pools, E);
            end if;

            --  Deal with error message for pure access type. This is not an
            --  error in Ada 2005 if there is no pool (see AI-366).

            if Is_Pure_Unit_Access_Type (E)
              and then (Ada_Version < Ada_05
                         or else not No_Pool_Assigned (E))
            then
               Error_Msg_N ("named access type not allowed in pure unit", E);

               if Ada_Version >= Ada_05 then
                  Error_Msg_N
                    ("\would be legal if Storage_Size of 0 given?", E);

               elsif No_Pool_Assigned (E) then
                  Error_Msg_N
                    ("\would be legal in Ada 2005?", E);

               else
                  Error_Msg_N
                    ("\would be legal in Ada 2005 if "
                     & "Storage_Size of 0 given?", E);
               end if;
            end if;
         end if;

         --  Case of composite types

         if Is_Composite_Type (E) then

            --  AI-117 requires that all new primitives of a tagged type must
            --  inherit the convention of the full view of the type. Inherited
            --  and overriding operations are defined to inherit the convention
            --  of their parent or overridden subprogram (also specified in
            --  AI-117), which will have occurred earlier (in Derive_Subprogram
            --  and New_Overloaded_Entity). Here we set the convention of
            --  primitives that are still convention Ada, which will ensure
            --  that any new primitives inherit the type's convention. Class-
            --  wide types can have a foreign convention inherited from their
            --  specific type, but are excluded from this since they don't have
            --  any associated primitives.

            if Is_Tagged_Type (E)
              and then not Is_Class_Wide_Type (E)
              and then Convention (E) /= Convention_Ada
            then
               declare
                  Prim_List : constant Elist_Id := Primitive_Operations (E);
                  Prim      : Elmt_Id;
               begin
                  Prim := First_Elmt (Prim_List);
                  while Present (Prim) loop
                     if Convention (Node (Prim)) = Convention_Ada then
                        Set_Convention (Node (Prim), Convention (E));
                     end if;

                     Next_Elmt (Prim);
                  end loop;
               end;
            end if;
         end if;

         --  Now that all types from which E may depend are frozen, see if the
         --  size is known at compile time, if it must be unsigned, or if
         --  strict alignment is required

         Check_Compile_Time_Size (E);
         Check_Unsigned_Type (E);

         if Base_Type (E) = E then
            Check_Strict_Alignment (E);
         end if;

         --  Do not allow a size clause for a type which does not have a size
         --  that is known at compile time

         if Has_Size_Clause (E)
           and then not Size_Known_At_Compile_Time (E)
         then
            --  Suppress this message if errors posted on E, even if we are
            --  in all errors mode, since this is often a junk message

            if not Error_Posted (E) then
               Error_Msg_N
                 ("size clause not allowed for variable length type",
                  Size_Clause (E));
            end if;
         end if;

         --  Remaining process is to set/verify the representation information,
         --  in particular the size and alignment values. This processing is
         --  not required for generic types, since generic types do not play
         --  any part in code generation, and so the size and alignment values
         --  for such types are irrelevant.

         if Is_Generic_Type (E) then
            return Result;

         --  Otherwise we call the layout procedure

         else
            Layout_Type (E);
         end if;

         --  End of freeze processing for type entities
      end if;

      --  Here is where we logically freeze the current entity. If it has a
      --  freeze node, then this is the point at which the freeze node is
      --  linked into the result list.

      if Has_Delayed_Freeze (E) then

         --  If a freeze node is already allocated, use it, otherwise allocate
         --  a new one. The preallocation happens in the case of anonymous base
         --  types, where we preallocate so that we can set First_Subtype_Link.
         --  Note that we reset the Sloc to the current freeze location.

         if Present (Freeze_Node (E)) then
            F_Node := Freeze_Node (E);
            Set_Sloc (F_Node, Loc);

         else
            F_Node := New_Node (N_Freeze_Entity, Loc);
            Set_Freeze_Node (E, F_Node);
            Set_Access_Types_To_Process (F_Node, No_Elist);
            Set_TSS_Elist (F_Node, No_Elist);
            Set_Actions (F_Node, No_List);
         end if;

         Set_Entity (F_Node, E);

         if Result = No_List then
            Result := New_List (F_Node);
         else
            Append (F_Node, Result);
         end if;

         --  A final pass over record types with discriminants. If the type
         --  has an incomplete declaration, there may be constrained access
         --  subtypes declared elsewhere, which do not depend on the discrimi-
         --  nants of the type, and which are used as component types (i.e.
         --  the full view is a recursive type). The designated types of these
         --  subtypes can only be elaborated after the type itself, and they
         --  need an itype reference.

         if Ekind (E) = E_Record_Type
           and then Has_Discriminants (E)
         then
            declare
               Comp : Entity_Id;
               IR   : Node_Id;
               Typ  : Entity_Id;

            begin
               Comp := First_Component (E);

               while Present (Comp) loop
                  Typ  := Etype (Comp);

                  if Ekind (Comp) = E_Component
                    and then Is_Access_Type (Typ)
                    and then Scope (Typ) /= E
                    and then Base_Type (Designated_Type (Typ)) = E
                    and then Is_Itype (Designated_Type (Typ))
                  then
                     IR := Make_Itype_Reference (Sloc (Comp));
                     Set_Itype (IR, Designated_Type (Typ));
                     Append (IR, Result);
                  end if;

                  Next_Component (Comp);
               end loop;
            end;
         end if;
      end if;

      --  When a type is frozen, the first subtype of the type is frozen as
      --  well (RM 13.14(15)). This has to be done after freezing the type,
      --  since obviously the first subtype depends on its own base type.

      if Is_Type (E) then
         Freeze_And_Append (First_Subtype (E), Loc, Result);

         --  If we just froze a tagged non-class wide record, then freeze the
         --  corresponding class-wide type. This must be done after the tagged
         --  type itself is frozen, because the class-wide type refers to the
         --  tagged type which generates the class.

         if Is_Tagged_Type (E)
           and then not Is_Class_Wide_Type (E)
           and then Present (Class_Wide_Type (E))
         then
            Freeze_And_Append (Class_Wide_Type (E), Loc, Result);
         end if;
      end if;

      Check_Debug_Info_Needed (E);

      --  Special handling for subprograms

      if Is_Subprogram (E) then

         --  If subprogram has address clause then reset Is_Public flag, since
         --  we do not want the backend to generate external references.

         if Present (Address_Clause (E))
           and then not Is_Library_Level_Entity (E)
         then
            Set_Is_Public (E, False);

         --  If no address clause and not intrinsic, then for imported
         --  subprogram in main unit, generate descriptor if we are in
         --  Propagate_Exceptions mode.

         elsif Propagate_Exceptions
           and then Is_Imported (E)
           and then not Is_Intrinsic_Subprogram (E)
           and then Convention (E) /= Convention_Stubbed
         then
            if Result = No_List then
               Result := Empty_List;
            end if;
         end if;
      end if;

      return Result;
   end Freeze_Entity;

   -----------------------------
   -- Freeze_Enumeration_Type --
   -----------------------------

   procedure Freeze_Enumeration_Type (Typ : Entity_Id) is
   begin
      --  By default, if no size clause is present, an enumeration type with
      --  Convention C is assumed to interface to a C enum, and has integer
      --  size. This applies to types. For subtypes, verify that its base
      --  type has no size clause either.

      if Has_Foreign_Convention (Typ)
        and then not Has_Size_Clause (Typ)
        and then not Has_Size_Clause (Base_Type (Typ))
        and then Esize (Typ) < Standard_Integer_Size
      then
         Init_Esize (Typ, Standard_Integer_Size);

      else
         --  If the enumeration type interfaces to C, and it has a size clause
         --  that specifies less than int size, it warrants a warning. The
         --  user may intend the C type to be an enum or a char, so this is
         --  not by itself an error that the Ada compiler can detect, but it
         --  it is a worth a heads-up. For Boolean and Character types we
         --  assume that the programmer has the proper C type in mind.

         if Convention (Typ) = Convention_C
           and then Has_Size_Clause (Typ)
           and then Esize (Typ) /= Esize (Standard_Integer)
           and then not Is_Boolean_Type (Typ)
           and then not Is_Character_Type (Typ)
         then
            Error_Msg_N
              ("C enum types have the size of a C int?", Size_Clause (Typ));
         end if;

         Adjust_Esize_For_Alignment (Typ);
      end if;
   end Freeze_Enumeration_Type;

   -----------------------
   -- Freeze_Expression --
   -----------------------

   procedure Freeze_Expression (N : Node_Id) is
      In_Spec_Exp : constant Boolean := In_Spec_Expression;
      Typ         : Entity_Id;
      Nam         : Entity_Id;
      Desig_Typ   : Entity_Id;
      P           : Node_Id;
      Parent_P    : Node_Id;

      Freeze_Outside : Boolean := False;
      --  This flag is set true if the entity must be frozen outside the
      --  current subprogram. This happens in the case of expander generated
      --  subprograms (_Init_Proc, _Input, _Output, _Read, _Write) which do
      --  not freeze all entities like other bodies, but which nevertheless
      --  may reference entities that have to be frozen before the body and
      --  obviously cannot be frozen inside the body.

      function In_Exp_Body (N : Node_Id) return Boolean;
      --  Given an N_Handled_Sequence_Of_Statements node N, determines whether
      --  it is the handled statement sequence of an expander-generated
      --  subprogram (init proc, stream subprogram, or renaming as body).
      --  If so, this is not a freezing context.

      -----------------
      -- In_Exp_Body --
      -----------------

      function In_Exp_Body (N : Node_Id) return Boolean is
         P  : Node_Id;
         Id : Entity_Id;

      begin
         if Nkind (N) = N_Subprogram_Body then
            P := N;
         else
            P := Parent (N);
         end if;

         if Nkind (P) /= N_Subprogram_Body then
            return False;

         else
            Id := Defining_Unit_Name (Specification (P));

            if Nkind (Id) = N_Defining_Identifier
              and then (Is_Init_Proc (Id)              or else
                        Is_TSS (Id, TSS_Stream_Input)  or else
                        Is_TSS (Id, TSS_Stream_Output) or else
                        Is_TSS (Id, TSS_Stream_Read)   or else
                        Is_TSS (Id, TSS_Stream_Write)  or else
                        Nkind (Original_Node (P)) =
                          N_Subprogram_Renaming_Declaration)
            then
               return True;
            else
               return False;
            end if;
         end if;
      end In_Exp_Body;

   --  Start of processing for Freeze_Expression

   begin
      --  Immediate return if freezing is inhibited. This flag is set by the
      --  analyzer to stop freezing on generated expressions that would cause
      --  freezing if they were in the source program, but which are not
      --  supposed to freeze, since they are created.

      if Must_Not_Freeze (N) then
         return;
      end if;

      --  If expression is non-static, then it does not freeze in a default
      --  expression, see section "Handling of Default Expressions" in the
      --  spec of package Sem for further details. Note that we have to
      --  make sure that we actually have a real expression (if we have
      --  a subtype indication, we can't test Is_Static_Expression!)

      if In_Spec_Exp
        and then Nkind (N) in N_Subexpr
        and then not Is_Static_Expression (N)
      then
         return;
      end if;

      --  Freeze type of expression if not frozen already

      Typ := Empty;

      if Nkind (N) in N_Has_Etype then
         if not Is_Frozen (Etype (N)) then
            Typ := Etype (N);

         --  Base type may be an derived numeric type that is frozen at
         --  the point of declaration, but first_subtype is still unfrozen.

         elsif not Is_Frozen (First_Subtype (Etype (N))) then
            Typ := First_Subtype (Etype (N));
         end if;
      end if;

      --  For entity name, freeze entity if not frozen already. A special
      --  exception occurs for an identifier that did not come from source.
      --  We don't let such identifiers freeze a non-internal entity, i.e.
      --  an entity that did come from source, since such an identifier was
      --  generated by the expander, and cannot have any semantic effect on
      --  the freezing semantics. For example, this stops the parameter of
      --  an initialization procedure from freezing the variable.

      if Is_Entity_Name (N)
        and then not Is_Frozen (Entity (N))
        and then (Nkind (N) /= N_Identifier
                   or else Comes_From_Source (N)
                   or else not Comes_From_Source (Entity (N)))
      then
         Nam := Entity (N);
      else
         Nam := Empty;
      end if;

      --  For an allocator freeze designated type if not frozen already

      --  For an aggregate whose component type is an access type, freeze the
      --  designated type now, so that its freeze does not appear within the
      --  loop that might be created in the expansion of the aggregate. If the
      --  designated type is a private type without full view, the expression
      --  cannot contain an allocator, so the type is not frozen.

      --  For a function, we freeze the entity when the subprogram declaration
      --  is frozen, but a function call may appear in an initialization proc.
      --  before the declaration is frozen. We need to generate the extra
      --  formals, if any, to ensure that the expansion of the call includes
      --  the proper actuals. This only applies to Ada subprograms, not to
      --  imported ones.

      Desig_Typ := Empty;

      case Nkind (N) is
         when N_Allocator =>
            Desig_Typ := Designated_Type (Etype (N));

         when N_Aggregate =>
            if Is_Array_Type (Etype (N))
              and then Is_Access_Type (Component_Type (Etype (N)))
            then
               Desig_Typ := Designated_Type (Component_Type (Etype (N)));
            end if;

         when N_Selected_Component |
            N_Indexed_Component    |
            N_Slice                =>

            if Is_Access_Type (Etype (Prefix (N))) then
               Desig_Typ := Designated_Type (Etype (Prefix (N)));
            end if;

         when N_Identifier =>
            if Present (Nam)
              and then Ekind (Nam) = E_Function
              and then Nkind (Parent (N)) = N_Function_Call
              and then Convention (Nam) = Convention_Ada
            then
               Create_Extra_Formals (Nam);
            end if;

         when others =>
            null;
      end case;

      if Desig_Typ /= Empty
        and then (Is_Frozen (Desig_Typ)
                   or else (not Is_Fully_Defined (Desig_Typ)))
      then
         Desig_Typ := Empty;
      end if;

      --  All done if nothing needs freezing

      if No (Typ)
        and then No (Nam)
        and then No (Desig_Typ)
      then
         return;
      end if;

      --  Loop for looking at the right place to insert the freeze nodes,
      --  exiting from the loop when it is appropriate to insert the freeze
      --  node before the current node P.

      --  Also checks som special exceptions to the freezing rules. These cases
      --  result in a direct return, bypassing the freeze action.

      P := N;
      loop
         Parent_P := Parent (P);

         --  If we don't have a parent, then we are not in a well-formed tree.
         --  This is an unusual case, but there are some legitimate situations
         --  in which this occurs, notably when the expressions in the range of
         --  a type declaration are resolved. We simply ignore the freeze
         --  request in this case. Is this right ???

         if No (Parent_P) then
            return;
         end if;

         --  See if we have got to an appropriate point in the tree

         case Nkind (Parent_P) is

            --  A special test for the exception of (RM 13.14(8)) for the case
            --  of per-object expressions (RM 3.8(18)) occurring in component
            --  definition or a discrete subtype definition. Note that we test
            --  for a component declaration which includes both cases we are
            --  interested in, and furthermore the tree does not have explicit
            --  nodes for either of these two constructs.

            when N_Component_Declaration =>

               --  The case we want to test for here is an identifier that is
               --  a per-object expression, this is either a discriminant that
               --  appears in a context other than the component declaration
               --  or it is a reference to the type of the enclosing construct.

               --  For either of these cases, we skip the freezing

               if not In_Spec_Expression
                 and then Nkind (N) = N_Identifier
                 and then (Present (Entity (N)))
               then
                  --  We recognize the discriminant case by just looking for
                  --  a reference to a discriminant. It can only be one for
                  --  the enclosing construct. Skip freezing in this case.

                  if Ekind (Entity (N)) = E_Discriminant then
                     return;

                  --  For the case of a reference to the enclosing record,
                  --  (or task or protected type), we look for a type that
                  --  matches the current scope.

                  elsif Entity (N) = Current_Scope then
                     return;
                  end if;
               end if;

            --  If we have an enumeration literal that appears as the choice in
            --  the aggregate of an enumeration representation clause, then
            --  freezing does not occur (RM 13.14(10)).

            when N_Enumeration_Representation_Clause =>

               --  The case we are looking for is an enumeration literal

               if (Nkind (N) = N_Identifier or Nkind (N) = N_Character_Literal)
                 and then Is_Enumeration_Type (Etype (N))
               then
                  --  If enumeration literal appears directly as the choice,
                  --  do not freeze (this is the normal non-overloaded case)

                  if Nkind (Parent (N)) = N_Component_Association
                    and then First (Choices (Parent (N))) = N
                  then
                     return;

                  --  If enumeration literal appears as the name of function
                  --  which is the choice, then also do not freeze. This
                  --  happens in the overloaded literal case, where the
                  --  enumeration literal is temporarily changed to a function
                  --  call for overloading analysis purposes.

                  elsif Nkind (Parent (N)) = N_Function_Call
                     and then
                       Nkind (Parent (Parent (N))) = N_Component_Association
                     and then
                       First (Choices (Parent (Parent (N)))) = Parent (N)
                  then
                     return;
                  end if;
               end if;

            --  Normally if the parent is a handled sequence of statements,
            --  then the current node must be a statement, and that is an
            --  appropriate place to insert a freeze node.

            when N_Handled_Sequence_Of_Statements =>

               --  An exception occurs when the sequence of statements is for
               --  an expander generated body that did not do the usual freeze
               --  all operation. In this case we usually want to freeze
               --  outside this body, not inside it, and we skip past the
               --  subprogram body that we are inside.

               if In_Exp_Body (Parent_P) then

                  --  However, we *do* want to freeze at this point if we have
                  --  an entity to freeze, and that entity is declared *inside*
                  --  the body of the expander generated procedure. This case
                  --  is recognized by the scope of the type, which is either
                  --  the spec for some enclosing body, or (in the case of
                  --  init_procs, for which there are no separate specs) the
                  --  current scope.

                  declare
                     Subp : constant Node_Id := Parent (Parent_P);
                     Cspc : Entity_Id;

                  begin
                     if Nkind (Subp) = N_Subprogram_Body then
                        Cspc := Corresponding_Spec (Subp);

                        if (Present (Typ) and then Scope (Typ) = Cspc)
                             or else
                           (Present (Nam) and then Scope (Nam) = Cspc)
                        then
                           exit;

                        elsif Present (Typ)
                          and then Scope (Typ) = Current_Scope
                          and then Current_Scope = Defining_Entity (Subp)
                        then
                           exit;
                        end if;
                     end if;
                  end;

                  --  If not that exception to the exception, then this is
                  --  where we delay the freeze till outside the body.

                  Parent_P := Parent (Parent_P);
                  Freeze_Outside := True;

               --  Here if normal case where we are in handled statement
               --  sequence and want to do the insertion right there.

               else
                  exit;
               end if;

            --  If parent is a body or a spec or a block, then the current node
            --  is a statement or declaration and we can insert the freeze node
            --  before it.

            when N_Package_Specification |
                 N_Package_Body          |
                 N_Subprogram_Body       |
                 N_Task_Body             |
                 N_Protected_Body        |
                 N_Entry_Body            |
                 N_Block_Statement       => exit;

            --  The expander is allowed to define types in any statements list,
            --  so any of the following parent nodes also mark a freezing point
            --  if the actual node is in a list of statements or declarations.

            when N_Exception_Handler          |
                 N_If_Statement               |
                 N_Elsif_Part                 |
                 N_Case_Statement_Alternative |
                 N_Compilation_Unit_Aux       |
                 N_Selective_Accept           |
                 N_Accept_Alternative         |
                 N_Delay_Alternative          |
                 N_Conditional_Entry_Call     |
                 N_Entry_Call_Alternative     |
                 N_Triggering_Alternative     |
                 N_Abortable_Part             |
                 N_Freeze_Entity              =>

               exit when Is_List_Member (P);

            --  Note: The N_Loop_Statement is a special case. A type that
            --  appears in the source can never be frozen in a loop (this
            --  occurs only because of a loop expanded by the expander), so we
            --  keep on going. Otherwise we terminate the search. Same is true
            --  of any entity which comes from source. (if they have predefined
            --  type, that type does not appear to come from source, but the
            --  entity should not be frozen here).

            when N_Loop_Statement =>
               exit when not Comes_From_Source (Etype (N))
                 and then (No (Nam) or else not Comes_From_Source (Nam));

            --  For all other cases, keep looking at parents

            when others =>
               null;
         end case;

         --  We fall through the case if we did not yet find the proper
         --  place in the free for inserting the freeze node, so climb!

         P := Parent_P;
      end loop;

      --  If the expression appears in a record or an initialization procedure,
      --  the freeze nodes are collected and attached to the current scope, to
      --  be inserted and analyzed on exit from the scope, to insure that
      --  generated entities appear in the correct scope. If the expression is
      --  a default for a discriminant specification, the scope is still void.
      --  The expression can also appear in the discriminant part of a private
      --  or concurrent type.

      --  If the expression appears in a constrained subcomponent of an
      --  enclosing record declaration, the freeze nodes must be attached to
      --  the outer record type so they can eventually be placed in the
      --  enclosing declaration list.

      --  The other case requiring this special handling is if we are in a
      --  default expression, since in that case we are about to freeze a
      --  static type, and the freeze scope needs to be the outer scope, not
      --  the scope of the subprogram with the default parameter.

      --  For default expressions and other spec expressions in generic units,
      --  the Move_Freeze_Nodes mechanism (see sem_ch12.adb) takes care of
      --  placing them at the proper place, after the generic unit.

      if (In_Spec_Exp and not Inside_A_Generic)
        or else Freeze_Outside
        or else (Is_Type (Current_Scope)
                  and then (not Is_Concurrent_Type (Current_Scope)
                             or else not Has_Completion (Current_Scope)))
        or else Ekind (Current_Scope) = E_Void
      then
         declare
            Loc          : constant Source_Ptr := Sloc (Current_Scope);
            Freeze_Nodes : List_Id := No_List;
            Pos          : Int := Scope_Stack.Last;

         begin
            if Present (Desig_Typ) then
               Freeze_And_Append (Desig_Typ, Loc, Freeze_Nodes);
            end if;

            if Present (Typ) then
               Freeze_And_Append (Typ, Loc, Freeze_Nodes);
            end if;

            if Present (Nam) then
               Freeze_And_Append (Nam, Loc, Freeze_Nodes);
            end if;

            --  The current scope may be that of a constrained component of
            --  an enclosing record declaration, which is above the current
            --  scope in the scope stack.

            if Is_Record_Type (Scope (Current_Scope)) then
               Pos := Pos - 1;
            end if;

            if Is_Non_Empty_List (Freeze_Nodes) then
               if No (Scope_Stack.Table (Pos).Pending_Freeze_Actions) then
                  Scope_Stack.Table (Pos).Pending_Freeze_Actions :=
                      Freeze_Nodes;
               else
                  Append_List (Freeze_Nodes, Scope_Stack.Table
                                   (Pos).Pending_Freeze_Actions);
               end if;
            end if;
         end;

         return;
      end if;

      --  Now we have the right place to do the freezing. First, a special
      --  adjustment, if we are in spec-expression analysis mode, these freeze
      --  actions must not be thrown away (normally all inserted actions are
      --  thrown away in this mode. However, the freeze actions are from static
      --  expressions and one of the important reasons we are doing this
      --  special analysis is to get these freeze actions. Therefore we turn
      --  off the In_Spec_Expression mode to propagate these freeze actions.
      --  This also means they get properly analyzed and expanded.

      In_Spec_Expression := False;

      --  Freeze the designated type of an allocator (RM 13.14(13))

      if Present (Desig_Typ) then
         Freeze_Before (P, Desig_Typ);
      end if;

      --  Freeze type of expression (RM 13.14(10)). Note that we took care of
      --  the enumeration representation clause exception in the loop above.

      if Present (Typ) then
         Freeze_Before (P, Typ);
      end if;

      --  Freeze name if one is present (RM 13.14(11))

      if Present (Nam) then
         Freeze_Before (P, Nam);
      end if;

      --  Restore In_Spec_Expression flag

      In_Spec_Expression := In_Spec_Exp;
   end Freeze_Expression;

   -----------------------------
   -- Freeze_Fixed_Point_Type --
   -----------------------------

   --  Certain fixed-point types and subtypes, including implicit base types
   --  and declared first subtypes, have not yet set up a range. This is
   --  because the range cannot be set until the Small and Size values are
   --  known, and these are not known till the type is frozen.

   --  To signal this case, Scalar_Range contains an unanalyzed syntactic range
   --  whose bounds are unanalyzed real literals. This routine will recognize
   --  this case, and transform this range node into a properly typed range
   --  with properly analyzed and resolved values.

   procedure Freeze_Fixed_Point_Type (Typ : Entity_Id) is
      Rng   : constant Node_Id    := Scalar_Range (Typ);
      Lo    : constant Node_Id    := Low_Bound (Rng);
      Hi    : constant Node_Id    := High_Bound (Rng);
      Btyp  : constant Entity_Id  := Base_Type (Typ);
      Brng  : constant Node_Id    := Scalar_Range (Btyp);
      BLo   : constant Node_Id    := Low_Bound (Brng);
      BHi   : constant Node_Id    := High_Bound (Brng);
      Small : constant Ureal      := Small_Value (Typ);
      Loval : Ureal;
      Hival : Ureal;
      Atype : Entity_Id;

      Actual_Size : Nat;

      function Fsize (Lov, Hiv : Ureal) return Nat;
      --  Returns size of type with given bounds. Also leaves these
      --  bounds set as the current bounds of the Typ.

      -----------
      -- Fsize --
      -----------

      function Fsize (Lov, Hiv : Ureal) return Nat is
      begin
         Set_Realval (Lo, Lov);
         Set_Realval (Hi, Hiv);
         return Minimum_Size (Typ);
      end Fsize;

   --  Start of processing for Freeze_Fixed_Point_Type

   begin
      --  If Esize of a subtype has not previously been set, set it now

      if Unknown_Esize (Typ) then
         Atype := Ancestor_Subtype (Typ);

         if Present (Atype) then
            Set_Esize (Typ, Esize (Atype));
         else
            Set_Esize (Typ, Esize (Base_Type (Typ)));
         end if;
      end if;

      --  Immediate return if the range is already analyzed. This means that
      --  the range is already set, and does not need to be computed by this
      --  routine.

      if Analyzed (Rng) then
         return;
      end if;

      --  Immediate return if either of the bounds raises Constraint_Error

      if Raises_Constraint_Error (Lo)
        or else Raises_Constraint_Error (Hi)
      then
         return;
      end if;

      Loval := Realval (Lo);
      Hival := Realval (Hi);

      --  Ordinary fixed-point case

      if Is_Ordinary_Fixed_Point_Type (Typ) then

         --  For the ordinary fixed-point case, we are allowed to fudge the
         --  end-points up or down by small. Generally we prefer to fudge up,
         --  i.e. widen the bounds for non-model numbers so that the end points
         --  are included. However there are cases in which this cannot be
         --  done, and indeed cases in which we may need to narrow the bounds.
         --  The following circuit makes the decision.

         --  Note: our terminology here is that Incl_EP means that the bounds
         --  are widened by Small if necessary to include the end points, and
         --  Excl_EP means that the bounds are narrowed by Small to exclude the
         --  end-points if this reduces the size.

         --  Note that in the Incl case, all we care about is including the
         --  end-points. In the Excl case, we want to narrow the bounds as
         --  much as permitted by the RM, to give the smallest possible size.

         Fudge : declare
            Loval_Incl_EP : Ureal;
            Hival_Incl_EP : Ureal;

            Loval_Excl_EP : Ureal;
            Hival_Excl_EP : Ureal;

            Size_Incl_EP  : Nat;
            Size_Excl_EP  : Nat;

            Model_Num     : Ureal;
            First_Subt    : Entity_Id;
            Actual_Lo     : Ureal;
            Actual_Hi     : Ureal;

         begin
            --  First step. Base types are required to be symmetrical. Right
            --  now, the base type range is a copy of the first subtype range.
            --  This will be corrected before we are done, but right away we
            --  need to deal with the case where both bounds are non-negative.
            --  In this case, we set the low bound to the negative of the high
            --  bound, to make sure that the size is computed to include the
            --  required sign. Note that we do not need to worry about the
            --  case of both bounds negative, because the sign will be dealt
            --  with anyway. Furthermore we can't just go making such a bound
            --  symmetrical, since in a twos-complement system, there is an
            --  extra negative value which could not be accommodated on the
            --  positive side.

            if Typ = Btyp
              and then not UR_Is_Negative (Loval)
              and then Hival > Loval
            then
               Loval := -Hival;
               Set_Realval (Lo, Loval);
            end if;

            --  Compute the fudged bounds. If the number is a model number,
            --  then we do nothing to include it, but we are allowed to backoff
            --  to the next adjacent model number when we exclude it. If it is
            --  not a model number then we straddle the two values with the
            --  model numbers on either side.

            Model_Num := UR_Trunc (Loval / Small) * Small;

            if Loval = Model_Num then
               Loval_Incl_EP := Model_Num;
            else
               Loval_Incl_EP := Model_Num - Small;
            end if;

            --  The low value excluding the end point is Small greater, but
            --  we do not do this exclusion if the low value is positive,
            --  since it can't help the size and could actually hurt by
            --  crossing the high bound.

            if UR_Is_Negative (Loval_Incl_EP) then
               Loval_Excl_EP := Loval_Incl_EP + Small;

               --  If the value went from negative to zero, then we have the
               --  case where Loval_Incl_EP is the model number just below
               --  zero, so we want to stick to the negative value for the
               --  base type to maintain the condition that the size will
               --  include signed values.

               if Typ = Btyp
                 and then UR_Is_Zero (Loval_Excl_EP)
               then
                  Loval_Excl_EP := Loval_Incl_EP;
               end if;

            else
               Loval_Excl_EP := Loval_Incl_EP;
            end if;

            --  Similar processing for upper bound and high value

            Model_Num := UR_Trunc (Hival / Small) * Small;

            if Hival = Model_Num then
               Hival_Incl_EP := Model_Num;
            else
               Hival_Incl_EP := Model_Num + Small;
            end if;

            if UR_Is_Positive (Hival_Incl_EP) then
               Hival_Excl_EP := Hival_Incl_EP - Small;
            else
               Hival_Excl_EP := Hival_Incl_EP;
            end if;

            --  One further adjustment is needed. In the case of subtypes, we
            --  cannot go outside the range of the base type, or we get
            --  peculiarities, and the base type range is already set. This
            --  only applies to the Incl values, since clearly the Excl values
            --  are already as restricted as they are allowed to be.

            if Typ /= Btyp then
               Loval_Incl_EP := UR_Max (Loval_Incl_EP, Realval (BLo));
               Hival_Incl_EP := UR_Min (Hival_Incl_EP, Realval (BHi));
            end if;

            --  Get size including and excluding end points

            Size_Incl_EP := Fsize (Loval_Incl_EP, Hival_Incl_EP);
            Size_Excl_EP := Fsize (Loval_Excl_EP, Hival_Excl_EP);

            --  No need to exclude end-points if it does not reduce size

            if Fsize (Loval_Incl_EP, Hival_Excl_EP) = Size_Excl_EP then
               Loval_Excl_EP := Loval_Incl_EP;
            end if;

            if Fsize (Loval_Excl_EP, Hival_Incl_EP) = Size_Excl_EP then
               Hival_Excl_EP := Hival_Incl_EP;
            end if;

            --  Now we set the actual size to be used. We want to use the
            --  bounds fudged up to include the end-points but only if this
            --  can be done without violating a specifically given size
            --  size clause or causing an unacceptable increase in size.

            --  Case of size clause given

            if Has_Size_Clause (Typ) then

               --  Use the inclusive size only if it is consistent with
               --  the explicitly specified size.

               if Size_Incl_EP <= RM_Size (Typ) then
                  Actual_Lo   := Loval_Incl_EP;
                  Actual_Hi   := Hival_Incl_EP;
                  Actual_Size := Size_Incl_EP;

               --  If the inclusive size is too large, we try excluding
               --  the end-points (will be caught later if does not work).

               else
                  Actual_Lo   := Loval_Excl_EP;
                  Actual_Hi   := Hival_Excl_EP;
                  Actual_Size := Size_Excl_EP;
               end if;

            --  Case of size clause not given

            else
               --  If we have a base type whose corresponding first subtype
               --  has an explicit size that is large enough to include our
               --  end-points, then do so. There is no point in working hard
               --  to get a base type whose size is smaller than the specified
               --  size of the first subtype.

               First_Subt := First_Subtype (Typ);

               if Has_Size_Clause (First_Subt)
                 and then Size_Incl_EP <= Esize (First_Subt)
               then
                  Actual_Size := Size_Incl_EP;
                  Actual_Lo   := Loval_Incl_EP;
                  Actual_Hi   := Hival_Incl_EP;

               --  If excluding the end-points makes the size smaller and
               --  results in a size of 8,16,32,64, then we take the smaller
               --  size. For the 64 case, this is compulsory. For the other
               --  cases, it seems reasonable. We like to include end points
               --  if we can, but not at the expense of moving to the next
               --  natural boundary of size.

               elsif Size_Incl_EP /= Size_Excl_EP
                 and then
                    (Size_Excl_EP = 8  or else
                     Size_Excl_EP = 16 or else
                     Size_Excl_EP = 32 or else
                     Size_Excl_EP = 64)
               then
                  Actual_Size := Size_Excl_EP;
                  Actual_Lo   := Loval_Excl_EP;
                  Actual_Hi   := Hival_Excl_EP;

               --  Otherwise we can definitely include the end points

               else
                  Actual_Size := Size_Incl_EP;
                  Actual_Lo   := Loval_Incl_EP;
                  Actual_Hi   := Hival_Incl_EP;
               end if;

               --  One pathological case: normally we never fudge a low bound
               --  down, since it would seem to increase the size (if it has
               --  any effect), but for ranges containing single value, or no
               --  values, the high bound can be small too large. Consider:

               --    type t is delta 2.0**(-14)
               --      range 131072.0 .. 0;

               --  That lower bound is *just* outside the range of 32 bits, and
               --  does need fudging down in this case. Note that the bounds
               --  will always have crossed here, since the high bound will be
               --  fudged down if necessary, as in the case of:

               --    type t is delta 2.0**(-14)
               --      range 131072.0 .. 131072.0;

               --  So we detect the situation by looking for crossed bounds,
               --  and if the bounds are crossed, and the low bound is greater
               --  than zero, we will always back it off by small, since this
               --  is completely harmless.

               if Actual_Lo > Actual_Hi then
                  if UR_Is_Positive (Actual_Lo) then
                     Actual_Lo   := Loval_Incl_EP - Small;
                     Actual_Size := Fsize (Actual_Lo, Actual_Hi);

                  --  And of course, we need to do exactly the same parallel
                  --  fudge for flat ranges in the negative region.

                  elsif UR_Is_Negative (Actual_Hi) then
                     Actual_Hi := Hival_Incl_EP + Small;
                     Actual_Size := Fsize (Actual_Lo, Actual_Hi);
                  end if;
               end if;
            end if;

            Set_Realval (Lo, Actual_Lo);
            Set_Realval (Hi, Actual_Hi);
         end Fudge;

      --  For the decimal case, none of this fudging is required, since there
      --  are no end-point problems in the decimal case (the end-points are
      --  always included).

      else
         Actual_Size := Fsize (Loval, Hival);
      end if;

      --  At this stage, the actual size has been calculated and the proper
      --  required bounds are stored in the low and high bounds.

      if Actual_Size > 64 then
         Error_Msg_Uint_1 := UI_From_Int (Actual_Size);
         Error_Msg_N
           ("size required (^) for type& too large, maximum allowed is 64",
            Typ);
         Actual_Size := 64;
      end if;

      --  Check size against explicit given size

      if Has_Size_Clause (Typ) then
         if Actual_Size > RM_Size (Typ) then
            Error_Msg_Uint_1 := RM_Size (Typ);
            Error_Msg_Uint_2 := UI_From_Int (Actual_Size);
            Error_Msg_NE
              ("size given (^) for type& too small, minimum allowed is ^",
               Size_Clause (Typ), Typ);

         else
            Actual_Size := UI_To_Int (Esize (Typ));
         end if;

      --  Increase size to next natural boundary if no size clause given

      else
         if Actual_Size <= 8 then
            Actual_Size := 8;
         elsif Actual_Size <= 16 then
            Actual_Size := 16;
         elsif Actual_Size <= 32 then
            Actual_Size := 32;
         else
            Actual_Size := 64;
         end if;

         Init_Esize (Typ, Actual_Size);
         Adjust_Esize_For_Alignment (Typ);
      end if;

      --  If we have a base type, then expand the bounds so that they extend to
      --  the full width of the allocated size in bits, to avoid junk range
      --  checks on intermediate computations.

      if Base_Type (Typ) = Typ then
         Set_Realval (Lo, -(Small * (Uint_2 ** (Actual_Size - 1))));
         Set_Realval (Hi,  (Small * (Uint_2 ** (Actual_Size - 1) - 1)));
      end if;

      --  Final step is to reanalyze the bounds using the proper type
      --  and set the Corresponding_Integer_Value fields of the literals.

      Set_Etype (Lo, Empty);
      Set_Analyzed (Lo, False);
      Analyze (Lo);

      --  Resolve with universal fixed if the base type, and the base type if
      --  it is a subtype. Note we can't resolve the base type with itself,
      --  that would be a reference before definition.

      if Typ = Btyp then
         Resolve (Lo, Universal_Fixed);
      else
         Resolve (Lo, Btyp);
      end if;

      --  Set corresponding integer value for bound

      Set_Corresponding_Integer_Value
        (Lo, UR_To_Uint (Realval (Lo) / Small));

      --  Similar processing for high bound

      Set_Etype (Hi, Empty);
      Set_Analyzed (Hi, False);
      Analyze (Hi);

      if Typ = Btyp then
         Resolve (Hi, Universal_Fixed);
      else
         Resolve (Hi, Btyp);
      end if;

      Set_Corresponding_Integer_Value
        (Hi, UR_To_Uint (Realval (Hi) / Small));

      --  Set type of range to correspond to bounds

      Set_Etype (Rng, Etype (Lo));

      --  Set Esize to calculated size if not set already

      if Unknown_Esize (Typ) then
         Init_Esize (Typ, Actual_Size);
      end if;

      --  Set RM_Size if not already set. If already set, check value

      declare
         Minsiz : constant Uint := UI_From_Int (Minimum_Size (Typ));

      begin
         if RM_Size (Typ) /= Uint_0 then
            if RM_Size (Typ) < Minsiz then
               Error_Msg_Uint_1 := RM_Size (Typ);
               Error_Msg_Uint_2 := Minsiz;
               Error_Msg_NE
                 ("size given (^) for type& too small, minimum allowed is ^",
                  Size_Clause (Typ), Typ);
            end if;

         else
            Set_RM_Size (Typ, Minsiz);
         end if;
      end;
   end Freeze_Fixed_Point_Type;

   ------------------
   -- Freeze_Itype --
   ------------------

   procedure Freeze_Itype (T : Entity_Id; N : Node_Id) is
      L : List_Id;

   begin
      Set_Has_Delayed_Freeze (T);
      L := Freeze_Entity (T, Sloc (N));

      if Is_Non_Empty_List (L) then
         Insert_Actions (N, L);
      end if;
   end Freeze_Itype;

   --------------------------
   -- Freeze_Static_Object --
   --------------------------

   procedure Freeze_Static_Object (E : Entity_Id) is

      Cannot_Be_Static : exception;
      --  Exception raised if the type of a static object cannot be made
      --  static. This happens if the type depends on non-global objects.

      procedure Ensure_Expression_Is_SA (N : Node_Id);
      --  Called to ensure that an expression used as part of a type definition
      --  is statically allocatable, which means that the expression type is
      --  statically allocatable, and the expression is either static, or a
      --  reference to a library level constant.

      procedure Ensure_Type_Is_SA (Typ : Entity_Id);
      --  Called to mark a type as static, checking that it is possible
      --  to set the type as static. If it is not possible, then the
      --  exception Cannot_Be_Static is raised.

      -----------------------------
      -- Ensure_Expression_Is_SA --
      -----------------------------

      procedure Ensure_Expression_Is_SA (N : Node_Id) is
         Ent : Entity_Id;

      begin
         Ensure_Type_Is_SA (Etype (N));

         if Is_Static_Expression (N) then
            return;

         elsif Nkind (N) = N_Identifier then
            Ent := Entity (N);

            if Present (Ent)
              and then Ekind (Ent) = E_Constant
              and then Is_Library_Level_Entity (Ent)
            then
               return;
            end if;
         end if;

         raise Cannot_Be_Static;
      end Ensure_Expression_Is_SA;

      -----------------------
      -- Ensure_Type_Is_SA --
      -----------------------

      procedure Ensure_Type_Is_SA (Typ : Entity_Id) is
         N : Node_Id;
         C : Entity_Id;

      begin
         --  If type is library level, we are all set

         if Is_Library_Level_Entity (Typ) then
            return;
         end if;

         --  We are also OK if the type already marked as statically allocated,
         --  which means we processed it before.

         if Is_Statically_Allocated (Typ) then
            return;
         end if;

         --  Mark type as statically allocated

         Set_Is_Statically_Allocated (Typ);

         --  Check that it is safe to statically allocate this type

         if Is_Scalar_Type (Typ) or else Is_Real_Type (Typ) then
            Ensure_Expression_Is_SA (Type_Low_Bound (Typ));
            Ensure_Expression_Is_SA (Type_High_Bound (Typ));

         elsif Is_Array_Type (Typ) then
            N := First_Index (Typ);
            while Present (N) loop
               Ensure_Type_Is_SA (Etype (N));
               Next_Index (N);
            end loop;

            Ensure_Type_Is_SA (Component_Type (Typ));

         elsif Is_Access_Type (Typ) then
            if Ekind (Designated_Type (Typ)) = E_Subprogram_Type then

               declare
                  F : Entity_Id;
                  T : constant Entity_Id := Etype (Designated_Type (Typ));

               begin
                  if T /= Standard_Void_Type then
                     Ensure_Type_Is_SA (T);
                  end if;

                  F := First_Formal (Designated_Type (Typ));

                  while Present (F) loop
                     Ensure_Type_Is_SA (Etype (F));
                     Next_Formal (F);
                  end loop;
               end;

            else
               Ensure_Type_Is_SA (Designated_Type (Typ));
            end if;

         elsif Is_Record_Type (Typ) then
            C := First_Entity (Typ);
            while Present (C) loop
               if Ekind (C) = E_Discriminant
                 or else Ekind (C) = E_Component
               then
                  Ensure_Type_Is_SA (Etype (C));

               elsif Is_Type (C) then
                  Ensure_Type_Is_SA (C);
               end if;

               Next_Entity (C);
            end loop;

         elsif Ekind (Typ) = E_Subprogram_Type then
            Ensure_Type_Is_SA (Etype (Typ));

            C := First_Formal (Typ);
            while Present (C) loop
               Ensure_Type_Is_SA (Etype (C));
               Next_Formal (C);
            end loop;

         else
            raise Cannot_Be_Static;
         end if;
      end Ensure_Type_Is_SA;

   --  Start of processing for Freeze_Static_Object

   begin
      Ensure_Type_Is_SA (Etype (E));

   exception
      when Cannot_Be_Static =>

         --  If the object that cannot be static is imported or exported, then
         --  issue an error message saying that this object cannot be imported
         --  or exported. If it has an address clause it is an overlay in the
         --  current partition and the static requirement is not relevant.

         if Is_Imported (E) and then No (Address_Clause (E)) then
            Error_Msg_N
              ("& cannot be imported (local type is not constant)", E);

         --  Otherwise must be exported, something is wrong if compiler
         --  is marking something as statically allocated which cannot be).

         else pragma Assert (Is_Exported (E));
            Error_Msg_N
              ("& cannot be exported (local type is not constant)", E);
         end if;
   end Freeze_Static_Object;

   -----------------------
   -- Freeze_Subprogram --
   -----------------------

   procedure Freeze_Subprogram (E : Entity_Id) is
      Retype : Entity_Id;
      F      : Entity_Id;

   begin
      --  Subprogram may not have an address clause unless it is imported

      if Present (Address_Clause (E)) then
         if not Is_Imported (E) then
            Error_Msg_N
              ("address clause can only be given " &
               "for imported subprogram",
               Name (Address_Clause (E)));
         end if;
      end if;

      --  Reset the Pure indication on an imported subprogram unless an
      --  explicit Pure_Function pragma was present. We do this because
      --  otherwise it is an insidious error to call a non-pure function from
      --  pure unit and have calls mysteriously optimized away. What happens
      --  here is that the Import can bypass the normal check to ensure that
      --  pure units call only pure subprograms.

      if Is_Imported (E)
        and then Is_Pure (E)
        and then not Has_Pragma_Pure_Function (E)
      then
         Set_Is_Pure (E, False);
      end if;

      --  For non-foreign convention subprograms, this is where we create
      --  the extra formals (for accessibility level and constrained bit
      --  information). We delay this till the freeze point precisely so
      --  that we know the convention!

      if not Has_Foreign_Convention (E) then
         Create_Extra_Formals (E);
         Set_Mechanisms (E);

         --  If this is convention Ada and a Valued_Procedure, that's odd

         if Ekind (E) = E_Procedure
           and then Is_Valued_Procedure (E)
           and then Convention (E) = Convention_Ada
           and then Warn_On_Export_Import
         then
            Error_Msg_N
              ("?Valued_Procedure has no effect for convention Ada", E);
            Set_Is_Valued_Procedure (E, False);
         end if;

      --  Case of foreign convention

      else
         Set_Mechanisms (E);

         --  For foreign conventions, warn about return of an
         --  unconstrained array.

         --  Note: we *do* allow a return by descriptor for the VMS case,
         --  though here there is probably more to be done ???

         if Ekind (E) = E_Function then
            Retype := Underlying_Type (Etype (E));

            --  If no return type, probably some other error, e.g. a
            --  missing full declaration, so ignore.

            if No (Retype) then
               null;

            --  If the return type is generic, we have emitted a warning
            --  earlier on, and there is nothing else to check here. Specific
            --  instantiations may lead to erroneous behavior.

            elsif Is_Generic_Type (Etype (E)) then
               null;

            --  Display warning if returning unconstrained array

            elsif Is_Array_Type (Retype)
              and then not Is_Constrained (Retype)

              --  Exclude cases where descriptor mechanism is set, since the
              --  VMS descriptor mechanisms allow such unconstrained returns.

              and then Mechanism (E) not in Descriptor_Codes

              --  Check appropriate warning is enabled (should we check for
              --  Warnings (Off) on specific entities here, probably so???)

              and then Warn_On_Export_Import

               --  Exclude the VM case, since return of unconstrained arrays
               --  is properly handled in both the JVM and .NET cases.

              and then VM_Target = No_VM
            then
               Error_Msg_N
                ("?foreign convention function& should not return " &
                  "unconstrained array", E);
               return;
            end if;
         end if;

         --  If any of the formals for an exported foreign convention
         --  subprogram have defaults, then emit an appropriate warning since
         --  this is odd (default cannot be used from non-Ada code)

         if Is_Exported (E) then
            F := First_Formal (E);
            while Present (F) loop
               if Warn_On_Export_Import
                 and then Present (Default_Value (F))
               then
                  Error_Msg_N
                    ("?parameter cannot be defaulted in non-Ada call",
                     Default_Value (F));
               end if;

               Next_Formal (F);
            end loop;
         end if;
      end if;

      --  For VMS, descriptor mechanisms for parameters are allowed only for
      --  imported/exported subprograms. Moreover, the NCA descriptor is not
      --  allowed for parameters of exported subprograms.

      if OpenVMS_On_Target then
         if Is_Exported (E) then
            F := First_Formal (E);
            while Present (F) loop
               if Mechanism (F) = By_Descriptor_NCA then
                  Error_Msg_N
                    ("'N'C'A' descriptor for parameter not permitted", F);
                  Error_Msg_N
                    ("\can only be used for imported subprogram", F);
               end if;

               Next_Formal (F);
            end loop;

         elsif not Is_Imported (E) then
            F := First_Formal (E);
            while Present (F) loop
               if Mechanism (F) in Descriptor_Codes then
                  Error_Msg_N
                    ("descriptor mechanism for parameter not permitted", F);
                  Error_Msg_N
                    ("\can only be used for imported/exported subprogram", F);
               end if;

               Next_Formal (F);
            end loop;
         end if;
      end if;

      --  Pragma Inline_Always is disallowed for dispatching subprograms
      --  because the address of such subprograms is saved in the dispatch
      --  table to support dispatching calls, and dispatching calls cannot
      --  be inlined. This is consistent with the restriction against using
      --  'Access or 'Address on an Inline_Always subprogram.

      if Is_Dispatching_Operation (E)
        and then Has_Pragma_Inline_Always (E)
      then
         Error_Msg_N
           ("pragma Inline_Always not allowed for dispatching subprograms", E);
      end if;

      --  Because of the implicit representation of inherited predefined
      --  operators in the front-end, the overriding status of the operation
      --  may be affected when a full view of a type is analyzed, and this is
      --  not captured by the analysis of the corresponding type declaration.
      --  Therefore the correctness of a not-overriding indicator must be
      --  rechecked when the subprogram is frozen.

      if Nkind (E) = N_Defining_Operator_Symbol
        and then not Error_Posted (Parent (E))
      then
         Check_Overriding_Indicator (E, Empty, Is_Primitive (E));
      end if;
   end Freeze_Subprogram;

   ----------------------
   -- Is_Fully_Defined --
   ----------------------

   function Is_Fully_Defined (T : Entity_Id) return Boolean is
   begin
      if Ekind (T) = E_Class_Wide_Type then
         return Is_Fully_Defined (Etype (T));

      elsif Is_Array_Type (T) then
         return Is_Fully_Defined (Component_Type (T));

      elsif Is_Record_Type (T)
        and not Is_Private_Type (T)
      then
         --  Verify that the record type has no components with private types
         --  without completion.

         declare
            Comp : Entity_Id;

         begin
            Comp := First_Component (T);

            while Present (Comp) loop
               if not Is_Fully_Defined (Etype (Comp)) then
                  return False;
               end if;

               Next_Component (Comp);
            end loop;
            return True;
         end;

      else
         return not Is_Private_Type (T)
           or else Present (Full_View (Base_Type (T)));
      end if;
   end Is_Fully_Defined;

   ---------------------------------
   -- Process_Default_Expressions --
   ---------------------------------

   procedure Process_Default_Expressions
     (E     : Entity_Id;
      After : in out Node_Id)
   is
      Loc    : constant Source_Ptr := Sloc (E);
      Dbody  : Node_Id;
      Formal : Node_Id;
      Dcopy  : Node_Id;
      Dnam   : Entity_Id;

   begin
      Set_Default_Expressions_Processed (E);

      --  A subprogram instance and its associated anonymous subprogram share
      --  their signature. The default expression functions are defined in the
      --  wrapper packages for the anonymous subprogram, and should not be
      --  generated again for the instance.

      if Is_Generic_Instance (E)
        and then Present (Alias (E))
        and then Default_Expressions_Processed (Alias (E))
      then
         return;
      end if;

      Formal := First_Formal (E);
      while Present (Formal) loop
         if Present (Default_Value (Formal)) then

            --  We work with a copy of the default expression because we
            --  do not want to disturb the original, since this would mess
            --  up the conformance checking.

            Dcopy := New_Copy_Tree (Default_Value (Formal));

            --  The analysis of the expression may generate insert actions,
            --  which of course must not be executed. We wrap those actions
            --  in a procedure that is not called, and later on eliminated.
            --  The following cases have no side-effects, and are analyzed
            --  directly.

            if Nkind (Dcopy) = N_Identifier
              or else Nkind (Dcopy) = N_Expanded_Name
              or else Nkind (Dcopy) = N_Integer_Literal
              or else (Nkind (Dcopy) = N_Real_Literal
                        and then not Vax_Float (Etype (Dcopy)))
              or else Nkind (Dcopy) = N_Character_Literal
              or else Nkind (Dcopy) = N_String_Literal
              or else Known_Null (Dcopy)
              or else (Nkind (Dcopy) = N_Attribute_Reference
                        and then
                       Attribute_Name (Dcopy) = Name_Null_Parameter)
            then

               --  If there is no default function, we must still do a full
               --  analyze call on the default value, to ensure that all error
               --  checks are performed, e.g. those associated with static
               --  evaluation. Note: this branch will always be taken if the
               --  analyzer is turned off (but we still need the error checks).

               --  Note: the setting of parent here is to meet the requirement
               --  that we can only analyze the expression while attached to
               --  the tree. Really the requirement is that the parent chain
               --  be set, we don't actually need to be in the tree.

               Set_Parent (Dcopy, Declaration_Node (Formal));
               Analyze (Dcopy);

               --  Default expressions are resolved with their own type if the
               --  context is generic, to avoid anomalies with private types.

               if Ekind (Scope (E)) = E_Generic_Package then
                  Resolve (Dcopy);
               else
                  Resolve (Dcopy, Etype (Formal));
               end if;

               --  If that resolved expression will raise constraint error,
               --  then flag the default value as raising constraint error.
               --  This allows a proper error message on the calls.

               if Raises_Constraint_Error (Dcopy) then
                  Set_Raises_Constraint_Error (Default_Value (Formal));
               end if;

            --  If the default is a parameterless call, we use the name of
            --  the called function directly, and there is no body to build.

            elsif Nkind (Dcopy) = N_Function_Call
              and then No (Parameter_Associations (Dcopy))
            then
               null;

            --  Else construct and analyze the body of a wrapper procedure
            --  that contains an object declaration to hold the expression.
            --  Given that this is done only to complete the analysis, it
            --  simpler to build a procedure than a function which might
            --  involve secondary stack expansion.

            else
               Dnam :=
                 Make_Defining_Identifier (Loc, New_Internal_Name ('D'));

               Dbody :=
                 Make_Subprogram_Body (Loc,
                   Specification =>
                     Make_Procedure_Specification (Loc,
                       Defining_Unit_Name => Dnam),

                   Declarations => New_List (
                     Make_Object_Declaration (Loc,
                       Defining_Identifier =>
                         Make_Defining_Identifier (Loc,
                           New_Internal_Name ('T')),
                         Object_Definition =>
                           New_Occurrence_Of (Etype (Formal), Loc),
                         Expression => New_Copy_Tree (Dcopy))),

                   Handled_Statement_Sequence =>
                     Make_Handled_Sequence_Of_Statements (Loc,
                       Statements => New_List));

               Set_Scope (Dnam, Scope (E));
               Set_Assignment_OK (First (Declarations (Dbody)));
               Set_Is_Eliminated (Dnam);
               Insert_After (After, Dbody);
               Analyze (Dbody);
               After := Dbody;
            end if;
         end if;

         Next_Formal (Formal);
      end loop;
   end Process_Default_Expressions;

   ----------------------------------------
   -- Set_Component_Alignment_If_Not_Set --
   ----------------------------------------

   procedure Set_Component_Alignment_If_Not_Set (Typ : Entity_Id) is
   begin
      --  Ignore if not base type, subtypes don't need anything

      if Typ /= Base_Type (Typ) then
         return;
      end if;

      --  Do not override existing representation

      if Is_Packed (Typ) then
         return;

      elsif Has_Specified_Layout (Typ) then
         return;

      elsif Component_Alignment (Typ) /= Calign_Default then
         return;

      else
         Set_Component_Alignment
           (Typ, Scope_Stack.Table
                  (Scope_Stack.Last).Component_Alignment_Default);
      end if;
   end Set_Component_Alignment_If_Not_Set;

   ------------------
   -- Undelay_Type --
   ------------------

   procedure Undelay_Type (T : Entity_Id) is
   begin
      Set_Has_Delayed_Freeze (T, False);
      Set_Freeze_Node (T, Empty);

      --  Since we don't want T to have a Freeze_Node, we don't want its
      --  Full_View or Corresponding_Record_Type to have one either.

      --  ??? Fundamentally, this whole handling is a kludge. What we really
      --  want is to be sure that for an Itype that's part of record R and is a
      --  subtype of type T, that it's frozen after the later of the freeze
      --  points of R and T. We have no way of doing that directly, so what we
      --  do is force most such Itypes to be frozen as part of freezing R via
      --  this procedure and only delay the ones that need to be delayed
      --  (mostly the designated types of access types that are defined as part
      --  of the record).

      if Is_Private_Type (T)
        and then Present (Full_View (T))
        and then Is_Itype (Full_View (T))
        and then Is_Record_Type (Scope (Full_View (T)))
      then
         Undelay_Type (Full_View (T));
      end if;

      if Is_Concurrent_Type (T)
        and then Present (Corresponding_Record_Type (T))
        and then Is_Itype (Corresponding_Record_Type (T))
        and then Is_Record_Type (Scope (Corresponding_Record_Type (T)))
      then
         Undelay_Type (Corresponding_Record_Type (T));
      end if;
   end Undelay_Type;

   ------------------
   -- Warn_Overlay --
   ------------------

   procedure Warn_Overlay
     (Expr : Node_Id;
      Typ  : Entity_Id;
      Nam  : Entity_Id)
   is
      Ent : constant Entity_Id := Entity (Nam);
      --  The object to which the address clause applies

      Init : Node_Id;
      Old  : Entity_Id := Empty;
      Decl : Node_Id;

   begin
      --  No warning if address clause overlay warnings are off

      if not Address_Clause_Overlay_Warnings then
         return;
      end if;

      --  No warning if there is an explicit initialization

      Init := Original_Node (Expression (Declaration_Node (Ent)));

      if Present (Init) and then Comes_From_Source (Init) then
         return;
      end if;

      --  We only give the warning for non-imported entities of a type for
      --  which a non-null base init proc is defined, or for objects of access
      --  types with implicit null initialization, or when Initialize_Scalars
      --  applies and the type is scalar or a string type (the latter being
      --  tested for because predefined String types are initialized by inline
      --  code rather than by an init_proc).

      if Present (Expr)
        and then not Is_Imported (Ent)
        and then (Has_Non_Null_Base_Init_Proc (Typ)
                    or else Is_Access_Type (Typ)
                    or else (Init_Or_Norm_Scalars
                              and then (Is_Scalar_Type (Typ)
                                         or else Is_String_Type (Typ))))
      then
         if Nkind (Expr) = N_Attribute_Reference
           and then Is_Entity_Name (Prefix (Expr))
         then
            Old := Entity (Prefix (Expr));

         elsif Is_Entity_Name (Expr)
           and then Ekind (Entity (Expr)) = E_Constant
         then
            Decl := Declaration_Node (Entity (Expr));

            if Nkind (Decl) = N_Object_Declaration
              and then Present (Expression (Decl))
              and then Nkind (Expression (Decl)) = N_Attribute_Reference
              and then Is_Entity_Name (Prefix (Expression (Decl)))
            then
               Old := Entity (Prefix (Expression (Decl)));

            elsif Nkind (Expr) = N_Function_Call then
               return;
            end if;

         --  A function call (most likely to To_Address) is probably not an
         --  overlay, so skip warning. Ditto if the function call was inlined
         --  and transformed into an entity.

         elsif Nkind (Original_Node (Expr)) = N_Function_Call then
            return;
         end if;

         Decl := Next (Parent (Expr));

         --  If a pragma Import follows, we assume that it is for the current
         --  target of the address clause, and skip the warning.

         if Present (Decl)
           and then Nkind (Decl) = N_Pragma
           and then Pragma_Name (Decl) = Name_Import
         then
            return;
         end if;

         if Present (Old) then
            Error_Msg_Node_2 := Old;
            Error_Msg_N
              ("default initialization of & may modify &?",
               Nam);
         else
            Error_Msg_N
              ("default initialization of & may modify overlaid storage?",
               Nam);
         end if;

         --  Add friendly warning if initialization comes from a packed array
         --  component.

         if Is_Record_Type (Typ)  then
            declare
               Comp : Entity_Id;

            begin
               Comp := First_Component (Typ);

               while Present (Comp) loop
                  if Nkind (Parent (Comp)) = N_Component_Declaration
                    and then Present (Expression (Parent (Comp)))
                  then
                     exit;
                  elsif Is_Array_Type (Etype (Comp))
                     and then Present (Packed_Array_Type (Etype (Comp)))
                  then
                     Error_Msg_NE
                       ("\packed array component& " &
                        "will be initialized to zero?",
                        Nam, Comp);
                     exit;
                  else
                     Next_Component (Comp);
                  end if;
               end loop;
            end;
         end if;

         Error_Msg_N
           ("\use pragma Import for & to " &
            "suppress initialization (RM B.1(24))?",
            Nam);
      end if;
   end Warn_Overlay;

end Freeze;<|MERGE_RESOLUTION|>--- conflicted
+++ resolved
@@ -2711,12 +2711,6 @@
                         end if;
                      end if;
 
-<<<<<<< HEAD
-                     if Is_Array_Type (R_Type)
-                       and then not Is_Constrained (R_Type)
-                       and then not Is_Imported (E)
-                       and then Has_Foreign_Convention (E)
-=======
                      --  Give warning for suspicous return of a result of an
                      --  unconstrained array type in a foreign convention
                      --  function.
@@ -2741,7 +2735,6 @@
                        --  Check that general warning is enabled, and that it
                        --  is not suppressed for this particular case.
 
->>>>>>> 42a9ba1d
                        and then Warn_On_Export_Import
                        and then not Has_Warnings_Off (E)
                        and then not Has_Warnings_Off (R_Type)

--- conflicted
+++ resolved
@@ -6,11 +6,7 @@
 --                                                                          --
 --                                 B o d y                                  --
 --                                                                          --
-<<<<<<< HEAD
---          Copyright (C) 1992-2006, Free Software Foundation, Inc.         --
-=======
 --          Copyright (C) 1992-2007, Free Software Foundation, Inc.         --
->>>>>>> 60a98cce
 --                                                                          --
 -- GNAT is free software;  you can  redistribute it  and/or modify it under --
 -- terms of the  GNU General Public License as published  by the Free Soft- --
@@ -1647,13 +1643,8 @@
                      end if;
                   end if;
 
-<<<<<<< HEAD
-                  --  If component clause is present, then deal with the
-                  --  non-default bit order case for Ada 95 mode. The required
-=======
                   --  If component clause is present, then deal with the non-
                   --  default bit order case for Ada 95 mode. The required
->>>>>>> 60a98cce
                   --  processing for Ada 2005 mode is handled separately after
                   --  processing all components.
 
@@ -2097,20 +2088,12 @@
       --  The two-pass elaboration mechanism in gigi guarantees that E will
       --  be frozen before the inner call is elaborated. We exclude constants
       --  from this test, because deferred constants may be frozen early, and
-<<<<<<< HEAD
-      --  must be diagnosed (see e.g. 1522-005). If the enclosing subprogram
-      --  comes from source, or is a generic instance, then the freeze point
-      --  is the one mandated by the language. and we freze the entity.
-      --  A subprogram that is a child unit body that acts as a spec does not
-      --  have a spec that comes from source, but can only come from source.
-=======
       --  must be diagnosed (e.g. in the case of a deferred constant being used
       --  in a default expression). If the enclosing subprogram comes from
       --  source, or is a generic instance, then the freeze point is the one
       --  mandated by the language, and we freeze the entity. A subprogram that
       --  is a child unit body that acts as a spec does not have a spec that
       --  comes from source, but can only come from source.
->>>>>>> 60a98cce
 
       elsif In_Open_Scopes (Scope (Test_E))
         and then Scope (Test_E) /= Current_Scope
@@ -2363,9 +2346,6 @@
                              ("(Ada 2005): invalid use of unconstrained tagged"
                               & " incomplete type", E);
 
-<<<<<<< HEAD
-                        elsif Ekind (F_Type) = E_Subprogram_Type then
-=======
                         --  If the formal is an anonymous_access_to_subprogram
                         --  freeze the  subprogram type as well, to prevent
                         --  scope anomalies in gigi, because there is no other
@@ -2374,7 +2354,6 @@
                         elsif Is_Itype (Etype (Formal))
                           and then Ekind (F_Type) = E_Subprogram_Type
                         then
->>>>>>> 60a98cce
                            Freeze_And_Append (F_Type, Loc, Result);
                         end if;
                      end if;
@@ -2429,9 +2408,6 @@
                Freeze_And_Append (Alias (E), Loc, Result);
             end if;
 
-<<<<<<< HEAD
-            if not Is_Internal (E) then
-=======
             --  We don't freeze internal subprograms, because we don't normally
             --  want addition of extra formals or mechanism setting to happen
             --  for those. However we do pass through predefined dispatching
@@ -2441,7 +2417,6 @@
             if not Is_Internal (E)
               or else Is_Predefined_Dispatching_Operation (E)
             then
->>>>>>> 60a98cce
                Freeze_Subprogram (E);
             end if;
 
@@ -3455,11 +3430,7 @@
 
          --  Now that all types from which E may depend are frozen, see if the
          --  size is known at compile time, if it must be unsigned, or if
-<<<<<<< HEAD
-         --  strict alignent is required
-=======
          --  strict alignment is required
->>>>>>> 60a98cce
 
          Check_Compile_Time_Size (E);
          Check_Unsigned_Type (E);
@@ -5348,11 +5319,7 @@
 
          Error_Msg_N
            ("\use pragma Import for & to " &
-<<<<<<< HEAD
-            "suppress initialization ('R'M B.1(24))?",
-=======
             "suppress initialization (RM B.1(24))?",
->>>>>>> 60a98cce
             Nam);
       end if;
    end Warn_Overlay;

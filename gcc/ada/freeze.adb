--- conflicted
+++ resolved
@@ -6,11 +6,7 @@
 --                                                                          --
 --                                 B o d y                                  --
 --                                                                          --
-<<<<<<< HEAD
---          Copyright (C) 1992-2005, Free Software Foundation, Inc.         --
-=======
 --          Copyright (C) 1992-2006, Free Software Foundation, Inc.         --
->>>>>>> c355071f
 --                                                                          --
 -- GNAT is free software;  you can  redistribute it  and/or modify it under --
 -- terms of the  GNU General Public License as published  by the Free Soft- --
@@ -3009,11 +3005,7 @@
 
             Freeze_Subprogram (E);
 
-<<<<<<< HEAD
-            --  AI-326: Check wrong use of tag incomplete type
-=======
             --  Ada 2005 (AI-326): Check wrong use of tag incomplete type
->>>>>>> c355071f
             --
             --    type T is tagged;
             --    type Acc is access function (X : T) return T; -- ERROR
@@ -3180,44 +3172,6 @@
                Aux_E     : Entity_Id;
 
             begin
-<<<<<<< HEAD
-               --  Ada 2005 (AI-345): In case of concurrent type generate
-               --  reference to the wrapper that allow us to dispatch calls
-               --  through their implemented abstract interface types.
-
-               --  The check for Present here is to protect against previously
-               --  reported critical errors.
-
-               if Is_Concurrent_Type (E)
-                 and then Present (Corresponding_Record_Type (E))
-               then
-                  pragma Assert (not Is_Empty_Elmt_List
-                                       (Abstract_Interfaces
-                                        (Corresponding_Record_Type (E))));
-
-                  Prim_List := Primitive_Operations
-                                (Corresponding_Record_Type (E));
-               else
-                  Prim_List := Primitive_Operations (E);
-               end if;
-
-               --  Loop to generate references for primitive operations
-
-               if Present (Prim_List) then
-                  Prim := First_Elmt (Prim_List);
-                  while Present (Prim) loop
-
-                     --  If the operation is derived, get the original for
-                     --  cross-reference purposes (it is the original for
-                     --  which we want the xref, and for which the comes
-                     --  from source test needs to be performed).
-
-                     Ent := Node (Prim);
-                     while Present (Alias (Ent)) loop
-                        Ent := Alias (Ent);
-                     end loop;
-
-=======
                --  Handle subtypes
 
                if Ekind (E) = E_Protected_Subtype
@@ -3264,7 +3218,6 @@
                         Ent := Alias (Ent);
                      end loop;
 
->>>>>>> c355071f
                      Generate_Reference (E, Ent, 'p', Set_Ref => False);
                      Next_Elmt (Prim);
                   end loop;
@@ -3841,21 +3794,12 @@
       --  a default for a discriminant specification, the scope is still void.
       --  The expression can also appear in the discriminant part of a private
       --  or concurrent type.
-<<<<<<< HEAD
 
       --  If the expression appears in a constrained subcomponent of an
       --  enclosing record declaration, the freeze nodes must be attached to
       --  the outer record type so they can eventually be placed in the
       --  enclosing declaration list.
 
-=======
-
-      --  If the expression appears in a constrained subcomponent of an
-      --  enclosing record declaration, the freeze nodes must be attached to
-      --  the outer record type so they can eventually be placed in the
-      --  enclosing declaration list.
-
->>>>>>> c355071f
       --  The other case requiring this special handling is if we are in a
       --  default expression, since in that case we are about to freeze a
       --  static type, and the freeze scope needs to be the outer scope, not
@@ -4550,11 +4494,7 @@
       --  Reset True_Constant flag, since something strange is going on with
       --  the scoping here, and our simple value tracing may not be sufficient
       --  for this indication to be reliable. We kill the Constant_Value
-<<<<<<< HEAD
-      --  indication for the same reason.
-=======
       --  and Last_Assignment indications for the same reason.
->>>>>>> c355071f
 
       Set_Is_True_Constant (E, False);
       Set_Current_Value    (E, Empty);

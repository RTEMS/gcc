--- conflicted
+++ resolved
@@ -234,11 +234,7 @@
           (not In_Same_Source_Unit (Renamed_Subp, Ent)
             or else Sloc (Renamed_Subp) < Sloc (Ent))
 
-<<<<<<< HEAD
-        --  We can make the renaming entity intrisic if the renamed function
-=======
         --  We can make the renaming entity intrinsic if the renamed function
->>>>>>> 03d20231
         --  has an interface name, or if it is one of the shift/rotate
         --  operations known to the compiler.
 
@@ -561,19 +557,6 @@
             end if;
          end if;
 
-<<<<<<< HEAD
-         if (No (Expression (Decl))
-              and then not Needs_Finalization (Typ)
-              and then (not Has_Non_Null_Base_Init_Proc (Typ)
-                         or else Is_Imported (E)))
-           or else (Present (Expression (Decl)) and then Is_Scalar_Type (Typ))
-           or else Is_Access_Type (Typ)
-           or else
-             (Is_Bit_Packed_Array (Typ)
-               and then Is_Modular_Integer_Type (Packed_Array_Type (Typ)))
-         then
-            null;
-=======
          --  If Rep_Clauses are to be ignored, remove address clause from
          --  list attached to entity, because it may be illegal for gigi,
          --  for example by breaking order of elaboration..
@@ -587,7 +570,6 @@
 
                if Rep = Addr then
                   Set_First_Rep_Item (E, Next_Rep_Item (Addr));
->>>>>>> 03d20231
 
                else
                   while Present (Rep)
@@ -597,44 +579,6 @@
                   end loop;
                end if;
 
-<<<<<<< HEAD
-         --  Actually the IP call has been moved to the freeze actions
-         --  anyway, so maybe we can relax this restriction???
-
-         else
-            Check_Constant_Address_Clause (Expr, E);
-
-            --  Has_Delayed_Freeze was set on E when the address clause was
-            --  analyzed. Reset the flag now unless freeze actions were
-            --  attached to it in the mean time.
-
-            if No (Freeze_Node (E)) then
-               Set_Has_Delayed_Freeze (E, False);
-            end if;
-         end if;
-
-         --  If Rep_Clauses are to be ignored, remove address clause from
-         --  list attached to entity, because it may be illegal for gigi,
-         --  for example by breaking order of elaboration..
-
-         if Ignore_Rep_Clauses then
-            declare
-               Rep : Node_Id;
-
-            begin
-               Rep := First_Rep_Item (E);
-
-               if Rep = Addr then
-                  Set_First_Rep_Item (E, Next_Rep_Item (Addr));
-
-               else
-                  while Present (Rep)
-                    and then Next_Rep_Item (Rep) /= Addr
-                  loop
-                     Rep := Next_Rep_Item (Rep);
-                  end loop;
-               end if;
-
                if Present (Rep) then
                   Set_Next_Rep_Item (Rep, Next_Rep_Item (Addr));
                end if;
@@ -642,15 +586,6 @@
 
             Rewrite (Addr, Make_Null_Statement (Sloc (E)));
 
-=======
-               if Present (Rep) then
-                  Set_Next_Rep_Item (Rep, Next_Rep_Item (Addr));
-               end if;
-            end;
-
-            Rewrite (Addr, Make_Null_Statement (Sloc (E)));
-
->>>>>>> 03d20231
          elsif not Error_Posted (Expr)
            and then not Needs_Finalization (Typ)
          then
@@ -1237,19 +1172,11 @@
       Par := Parent (E);
 
       --  Array may be qualified, so find outer context
-<<<<<<< HEAD
 
       if Nkind (Par) = N_Qualified_Expression then
          Par := Parent (Par);
       end if;
 
-=======
-
-      if Nkind (Par) = N_Qualified_Expression then
-         Par := Parent (Par);
-      end if;
-
->>>>>>> 03d20231
       if Nkind_In (Par, N_Object_Declaration, N_Assignment_Statement)
         and then Comes_From_Source (Par)
       then
@@ -1650,11 +1577,7 @@
          --  either a tagged type, or a limited record.
 
          if Is_Limited_Type (Rec_Type)
-<<<<<<< HEAD
-           and then (Ada_Version < Ada_05 or else Is_Tagged_Type (Rec_Type))
-=======
            and then (Ada_Version < Ada_2005 or else Is_Tagged_Type (Rec_Type))
->>>>>>> 03d20231
          then
             return;
 
@@ -2322,13 +2245,9 @@
            and then Esize (Rec) >= Scalar_Component_Total_RM_Size
 
            --  Never do implicit packing in CodePeer mode since we don't do
-<<<<<<< HEAD
-           --  any packing ever in this mode (why not???)
-=======
            --  any packing in this mode, since this generates over-complex
            --  code that confuses CodePeer, and in general, CodePeer does not
            --  care about the internal representation of objects.
->>>>>>> 03d20231
 
            and then not CodePeer_Mode
          then
@@ -2402,11 +2321,7 @@
             S : Entity_Id;
 
          begin
-<<<<<<< HEAD
-
-=======
             S := Current_Scope;
->>>>>>> 03d20231
             while Present (S) loop
                if Is_Overloadable (S) then
                   if Comes_From_Source (S)
@@ -2786,11 +2701,7 @@
                         end if;
                      end if;
 
-<<<<<<< HEAD
-                     --  Give warning for suspicous return of a result of an
-=======
                      --  Give warning for suspicious return of a result of an
->>>>>>> 03d20231
                      --  unconstrained array type in a foreign convention
                      --  function.
 
@@ -3854,7 +3765,6 @@
 
          elsif Ekind (E) = E_Subprogram_Type then
             Formal := First_Formal (E);
-
             while Present (Formal) loop
                if Ekind (Etype (Formal)) = E_Incomplete_Type
                  and then No (Full_View (Etype (Formal)))
@@ -3862,24 +3772,10 @@
                then
                   if Is_Tagged_Type (Etype (Formal)) then
                      null;
-<<<<<<< HEAD
-                  else
-                     Error_Msg_NE
-                       ("invalid use of incomplete type&", E, Etype (Formal));
-                  end if;
-               end if;
-
-               Freeze_And_Append (Etype (Formal), Loc, Result);
-               Next_Formal (Formal);
-            end loop;
-=======
->>>>>>> 03d20231
 
                   --  AI05-151: Incomplete types are allowed in access to
                   --  subprogram specifications.
 
-<<<<<<< HEAD
-=======
                   elsif Ada_Version < Ada_2012 then
                      Error_Msg_NE
                        ("invalid use of incomplete type&", E, Etype (Formal));
@@ -3892,7 +3788,6 @@
 
             Freeze_Subprogram (E);
 
->>>>>>> 03d20231
          --  For access to a protected subprogram, freeze the equivalent type
          --  (however this is not set if we are not generating code or if this
          --  is an anonymous type used just for resolution).
@@ -5381,12 +5276,6 @@
          --  issue an error message saying that this object cannot be imported
          --  or exported. If it has an address clause it is an overlay in the
          --  current partition and the static requirement is not relevant.
-<<<<<<< HEAD
-
-         if Is_Imported (E) and then No (Address_Clause (E)) then
-            Error_Msg_N
-              ("& cannot be imported (local type is not constant)", E);
-=======
          --  Do not issue any error message when ignoring rep clauses.
 
          if Ignore_Rep_Clauses then
@@ -5397,7 +5286,6 @@
                Error_Msg_N
                  ("& cannot be imported (local type is not constant)", E);
             end if;
->>>>>>> 03d20231
 
          --  Otherwise must be exported, something is wrong if compiler
          --  is marking something as statically allocated which cannot be).

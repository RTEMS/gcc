--- conflicted
+++ resolved
@@ -65,14 +65,6 @@
 
    package Generic_Choices_Processing is
 
-<<<<<<< HEAD
-      function Number_Of_Choices (N : Node_Id) return Nat;
-      --  Iterates through the choices of N, (N can be a case expression, case
-      --  statement, array aggregate or record variant), counting all the
-      --  Choice nodes except for the Others choice.
-
-=======
->>>>>>> 03d20231
       procedure Analyze_Choices
         (N              : Node_Id;
          Subtyp         : Entity_Id;
@@ -82,26 +74,6 @@
       --  variant N, this routine analyzes the corresponding list of discrete
       --  choices. Subtyp is the subtype of the discrete choices. The type
       --  against which the discrete choices must be resolved is its base type.
-<<<<<<< HEAD
-      --
-      --  On entry Choice_Table must be big enough to contain all the discrete
-      --  choices encountered. The lower bound of Choice_Table must be one.
-      --
-      --  On exit Choice_Table contains all the static and non empty discrete
-      --  choices in sorted order. Last_Choice gives the position of the last
-      --  valid choice in Choice_Table, Choice_Table'First contains the first.
-      --  We can have Last_Choice < Choice_Table'Last for one (or several) of
-      --  the following reasons:
-      --
-      --    (a) The list of choices contained a non static choice
-      --
-      --    (b) The list of choices contained an empty choice
-      --        (something like "1 .. 0 => ")
-      --
-      --    (c) One of the bounds of a discrete choice contains an
-      --        error or raises constraint error.
-=======
->>>>>>> 03d20231
       --
       --  In one of the bounds of a discrete choice raises a constraint
       --  error the flag Raise_CE is set.

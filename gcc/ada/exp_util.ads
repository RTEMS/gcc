--- conflicted
+++ resolved
@@ -6,11 +6,7 @@
 --                                                                          --
 --                                 S p e c                                  --
 --                                                                          --
-<<<<<<< HEAD
---          Copyright (C) 1992-2006, Free Software Foundation, Inc.         --
-=======
 --          Copyright (C) 1992-2007, Free Software Foundation, Inc.         --
->>>>>>> 60a98cce
 --                                                                          --
 -- GNAT is free software;  you can  redistribute it  and/or modify it under --
 -- terms of the  GNU General Public License as published  by the Free Soft- --
@@ -398,11 +394,7 @@
    --  or not known at all. In the first two cases, Get_Current_Condition will
    --  return with Op set to the appropriate conditional operator (inverted if
    --  the condition is known false), and Val set to the constant value. If the
-<<<<<<< HEAD
-   --  condition is not known, then Cond and Val are set for the empty case
-=======
    --  condition is not known, then Op and Val are set for the empty case
->>>>>>> 60a98cce
    --  (N_Empty and Empty).
    --
    --  The check for whether the condition is true/false unknown depends
@@ -446,13 +438,10 @@
    --  False otherwise. True for an empty list. It is an error to call this
    --  routine with No_List as the argument.
 
-<<<<<<< HEAD
-=======
    function Is_Library_Level_Tagged_Type (Typ : Entity_Id) return Boolean;
    --  Return True if Typ is a library level tagged type. Currently we use
    --  this information to build statically allocated dispatch tables.
 
->>>>>>> 60a98cce
    function Is_Predefined_Dispatching_Operation (E : Entity_Id) return Boolean;
    --  Ada 2005 (AI-251): Determines if E is a predefined primitive operation
 
@@ -540,14 +529,11 @@
    --  caller has to check whether stack checking is actually enabled in order
    --  to guide the expansion (typically of a function call).
 
-<<<<<<< HEAD
-=======
    function Non_Limited_Designated_Type (T : Entity_Id) return Entity_Id;
    --  An anonymous access type may designate a limited view. Check whether
    --  non-limited view is available during expansion, to examine components
    --  or other characteristics of the full type.
 
->>>>>>> 60a98cce
    function OK_To_Do_Constant_Replacement (E : Entity_Id) return Boolean;
    --  This function is used when testing whether or not to replace a reference
    --  to entity E by a known constant value. Such replacement must be done
@@ -560,8 +546,6 @@
    --  address might be captured in a way we do not detect. A value of True is
    --  returned only if the replacement is safe.
 
-<<<<<<< HEAD
-=======
    function Possible_Bit_Aligned_Component (N : Node_Id) return Boolean;
    --  This function is used in processing the assignment of a record or
    --  indexed component. The argument N is either the left hand or right
@@ -570,7 +554,6 @@
    --  in a manner that causes trouble for the back end (see description
    --  of Exp_Util.Component_May_Be_Bit_Aligned for further details).
 
->>>>>>> 60a98cce
    procedure Remove_Side_Effects
      (Exp          : Node_Id;
       Name_Req     : Boolean := False;

--- conflicted
+++ resolved
@@ -6,11 +6,7 @@
 --                                                                          --
 --                                 S p e c                                  --
 --                                                                          --
-<<<<<<< HEAD
---          Copyright (C) 1992-2006, Free Software Foundation, Inc.         --
-=======
 --          Copyright (C) 1992-2007, Free Software Foundation, Inc.         --
->>>>>>> 751ff693
 --                                                                          --
 -- GNAT is free software;  you can  redistribute it  and/or modify it under --
 -- terms of the  GNU General Public License as published  by the Free Soft- --
@@ -19,14 +15,8 @@
 -- OUT ANY WARRANTY;  without even the  implied warranty of MERCHANTABILITY --
 -- or FITNESS FOR A PARTICULAR PURPOSE.  See the GNU General Public License --
 -- for  more details.  You should have  received  a copy of the GNU General --
-<<<<<<< HEAD
--- Public License  distributed with GNAT;  see file COPYING.  If not, write --
--- to  the  Free Software Foundation,  51  Franklin  Street,  Fifth  Floor, --
--- Boston, MA 02110-1301, USA.                                              --
-=======
 -- Public License  distributed with GNAT; see file COPYING3.  If not, go to --
 -- http://www.gnu.org/licenses for a complete copy of the license.          --
->>>>>>> 751ff693
 --                                                                          --
 -- GNAT was originally developed  by the GNAT team at  New York University. --
 -- Extensive contributions were provided by Ada Core Technologies Inc.      --
@@ -36,30 +26,12 @@
 --  Package containing utility procedures used throughout the expander
 
 with Exp_Tss; use Exp_Tss;
-<<<<<<< HEAD
-=======
 with Namet;   use Namet;
->>>>>>> 751ff693
 with Rtsfind; use Rtsfind;
 with Sinfo;   use Sinfo;
 with Types;   use Types;
 
 package Exp_Util is
-
-   --  An enumeration type used to capture all the possible interface
-   --  kinds and their hierarchical relation. These values are used in
-   --  Find_Implemented_Interface and Implements_Interface.
-
-   type Interface_Kind is (
-     Any_Interface,               --  Any interface
-     Any_Limited_Interface,       --  Only limited interfaces
-     Any_Synchronized_Interface,  --  Only synchronized interfaces
-
-     Iface,                       --  Individual kinds
-     Limited_Interface,
-     Protected_Interface,
-     Synchronized_Interface,
-     Task_Interface);
 
    -----------------------------------------------
    -- Handling of Actions Associated with Nodes --
@@ -366,16 +338,10 @@
 
    function Find_Interface_ADT
      (T     : Entity_Id;
-<<<<<<< HEAD
-      Iface : Entity_Id) return Entity_Id;
-   --  Ada 2005 (AI-251): Given a type T implementing the interface Iface,
-   --  return the Access_Disp_Table value of the interface.
-=======
       Iface : Entity_Id) return Elmt_Id;
    --  Ada 2005 (AI-251): Given a type T implementing the interface Iface,
    --  return the element of Access_Disp_Table containing the tag of the
    --  interface.
->>>>>>> 751ff693
 
    function Find_Interface_Tag
      (T     : Entity_Id;
@@ -383,19 +349,6 @@
    --  Ada 2005 (AI-251): Given a type T implementing the interface Iface,
    --  return the record component containing the tag of Iface.
 
-<<<<<<< HEAD
-   function Find_Implemented_Interface
-     (Typ          : Entity_Id;
-      Kind         : Interface_Kind;
-      Check_Parent : Boolean := False) return Entity_Id;
-   --  Ada 2005 (AI-345): Find a designated kind of interface implemented by
-   --  Typ or any parent subtype. Return the first encountered interface that
-   --  correspond to the selected class. Return Empty if no such interface is
-   --  found. Use Check_Parent to climb a potential derivation chain and
-   --  examine the parent subtypes for any implementation.
-
-=======
->>>>>>> 751ff693
    function Find_Prim_Op (T : Entity_Id; Name : Name_Id) return Entity_Id;
    --  Find the first primitive operation of type T whose name is 'Name'.
    --  This function allows the use of a primitive operation which is not
@@ -441,11 +394,7 @@
    --  or not known at all. In the first two cases, Get_Current_Condition will
    --  return with Op set to the appropriate conditional operator (inverted if
    --  the condition is known false), and Val set to the constant value. If the
-<<<<<<< HEAD
-   --  condition is not known, then Cond and Val are set for the empty case
-=======
    --  condition is not known, then Op and Val are set for the empty case
->>>>>>> 751ff693
    --  (N_Empty and Empty).
    --
    --  The check for whether the condition is true/false unknown depends
@@ -463,13 +412,10 @@
    --  N_Op_Eq), or to determine the result of some other test in other cases
    --  (e.g. no access check required if N_Op_Ne Null).
 
-<<<<<<< HEAD
-=======
    function Has_Controlled_Coextensions (Typ : Entity_Id) return Boolean;
    --  Determine whether a record type has anonymous access discriminants with
    --  a controlled designated type.
 
->>>>>>> 751ff693
    function Homonym_Number (Subp : Entity_Id) return Nat;
    --  Here subp is the entity for a subprogram. This routine returns the
    --  homonym number used to disambiguate overloaded subprograms in the same
@@ -477,17 +423,6 @@
    --  they are unique). The number is the ordinal position on the Homonym
    --  chain, counting only entries in the curren scope. If an entity is not
    --  overloaded, the returned number will be one.
-<<<<<<< HEAD
-
-   function Implements_Interface
-     (Typ          : Entity_Id;
-      Kind         : Interface_Kind;
-      Check_Parent : Boolean := False) return Boolean;
-   --  Ada 2005 (AI-345): Determine whether Typ implements a designated kind
-   --  of interface. Use Check_Parent to climb a potential derivation chain
-   --  and examine the parent subtypes for any implementation.
-=======
->>>>>>> 751ff693
 
    function Inside_Init_Proc return Boolean;
    --  Returns True if current scope is within an init proc
@@ -503,13 +438,10 @@
    --  False otherwise. True for an empty list. It is an error to call this
    --  routine with No_List as the argument.
 
-<<<<<<< HEAD
-=======
    function Is_Library_Level_Tagged_Type (Typ : Entity_Id) return Boolean;
    --  Return True if Typ is a library level tagged type. Currently we use
    --  this information to build statically allocated dispatch tables.
 
->>>>>>> 751ff693
    function Is_Predefined_Dispatching_Operation (E : Entity_Id) return Boolean;
    --  Ada 2005 (AI-251): Determines if E is a predefined primitive operation
 
@@ -552,18 +484,6 @@
    --  or is a private type whose completion is such a type.
 
    procedure Kill_Dead_Code (N : Node_Id; Warn : Boolean := False);
-<<<<<<< HEAD
-   --  N represents a node for a section of code that is known to be dead. The
-   --  node is deleted, and any exception handler references and warning
-   --  messages relating to this code are removed. If Warn is True, a warning
-   --  will be output at the start of N indicating the deletion of the code.
-
-   procedure Kill_Dead_Code (L : List_Id; Warn : Boolean := False);
-   --  Like the above procedure, but applies to every element in the given
-   --  list. Each of the entries is removed from the list before killing it.
-   --  If Warn is True, a warning will be output at the start of N indicating
-   --  the deletion of the code.
-=======
    --  N represents a node for a section of code that is known to be dead. Any
    --  exception handler references and warning messages relating to this code
    --  are removed. If Warn is True, a warning will be output at the start of N
@@ -574,7 +494,6 @@
    --  Like the above procedure, but applies to every element in the given
    --  list. If Warn is True, a warning will be output at the start of N
    --  indicating the deletion of the code.
->>>>>>> 751ff693
 
    function Known_Non_Negative (Opnd : Node_Id) return Boolean;
    --  Given a node for a subexpression, determines if it represents a value
@@ -610,14 +529,11 @@
    --  caller has to check whether stack checking is actually enabled in order
    --  to guide the expansion (typically of a function call).
 
-<<<<<<< HEAD
-=======
    function Non_Limited_Designated_Type (T : Entity_Id) return Entity_Id;
    --  An anonymous access type may designate a limited view. Check whether
    --  non-limited view is available during expansion, to examine components
    --  or other characteristics of the full type.
 
->>>>>>> 751ff693
    function OK_To_Do_Constant_Replacement (E : Entity_Id) return Boolean;
    --  This function is used when testing whether or not to replace a reference
    --  to entity E by a known constant value. Such replacement must be done
@@ -629,8 +545,6 @@
    --  also inhibit replacement of Volatile or aliased objects since their
    --  address might be captured in a way we do not detect. A value of True is
    --  returned only if the replacement is safe.
-<<<<<<< HEAD
-=======
 
    function Possible_Bit_Aligned_Component (N : Node_Id) return Boolean;
    --  This function is used in processing the assignment of a record or
@@ -639,7 +553,6 @@
    --  is a record component reference where the record may be bit aligned
    --  in a manner that causes trouble for the back end (see description
    --  of Exp_Util.Component_May_Be_Bit_Aligned for further details).
->>>>>>> 751ff693
 
    procedure Remove_Side_Effects
      (Exp          : Node_Id;

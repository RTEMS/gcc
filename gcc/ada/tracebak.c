/****************************************************************************
 *                                                                          *
 *                         GNAT COMPILER COMPONENTS                         *
 *                                                                          *
 *                            T R A C E B A C K                             *
 *                                                                          *
 *                          C Implementation File                           *
 *                                                                          *
<<<<<<< HEAD
 *                     Copyright (C) 2000-2006, AdaCore                     *
=======
 *                     Copyright (C) 2000-2007, AdaCore                     *
>>>>>>> 60a98cce
 *                                                                          *
 * GNAT is free software;  you can  redistribute it  and/or modify it under *
 * terms of the  GNU General Public License as published  by the Free Soft- *
 * ware  Foundation;  either version 2,  or (at your option) any later ver- *
 * sion.  GNAT is distributed in the hope that it will be useful, but WITH- *
 * OUT ANY WARRANTY;  without even the  implied warranty of MERCHANTABILITY *
 * or FITNESS FOR A PARTICULAR PURPOSE.  See the GNU General Public License *
 * for  more details.  You should have  received  a copy of the GNU General *
 * Public License  distributed with GNAT;  see file COPYING.  If not, write *
 * to  the  Free Software Foundation,  51  Franklin  Street,  Fifth  Floor, *
 * Boston, MA 02110-1301, USA.                                              *
 *                                                                          *
 * As a  special  exception,  if you  link  this file  with other  files to *
 * produce an executable,  this file does not by itself cause the resulting *
 * executable to be covered by the GNU General Public License. This except- *
 * ion does not  however invalidate  any other reasons  why the  executable *
 * file might be covered by the  GNU Public License.                        *
 *                                                                          *
 * GNAT was originally developed  by the GNAT team at  New York University. *
 * Extensive contributions were provided by Ada Core Technologies Inc.      *
 *                                                                          *
 ****************************************************************************/

/* This file contains low level support for stack unwinding using GCC intrinsic
   functions.
   It has been tested on the following configurations:
   PowerPC/AiX
   PowerPC/Darwin
   PowerPC/VxWorks
   SPARC/Solaris
   i386/GNU/Linux
   i386/Solaris
   i386/NT
   i386/OS2
   i386/LynxOS
   Alpha/VxWorks
   Alpha/VMS
*/

#ifdef __alpha_vxworks
#include "vxWorks.h"
#endif

#ifdef IN_RTS
#define POSIX
#include "tconfig.h"
#include "tsystem.h"
#else
#include "config.h"
#include "system.h"
#endif

extern int __gnat_backtrace (void **, int, void *, void *, int);

/* The point is to provide an implementation of the __gnat_backtrace function
   above, called by the default implementation of the System.Traceback package.

   We first have a series of target specific implementations, each included
   from a separate C file for readability purposes.

   Then come two flavors of a generic implementation: one relying on static
   assumptions about the frame layout, and the other one using the GCC EH
   infrastructure.  The former uses a whole set of macros and structures which
   may be tailored on a per target basis, and is activated as soon as
   USE_GENERIC_UNWINDER is defined.  The latter uses a small subset of the
   macro definitions and is activated when USE_GCC_UNWINDER is defined. It is
   only available post GCC 3.3.

   Finally, there is a default dummy implementation, necessary to make the
   linker happy on platforms where the feature is not supported, but where the
   function is still referenced by the default System.Traceback.  */

#define Lock_Task system__soft_links__lock_task
extern void (*Lock_Task) (void);

#define Unlock_Task system__soft_links__unlock_task
extern void (*Unlock_Task) (void);

/*-------------------------------------*
 *-- Target specific implementations --*
 *-------------------------------------*/

#if defined (__alpha_vxworks)

#include "tb-alvxw.c"

#elif defined (__ALPHA) && defined (__VMS__)

#include "tb-alvms.c"

#elif defined (__ia64__) && defined (__VMS__)

#include "tb-ivms.c"

#else

/* No target specific implementation.  */

/*----------------------------------------------------------------*
 *-- Target specific definitions for the generic implementation --*
 *----------------------------------------------------------------*/

/* The stack layout is specified by the target ABI. The "generic" scheme is
   based on the following assumption:

     The stack layout from some frame pointer is such that the information
     required to compute the backtrace is available at static offsets.

   For a given frame, the information we are interested in is the saved return
   address (somewhere after the call instruction in the caller) and a pointer
   to the caller's frame. The former is the base of the call chain information
   we store in the tracebacks array. The latter allows us to loop over the
   successive frames in the chain.

   To initiate the process, we retrieve an initial frame address using the
   appropriate GCC builtin (__builtin_frame_address).

   This scheme is unfortunately not applicable on every target because the
   stack layout is not necessarily regular (static) enough. On targets where
   this scheme applies, the implementation relies on the following items:

   o struct layout, describing the expected stack data layout relevant to the
     information we are interested in,

   o FRAME_OFFSET, the offset, from a given frame address or frame pointer
     value, at which this layout will be found,

   o FRAME_LEVEL, controls how many frames up we get at to start with,
     from the initial frame pointer we compute by way of the GCC builtin,

     0 is most often the appropriate value. 1 may be necessary on targets
     where return addresses are saved by a function in it's caller's frame
     (e.g. PPC).

   o PC_ADJUST, to account for the difference between a call point (address
     of a call instruction), which is what we want in the output array, and
     the associated return address, which is what we retrieve from the stack.

   o STOP_FRAME, to decide wether we reached the top of the call chain, and
     thus if the process shall stop.

	   :
	   :                   stack
	   |             +----------------+
	   |   +-------->|       :        |
	   |   |         | (FRAME_OFFSET) |
	   |   |         |       :        |  (PC_ADJUST)
	   |   |  layout:| return_address ----------------+
	   |   |         |     ....       |               |
	   +---------------  next_frame   |               |
	       |         |     ....       |               |
	       |         |                |               |
	       |         +----------------+               |  +-----+
	       |         |       :        |<- Base fp     |  |  :  |
	       |         | (FRAME_OFFSET) | (FRAME_LEVEL) |  |  :  |
	       |         |       :        |               +--->    | [1]
	       |  layout:| return_address -------------------->    | [0]
	       |         |       ...      |  (PC_ADJUST)     +-----+
	       +----------   next_frame   |                 traceback[]
		         |       ...      |
		         |                |
		         +----------------+

   o BASE_SKIP,

   Since we inherently deal with return addresses, there is an implicit shift
   by at least one for the initial point we are able to observe in the chain.

   On some targets (e.g. sparc-solaris), the first return address we can
   easily get without special code is even our caller's return address, so
   there is a initial shift of two.

   BASE_SKIP represents this initial shift, which is the minimal "skip_frames"
   value we support. We could add special code for the skip_frames < BASE_SKIP
   cases. This is not done currently because there is virtually no situation
   in which this would be useful.

   Finally, to account for some ABI specificities, a target may (but does
   not have to) define:

   o FORCE_CALL, to force a call to a dummy function at the very beginning
     of the computation. See the PPC AIX target for an example where this
     is useful.

   o FETCH_UP_FRAME, to force an invocation of __builtin_frame_address with a
     positive argument right after a possibly forced call even if FRAME_LEVEL
     is 0. See the SPARC Solaris case for an example where this is useful.

  */

/*--------------------------- PPC AIX/Darwin ----------------------------*/

#if ((defined (_POWER) && defined (_AIX)) || \
(defined (__ppc__) && defined (__APPLE__)))

#define USE_GENERIC_UNWINDER

struct layout
{
  struct layout *next;
  void *pad;
  void *return_address;
};

#define FRAME_OFFSET(FP) 0
#define PC_ADJUST -4
#define STOP_FRAME(CURRENT, TOP_STACK) ((void *) (CURRENT) < (TOP_STACK))

/* The PPC ABI has an interesting specificity: the return address saved by a
   function is located in it's caller's frame, and the save operation only
   takes place if the function performs a call.

   To have __gnat_backtrace retrieve its own return address, we then
   define ... */

#define FORCE_CALL 1
#define FRAME_LEVEL 1

#define BASE_SKIP 1

/*---------------------------- PPC VxWorks------------------------------*/

#elif defined (_ARCH_PPC) && defined (__vxworks)

#define USE_GENERIC_UNWINDER

struct layout
{
  struct layout *next;
  void *return_address;
};

#define FORCE_CALL 1
#define FRAME_LEVEL 1
/* See the PPC AIX case for an explanation of these values.  */

#define FRAME_OFFSET(FP) 0
#define PC_ADJUST -4
#define STOP_FRAME(CURRENT, TOP_STACK) ((CURRENT)->next == 0)

#define BASE_SKIP 1

/*-------------------------- SPARC Solaris -----------------------------*/

#elif defined (sun) && defined (sparc)

#define USE_GENERIC_UNWINDER

/* These definitions are inspired from the Appendix D (Software
   Considerations) of the SPARC V8 architecture manual.  */

struct layout
{
  struct layout *next;
  void *return_address;
};

#ifdef __arch64__
#define STACK_BIAS 2047 /* V9 ABI */
#else
#define STACK_BIAS 0    /* V8 ABI */
#endif

#define FRAME_LEVEL 0
#define FRAME_OFFSET(FP) (14 * sizeof (void*) + (FP ? STACK_BIAS : 0))
#define PC_ADJUST 0
#define STOP_FRAME(CURRENT, TOP_STACK) \
  ((CURRENT)->return_address == 0|| (CURRENT)->next == 0 \
   || (void *) (CURRENT) < (TOP_STACK))

/* The SPARC register windows need to be flushed before we may access them
   from the stack. This is achieved by way of builtin_frame_address only
   when the "count" argument is positive, so force at least one such call.  */
#define FETCH_UP_FRAME_ADDRESS

#define BASE_SKIP 2
/* From the frame pointer of frame N, we are accessing the flushed register
   window of frame N-1 (positive offset from fp), in which we retrieve the
   saved return address. We then end up with our caller's return address.  */

/*------------------------------- x86 ----------------------------------*/

#elif defined (i386)

#ifdef __WIN32
#include <windows.h>
#define IS_BAD_PTR(ptr) (IsBadCodePtr((void *)ptr))
#else
#define IS_BAD_PTR(ptr) 0
#endif

#define USE_GENERIC_UNWINDER

struct layout
{
  struct layout *next;
  void *return_address;
};

#define LOWEST_ADDR 0
#define FRAME_LEVEL 1
/* builtin_frame_address (1) is expected to work on this target, and (0) might
   return the soft stack pointer, which does not designate a location where a
   backchain and a return address might be found.  */

<<<<<<< HEAD
#define FRAME_OFFSET 0
=======
#define FRAME_OFFSET(FP) 0
>>>>>>> 60a98cce
#define PC_ADJUST -2
#define STOP_FRAME(CURRENT, TOP_STACK) \
  (IS_BAD_PTR((long)(CURRENT)->return_address) \
   || (unsigned int)(CURRENT)->return_address < LOWEST_ADDR \
   || (CURRENT)->return_address == 0|| (CURRENT)->next == 0  \
   || (void *) (CURRENT) < (TOP_STACK))

#define BASE_SKIP (1+FRAME_LEVEL)

/* On i386 architecture we check that at the call point we really have a call
   insn. Possible call instructions are:

   call  addr16        E8 xx xx xx xx
   call  reg           FF Dx
   call  off(reg)      FF xx xx
   lcall addr seg      9A xx xx xx xx xx xx

   This check will not catch all cases but it will increase the backtrace
   reliability on this architecture.
*/

#define VALID_STACK_FRAME(ptr) \
   (!IS_BAD_PTR(ptr) \
    && (((*((ptr) - 3) & 0xff) == 0xe8) \
        || ((*((ptr) - 5) & 0xff) == 0x9a) \
        || ((*((ptr) - 1) & 0xff) == 0xff) \
        || (((*(ptr) & 0xd0ff) == 0xd0ff))))

/*----------------------------- x86_64 ---------------------------------*/

#elif defined (__x86_64__)

#define USE_GCC_UNWINDER
/* The generic unwinder is not used for this target because it is based
   on frame layout assumptions that are not reliable on this target (the
   rbp register is very likely used for something else than storing the
   frame pointer in optimized code). Hence, we use the GCC unwinder
   based on DWARF 2 call frame information, although it has the drawback
   of not being able to unwind through frames compiled without DWARF 2
   information.
*/

#define PC_ADJUST -2
/* The minimum size of call instructions on this architecture is 2 bytes */

/*----------------------------- ia64 ---------------------------------*/

#elif defined (__ia64__) && (defined (linux) || defined (__hpux__))

#define USE_GCC_UNWINDER
/* Use _Unwind_Backtrace driven exceptions on ia64 HP-UX and ia64
   GNU/Linux, where _Unwind_Backtrace is provided by the system unwind
   library. On HP-UX 11.23 this requires patch PHSS_33352, which adds
   _Unwind_Backtrace to the system unwind library. */

#define PC_ADJUST -4


#endif

/*---------------------------------------------------------------------*
 *--      The post GCC 3.3 infrastructure based implementation       --*
 *---------------------------------------------------------------------*/

#if defined (USE_GCC_UNWINDER) && (__GNUC__ * 10 + __GNUC_MINOR__ > 33)

/* Conditioning the inclusion on the GCC version is useful to avoid bootstrap
   path problems, since the included file refers to post 3.3 functions in
   libgcc, and the stage1 compiler is unlikely to be linked against a post 3.3
   library.  It actually disables the support for backtraces in this compiler
   for targets defining USE_GCC_UNWINDER, which is OK since we don't use the
   traceback capability in the compiler anyway.

   The condition is expressed the way above because we cannot reliably rely on
   any other macro from the base compiler when compiling stage1.  */

#include "tb-gcc.c"

/*------------------------------------------------------------------*
 *-- The generic implementation based on frame layout assumptions --*
 *------------------------------------------------------------------*/

#elif defined (USE_GENERIC_UNWINDER)

#ifndef CURRENT_STACK_FRAME
# define CURRENT_STACK_FRAME  ({ char __csf; &__csf; })
#endif

#ifndef VALID_STACK_FRAME
#define VALID_STACK_FRAME(ptr) 1
#endif

#ifndef MAX
#define MAX(x,y) ((x) > (y) ? (x) : (y))
#endif

#ifndef FORCE_CALL
#define FORCE_CALL 0
#endif

/* Make sure the function is not inlined.  */
static void forced_callee (void) __attribute__ ((noinline));

static void forced_callee (void)
{
  /* Make sure the function is not pure.  */
  volatile int i __attribute__ ((unused)) = 0;
}

int
__gnat_backtrace (void **array,
                  int size,
                  void *exclude_min,
                  void *exclude_max,
                  int skip_frames)
{
  struct layout *current;
  void *top_frame;
  void *top_stack;
  int cnt = 0;

  if (FORCE_CALL)
    forced_callee ();

  /* Force a call to builtin_frame_address with a positive argument
     if required. This is necessary e.g. on SPARC to have the register
     windows flushed before we attempt to access them on the stack.  */
#if defined (FETCH_UP_FRAME_ADDRESS) && (FRAME_LEVEL == 0)
  __builtin_frame_address (1);
#endif

  top_frame = __builtin_frame_address (FRAME_LEVEL);
  top_stack = CURRENT_STACK_FRAME;
  current = (struct layout *) ((size_t) top_frame + FRAME_OFFSET (0));

  /* Skip the number of calls we have been requested to skip, accounting for
     the BASE_SKIP parameter.

     FRAME_LEVEL is meaningless for the count adjustment. It impacts where we
     start retrieving data from, but how many frames "up" we start at is in
     BASE_SKIP by definition.  */

  skip_frames = MAX (0, skip_frames - BASE_SKIP);

  while (cnt < skip_frames)
    {
      current = (struct layout *) ((size_t) current->next + FRAME_OFFSET (1));
      cnt++;
    }

  cnt = 0;
  while (cnt < size)
    {
      if (STOP_FRAME (current, top_stack) ||
	  !VALID_STACK_FRAME((char *)(current->return_address + PC_ADJUST)))
        break;

      if (current->return_address < exclude_min
	  || current->return_address > exclude_max)
        array[cnt++] = current->return_address + PC_ADJUST;

      current = (struct layout *) ((size_t) current->next + FRAME_OFFSET (1));
    }

  return cnt;
}

#else

/* No target specific implementation and neither USE_GCC_UNWINDER not
   USE_GCC_UNWINDER defined.  */

/*------------------------------*
 *-- The dummy implementation --*
 *------------------------------*/

int
__gnat_backtrace (array, size, exclude_min, exclude_max, skip_frames)
     void **array ATTRIBUTE_UNUSED;
     int size ATTRIBUTE_UNUSED;
     void *exclude_min ATTRIBUTE_UNUSED;
     void *exclude_max ATTRIBUTE_UNUSED;
     int skip_frames ATTRIBUTE_UNUSED;
{
  return 0;
}

#endif

#endif<|MERGE_RESOLUTION|>--- conflicted
+++ resolved
@@ -6,11 +6,7 @@
  *                                                                          *
  *                          C Implementation File                           *
  *                                                                          *
-<<<<<<< HEAD
- *                     Copyright (C) 2000-2006, AdaCore                     *
-=======
  *                     Copyright (C) 2000-2007, AdaCore                     *
->>>>>>> 60a98cce
  *                                                                          *
  * GNAT is free software;  you can  redistribute it  and/or modify it under *
  * terms of the  GNU General Public License as published  by the Free Soft- *
@@ -316,11 +312,7 @@
    return the soft stack pointer, which does not designate a location where a
    backchain and a return address might be found.  */
 
-<<<<<<< HEAD
-#define FRAME_OFFSET 0
-=======
 #define FRAME_OFFSET(FP) 0
->>>>>>> 60a98cce
 #define PC_ADJUST -2
 #define STOP_FRAME(CURRENT, TOP_STACK) \
   (IS_BAD_PTR((long)(CURRENT)->return_address) \

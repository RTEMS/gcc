------------------------------------------------------------------------------
--                                                                          --
--                         GNAT COMPILER COMPONENTS                         --
--                                                                          --
--                              E X P _ C H 4                               --
--                                                                          --
--                                 B o d y                                  --
--                                                                          --
<<<<<<< HEAD
--          Copyright (C) 1992-2005, Free Software Foundation, Inc.         --
=======
--          Copyright (C) 1992-2006, Free Software Foundation, Inc.         --
>>>>>>> c355071f
--                                                                          --
-- GNAT is free software;  you can  redistribute it  and/or modify it under --
-- terms of the  GNU General Public License as published  by the Free Soft- --
-- ware  Foundation;  either version 2,  or (at your option) any later ver- --
-- sion.  GNAT is distributed in the hope that it will be useful, but WITH- --
-- OUT ANY WARRANTY;  without even the  implied warranty of MERCHANTABILITY --
-- or FITNESS FOR A PARTICULAR PURPOSE.  See the GNU General Public License --
-- for  more details.  You should have  received  a copy of the GNU General --
-- Public License  distributed with GNAT;  see file COPYING.  If not, write --
-- to  the  Free Software Foundation,  51  Franklin  Street,  Fifth  Floor, --
-- Boston, MA 02110-1301, USA.                                              --
--                                                                          --
-- GNAT was originally developed  by the GNAT team at  New York University. --
-- Extensive contributions were provided by Ada Core Technologies Inc.      --
--                                                                          --
------------------------------------------------------------------------------

with Atree;    use Atree;
with Checks;   use Checks;
with Einfo;    use Einfo;
with Elists;   use Elists;
with Errout;   use Errout;
with Exp_Aggr; use Exp_Aggr;
with Exp_Ch3;  use Exp_Ch3;
with Exp_Ch6;  use Exp_Ch6;
with Exp_Ch7;  use Exp_Ch7;
with Exp_Ch9;  use Exp_Ch9;
with Exp_Fixd; use Exp_Fixd;
with Exp_Pakd; use Exp_Pakd;
with Exp_Tss;  use Exp_Tss;
with Exp_Util; use Exp_Util;
with Exp_VFpt; use Exp_VFpt;
with Freeze;   use Freeze;
with Hostparm; use Hostparm;
with Inline;   use Inline;
with Nlists;   use Nlists;
with Nmake;    use Nmake;
with Opt;      use Opt;
with Rtsfind;  use Rtsfind;
with Sem;      use Sem;
with Sem_Cat;  use Sem_Cat;
with Sem_Ch3;  use Sem_Ch3;
with Sem_Ch13; use Sem_Ch13;
with Sem_Eval; use Sem_Eval;
with Sem_Res;  use Sem_Res;
with Sem_Type; use Sem_Type;
with Sem_Util; use Sem_Util;
with Sem_Warn; use Sem_Warn;
with Sinfo;    use Sinfo;
with Snames;   use Snames;
with Stand;    use Stand;
with Targparm; use Targparm;
with Tbuild;   use Tbuild;
with Ttypes;   use Ttypes;
with Uintp;    use Uintp;
with Urealp;   use Urealp;
with Validsw;  use Validsw;

package body Exp_Ch4 is

   -----------------------
   -- Local Subprograms --
   -----------------------

   procedure Binary_Op_Validity_Checks (N : Node_Id);
   pragma Inline (Binary_Op_Validity_Checks);
   --  Performs validity checks for a binary operator

   procedure Build_Boolean_Array_Proc_Call
     (N   : Node_Id;
      Op1 : Node_Id;
      Op2 : Node_Id);
   --  If an boolean array assignment can be done in place, build call to
   --  corresponding library procedure.

   procedure Expand_Allocator_Expression (N : Node_Id);
   --  Subsidiary to Expand_N_Allocator, for the case when the expression
   --  is a qualified expression or an aggregate.

   procedure Expand_Array_Comparison (N : Node_Id);
   --  This routine handles expansion of the comparison operators (N_Op_Lt,
   --  N_Op_Le, N_Op_Gt, N_Op_Ge) when operating on an array type. The basic
   --  code for these operators is similar, differing only in the details of
   --  the actual comparison call that is made. Special processing (call a
   --  run-time routine)

   function Expand_Array_Equality
     (Nod    : Node_Id;
      Lhs    : Node_Id;
      Rhs    : Node_Id;
      Bodies : List_Id;
      Typ    : Entity_Id) return Node_Id;
   --  Expand an array equality into a call to a function implementing this
   --  equality, and a call to it. Loc is the location for the generated
   --  nodes. Lhs and Rhs are the array expressions to be compared.
   --  Bodies is a list on which to attach bodies of local functions that
   --  are created in the process. It is the responsibility of the
   --  caller to insert those bodies at the right place. Nod provides
   --  the Sloc value for the generated code. Normally the types used
   --  for the generated equality routine are taken from Lhs and Rhs.
   --  However, in some situations of generated code, the Etype fields
   --  of Lhs and Rhs are not set yet. In such cases, Typ supplies the
   --  type to be used for the formal parameters.

   procedure Expand_Boolean_Operator (N : Node_Id);
   --  Common expansion processing for Boolean operators (And, Or, Xor)
   --  for the case of array type arguments.

   function Expand_Composite_Equality
     (Nod    : Node_Id;
      Typ    : Entity_Id;
      Lhs    : Node_Id;
      Rhs    : Node_Id;
      Bodies : List_Id) return Node_Id;
   --  Local recursive function used to expand equality for nested
   --  composite types. Used by Expand_Record/Array_Equality, Bodies
   --  is a list on which to attach bodies of local functions that are
   --  created in the process. This is the responsability of the caller
   --  to insert those bodies at the right place. Nod provides the Sloc
   --  value for generated code. Lhs and Rhs are the left and right sides
   --  for the comparison, and Typ is the type of the arrays to compare.

   procedure Expand_Concatenate_Other (Cnode : Node_Id; Opnds : List_Id);
   --  This routine handles expansion of concatenation operations, where
   --  N is the N_Op_Concat node being expanded and Operands is the list
   --  of operands (at least two are present). The caller has dealt with
   --  converting any singleton operands into singleton aggregates.

   procedure Expand_Concatenate_String (Cnode : Node_Id; Opnds : List_Id);
   --  Routine to expand concatenation of 2-5 operands (in the list Operands)
   --  and replace node Cnode with the result of the contatenation. If there
   --  are two operands, they can be string or character. If there are more
   --  than two operands, then are always of type string (i.e. the caller has
   --  already converted character operands to strings in this case).

   procedure Fixup_Universal_Fixed_Operation (N : Node_Id);
   --  N is either an N_Op_Divide or N_Op_Multiply node whose result is
   --  universal fixed. We do not have such a type at runtime, so the
   --  purpose of this routine is to find the real type by looking up
   --  the tree. We also determine if the operation must be rounded.

   function Get_Allocator_Final_List
     (N    : Node_Id;
      T    : Entity_Id;
      PtrT : Entity_Id) return Entity_Id;
   --  If the designated type is controlled, build final_list expression
   --  for created object. If context is an access parameter, create a
   --  local access type to have a usable finalization list.

   function Has_Inferable_Discriminants (N : Node_Id) return Boolean;
   --  Ada 2005 (AI-216): A view of an Unchecked_Union object has inferable
   --  discriminants if it has a constrained nominal type, unless the object
   --  is a component of an enclosing Unchecked_Union object that is subject
   --  to a per-object constraint and the enclosing object lacks inferable
   --  discriminants.
   --
   --  An expression of an Unchecked_Union type has inferable discriminants
   --  if it is either a name of an object with inferable discriminants or a
   --  qualified expression whose subtype mark denotes a constrained subtype.

   procedure Insert_Dereference_Action (N : Node_Id);
   --  N is an expression whose type is an access. When the type of the
   --  associated storage pool is derived from Checked_Pool, generate a
   --  call to the 'Dereference' primitive operation.

   function Make_Array_Comparison_Op
     (Typ : Entity_Id;
      Nod : Node_Id) return Node_Id;
   --  Comparisons between arrays are expanded in line. This function
   --  produces the body of the implementation of (a > b), where a and b
   --  are one-dimensional arrays of some discrete type. The original
   --  node is then expanded into the appropriate call to this function.
   --  Nod provides the Sloc value for the generated code.

   function Make_Boolean_Array_Op
     (Typ : Entity_Id;
      N   : Node_Id) return Node_Id;
   --  Boolean operations on boolean arrays are expanded in line. This
   --  function produce the body for the node N, which is (a and b),
   --  (a or b), or (a xor b). It is used only the normal case and not
   --  the packed case. The type involved, Typ, is the Boolean array type,
   --  and the logical operations in the body are simple boolean operations.
   --  Note that Typ is always a constrained type (the caller has ensured
   --  this by using Convert_To_Actual_Subtype if necessary).

   procedure Rewrite_Comparison (N : Node_Id);
<<<<<<< HEAD
   --  if N is the node for a comparison whose outcome can be determined at
=======
   --  If N is the node for a comparison whose outcome can be determined at
>>>>>>> c355071f
   --  compile time, then the node N can be rewritten with True or False. If
   --  the outcome cannot be determined at compile time, the call has no
   --  effect. If N is a type conversion, then this processing is applied to
   --  its expression. If N is neither comparison nor a type conversion, the
   --  call has no effect.

   function Tagged_Membership (N : Node_Id) return Node_Id;
   --  Construct the expression corresponding to the tagged membership test.
   --  Deals with a second operand being (or not) a class-wide type.

   function Safe_In_Place_Array_Op
     (Lhs : Node_Id;
      Op1 : Node_Id;
      Op2 : Node_Id) return Boolean;
   --  In the context of an assignment, where the right-hand side is a
   --  boolean operation on arrays, check whether operation can be performed
   --  in place.

   procedure Unary_Op_Validity_Checks (N : Node_Id);
   pragma Inline (Unary_Op_Validity_Checks);
   --  Performs validity checks for a unary operator

   -------------------------------
   -- Binary_Op_Validity_Checks --
   -------------------------------

   procedure Binary_Op_Validity_Checks (N : Node_Id) is
   begin
      if Validity_Checks_On and Validity_Check_Operands then
         Ensure_Valid (Left_Opnd (N));
         Ensure_Valid (Right_Opnd (N));
      end if;
   end Binary_Op_Validity_Checks;

   ------------------------------------
   -- Build_Boolean_Array_Proc_Call --
   ------------------------------------

   procedure Build_Boolean_Array_Proc_Call
     (N   : Node_Id;
      Op1 : Node_Id;
      Op2 : Node_Id)
   is
      Loc       : constant Source_Ptr := Sloc (N);
      Kind      : constant Node_Kind := Nkind (Expression (N));
      Target    : constant Node_Id   :=
                    Make_Attribute_Reference (Loc,
                      Prefix         => Name (N),
                      Attribute_Name => Name_Address);

      Arg1      : constant Node_Id := Op1;
      Arg2      : Node_Id := Op2;
      Call_Node : Node_Id;
      Proc_Name : Entity_Id;

   begin
      if Kind = N_Op_Not then
         if Nkind (Op1) in N_Binary_Op then

            --  Use negated version of the binary operators

            if Nkind (Op1) = N_Op_And then
               Proc_Name := RTE (RE_Vector_Nand);

            elsif Nkind (Op1) = N_Op_Or then
               Proc_Name := RTE (RE_Vector_Nor);

            else pragma Assert (Nkind (Op1) = N_Op_Xor);
               Proc_Name := RTE (RE_Vector_Xor);
            end if;

            Call_Node :=
              Make_Procedure_Call_Statement (Loc,
                Name => New_Occurrence_Of (Proc_Name, Loc),

                Parameter_Associations => New_List (
                  Target,
                  Make_Attribute_Reference (Loc,
                    Prefix => Left_Opnd (Op1),
                    Attribute_Name => Name_Address),

                  Make_Attribute_Reference (Loc,
                    Prefix => Right_Opnd (Op1),
                    Attribute_Name => Name_Address),

                  Make_Attribute_Reference (Loc,
                    Prefix => Left_Opnd (Op1),
                    Attribute_Name => Name_Length)));

         else
            Proc_Name := RTE (RE_Vector_Not);

            Call_Node :=
              Make_Procedure_Call_Statement (Loc,
                Name => New_Occurrence_Of (Proc_Name, Loc),
                Parameter_Associations => New_List (
                  Target,

                  Make_Attribute_Reference (Loc,
                    Prefix => Op1,
                    Attribute_Name => Name_Address),

                  Make_Attribute_Reference (Loc,
                    Prefix => Op1,
                     Attribute_Name => Name_Length)));
         end if;

      else
         --  We use the following equivalences:

         --   (not X) or  (not Y)  =  not (X and Y)  =  Nand (X, Y)
         --   (not X) and (not Y)  =  not (X or Y)   =  Nor  (X, Y)
         --   (not X) xor (not Y)  =  X xor Y
         --   X       xor (not Y)  =  not (X xor Y)  =  Nxor (X, Y)

         if Nkind (Op1) = N_Op_Not then
            if Kind = N_Op_And then
               Proc_Name := RTE (RE_Vector_Nor);

            elsif Kind = N_Op_Or then
               Proc_Name := RTE (RE_Vector_Nand);

            else
               Proc_Name := RTE (RE_Vector_Xor);
            end if;

         else
            if Kind = N_Op_And then
               Proc_Name := RTE (RE_Vector_And);

            elsif Kind = N_Op_Or then
               Proc_Name := RTE (RE_Vector_Or);

            elsif Nkind (Op2) = N_Op_Not then
               Proc_Name := RTE (RE_Vector_Nxor);
               Arg2 := Right_Opnd (Op2);

            else
               Proc_Name := RTE (RE_Vector_Xor);
            end if;
         end if;

         Call_Node :=
           Make_Procedure_Call_Statement (Loc,
             Name => New_Occurrence_Of (Proc_Name, Loc),
             Parameter_Associations => New_List (
               Target,
                  Make_Attribute_Reference (Loc,
                    Prefix => Arg1,
                    Attribute_Name => Name_Address),
                  Make_Attribute_Reference (Loc,
                    Prefix => Arg2,
                    Attribute_Name => Name_Address),
                 Make_Attribute_Reference (Loc,
                   Prefix => Op1,
                    Attribute_Name => Name_Length)));
      end if;

      Rewrite (N, Call_Node);
      Analyze (N);

   exception
      when RE_Not_Available =>
         return;
   end Build_Boolean_Array_Proc_Call;

   ---------------------------------
   -- Expand_Allocator_Expression --
   ---------------------------------

   procedure Expand_Allocator_Expression (N : Node_Id) is
      Loc    : constant Source_Ptr := Sloc (N);
      Exp    : constant Node_Id    := Expression (Expression (N));
      Indic  : constant Node_Id    := Subtype_Mark (Expression (N));
      PtrT   : constant Entity_Id  := Etype (N);
      DesigT : constant Entity_Id  := Designated_Type (PtrT);
      T      : constant Entity_Id  := Entity (Indic);
      Flist  : Node_Id;
      Node   : Node_Id;
      Temp   : Entity_Id;

      TagT : Entity_Id := Empty;
      --  Type used as source for tag assignment

      TagR : Node_Id := Empty;
      --  Target reference for tag assignment

      Aggr_In_Place : constant Boolean := Is_Delayed_Aggregate (Exp);

      Call_In_Place : Boolean := False;

      Tag_Assign : Node_Id;
      Tmp_Node   : Node_Id;

   begin
      if Is_Tagged_Type (T) or else Controlled_Type (T) then

         --  Ada 2005 (AI-318-02): If the initialization expression is a
         --  call to a build-in-place function, then access to the allocated
         --  object must be passed to the function. Currently we limit such
         --  functions to those with constrained limited result subtypes,
         --  but eventually we plan to expand the allowed forms of funtions
         --  that are treated as build-in-place.

         if Ada_Version >= Ada_05
           and then Is_Build_In_Place_Function_Call (Exp)
         then
            Make_Build_In_Place_Call_In_Allocator (N, Exp);
            Call_In_Place := True;
         end if;

         --    Actions inserted before:
         --              Temp : constant ptr_T := new T'(Expression);
         --   <no CW>    Temp._tag := T'tag;
         --   <CTRL>     Adjust (Finalizable (Temp.all));
         --   <CTRL>     Attach_To_Final_List (Finalizable (Temp.all));

         --  We analyze by hand the new internal allocator to avoid
         --  any recursion and inappropriate call to Initialize

         --  We don't want to remove side effects when the expression must be
         --  built in place. In the case of a build-in-place function call,
         --  that could lead to a duplication of the call, which was already
         --  substituted for the allocator.

         if not Aggr_In_Place and then not Call_In_Place then
            Remove_Side_Effects (Exp);
         end if;

         Temp :=
           Make_Defining_Identifier (Loc, New_Internal_Name ('P'));

         --  For a class wide allocation generate the following code:

         --    type Equiv_Record is record ... end record;
         --    implicit subtype CW is <Class_Wide_Subytpe>;
         --    temp : PtrT := new CW'(CW!(expr));

         if Is_Class_Wide_Type (T) then
            Expand_Subtype_From_Expr (Empty, T, Indic, Exp);

            Set_Expression (Expression (N),
              Unchecked_Convert_To (Entity (Indic), Exp));

            Analyze_And_Resolve (Expression (N), Entity (Indic));
         end if;

         if Aggr_In_Place then
            Tmp_Node :=
              Make_Object_Declaration (Loc,
                Defining_Identifier => Temp,
                Object_Definition   => New_Reference_To (PtrT, Loc),
                Expression          =>
                  Make_Allocator (Loc,
                    New_Reference_To (Etype (Exp), Loc)));

            Set_Comes_From_Source
              (Expression (Tmp_Node), Comes_From_Source (N));

            Set_No_Initialization (Expression (Tmp_Node));
            Insert_Action (N, Tmp_Node);

            if Controlled_Type (T)
              and then Ekind (PtrT) = E_Anonymous_Access_Type
            then
               --  Create local finalization list for access parameter

               Flist := Get_Allocator_Final_List (N, Base_Type (T), PtrT);
            end if;

            Convert_Aggr_In_Allocator (Tmp_Node, Exp);
         else
            Node := Relocate_Node (N);
            Set_Analyzed (Node);
            Insert_Action (N,
              Make_Object_Declaration (Loc,
                Defining_Identifier => Temp,
                Constant_Present    => True,
                Object_Definition   => New_Reference_To (PtrT, Loc),
                Expression          => Node));
         end if;

         --  Ada 2005 (AI-344): For an allocator with a class-wide designated
         --  type, generate an accessibility check to verify that the level of
         --  the type of the created object is not deeper than the level of the
         --  access type. If the type of the qualified expression is class-
         --  wide, then always generate the check. Otherwise, only generate the
         --  check if the level of the qualified expression type is statically
         --  deeper than the access type. Although the static accessibility
         --  will generally have been performed as a legality check, it won't
         --  have been done in cases where the allocator appears in generic
         --  body, so a run-time check is needed in general.

         if Ada_Version >= Ada_05
           and then Is_Class_Wide_Type (DesigT)
           and then not Scope_Suppress (Accessibility_Check)
           and then
             (Is_Class_Wide_Type (Etype (Exp))
                or else
              Type_Access_Level (Etype (Exp)) > Type_Access_Level (PtrT))
         then
            Insert_Action (N,
               Make_Raise_Program_Error (Loc,
                 Condition =>
                   Make_Op_Gt (Loc,
                     Left_Opnd  =>
                       Make_Function_Call (Loc,
                         Name =>
                           New_Reference_To (RTE (RE_Get_Access_Level), Loc),
                         Parameter_Associations =>
                           New_List (Make_Attribute_Reference (Loc,
                                       Prefix         =>
                                          New_Reference_To (Temp, Loc),
                                       Attribute_Name =>
                                          Name_Tag))),
                     Right_Opnd =>
                       Make_Integer_Literal (Loc, Type_Access_Level (PtrT))),
                 Reason => PE_Accessibility_Check_Failed));
         end if;

         if Java_VM then

<<<<<<< HEAD
            --  Suppress the tag assignment when Java_VM because JVM tags
            --  are represented implicitly in objects.

            null;

         elsif Is_Tagged_Type (T) and then not Is_Class_Wide_Type (T) then
            TagT := T;
            TagR := New_Reference_To (Temp, Loc);

=======
            --  Suppress the tag assignment when Java_VM because JVM tags are
            --  represented implicitly in objects.

            null;

         elsif Is_Tagged_Type (T) and then not Is_Class_Wide_Type (T) then
            TagT := T;
            TagR := New_Reference_To (Temp, Loc);

>>>>>>> c355071f
         elsif Is_Private_Type (T)
           and then Is_Tagged_Type (Underlying_Type (T))
         then
            TagT := Underlying_Type (T);
<<<<<<< HEAD
            TagR := Unchecked_Convert_To (Underlying_Type (T),
                      Make_Explicit_Dereference (Loc,
                        New_Reference_To (Temp, Loc)));

=======
            TagR :=
              Unchecked_Convert_To (Underlying_Type (T),
                Make_Explicit_Dereference (Loc,
                  Prefix => New_Reference_To (Temp, Loc)));
>>>>>>> c355071f
         end if;

         if Present (TagT) then
            Tag_Assign :=
              Make_Assignment_Statement (Loc,
                Name =>
                  Make_Selected_Component (Loc,
                    Prefix => TagR,
                    Selector_Name =>
                      New_Reference_To (First_Tag_Component (TagT), Loc)),

                Expression =>
                  Unchecked_Convert_To (RTE (RE_Tag),
                    New_Reference_To
                      (Elists.Node (First_Elmt (Access_Disp_Table (TagT))),
                       Loc)));

            --  The previous assignment has to be done in any case

            Set_Assignment_OK (Name (Tag_Assign));
            Insert_Action (N, Tag_Assign);
         end if;

         if Controlled_Type (DesigT)
            and then Controlled_Type (T)
         then
            declare
               Attach : Node_Id;
               Apool  : constant Entity_Id :=
                          Associated_Storage_Pool (PtrT);

            begin
               --  If it is an allocation on the secondary stack
               --  (i.e. a value returned from a function), the object
               --  is attached on the caller side as soon as the call
               --  is completed (see Expand_Ctrl_Function_Call)

               if Is_RTE (Apool, RE_SS_Pool) then
                  declare
                     F : constant Entity_Id :=
                           Make_Defining_Identifier (Loc,
                             New_Internal_Name ('F'));
                  begin
                     Insert_Action (N,
                       Make_Object_Declaration (Loc,
                         Defining_Identifier => F,
                         Object_Definition   => New_Reference_To (RTE
                          (RE_Finalizable_Ptr), Loc)));

                     Flist := New_Reference_To (F, Loc);
                     Attach :=  Make_Integer_Literal (Loc, 1);
                  end;

               --  Normal case, not a secondary stack allocation

               else
                  if Controlled_Type (T)
                    and then Ekind (PtrT) = E_Anonymous_Access_Type
                  then
                     --  Create local finalization list for access parameter

                     Flist :=
                       Get_Allocator_Final_List (N, Base_Type (T), PtrT);
                  else
                     Flist := Find_Final_List (PtrT);
                  end if;

                  Attach :=  Make_Integer_Literal (Loc, 2);
               end if;

               if not Aggr_In_Place then
                  Insert_Actions (N,
                    Make_Adjust_Call (
                      Ref          =>

                     --  An unchecked conversion is needed in the
                     --  classwide case because the designated type
                     --  can be an ancestor of the subtype mark of
                     --  the allocator.

                      Unchecked_Convert_To (T,
                        Make_Explicit_Dereference (Loc,
                          Prefix => New_Reference_To (Temp, Loc))),

                      Typ          => T,
                      Flist_Ref    => Flist,
                      With_Attach  => Attach,
                      Allocator    => True));
               end if;
            end;
         end if;

         Rewrite (N, New_Reference_To (Temp, Loc));
         Analyze_And_Resolve (N, PtrT);

      elsif Aggr_In_Place then
         Temp :=
           Make_Defining_Identifier (Loc, New_Internal_Name ('P'));
         Tmp_Node :=
           Make_Object_Declaration (Loc,
             Defining_Identifier => Temp,
             Object_Definition   => New_Reference_To (PtrT, Loc),
             Expression          => Make_Allocator (Loc,
                 New_Reference_To (Etype (Exp), Loc)));

         Set_Comes_From_Source
           (Expression (Tmp_Node), Comes_From_Source (N));

         Set_No_Initialization (Expression (Tmp_Node));
         Insert_Action (N, Tmp_Node);
         Convert_Aggr_In_Allocator (Tmp_Node, Exp);
         Rewrite (N, New_Reference_To (Temp, Loc));
         Analyze_And_Resolve (N, PtrT);

      elsif Is_Access_Type (DesigT)
        and then Nkind (Exp) = N_Allocator
        and then Nkind (Expression (Exp)) /= N_Qualified_Expression
      then
         --  Apply constraint to designated subtype indication

         Apply_Constraint_Check (Expression (Exp),
           Designated_Type (DesigT),
           No_Sliding => True);

         if Nkind (Expression (Exp)) = N_Raise_Constraint_Error then

            --  Propagate constraint_error to enclosing allocator

            Rewrite (Exp, New_Copy (Expression (Exp)));
         end if;
      else
         --  First check against the type of the qualified expression
         --
         --  NOTE: The commented call should be correct, but for
         --  some reason causes the compiler to bomb (sigsegv) on
         --  ACVC test c34007g, so for now we just perform the old
         --  (incorrect) test against the designated subtype with
         --  no sliding in the else part of the if statement below.
         --  ???
         --
         --  Apply_Constraint_Check (Exp, T, No_Sliding => True);

         --  A check is also needed in cases where the designated
         --  subtype is constrained and differs from the subtype
         --  given in the qualified expression. Note that the check
         --  on the qualified expression does not allow sliding,
         --  but this check does (a relaxation from Ada 83).

         if Is_Constrained (DesigT)
           and then not Subtypes_Statically_Match
                          (T, DesigT)
         then
            Apply_Constraint_Check
              (Exp, DesigT, No_Sliding => False);

         --  The nonsliding check should really be performed
         --  (unconditionally) against the subtype of the
         --  qualified expression, but that causes a problem
         --  with c34007g (see above), so for now we retain this.

         else
            Apply_Constraint_Check
              (Exp, DesigT, No_Sliding => True);
<<<<<<< HEAD
=======
         end if;

         --  For an access to unconstrained packed array, GIGI needs
         --  to see an expression with a constrained subtype in order
         --  to compute the proper size for the allocator.

         if Is_Array_Type (T)
           and then not Is_Constrained (T)
           and then Is_Packed (T)
         then
            declare
               ConstrT      : constant Entity_Id :=
                                Make_Defining_Identifier (Loc,
                                  Chars => New_Internal_Name ('A'));
               Internal_Exp : constant Node_Id   := Relocate_Node (Exp);
            begin
               Insert_Action (Exp,
                 Make_Subtype_Declaration (Loc,
                   Defining_Identifier => ConstrT,
                   Subtype_Indication  =>
                     Make_Subtype_From_Expr (Exp, T)));
               Freeze_Itype (ConstrT, Exp);
               Rewrite (Exp, OK_Convert_To (ConstrT, Internal_Exp));
            end;
         end if;

         --  Ada 2005 (AI-318-02): If the initialization expression is a
         --  call to a build-in-place function, then access to the allocated
         --  object must be passed to the function. Currently we limit such
         --  functions to those with constrained limited result subtypes,
         --  but eventually we plan to expand the allowed forms of funtions
         --  that are treated as build-in-place.

         if Ada_Version >= Ada_05
           and then Is_Build_In_Place_Function_Call (Exp)
         then
            Make_Build_In_Place_Call_In_Allocator (N, Exp);
>>>>>>> c355071f
         end if;

         --  For an access to unconstrained packed array, GIGI needs
         --  to see an expression with a constrained subtype in order
         --  to compute the proper size for the allocator.

         if Is_Array_Type (T)
           and then not Is_Constrained (T)
           and then Is_Packed (T)
         then
            declare
               ConstrT      : constant Entity_Id :=
                                Make_Defining_Identifier (Loc,
                                  Chars => New_Internal_Name ('A'));
               Internal_Exp : constant Node_Id   := Relocate_Node (Exp);
            begin
               Insert_Action (Exp,
                 Make_Subtype_Declaration (Loc,
                   Defining_Identifier => ConstrT,
                   Subtype_Indication  =>
                     Make_Subtype_From_Expr (Exp, T)));
               Freeze_Itype (ConstrT, Exp);
               Rewrite (Exp, OK_Convert_To (ConstrT, Internal_Exp));
            end;
         end if;

      end if;

   exception
      when RE_Not_Available =>
         return;
   end Expand_Allocator_Expression;

   -----------------------------
   -- Expand_Array_Comparison --
   -----------------------------

   --  Expansion is only required in the case of array types. For the
   --  unpacked case, an appropriate runtime routine is called. For
   --  packed cases, and also in some other cases where a runtime
   --  routine cannot be called, the form of the expansion is:

   --     [body for greater_nn; boolean_expression]

   --  The body is built by Make_Array_Comparison_Op, and the form of the
   --  Boolean expression depends on the operator involved.

   procedure Expand_Array_Comparison (N : Node_Id) is
      Loc  : constant Source_Ptr := Sloc (N);
      Op1  : Node_Id             := Left_Opnd (N);
      Op2  : Node_Id             := Right_Opnd (N);
      Typ1 : constant Entity_Id  := Base_Type (Etype (Op1));
      Ctyp : constant Entity_Id  := Component_Type (Typ1);

      Expr      : Node_Id;
      Func_Body : Node_Id;
      Func_Name : Entity_Id;

      Comp : RE_Id;

      Byte_Addressable : constant Boolean := System_Storage_Unit = Byte'Size;
      --  True for byte addressable target

      function Length_Less_Than_4 (Opnd : Node_Id) return Boolean;
      --  Returns True if the length of the given operand is known to be
      --  less than 4. Returns False if this length is known to be four
      --  or greater or is not known at compile time.

      ------------------------
      -- Length_Less_Than_4 --
      ------------------------

      function Length_Less_Than_4 (Opnd : Node_Id) return Boolean is
         Otyp : constant Entity_Id := Etype (Opnd);

      begin
         if Ekind (Otyp) = E_String_Literal_Subtype then
            return String_Literal_Length (Otyp) < 4;

         else
            declare
               Ityp : constant Entity_Id := Etype (First_Index (Otyp));
               Lo   : constant Node_Id   := Type_Low_Bound (Ityp);
               Hi   : constant Node_Id   := Type_High_Bound (Ityp);
               Lov  : Uint;
               Hiv  : Uint;

            begin
               if Compile_Time_Known_Value (Lo) then
                  Lov := Expr_Value (Lo);
               else
                  return False;
               end if;

               if Compile_Time_Known_Value (Hi) then
                  Hiv := Expr_Value (Hi);
               else
                  return False;
               end if;

               return Hiv < Lov + 3;
            end;
         end if;
      end Length_Less_Than_4;

   --  Start of processing for Expand_Array_Comparison

   begin
      --  Deal first with unpacked case, where we can call a runtime routine
      --  except that we avoid this for targets for which are not addressable
      --  by bytes, and for the JVM, since the JVM does not support direct
      --  addressing of array components.

      if not Is_Bit_Packed_Array (Typ1)
        and then Byte_Addressable
        and then not Java_VM
      then
         --  The call we generate is:

         --  Compare_Array_xn[_Unaligned]
         --    (left'address, right'address, left'length, right'length) <op> 0

         --  x = U for unsigned, S for signed
         --  n = 8,16,32,64 for component size
         --  Add _Unaligned if length < 4 and component size is 8.
         --  <op> is the standard comparison operator

         if Component_Size (Typ1) = 8 then
            if Length_Less_Than_4 (Op1)
                 or else
               Length_Less_Than_4 (Op2)
            then
               if Is_Unsigned_Type (Ctyp) then
                  Comp := RE_Compare_Array_U8_Unaligned;
               else
                  Comp := RE_Compare_Array_S8_Unaligned;
               end if;

            else
               if Is_Unsigned_Type (Ctyp) then
                  Comp := RE_Compare_Array_U8;
               else
                  Comp := RE_Compare_Array_S8;
               end if;
            end if;

         elsif Component_Size (Typ1) = 16 then
            if Is_Unsigned_Type (Ctyp) then
               Comp := RE_Compare_Array_U16;
            else
               Comp := RE_Compare_Array_S16;
            end if;

         elsif Component_Size (Typ1) = 32 then
            if Is_Unsigned_Type (Ctyp) then
               Comp := RE_Compare_Array_U32;
            else
               Comp := RE_Compare_Array_S32;
            end if;

         else pragma Assert (Component_Size (Typ1) = 64);
            if Is_Unsigned_Type (Ctyp) then
               Comp := RE_Compare_Array_U64;
            else
               Comp := RE_Compare_Array_S64;
            end if;
         end if;

         Remove_Side_Effects (Op1, Name_Req => True);
         Remove_Side_Effects (Op2, Name_Req => True);

         Rewrite (Op1,
           Make_Function_Call (Sloc (Op1),
             Name => New_Occurrence_Of (RTE (Comp), Loc),

             Parameter_Associations => New_List (
               Make_Attribute_Reference (Loc,
                 Prefix         => Relocate_Node (Op1),
                 Attribute_Name => Name_Address),

               Make_Attribute_Reference (Loc,
                 Prefix         => Relocate_Node (Op2),
                 Attribute_Name => Name_Address),

               Make_Attribute_Reference (Loc,
                 Prefix         => Relocate_Node (Op1),
                 Attribute_Name => Name_Length),

               Make_Attribute_Reference (Loc,
                 Prefix         => Relocate_Node (Op2),
                 Attribute_Name => Name_Length))));

         Rewrite (Op2,
           Make_Integer_Literal (Sloc (Op2),
             Intval => Uint_0));

         Analyze_And_Resolve (Op1, Standard_Integer);
         Analyze_And_Resolve (Op2, Standard_Integer);
         return;
      end if;

      --  Cases where we cannot make runtime call

      --  For (a <= b) we convert to not (a > b)

      if Chars (N) = Name_Op_Le then
         Rewrite (N,
           Make_Op_Not (Loc,
             Right_Opnd =>
                Make_Op_Gt (Loc,
                 Left_Opnd  => Op1,
                 Right_Opnd => Op2)));
         Analyze_And_Resolve (N, Standard_Boolean);
         return;

      --  For < the Boolean expression is
      --    greater__nn (op2, op1)

      elsif Chars (N) = Name_Op_Lt then
         Func_Body := Make_Array_Comparison_Op (Typ1, N);

         --  Switch operands

         Op1 := Right_Opnd (N);
         Op2 := Left_Opnd  (N);

      --  For (a >= b) we convert to not (a < b)

      elsif Chars (N) = Name_Op_Ge then
         Rewrite (N,
           Make_Op_Not (Loc,
             Right_Opnd =>
               Make_Op_Lt (Loc,
                 Left_Opnd  => Op1,
                 Right_Opnd => Op2)));
         Analyze_And_Resolve (N, Standard_Boolean);
         return;

      --  For > the Boolean expression is
      --    greater__nn (op1, op2)

      else
         pragma Assert (Chars (N) = Name_Op_Gt);
         Func_Body := Make_Array_Comparison_Op (Typ1, N);
      end if;

      Func_Name := Defining_Unit_Name (Specification (Func_Body));
      Expr :=
        Make_Function_Call (Loc,
          Name => New_Reference_To (Func_Name, Loc),
          Parameter_Associations => New_List (Op1, Op2));

      Insert_Action (N, Func_Body);
      Rewrite (N, Expr);
      Analyze_And_Resolve (N, Standard_Boolean);

   exception
      when RE_Not_Available =>
         return;
   end Expand_Array_Comparison;

   ---------------------------
   -- Expand_Array_Equality --
   ---------------------------

   --  Expand an equality function for multi-dimensional arrays. Here is
   --  an example of such a function for Nb_Dimension = 2

   --  function Enn (A : atyp; B : btyp) return boolean is
   --  begin
   --     if (A'length (1) = 0 or else A'length (2) = 0)
   --          and then
   --        (B'length (1) = 0 or else B'length (2) = 0)
   --     then
   --        return True;    -- RM 4.5.2(22)
   --     end if;

   --     if A'length (1) /= B'length (1)
   --               or else
   --           A'length (2) /= B'length (2)
   --     then
   --        return False;   -- RM 4.5.2(23)
   --     end if;

   --     declare
   --        A1 : Index_T1 := A'first (1);
   --        B1 : Index_T1 := B'first (1);
   --     begin
   --        loop
   --           declare
   --              A2 : Index_T2 := A'first (2);
   --              B2 : Index_T2 := B'first (2);
   --           begin
   --              loop
   --                 if A (A1, A2) /= B (B1, B2) then
   --                    return False;
   --                 end if;

   --                 exit when A2 = A'last (2);
   --                 A2 := Index_T2'succ (A2);
   --                 B2 := Index_T2'succ (B2);
   --              end loop;
   --           end;

   --           exit when A1 = A'last (1);
   --           A1 := Index_T1'succ (A1);
   --           B1 := Index_T1'succ (B1);
   --        end loop;
   --     end;

   --     return true;
   --  end Enn;

   --  Note on the formal types used (atyp and btyp). If either of the
   --  arrays is of a private type, we use the underlying type, and
   --  do an unchecked conversion of the actual. If either of the arrays
   --  has a bound depending on a discriminant, then we use the base type
   --  since otherwise we have an escaped discriminant in the function.

   --  If both arrays are constrained and have the same bounds, we can
   --  generate a loop with an explicit iteration scheme using a 'Range
   --  attribute over the first array.

   function Expand_Array_Equality
     (Nod    : Node_Id;
      Lhs    : Node_Id;
      Rhs    : Node_Id;
      Bodies : List_Id;
      Typ    : Entity_Id) return Node_Id
   is
      Loc         : constant Source_Ptr := Sloc (Nod);
      Decls       : constant List_Id    := New_List;
      Index_List1 : constant List_Id    := New_List;
      Index_List2 : constant List_Id    := New_List;

      Actuals   : List_Id;
      Formals   : List_Id;
      Func_Name : Entity_Id;
      Func_Body : Node_Id;

      A : constant Entity_Id := Make_Defining_Identifier (Loc, Name_uA);
      B : constant Entity_Id := Make_Defining_Identifier (Loc, Name_uB);

      Ltyp : Entity_Id;
      Rtyp : Entity_Id;
      --  The parameter types to be used for the formals

      function Arr_Attr
        (Arr : Entity_Id;
         Nam : Name_Id;
         Num : Int) return Node_Id;
      --  This builds the attribute reference Arr'Nam (Expr)

      function Component_Equality (Typ : Entity_Id) return Node_Id;
      --  Create one statement to compare corresponding components,
      --  designated by a full set of indices.

      function Get_Arg_Type (N : Node_Id) return Entity_Id;
      --  Given one of the arguments, computes the appropriate type to
      --  be used for that argument in the corresponding function formal

      function Handle_One_Dimension
        (N     : Int;
         Index : Node_Id) return Node_Id;
      --  This procedure returns the following code
      --
      --    declare
      --       Bn : Index_T := B'First (N);
      --    begin
      --       loop
      --          xxx
      --          exit when An = A'Last (N);
      --          An := Index_T'Succ (An)
      --          Bn := Index_T'Succ (Bn)
      --       end loop;
      --    end;
      --
      --  If both indices are constrained and identical, the procedure
      --  returns a simpler loop:
      --
      --      for An in A'Range (N) loop
      --         xxx
      --      end loop
      --
      --  N is the dimension for which we are generating a loop. Index is the
      --  N'th index node, whose Etype is Index_Type_n in the above code.
      --  The xxx statement is either the loop or declare for the next
      --  dimension or if this is the last dimension the comparison
      --  of corresponding components of the arrays.
      --
      --  The actual way the code works is to return the comparison
      --  of corresponding components for the N+1 call. That's neater!

      function Test_Empty_Arrays return Node_Id;
      --  This function constructs the test for both arrays being empty
      --    (A'length (1) = 0 or else A'length (2) = 0 or else ...)
      --      and then
      --    (B'length (1) = 0 or else B'length (2) = 0 or else ...)

      function Test_Lengths_Correspond return Node_Id;
      --  This function constructs the test for arrays having different
      --  lengths in at least one index position, in which case resull

      --     A'length (1) /= B'length (1)
      --       or else
      --     A'length (2) /= B'length (2)
      --       or else
      --       ...

      --------------
      -- Arr_Attr --
      --------------

      function Arr_Attr
        (Arr : Entity_Id;
         Nam : Name_Id;
         Num : Int) return Node_Id
      is
      begin
         return
           Make_Attribute_Reference (Loc,
            Attribute_Name => Nam,
            Prefix => New_Reference_To (Arr, Loc),
            Expressions => New_List (Make_Integer_Literal (Loc, Num)));
      end Arr_Attr;

      ------------------------
      -- Component_Equality --
      ------------------------

      function Component_Equality (Typ : Entity_Id) return Node_Id is
         Test : Node_Id;
         L, R : Node_Id;

      begin
         --  if a(i1...) /= b(j1...) then return false; end if;

         L :=
           Make_Indexed_Component (Loc,
             Prefix => Make_Identifier (Loc, Chars (A)),
             Expressions => Index_List1);

         R :=
           Make_Indexed_Component (Loc,
             Prefix => Make_Identifier (Loc, Chars (B)),
             Expressions => Index_List2);

         Test := Expand_Composite_Equality
                   (Nod, Component_Type (Typ), L, R, Decls);

         --  If some (sub)component is an unchecked_union, the whole operation
         --  will raise program error.

         if Nkind (Test) = N_Raise_Program_Error then

            --  This node is going to be inserted at a location where a
            --  statement is expected: clear its Etype so analysis will
            --  set it to the expected Standard_Void_Type.

            Set_Etype (Test, Empty);
            return Test;

         else
            return
              Make_Implicit_If_Statement (Nod,
                Condition => Make_Op_Not (Loc, Right_Opnd => Test),
                Then_Statements => New_List (
                  Make_Return_Statement (Loc,
                    Expression => New_Occurrence_Of (Standard_False, Loc))));
         end if;
      end Component_Equality;

      ------------------
      -- Get_Arg_Type --
      ------------------

      function Get_Arg_Type (N : Node_Id) return Entity_Id is
         T : Entity_Id;
         X : Node_Id;

      begin
         T := Etype (N);

         if No (T) then
            return Typ;

         else
            T := Underlying_Type (T);

            X := First_Index (T);
            while Present (X) loop
               if Denotes_Discriminant (Type_Low_Bound (Etype (X)))
                 or else
                   Denotes_Discriminant (Type_High_Bound (Etype (X)))
               then
                  T := Base_Type (T);
                  exit;
               end if;

               Next_Index (X);
            end loop;

            return T;
         end if;
      end Get_Arg_Type;

      --------------------------
      -- Handle_One_Dimension --
      ---------------------------

      function Handle_One_Dimension
        (N     : Int;
         Index : Node_Id) return Node_Id
      is
         Need_Separate_Indexes : constant Boolean :=
                                   Ltyp /= Rtyp
                                     or else not Is_Constrained (Ltyp);
         --  If the index types are identical, and we are working with
         --  constrained types, then we can use the same index for both of
         --  the arrays.

         An : constant Entity_Id := Make_Defining_Identifier (Loc,
                                      Chars => New_Internal_Name ('A'));

         Bn       : Entity_Id;
         Index_T  : Entity_Id;
         Stm_List : List_Id;
         Loop_Stm : Node_Id;

      begin
         if N > Number_Dimensions (Ltyp) then
            return Component_Equality (Ltyp);
         end if;

         --  Case where we generate a loop

         Index_T := Base_Type (Etype (Index));

         if Need_Separate_Indexes then
            Bn :=
              Make_Defining_Identifier (Loc,
                Chars => New_Internal_Name ('B'));
         else
            Bn := An;
         end if;

         Append (New_Reference_To (An, Loc), Index_List1);
         Append (New_Reference_To (Bn, Loc), Index_List2);

         Stm_List := New_List (
           Handle_One_Dimension (N + 1, Next_Index (Index)));

         if Need_Separate_Indexes then

            --  Generate guard for loop, followed by increments of indices

            Append_To (Stm_List,
               Make_Exit_Statement (Loc,
                 Condition =>
                   Make_Op_Eq (Loc,
                      Left_Opnd => New_Reference_To (An, Loc),
                      Right_Opnd => Arr_Attr (A, Name_Last, N))));

            Append_To (Stm_List,
              Make_Assignment_Statement (Loc,
                Name       => New_Reference_To (An, Loc),
                Expression =>
                  Make_Attribute_Reference (Loc,
                    Prefix         => New_Reference_To (Index_T, Loc),
                    Attribute_Name => Name_Succ,
                    Expressions    => New_List (New_Reference_To (An, Loc)))));

            Append_To (Stm_List,
              Make_Assignment_Statement (Loc,
                Name       => New_Reference_To (Bn, Loc),
                Expression =>
                  Make_Attribute_Reference (Loc,
                    Prefix         => New_Reference_To (Index_T, Loc),
                    Attribute_Name => Name_Succ,
                    Expressions    => New_List (New_Reference_To (Bn, Loc)))));
         end if;

         --  If separate indexes, we need a declare block for An and Bn, and a
         --  loop without an iteration scheme.

         if Need_Separate_Indexes then
            Loop_Stm :=
              Make_Implicit_Loop_Statement (Nod, Statements => Stm_List);

            return
              Make_Block_Statement (Loc,
                Declarations => New_List (
                  Make_Object_Declaration (Loc,
                    Defining_Identifier => An,
                    Object_Definition   => New_Reference_To (Index_T, Loc),
                    Expression          => Arr_Attr (A, Name_First, N)),

                  Make_Object_Declaration (Loc,
                    Defining_Identifier => Bn,
                    Object_Definition   => New_Reference_To (Index_T, Loc),
                    Expression          => Arr_Attr (B, Name_First, N))),

                Handled_Statement_Sequence =>
                  Make_Handled_Sequence_Of_Statements (Loc,
                    Statements => New_List (Loop_Stm)));

         --  If no separate indexes, return loop statement with explicit
         --  iteration scheme on its own

         else
            Loop_Stm :=
              Make_Implicit_Loop_Statement (Nod,
                Statements       => Stm_List,
                Iteration_Scheme =>
                  Make_Iteration_Scheme (Loc,
                    Loop_Parameter_Specification =>
                      Make_Loop_Parameter_Specification (Loc,
                        Defining_Identifier         => An,
                        Discrete_Subtype_Definition =>
                          Arr_Attr (A, Name_Range, N))));
            return Loop_Stm;
         end if;
      end Handle_One_Dimension;

      -----------------------
      -- Test_Empty_Arrays --
      -----------------------

      function Test_Empty_Arrays return Node_Id is
         Alist : Node_Id;
         Blist : Node_Id;

         Atest : Node_Id;
         Btest : Node_Id;

      begin
         Alist := Empty;
         Blist := Empty;
         for J in 1 .. Number_Dimensions (Ltyp) loop
            Atest :=
              Make_Op_Eq (Loc,
                Left_Opnd  => Arr_Attr (A, Name_Length, J),
                Right_Opnd => Make_Integer_Literal (Loc, 0));

            Btest :=
              Make_Op_Eq (Loc,
                Left_Opnd  => Arr_Attr (B, Name_Length, J),
                Right_Opnd => Make_Integer_Literal (Loc, 0));

            if No (Alist) then
               Alist := Atest;
               Blist := Btest;

            else
               Alist :=
                 Make_Or_Else (Loc,
                   Left_Opnd  => Relocate_Node (Alist),
                   Right_Opnd => Atest);

               Blist :=
                 Make_Or_Else (Loc,
                   Left_Opnd  => Relocate_Node (Blist),
                   Right_Opnd => Btest);
            end if;
         end loop;

         return
           Make_And_Then (Loc,
             Left_Opnd  => Alist,
             Right_Opnd => Blist);
      end Test_Empty_Arrays;

      -----------------------------
      -- Test_Lengths_Correspond --
      -----------------------------

      function Test_Lengths_Correspond return Node_Id is
         Result : Node_Id;
         Rtest  : Node_Id;

      begin
         Result := Empty;
         for J in 1 .. Number_Dimensions (Ltyp) loop
            Rtest :=
              Make_Op_Ne (Loc,
                Left_Opnd  => Arr_Attr (A, Name_Length, J),
                Right_Opnd => Arr_Attr (B, Name_Length, J));

            if No (Result) then
               Result := Rtest;
            else
               Result :=
                 Make_Or_Else (Loc,
                   Left_Opnd  => Relocate_Node (Result),
                   Right_Opnd => Rtest);
            end if;
         end loop;

         return Result;
      end Test_Lengths_Correspond;

   --  Start of processing for Expand_Array_Equality

   begin
      Ltyp := Get_Arg_Type (Lhs);
      Rtyp := Get_Arg_Type (Rhs);

      --  For now, if the argument types are not the same, go to the
      --  base type, since the code assumes that the formals have the
      --  same type. This is fixable in future ???

      if Ltyp /= Rtyp then
         Ltyp := Base_Type (Ltyp);
         Rtyp := Base_Type (Rtyp);
         pragma Assert (Ltyp = Rtyp);
      end if;

      --  Build list of formals for function

      Formals := New_List (
        Make_Parameter_Specification (Loc,
          Defining_Identifier => A,
          Parameter_Type      => New_Reference_To (Ltyp, Loc)),

        Make_Parameter_Specification (Loc,
          Defining_Identifier => B,
          Parameter_Type      => New_Reference_To (Rtyp, Loc)));

      Func_Name := Make_Defining_Identifier (Loc,  New_Internal_Name ('E'));

      --  Build statement sequence for function

      Func_Body :=
        Make_Subprogram_Body (Loc,
          Specification =>
            Make_Function_Specification (Loc,
              Defining_Unit_Name       => Func_Name,
              Parameter_Specifications => Formals,
              Result_Definition => New_Reference_To (Standard_Boolean, Loc)),

          Declarations =>  Decls,

          Handled_Statement_Sequence =>
            Make_Handled_Sequence_Of_Statements (Loc,
              Statements => New_List (

                Make_Implicit_If_Statement (Nod,
                  Condition => Test_Empty_Arrays,
                  Then_Statements => New_List (
                    Make_Return_Statement (Loc,
                      Expression =>
                        New_Occurrence_Of (Standard_True, Loc)))),

                Make_Implicit_If_Statement (Nod,
                  Condition => Test_Lengths_Correspond,
                  Then_Statements => New_List (
                    Make_Return_Statement (Loc,
                      Expression =>
                        New_Occurrence_Of (Standard_False, Loc)))),

                Handle_One_Dimension (1, First_Index (Ltyp)),

                Make_Return_Statement (Loc,
                  Expression => New_Occurrence_Of (Standard_True, Loc)))));

         Set_Has_Completion (Func_Name, True);
         Set_Is_Inlined (Func_Name);

         --  If the array type is distinct from the type of the arguments,
         --  it is the full view of a private type. Apply an unchecked
         --  conversion to insure that analysis of the call succeeds.

         declare
            L, R : Node_Id;

         begin
            L := Lhs;
            R := Rhs;

            if No (Etype (Lhs))
              or else Base_Type (Etype (Lhs)) /= Base_Type (Ltyp)
            then
               L := OK_Convert_To (Ltyp, Lhs);
            end if;

            if No (Etype (Rhs))
              or else Base_Type (Etype (Rhs)) /= Base_Type (Rtyp)
            then
               R := OK_Convert_To (Rtyp, Rhs);
            end if;

            Actuals := New_List (L, R);
         end;

         Append_To (Bodies, Func_Body);

         return
           Make_Function_Call (Loc,
             Name                   => New_Reference_To (Func_Name, Loc),
             Parameter_Associations => Actuals);
   end Expand_Array_Equality;

   -----------------------------
   -- Expand_Boolean_Operator --
   -----------------------------

   --  Note that we first get the actual subtypes of the operands,
   --  since we always want to deal with types that have bounds.

   procedure Expand_Boolean_Operator (N : Node_Id) is
      Typ : constant Entity_Id  := Etype (N);

   begin
      --  Special case of bit packed array where both operands are known
      --  to be properly aligned. In this case we use an efficient run time
      --  routine to carry out the operation (see System.Bit_Ops).

      if Is_Bit_Packed_Array (Typ)
        and then not Is_Possibly_Unaligned_Object (Left_Opnd (N))
        and then not Is_Possibly_Unaligned_Object (Right_Opnd (N))
      then
         Expand_Packed_Boolean_Operator (N);
         return;
      end if;

      --  For the normal non-packed case, the general expansion is to build
      --  function for carrying out the comparison (use Make_Boolean_Array_Op)
      --  and then inserting it into the tree. The original operator node is
      --  then rewritten as a call to this function. We also use this in the
      --  packed case if either operand is a possibly unaligned object.

      declare
         Loc       : constant Source_Ptr := Sloc (N);
         L         : constant Node_Id    := Relocate_Node (Left_Opnd  (N));
         R         : constant Node_Id    := Relocate_Node (Right_Opnd (N));
         Func_Body : Node_Id;
         Func_Name : Entity_Id;

      begin
         Convert_To_Actual_Subtype (L);
         Convert_To_Actual_Subtype (R);
         Ensure_Defined (Etype (L), N);
         Ensure_Defined (Etype (R), N);
         Apply_Length_Check (R, Etype (L));

         if Nkind (Parent (N)) = N_Assignment_Statement
           and then Safe_In_Place_Array_Op (Name (Parent (N)), L, R)
         then
            Build_Boolean_Array_Proc_Call (Parent (N), L, R);

         elsif Nkind (Parent (N)) = N_Op_Not
           and then Nkind (N) = N_Op_And
           and then
         Safe_In_Place_Array_Op (Name (Parent (Parent (N))), L, R)
         then
            return;
         else

            Func_Body := Make_Boolean_Array_Op (Etype (L), N);
            Func_Name := Defining_Unit_Name (Specification (Func_Body));
            Insert_Action (N, Func_Body);

            --  Now rewrite the expression with a call

            Rewrite (N,
              Make_Function_Call (Loc,
                Name                   => New_Reference_To (Func_Name, Loc),
                Parameter_Associations =>
                  New_List (
                    L,
                    Make_Type_Conversion
                      (Loc, New_Reference_To (Etype (L), Loc), R))));

            Analyze_And_Resolve (N, Typ);
         end if;
      end;
   end Expand_Boolean_Operator;

   -------------------------------
   -- Expand_Composite_Equality --
   -------------------------------

   --  This function is only called for comparing internal fields of composite
   --  types when these fields are themselves composites. This is a special
   --  case because it is not possible to respect normal Ada visibility rules.

   function Expand_Composite_Equality
     (Nod    : Node_Id;
      Typ    : Entity_Id;
      Lhs    : Node_Id;
      Rhs    : Node_Id;
      Bodies : List_Id) return Node_Id
   is
      Loc       : constant Source_Ptr := Sloc (Nod);
      Full_Type : Entity_Id;
      Prim      : Elmt_Id;
      Eq_Op     : Entity_Id;

   begin
      if Is_Private_Type (Typ) then
         Full_Type := Underlying_Type (Typ);
      else
         Full_Type := Typ;
      end if;

      --  Defense against malformed private types with no completion
      --  the error will be diagnosed later by check_completion

      if No (Full_Type) then
         return New_Reference_To (Standard_False, Loc);
      end if;

      Full_Type := Base_Type (Full_Type);

      if Is_Array_Type (Full_Type) then

         --  If the operand is an elementary type other than a floating-point
         --  type, then we can simply use the built-in block bitwise equality,
         --  since the predefined equality operators always apply and bitwise
         --  equality is fine for all these cases.

         if Is_Elementary_Type (Component_Type (Full_Type))
           and then not Is_Floating_Point_Type (Component_Type (Full_Type))
         then
            return Make_Op_Eq (Loc, Left_Opnd  => Lhs, Right_Opnd => Rhs);

         --  For composite component types, and floating-point types, use
         --  the expansion. This deals with tagged component types (where
         --  we use the applicable equality routine) and floating-point,
         --  (where we need to worry about negative zeroes), and also the
         --  case of any composite type recursively containing such fields.

         else
            return Expand_Array_Equality (Nod, Lhs, Rhs, Bodies, Full_Type);
         end if;

      elsif Is_Tagged_Type (Full_Type) then

         --  Call the primitive operation "=" of this type

         if Is_Class_Wide_Type (Full_Type) then
            Full_Type := Root_Type (Full_Type);
         end if;

         --  If this is derived from an untagged private type completed
         --  with a tagged type, it does not have a full view, so we
         --  use the primitive operations of the private type.
         --  This check should no longer be necessary when these
         --  types receive their full views ???

         if Is_Private_Type (Typ)
           and then not Is_Tagged_Type (Typ)
           and then not Is_Controlled (Typ)
           and then Is_Derived_Type (Typ)
           and then No (Full_View (Typ))
         then
            Prim := First_Elmt (Collect_Primitive_Operations (Typ));
         else
            Prim := First_Elmt (Primitive_Operations (Full_Type));
         end if;

         loop
            Eq_Op := Node (Prim);
            exit when Chars (Eq_Op) = Name_Op_Eq
              and then Etype (First_Formal (Eq_Op)) =
                       Etype (Next_Formal (First_Formal (Eq_Op)))
              and then Base_Type (Etype (Eq_Op)) = Standard_Boolean;
            Next_Elmt (Prim);
            pragma Assert (Present (Prim));
         end loop;

         Eq_Op := Node (Prim);

         return
           Make_Function_Call (Loc,
             Name => New_Reference_To (Eq_Op, Loc),
             Parameter_Associations =>
               New_List
                 (Unchecked_Convert_To (Etype (First_Formal (Eq_Op)), Lhs),
                  Unchecked_Convert_To (Etype (First_Formal (Eq_Op)), Rhs)));

      elsif Is_Record_Type (Full_Type) then
         Eq_Op := TSS (Full_Type, TSS_Composite_Equality);

         if Present (Eq_Op) then
            if Etype (First_Formal (Eq_Op)) /= Full_Type then

               --  Inherited equality from parent type. Convert the actuals
               --  to match signature of operation.

               declare
                  T : constant Entity_Id := Etype (First_Formal (Eq_Op));

               begin
                  return
                    Make_Function_Call (Loc,
                      Name => New_Reference_To (Eq_Op, Loc),
                      Parameter_Associations =>
                        New_List (OK_Convert_To (T, Lhs),
                                  OK_Convert_To (T, Rhs)));
               end;

            else
               --  Comparison between Unchecked_Union components

               if Is_Unchecked_Union (Full_Type) then
                  declare
                     Lhs_Type      : Node_Id := Full_Type;
                     Rhs_Type      : Node_Id := Full_Type;
                     Lhs_Discr_Val : Node_Id;
                     Rhs_Discr_Val : Node_Id;

                  begin
                     --  Lhs subtype

                     if Nkind (Lhs) = N_Selected_Component then
                        Lhs_Type := Etype (Entity (Selector_Name (Lhs)));
                     end if;

                     --  Rhs subtype

                     if Nkind (Rhs) = N_Selected_Component then
                        Rhs_Type := Etype (Entity (Selector_Name (Rhs)));
                     end if;

                     --  Lhs of the composite equality

                     if Is_Constrained (Lhs_Type) then

                        --  Since the enclosing record can never be an
                        --  Unchecked_Union (this code is executed for records
                        --  that do not have variants), we may reference its
                        --  discriminant(s).

                        if Nkind (Lhs) = N_Selected_Component
                          and then Has_Per_Object_Constraint (
                                     Entity (Selector_Name (Lhs)))
                        then
                           Lhs_Discr_Val :=
                             Make_Selected_Component (Loc,
                               Prefix => Prefix (Lhs),
                               Selector_Name =>
                                 New_Copy (
                                   Get_Discriminant_Value (
                                     First_Discriminant (Lhs_Type),
                                     Lhs_Type,
                                     Stored_Constraint (Lhs_Type))));

                        else
                           Lhs_Discr_Val := New_Copy (
                             Get_Discriminant_Value (
                               First_Discriminant (Lhs_Type),
                               Lhs_Type,
                               Stored_Constraint (Lhs_Type)));

                        end if;
                     else
                        --  It is not possible to infer the discriminant since
                        --  the subtype is not constrained.

                        return
                          Make_Raise_Program_Error (Loc,
                            Reason => PE_Unchecked_Union_Restriction);
                     end if;

                     --  Rhs of the composite equality

                     if Is_Constrained (Rhs_Type) then
                        if Nkind (Rhs) = N_Selected_Component
                          and then Has_Per_Object_Constraint (
                                     Entity (Selector_Name (Rhs)))
                        then
                           Rhs_Discr_Val :=
                             Make_Selected_Component (Loc,
                               Prefix => Prefix (Rhs),
                               Selector_Name =>
                                 New_Copy (
                                   Get_Discriminant_Value (
                                     First_Discriminant (Rhs_Type),
                                     Rhs_Type,
                                     Stored_Constraint (Rhs_Type))));

                        else
                           Rhs_Discr_Val := New_Copy (
                             Get_Discriminant_Value (
                               First_Discriminant (Rhs_Type),
                               Rhs_Type,
                               Stored_Constraint (Rhs_Type)));

                        end if;
                     else
                        return
                          Make_Raise_Program_Error (Loc,
                            Reason => PE_Unchecked_Union_Restriction);
                     end if;

                     --  Call the TSS equality function with the inferred
                     --  discriminant values.

                     return
                       Make_Function_Call (Loc,
                         Name => New_Reference_To (Eq_Op, Loc),
                         Parameter_Associations => New_List (
                           Lhs,
                           Rhs,
                           Lhs_Discr_Val,
                           Rhs_Discr_Val));
                  end;
               end if;

               --  Shouldn't this be an else, we can't fall through
               --  the above IF, right???

               return
                 Make_Function_Call (Loc,
                   Name => New_Reference_To (Eq_Op, Loc),
                   Parameter_Associations => New_List (Lhs, Rhs));
            end if;

         else
            return Expand_Record_Equality (Nod, Full_Type, Lhs, Rhs, Bodies);
         end if;

      else
         --  It can be a simple record or the full view of a scalar private

         return Make_Op_Eq (Loc, Left_Opnd => Lhs, Right_Opnd => Rhs);
      end if;
   end Expand_Composite_Equality;

   ------------------------------
   -- Expand_Concatenate_Other --
   ------------------------------

   --  Let n be the number of array operands to be concatenated, Base_Typ
   --  their base type, Ind_Typ their index type, and Arr_Typ the original
   --  array type to which the concatenantion operator applies, then the
   --  following subprogram is constructed:

   --  [function Cnn (S1 : Base_Typ; ...; Sn : Base_Typ) return Base_Typ is
   --      L : Ind_Typ;
   --   begin
   --      if S1'Length /= 0 then
   --         L := XXX;   -->  XXX = S1'First       if Arr_Typ is unconstrained
   --                          XXX = Arr_Typ'First  otherwise
   --      elsif S2'Length /= 0 then
   --         L := YYY;   -->  YYY = S2'First       if Arr_Typ is unconstrained
   --                          YYY = Arr_Typ'First  otherwise
   --      ...
   --      elsif Sn-1'Length /= 0 then
   --         L := ZZZ;   -->  ZZZ = Sn-1'First     if Arr_Typ is unconstrained
   --                          ZZZ = Arr_Typ'First  otherwise
   --      else
   --         return Sn;
   --      end if;

   --      declare
   --         P : Ind_Typ;
   --         H : Ind_Typ :=
   --          Ind_Typ'Val ((((S1'Length - 1) + S2'Length) + ... + Sn'Length)
   --                       + Ind_Typ'Pos (L));
   --         R : Base_Typ (L .. H);
   --      begin
   --         if S1'Length /= 0 then
   --            P := S1'First;
   --            loop
   --               R (L) := S1 (P);
   --               L := Ind_Typ'Succ (L);
   --               exit when P = S1'Last;
   --               P := Ind_Typ'Succ (P);
   --            end loop;
   --         end if;
   --
   --         if S2'Length /= 0 then
   --            L := Ind_Typ'Succ (L);
   --            loop
   --               R (L) := S2 (P);
   --               L := Ind_Typ'Succ (L);
   --               exit when P = S2'Last;
   --               P := Ind_Typ'Succ (P);
   --            end loop;
   --         end if;

   --         ...

   --         if Sn'Length /= 0 then
   --            P := Sn'First;
   --            loop
   --               R (L) := Sn (P);
   --               L := Ind_Typ'Succ (L);
   --               exit when P = Sn'Last;
   --               P := Ind_Typ'Succ (P);
   --            end loop;
   --         end if;

   --         return R;
   --      end;
   --   end Cnn;]

   procedure Expand_Concatenate_Other (Cnode : Node_Id; Opnds : List_Id) is
      Loc      : constant Source_Ptr := Sloc (Cnode);
      Nb_Opnds : constant Nat        := List_Length (Opnds);

      Arr_Typ  : constant Entity_Id := Etype (Entity (Cnode));
      Base_Typ : constant Entity_Id := Base_Type (Etype (Cnode));
      Ind_Typ  : constant Entity_Id := Etype (First_Index (Base_Typ));

      Func_Id     : Node_Id;
      Func_Spec   : Node_Id;
      Param_Specs : List_Id;

      Func_Body  : Node_Id;
      Func_Decls : List_Id;
      Func_Stmts : List_Id;

      L_Decl     : Node_Id;

      If_Stmt    : Node_Id;
      Elsif_List : List_Id;

      Declare_Block : Node_Id;
      Declare_Decls : List_Id;
      Declare_Stmts : List_Id;

      H_Decl   : Node_Id;
      H_Init   : Node_Id;
      P_Decl   : Node_Id;
      R_Decl   : Node_Id;
      R_Constr : Node_Id;
      R_Range  : Node_Id;

      Params  : List_Id;
      Operand : Node_Id;

      function Copy_Into_R_S (I : Nat; Last : Boolean) return List_Id;
      --  Builds the sequence of statement:
      --    P := Si'First;
      --    loop
      --       R (L) := Si (P);
      --       L := Ind_Typ'Succ (L);
      --       exit when P = Si'Last;
      --       P := Ind_Typ'Succ (P);
      --    end loop;
      --
      --  where i is the input parameter I given.
      --  If the flag Last is true, the exit statement is emitted before
      --  incrementing the lower bound, to prevent the creation out of
      --  bound values.

      function Init_L (I : Nat) return Node_Id;
      --  Builds the statement:
      --    L := Arr_Typ'First;  If Arr_Typ is constrained
      --    L := Si'First;       otherwise (where I is the input param given)

      function H return Node_Id;
      --  Builds reference to identifier H

      function Ind_Val (E : Node_Id) return Node_Id;
      --  Builds expression Ind_Typ'Val (E);

      function L return Node_Id;
      --  Builds reference to identifier L

      function L_Pos return Node_Id;
      --  Builds expression Integer_Type'(Ind_Typ'Pos (L)). We qualify the
      --  expression to avoid universal_integer computations whenever possible,
      --  in the expression for the upper bound H.

      function L_Succ return Node_Id;
      --  Builds expression Ind_Typ'Succ (L)

      function One return Node_Id;
      --  Builds integer literal one

      function P return Node_Id;
      --  Builds reference to identifier P

      function P_Succ return Node_Id;
      --  Builds expression Ind_Typ'Succ (P)

      function R return Node_Id;
      --  Builds reference to identifier R

      function S (I : Nat) return Node_Id;
      --  Builds reference to identifier Si, where I is the value given

      function S_First (I : Nat) return Node_Id;
      --  Builds expression Si'First, where I is the value given

      function S_Last (I : Nat) return Node_Id;
      --  Builds expression Si'Last, where I is the value given

      function S_Length (I : Nat) return Node_Id;
      --  Builds expression Si'Length, where I is the value given

      function S_Length_Test (I : Nat) return Node_Id;
      --  Builds expression Si'Length /= 0, where I is the value given

      -------------------
      -- Copy_Into_R_S --
      -------------------

      function Copy_Into_R_S (I : Nat; Last : Boolean) return List_Id is
         Stmts     : constant List_Id := New_List;
         P_Start   : Node_Id;
         Loop_Stmt : Node_Id;
         R_Copy    : Node_Id;
         Exit_Stmt : Node_Id;
         L_Inc     : Node_Id;
         P_Inc     : Node_Id;

      begin
         --  First construct the initializations

         P_Start := Make_Assignment_Statement (Loc,
                      Name       => P,
                      Expression => S_First (I));
         Append_To (Stmts, P_Start);

         --  Then build the loop

         R_Copy := Make_Assignment_Statement (Loc,
                     Name       => Make_Indexed_Component (Loc,
                                     Prefix      => R,
                                     Expressions => New_List (L)),
                     Expression => Make_Indexed_Component (Loc,
                                     Prefix      => S (I),
                                     Expressions => New_List (P)));

         L_Inc := Make_Assignment_Statement (Loc,
                    Name       => L,
                    Expression => L_Succ);

         Exit_Stmt := Make_Exit_Statement (Loc,
                        Condition => Make_Op_Eq (Loc, P, S_Last (I)));

         P_Inc := Make_Assignment_Statement (Loc,
                    Name       => P,
                    Expression => P_Succ);

         if Last then
            Loop_Stmt :=
              Make_Implicit_Loop_Statement (Cnode,
                Statements => New_List (R_Copy, Exit_Stmt, L_Inc, P_Inc));
         else
            Loop_Stmt :=
              Make_Implicit_Loop_Statement (Cnode,
                Statements => New_List (R_Copy, L_Inc, Exit_Stmt, P_Inc));
         end if;

         Append_To (Stmts, Loop_Stmt);

         return Stmts;
      end Copy_Into_R_S;

      -------
      -- H --
      -------

      function H return Node_Id is
      begin
         return Make_Identifier (Loc, Name_uH);
      end H;

      -------------
      -- Ind_Val --
      -------------

      function Ind_Val (E : Node_Id) return Node_Id is
      begin
         return
           Make_Attribute_Reference (Loc,
             Prefix         => New_Reference_To (Ind_Typ, Loc),
             Attribute_Name => Name_Val,
             Expressions    => New_List (E));
      end Ind_Val;

      ------------
      -- Init_L --
      ------------

      function Init_L (I : Nat) return Node_Id is
         E : Node_Id;

      begin
         if Is_Constrained (Arr_Typ) then
            E := Make_Attribute_Reference (Loc,
                   Prefix         => New_Reference_To (Arr_Typ, Loc),
                   Attribute_Name => Name_First);

         else
            E := S_First (I);
         end if;

         return Make_Assignment_Statement (Loc, Name => L, Expression => E);
      end Init_L;

      -------
      -- L --
      -------

      function L return Node_Id is
      begin
         return Make_Identifier (Loc, Name_uL);
      end L;

      -----------
      -- L_Pos --
      -----------

      function L_Pos return Node_Id is
         Target_Type : Entity_Id;

      begin
         --  If the index type is an enumeration type, the computation
         --  can be done in standard integer. Otherwise, choose a large
         --  enough integer type.

         if Is_Enumeration_Type (Ind_Typ)
           or else Root_Type (Ind_Typ) = Standard_Integer
           or else Root_Type (Ind_Typ) = Standard_Short_Integer
           or else Root_Type (Ind_Typ) = Standard_Short_Short_Integer
         then
            Target_Type := Standard_Integer;
         else
            Target_Type := Root_Type (Ind_Typ);
         end if;

         return
           Make_Qualified_Expression (Loc,
              Subtype_Mark => New_Reference_To (Target_Type, Loc),
              Expression   =>
                Make_Attribute_Reference (Loc,
                  Prefix         => New_Reference_To (Ind_Typ, Loc),
                  Attribute_Name => Name_Pos,
                  Expressions    => New_List (L)));
      end L_Pos;

      ------------
      -- L_Succ --
      ------------

      function L_Succ return Node_Id is
      begin
         return
           Make_Attribute_Reference (Loc,
             Prefix         => New_Reference_To (Ind_Typ, Loc),
             Attribute_Name => Name_Succ,
             Expressions    => New_List (L));
      end L_Succ;

      ---------
      -- One --
      ---------

      function One return Node_Id is
      begin
         return Make_Integer_Literal (Loc, 1);
      end One;

      -------
      -- P --
      -------

      function P return Node_Id is
      begin
         return Make_Identifier (Loc, Name_uP);
      end P;

      ------------
      -- P_Succ --
      ------------

      function P_Succ return Node_Id is
      begin
         return
           Make_Attribute_Reference (Loc,
             Prefix         => New_Reference_To (Ind_Typ, Loc),
             Attribute_Name => Name_Succ,
             Expressions    => New_List (P));
      end P_Succ;

      -------
      -- R --
      -------

      function R return Node_Id is
      begin
         return Make_Identifier (Loc, Name_uR);
      end R;

      -------
      -- S --
      -------

      function S (I : Nat) return Node_Id is
      begin
         return Make_Identifier (Loc, New_External_Name ('S', I));
      end S;

      -------------
      -- S_First --
      -------------

      function S_First (I : Nat) return Node_Id is
      begin
         return Make_Attribute_Reference (Loc,
                  Prefix         => S (I),
                  Attribute_Name => Name_First);
      end S_First;

      ------------
      -- S_Last --
      ------------

      function S_Last (I : Nat) return Node_Id is
      begin
         return Make_Attribute_Reference (Loc,
                  Prefix         => S (I),
                  Attribute_Name => Name_Last);
      end S_Last;

      --------------
      -- S_Length --
      --------------

      function S_Length (I : Nat) return Node_Id is
      begin
         return Make_Attribute_Reference (Loc,
                  Prefix         => S (I),
                  Attribute_Name => Name_Length);
      end S_Length;

      -------------------
      -- S_Length_Test --
      -------------------

      function S_Length_Test (I : Nat) return Node_Id is
      begin
         return
           Make_Op_Ne (Loc,
             Left_Opnd  => S_Length (I),
             Right_Opnd => Make_Integer_Literal (Loc, 0));
      end S_Length_Test;

   --  Start of processing for Expand_Concatenate_Other

   begin
      --  Construct the parameter specs and the overall function spec

      Param_Specs := New_List;
      for I in 1 .. Nb_Opnds loop
         Append_To
           (Param_Specs,
            Make_Parameter_Specification (Loc,
              Defining_Identifier =>
                Make_Defining_Identifier (Loc, New_External_Name ('S', I)),
              Parameter_Type      => New_Reference_To (Base_Typ, Loc)));
      end loop;

      Func_Id := Make_Defining_Identifier (Loc, New_Internal_Name ('C'));
      Func_Spec :=
        Make_Function_Specification (Loc,
          Defining_Unit_Name       => Func_Id,
          Parameter_Specifications => Param_Specs,
          Result_Definition        => New_Reference_To (Base_Typ, Loc));

      --  Construct L's object declaration

      L_Decl :=
        Make_Object_Declaration (Loc,
          Defining_Identifier => Make_Defining_Identifier (Loc, Name_uL),
          Object_Definition   => New_Reference_To (Ind_Typ, Loc));

      Func_Decls := New_List (L_Decl);

      --  Construct the if-then-elsif statements

      Elsif_List := New_List;
      for I in 2 .. Nb_Opnds - 1 loop
         Append_To (Elsif_List, Make_Elsif_Part (Loc,
                                  Condition       => S_Length_Test (I),
                                  Then_Statements => New_List (Init_L (I))));
      end loop;

      If_Stmt :=
        Make_Implicit_If_Statement (Cnode,
          Condition       => S_Length_Test (1),
          Then_Statements => New_List (Init_L (1)),
          Elsif_Parts     => Elsif_List,
          Else_Statements => New_List (Make_Return_Statement (Loc,
                                         Expression => S (Nb_Opnds))));

      --  Construct the declaration for H

      P_Decl :=
        Make_Object_Declaration (Loc,
          Defining_Identifier => Make_Defining_Identifier (Loc, Name_uP),
          Object_Definition   => New_Reference_To (Ind_Typ, Loc));

      H_Init := Make_Op_Subtract (Loc, S_Length (1), One);
      for I in 2 .. Nb_Opnds loop
         H_Init := Make_Op_Add (Loc, H_Init, S_Length (I));
      end loop;
      H_Init := Ind_Val (Make_Op_Add (Loc, H_Init, L_Pos));

      H_Decl :=
        Make_Object_Declaration (Loc,
          Defining_Identifier => Make_Defining_Identifier (Loc, Name_uH),
          Object_Definition   => New_Reference_To (Ind_Typ, Loc),
          Expression          => H_Init);

      --  Construct the declaration for R

      R_Range := Make_Range (Loc, Low_Bound => L, High_Bound => H);
      R_Constr :=
        Make_Index_Or_Discriminant_Constraint (Loc,
          Constraints => New_List (R_Range));

      R_Decl :=
        Make_Object_Declaration (Loc,
          Defining_Identifier => Make_Defining_Identifier (Loc, Name_uR),
          Object_Definition   =>
            Make_Subtype_Indication (Loc,
               Subtype_Mark => New_Reference_To (Base_Typ, Loc),
               Constraint   => R_Constr));

      --  Construct the declarations for the declare block

      Declare_Decls := New_List (P_Decl, H_Decl, R_Decl);

      --  Construct list of statements for the declare block

      Declare_Stmts := New_List;
      for I in 1 .. Nb_Opnds loop
         Append_To (Declare_Stmts,
                    Make_Implicit_If_Statement (Cnode,
                      Condition       => S_Length_Test (I),
                      Then_Statements => Copy_Into_R_S (I, I = Nb_Opnds)));
      end loop;

      Append_To (Declare_Stmts, Make_Return_Statement (Loc, Expression => R));

      --  Construct the declare block

      Declare_Block := Make_Block_Statement (Loc,
        Declarations               => Declare_Decls,
        Handled_Statement_Sequence =>
          Make_Handled_Sequence_Of_Statements (Loc, Declare_Stmts));

      --  Construct the list of function statements

      Func_Stmts := New_List (If_Stmt, Declare_Block);

      --  Construct the function body

      Func_Body :=
        Make_Subprogram_Body (Loc,
          Specification              => Func_Spec,
          Declarations               => Func_Decls,
          Handled_Statement_Sequence =>
            Make_Handled_Sequence_Of_Statements (Loc, Func_Stmts));

      --  Insert the newly generated function in the code. This is analyzed
      --  with all checks off, since we have completed all the checks.

      --  Note that this does *not* fix the array concatenation bug when the
      --  low bound is Integer'first sibce that bug comes from the pointer
      --  dereferencing an unconstrained array. An there we need a constraint
      --  check to make sure the length of the concatenated array is ok. ???

      Insert_Action (Cnode, Func_Body, Suppress => All_Checks);

      --  Construct list of arguments for the function call

      Params := New_List;
      Operand  := First (Opnds);
      for I in 1 .. Nb_Opnds loop
         Append_To (Params, Relocate_Node (Operand));
         Next (Operand);
      end loop;

      --  Insert the function call

      Rewrite
        (Cnode,
         Make_Function_Call (Loc, New_Reference_To (Func_Id, Loc), Params));

      Analyze_And_Resolve (Cnode, Base_Typ);
      Set_Is_Inlined (Func_Id);
   end Expand_Concatenate_Other;

   -------------------------------
   -- Expand_Concatenate_String --
   -------------------------------

   procedure Expand_Concatenate_String (Cnode : Node_Id; Opnds : List_Id) is
      Loc   : constant Source_Ptr := Sloc (Cnode);
      Opnd1 : constant Node_Id    := First (Opnds);
      Opnd2 : constant Node_Id    := Next (Opnd1);
      Typ1  : constant Entity_Id  := Base_Type (Etype (Opnd1));
      Typ2  : constant Entity_Id  := Base_Type (Etype (Opnd2));

      R : RE_Id;
      --  RE_Id value for function to be called

   begin
      --  In all cases, we build a call to a routine giving the list of
      --  arguments as the parameter list to the routine.

      case List_Length (Opnds) is
         when 2 =>
            if Typ1 = Standard_Character then
               if Typ2 = Standard_Character then
                  R := RE_Str_Concat_CC;

               else
                  pragma Assert (Typ2 = Standard_String);
                  R := RE_Str_Concat_CS;
               end if;

            elsif Typ1 = Standard_String then
               if Typ2 = Standard_Character then
                  R := RE_Str_Concat_SC;

               else
                  pragma Assert (Typ2 = Standard_String);
                  R := RE_Str_Concat;
               end if;

            --  If we have anything other than Standard_Character or
            --  Standard_String, then we must have had a serious error
            --  earlier, so we just abandon the attempt at expansion.

            else
               pragma Assert (Serious_Errors_Detected > 0);
               return;
            end if;

         when 3 =>
            R := RE_Str_Concat_3;

         when 4 =>
            R := RE_Str_Concat_4;

         when 5 =>
            R := RE_Str_Concat_5;

         when others =>
            R := RE_Null;
            raise Program_Error;
      end case;

      --  Now generate the appropriate call

      Rewrite (Cnode,
        Make_Function_Call (Sloc (Cnode),
          Name => New_Occurrence_Of (RTE (R), Loc),
          Parameter_Associations => Opnds));

      Analyze_And_Resolve (Cnode, Standard_String);

   exception
      when RE_Not_Available =>
         return;
   end Expand_Concatenate_String;

   ------------------------
   -- Expand_N_Allocator --
   ------------------------

   procedure Expand_N_Allocator (N : Node_Id) is
      PtrT  : constant Entity_Id  := Etype (N);
      Dtyp  : constant Entity_Id  := Designated_Type (PtrT);
      Etyp  : constant Entity_Id  := Etype (Expression (N));
      Loc   : constant Source_Ptr := Sloc (N);
      Desig : Entity_Id;
      Temp  : Entity_Id;
      Node  : Node_Id;

   begin
      --  RM E.2.3(22). We enforce that the expected type of an allocator
      --  shall not be a remote access-to-class-wide-limited-private type

      --  Why is this being done at expansion time, seems clearly wrong ???

      Validate_Remote_Access_To_Class_Wide_Type (N);

      --  Set the Storage Pool

      Set_Storage_Pool (N, Associated_Storage_Pool (Root_Type (PtrT)));

      if Present (Storage_Pool (N)) then
         if Is_RTE (Storage_Pool (N), RE_SS_Pool) then
            if not Java_VM then
               Set_Procedure_To_Call (N, RTE (RE_SS_Allocate));
            end if;

         elsif Is_Class_Wide_Type (Etype (Storage_Pool (N))) then
            Set_Procedure_To_Call (N, RTE (RE_Allocate_Any));

         else
            Set_Procedure_To_Call (N,
              Find_Prim_Op (Etype (Storage_Pool (N)), Name_Allocate));
         end if;
      end if;

      --  Under certain circumstances we can replace an allocator by an
      --  access to statically allocated storage. The conditions, as noted
      --  in AARM 3.10 (10c) are as follows:

      --    Size and initial value is known at compile time
      --    Access type is access-to-constant

      --  The allocator is not part of a constraint on a record component,
      --  because in that case the inserted actions are delayed until the
      --  record declaration is fully analyzed, which is too late for the
      --  analysis of the rewritten allocator.

      if Is_Access_Constant (PtrT)
        and then Nkind (Expression (N)) = N_Qualified_Expression
        and then Compile_Time_Known_Value (Expression (Expression (N)))
        and then Size_Known_At_Compile_Time (Etype (Expression
                                                    (Expression (N))))
        and then not Is_Record_Type (Current_Scope)
      then
         --  Here we can do the optimization. For the allocator

         --    new x'(y)

         --  We insert an object declaration

         --    Tnn : aliased x := y;

         --  and replace the allocator by Tnn'Unrestricted_Access.
         --  Tnn is marked as requiring static allocation.

         Temp :=
           Make_Defining_Identifier (Loc, New_Internal_Name ('T'));

         Desig := Subtype_Mark (Expression (N));

         --  If context is constrained, use constrained subtype directly,
         --  so that the constant is not labelled as having a nomimally
         --  unconstrained subtype.

         if Entity (Desig) = Base_Type (Dtyp) then
            Desig := New_Occurrence_Of (Dtyp, Loc);
         end if;

         Insert_Action (N,
           Make_Object_Declaration (Loc,
             Defining_Identifier => Temp,
             Aliased_Present     => True,
             Constant_Present    => Is_Access_Constant (PtrT),
             Object_Definition   => Desig,
             Expression          => Expression (Expression (N))));

         Rewrite (N,
           Make_Attribute_Reference (Loc,
             Prefix => New_Occurrence_Of (Temp, Loc),
             Attribute_Name => Name_Unrestricted_Access));

         Analyze_And_Resolve (N, PtrT);

         --  We set the variable as statically allocated, since we don't
         --  want it going on the stack of the current procedure!

         Set_Is_Statically_Allocated (Temp);
         return;
      end if;

      --  Handle case of qualified expression (other than optimization above)

      if Nkind (Expression (N)) = N_Qualified_Expression then
         Expand_Allocator_Expression (N);

         --  If the allocator is for a type which requires initialization, and
         --  there is no initial value (i.e. operand is a subtype indication
         --  rather than a qualifed expression), then we must generate a call
         --  to the initialization routine. This is done using an expression
         --  actions node:
         --
         --     [Pnnn : constant ptr_T := new (T); Init (Pnnn.all,...); Pnnn]
         --
         --  Here ptr_T is the pointer type for the allocator, and T is the
         --  subtype of the allocator. A special case arises if the designated
         --  type of the access type is a task or contains tasks. In this case
         --  the call to Init (Temp.all ...) is replaced by code that ensures
         --  that tasks get activated (see Exp_Ch9.Build_Task_Allocate_Block
         --  for details). In addition, if the type T is a task T, then the
         --  first argument to Init must be converted to the task record type.

      else
         declare
            T            : constant Entity_Id  := Entity (Expression (N));
            Init         : Entity_Id;
            Arg1         : Node_Id;
            Args         : List_Id;
            Decls        : List_Id;
            Decl         : Node_Id;
            Discr        : Elmt_Id;
            Flist        : Node_Id;
            Temp_Decl    : Node_Id;
            Temp_Type    : Entity_Id;
            Attach_Level : Uint;

         begin
            if No_Initialization (N) then
               null;

            --  Case of no initialization procedure present

            elsif not Has_Non_Null_Base_Init_Proc (T) then

               --  Case of simple initialization required

               if Needs_Simple_Initialization (T) then
                  Rewrite (Expression (N),
                    Make_Qualified_Expression (Loc,
                      Subtype_Mark => New_Occurrence_Of (T, Loc),
                      Expression   => Get_Simple_Init_Val (T, Loc)));

                  Analyze_And_Resolve (Expression (Expression (N)), T);
                  Analyze_And_Resolve (Expression (N), T);
                  Set_Paren_Count (Expression (Expression (N)), 1);
                  Expand_N_Allocator (N);

               --  No initialization required

               else
                  null;
               end if;

            --  Case of initialization procedure present, must be called

            else
               Init := Base_Init_Proc (T);
               Node := N;
               Temp :=
                 Make_Defining_Identifier (Loc, New_Internal_Name ('P'));

               --  Construct argument list for the initialization routine call
               --  The CPP constructor needs the address directly

               if Is_CPP_Class (T) then
                  Arg1 := New_Reference_To (Temp, Loc);
                  Temp_Type := T;

               else
                  Arg1 :=
                    Make_Explicit_Dereference (Loc,
                      Prefix => New_Reference_To (Temp, Loc));
                  Set_Assignment_OK (Arg1);
                  Temp_Type := PtrT;

                  --  The initialization procedure expects a specific type. if
                  --  the context is access to class wide, indicate that the
                  --  object being allocated has the right specific type.

                  if Is_Class_Wide_Type (Dtyp) then
                     Arg1 := Unchecked_Convert_To (T, Arg1);
                  end if;
               end if;

               --  If designated type is a concurrent type or if it is private
               --  type whose definition is a concurrent type, the first
               --  argument in the Init routine has to be unchecked conversion
               --  to the corresponding record type. If the designated type is
               --  a derived type, we also convert the argument to its root
               --  type.

               if Is_Concurrent_Type (T) then
                  Arg1 :=
                    Unchecked_Convert_To (Corresponding_Record_Type (T), Arg1);

               elsif Is_Private_Type (T)
                 and then Present (Full_View (T))
                 and then Is_Concurrent_Type (Full_View (T))
               then
                  Arg1 :=
                    Unchecked_Convert_To
                      (Corresponding_Record_Type (Full_View (T)), Arg1);

               elsif Etype (First_Formal (Init)) /= Base_Type (T) then

                  declare
                     Ftyp : constant Entity_Id := Etype (First_Formal (Init));

                  begin
                     Arg1 := OK_Convert_To (Etype (Ftyp), Arg1);
                     Set_Etype (Arg1, Ftyp);
                  end;
               end if;

               Args := New_List (Arg1);

               --  For the task case, pass the Master_Id of the access type as
               --  the value of the _Master parameter, and _Chain as the value
               --  of the _Chain parameter (_Chain will be defined as part of
               --  the generated code for the allocator).

               --  In Ada 2005, the context may be a function that returns an
               --  anonymous access type. In that case the Master_Id has been
               --  created when expanding the function declaration.

               if Has_Task (T) then
                  if No (Master_Id (Base_Type (PtrT))) then

                     --  The designated type was an incomplete type, and the
                     --  access type did not get expanded. Salvage it now.

                     Expand_N_Full_Type_Declaration
                       (Parent (Base_Type (PtrT)));
                  end if;

                  --  If the context of the allocator is a declaration or an
                  --  assignment, we can generate a meaningful image for it,
                  --  even though subsequent assignments might remove the
                  --  connection between task and entity. We build this image
                  --  when the left-hand side is a simple variable, a simple
                  --  indexed assignment or a simple selected component.

                  if Nkind (Parent (N)) = N_Assignment_Statement then
                     declare
                        Nam : constant Node_Id := Name (Parent (N));

                     begin
                        if Is_Entity_Name (Nam) then
                           Decls :=
                             Build_Task_Image_Decls (
                               Loc,
                                 New_Occurrence_Of
                                   (Entity (Nam), Sloc (Nam)), T);

                        elsif (Nkind (Nam) = N_Indexed_Component
                                or else Nkind (Nam) = N_Selected_Component)
                          and then Is_Entity_Name (Prefix (Nam))
                        then
                           Decls :=
                             Build_Task_Image_Decls
                               (Loc, Nam, Etype (Prefix (Nam)));
                        else
                           Decls := Build_Task_Image_Decls (Loc, T, T);
                        end if;
                     end;

                  elsif Nkind (Parent (N)) = N_Object_Declaration then
                     Decls :=
                       Build_Task_Image_Decls (
                          Loc, Defining_Identifier (Parent (N)), T);

                  else
                     Decls := Build_Task_Image_Decls (Loc, T, T);
                  end if;

                  Append_To (Args,
                    New_Reference_To
                      (Master_Id (Base_Type (Root_Type (PtrT))), Loc));
                  Append_To (Args, Make_Identifier (Loc, Name_uChain));

                  Decl := Last (Decls);
                  Append_To (Args,
                    New_Occurrence_Of (Defining_Identifier (Decl), Loc));

               --  Has_Task is false, Decls not used

               else
                  Decls := No_List;
               end if;

               --  Add discriminants if discriminated type

               declare
                  Dis : Boolean := False;
                  Typ : Entity_Id;

               begin
                  if Has_Discriminants (T) then
                     Dis := True;
                     Typ := T;

                  elsif Is_Private_Type (T)
                    and then Present (Full_View (T))
                    and then Has_Discriminants (Full_View (T))
                  then
                     Dis := True;
                     Typ := Full_View (T);
                  end if;

                  if Dis then
                     --  If the allocated object will be constrained by the
                     --  default values for discriminants, then build a
                     --  subtype with those defaults, and change the allocated
                     --  subtype to that. Note that this happens in fewer
                     --  cases in Ada 2005 (AI-363).

                     if not Is_Constrained (Typ)
                       and then Present (Discriminant_Default_Value
                                         (First_Discriminant (Typ)))
                       and then (Ada_Version < Ada_05
                                or else not Has_Constrained_Partial_View (Typ))
                     then
                        Typ := Build_Default_Subtype (Typ, N);
                        Set_Expression (N, New_Reference_To (Typ, Loc));
                     end if;

                     Discr := First_Elmt (Discriminant_Constraint (Typ));
                     while Present (Discr) loop
                        Node := Elists.Node (Discr);
                        Append (New_Copy_Tree (Elists.Node (Discr)), Args);

                        --  AI-416: when the discriminant constraint is an
                        --  anonymous access type make sure an accessibility
                        --  check is inserted if necessary (3.10.2(22.q/2))

                        if Ada_Version >= Ada_05
                          and then
                            Ekind (Etype (Node)) = E_Anonymous_Access_Type
                        then
                           Apply_Accessibility_Check (Node, Typ);
                        end if;

                        Next_Elmt (Discr);
                     end loop;
                  end if;
               end;

               --  We set the allocator as analyzed so that when we analyze the
               --  expression actions node, we do not get an unwanted recursive
               --  expansion of the allocator expression.

               Set_Analyzed (N, True);
               Node := Relocate_Node (N);

               --  Here is the transformation:
               --    input:  new T
               --    output: Temp : constant ptr_T := new T;
               --            Init (Temp.all, ...);
               --    <CTRL>  Attach_To_Final_List (Finalizable (Temp.all));
               --    <CTRL>  Initialize (Finalizable (Temp.all));

               --  Here ptr_T is the pointer type for the allocator, and is the
               --  subtype of the allocator.

               Temp_Decl :=
                 Make_Object_Declaration (Loc,
                   Defining_Identifier => Temp,
                   Constant_Present    => True,
                   Object_Definition   => New_Reference_To (Temp_Type, Loc),
                   Expression          => Node);

               Set_Assignment_OK (Temp_Decl);

               if Is_CPP_Class (T) then
                  Set_Aliased_Present (Temp_Decl);
               end if;

               Insert_Action (N, Temp_Decl, Suppress => All_Checks);

               --  If the designated type is a task type or contains tasks,
               --  create block to activate created tasks, and insert
               --  declaration for Task_Image variable ahead of call.

               if Has_Task (T) then
                  declare
                     L   : constant List_Id := New_List;
                     Blk : Node_Id;

                  begin
                     Build_Task_Allocate_Block (L, Node, Args);
                     Blk := Last (L);

                     Insert_List_Before (First (Declarations (Blk)), Decls);
                     Insert_Actions (N, L);
                  end;

               else
                  Insert_Action (N,
                    Make_Procedure_Call_Statement (Loc,
                      Name => New_Reference_To (Init, Loc),
                      Parameter_Associations => Args));
               end if;

               if Controlled_Type (T) then
                  Flist := Get_Allocator_Final_List (N, Base_Type (T), PtrT);
                  if Ekind (PtrT) = E_Anonymous_Access_Type then
                     Attach_Level := Uint_1;
                  else
                     Attach_Level := Uint_2;
                  end if;
                  Insert_Actions (N,
                    Make_Init_Call (
                      Ref          => New_Copy_Tree (Arg1),
                      Typ          => T,
                      Flist_Ref    => Flist,
                      With_Attach  => Make_Integer_Literal (Loc,
                        Attach_Level)));
               end if;

               if Is_CPP_Class (T) then
                  Rewrite (N,
                    Make_Attribute_Reference (Loc,
                      Prefix => New_Reference_To (Temp, Loc),
                      Attribute_Name => Name_Unchecked_Access));
               else
                  Rewrite (N, New_Reference_To (Temp, Loc));
               end if;

               Analyze_And_Resolve (N, PtrT);
            end if;
         end;
      end if;

      --  Ada 2005 (AI-251): If the allocated object is accessed through an
      --  access to class-wide interface we force the displacement of the
      --  pointer to the allocated object to reference the corresponding
      --  secondary dispatch table.

      if Is_Class_Wide_Type (Dtyp)
        and then Is_Interface (Dtyp)
      then
         declare
            Saved_Typ : constant Entity_Id := Etype (N);

         begin
            --  1) Get access to the allocated object

            Rewrite (N,
              Make_Explicit_Dereference (Loc,
                Relocate_Node (N)));
            Set_Etype (N, Etyp);
            Set_Analyzed (N);

            --  2) Add the conversion to displace the pointer to reference
            --     the secondary dispatch table.

            Rewrite (N, Convert_To (Dtyp, Relocate_Node (N)));
            Analyze_And_Resolve (N, Dtyp);

            --  3) The 'access to the secondary dispatch table will be used as
            --     the value returned by the allocator.

            Rewrite (N,
              Make_Attribute_Reference (Loc,
                Prefix         => Relocate_Node (N),
                Attribute_Name => Name_Access));
            Set_Etype (N, Saved_Typ);
            Set_Analyzed (N);
         end;
      end if;

   exception
      when RE_Not_Available =>
         return;
   end Expand_N_Allocator;

   -----------------------
   -- Expand_N_And_Then --
   -----------------------

   --  Expand into conditional expression if Actions present, and also deal
   --  with optimizing case of arguments being True or False.

   procedure Expand_N_And_Then (N : Node_Id) is
      Loc     : constant Source_Ptr := Sloc (N);
      Typ     : constant Entity_Id  := Etype (N);
      Left    : constant Node_Id    := Left_Opnd (N);
      Right   : constant Node_Id    := Right_Opnd (N);
      Actlist : List_Id;

   begin
      --  Deal with non-standard booleans

      if Is_Boolean_Type (Typ) then
         Adjust_Condition (Left);
         Adjust_Condition (Right);
         Set_Etype (N, Standard_Boolean);
      end if;

      --  Check for cases of left argument is True or False

      if Nkind (Left) = N_Identifier then

         --  If left argument is True, change (True and then Right) to Right.
         --  Any actions associated with Right will be executed unconditionally
         --  and can thus be inserted into the tree unconditionally.

         if Entity (Left) = Standard_True then
            if Present (Actions (N)) then
               Insert_Actions (N, Actions (N));
            end if;

            Rewrite (N, Right);
            Adjust_Result_Type (N, Typ);
            return;

         --  If left argument is False, change (False and then Right) to False.
         --  In this case we can forget the actions associated with Right,
         --  since they will never be executed.

         elsif Entity (Left) = Standard_False then
            Kill_Dead_Code (Right);
            Kill_Dead_Code (Actions (N));
            Rewrite (N, New_Occurrence_Of (Standard_False, Loc));
            Adjust_Result_Type (N, Typ);
            return;
         end if;
      end if;

      --  If Actions are present, we expand

      --     left and then right

      --  into

      --     if left then right else false end

      --  with the actions becoming the Then_Actions of the conditional
      --  expression. This conditional expression is then further expanded
      --  (and will eventually disappear)

      if Present (Actions (N)) then
         Actlist := Actions (N);
         Rewrite (N,
            Make_Conditional_Expression (Loc,
              Expressions => New_List (
                Left,
                Right,
                New_Occurrence_Of (Standard_False, Loc))));

         Set_Then_Actions (N, Actlist);
         Analyze_And_Resolve (N, Standard_Boolean);
         Adjust_Result_Type (N, Typ);
         return;
      end if;

      --  No actions present, check for cases of right argument True/False

      if Nkind (Right) = N_Identifier then

         --  Change (Left and then True) to Left. Note that we know there
         --  are no actions associated with the True operand, since we
         --  just checked for this case above.

         if Entity (Right) = Standard_True then
            Rewrite (N, Left);

         --  Change (Left and then False) to False, making sure to preserve
         --  any side effects associated with the Left operand.

         elsif Entity (Right) = Standard_False then
            Remove_Side_Effects (Left);
            Rewrite
              (N, New_Occurrence_Of (Standard_False, Loc));
         end if;
      end if;

      Adjust_Result_Type (N, Typ);
   end Expand_N_And_Then;

   -------------------------------------
   -- Expand_N_Conditional_Expression --
   -------------------------------------

   --  Expand into expression actions if then/else actions present

   procedure Expand_N_Conditional_Expression (N : Node_Id) is
      Loc    : constant Source_Ptr := Sloc (N);
      Cond   : constant Node_Id    := First (Expressions (N));
      Thenx  : constant Node_Id    := Next (Cond);
      Elsex  : constant Node_Id    := Next (Thenx);
      Typ    : constant Entity_Id  := Etype (N);
      Cnn    : Entity_Id;
      New_If : Node_Id;

   begin
      --  If either then or else actions are present, then given:

      --     if cond then then-expr else else-expr end

      --  we insert the following sequence of actions (using Insert_Actions):

      --      Cnn : typ;
      --      if cond then
      --         <<then actions>>
      --         Cnn := then-expr;
      --      else
      --         <<else actions>>
      --         Cnn := else-expr
      --      end if;

      --  and replace the conditional expression by a reference to Cnn

      if Present (Then_Actions (N)) or else Present (Else_Actions (N)) then
         Cnn := Make_Defining_Identifier (Loc, New_Internal_Name ('C'));

         New_If :=
           Make_Implicit_If_Statement (N,
             Condition => Relocate_Node (Cond),

             Then_Statements => New_List (
               Make_Assignment_Statement (Sloc (Thenx),
                 Name => New_Occurrence_Of (Cnn, Sloc (Thenx)),
                 Expression => Relocate_Node (Thenx))),

             Else_Statements => New_List (
               Make_Assignment_Statement (Sloc (Elsex),
                 Name => New_Occurrence_Of (Cnn, Sloc (Elsex)),
                 Expression => Relocate_Node (Elsex))));

         Set_Assignment_OK (Name (First (Then_Statements (New_If))));
         Set_Assignment_OK (Name (First (Else_Statements (New_If))));

         if Present (Then_Actions (N)) then
            Insert_List_Before
              (First (Then_Statements (New_If)), Then_Actions (N));
         end if;

         if Present (Else_Actions (N)) then
            Insert_List_Before
              (First (Else_Statements (New_If)), Else_Actions (N));
         end if;

         Rewrite (N, New_Occurrence_Of (Cnn, Loc));

         Insert_Action (N,
           Make_Object_Declaration (Loc,
             Defining_Identifier => Cnn,
             Object_Definition   => New_Occurrence_Of (Typ, Loc)));

         Insert_Action (N, New_If);
         Analyze_And_Resolve (N, Typ);
      end if;
   end Expand_N_Conditional_Expression;

   -----------------------------------
   -- Expand_N_Explicit_Dereference --
   -----------------------------------

   procedure Expand_N_Explicit_Dereference (N : Node_Id) is
   begin
      --  Insert explicit dereference call for the checked storage pool case

      Insert_Dereference_Action (Prefix (N));
   end Expand_N_Explicit_Dereference;

   -----------------
   -- Expand_N_In --
   -----------------

   procedure Expand_N_In (N : Node_Id) is
      Loc    : constant Source_Ptr := Sloc (N);
      Rtyp   : constant Entity_Id  := Etype (N);
      Lop    : constant Node_Id    := Left_Opnd (N);
      Rop    : constant Node_Id    := Right_Opnd (N);
      Static : constant Boolean    := Is_OK_Static_Expression (N);

      procedure Substitute_Valid_Check;
      --  Replaces node N by Lop'Valid. This is done when we have an explicit
      --  test for the left operand being in range of its subtype.

      ----------------------------
      -- Substitute_Valid_Check --
      ----------------------------

      procedure Substitute_Valid_Check is
      begin
         Rewrite (N,
           Make_Attribute_Reference (Loc,
             Prefix         => Relocate_Node (Lop),
             Attribute_Name => Name_Valid));

         Analyze_And_Resolve (N, Rtyp);

         Error_Msg_N ("?explicit membership test may be optimized away", N);
         Error_Msg_N ("\?use ''Valid attribute instead", N);
         return;
      end Substitute_Valid_Check;

   --  Start of processing for Expand_N_In

   begin
      --  Check case of explicit test for an expression in range of its
      --  subtype. This is suspicious usage and we replace it with a 'Valid
      --  test and give a warning.

      if Is_Scalar_Type (Etype (Lop))
        and then Nkind (Rop) in N_Has_Entity
        and then Etype (Lop) = Entity (Rop)
        and then Comes_From_Source (N)
      then
         Substitute_Valid_Check;
         return;
      end if;

<<<<<<< HEAD
=======
      --  Do validity check on operands

      if Validity_Checks_On and Validity_Check_Operands then
         Ensure_Valid (Left_Opnd (N));
         Validity_Check_Range (Right_Opnd (N));
      end if;

>>>>>>> c355071f
      --  Case of explicit range

      if Nkind (Rop) = N_Range then
         declare
            Lo : constant Node_Id := Low_Bound (Rop);
            Hi : constant Node_Id := High_Bound (Rop);

            Lo_Orig : constant Node_Id := Original_Node (Lo);
            Hi_Orig : constant Node_Id := Original_Node (Hi);

            Lcheck : constant Compare_Result := Compile_Time_Compare (Lop, Lo);
            Ucheck : constant Compare_Result := Compile_Time_Compare (Lop, Hi);

         begin
            --  If test is explicit x'first .. x'last, replace by valid check

            if Is_Scalar_Type (Etype (Lop))
              and then Nkind (Lo_Orig) = N_Attribute_Reference
              and then Attribute_Name (Lo_Orig) = Name_First
              and then Nkind (Prefix (Lo_Orig)) in N_Has_Entity
              and then Entity (Prefix (Lo_Orig)) = Etype (Lop)
              and then Nkind (Hi_Orig) = N_Attribute_Reference
              and then Attribute_Name (Hi_Orig) = Name_Last
              and then Nkind (Prefix (Hi_Orig)) in N_Has_Entity
              and then Entity (Prefix (Hi_Orig)) = Etype (Lop)
              and then Comes_From_Source (N)
            then
               Substitute_Valid_Check;
               return;
            end if;

            --  If we have an explicit range, do a bit of optimization based
            --  on range analysis (we may be able to kill one or both checks).

            --  If either check is known to fail, replace result by False since
            --  the other check does not matter. Preserve the static flag for
            --  legality checks, because we are constant-folding beyond RM 4.9.

            if Lcheck = LT or else Ucheck = GT then
               Rewrite (N,
                 New_Reference_To (Standard_False, Loc));
               Analyze_And_Resolve (N, Rtyp);
               Set_Is_Static_Expression (N, Static);
               return;

            --  If both checks are known to succeed, replace result
            --  by True, since we know we are in range.

            elsif Lcheck in Compare_GE and then Ucheck in Compare_LE then
               Rewrite (N,
                 New_Reference_To (Standard_True, Loc));
               Analyze_And_Resolve (N, Rtyp);
               Set_Is_Static_Expression (N, Static);
               return;

            --  If lower bound check succeeds and upper bound check is
            --  not known to succeed or fail, then replace the range check
            --  with a comparison against the upper bound.

            elsif Lcheck in Compare_GE then
               Rewrite (N,
                 Make_Op_Le (Loc,
                   Left_Opnd  => Lop,
                   Right_Opnd => High_Bound (Rop)));
               Analyze_And_Resolve (N, Rtyp);
               return;

            --  If upper bound check succeeds and lower bound check is
            --  not known to succeed or fail, then replace the range check
            --  with a comparison against the lower bound.

            elsif Ucheck in Compare_LE then
               Rewrite (N,
                 Make_Op_Ge (Loc,
                   Left_Opnd  => Lop,
                   Right_Opnd => Low_Bound (Rop)));
               Analyze_And_Resolve (N, Rtyp);
               return;
            end if;
         end;

         --  For all other cases of an explicit range, nothing to be done

         return;

      --  Here right operand is a subtype mark

      else
         declare
            Typ    : Entity_Id        := Etype (Rop);
            Is_Acc : constant Boolean := Is_Access_Type (Typ);
            Obj    : Node_Id          := Lop;
            Cond   : Node_Id          := Empty;

         begin
            Remove_Side_Effects (Obj);

            --  For tagged type, do tagged membership operation

            if Is_Tagged_Type (Typ) then

               --  No expansion will be performed when Java_VM, as the JVM back
               --  end will handle the membership tests directly (tags are not
               --  explicitly represented in Java objects, so the normal tagged
               --  membership expansion is not what we want).

               if not Java_VM then
                  Rewrite (N, Tagged_Membership (N));
                  Analyze_And_Resolve (N, Rtyp);
               end if;

               return;

            --  If type is scalar type, rewrite as x in t'first .. t'last.
            --  This reason we do this is that the bounds may have the wrong
            --  type if they come from the original type definition.

            elsif Is_Scalar_Type (Typ) then
               Rewrite (Rop,
                 Make_Range (Loc,
                   Low_Bound =>
                     Make_Attribute_Reference (Loc,
                       Attribute_Name => Name_First,
                       Prefix => New_Reference_To (Typ, Loc)),

                   High_Bound =>
                     Make_Attribute_Reference (Loc,
                       Attribute_Name => Name_Last,
                       Prefix => New_Reference_To (Typ, Loc))));
               Analyze_And_Resolve (N, Rtyp);
               return;

            --  Ada 2005 (AI-216): Program_Error is raised when evaluating
            --  a membership test if the subtype mark denotes a constrained
            --  Unchecked_Union subtype and the expression lacks inferable
            --  discriminants.

            elsif Is_Unchecked_Union (Base_Type (Typ))
              and then Is_Constrained (Typ)
              and then not Has_Inferable_Discriminants (Lop)
            then
               Insert_Action (N,
                 Make_Raise_Program_Error (Loc,
                   Reason => PE_Unchecked_Union_Restriction));

               --  Prevent Gigi from generating incorrect code by rewriting
               --  the test as a standard False.

               Rewrite (N,
                 New_Occurrence_Of (Standard_False, Loc));

               return;
            end if;

            --  Here we have a non-scalar type

            if Is_Acc then
               Typ := Designated_Type (Typ);
            end if;

            if not Is_Constrained (Typ) then
               Rewrite (N,
                 New_Reference_To (Standard_True, Loc));
               Analyze_And_Resolve (N, Rtyp);

            --  For the constrained array case, we have to check the
            --  subscripts for an exact match if the lengths are
            --  non-zero (the lengths must match in any case).

            elsif Is_Array_Type (Typ) then

               Check_Subscripts : declare
                  function Construct_Attribute_Reference
                    (E   : Node_Id;
                     Nam : Name_Id;
                     Dim : Nat) return Node_Id;
                  --  Build attribute reference E'Nam(Dim)

                  -----------------------------------
                  -- Construct_Attribute_Reference --
                  -----------------------------------

                  function Construct_Attribute_Reference
                    (E   : Node_Id;
                     Nam : Name_Id;
                     Dim : Nat) return Node_Id
                  is
                  begin
                     return
                       Make_Attribute_Reference (Loc,
                         Prefix => E,
                         Attribute_Name => Nam,
                         Expressions => New_List (
                           Make_Integer_Literal (Loc, Dim)));
                  end Construct_Attribute_Reference;

               --  Start processing for Check_Subscripts

               begin
                  for J in 1 .. Number_Dimensions (Typ) loop
                     Evolve_And_Then (Cond,
                       Make_Op_Eq (Loc,
                         Left_Opnd  =>
                           Construct_Attribute_Reference
                             (Duplicate_Subexpr_No_Checks (Obj),
                              Name_First, J),
                         Right_Opnd =>
                           Construct_Attribute_Reference
                             (New_Occurrence_Of (Typ, Loc), Name_First, J)));

                     Evolve_And_Then (Cond,
                       Make_Op_Eq (Loc,
                         Left_Opnd  =>
                           Construct_Attribute_Reference
                             (Duplicate_Subexpr_No_Checks (Obj),
                              Name_Last, J),
                         Right_Opnd =>
                           Construct_Attribute_Reference
                             (New_Occurrence_Of (Typ, Loc), Name_Last, J)));
                  end loop;

                  if Is_Acc then
                     Cond :=
                       Make_Or_Else (Loc,
                         Left_Opnd =>
                           Make_Op_Eq (Loc,
                             Left_Opnd  => Obj,
                             Right_Opnd => Make_Null (Loc)),
                         Right_Opnd => Cond);
                  end if;

                  Rewrite (N, Cond);
                  Analyze_And_Resolve (N, Rtyp);
               end Check_Subscripts;

            --  These are the cases where constraint checks may be
            --  required, e.g. records with possible discriminants

            else
               --  Expand the test into a series of discriminant comparisons.
               --  The expression that is built is the negation of the one
               --  that is used for checking discriminant constraints.

               Obj := Relocate_Node (Left_Opnd (N));

               if Has_Discriminants (Typ) then
                  Cond := Make_Op_Not (Loc,
                    Right_Opnd => Build_Discriminant_Checks (Obj, Typ));

                  if Is_Acc then
                     Cond := Make_Or_Else (Loc,
                       Left_Opnd =>
                         Make_Op_Eq (Loc,
                           Left_Opnd  => Obj,
                           Right_Opnd => Make_Null (Loc)),
                       Right_Opnd => Cond);
                  end if;

               else
                  Cond := New_Occurrence_Of (Standard_True, Loc);
               end if;

               Rewrite (N, Cond);
               Analyze_And_Resolve (N, Rtyp);
            end if;
         end;
      end if;
   end Expand_N_In;

   --------------------------------
   -- Expand_N_Indexed_Component --
   --------------------------------

   procedure Expand_N_Indexed_Component (N : Node_Id) is
      Loc : constant Source_Ptr := Sloc (N);
      Typ : constant Entity_Id  := Etype (N);
      P   : constant Node_Id    := Prefix (N);
      T   : constant Entity_Id  := Etype (P);

   begin
      --  A special optimization, if we have an indexed component that
      --  is selecting from a slice, then we can eliminate the slice,
      --  since, for example, x (i .. j)(k) is identical to x(k). The
      --  only difference is the range check required by the slice. The
      --  range check for the slice itself has already been generated.
      --  The range check for the subscripting operation is ensured
      --  by converting the subject to the subtype of the slice.

      --  This optimization not only generates better code, avoiding
      --  slice messing especially in the packed case, but more importantly
      --  bypasses some problems in handling this peculiar case, for
      --  example, the issue of dealing specially with object renamings.

      if Nkind (P) = N_Slice then
         Rewrite (N,
           Make_Indexed_Component (Loc,
             Prefix => Prefix (P),
             Expressions => New_List (
               Convert_To
                 (Etype (First_Index (Etype (P))),
                  First (Expressions (N))))));
         Analyze_And_Resolve (N, Typ);
         return;
      end if;

      --  If the prefix is an access type, then we unconditionally rewrite
      --  if as an explicit deference. This simplifies processing for several
      --  cases, including packed array cases and certain cases in which
      --  checks must be generated. We used to try to do this only when it
      --  was necessary, but it cleans up the code to do it all the time.

      if Is_Access_Type (T) then
         Insert_Explicit_Dereference (P);
         Analyze_And_Resolve (P, Designated_Type (T));
      end if;

      --  Generate index and validity checks

      Generate_Index_Checks (N);

      if Validity_Checks_On and then Validity_Check_Subscripts then
         Apply_Subscript_Validity_Checks (N);
      end if;

      --  All done for the non-packed case

      if not Is_Packed (Etype (Prefix (N))) then
         return;
      end if;

      --  For packed arrays that are not bit-packed (i.e. the case of an array
      --  with one or more index types with a non-coniguous enumeration type),
      --  we can always use the normal packed element get circuit.

      if not Is_Bit_Packed_Array (Etype (Prefix (N))) then
         Expand_Packed_Element_Reference (N);
         return;
      end if;

      --  For a reference to a component of a bit packed array, we have to
      --  convert it to a reference to the corresponding Packed_Array_Type.
      --  We only want to do this for simple references, and not for:

      --    Left side of assignment, or prefix of left side of assignment,
      --    or prefix of the prefix, to handle packed arrays of packed arrays,
      --      This case is handled in Exp_Ch5.Expand_N_Assignment_Statement

      --    Renaming objects in renaming associations
      --      This case is handled when a use of the renamed variable occurs

      --    Actual parameters for a procedure call
      --      This case is handled in Exp_Ch6.Expand_Actuals

      --    The second expression in a 'Read attribute reference

      --    The prefix of an address or size attribute reference

      --  The following circuit detects these exceptions

      declare
         Child : Node_Id := N;
         Parnt : Node_Id := Parent (N);

      begin
         loop
            if Nkind (Parnt) = N_Unchecked_Expression then
               null;

            elsif Nkind (Parnt) = N_Object_Renaming_Declaration
              or else Nkind (Parnt) = N_Procedure_Call_Statement
              or else (Nkind (Parnt) = N_Parameter_Association
                        and then
                          Nkind (Parent (Parnt)) =  N_Procedure_Call_Statement)
            then
               return;

            elsif Nkind (Parnt) = N_Attribute_Reference
              and then (Attribute_Name (Parnt) = Name_Address
                         or else
                        Attribute_Name (Parnt) = Name_Size)
              and then Prefix (Parnt) = Child
            then
               return;

            elsif Nkind (Parnt) = N_Assignment_Statement
              and then Name (Parnt) = Child
            then
               return;

            --  If the expression is an index of an indexed component,
            --  it must be expanded regardless of context.

            elsif Nkind (Parnt) = N_Indexed_Component
              and then Child /= Prefix (Parnt)
            then
               Expand_Packed_Element_Reference (N);
               return;

            elsif Nkind (Parent (Parnt)) = N_Assignment_Statement
              and then Name (Parent (Parnt)) = Parnt
            then
               return;

            elsif Nkind (Parnt) = N_Attribute_Reference
              and then Attribute_Name (Parnt) = Name_Read
              and then Next (First (Expressions (Parnt))) = Child
            then
               return;

            elsif (Nkind (Parnt) = N_Indexed_Component
                    or else Nkind (Parnt) = N_Selected_Component)
               and then Prefix (Parnt) = Child
            then
               null;

            else
               Expand_Packed_Element_Reference (N);
               return;
            end if;

            --  Keep looking up tree for unchecked expression, or if we are
            --  the prefix of a possible assignment left side.

            Child := Parnt;
            Parnt := Parent (Child);
         end loop;
      end;
   end Expand_N_Indexed_Component;

   ---------------------
   -- Expand_N_Not_In --
   ---------------------

   --  Replace a not in b by not (a in b) so that the expansions for (a in b)
   --  can be done. This avoids needing to duplicate this expansion code.

   procedure Expand_N_Not_In (N : Node_Id) is
      Loc : constant Source_Ptr := Sloc (N);
      Typ : constant Entity_Id  := Etype (N);
      Cfs : constant Boolean    := Comes_From_Source (N);

   begin
      Rewrite (N,
        Make_Op_Not (Loc,
          Right_Opnd =>
            Make_In (Loc,
              Left_Opnd  => Left_Opnd (N),
                     Right_Opnd => Right_Opnd (N))));

      --  We want this tp appear as coming from source if original does (see
      --  tranformations in Expand_N_In).

      Set_Comes_From_Source (N, Cfs);
      Set_Comes_From_Source (Right_Opnd (N), Cfs);

      --  Now analyze tranformed node

      Analyze_And_Resolve (N, Typ);
   end Expand_N_Not_In;

   -------------------
   -- Expand_N_Null --
   -------------------

   --  The only replacement required is for the case of a null of type
   --  that is an access to protected subprogram. We represent such
   --  access values as a record, and so we must replace the occurrence
   --  of null by the equivalent record (with a null address and a null
   --  pointer in it), so that the backend creates the proper value.

   procedure Expand_N_Null (N : Node_Id) is
      Loc : constant Source_Ptr := Sloc (N);
      Typ : constant Entity_Id  := Etype (N);
      Agg : Node_Id;

   begin
      if Ekind (Typ) = E_Access_Protected_Subprogram_Type then
         Agg :=
           Make_Aggregate (Loc,
             Expressions => New_List (
               New_Occurrence_Of (RTE (RE_Null_Address), Loc),
               Make_Null (Loc)));

         Rewrite (N, Agg);
         Analyze_And_Resolve (N, Equivalent_Type (Typ));

         --  For subsequent semantic analysis, the node must retain its
         --  type. Gigi in any case replaces this type by the corresponding
         --  record type before processing the node.

         Set_Etype (N, Typ);
      end if;

   exception
      when RE_Not_Available =>
         return;
   end Expand_N_Null;

   ---------------------
   -- Expand_N_Op_Abs --
   ---------------------

   procedure Expand_N_Op_Abs (N : Node_Id) is
      Loc  : constant Source_Ptr := Sloc (N);
      Expr : constant Node_Id := Right_Opnd (N);

   begin
      Unary_Op_Validity_Checks (N);

      --  Deal with software overflow checking

      if not Backend_Overflow_Checks_On_Target
         and then Is_Signed_Integer_Type (Etype (N))
         and then Do_Overflow_Check (N)
      then
         --  The only case to worry about is when the argument is
         --  equal to the largest negative number, so what we do is
         --  to insert the check:

         --     [constraint_error when Expr = typ'Base'First]

         --  with the usual Duplicate_Subexpr use coding for expr

         Insert_Action (N,
           Make_Raise_Constraint_Error (Loc,
             Condition =>
               Make_Op_Eq (Loc,
                 Left_Opnd  => Duplicate_Subexpr (Expr),
                 Right_Opnd =>
                   Make_Attribute_Reference (Loc,
                     Prefix =>
                       New_Occurrence_Of (Base_Type (Etype (Expr)), Loc),
                     Attribute_Name => Name_First)),
             Reason => CE_Overflow_Check_Failed));
      end if;

      --  Vax floating-point types case

      if Vax_Float (Etype (N)) then
         Expand_Vax_Arith (N);
      end if;
   end Expand_N_Op_Abs;

   ---------------------
   -- Expand_N_Op_Add --
   ---------------------

   procedure Expand_N_Op_Add (N : Node_Id) is
      Typ : constant Entity_Id := Etype (N);

   begin
      Binary_Op_Validity_Checks (N);

      --  N + 0 = 0 + N = N for integer types

      if Is_Integer_Type (Typ) then
         if Compile_Time_Known_Value (Right_Opnd (N))
           and then Expr_Value (Right_Opnd (N)) = Uint_0
         then
            Rewrite (N, Left_Opnd (N));
            return;

         elsif Compile_Time_Known_Value (Left_Opnd (N))
           and then Expr_Value (Left_Opnd (N)) = Uint_0
         then
            Rewrite (N, Right_Opnd (N));
            return;
         end if;
      end if;

      --  Arithmetic overflow checks for signed integer/fixed point types

      if Is_Signed_Integer_Type (Typ)
        or else Is_Fixed_Point_Type (Typ)
      then
         Apply_Arithmetic_Overflow_Check (N);
         return;

      --  Vax floating-point types case

      elsif Vax_Float (Typ) then
         Expand_Vax_Arith (N);
      end if;
   end Expand_N_Op_Add;

   ---------------------
   -- Expand_N_Op_And --
   ---------------------

   procedure Expand_N_Op_And (N : Node_Id) is
      Typ : constant Entity_Id := Etype (N);

   begin
      Binary_Op_Validity_Checks (N);

      if Is_Array_Type (Etype (N)) then
         Expand_Boolean_Operator (N);

      elsif Is_Boolean_Type (Etype (N)) then
         Adjust_Condition (Left_Opnd (N));
         Adjust_Condition (Right_Opnd (N));
         Set_Etype (N, Standard_Boolean);
         Adjust_Result_Type (N, Typ);
      end if;
   end Expand_N_Op_And;

   ------------------------
   -- Expand_N_Op_Concat --
   ------------------------

   Max_Available_String_Operands : Int := -1;
   --  This is initialized the first time this routine is called. It records
   --  a value of 0,2,3,4,5 depending on what Str_Concat_n procedures are
   --  available in the run-time:
   --
   --    0  None available
   --    2  RE_Str_Concat available, RE_Str_Concat_3 not available
   --    3  RE_Str_Concat/Concat_2 available, RE_Str_Concat_4 not available
   --    4  RE_Str_Concat/Concat_2/3 available, RE_Str_Concat_5 not available
   --    5  All routines including RE_Str_Concat_5 available

   Char_Concat_Available : Boolean;
   --  Records if the routines RE_Str_Concat_CC/CS/SC are available. True if
   --  all three are available, False if any one of these is unavailable.

   procedure Expand_N_Op_Concat (N : Node_Id) is
      Opnds : List_Id;
      --  List of operands to be concatenated

      Opnd  : Node_Id;
      --  Single operand for concatenation

      Cnode : Node_Id;
      --  Node which is to be replaced by the result of concatenating
      --  the nodes in the list Opnds.

      Atyp : Entity_Id;
      --  Array type of concatenation result type

      Ctyp : Entity_Id;
      --  Component type of concatenation represented by Cnode

   begin
      --  Initialize global variables showing run-time status

      if Max_Available_String_Operands < 1 then
         if not RTE_Available (RE_Str_Concat) then
            Max_Available_String_Operands := 0;
         elsif not RTE_Available (RE_Str_Concat_3) then
            Max_Available_String_Operands := 2;
         elsif not RTE_Available (RE_Str_Concat_4) then
            Max_Available_String_Operands := 3;
         elsif not RTE_Available (RE_Str_Concat_5) then
            Max_Available_String_Operands := 4;
         else
            Max_Available_String_Operands := 5;
         end if;

         Char_Concat_Available :=
           RTE_Available (RE_Str_Concat_CC)
             and then
           RTE_Available (RE_Str_Concat_CS)
             and then
           RTE_Available (RE_Str_Concat_SC);
      end if;

      --  Ensure validity of both operands

      Binary_Op_Validity_Checks (N);

      --  If we are the left operand of a concatenation higher up the
      --  tree, then do nothing for now, since we want to deal with a
      --  series of concatenations as a unit.

      if Nkind (Parent (N)) = N_Op_Concat
        and then N = Left_Opnd (Parent (N))
      then
         return;
      end if;

      --  We get here with a concatenation whose left operand may be a
      --  concatenation itself with a consistent type. We need to process
      --  these concatenation operands from left to right, which means
      --  from the deepest node in the tree to the highest node.

      Cnode := N;
      while Nkind (Left_Opnd (Cnode)) = N_Op_Concat loop
         Cnode := Left_Opnd (Cnode);
      end loop;

      --  Now Opnd is the deepest Opnd, and its parents are the concatenation
      --  nodes above, so now we process bottom up, doing the operations. We
      --  gather a string that is as long as possible up to five operands

      --  The outer loop runs more than once if there are more than five
      --  concatenations of type Standard.String, the most we handle for
      --  this case, or if more than one concatenation type is involved.

      Outer : loop
         Opnds := New_List (Left_Opnd (Cnode), Right_Opnd (Cnode));
         Set_Parent (Opnds, N);

         --  The inner loop gathers concatenation operands. We gather any
         --  number of these in the non-string case, or if no concatenation
         --  routines are available for string (since in that case we will
         --  treat string like any other non-string case). Otherwise we only
         --  gather as many operands as can be handled by the available
         --  procedures in the run-time library (normally 5, but may be
         --  less for the configurable run-time case).

         Inner : while Cnode /= N
                   and then (Base_Type (Etype (Cnode)) /= Standard_String
                               or else
                             Max_Available_String_Operands = 0
                               or else
                             List_Length (Opnds) <
                                               Max_Available_String_Operands)
                   and then Base_Type (Etype (Cnode)) =
                            Base_Type (Etype (Parent (Cnode)))
         loop
            Cnode := Parent (Cnode);
            Append (Right_Opnd (Cnode), Opnds);
         end loop Inner;

         --  Here we process the collected operands. First we convert
         --  singleton operands to singleton aggregates. This is skipped
         --  however for the case of two operands of type String, since
         --  we have special routines for these cases.

         Atyp := Base_Type (Etype (Cnode));
         Ctyp := Base_Type (Component_Type (Etype (Cnode)));

         if (List_Length (Opnds) > 2 or else Atyp /= Standard_String)
           or else not Char_Concat_Available
         then
            Opnd := First (Opnds);
            loop
               if Base_Type (Etype (Opnd)) = Ctyp then
                  Rewrite (Opnd,
                    Make_Aggregate (Sloc (Cnode),
                      Expressions => New_List (Relocate_Node (Opnd))));
                  Analyze_And_Resolve (Opnd, Atyp);
               end if;

               Next (Opnd);
               exit when No (Opnd);
            end loop;
         end if;

         --  Now call appropriate continuation routine

         if Atyp = Standard_String
           and then Max_Available_String_Operands > 0
         then
            Expand_Concatenate_String (Cnode, Opnds);
         else
            Expand_Concatenate_Other (Cnode, Opnds);
         end if;

         exit Outer when Cnode = N;
         Cnode := Parent (Cnode);
      end loop Outer;
   end Expand_N_Op_Concat;

   ------------------------
   -- Expand_N_Op_Divide --
   ------------------------

   procedure Expand_N_Op_Divide (N : Node_Id) is
      Loc   : constant Source_Ptr := Sloc (N);
      Lopnd : constant Node_Id    := Left_Opnd (N);
      Ropnd : constant Node_Id    := Right_Opnd (N);
      Ltyp  : constant Entity_Id  := Etype (Lopnd);
      Rtyp  : constant Entity_Id  := Etype (Ropnd);
      Typ   : Entity_Id           := Etype (N);
      Rknow : constant Boolean    := Is_Integer_Type (Typ)
                                       and then
                                         Compile_Time_Known_Value (Ropnd);
      Rval  : Uint;

   begin
      Binary_Op_Validity_Checks (N);

<<<<<<< HEAD
=======
      if Rknow then
         Rval := Expr_Value (Ropnd);
      end if;

>>>>>>> c355071f
      --  N / 1 = N for integer types

      if Rknow and then Rval = Uint_1 then
         Rewrite (N, Lopnd);
         return;
      end if;

      --  Convert x / 2 ** y to Shift_Right (x, y). Note that the fact that
      --  Is_Power_Of_2_For_Shift is set means that we know that our left
      --  operand is an unsigned integer, as required for this to work.

      if Nkind (Ropnd) = N_Op_Expon
        and then Is_Power_Of_2_For_Shift (Ropnd)

      --  We cannot do this transformation in configurable run time mode if we
      --  have 64-bit --  integers and long shifts are not available.

        and then
          (Esize (Ltyp) <= 32
             or else Support_Long_Shifts_On_Target)
      then
         Rewrite (N,
           Make_Op_Shift_Right (Loc,
             Left_Opnd  => Lopnd,
             Right_Opnd =>
               Convert_To (Standard_Natural, Right_Opnd (Ropnd))));
         Analyze_And_Resolve (N, Typ);
         return;
      end if;

      --  Do required fixup of universal fixed operation

      if Typ = Universal_Fixed then
         Fixup_Universal_Fixed_Operation (N);
         Typ := Etype (N);
      end if;

      --  Divisions with fixed-point results

      if Is_Fixed_Point_Type (Typ) then

         --  No special processing if Treat_Fixed_As_Integer is set,
         --  since from a semantic point of view such operations are
         --  simply integer operations and will be treated that way.

         if not Treat_Fixed_As_Integer (N) then
            if Is_Integer_Type (Rtyp) then
               Expand_Divide_Fixed_By_Integer_Giving_Fixed (N);
            else
               Expand_Divide_Fixed_By_Fixed_Giving_Fixed (N);
            end if;
         end if;

      --  Other cases of division of fixed-point operands. Again we
      --  exclude the case where Treat_Fixed_As_Integer is set.

      elsif (Is_Fixed_Point_Type (Ltyp) or else
             Is_Fixed_Point_Type (Rtyp))
        and then not Treat_Fixed_As_Integer (N)
      then
         if Is_Integer_Type (Typ) then
            Expand_Divide_Fixed_By_Fixed_Giving_Integer (N);
         else
            pragma Assert (Is_Floating_Point_Type (Typ));
            Expand_Divide_Fixed_By_Fixed_Giving_Float (N);
         end if;

      --  Mixed-mode operations can appear in a non-static universal
      --  context, in  which case the integer argument must be converted
      --  explicitly.

      elsif Typ = Universal_Real
        and then Is_Integer_Type (Rtyp)
      then
         Rewrite (Ropnd,
           Convert_To (Universal_Real, Relocate_Node (Ropnd)));

         Analyze_And_Resolve (Ropnd, Universal_Real);

      elsif Typ = Universal_Real
        and then Is_Integer_Type (Ltyp)
      then
         Rewrite (Lopnd,
           Convert_To (Universal_Real, Relocate_Node (Lopnd)));

         Analyze_And_Resolve (Lopnd, Universal_Real);

      --  Non-fixed point cases, do integer zero divide and overflow checks

      elsif Is_Integer_Type (Typ) then
         Apply_Divide_Check (N);

         --  Check for 64-bit division available, or long shifts if the divisor
         --  is a small power of 2 (since such divides will be converted into
         --  long shifts.

         if Esize (Ltyp) > 32
           and then not Support_64_Bit_Divides_On_Target
           and then
             (not Rknow
                or else not Support_Long_Shifts_On_Target
                or else (Rval /= Uint_2  and then
                         Rval /= Uint_4  and then
                         Rval /= Uint_8  and then
                         Rval /= Uint_16 and then
                         Rval /= Uint_32 and then
                         Rval /= Uint_64))
         then
            Error_Msg_CRT ("64-bit division", N);
         end if;

      --  Deal with Vax_Float

      elsif Vax_Float (Typ) then
         Expand_Vax_Arith (N);
         return;
      end if;
   end Expand_N_Op_Divide;

   --------------------
   -- Expand_N_Op_Eq --
   --------------------

   procedure Expand_N_Op_Eq (N : Node_Id) is
      Loc    : constant Source_Ptr := Sloc (N);
      Typ    : constant Entity_Id  := Etype (N);
      Lhs    : constant Node_Id    := Left_Opnd (N);
      Rhs    : constant Node_Id    := Right_Opnd (N);
      Bodies : constant List_Id    := New_List;
      A_Typ  : constant Entity_Id  := Etype (Lhs);

      Typl    : Entity_Id := A_Typ;
      Op_Name : Entity_Id;
      Prim    : Elmt_Id;

      procedure Build_Equality_Call (Eq : Entity_Id);
      --  If a constructed equality exists for the type or for its parent,
      --  build and analyze call, adding conversions if the operation is
      --  inherited.

      function Has_Unconstrained_UU_Component (Typ : Node_Id) return Boolean;
      --  Determines whether a type has a subcompoment of an unconstrained
      --  Unchecked_Union subtype. Typ is a record type.

      -------------------------
      -- Build_Equality_Call --
      -------------------------

      procedure Build_Equality_Call (Eq : Entity_Id) is
         Op_Type : constant Entity_Id := Etype (First_Formal (Eq));
         L_Exp   : Node_Id := Relocate_Node (Lhs);
         R_Exp   : Node_Id := Relocate_Node (Rhs);

      begin
         if Base_Type (Op_Type) /= Base_Type (A_Typ)
           and then not Is_Class_Wide_Type (A_Typ)
         then
            L_Exp := OK_Convert_To (Op_Type, L_Exp);
            R_Exp := OK_Convert_To (Op_Type, R_Exp);
         end if;

         --  If we have an Unchecked_Union, we need to add the inferred
         --  discriminant values as actuals in the function call. At this
         --  point, the expansion has determined that both operands have
         --  inferable discriminants.

         if Is_Unchecked_Union (Op_Type) then
            declare
               Lhs_Type      : constant Node_Id := Etype (L_Exp);
               Rhs_Type      : constant Node_Id := Etype (R_Exp);
               Lhs_Discr_Val : Node_Id;
               Rhs_Discr_Val : Node_Id;

            begin
               --  Per-object constrained selected components require special
               --  attention. If the enclosing scope of the component is an
               --  Unchecked_Union, we cannot reference its discriminants
               --  directly. This is why we use the two extra parameters of
               --  the equality function of the enclosing Unchecked_Union.

               --  type UU_Type (Discr : Integer := 0) is
               --     . . .
               --  end record;
               --  pragma Unchecked_Union (UU_Type);

               --  1. Unchecked_Union enclosing record:

               --     type Enclosing_UU_Type (Discr : Integer := 0) is record
               --        . . .
               --        Comp : UU_Type (Discr);
               --        . . .
               --     end Enclosing_UU_Type;
               --     pragma Unchecked_Union (Enclosing_UU_Type);

               --     Obj1 : Enclosing_UU_Type;
               --     Obj2 : Enclosing_UU_Type (1);

               --     [. . .] Obj1 = Obj2 [. . .]

               --     Generated code:

               --     if not (uu_typeEQ (obj1.comp, obj2.comp, a, b)) then

               --  A and B are the formal parameters of the equality function
               --  of Enclosing_UU_Type. The function always has two extra
               --  formals to capture the inferred discriminant values.

               --  2. Non-Unchecked_Union enclosing record:

               --     type
               --       Enclosing_Non_UU_Type (Discr : Integer := 0)
               --     is record
               --        . . .
               --        Comp : UU_Type (Discr);
               --        . . .
               --     end Enclosing_Non_UU_Type;

               --     Obj1 : Enclosing_Non_UU_Type;
               --     Obj2 : Enclosing_Non_UU_Type (1);

               --     ...  Obj1 = Obj2 ...

               --     Generated code:

               --     if not (uu_typeEQ (obj1.comp, obj2.comp,
               --                        obj1.discr, obj2.discr)) then

               --  In this case we can directly reference the discriminants of
               --  the enclosing record.

               --  Lhs of equality

               if Nkind (Lhs) = N_Selected_Component
                 and then Has_Per_Object_Constraint
                            (Entity (Selector_Name (Lhs)))
               then
                  --  Enclosing record is an Unchecked_Union, use formal A

                  if Is_Unchecked_Union (Scope
                       (Entity (Selector_Name (Lhs))))
                  then
                     Lhs_Discr_Val :=
                       Make_Identifier (Loc,
                         Chars => Name_A);

                  --  Enclosing record is of a non-Unchecked_Union type, it is
                  --  possible to reference the discriminant.

                  else
                     Lhs_Discr_Val :=
                       Make_Selected_Component (Loc,
                         Prefix => Prefix (Lhs),
                         Selector_Name =>
                           New_Copy
                             (Get_Discriminant_Value
                                (First_Discriminant (Lhs_Type),
                                 Lhs_Type,
                                 Stored_Constraint (Lhs_Type))));
                  end if;

               --  Comment needed here ???

               else
                  --  Infer the discriminant value

                  Lhs_Discr_Val :=
                    New_Copy
                      (Get_Discriminant_Value
                         (First_Discriminant (Lhs_Type),
                          Lhs_Type,
                          Stored_Constraint (Lhs_Type)));
               end if;

               --  Rhs of equality

               if Nkind (Rhs) = N_Selected_Component
                 and then Has_Per_Object_Constraint
                            (Entity (Selector_Name (Rhs)))
               then
                  if Is_Unchecked_Union
                       (Scope (Entity (Selector_Name (Rhs))))
                  then
                     Rhs_Discr_Val :=
                       Make_Identifier (Loc,
                         Chars => Name_B);

                  else
                     Rhs_Discr_Val :=
                       Make_Selected_Component (Loc,
                         Prefix => Prefix (Rhs),
                         Selector_Name =>
                           New_Copy (Get_Discriminant_Value (
                             First_Discriminant (Rhs_Type),
                             Rhs_Type,
                             Stored_Constraint (Rhs_Type))));

                  end if;
               else
                  Rhs_Discr_Val :=
                    New_Copy (Get_Discriminant_Value (
                      First_Discriminant (Rhs_Type),
                      Rhs_Type,
                      Stored_Constraint (Rhs_Type)));

               end if;

               Rewrite (N,
                 Make_Function_Call (Loc,
                   Name => New_Reference_To (Eq, Loc),
                   Parameter_Associations => New_List (
                     L_Exp,
                     R_Exp,
                     Lhs_Discr_Val,
                     Rhs_Discr_Val)));
            end;

         --  Normal case, not an unchecked union

         else
            Rewrite (N,
              Make_Function_Call (Loc,
                Name => New_Reference_To (Eq, Loc),
                Parameter_Associations => New_List (L_Exp, R_Exp)));
         end if;

         Analyze_And_Resolve (N, Standard_Boolean, Suppress => All_Checks);
      end Build_Equality_Call;

      ------------------------------------
      -- Has_Unconstrained_UU_Component --
      ------------------------------------

      function Has_Unconstrained_UU_Component
        (Typ : Node_Id) return Boolean
      is
         Tdef  : constant Node_Id :=
                   Type_Definition (Declaration_Node (Base_Type (Typ)));
         Clist : Node_Id;
         Vpart : Node_Id;

         function Component_Is_Unconstrained_UU
           (Comp : Node_Id) return Boolean;
         --  Determines whether the subtype of the component is an
         --  unconstrained Unchecked_Union.

         function Variant_Is_Unconstrained_UU
           (Variant : Node_Id) return Boolean;
         --  Determines whether a component of the variant has an unconstrained
         --  Unchecked_Union subtype.

         -----------------------------------
         -- Component_Is_Unconstrained_UU --
         -----------------------------------

         function Component_Is_Unconstrained_UU
           (Comp : Node_Id) return Boolean
         is
         begin
            if Nkind (Comp) /= N_Component_Declaration then
               return False;
            end if;

            declare
               Sindic : constant Node_Id :=
                          Subtype_Indication (Component_Definition (Comp));

            begin
               --  Unconstrained nominal type. In the case of a constraint
               --  present, the node kind would have been N_Subtype_Indication.

               if Nkind (Sindic) = N_Identifier then
                  return Is_Unchecked_Union (Base_Type (Etype (Sindic)));
               end if;

               return False;
            end;
         end Component_Is_Unconstrained_UU;

         ---------------------------------
         -- Variant_Is_Unconstrained_UU --
         ---------------------------------

         function Variant_Is_Unconstrained_UU
           (Variant : Node_Id) return Boolean
         is
            Clist : constant Node_Id := Component_List (Variant);

         begin
            if Is_Empty_List (Component_Items (Clist)) then
               return False;
            end if;

            --  We only need to test one component

            declare
               Comp : Node_Id := First (Component_Items (Clist));

            begin
               while Present (Comp) loop
                  if Component_Is_Unconstrained_UU (Comp) then
                     return True;
                  end if;

                  Next (Comp);
               end loop;
            end;

            --  None of the components withing the variant were of
            --  unconstrained Unchecked_Union type.

            return False;
         end Variant_Is_Unconstrained_UU;

      --  Start of processing for Has_Unconstrained_UU_Component

      begin
         if Null_Present (Tdef) then
            return False;
         end if;

         Clist := Component_List (Tdef);
         Vpart := Variant_Part (Clist);

         --  Inspect available components

         if Present (Component_Items (Clist)) then
            declare
               Comp : Node_Id := First (Component_Items (Clist));

            begin
               while Present (Comp) loop

                  --  One component is sufficent

                  if Component_Is_Unconstrained_UU (Comp) then
                     return True;
                  end if;

                  Next (Comp);
               end loop;
            end;
         end if;

         --  Inspect available components withing variants

         if Present (Vpart) then
            declare
               Variant : Node_Id := First (Variants (Vpart));

            begin
               while Present (Variant) loop

                  --  One component within a variant is sufficent

                  if Variant_Is_Unconstrained_UU (Variant) then
                     return True;
                  end if;

                  Next (Variant);
               end loop;
            end;
         end if;

         --  Neither the available components, nor the components inside the
         --  variant parts were of an unconstrained Unchecked_Union subtype.

         return False;
      end Has_Unconstrained_UU_Component;

   --  Start of processing for Expand_N_Op_Eq

   begin
      Binary_Op_Validity_Checks (N);

      if Ekind (Typl) = E_Private_Type then
         Typl := Underlying_Type (Typl);
      elsif Ekind (Typl) = E_Private_Subtype then
         Typl := Underlying_Type (Base_Type (Typl));
      else
         null;
      end if;

      --  It may happen in error situations that the underlying type is not
      --  set. The error will be detected later, here we just defend the
      --  expander code.

      if No (Typl) then
         return;
      end if;

      Typl := Base_Type (Typl);

      --  Boolean types (requiring handling of non-standard case)

      if Is_Boolean_Type (Typl) then
         Adjust_Condition (Left_Opnd (N));
         Adjust_Condition (Right_Opnd (N));
         Set_Etype (N, Standard_Boolean);
         Adjust_Result_Type (N, Typ);

      --  Array types

      elsif Is_Array_Type (Typl) then

         --  If we are doing full validity checking, then expand out array
         --  comparisons to make sure that we check the array elements.

         if Validity_Check_Operands then
            declare
               Save_Force_Validity_Checks : constant Boolean :=
                                              Force_Validity_Checks;
            begin
               Force_Validity_Checks := True;
               Rewrite (N,
                 Expand_Array_Equality
                  (N,
                   Relocate_Node (Lhs),
                   Relocate_Node (Rhs),
                   Bodies,
                   Typl));
               Insert_Actions (N, Bodies);
               Analyze_And_Resolve (N, Standard_Boolean);
               Force_Validity_Checks := Save_Force_Validity_Checks;
            end;

         --  Packed case where both operands are known aligned

         elsif Is_Bit_Packed_Array (Typl)
           and then not Is_Possibly_Unaligned_Object (Lhs)
           and then not Is_Possibly_Unaligned_Object (Rhs)
         then
            Expand_Packed_Eq (N);

         --  Where the component type is elementary we can use a block bit
         --  comparison (if supported on the target) exception in the case
         --  of floating-point (negative zero issues require element by
         --  element comparison), and atomic types (where we must be sure
         --  to load elements independently) and possibly unaligned arrays.

         elsif Is_Elementary_Type (Component_Type (Typl))
           and then not Is_Floating_Point_Type (Component_Type (Typl))
           and then not Is_Atomic (Component_Type (Typl))
           and then not Is_Possibly_Unaligned_Object (Lhs)
           and then not Is_Possibly_Unaligned_Object (Rhs)
           and then Support_Composite_Compare_On_Target
         then
            null;

         --  For composite and floating-point cases, expand equality loop
         --  to make sure of using proper comparisons for tagged types,
         --  and correctly handling the floating-point case.

         else
            Rewrite (N,
              Expand_Array_Equality
                (N,
                 Relocate_Node (Lhs),
                 Relocate_Node (Rhs),
                 Bodies,
                 Typl));
            Insert_Actions      (N, Bodies,           Suppress => All_Checks);
            Analyze_And_Resolve (N, Standard_Boolean, Suppress => All_Checks);
         end if;

      --  Record Types

      elsif Is_Record_Type (Typl) then

         --  For tagged types, use the primitive "="

         if Is_Tagged_Type (Typl) then

            --  If this is derived from an untagged private type completed
            --  with a tagged type, it does not have a full view, so we
            --  use the primitive operations of the private type.
            --  This check should no longer be necessary when these
            --  types receive their full views ???

            if Is_Private_Type (A_Typ)
              and then not Is_Tagged_Type (A_Typ)
              and then Is_Derived_Type (A_Typ)
              and then No (Full_View (A_Typ))
            then
               --  Search for equality operation, checking that the
               --  operands have the same type. Note that we must find
               --  a matching entry, or something is very wrong!

               Prim := First_Elmt (Collect_Primitive_Operations (A_Typ));

               while Present (Prim) loop
                  exit when Chars (Node (Prim)) = Name_Op_Eq
                    and then Etype (First_Formal (Node (Prim))) =
                             Etype (Next_Formal (First_Formal (Node (Prim))))
                    and then
                      Base_Type (Etype (Node (Prim))) = Standard_Boolean;

                  Next_Elmt (Prim);
               end loop;

               pragma Assert (Present (Prim));
               Op_Name := Node (Prim);

            --  Find the type's predefined equality or an overriding
            --  user-defined equality. The reason for not simply calling
            --  Find_Prim_Op here is that there may be a user-defined
            --  overloaded equality op that precedes the equality that
            --  we want, so we have to explicitly search (e.g., there
            --  could be an equality with two different parameter types).

            else
               if Is_Class_Wide_Type (Typl) then
                  Typl := Root_Type (Typl);
               end if;

               Prim := First_Elmt (Primitive_Operations (Typl));
               while Present (Prim) loop
                  exit when Chars (Node (Prim)) = Name_Op_Eq
                    and then Etype (First_Formal (Node (Prim))) =
                             Etype (Next_Formal (First_Formal (Node (Prim))))
                    and then
                      Base_Type (Etype (Node (Prim))) = Standard_Boolean;

                  Next_Elmt (Prim);
               end loop;

               pragma Assert (Present (Prim));
               Op_Name := Node (Prim);
            end if;

            Build_Equality_Call (Op_Name);

         --  Ada 2005 (AI-216): Program_Error is raised when evaluating the
         --  predefined equality operator for a type which has a subcomponent
         --  of an Unchecked_Union type whose nominal subtype is unconstrained.

         elsif Has_Unconstrained_UU_Component (Typl) then
            Insert_Action (N,
              Make_Raise_Program_Error (Loc,
                Reason => PE_Unchecked_Union_Restriction));

            --  Prevent Gigi from generating incorrect code by rewriting the
            --  equality as a standard False.

            Rewrite (N,
              New_Occurrence_Of (Standard_False, Loc));

         elsif Is_Unchecked_Union (Typl) then

            --  If we can infer the discriminants of the operands, we make a
            --  call to the TSS equality function.

            if Has_Inferable_Discriminants (Lhs)
                 and then
               Has_Inferable_Discriminants (Rhs)
            then
               Build_Equality_Call
                 (TSS (Root_Type (Typl), TSS_Composite_Equality));

            else
               --  Ada 2005 (AI-216): Program_Error is raised when evaluating
               --  the predefined equality operator for an Unchecked_Union type
               --  if either of the operands lack inferable discriminants.

               Insert_Action (N,
                 Make_Raise_Program_Error (Loc,
                   Reason => PE_Unchecked_Union_Restriction));

               --  Prevent Gigi from generating incorrect code by rewriting
               --  the equality as a standard False.

               Rewrite (N,
                 New_Occurrence_Of (Standard_False, Loc));

            end if;

         --  If a type support function is present (for complex cases), use it

         elsif Present (TSS (Root_Type (Typl), TSS_Composite_Equality)) then
            Build_Equality_Call
              (TSS (Root_Type (Typl), TSS_Composite_Equality));

         --  Otherwise expand the component by component equality. Note that
         --  we never use block-bit coparisons for records, because of the
         --  problems with gaps. The backend will often be able to recombine
         --  the separate comparisons that we generate here.

         else
            Remove_Side_Effects (Lhs);
            Remove_Side_Effects (Rhs);
            Rewrite (N,
              Expand_Record_Equality (N, Typl, Lhs, Rhs, Bodies));

            Insert_Actions      (N, Bodies,           Suppress => All_Checks);
            Analyze_And_Resolve (N, Standard_Boolean, Suppress => All_Checks);
         end if;
      end if;

      --  Test if result is known at compile time

      Rewrite_Comparison (N);

      --  If we still have comparison for Vax_Float, process it

      if Vax_Float (Typl) and then Nkind (N) in N_Op_Compare  then
         Expand_Vax_Comparison (N);
         return;
      end if;
   end Expand_N_Op_Eq;

   -----------------------
   -- Expand_N_Op_Expon --
   -----------------------

   procedure Expand_N_Op_Expon (N : Node_Id) is
      Loc    : constant Source_Ptr := Sloc (N);
      Typ    : constant Entity_Id  := Etype (N);
      Rtyp   : constant Entity_Id  := Root_Type (Typ);
      Base   : constant Node_Id    := Relocate_Node (Left_Opnd (N));
      Bastyp : constant Node_Id    := Etype (Base);
      Exp    : constant Node_Id    := Relocate_Node (Right_Opnd (N));
      Exptyp : constant Entity_Id  := Etype (Exp);
      Ovflo  : constant Boolean    := Do_Overflow_Check (N);
      Expv   : Uint;
      Xnode  : Node_Id;
      Temp   : Node_Id;
      Rent   : RE_Id;
      Ent    : Entity_Id;
      Etyp   : Entity_Id;

   begin
      Binary_Op_Validity_Checks (N);

      --  If either operand is of a private type, then we have the use of
      --  an intrinsic operator, and we get rid of the privateness, by using
      --  root types of underlying types for the actual operation. Otherwise
      --  the private types will cause trouble if we expand multiplications
      --  or shifts etc. We also do this transformation if the result type
      --  is different from the base type.

      if Is_Private_Type (Etype (Base))
           or else
         Is_Private_Type (Typ)
           or else
         Is_Private_Type (Exptyp)
           or else
         Rtyp /= Root_Type (Bastyp)
      then
         declare
            Bt : constant Entity_Id := Root_Type (Underlying_Type (Bastyp));
            Et : constant Entity_Id := Root_Type (Underlying_Type (Exptyp));

         begin
            Rewrite (N,
              Unchecked_Convert_To (Typ,
                Make_Op_Expon (Loc,
                  Left_Opnd  => Unchecked_Convert_To (Bt, Base),
                  Right_Opnd => Unchecked_Convert_To (Et, Exp))));
            Analyze_And_Resolve (N, Typ);
            return;
         end;
      end if;

      --  Test for case of known right argument

      if Compile_Time_Known_Value (Exp) then
         Expv := Expr_Value (Exp);

         --  We only fold small non-negative exponents. You might think we
         --  could fold small negative exponents for the real case, but we
         --  can't because we are required to raise Constraint_Error for
         --  the case of 0.0 ** (negative) even if Machine_Overflows = False.
         --  See ACVC test C4A012B.

         if Expv >= 0 and then Expv <= 4 then

            --  X ** 0 = 1 (or 1.0)

            if Expv = 0 then
               if Ekind (Typ) in Integer_Kind then
                  Xnode := Make_Integer_Literal (Loc, Intval => 1);
               else
                  Xnode := Make_Real_Literal (Loc, Ureal_1);
               end if;

            --  X ** 1 = X

            elsif Expv = 1 then
               Xnode := Base;

            --  X ** 2 = X * X

            elsif Expv = 2 then
               Xnode :=
                 Make_Op_Multiply (Loc,
                   Left_Opnd  => Duplicate_Subexpr (Base),
                   Right_Opnd => Duplicate_Subexpr_No_Checks (Base));

            --  X ** 3 = X * X * X

            elsif Expv = 3 then
               Xnode :=
                 Make_Op_Multiply (Loc,
                   Left_Opnd =>
                     Make_Op_Multiply (Loc,
                       Left_Opnd  => Duplicate_Subexpr (Base),
                       Right_Opnd => Duplicate_Subexpr_No_Checks (Base)),
                   Right_Opnd  => Duplicate_Subexpr_No_Checks (Base));

            --  X ** 4  ->
            --    En : constant base'type := base * base;
            --    ...
            --    En * En

            else -- Expv = 4
               Temp :=
                 Make_Defining_Identifier (Loc, New_Internal_Name ('E'));

               Insert_Actions (N, New_List (
                 Make_Object_Declaration (Loc,
                   Defining_Identifier => Temp,
                   Constant_Present    => True,
                   Object_Definition   => New_Reference_To (Typ, Loc),
                   Expression =>
                     Make_Op_Multiply (Loc,
                       Left_Opnd  => Duplicate_Subexpr (Base),
                       Right_Opnd => Duplicate_Subexpr_No_Checks (Base)))));

               Xnode :=
                 Make_Op_Multiply (Loc,
                   Left_Opnd  => New_Reference_To (Temp, Loc),
                   Right_Opnd => New_Reference_To (Temp, Loc));
            end if;

            Rewrite (N, Xnode);
            Analyze_And_Resolve (N, Typ);
            return;
         end if;
      end if;

      --  Case of (2 ** expression) appearing as an argument of an integer
      --  multiplication, or as the right argument of a division of a non-
      --  negative integer. In such cases we leave the node untouched, setting
      --  the flag Is_Natural_Power_Of_2_for_Shift set, then the expansion
      --  of the higher level node converts it into a shift.

      if Nkind (Base) = N_Integer_Literal
        and then Intval (Base) = 2
        and then Is_Integer_Type (Root_Type (Exptyp))
        and then Esize (Root_Type (Exptyp)) <= Esize (Standard_Integer)
        and then Is_Unsigned_Type (Exptyp)
        and then not Ovflo
        and then Nkind (Parent (N)) in N_Binary_Op
      then
         declare
            P : constant Node_Id := Parent (N);
            L : constant Node_Id := Left_Opnd (P);
            R : constant Node_Id := Right_Opnd (P);

         begin
            if (Nkind (P) = N_Op_Multiply
                 and then
                   ((Is_Integer_Type (Etype (L)) and then R = N)
                       or else
                    (Is_Integer_Type (Etype (R)) and then L = N))
                 and then not Do_Overflow_Check (P))

              or else
                (Nkind (P) = N_Op_Divide
                  and then Is_Integer_Type (Etype (L))
                  and then Is_Unsigned_Type (Etype (L))
                  and then R = N
                  and then not Do_Overflow_Check (P))
            then
               Set_Is_Power_Of_2_For_Shift (N);
               return;
            end if;
         end;
      end if;

      --  Fall through if exponentiation must be done using a runtime routine

      --  First deal with modular case

      if Is_Modular_Integer_Type (Rtyp) then

         --  Non-binary case, we call the special exponentiation routine for
         --  the non-binary case, converting the argument to Long_Long_Integer
         --  and passing the modulus value. Then the result is converted back
         --  to the base type.

         if Non_Binary_Modulus (Rtyp) then
            Rewrite (N,
              Convert_To (Typ,
                Make_Function_Call (Loc,
                  Name => New_Reference_To (RTE (RE_Exp_Modular), Loc),
                  Parameter_Associations => New_List (
                    Convert_To (Standard_Integer, Base),
                    Make_Integer_Literal (Loc, Modulus (Rtyp)),
                    Exp))));

         --  Binary case, in this case, we call one of two routines, either
         --  the unsigned integer case, or the unsigned long long integer
         --  case, with a final "and" operation to do the required mod.

         else
            if UI_To_Int (Esize (Rtyp)) <= Standard_Integer_Size then
               Ent := RTE (RE_Exp_Unsigned);
            else
               Ent := RTE (RE_Exp_Long_Long_Unsigned);
            end if;

            Rewrite (N,
              Convert_To (Typ,
                Make_Op_And (Loc,
                  Left_Opnd =>
                    Make_Function_Call (Loc,
                      Name => New_Reference_To (Ent, Loc),
                      Parameter_Associations => New_List (
                        Convert_To (Etype (First_Formal (Ent)), Base),
                        Exp)),
                   Right_Opnd =>
                     Make_Integer_Literal (Loc, Modulus (Rtyp) - 1))));

         end if;

         --  Common exit point for modular type case

         Analyze_And_Resolve (N, Typ);
         return;

      --  Signed integer cases, done using either Integer or Long_Long_Integer.
      --  It is not worth having routines for Short_[Short_]Integer, since for
      --  most machines it would not help, and it would generate more code that
      --  might need certification when a certified run time is required.

      --  In the integer cases, we have two routines, one for when overflow
      --  checks are required, and one when they are not required, since there
      --  is a real gain in omitting checks on many machines.

      elsif Rtyp = Base_Type (Standard_Long_Long_Integer)
        or else (Rtyp = Base_Type (Standard_Long_Integer)
                   and then
                     Esize (Standard_Long_Integer) > Esize (Standard_Integer))
        or else (Rtyp = Universal_Integer)
      then
         Etyp := Standard_Long_Long_Integer;

         if Ovflo then
            Rent := RE_Exp_Long_Long_Integer;
         else
            Rent := RE_Exn_Long_Long_Integer;
         end if;

      elsif Is_Signed_Integer_Type (Rtyp) then
         Etyp := Standard_Integer;

         if Ovflo then
            Rent := RE_Exp_Integer;
         else
            Rent := RE_Exn_Integer;
         end if;

      --  Floating-point cases, always done using Long_Long_Float. We do not
      --  need separate routines for the overflow case here, since in the case
      --  of floating-point, we generate infinities anyway as a rule (either
      --  that or we automatically trap overflow), and if there is an infinity
      --  generated and a range check is required, the check will fail anyway.

      else
         pragma Assert (Is_Floating_Point_Type (Rtyp));
         Etyp := Standard_Long_Long_Float;
         Rent := RE_Exn_Long_Long_Float;
      end if;

      --  Common processing for integer cases and floating-point cases.
      --  If we are in the right type, we can call runtime routine directly

      if Typ = Etyp
        and then Rtyp /= Universal_Integer
        and then Rtyp /= Universal_Real
      then
         Rewrite (N,
           Make_Function_Call (Loc,
             Name => New_Reference_To (RTE (Rent), Loc),
             Parameter_Associations => New_List (Base, Exp)));

      --  Otherwise we have to introduce conversions (conversions are also
      --  required in the universal cases, since the runtime routine is
      --  typed using one of the standard types.

      else
         Rewrite (N,
           Convert_To (Typ,
             Make_Function_Call (Loc,
               Name => New_Reference_To (RTE (Rent), Loc),
               Parameter_Associations => New_List (
                 Convert_To (Etyp, Base),
                 Exp))));
      end if;

      Analyze_And_Resolve (N, Typ);
      return;

   exception
      when RE_Not_Available =>
         return;
   end Expand_N_Op_Expon;

   --------------------
   -- Expand_N_Op_Ge --
   --------------------

   procedure Expand_N_Op_Ge (N : Node_Id) is
      Typ  : constant Entity_Id := Etype (N);
      Op1  : constant Node_Id   := Left_Opnd (N);
      Op2  : constant Node_Id   := Right_Opnd (N);
      Typ1 : constant Entity_Id := Base_Type (Etype (Op1));

   begin
      Binary_Op_Validity_Checks (N);

      if Is_Array_Type (Typ1) then
         Expand_Array_Comparison (N);
         return;
      end if;

      if Is_Boolean_Type (Typ1) then
         Adjust_Condition (Op1);
         Adjust_Condition (Op2);
         Set_Etype (N, Standard_Boolean);
         Adjust_Result_Type (N, Typ);
      end if;

      Rewrite_Comparison (N);

      --  If we still have comparison, and Vax_Float type, process it

      if Vax_Float (Typ1) and then Nkind (N) in N_Op_Compare then
         Expand_Vax_Comparison (N);
         return;
      end if;
   end Expand_N_Op_Ge;

   --------------------
   -- Expand_N_Op_Gt --
   --------------------

   procedure Expand_N_Op_Gt (N : Node_Id) is
      Typ  : constant Entity_Id := Etype (N);
      Op1  : constant Node_Id   := Left_Opnd (N);
      Op2  : constant Node_Id   := Right_Opnd (N);
      Typ1 : constant Entity_Id := Base_Type (Etype (Op1));

   begin
      Binary_Op_Validity_Checks (N);

      if Is_Array_Type (Typ1) then
         Expand_Array_Comparison (N);
         return;
      end if;

      if Is_Boolean_Type (Typ1) then
         Adjust_Condition (Op1);
         Adjust_Condition (Op2);
         Set_Etype (N, Standard_Boolean);
         Adjust_Result_Type (N, Typ);
      end if;

      Rewrite_Comparison (N);

      --  If we still have comparison, and Vax_Float type, process it

      if Vax_Float (Typ1) and then Nkind (N) in N_Op_Compare then
         Expand_Vax_Comparison (N);
         return;
      end if;
   end Expand_N_Op_Gt;

   --------------------
   -- Expand_N_Op_Le --
   --------------------

   procedure Expand_N_Op_Le (N : Node_Id) is
      Typ  : constant Entity_Id := Etype (N);
      Op1  : constant Node_Id   := Left_Opnd (N);
      Op2  : constant Node_Id   := Right_Opnd (N);
      Typ1 : constant Entity_Id := Base_Type (Etype (Op1));

   begin
      Binary_Op_Validity_Checks (N);

      if Is_Array_Type (Typ1) then
         Expand_Array_Comparison (N);
         return;
      end if;

      if Is_Boolean_Type (Typ1) then
         Adjust_Condition (Op1);
         Adjust_Condition (Op2);
         Set_Etype (N, Standard_Boolean);
         Adjust_Result_Type (N, Typ);
      end if;

      Rewrite_Comparison (N);

      --  If we still have comparison, and Vax_Float type, process it

      if Vax_Float (Typ1) and then Nkind (N) in N_Op_Compare then
         Expand_Vax_Comparison (N);
         return;
      end if;
   end Expand_N_Op_Le;

   --------------------
   -- Expand_N_Op_Lt --
   --------------------

   procedure Expand_N_Op_Lt (N : Node_Id) is
      Typ  : constant Entity_Id := Etype (N);
      Op1  : constant Node_Id   := Left_Opnd (N);
      Op2  : constant Node_Id   := Right_Opnd (N);
      Typ1 : constant Entity_Id := Base_Type (Etype (Op1));

   begin
      Binary_Op_Validity_Checks (N);

      if Is_Array_Type (Typ1) then
         Expand_Array_Comparison (N);
         return;
      end if;

      if Is_Boolean_Type (Typ1) then
         Adjust_Condition (Op1);
         Adjust_Condition (Op2);
         Set_Etype (N, Standard_Boolean);
         Adjust_Result_Type (N, Typ);
      end if;

      Rewrite_Comparison (N);

      --  If we still have comparison, and Vax_Float type, process it

      if Vax_Float (Typ1) and then Nkind (N) in N_Op_Compare then
         Expand_Vax_Comparison (N);
         return;
      end if;
   end Expand_N_Op_Lt;

   -----------------------
   -- Expand_N_Op_Minus --
   -----------------------

   procedure Expand_N_Op_Minus (N : Node_Id) is
      Loc : constant Source_Ptr := Sloc (N);
      Typ : constant Entity_Id  := Etype (N);

   begin
      Unary_Op_Validity_Checks (N);

      if not Backend_Overflow_Checks_On_Target
         and then Is_Signed_Integer_Type (Etype (N))
         and then Do_Overflow_Check (N)
      then
         --  Software overflow checking expands -expr into (0 - expr)

         Rewrite (N,
           Make_Op_Subtract (Loc,
             Left_Opnd  => Make_Integer_Literal (Loc, 0),
             Right_Opnd => Right_Opnd (N)));

         Analyze_And_Resolve (N, Typ);

      --  Vax floating-point types case

      elsif Vax_Float (Etype (N)) then
         Expand_Vax_Arith (N);
      end if;
   end Expand_N_Op_Minus;

   ---------------------
   -- Expand_N_Op_Mod --
   ---------------------

   procedure Expand_N_Op_Mod (N : Node_Id) is
      Loc   : constant Source_Ptr := Sloc (N);
      Typ   : constant Entity_Id  := Etype (N);
      Left  : constant Node_Id    := Left_Opnd (N);
      Right : constant Node_Id    := Right_Opnd (N);
      DOC   : constant Boolean    := Do_Overflow_Check (N);
      DDC   : constant Boolean    := Do_Division_Check (N);

      LLB : Uint;
      Llo : Uint;
      Lhi : Uint;
      LOK : Boolean;
      Rlo : Uint;
      Rhi : Uint;
      ROK : Boolean;

   begin
      Binary_Op_Validity_Checks (N);

      Determine_Range (Right, ROK, Rlo, Rhi);
      Determine_Range (Left,  LOK, Llo, Lhi);

      --  Convert mod to rem if operands are known non-negative. We do this
      --  since it is quite likely that this will improve the quality of code,
      --  (the operation now corresponds to the hardware remainder), and it
      --  does not seem likely that it could be harmful.

      if LOK and then Llo >= 0
           and then
         ROK and then Rlo >= 0
      then
         Rewrite (N,
           Make_Op_Rem (Sloc (N),
             Left_Opnd  => Left_Opnd (N),
             Right_Opnd => Right_Opnd (N)));

         --  Instead of reanalyzing the node we do the analysis manually.
         --  This avoids anomalies when the replacement is done in an
         --  instance and is epsilon more efficient.

         Set_Entity            (N, Standard_Entity (S_Op_Rem));
         Set_Etype             (N, Typ);
         Set_Do_Overflow_Check (N, DOC);
         Set_Do_Division_Check (N, DDC);
         Expand_N_Op_Rem (N);
         Set_Analyzed (N);

      --  Otherwise, normal mod processing

      else
         if Is_Integer_Type (Etype (N)) then
            Apply_Divide_Check (N);
         end if;

         --  Apply optimization x mod 1 = 0. We don't really need that with
         --  gcc, but it is useful with other back ends (e.g. AAMP), and is
         --  certainly harmless.

         if Is_Integer_Type (Etype (N))
           and then Compile_Time_Known_Value (Right)
           and then Expr_Value (Right) = Uint_1
         then
            Rewrite (N, Make_Integer_Literal (Loc, 0));
            Analyze_And_Resolve (N, Typ);
            return;
         end if;

         --  Deal with annoying case of largest negative number remainder
         --  minus one. Gigi does not handle this case correctly, because
         --  it generates a divide instruction which may trap in this case.

         --  In fact the check is quite easy, if the right operand is -1,
         --  then the mod value is always 0, and we can just ignore the
         --  left operand completely in this case.

         --  The operand type may be private (e.g. in the expansion of an
         --  an intrinsic operation) so we must use the underlying type to
         --  get the bounds, and convert the literals explicitly.

         LLB :=
           Expr_Value
             (Type_Low_Bound (Base_Type (Underlying_Type (Etype (Left)))));

         if ((not ROK) or else (Rlo <= (-1) and then (-1) <= Rhi))
           and then
            ((not LOK) or else (Llo = LLB))
         then
            Rewrite (N,
              Make_Conditional_Expression (Loc,
                Expressions => New_List (
                  Make_Op_Eq (Loc,
                    Left_Opnd => Duplicate_Subexpr (Right),
                    Right_Opnd =>
                      Unchecked_Convert_To (Typ,
                        Make_Integer_Literal (Loc, -1))),
                  Unchecked_Convert_To (Typ,
                    Make_Integer_Literal (Loc, Uint_0)),
                  Relocate_Node (N))));

            Set_Analyzed (Next (Next (First (Expressions (N)))));
            Analyze_And_Resolve (N, Typ);
         end if;
      end if;
   end Expand_N_Op_Mod;

   --------------------------
   -- Expand_N_Op_Multiply --
   --------------------------

   procedure Expand_N_Op_Multiply (N : Node_Id) is
      Loc  : constant Source_Ptr := Sloc (N);
      Lop  : constant Node_Id    := Left_Opnd (N);
      Rop  : constant Node_Id    := Right_Opnd (N);

      Lp2  : constant Boolean :=
               Nkind (Lop) = N_Op_Expon
                 and then Is_Power_Of_2_For_Shift (Lop);

      Rp2  : constant Boolean :=
               Nkind (Rop) = N_Op_Expon
                 and then Is_Power_Of_2_For_Shift (Rop);

      Ltyp : constant Entity_Id  := Etype (Lop);
      Rtyp : constant Entity_Id  := Etype (Rop);
      Typ  : Entity_Id           := Etype (N);

   begin
      Binary_Op_Validity_Checks (N);

      --  Special optimizations for integer types

      if Is_Integer_Type (Typ) then

         --  N * 0 = 0 * N = 0 for integer types

         if (Compile_Time_Known_Value (Rop)
              and then Expr_Value (Rop) = Uint_0)
           or else
            (Compile_Time_Known_Value (Lop)
              and then Expr_Value (Lop) = Uint_0)
         then
            Rewrite (N, Make_Integer_Literal (Loc, Uint_0));
            Analyze_And_Resolve (N, Typ);
            return;
         end if;

         --  N * 1 = 1 * N = N for integer types

         --  This optimisation is not done if we are going to
         --  rewrite the product 1 * 2 ** N to a shift.

         if Compile_Time_Known_Value (Rop)
           and then Expr_Value (Rop) = Uint_1
           and then not Lp2
         then
            Rewrite (N, Lop);
            return;

         elsif Compile_Time_Known_Value (Lop)
           and then Expr_Value (Lop) = Uint_1
           and then not Rp2
         then
            Rewrite (N, Rop);
            return;
         end if;
      end if;

      --  Convert x * 2 ** y to Shift_Left (x, y). Note that the fact that
      --  Is_Power_Of_2_For_Shift is set means that we know that our left
      --  operand is an integer, as required for this to work.

      if Rp2 then
         if Lp2 then

            --  Convert 2 ** A * 2 ** B into  2 ** (A + B)

            Rewrite (N,
              Make_Op_Expon (Loc,
                Left_Opnd => Make_Integer_Literal (Loc, 2),
                Right_Opnd =>
                  Make_Op_Add (Loc,
                    Left_Opnd  => Right_Opnd (Lop),
                    Right_Opnd => Right_Opnd (Rop))));
            Analyze_And_Resolve (N, Typ);
            return;

         else
            Rewrite (N,
              Make_Op_Shift_Left (Loc,
                Left_Opnd  => Lop,
                Right_Opnd =>
                  Convert_To (Standard_Natural, Right_Opnd (Rop))));
            Analyze_And_Resolve (N, Typ);
            return;
         end if;

      --  Same processing for the operands the other way round

      elsif Lp2 then
         Rewrite (N,
           Make_Op_Shift_Left (Loc,
             Left_Opnd  => Rop,
             Right_Opnd =>
               Convert_To (Standard_Natural, Right_Opnd (Lop))));
         Analyze_And_Resolve (N, Typ);
         return;
      end if;

      --  Do required fixup of universal fixed operation

      if Typ = Universal_Fixed then
         Fixup_Universal_Fixed_Operation (N);
         Typ := Etype (N);
      end if;

      --  Multiplications with fixed-point results

      if Is_Fixed_Point_Type (Typ) then

         --  No special processing if Treat_Fixed_As_Integer is set,
         --  since from a semantic point of view such operations are
         --  simply integer operations and will be treated that way.

         if not Treat_Fixed_As_Integer (N) then

            --  Case of fixed * integer => fixed

            if Is_Integer_Type (Rtyp) then
               Expand_Multiply_Fixed_By_Integer_Giving_Fixed (N);

            --  Case of integer * fixed => fixed

            elsif Is_Integer_Type (Ltyp) then
               Expand_Multiply_Integer_By_Fixed_Giving_Fixed (N);

            --  Case of fixed * fixed => fixed

            else
               Expand_Multiply_Fixed_By_Fixed_Giving_Fixed (N);
            end if;
         end if;

      --  Other cases of multiplication of fixed-point operands. Again
      --  we exclude the cases where Treat_Fixed_As_Integer flag is set.

      elsif (Is_Fixed_Point_Type (Ltyp) or else Is_Fixed_Point_Type (Rtyp))
        and then not Treat_Fixed_As_Integer (N)
      then
         if Is_Integer_Type (Typ) then
            Expand_Multiply_Fixed_By_Fixed_Giving_Integer (N);
         else
            pragma Assert (Is_Floating_Point_Type (Typ));
            Expand_Multiply_Fixed_By_Fixed_Giving_Float (N);
         end if;

      --  Mixed-mode operations can appear in a non-static universal
      --  context, in  which case the integer argument must be converted
      --  explicitly.

      elsif Typ = Universal_Real
        and then Is_Integer_Type (Rtyp)
      then
         Rewrite (Rop, Convert_To (Universal_Real, Relocate_Node (Rop)));

         Analyze_And_Resolve (Rop, Universal_Real);

      elsif Typ = Universal_Real
        and then Is_Integer_Type (Ltyp)
      then
         Rewrite (Lop, Convert_To (Universal_Real, Relocate_Node (Lop)));

         Analyze_And_Resolve (Lop, Universal_Real);

      --  Non-fixed point cases, check software overflow checking required

      elsif Is_Signed_Integer_Type (Etype (N)) then
         Apply_Arithmetic_Overflow_Check (N);

      --  Deal with VAX float case

      elsif Vax_Float (Typ) then
         Expand_Vax_Arith (N);
         return;
      end if;
   end Expand_N_Op_Multiply;

   --------------------
   -- Expand_N_Op_Ne --
   --------------------

   procedure Expand_N_Op_Ne (N : Node_Id) is
      Typ : constant Entity_Id := Etype (Left_Opnd (N));

   begin
      --  Case of elementary type with standard operator

      if Is_Elementary_Type (Typ)
        and then Sloc (Entity (N)) = Standard_Location
      then
         Binary_Op_Validity_Checks (N);

         --  Boolean types (requiring handling of non-standard case)
<<<<<<< HEAD

         if Is_Boolean_Type (Typ) then
            Adjust_Condition (Left_Opnd (N));
            Adjust_Condition (Right_Opnd (N));
            Set_Etype (N, Standard_Boolean);
            Adjust_Result_Type (N, Typ);
         end if;

         Rewrite_Comparison (N);

=======

         if Is_Boolean_Type (Typ) then
            Adjust_Condition (Left_Opnd (N));
            Adjust_Condition (Right_Opnd (N));
            Set_Etype (N, Standard_Boolean);
            Adjust_Result_Type (N, Typ);
         end if;

         Rewrite_Comparison (N);

>>>>>>> c355071f
         --  If we still have comparison for Vax_Float, process it

         if Vax_Float (Typ) and then Nkind (N) in N_Op_Compare  then
            Expand_Vax_Comparison (N);
            return;
         end if;

      --  For all cases other than elementary types, we rewrite node as the
      --  negation of an equality operation, and reanalyze. The equality to be
      --  used is defined in the same scope and has the same signature. This
      --  signature must be set explicitly since in an instance it may not have
      --  the same visibility as in the generic unit. This avoids duplicating
      --  or factoring the complex code for record/array equality tests etc.

      else
         declare
            Loc : constant Source_Ptr := Sloc (N);
            Neg : Node_Id;
            Ne  : constant Entity_Id := Entity (N);

         begin
            Binary_Op_Validity_Checks (N);

            Neg :=
              Make_Op_Not (Loc,
                Right_Opnd =>
                  Make_Op_Eq (Loc,
                    Left_Opnd =>  Left_Opnd (N),
                    Right_Opnd => Right_Opnd (N)));
            Set_Paren_Count (Right_Opnd (Neg), 1);

            if Scope (Ne) /= Standard_Standard then
               Set_Entity (Right_Opnd (Neg), Corresponding_Equality (Ne));
            end if;

            --  For navigation purposes, the inequality is treated as an
            --  implicit reference to the corresponding equality. Preserve the
            --  Comes_From_ source flag so that the proper Xref entry is
            --  generated.

            Preserve_Comes_From_Source (Neg, N);
            Preserve_Comes_From_Source (Right_Opnd (Neg), N);
            Rewrite (N, Neg);
            Analyze_And_Resolve (N, Standard_Boolean);
         end;
      end if;
   end Expand_N_Op_Ne;

   ---------------------
   -- Expand_N_Op_Not --
   ---------------------

   --  If the argument is other than a Boolean array type, there is no
   --  special expansion required.

   --  For the packed case, we call the special routine in Exp_Pakd, except
   --  that if the component size is greater than one, we use the standard
   --  routine generating a gruesome loop (it is so peculiar to have packed
   --  arrays with non-standard Boolean representations anyway, so it does
   --  not matter that we do not handle this case efficiently).

   --  For the unpacked case (and for the special packed case where we have
   --  non standard Booleans, as discussed above), we generate and insert
   --  into the tree the following function definition:

   --     function Nnnn (A : arr) is
   --       B : arr;
   --     begin
   --       for J in a'range loop
   --          B (J) := not A (J);
   --       end loop;
   --       return B;
   --     end Nnnn;

   --  Here arr is the actual subtype of the parameter (and hence always
   --  constrained). Then we replace the not with a call to this function.

   procedure Expand_N_Op_Not (N : Node_Id) is
      Loc  : constant Source_Ptr := Sloc (N);
      Typ  : constant Entity_Id  := Etype (N);
      Opnd : Node_Id;
      Arr  : Entity_Id;
      A    : Entity_Id;
      B    : Entity_Id;
      J    : Entity_Id;
      A_J  : Node_Id;
      B_J  : Node_Id;

      Func_Name      : Entity_Id;
      Loop_Statement : Node_Id;

   begin
      Unary_Op_Validity_Checks (N);

      --  For boolean operand, deal with non-standard booleans

      if Is_Boolean_Type (Typ) then
         Adjust_Condition (Right_Opnd (N));
         Set_Etype (N, Standard_Boolean);
         Adjust_Result_Type (N, Typ);
         return;
      end if;

      --  Only array types need any other processing

      if not Is_Array_Type (Typ) then
         return;
      end if;

      --  Case of array operand. If bit packed with a component size of 1,
      --  handle it in Exp_Pakd if the operand is known to be aligned.

      if Is_Bit_Packed_Array (Typ)
        and then Component_Size (Typ) = 1
        and then not Is_Possibly_Unaligned_Object (Right_Opnd (N))
      then
         Expand_Packed_Not (N);
         return;
      end if;

      --  Case of array operand which is not bit-packed. If the context is
      --  a safe assignment, call in-place operation, If context is a larger
      --  boolean expression in the context of a safe assignment, expansion is
      --  done by enclosing operation.

      Opnd := Relocate_Node (Right_Opnd (N));
      Convert_To_Actual_Subtype (Opnd);
      Arr := Etype (Opnd);
      Ensure_Defined (Arr, N);

      if Nkind (Parent (N)) = N_Assignment_Statement then
         if Safe_In_Place_Array_Op (Name (Parent (N)), N, Empty) then
            Build_Boolean_Array_Proc_Call (Parent (N), Opnd, Empty);
            return;

         --  Special case the negation of a binary operation

         elsif (Nkind (Opnd) = N_Op_And
                 or else Nkind (Opnd) = N_Op_Or
                 or else Nkind (Opnd) = N_Op_Xor)
           and then Safe_In_Place_Array_Op
             (Name (Parent (N)), Left_Opnd (Opnd), Right_Opnd (Opnd))
         then
            Build_Boolean_Array_Proc_Call (Parent (N), Opnd, Empty);
            return;
         end if;

      elsif Nkind (Parent (N)) in N_Binary_Op
        and then Nkind (Parent (Parent (N))) = N_Assignment_Statement
      then
         declare
            Op1 : constant Node_Id := Left_Opnd  (Parent (N));
            Op2 : constant Node_Id := Right_Opnd (Parent (N));
            Lhs : constant Node_Id := Name (Parent (Parent (N)));

         begin
            if Safe_In_Place_Array_Op (Lhs, Op1, Op2) then
               if N = Op1
                 and then Nkind (Op2) = N_Op_Not
               then
                  --  (not A) op (not B) can be reduced to a single call

                  return;

               elsif N = Op2
                 and then Nkind (Parent (N)) = N_Op_Xor
               then
                  --  A xor (not B) can also be special-cased

                  return;
               end if;
            end if;
         end;
      end if;

      A := Make_Defining_Identifier (Loc, Name_uA);
      B := Make_Defining_Identifier (Loc, Name_uB);
      J := Make_Defining_Identifier (Loc, Name_uJ);

      A_J :=
        Make_Indexed_Component (Loc,
          Prefix      => New_Reference_To (A, Loc),
          Expressions => New_List (New_Reference_To (J, Loc)));

      B_J :=
        Make_Indexed_Component (Loc,
          Prefix      => New_Reference_To (B, Loc),
          Expressions => New_List (New_Reference_To (J, Loc)));

      Loop_Statement :=
        Make_Implicit_Loop_Statement (N,
          Identifier => Empty,

          Iteration_Scheme =>
            Make_Iteration_Scheme (Loc,
              Loop_Parameter_Specification =>
                Make_Loop_Parameter_Specification (Loc,
                  Defining_Identifier => J,
                  Discrete_Subtype_Definition =>
                    Make_Attribute_Reference (Loc,
                      Prefix => Make_Identifier (Loc, Chars (A)),
                      Attribute_Name => Name_Range))),

          Statements => New_List (
            Make_Assignment_Statement (Loc,
              Name       => B_J,
              Expression => Make_Op_Not (Loc, A_J))));

      Func_Name := Make_Defining_Identifier (Loc, New_Internal_Name ('N'));
      Set_Is_Inlined (Func_Name);

      Insert_Action (N,
        Make_Subprogram_Body (Loc,
          Specification =>
            Make_Function_Specification (Loc,
              Defining_Unit_Name => Func_Name,
              Parameter_Specifications => New_List (
                Make_Parameter_Specification (Loc,
                  Defining_Identifier => A,
                  Parameter_Type      => New_Reference_To (Typ, Loc))),
              Result_Definition => New_Reference_To (Typ, Loc)),

          Declarations => New_List (
            Make_Object_Declaration (Loc,
              Defining_Identifier => B,
              Object_Definition   => New_Reference_To (Arr, Loc))),

          Handled_Statement_Sequence =>
            Make_Handled_Sequence_Of_Statements (Loc,
              Statements => New_List (
                Loop_Statement,
                Make_Return_Statement (Loc,
                  Expression =>
                    Make_Identifier (Loc, Chars (B)))))));

      Rewrite (N,
        Make_Function_Call (Loc,
          Name => New_Reference_To (Func_Name, Loc),
          Parameter_Associations => New_List (Opnd)));

      Analyze_And_Resolve (N, Typ);
   end Expand_N_Op_Not;

   --------------------
   -- Expand_N_Op_Or --
   --------------------

   procedure Expand_N_Op_Or (N : Node_Id) is
      Typ : constant Entity_Id := Etype (N);

   begin
      Binary_Op_Validity_Checks (N);

      if Is_Array_Type (Etype (N)) then
         Expand_Boolean_Operator (N);

      elsif Is_Boolean_Type (Etype (N)) then
         Adjust_Condition (Left_Opnd (N));
         Adjust_Condition (Right_Opnd (N));
         Set_Etype (N, Standard_Boolean);
         Adjust_Result_Type (N, Typ);
      end if;
   end Expand_N_Op_Or;

   ----------------------
   -- Expand_N_Op_Plus --
   ----------------------

   procedure Expand_N_Op_Plus (N : Node_Id) is
   begin
      Unary_Op_Validity_Checks (N);
   end Expand_N_Op_Plus;

   ---------------------
   -- Expand_N_Op_Rem --
   ---------------------

   procedure Expand_N_Op_Rem (N : Node_Id) is
      Loc : constant Source_Ptr := Sloc (N);
      Typ : constant Entity_Id  := Etype (N);

      Left  : constant Node_Id := Left_Opnd (N);
      Right : constant Node_Id := Right_Opnd (N);

      LLB : Uint;
      Llo : Uint;
      Lhi : Uint;
      LOK : Boolean;
      Rlo : Uint;
      Rhi : Uint;
      ROK : Boolean;

   begin
      Binary_Op_Validity_Checks (N);

      if Is_Integer_Type (Etype (N)) then
         Apply_Divide_Check (N);
      end if;

      --  Apply optimization x rem 1 = 0. We don't really need that with
      --  gcc, but it is useful with other back ends (e.g. AAMP), and is
      --  certainly harmless.

      if Is_Integer_Type (Etype (N))
        and then Compile_Time_Known_Value (Right)
        and then Expr_Value (Right) = Uint_1
      then
         Rewrite (N, Make_Integer_Literal (Loc, 0));
         Analyze_And_Resolve (N, Typ);
         return;
      end if;

      --  Deal with annoying case of largest negative number remainder
      --  minus one. Gigi does not handle this case correctly, because
      --  it generates a divide instruction which may trap in this case.

      --  In fact the check is quite easy, if the right operand is -1,
      --  then the remainder is always 0, and we can just ignore the
      --  left operand completely in this case.

      Determine_Range (Right, ROK, Rlo, Rhi);
      Determine_Range (Left, LOK, Llo, Lhi);

      --  The operand type may be private (e.g. in the expansion of an
      --  an intrinsic operation) so we must use the underlying type to
      --  get the bounds, and convert the literals explicitly.

      LLB :=
        Expr_Value
          (Type_Low_Bound (Base_Type (Underlying_Type (Etype (Left)))));

      --  Now perform the test, generating code only if needed

      if ((not ROK) or else (Rlo <= (-1) and then (-1) <= Rhi))
        and then
         ((not LOK) or else (Llo = LLB))
      then
         Rewrite (N,
           Make_Conditional_Expression (Loc,
             Expressions => New_List (
               Make_Op_Eq (Loc,
                 Left_Opnd => Duplicate_Subexpr (Right),
                 Right_Opnd =>
                   Unchecked_Convert_To (Typ,
                     Make_Integer_Literal (Loc, -1))),

               Unchecked_Convert_To (Typ,
                 Make_Integer_Literal (Loc, Uint_0)),

               Relocate_Node (N))));

         Set_Analyzed (Next (Next (First (Expressions (N)))));
         Analyze_And_Resolve (N, Typ);
      end if;
   end Expand_N_Op_Rem;

   -----------------------------
   -- Expand_N_Op_Rotate_Left --
   -----------------------------

   procedure Expand_N_Op_Rotate_Left (N : Node_Id) is
   begin
      Binary_Op_Validity_Checks (N);
   end Expand_N_Op_Rotate_Left;

   ------------------------------
   -- Expand_N_Op_Rotate_Right --
   ------------------------------

   procedure Expand_N_Op_Rotate_Right (N : Node_Id) is
   begin
      Binary_Op_Validity_Checks (N);
   end Expand_N_Op_Rotate_Right;

   ----------------------------
   -- Expand_N_Op_Shift_Left --
   ----------------------------

   procedure Expand_N_Op_Shift_Left (N : Node_Id) is
   begin
      Binary_Op_Validity_Checks (N);
   end Expand_N_Op_Shift_Left;

   -----------------------------
   -- Expand_N_Op_Shift_Right --
   -----------------------------

   procedure Expand_N_Op_Shift_Right (N : Node_Id) is
   begin
      Binary_Op_Validity_Checks (N);
   end Expand_N_Op_Shift_Right;

   ----------------------------------------
   -- Expand_N_Op_Shift_Right_Arithmetic --
   ----------------------------------------

   procedure Expand_N_Op_Shift_Right_Arithmetic (N : Node_Id) is
   begin
      Binary_Op_Validity_Checks (N);
   end Expand_N_Op_Shift_Right_Arithmetic;

   --------------------------
   -- Expand_N_Op_Subtract --
   --------------------------

   procedure Expand_N_Op_Subtract (N : Node_Id) is
      Typ : constant Entity_Id := Etype (N);

   begin
      Binary_Op_Validity_Checks (N);

      --  N - 0 = N for integer types

      if Is_Integer_Type (Typ)
        and then Compile_Time_Known_Value (Right_Opnd (N))
        and then Expr_Value (Right_Opnd (N)) = 0
      then
         Rewrite (N, Left_Opnd (N));
         return;
      end if;

      --  Arithemtic overflow checks for signed integer/fixed point types

      if Is_Signed_Integer_Type (Typ)
        or else Is_Fixed_Point_Type (Typ)
      then
         Apply_Arithmetic_Overflow_Check (N);

      --  Vax floating-point types case

      elsif Vax_Float (Typ) then
         Expand_Vax_Arith (N);
      end if;
   end Expand_N_Op_Subtract;

   ---------------------
   -- Expand_N_Op_Xor --
   ---------------------

   procedure Expand_N_Op_Xor (N : Node_Id) is
      Typ : constant Entity_Id := Etype (N);

   begin
      Binary_Op_Validity_Checks (N);

      if Is_Array_Type (Etype (N)) then
         Expand_Boolean_Operator (N);

      elsif Is_Boolean_Type (Etype (N)) then
         Adjust_Condition (Left_Opnd (N));
         Adjust_Condition (Right_Opnd (N));
         Set_Etype (N, Standard_Boolean);
         Adjust_Result_Type (N, Typ);
      end if;
   end Expand_N_Op_Xor;

   ----------------------
   -- Expand_N_Or_Else --
   ----------------------

   --  Expand into conditional expression if Actions present, and also
   --  deal with optimizing case of arguments being True or False.

   procedure Expand_N_Or_Else (N : Node_Id) is
      Loc     : constant Source_Ptr := Sloc (N);
      Typ     : constant Entity_Id  := Etype (N);
      Left    : constant Node_Id    := Left_Opnd (N);
      Right   : constant Node_Id    := Right_Opnd (N);
      Actlist : List_Id;

   begin
      --  Deal with non-standard booleans

      if Is_Boolean_Type (Typ) then
         Adjust_Condition (Left);
         Adjust_Condition (Right);
         Set_Etype (N, Standard_Boolean);
      end if;

      --  Check for cases of left argument is True or False

      if Nkind (Left) = N_Identifier then

         --  If left argument is False, change (False or else Right) to Right.
         --  Any actions associated with Right will be executed unconditionally
         --  and can thus be inserted into the tree unconditionally.

         if Entity (Left) = Standard_False then
            if Present (Actions (N)) then
               Insert_Actions (N, Actions (N));
            end if;

            Rewrite (N, Right);
            Adjust_Result_Type (N, Typ);
            return;

         --  If left argument is True, change (True and then Right) to
         --  True. In this case we can forget the actions associated with
         --  Right, since they will never be executed.

         elsif Entity (Left) = Standard_True then
            Kill_Dead_Code (Right);
            Kill_Dead_Code (Actions (N));
            Rewrite (N, New_Occurrence_Of (Standard_True, Loc));
            Adjust_Result_Type (N, Typ);
            return;
         end if;
      end if;

      --  If Actions are present, we expand

      --     left or else right

      --  into

      --     if left then True else right end

      --  with the actions becoming the Else_Actions of the conditional
      --  expression. This conditional expression is then further expanded
      --  (and will eventually disappear)

      if Present (Actions (N)) then
         Actlist := Actions (N);
         Rewrite (N,
            Make_Conditional_Expression (Loc,
              Expressions => New_List (
                Left,
                New_Occurrence_Of (Standard_True, Loc),
                Right)));

         Set_Else_Actions (N, Actlist);
         Analyze_And_Resolve (N, Standard_Boolean);
         Adjust_Result_Type (N, Typ);
         return;
      end if;

      --  No actions present, check for cases of right argument True/False

      if Nkind (Right) = N_Identifier then

         --  Change (Left or else False) to Left. Note that we know there
         --  are no actions associated with the True operand, since we
         --  just checked for this case above.

         if Entity (Right) = Standard_False then
            Rewrite (N, Left);

         --  Change (Left or else True) to True, making sure to preserve
         --  any side effects associated with the Left operand.

         elsif Entity (Right) = Standard_True then
            Remove_Side_Effects (Left);
            Rewrite
              (N, New_Occurrence_Of (Standard_True, Loc));
         end if;
      end if;

      Adjust_Result_Type (N, Typ);
   end Expand_N_Or_Else;

   -----------------------------------
   -- Expand_N_Qualified_Expression --
   -----------------------------------

   procedure Expand_N_Qualified_Expression (N : Node_Id) is
      Operand     : constant Node_Id   := Expression (N);
      Target_Type : constant Entity_Id := Entity (Subtype_Mark (N));

   begin
      --  Do validity check if validity checking operands

      if Validity_Checks_On
        and then Validity_Check_Operands
      then
         Ensure_Valid (Operand);
      end if;

      --  Apply possible constraint check

      Apply_Constraint_Check (Operand, Target_Type, No_Sliding => True);
   end Expand_N_Qualified_Expression;

   ---------------------------------
   -- Expand_N_Selected_Component --
   ---------------------------------

   --  If the selector is a discriminant of a concurrent object, rewrite the
   --  prefix to denote the corresponding record type.

   procedure Expand_N_Selected_Component (N : Node_Id) is
      Loc   : constant Source_Ptr := Sloc (N);
      Par   : constant Node_Id    := Parent (N);
      P     : constant Node_Id    := Prefix (N);
      Ptyp  : Entity_Id           := Underlying_Type (Etype (P));
      Disc  : Entity_Id;
      New_N : Node_Id;
      Dcon  : Elmt_Id;

      function In_Left_Hand_Side (Comp : Node_Id) return Boolean;
      --  Gigi needs a temporary for prefixes that depend on a discriminant,
      --  unless the context of an assignment can provide size information.
      --  Don't we have a general routine that does this???

      -----------------------
      -- In_Left_Hand_Side --
      -----------------------

      function In_Left_Hand_Side (Comp : Node_Id) return Boolean is
      begin
         return (Nkind (Parent (Comp)) = N_Assignment_Statement
                   and then Comp = Name (Parent (Comp)))
           or else (Present (Parent (Comp))
                      and then Nkind (Parent (Comp)) in N_Subexpr
                      and then In_Left_Hand_Side (Parent (Comp)));
      end In_Left_Hand_Side;

   --  Start of processing for Expand_N_Selected_Component

   begin
      --  Insert explicit dereference if required

      if Is_Access_Type (Ptyp) then
         Insert_Explicit_Dereference (P);
         Analyze_And_Resolve (P, Designated_Type (Ptyp));

         if Ekind (Etype (P)) = E_Private_Subtype
           and then Is_For_Access_Subtype (Etype (P))
         then
            Set_Etype (P, Base_Type (Etype (P)));
         end if;

         Ptyp := Etype (P);
      end if;

      --  Deal with discriminant check required

      if Do_Discriminant_Check (N) then

         --  Present the discrminant checking function to the backend,
         --  so that it can inline the call to the function.

         Add_Inlined_Body
           (Discriminant_Checking_Func
             (Original_Record_Component (Entity (Selector_Name (N)))));

         --  Now reset the flag and generate the call

         Set_Do_Discriminant_Check (N, False);
         Generate_Discriminant_Check (N);
      end if;

      --  Gigi cannot handle unchecked conversions that are the prefix of a
      --  selected component with discriminants. This must be checked during
      --  expansion, because during analysis the type of the selector is not
      --  known at the point the prefix is analyzed. If the conversion is the
      --  target of an assignment, then we cannot force the evaluation.

      if Nkind (Prefix (N)) = N_Unchecked_Type_Conversion
        and then Has_Discriminants (Etype (N))
        and then not In_Left_Hand_Side (N)
      then
         Force_Evaluation (Prefix (N));
      end if;

      --  Remaining processing applies only if selector is a discriminant

      if Ekind (Entity (Selector_Name (N))) = E_Discriminant then

         --  If the selector is a discriminant of a constrained record type,
         --  we may be able to rewrite the expression with the actual value
         --  of the discriminant, a useful optimization in some cases.

         if Is_Record_Type (Ptyp)
           and then Has_Discriminants (Ptyp)
           and then Is_Constrained (Ptyp)
         then
            --  Do this optimization for discrete types only, and not for
            --  access types (access discriminants get us into trouble!)

            if not Is_Discrete_Type (Etype (N)) then
               null;

            --  Don't do this on the left hand of an assignment statement.
            --  Normally one would think that references like this would
            --  not occur, but they do in generated code, and mean that
            --  we really do want to assign the discriminant!

            elsif Nkind (Par) = N_Assignment_Statement
              and then Name (Par) = N
            then
               null;

            --  Don't do this optimization for the prefix of an attribute
            --  or the operand of an object renaming declaration since these
            --  are contexts where we do not want the value anyway.

            elsif (Nkind (Par) = N_Attribute_Reference
                     and then Prefix (Par) = N)
              or else Is_Renamed_Object (N)
            then
               null;

            --  Don't do this optimization if we are within the code for a
            --  discriminant check, since the whole point of such a check may
            --  be to verify the condition on which the code below depends!

            elsif Is_In_Discriminant_Check (N) then
               null;

            --  Green light to see if we can do the optimization. There is
            --  still one condition that inhibits the optimization below
            --  but now is the time to check the particular discriminant.

            else
               --  Loop through discriminants to find the matching
               --  discriminant constraint to see if we can copy it.

               Disc := First_Discriminant (Ptyp);
               Dcon := First_Elmt (Discriminant_Constraint (Ptyp));
               Discr_Loop : while Present (Dcon) loop

                  --  Check if this is the matching discriminant

                  if Disc = Entity (Selector_Name (N)) then

                     --  Here we have the matching discriminant. Check for
                     --  the case of a discriminant of a component that is
                     --  constrained by an outer discriminant, which cannot
                     --  be optimized away.

                     if
                       Denotes_Discriminant
                        (Node (Dcon), Check_Concurrent => True)
                     then
                        exit Discr_Loop;

                     --  In the context of a case statement, the expression
                     --  may have the base type of the discriminant, and we
                     --  need to preserve the constraint to avoid spurious
                     --  errors on missing cases.

                     elsif Nkind (Parent (N)) = N_Case_Statement
                       and then Etype (Node (Dcon)) /= Etype (Disc)
                     then
                        Rewrite (N,
                          Make_Qualified_Expression (Loc,
                            Subtype_Mark =>
                              New_Occurrence_Of (Etype (Disc), Loc),
                            Expression   =>
                              New_Copy_Tree (Node (Dcon))));
                        Analyze_And_Resolve (N, Etype (Disc));

                        --  In case that comes out as a static expression,
                        --  reset it (a selected component is never static).

                        Set_Is_Static_Expression (N, False);
                        return;

                     --  Otherwise we can just copy the constraint, but the
                     --  result is certainly not static! In some cases the
                     --  discriminant constraint has been analyzed in the
                     --  context of the original subtype indication, but for
                     --  itypes the constraint might not have been analyzed
                     --  yet, and this must be done now.

                     else
                        Rewrite (N, New_Copy_Tree (Node (Dcon)));
                        Analyze_And_Resolve (N);
                        Set_Is_Static_Expression (N, False);
                        return;
                     end if;
                  end if;

                  Next_Elmt (Dcon);
                  Next_Discriminant (Disc);
               end loop Discr_Loop;

               --  Note: the above loop should always find a matching
               --  discriminant, but if it does not, we just missed an
               --  optimization due to some glitch (perhaps a previous
               --  error), so ignore.

            end if;
         end if;

         --  The only remaining processing is in the case of a discriminant of
         --  a concurrent object, where we rewrite the prefix to denote the
         --  corresponding record type. If the type is derived and has renamed
         --  discriminants, use corresponding discriminant, which is the one
         --  that appears in the corresponding record.

         if not Is_Concurrent_Type (Ptyp) then
            return;
         end if;

         Disc := Entity (Selector_Name (N));

         if Is_Derived_Type (Ptyp)
           and then Present (Corresponding_Discriminant (Disc))
         then
            Disc := Corresponding_Discriminant (Disc);
         end if;

         New_N :=
           Make_Selected_Component (Loc,
             Prefix =>
               Unchecked_Convert_To (Corresponding_Record_Type (Ptyp),
                 New_Copy_Tree (P)),
             Selector_Name => Make_Identifier (Loc, Chars (Disc)));

         Rewrite (N, New_N);
         Analyze (N);
      end if;
   end Expand_N_Selected_Component;

   --------------------
   -- Expand_N_Slice --
   --------------------

   procedure Expand_N_Slice (N : Node_Id) is
      Loc  : constant Source_Ptr := Sloc (N);
      Typ  : constant Entity_Id  := Etype (N);
      Pfx  : constant Node_Id    := Prefix (N);
      Ptp  : Entity_Id           := Etype (Pfx);

      function Is_Procedure_Actual (N : Node_Id) return Boolean;
      --  Check whether the argument is an actual for a procedure call,
      --  in which case the expansion of a bit-packed slice is deferred
      --  until the call itself is expanded. The reason this is required
      --  is that we might have an IN OUT or OUT parameter, and the copy out
      --  is essential, and that copy out would be missed if we created a
      --  temporary here in Expand_N_Slice. Note that we don't bother
      --  to test specifically for an IN OUT or OUT mode parameter, since it
      --  is a bit tricky to do, and it is harmless to defer expansion
      --  in the IN case, since the call processing will still generate the
      --  appropriate copy in operation, which will take care of the slice.

      procedure Make_Temporary;
      --  Create a named variable for the value of the slice, in
      --  cases where the back-end cannot handle it properly, e.g.
      --  when packed types or unaligned slices are involved.

      -------------------------
      -- Is_Procedure_Actual --
      -------------------------

      function Is_Procedure_Actual (N : Node_Id) return Boolean is
         Par : Node_Id := Parent (N);

      begin
         loop
            --  If our parent is a procedure call we can return

            if Nkind (Par) = N_Procedure_Call_Statement then
               return True;

            --  If our parent is a type conversion, keep climbing the
            --  tree, since a type conversion can be a procedure actual.
            --  Also keep climbing if parameter association or a qualified
            --  expression, since these are additional cases that do can
            --  appear on procedure actuals.

            elsif Nkind (Par) = N_Type_Conversion
              or else Nkind (Par) = N_Parameter_Association
              or else Nkind (Par) = N_Qualified_Expression
            then
               Par := Parent (Par);

               --  Any other case is not what we are looking for

            else
               return False;
            end if;
         end loop;
      end Is_Procedure_Actual;

      --------------------
      -- Make_Temporary --
      --------------------

      procedure Make_Temporary is
         Decl : Node_Id;
         Ent  : constant Entity_Id :=
                  Make_Defining_Identifier (Loc, New_Internal_Name ('T'));
      begin
         Decl :=
           Make_Object_Declaration (Loc,
             Defining_Identifier => Ent,
             Object_Definition   => New_Occurrence_Of (Typ, Loc));

         Set_No_Initialization (Decl);

         Insert_Actions (N, New_List (
           Decl,
           Make_Assignment_Statement (Loc,
             Name => New_Occurrence_Of (Ent, Loc),
             Expression => Relocate_Node (N))));

         Rewrite (N, New_Occurrence_Of (Ent, Loc));
         Analyze_And_Resolve (N, Typ);
      end Make_Temporary;

   --  Start of processing for Expand_N_Slice

   begin
      --  Special handling for access types

      if Is_Access_Type (Ptp) then

         Ptp := Designated_Type (Ptp);

         Rewrite (Pfx,
           Make_Explicit_Dereference (Sloc (N),
            Prefix => Relocate_Node (Pfx)));

         Analyze_And_Resolve (Pfx, Ptp);
      end if;

      --  Range checks are potentially also needed for cases involving
      --  a slice indexed by a subtype indication, but Do_Range_Check
      --  can currently only be set for expressions ???

      if not Index_Checks_Suppressed (Ptp)
        and then (not Is_Entity_Name (Pfx)
                   or else not Index_Checks_Suppressed (Entity (Pfx)))
        and then Nkind (Discrete_Range (N)) /= N_Subtype_Indication
      then
         Enable_Range_Check (Discrete_Range (N));
      end if;

      --  The remaining case to be handled is packed slices. We can leave
      --  packed slices as they are in the following situations:

      --    1. Right or left side of an assignment (we can handle this
      --       situation correctly in the assignment statement expansion).

      --    2. Prefix of indexed component (the slide is optimized away
      --       in this case, see the start of Expand_N_Slice.

      --    3. Object renaming declaration, since we want the name of
      --       the slice, not the value.

      --    4. Argument to procedure call, since copy-in/copy-out handling
      --       may be required, and this is handled in the expansion of
      --       call itself.

      --    5. Prefix of an address attribute (this is an error which
      --       is caught elsewhere, and the expansion would intefere
      --       with generating the error message).

      if not Is_Packed (Typ) then

         --  Apply transformation for actuals of a function call,
         --  where Expand_Actuals is not used.

         if Nkind (Parent (N)) = N_Function_Call
           and then Is_Possibly_Unaligned_Slice (N)
         then
            Make_Temporary;
         end if;

      elsif Nkind (Parent (N)) = N_Assignment_Statement
        or else (Nkind (Parent (Parent (N))) = N_Assignment_Statement
                   and then Parent (N) = Name (Parent (Parent (N))))
      then
         return;

      elsif Nkind (Parent (N)) = N_Indexed_Component
        or else Is_Renamed_Object (N)
        or else Is_Procedure_Actual (N)
      then
         return;

      elsif Nkind (Parent (N)) = N_Attribute_Reference
        and then Attribute_Name (Parent (N)) = Name_Address
      then
         return;

      else
         Make_Temporary;
      end if;
   end Expand_N_Slice;

   ------------------------------
   -- Expand_N_Type_Conversion --
   ------------------------------

   procedure Expand_N_Type_Conversion (N : Node_Id) is
      Loc          : constant Source_Ptr := Sloc (N);
      Operand      : constant Node_Id    := Expression (N);
      Target_Type  : constant Entity_Id  := Etype (N);
      Operand_Type : Entity_Id           := Etype (Operand);

      procedure Handle_Changed_Representation;
      --  This is called in the case of record and array type conversions
      --  to see if there is a change of representation to be handled.
      --  Change of representation is actually handled at the assignment
      --  statement level, and what this procedure does is rewrite node N
      --  conversion as an assignment to temporary. If there is no change
      --  of representation, then the conversion node is unchanged.

      procedure Real_Range_Check;
      --  Handles generation of range check for real target value

      -----------------------------------
      -- Handle_Changed_Representation --
      -----------------------------------

      procedure Handle_Changed_Representation is
         Temp : Entity_Id;
         Decl : Node_Id;
         Odef : Node_Id;
         Disc : Node_Id;
         N_Ix : Node_Id;
         Cons : List_Id;

      begin
         --  Nothing else to do if no change of representation

         if Same_Representation (Operand_Type, Target_Type) then
            return;

         --  The real change of representation work is done by the assignment
         --  statement processing. So if this type conversion is appearing as
         --  the expression of an assignment statement, nothing needs to be
         --  done to the conversion.

         elsif Nkind (Parent (N)) = N_Assignment_Statement then
            return;

         --  Otherwise we need to generate a temporary variable, and do the
         --  change of representation assignment into that temporary variable.
         --  The conversion is then replaced by a reference to this variable.

         else
            Cons := No_List;

            --  If type is unconstrained we have to add a constraint,
            --  copied from the actual value of the left hand side.

            if not Is_Constrained (Target_Type) then
               if Has_Discriminants (Operand_Type) then
                  Disc := First_Discriminant (Operand_Type);

                  if Disc /= First_Stored_Discriminant (Operand_Type) then
                     Disc := First_Stored_Discriminant (Operand_Type);
                  end if;

                  Cons := New_List;
                  while Present (Disc) loop
                     Append_To (Cons,
                       Make_Selected_Component (Loc,
                         Prefix => Duplicate_Subexpr_Move_Checks (Operand),
                         Selector_Name =>
                           Make_Identifier (Loc, Chars (Disc))));
                     Next_Discriminant (Disc);
                  end loop;

               elsif Is_Array_Type (Operand_Type) then
                  N_Ix := First_Index (Target_Type);
                  Cons := New_List;

                  for J in 1 .. Number_Dimensions (Operand_Type) loop

                     --  We convert the bounds explicitly. We use an unchecked
                     --  conversion because bounds checks are done elsewhere.

                     Append_To (Cons,
                       Make_Range (Loc,
                         Low_Bound =>
                           Unchecked_Convert_To (Etype (N_Ix),
                             Make_Attribute_Reference (Loc,
                               Prefix =>
                                 Duplicate_Subexpr_No_Checks
                                   (Operand, Name_Req => True),
                               Attribute_Name => Name_First,
                               Expressions    => New_List (
                                 Make_Integer_Literal (Loc, J)))),

                         High_Bound =>
                           Unchecked_Convert_To (Etype (N_Ix),
                             Make_Attribute_Reference (Loc,
                               Prefix =>
                                 Duplicate_Subexpr_No_Checks
                                   (Operand, Name_Req => True),
                               Attribute_Name => Name_Last,
                               Expressions    => New_List (
                                 Make_Integer_Literal (Loc, J))))));

                     Next_Index (N_Ix);
                  end loop;
               end if;
            end if;

            Odef := New_Occurrence_Of (Target_Type, Loc);

            if Present (Cons) then
               Odef :=
                 Make_Subtype_Indication (Loc,
                   Subtype_Mark => Odef,
                   Constraint =>
                     Make_Index_Or_Discriminant_Constraint (Loc,
                       Constraints => Cons));
            end if;

            Temp := Make_Defining_Identifier (Loc, New_Internal_Name ('C'));
            Decl :=
              Make_Object_Declaration (Loc,
                Defining_Identifier => Temp,
                Object_Definition   => Odef);

            Set_No_Initialization (Decl, True);

            --  Insert required actions. It is essential to suppress checks
            --  since we have suppressed default initialization, which means
            --  that the variable we create may have no discriminants.

            Insert_Actions (N,
              New_List (
                Decl,
                Make_Assignment_Statement (Loc,
                  Name => New_Occurrence_Of (Temp, Loc),
                  Expression => Relocate_Node (N))),
                Suppress => All_Checks);

            Rewrite (N, New_Occurrence_Of (Temp, Loc));
            return;
         end if;
      end Handle_Changed_Representation;

      ----------------------
      -- Real_Range_Check --
      ----------------------

      --  Case of conversions to floating-point or fixed-point. If range
      --  checks are enabled and the target type has a range constraint,
      --  we convert:

      --     typ (x)

      --       to

      --     Tnn : typ'Base := typ'Base (x);
      --     [constraint_error when Tnn < typ'First or else Tnn > typ'Last]
      --     Tnn

      --  This is necessary when there is a conversion of integer to float
      --  or to fixed-point to ensure that the correct checks are made. It
      --  is not necessary for float to float where it is enough to simply
      --  set the Do_Range_Check flag.

      procedure Real_Range_Check is
         Btyp : constant Entity_Id := Base_Type (Target_Type);
         Lo   : constant Node_Id   := Type_Low_Bound  (Target_Type);
         Hi   : constant Node_Id   := Type_High_Bound (Target_Type);
         Xtyp : constant Entity_Id := Etype (Operand);
         Conv : Node_Id;
         Tnn  : Entity_Id;

      begin
         --  Nothing to do if conversion was rewritten

         if Nkind (N) /= N_Type_Conversion then
            return;
         end if;

         --  Nothing to do if range checks suppressed, or target has the
         --  same range as the base type (or is the base type).

         if Range_Checks_Suppressed (Target_Type)
           or else (Lo = Type_Low_Bound (Btyp)
                      and then
                    Hi = Type_High_Bound (Btyp))
         then
            return;
         end if;

         --  Nothing to do if expression is an entity on which checks
         --  have been suppressed.

         if Is_Entity_Name (Operand)
           and then Range_Checks_Suppressed (Entity (Operand))
         then
            return;
         end if;

         --  Nothing to do if bounds are all static and we can tell that
         --  the expression is within the bounds of the target. Note that
         --  if the operand is of an unconstrained floating-point type,
         --  then we do not trust it to be in range (might be infinite)

         declare
            S_Lo : constant Node_Id := Type_Low_Bound (Xtyp);
            S_Hi : constant Node_Id := Type_High_Bound (Xtyp);

         begin
            if (not Is_Floating_Point_Type (Xtyp)
                 or else Is_Constrained (Xtyp))
              and then Compile_Time_Known_Value (S_Lo)
              and then Compile_Time_Known_Value (S_Hi)
              and then Compile_Time_Known_Value (Hi)
              and then Compile_Time_Known_Value (Lo)
            then
               declare
                  D_Lov : constant Ureal := Expr_Value_R (Lo);
                  D_Hiv : constant Ureal := Expr_Value_R (Hi);
                  S_Lov : Ureal;
                  S_Hiv : Ureal;

               begin
                  if Is_Real_Type (Xtyp) then
                     S_Lov := Expr_Value_R (S_Lo);
                     S_Hiv := Expr_Value_R (S_Hi);
                  else
                     S_Lov := UR_From_Uint (Expr_Value (S_Lo));
                     S_Hiv := UR_From_Uint (Expr_Value (S_Hi));
                  end if;

                  if D_Hiv > D_Lov
                    and then S_Lov >= D_Lov
                    and then S_Hiv <= D_Hiv
                  then
                     Set_Do_Range_Check (Operand, False);
                     return;
                  end if;
               end;
            end if;
         end;

         --  For float to float conversions, we are done

         if Is_Floating_Point_Type (Xtyp)
              and then
            Is_Floating_Point_Type (Btyp)
         then
            return;
         end if;

         --  Otherwise rewrite the conversion as described above

         Conv := Relocate_Node (N);
         Rewrite
           (Subtype_Mark (Conv), New_Occurrence_Of (Btyp, Loc));
         Set_Etype (Conv, Btyp);

         --  Enable overflow except for case of integer to float conversions,
         --  where it is never required, since we can never have overflow in
         --  this case.

         if not Is_Integer_Type (Etype (Operand)) then
            Enable_Overflow_Check (Conv);
         end if;

         Tnn :=
           Make_Defining_Identifier (Loc,
             Chars => New_Internal_Name ('T'));

         Insert_Actions (N, New_List (
           Make_Object_Declaration (Loc,
             Defining_Identifier => Tnn,
             Object_Definition   => New_Occurrence_Of (Btyp, Loc),
             Expression => Conv),

           Make_Raise_Constraint_Error (Loc,
             Condition =>
              Make_Or_Else (Loc,
                Left_Opnd =>
                  Make_Op_Lt (Loc,
                    Left_Opnd  => New_Occurrence_Of (Tnn, Loc),
                    Right_Opnd =>
                      Make_Attribute_Reference (Loc,
                        Attribute_Name => Name_First,
                        Prefix =>
                          New_Occurrence_Of (Target_Type, Loc))),

                Right_Opnd =>
                  Make_Op_Gt (Loc,
                    Left_Opnd  => New_Occurrence_Of (Tnn, Loc),
                    Right_Opnd =>
                      Make_Attribute_Reference (Loc,
                        Attribute_Name => Name_Last,
                        Prefix =>
                          New_Occurrence_Of (Target_Type, Loc)))),
             Reason => CE_Range_Check_Failed)));

         Rewrite (N, New_Occurrence_Of (Tnn, Loc));
         Analyze_And_Resolve (N, Btyp);
      end Real_Range_Check;

   --  Start of processing for Expand_N_Type_Conversion

   begin
      --  Nothing at all to do if conversion is to the identical type
      --  so remove the conversion completely, it is useless.

      if Operand_Type = Target_Type then
         Rewrite (N, Relocate_Node (Operand));
         return;
      end if;

      --  Nothing to do if this is the second argument of read. This
      --  is a "backwards" conversion that will be handled by the
      --  specialized code in attribute processing.

      if Nkind (Parent (N)) = N_Attribute_Reference
        and then Attribute_Name (Parent (N)) = Name_Read
        and then Next (First (Expressions (Parent (N)))) = N
      then
         return;
      end if;

      --  Here if we may need to expand conversion

      --  Do validity check if validity checking operands

      if Validity_Checks_On
        and then Validity_Check_Operands
      then
         Ensure_Valid (Operand);
      end if;

      --  Special case of converting from non-standard boolean type

      if Is_Boolean_Type (Operand_Type)
        and then (Nonzero_Is_True (Operand_Type))
      then
         Adjust_Condition (Operand);
         Set_Etype (Operand, Standard_Boolean);
         Operand_Type := Standard_Boolean;
      end if;

      --  Case of converting to an access type

      if Is_Access_Type (Target_Type) then

         --  Apply an accessibility check if the operand is an
         --  access parameter. Note that other checks may still
         --  need to be applied below (such as tagged type checks).

         if Is_Entity_Name (Operand)
           and then Ekind (Entity (Operand)) in Formal_Kind
           and then Ekind (Etype (Operand)) = E_Anonymous_Access_Type
         then
            Apply_Accessibility_Check (Operand, Target_Type);

         --  If the level of the operand type is statically deeper
         --  then the level of the target type, then force Program_Error.
         --  Note that this can only occur for cases where the attribute
         --  is within the body of an instantiation (otherwise the
         --  conversion will already have been rejected as illegal).
         --  Note: warnings are issued by the analyzer for the instance
         --  cases.

         elsif In_Instance_Body
           and then Type_Access_Level (Operand_Type) >
                    Type_Access_Level (Target_Type)
         then
            Rewrite (N,
              Make_Raise_Program_Error (Sloc (N),
                Reason => PE_Accessibility_Check_Failed));
            Set_Etype (N, Target_Type);

         --  When the operand is a selected access discriminant
         --  the check needs to be made against the level of the
         --  object denoted by the prefix of the selected name.
         --  Force Program_Error for this case as well (this
         --  accessibility violation can only happen if within
         --  the body of an instantiation).

         elsif In_Instance_Body
           and then Ekind (Operand_Type) = E_Anonymous_Access_Type
           and then Nkind (Operand) = N_Selected_Component
           and then Object_Access_Level (Operand) >
                      Type_Access_Level (Target_Type)
         then
            Rewrite (N,
              Make_Raise_Program_Error (Sloc (N),
                Reason => PE_Accessibility_Check_Failed));
            Set_Etype (N, Target_Type);
         end if;
      end if;

      --  Case of conversions of tagged types and access to tagged types

      --  When needed, that is to say when the expression is class-wide,
      --  Add runtime a tag check for (strict) downward conversion by using
      --  the membership test, generating:

      --      [constraint_error when Operand not in Target_Type'Class]

      --  or in the access type case

      --      [constraint_error
      --        when Operand /= null
      --          and then Operand.all not in
      --            Designated_Type (Target_Type)'Class]

      if (Is_Access_Type (Target_Type)
           and then Is_Tagged_Type (Designated_Type (Target_Type)))
        or else Is_Tagged_Type (Target_Type)
      then
         --  Do not do any expansion in the access type case if the
         --  parent is a renaming, since this is an error situation
         --  which will be caught by Sem_Ch8, and the expansion can
         --  intefere with this error check.

         if Is_Access_Type (Target_Type)
           and then Is_Renamed_Object (N)
         then
            return;
         end if;

         --  Oherwise, proceed with processing tagged conversion

         declare
            Actual_Operand_Type : Entity_Id;
            Actual_Target_Type  : Entity_Id;

            Cond : Node_Id;

         begin
            if Is_Access_Type (Target_Type) then
               Actual_Operand_Type := Designated_Type (Operand_Type);
               Actual_Target_Type  := Designated_Type (Target_Type);

            else
               Actual_Operand_Type := Operand_Type;
               Actual_Target_Type  := Target_Type;
            end if;

            --  Ada 2005 (AI-251): Handle interface type conversion

            if Is_Interface (Actual_Operand_Type) then
               Expand_Interface_Conversion (N, Is_Static => False);
               return;
            end if;

            if Is_Class_Wide_Type (Actual_Operand_Type)
              and then Root_Type (Actual_Operand_Type) /=  Actual_Target_Type
              and then Is_Ancestor
                         (Root_Type (Actual_Operand_Type),
                          Actual_Target_Type)
              and then not Tag_Checks_Suppressed (Actual_Target_Type)
            then
               --  The conversion is valid for any descendant of the
               --  target type

               Actual_Target_Type := Class_Wide_Type (Actual_Target_Type);

               if Is_Access_Type (Target_Type) then
                  Cond :=
                     Make_And_Then (Loc,
                       Left_Opnd =>
                         Make_Op_Ne (Loc,
                           Left_Opnd  => Duplicate_Subexpr_No_Checks (Operand),
                           Right_Opnd => Make_Null (Loc)),

                       Right_Opnd =>
                         Make_Not_In (Loc,
                           Left_Opnd  =>
                             Make_Explicit_Dereference (Loc,
                               Prefix =>
                                 Duplicate_Subexpr_No_Checks (Operand)),
                           Right_Opnd =>
                             New_Reference_To (Actual_Target_Type, Loc)));

               else
                  Cond :=
                    Make_Not_In (Loc,
                      Left_Opnd  => Duplicate_Subexpr_No_Checks (Operand),
                      Right_Opnd =>
                        New_Reference_To (Actual_Target_Type, Loc));
               end if;

               Insert_Action (N,
                 Make_Raise_Constraint_Error (Loc,
                   Condition => Cond,
                   Reason    => CE_Tag_Check_Failed));

               declare
                  Conv : Node_Id;
               begin
                  Conv :=
                    Make_Unchecked_Type_Conversion (Loc,
                      Subtype_Mark => New_Occurrence_Of (Target_Type, Loc),
                      Expression => Relocate_Node (Expression (N)));
                  Rewrite (N, Conv);
                  Analyze_And_Resolve (N, Target_Type);
               end;
            end if;
         end;

      --  Case of other access type conversions

      elsif Is_Access_Type (Target_Type) then
         Apply_Constraint_Check (Operand, Target_Type);

      --  Case of conversions from a fixed-point type

      --  These conversions require special expansion and processing, found
      --  in the Exp_Fixd package. We ignore cases where Conversion_OK is
      --  set, since from a semantic point of view, these are simple integer
      --  conversions, which do not need further processing.

      elsif Is_Fixed_Point_Type (Operand_Type)
        and then not Conversion_OK (N)
      then
         --  We should never see universal fixed at this case, since the
         --  expansion of the constituent divide or multiply should have
         --  eliminated the explicit mention of universal fixed.

         pragma Assert (Operand_Type /= Universal_Fixed);

         --  Check for special case of the conversion to universal real
         --  that occurs as a result of the use of a round attribute.
         --  In this case, the real type for the conversion is taken
         --  from the target type of the Round attribute and the
         --  result must be marked as rounded.

         if Target_Type = Universal_Real
           and then Nkind (Parent (N)) = N_Attribute_Reference
           and then Attribute_Name (Parent (N)) = Name_Round
         then
            Set_Rounded_Result (N);
            Set_Etype (N, Etype (Parent (N)));
         end if;

         --  Otherwise do correct fixed-conversion, but skip these if the
         --  Conversion_OK flag is set, because from a semantic point of
         --  view these are simple integer conversions needing no further
         --  processing (the backend will simply treat them as integers)

         if not Conversion_OK (N) then
            if Is_Fixed_Point_Type (Etype (N)) then
               Expand_Convert_Fixed_To_Fixed (N);
               Real_Range_Check;

            elsif Is_Integer_Type (Etype (N)) then
               Expand_Convert_Fixed_To_Integer (N);

            else
               pragma Assert (Is_Floating_Point_Type (Etype (N)));
               Expand_Convert_Fixed_To_Float (N);
               Real_Range_Check;
            end if;
         end if;

      --  Case of conversions to a fixed-point type

      --  These conversions require special expansion and processing, found
      --  in the Exp_Fixd package. Again, ignore cases where Conversion_OK
      --  is set, since from a semantic point of view, these are simple
      --  integer conversions, which do not need further processing.

      elsif Is_Fixed_Point_Type (Target_Type)
        and then not Conversion_OK (N)
      then
         if Is_Integer_Type (Operand_Type) then
            Expand_Convert_Integer_To_Fixed (N);
            Real_Range_Check;
         else
            pragma Assert (Is_Floating_Point_Type (Operand_Type));
            Expand_Convert_Float_To_Fixed (N);
            Real_Range_Check;
         end if;

      --  Case of float-to-integer conversions

      --  We also handle float-to-fixed conversions with Conversion_OK set
      --  since semantically the fixed-point target is treated as though it
      --  were an integer in such cases.

      elsif Is_Floating_Point_Type (Operand_Type)
        and then
          (Is_Integer_Type (Target_Type)
            or else
          (Is_Fixed_Point_Type (Target_Type) and then Conversion_OK (N)))
      then
         --  Special processing required if the conversion is the expression
         --  of a Truncation attribute reference. In this case we replace:

         --     ityp (ftyp'Truncation (x))

         --  by

         --     ityp (x)

         --  with the Float_Truncate flag set. This is clearly more efficient

         if Nkind (Operand) = N_Attribute_Reference
           and then Attribute_Name (Operand) = Name_Truncation
         then
            Rewrite (Operand,
              Relocate_Node (First (Expressions (Operand))));
            Set_Float_Truncate (N, True);
         end if;

         --  One more check here, gcc is still not able to do conversions of
         --  this type with proper overflow checking, and so gigi is doing an
         --  approximation of what is required by doing floating-point compares
         --  with the end-point. But that can lose precision in some cases, and
         --  give a wrong result. Converting the operand to Universal_Real is
         --  helpful, but still does not catch all cases with 64-bit integers
         --  on targets with only 64-bit floats ???

         if Do_Range_Check (Operand) then
            Rewrite (Operand,
              Make_Type_Conversion (Loc,
                Subtype_Mark =>
                  New_Occurrence_Of (Universal_Real, Loc),
                Expression =>
                  Relocate_Node (Operand)));

            Set_Etype (Operand, Universal_Real);
            Enable_Range_Check (Operand);
            Set_Do_Range_Check (Expression (Operand), False);
         end if;

      --  Case of array conversions

      --  Expansion of array conversions, add required length/range checks
      --  but only do this if there is no change of representation. For
      --  handling of this case, see Handle_Changed_Representation.

      elsif Is_Array_Type (Target_Type) then

         if Is_Constrained (Target_Type) then
            Apply_Length_Check (Operand, Target_Type);
         else
            Apply_Range_Check (Operand, Target_Type);
         end if;

         Handle_Changed_Representation;

      --  Case of conversions of discriminated types

      --  Add required discriminant checks if target is constrained. Again
      --  this change is skipped if we have a change of representation.

      elsif Has_Discriminants (Target_Type)
        and then Is_Constrained (Target_Type)
      then
         Apply_Discriminant_Check (Operand, Target_Type);
         Handle_Changed_Representation;

      --  Case of all other record conversions. The only processing required
      --  is to check for a change of representation requiring the special
      --  assignment processing.

      elsif Is_Record_Type (Target_Type) then

         --  Ada 2005 (AI-216): Program_Error is raised when converting from
         --  a derived Unchecked_Union type to an unconstrained non-Unchecked_
         --  Union type if the operand lacks inferable discriminants.

         if Is_Derived_Type (Operand_Type)
           and then Is_Unchecked_Union (Base_Type (Operand_Type))
           and then not Is_Constrained (Target_Type)
           and then not Is_Unchecked_Union (Base_Type (Target_Type))
           and then not Has_Inferable_Discriminants (Operand)
         then
            --  To prevent Gigi from generating illegal code, we make a
            --  Program_Error node, but we give it the target type of the
            --  conversion.

            declare
               PE : constant Node_Id := Make_Raise_Program_Error (Loc,
                      Reason => PE_Unchecked_Union_Restriction);

            begin
               Set_Etype (PE, Target_Type);
               Rewrite (N, PE);

            end;
         else
            Handle_Changed_Representation;
         end if;

      --  Case of conversions of enumeration types

      elsif Is_Enumeration_Type (Target_Type) then

         --  Special processing is required if there is a change of
         --  representation (from enumeration representation clauses)

         if not Same_Representation (Target_Type, Operand_Type) then

            --  Convert: x(y) to x'val (ytyp'val (y))

            Rewrite (N,
               Make_Attribute_Reference (Loc,
                 Prefix => New_Occurrence_Of (Target_Type, Loc),
                 Attribute_Name => Name_Val,
                 Expressions => New_List (
                   Make_Attribute_Reference (Loc,
                     Prefix => New_Occurrence_Of (Operand_Type, Loc),
                     Attribute_Name => Name_Pos,
                     Expressions => New_List (Operand)))));

            Analyze_And_Resolve (N, Target_Type);
         end if;

      --  Case of conversions to floating-point

      elsif Is_Floating_Point_Type (Target_Type) then
         Real_Range_Check;
      end if;

      --  At this stage, either the conversion node has been transformed
      --  into some other equivalent expression, or left as a conversion
      --  that can be handled by Gigi. The conversions that Gigi can handle
      --  are the following:

      --    Conversions with no change of representation or type

      --    Numeric conversions involving integer values, floating-point
      --    values, and fixed-point values. Fixed-point values are allowed
      --    only if Conversion_OK is set, i.e. if the fixed-point values
      --    are to be treated as integers.

      --  No other conversions should be passed to Gigi

      --  Check: are these rules stated in sinfo??? if so, why restate here???

      --  The only remaining step is to generate a range check if we still
      --  have a type conversion at this stage and Do_Range_Check is set.
      --  For now we do this only for conversions of discrete types.

      if Nkind (N) = N_Type_Conversion
        and then Is_Discrete_Type (Etype (N))
      then
         declare
            Expr : constant Node_Id := Expression (N);
            Ftyp : Entity_Id;
            Ityp : Entity_Id;

         begin
            if Do_Range_Check (Expr)
              and then Is_Discrete_Type (Etype (Expr))
            then
               Set_Do_Range_Check (Expr, False);

               --  Before we do a range check, we have to deal with treating
               --  a fixed-point operand as an integer. The way we do this
               --  is simply to do an unchecked conversion to an appropriate
               --  integer type large enough to hold the result.

               --  This code is not active yet, because we are only dealing
               --  with discrete types so far ???

               if Nkind (Expr) in N_Has_Treat_Fixed_As_Integer
                 and then Treat_Fixed_As_Integer (Expr)
               then
                  Ftyp := Base_Type (Etype (Expr));

                  if Esize (Ftyp) >= Esize (Standard_Integer) then
                     Ityp := Standard_Long_Long_Integer;
                  else
                     Ityp := Standard_Integer;
                  end if;

                  Rewrite (Expr, Unchecked_Convert_To (Ityp, Expr));
               end if;

               --  Reset overflow flag, since the range check will include
               --  dealing with possible overflow, and generate the check
               --  If Address is either source or target type, suppress
               --  range check to avoid typing anomalies when it is a visible
               --  integer type.

               Set_Do_Overflow_Check (N, False);
               if not Is_Descendent_Of_Address (Etype (Expr))
                 and then not Is_Descendent_Of_Address (Target_Type)
               then
                  Generate_Range_Check
                    (Expr, Target_Type, CE_Range_Check_Failed);
               end if;
            end if;
         end;
      end if;

      --  Final step, if the result is a type conversion involving Vax_Float
      --  types, then it is subject for further special processing.

      if Nkind (N) = N_Type_Conversion
        and then (Vax_Float (Operand_Type) or else Vax_Float (Target_Type))
      then
         Expand_Vax_Conversion (N);
         return;
      end if;
   end Expand_N_Type_Conversion;

   -----------------------------------
   -- Expand_N_Unchecked_Expression --
   -----------------------------------

   --  Remove the unchecked expression node from the tree. It's job was simply
   --  to make sure that its constituent expression was handled with checks
   --  off, and now that that is done, we can remove it from the tree, and
   --  indeed must, since gigi does not expect to see these nodes.

   procedure Expand_N_Unchecked_Expression (N : Node_Id) is
      Exp : constant Node_Id := Expression (N);

   begin
      Set_Assignment_OK (Exp, Assignment_OK (N) or Assignment_OK (Exp));
      Rewrite (N, Exp);
   end Expand_N_Unchecked_Expression;

   ----------------------------------------
   -- Expand_N_Unchecked_Type_Conversion --
   ----------------------------------------

   --  If this cannot be handled by Gigi and we haven't already made
   --  a temporary for it, do it now.

   procedure Expand_N_Unchecked_Type_Conversion (N : Node_Id) is
      Target_Type  : constant Entity_Id := Etype (N);
      Operand      : constant Node_Id   := Expression (N);
      Operand_Type : constant Entity_Id := Etype (Operand);

   begin
      --  If we have a conversion of a compile time known value to a target
      --  type and the value is in range of the target type, then we can simply
      --  replace the construct by an integer literal of the correct type. We
      --  only apply this to integer types being converted. Possibly it may
      --  apply in other cases, but it is too much trouble to worry about.

      --  Note that we do not do this transformation if the Kill_Range_Check
      --  flag is set, since then the value may be outside the expected range.
      --  This happens in the Normalize_Scalars case.

      --  We also skip this if either the target or operand type is biased
      --  because in this case, the unchecked conversion is supposed to
      --  preserve the bit pattern, not the integer value.

      if Is_Integer_Type (Target_Type)
        and then not Has_Biased_Representation (Target_Type)
        and then Is_Integer_Type (Operand_Type)
        and then not Has_Biased_Representation (Operand_Type)
        and then Compile_Time_Known_Value (Operand)
        and then not Kill_Range_Check (N)
      then
         declare
            Val : constant Uint := Expr_Value (Operand);

         begin
            if Compile_Time_Known_Value (Type_Low_Bound (Target_Type))
                 and then
               Compile_Time_Known_Value (Type_High_Bound (Target_Type))
                 and then
               Val >= Expr_Value (Type_Low_Bound (Target_Type))
                 and then
               Val <= Expr_Value (Type_High_Bound (Target_Type))
            then
               Rewrite (N, Make_Integer_Literal (Sloc (N), Val));

               --  If Address is the target type, just set the type
               --  to avoid a spurious type error on the literal when
               --  Address is a visible integer type.

               if Is_Descendent_Of_Address (Target_Type) then
                  Set_Etype (N, Target_Type);
               else
                  Analyze_And_Resolve (N, Target_Type);
               end if;

               return;
            end if;
         end;
      end if;

      --  Nothing to do if conversion is safe

      if Safe_Unchecked_Type_Conversion (N) then
         return;
      end if;

      --  Otherwise force evaluation unless Assignment_OK flag is set (this
      --  flag indicates ??? -- more comments needed here)

      if Assignment_OK (N) then
         null;
      else
         Force_Evaluation (N);
      end if;
   end Expand_N_Unchecked_Type_Conversion;

   ----------------------------
   -- Expand_Record_Equality --
   ----------------------------

   --  For non-variant records, Equality is expanded when needed into:

   --      and then Lhs.Discr1 = Rhs.Discr1
   --      and then ...
   --      and then Lhs.Discrn = Rhs.Discrn
   --      and then Lhs.Cmp1 = Rhs.Cmp1
   --      and then ...
   --      and then Lhs.Cmpn = Rhs.Cmpn

   --  The expression is folded by the back-end for adjacent fields. This
   --  function is called for tagged record in only one occasion: for imple-
   --  menting predefined primitive equality (see Predefined_Primitives_Bodies)
   --  otherwise the primitive "=" is used directly.

   function Expand_Record_Equality
     (Nod    : Node_Id;
      Typ    : Entity_Id;
      Lhs    : Node_Id;
      Rhs    : Node_Id;
      Bodies : List_Id) return Node_Id
   is
      Loc : constant Source_Ptr := Sloc (Nod);

      Result : Node_Id;
      C      : Entity_Id;

      First_Time : Boolean := True;

      function Suitable_Element (C : Entity_Id) return Entity_Id;
      --  Return the first field to compare beginning with C, skipping the
      --  inherited components.

      ----------------------
      -- Suitable_Element --
      ----------------------

      function Suitable_Element (C : Entity_Id) return Entity_Id is
      begin
         if No (C) then
            return Empty;

         elsif Ekind (C) /= E_Discriminant
           and then Ekind (C) /= E_Component
         then
            return Suitable_Element (Next_Entity (C));

         elsif Is_Tagged_Type (Typ)
           and then C /= Original_Record_Component (C)
         then
            return Suitable_Element (Next_Entity (C));

         elsif Chars (C) = Name_uController
           or else Chars (C) = Name_uTag
         then
            return Suitable_Element (Next_Entity (C));

         else
            return C;
         end if;
      end Suitable_Element;

   --  Start of processing for Expand_Record_Equality

   begin
      --  Generates the following code: (assuming that Typ has one Discr and
      --  component C2 is also a record)

      --   True
      --     and then Lhs.Discr1 = Rhs.Discr1
      --     and then Lhs.C1 = Rhs.C1
      --     and then Lhs.C2.C1=Rhs.C2.C1 and then ... Lhs.C2.Cn=Rhs.C2.Cn
      --     and then ...
      --     and then Lhs.Cmpn = Rhs.Cmpn

      Result := New_Reference_To (Standard_True, Loc);
      C := Suitable_Element (First_Entity (Typ));

      while Present (C) loop
         declare
            New_Lhs : Node_Id;
            New_Rhs : Node_Id;
            Check   : Node_Id;

         begin
            if First_Time then
               First_Time := False;
               New_Lhs := Lhs;
               New_Rhs := Rhs;
            else
               New_Lhs := New_Copy_Tree (Lhs);
               New_Rhs := New_Copy_Tree (Rhs);
            end if;

            Check :=
              Expand_Composite_Equality (Nod, Etype (C),
               Lhs =>
                 Make_Selected_Component (Loc,
                   Prefix => New_Lhs,
                   Selector_Name => New_Reference_To (C, Loc)),
               Rhs =>
                 Make_Selected_Component (Loc,
                   Prefix => New_Rhs,
                   Selector_Name => New_Reference_To (C, Loc)),
               Bodies => Bodies);

            --  If some (sub)component is an unchecked_union, the whole
            --  operation will raise program error.

            if Nkind (Check) = N_Raise_Program_Error then
               Result := Check;
               Set_Etype (Result, Standard_Boolean);
               exit;
            else
               Result :=
                 Make_And_Then (Loc,
                   Left_Opnd  => Result,
                   Right_Opnd => Check);
            end if;
         end;

         C := Suitable_Element (Next_Entity (C));
      end loop;

      return Result;
   end Expand_Record_Equality;

   -------------------------------------
   -- Fixup_Universal_Fixed_Operation --
   -------------------------------------

   procedure Fixup_Universal_Fixed_Operation (N : Node_Id) is
      Conv : constant Node_Id := Parent (N);

   begin
      --  We must have a type conversion immediately above us

      pragma Assert (Nkind (Conv) = N_Type_Conversion);

      --  Normally the type conversion gives our target type. The exception
      --  occurs in the case of the Round attribute, where the conversion
      --  will be to universal real, and our real type comes from the Round
      --  attribute (as well as an indication that we must round the result)

      if Nkind (Parent (Conv)) = N_Attribute_Reference
        and then Attribute_Name (Parent (Conv)) = Name_Round
      then
         Set_Etype (N, Etype (Parent (Conv)));
         Set_Rounded_Result (N);

      --  Normal case where type comes from conversion above us

      else
         Set_Etype (N, Etype (Conv));
      end if;
   end Fixup_Universal_Fixed_Operation;

   ------------------------------
   -- Get_Allocator_Final_List --
   ------------------------------

   function Get_Allocator_Final_List
     (N    : Node_Id;
      T    : Entity_Id;
      PtrT : Entity_Id) return Entity_Id
   is
      Loc : constant Source_Ptr := Sloc (N);

      Owner : Entity_Id := PtrT;
      --  The entity whose finalisation list must be used to attach the
      --  allocated object.

   begin
      if Ekind (PtrT) = E_Anonymous_Access_Type then
         if Nkind (Associated_Node_For_Itype (PtrT))
              in N_Subprogram_Specification
         then
            --  If the context is an access parameter, we need to create
            --  a non-anonymous access type in order to have a usable
            --  final list, because there is otherwise no pool to which
            --  the allocated object can belong. We create both the type
            --  and the finalization chain here, because freezing an
            --  internal type does not create such a chain. The Final_Chain
            --  that is thus created is shared by the access parameter.

            Owner := Make_Defining_Identifier (Loc, New_Internal_Name ('J'));
            Insert_Action (N,
              Make_Full_Type_Declaration (Loc,
                Defining_Identifier => Owner,
                Type_Definition =>
                   Make_Access_To_Object_Definition (Loc,
                     Subtype_Indication =>
                       New_Occurrence_Of (T, Loc))));

            Build_Final_List (N, Owner);
            Set_Associated_Final_Chain (PtrT, Associated_Final_Chain (Owner));

         else
            --  Case of an access discriminant, or (Ada 2005) of
            --  an anonymous access component: find the final list
            --  associated with the scope of the type.

            Owner := Scope (PtrT);
         end if;
      end if;

      return Find_Final_List (Owner);
   end Get_Allocator_Final_List;

   ---------------------------------
   -- Has_Inferable_Discriminants --
   ---------------------------------

   function Has_Inferable_Discriminants (N : Node_Id) return Boolean is

      function Prefix_Is_Formal_Parameter (N : Node_Id) return Boolean;
      --  Determines whether the left-most prefix of a selected component is a
      --  formal parameter in a subprogram. Assumes N is a selected component.

      --------------------------------
      -- Prefix_Is_Formal_Parameter --
      --------------------------------

      function Prefix_Is_Formal_Parameter (N : Node_Id) return Boolean is
         Sel_Comp : Node_Id := N;

      begin
         --  Move to the left-most prefix by climbing up the tree

         while Present (Parent (Sel_Comp))
           and then Nkind (Parent (Sel_Comp)) = N_Selected_Component
         loop
            Sel_Comp := Parent (Sel_Comp);
         end loop;

         return Ekind (Entity (Prefix (Sel_Comp))) in Formal_Kind;
      end Prefix_Is_Formal_Parameter;

   --  Start of processing for Has_Inferable_Discriminants

   begin
      --  For identifiers and indexed components, it is sufficent to have a
      --  constrained Unchecked_Union nominal subtype.

      if Nkind (N) = N_Identifier
           or else
         Nkind (N) = N_Indexed_Component
      then
         return Is_Unchecked_Union (Base_Type (Etype (N)))
                  and then
                Is_Constrained (Etype (N));

      --  For selected components, the subtype of the selector must be a
      --  constrained Unchecked_Union. If the component is subject to a
      --  per-object constraint, then the enclosing object must have inferable
      --  discriminants.

      elsif Nkind (N) = N_Selected_Component then
         if Has_Per_Object_Constraint (Entity (Selector_Name (N))) then

            --  A small hack. If we have a per-object constrained selected
            --  component of a formal parameter, return True since we do not
            --  know the actual parameter association yet.

            if Prefix_Is_Formal_Parameter (N) then
               return True;
            end if;

            --  Otherwise, check the enclosing object and the selector

            return Has_Inferable_Discriminants (Prefix (N))
                     and then
                   Has_Inferable_Discriminants (Selector_Name (N));
         end if;

         --  The call to Has_Inferable_Discriminants will determine whether
         --  the selector has a constrained Unchecked_Union nominal type.

         return Has_Inferable_Discriminants (Selector_Name (N));

      --  A qualified expression has inferable discriminants if its subtype
      --  mark is a constrained Unchecked_Union subtype.

      elsif Nkind (N) = N_Qualified_Expression then
         return Is_Unchecked_Union (Subtype_Mark (N))
                  and then
                Is_Constrained (Subtype_Mark (N));

      end if;

      return False;
   end Has_Inferable_Discriminants;

   -------------------------------
   -- Insert_Dereference_Action --
   -------------------------------

   procedure Insert_Dereference_Action (N : Node_Id) is
      Loc  : constant Source_Ptr := Sloc (N);
      Typ  : constant Entity_Id  := Etype (N);
      Pool : constant Entity_Id  := Associated_Storage_Pool (Typ);
      Pnod : constant Node_Id    := Parent (N);

      function Is_Checked_Storage_Pool (P : Entity_Id) return Boolean;
      --  Return true if type of P is derived from Checked_Pool;

      -----------------------------
      -- Is_Checked_Storage_Pool --
      -----------------------------

      function Is_Checked_Storage_Pool (P : Entity_Id) return Boolean is
         T : Entity_Id;

      begin
         if No (P) then
            return False;
         end if;

         T := Etype (P);
         while T /= Etype (T) loop
            if Is_RTE (T, RE_Checked_Pool) then
               return True;
            else
               T := Etype (T);
            end if;
         end loop;

         return False;
      end Is_Checked_Storage_Pool;

   --  Start of processing for Insert_Dereference_Action

   begin
      pragma Assert (Nkind (Pnod) = N_Explicit_Dereference);

      if not (Is_Checked_Storage_Pool (Pool)
              and then Comes_From_Source (Original_Node (Pnod)))
      then
         return;
      end if;

      Insert_Action (N,
        Make_Procedure_Call_Statement (Loc,
          Name => New_Reference_To (
            Find_Prim_Op (Etype (Pool), Name_Dereference), Loc),

          Parameter_Associations => New_List (

            --  Pool

             New_Reference_To (Pool, Loc),

            --  Storage_Address. We use the attribute Pool_Address,
            --  which uses the pointer itself to find the address of
            --  the object, and which handles unconstrained arrays
            --  properly by computing the address of the template.
            --  i.e. the correct address of the corresponding allocation.

             Make_Attribute_Reference (Loc,
               Prefix         => Duplicate_Subexpr_Move_Checks (N),
               Attribute_Name => Name_Pool_Address),

            --  Size_In_Storage_Elements

             Make_Op_Divide (Loc,
               Left_Opnd  =>
                Make_Attribute_Reference (Loc,
                  Prefix         =>
                    Make_Explicit_Dereference (Loc,
                      Duplicate_Subexpr_Move_Checks (N)),
                  Attribute_Name => Name_Size),
               Right_Opnd =>
                 Make_Integer_Literal (Loc, System_Storage_Unit)),

            --  Alignment

             Make_Attribute_Reference (Loc,
               Prefix         =>
                 Make_Explicit_Dereference (Loc,
                   Duplicate_Subexpr_Move_Checks (N)),
               Attribute_Name => Name_Alignment))));

   exception
      when RE_Not_Available =>
         return;
   end Insert_Dereference_Action;

   ------------------------------
   -- Make_Array_Comparison_Op --
   ------------------------------

   --  This is a hand-coded expansion of the following generic function:

   --  generic
   --    type elem is  (<>);
   --    type index is (<>);
   --    type a is array (index range <>) of elem;

   --  function Gnnn (X : a; Y: a) return boolean is
   --    J : index := Y'first;

   --  begin
   --    if X'length = 0 then
   --       return false;

   --    elsif Y'length = 0 then
   --       return true;

   --    else
   --      for I in X'range loop
   --        if X (I) = Y (J) then
   --          if J = Y'last then
   --            exit;
   --          else
   --            J := index'succ (J);
   --          end if;

   --        else
   --           return X (I) > Y (J);
   --        end if;
   --      end loop;

   --      return X'length > Y'length;
   --    end if;
   --  end Gnnn;

   --  Note that since we are essentially doing this expansion by hand, we
   --  do not need to generate an actual or formal generic part, just the
   --  instantiated function itself.

   function Make_Array_Comparison_Op
     (Typ : Entity_Id;
      Nod : Node_Id) return Node_Id
   is
      Loc : constant Source_Ptr := Sloc (Nod);

      X : constant Entity_Id := Make_Defining_Identifier (Loc, Name_uX);
      Y : constant Entity_Id := Make_Defining_Identifier (Loc, Name_uY);
      I : constant Entity_Id := Make_Defining_Identifier (Loc, Name_uI);
      J : constant Entity_Id := Make_Defining_Identifier (Loc, Name_uJ);

      Index : constant Entity_Id := Base_Type (Etype (First_Index (Typ)));

      Loop_Statement : Node_Id;
      Loop_Body      : Node_Id;
      If_Stat        : Node_Id;
      Inner_If       : Node_Id;
      Final_Expr     : Node_Id;
      Func_Body      : Node_Id;
      Func_Name      : Entity_Id;
      Formals        : List_Id;
      Length1        : Node_Id;
      Length2        : Node_Id;

   begin
      --  if J = Y'last then
      --     exit;
      --  else
      --     J := index'succ (J);
      --  end if;

      Inner_If :=
        Make_Implicit_If_Statement (Nod,
          Condition =>
            Make_Op_Eq (Loc,
              Left_Opnd => New_Reference_To (J, Loc),
              Right_Opnd =>
                Make_Attribute_Reference (Loc,
                  Prefix => New_Reference_To (Y, Loc),
                  Attribute_Name => Name_Last)),

          Then_Statements => New_List (
                Make_Exit_Statement (Loc)),

          Else_Statements =>
            New_List (
              Make_Assignment_Statement (Loc,
                Name => New_Reference_To (J, Loc),
                Expression =>
                  Make_Attribute_Reference (Loc,
                    Prefix => New_Reference_To (Index, Loc),
                    Attribute_Name => Name_Succ,
                    Expressions => New_List (New_Reference_To (J, Loc))))));

      --  if X (I) = Y (J) then
      --     if ... end if;
      --  else
      --     return X (I) > Y (J);
      --  end if;

      Loop_Body :=
        Make_Implicit_If_Statement (Nod,
          Condition =>
            Make_Op_Eq (Loc,
              Left_Opnd =>
                Make_Indexed_Component (Loc,
                  Prefix      => New_Reference_To (X, Loc),
                  Expressions => New_List (New_Reference_To (I, Loc))),

              Right_Opnd =>
                Make_Indexed_Component (Loc,
                  Prefix      => New_Reference_To (Y, Loc),
                  Expressions => New_List (New_Reference_To (J, Loc)))),

          Then_Statements => New_List (Inner_If),

          Else_Statements => New_List (
            Make_Return_Statement (Loc,
              Expression =>
                Make_Op_Gt (Loc,
                  Left_Opnd =>
                    Make_Indexed_Component (Loc,
                      Prefix      => New_Reference_To (X, Loc),
                      Expressions => New_List (New_Reference_To (I, Loc))),

                  Right_Opnd =>
                    Make_Indexed_Component (Loc,
                      Prefix      => New_Reference_To (Y, Loc),
                      Expressions => New_List (
                        New_Reference_To (J, Loc)))))));

      --  for I in X'range loop
      --     if ... end if;
      --  end loop;

      Loop_Statement :=
        Make_Implicit_Loop_Statement (Nod,
          Identifier => Empty,

          Iteration_Scheme =>
            Make_Iteration_Scheme (Loc,
              Loop_Parameter_Specification =>
                Make_Loop_Parameter_Specification (Loc,
                  Defining_Identifier => I,
                  Discrete_Subtype_Definition =>
                    Make_Attribute_Reference (Loc,
                      Prefix => New_Reference_To (X, Loc),
                      Attribute_Name => Name_Range))),

          Statements => New_List (Loop_Body));

      --    if X'length = 0 then
      --       return false;
      --    elsif Y'length = 0 then
      --       return true;
      --    else
      --      for ... loop ... end loop;
      --      return X'length > Y'length;
      --    end if;

      Length1 :=
        Make_Attribute_Reference (Loc,
          Prefix => New_Reference_To (X, Loc),
          Attribute_Name => Name_Length);

      Length2 :=
        Make_Attribute_Reference (Loc,
          Prefix => New_Reference_To (Y, Loc),
          Attribute_Name => Name_Length);

      Final_Expr :=
        Make_Op_Gt (Loc,
          Left_Opnd  => Length1,
          Right_Opnd => Length2);

      If_Stat :=
        Make_Implicit_If_Statement (Nod,
          Condition =>
            Make_Op_Eq (Loc,
              Left_Opnd =>
                Make_Attribute_Reference (Loc,
                  Prefix => New_Reference_To (X, Loc),
                  Attribute_Name => Name_Length),
              Right_Opnd =>
                Make_Integer_Literal (Loc, 0)),

          Then_Statements =>
            New_List (
              Make_Return_Statement (Loc,
                Expression => New_Reference_To (Standard_False, Loc))),

          Elsif_Parts => New_List (
            Make_Elsif_Part (Loc,
              Condition =>
                Make_Op_Eq (Loc,
                  Left_Opnd =>
                    Make_Attribute_Reference (Loc,
                      Prefix => New_Reference_To (Y, Loc),
                      Attribute_Name => Name_Length),
                  Right_Opnd =>
                    Make_Integer_Literal (Loc, 0)),

              Then_Statements =>
                New_List (
                  Make_Return_Statement (Loc,
                     Expression => New_Reference_To (Standard_True, Loc))))),

          Else_Statements => New_List (
            Loop_Statement,
            Make_Return_Statement (Loc,
              Expression => Final_Expr)));

      --  (X : a; Y: a)

      Formals := New_List (
        Make_Parameter_Specification (Loc,
          Defining_Identifier => X,
          Parameter_Type      => New_Reference_To (Typ, Loc)),

        Make_Parameter_Specification (Loc,
          Defining_Identifier => Y,
          Parameter_Type      => New_Reference_To (Typ, Loc)));

      --  function Gnnn (...) return boolean is
      --    J : index := Y'first;
      --  begin
      --    if ... end if;
      --  end Gnnn;

      Func_Name := Make_Defining_Identifier (Loc, New_Internal_Name ('G'));

      Func_Body :=
        Make_Subprogram_Body (Loc,
          Specification =>
            Make_Function_Specification (Loc,
              Defining_Unit_Name       => Func_Name,
              Parameter_Specifications => Formals,
              Result_Definition => New_Reference_To (Standard_Boolean, Loc)),

          Declarations => New_List (
            Make_Object_Declaration (Loc,
              Defining_Identifier => J,
              Object_Definition   => New_Reference_To (Index, Loc),
              Expression =>
                Make_Attribute_Reference (Loc,
                  Prefix => New_Reference_To (Y, Loc),
                  Attribute_Name => Name_First))),

          Handled_Statement_Sequence =>
            Make_Handled_Sequence_Of_Statements (Loc,
              Statements => New_List (If_Stat)));

      return Func_Body;
   end Make_Array_Comparison_Op;

   ---------------------------
   -- Make_Boolean_Array_Op --
   ---------------------------

   --  For logical operations on boolean arrays, expand in line the
   --  following, replacing 'and' with 'or' or 'xor' where needed:

   --    function Annn (A : typ; B: typ) return typ is
   --       C : typ;
   --    begin
   --       for J in A'range loop
   --          C (J) := A (J) op B (J);
   --       end loop;
   --       return C;
   --    end Annn;

   --  Here typ is the boolean array type

   function Make_Boolean_Array_Op
     (Typ : Entity_Id;
      N   : Node_Id) return Node_Id
   is
      Loc : constant Source_Ptr := Sloc (N);

      A : constant Entity_Id := Make_Defining_Identifier (Loc, Name_uA);
      B : constant Entity_Id := Make_Defining_Identifier (Loc, Name_uB);
      C : constant Entity_Id := Make_Defining_Identifier (Loc, Name_uC);
      J : constant Entity_Id := Make_Defining_Identifier (Loc, Name_uJ);

      A_J : Node_Id;
      B_J : Node_Id;
      C_J : Node_Id;
      Op  : Node_Id;

      Formals        : List_Id;
      Func_Name      : Entity_Id;
      Func_Body      : Node_Id;
      Loop_Statement : Node_Id;

   begin
      A_J :=
        Make_Indexed_Component (Loc,
          Prefix      => New_Reference_To (A, Loc),
          Expressions => New_List (New_Reference_To (J, Loc)));

      B_J :=
        Make_Indexed_Component (Loc,
          Prefix      => New_Reference_To (B, Loc),
          Expressions => New_List (New_Reference_To (J, Loc)));

      C_J :=
        Make_Indexed_Component (Loc,
          Prefix      => New_Reference_To (C, Loc),
          Expressions => New_List (New_Reference_To (J, Loc)));

      if Nkind (N) = N_Op_And then
         Op :=
           Make_Op_And (Loc,
             Left_Opnd  => A_J,
             Right_Opnd => B_J);

      elsif Nkind (N) = N_Op_Or then
         Op :=
           Make_Op_Or (Loc,
             Left_Opnd  => A_J,
             Right_Opnd => B_J);

      else
         Op :=
           Make_Op_Xor (Loc,
             Left_Opnd  => A_J,
             Right_Opnd => B_J);
      end if;

      Loop_Statement :=
        Make_Implicit_Loop_Statement (N,
          Identifier => Empty,

          Iteration_Scheme =>
            Make_Iteration_Scheme (Loc,
              Loop_Parameter_Specification =>
                Make_Loop_Parameter_Specification (Loc,
                  Defining_Identifier => J,
                  Discrete_Subtype_Definition =>
                    Make_Attribute_Reference (Loc,
                      Prefix => New_Reference_To (A, Loc),
                      Attribute_Name => Name_Range))),

          Statements => New_List (
            Make_Assignment_Statement (Loc,
              Name       => C_J,
              Expression => Op)));

      Formals := New_List (
        Make_Parameter_Specification (Loc,
          Defining_Identifier => A,
          Parameter_Type      => New_Reference_To (Typ, Loc)),

        Make_Parameter_Specification (Loc,
          Defining_Identifier => B,
          Parameter_Type      => New_Reference_To (Typ, Loc)));

      Func_Name :=
        Make_Defining_Identifier (Loc, New_Internal_Name ('A'));
      Set_Is_Inlined (Func_Name);

      Func_Body :=
        Make_Subprogram_Body (Loc,
          Specification =>
            Make_Function_Specification (Loc,
              Defining_Unit_Name       => Func_Name,
              Parameter_Specifications => Formals,
              Result_Definition        => New_Reference_To (Typ, Loc)),

          Declarations => New_List (
            Make_Object_Declaration (Loc,
              Defining_Identifier => C,
              Object_Definition   => New_Reference_To (Typ, Loc))),

          Handled_Statement_Sequence =>
            Make_Handled_Sequence_Of_Statements (Loc,
              Statements => New_List (
                Loop_Statement,
                Make_Return_Statement (Loc,
                  Expression => New_Reference_To (C, Loc)))));

      return Func_Body;
   end Make_Boolean_Array_Op;

   ------------------------
   -- Rewrite_Comparison --
   ------------------------

   procedure Rewrite_Comparison (N : Node_Id) is
   begin
      if Nkind (N) = N_Type_Conversion then
         Rewrite_Comparison (Expression (N));
<<<<<<< HEAD

      elsif Nkind (N) not in N_Op_Compare then
         null;

      else
         declare
            Typ : constant Entity_Id := Etype (N);
            Op1 : constant Node_Id   := Left_Opnd (N);
            Op2 : constant Node_Id   := Right_Opnd (N);

            Res : constant Compare_Result := Compile_Time_Compare (Op1, Op2);
            --  Res indicates if compare outcome can be compile time determined

            True_Result  : Boolean;
            False_Result : Boolean;

         begin
            case N_Op_Compare (Nkind (N)) is
=======
         return;

      elsif Nkind (N) not in N_Op_Compare then
         return;
      end if;

      declare
         Typ : constant Entity_Id := Etype (N);
         Op1 : constant Node_Id   := Left_Opnd (N);
         Op2 : constant Node_Id   := Right_Opnd (N);

         Res : constant Compare_Result := Compile_Time_Compare (Op1, Op2);
         --  Res indicates if compare outcome can be compile time determined

         True_Result  : Boolean;
         False_Result : Boolean;

      begin
         case N_Op_Compare (Nkind (N)) is
>>>>>>> c355071f
            when N_Op_Eq =>
               True_Result  := Res = EQ;
               False_Result := Res = LT or else Res = GT or else Res = NE;

            when N_Op_Ge =>
               True_Result  := Res in Compare_GE;
               False_Result := Res = LT;

               if Res = LE
                 and then Constant_Condition_Warnings
                 and then Comes_From_Source (Original_Node (N))
                 and then Nkind (Original_Node (N)) = N_Op_Ge
                 and then not In_Instance
                 and then not Warnings_Off (Etype (Left_Opnd (N)))
                 and then Is_Integer_Type (Etype (Left_Opnd (N)))
               then
                  Error_Msg_N
                    ("can never be greater than, could replace by ""'=""?", N);
               end if;

            when N_Op_Gt =>
               True_Result  := Res = GT;
               False_Result := Res in Compare_LE;

            when N_Op_Lt =>
               True_Result  := Res = LT;
               False_Result := Res in Compare_GE;

            when N_Op_Le =>
               True_Result  := Res in Compare_LE;
               False_Result := Res = GT;

               if Res = GE
                 and then Constant_Condition_Warnings
                 and then Comes_From_Source (Original_Node (N))
                 and then Nkind (Original_Node (N)) = N_Op_Le
                 and then not In_Instance
                 and then not Warnings_Off (Etype (Left_Opnd (N)))
                 and then Is_Integer_Type (Etype (Left_Opnd (N)))
               then
                  Error_Msg_N
                    ("can never be less than, could replace by ""'=""?", N);
               end if;

            when N_Op_Ne =>
               True_Result  := Res = NE or else Res = GT or else Res = LT;
               False_Result := Res = EQ;
<<<<<<< HEAD
            end case;

            if True_Result then
               Rewrite (N,
                 Convert_To (Typ,
                   New_Occurrence_Of (Standard_True, Sloc (N))));
               Analyze_And_Resolve (N, Typ);
               Warn_On_Known_Condition (N);

            elsif False_Result then
               Rewrite (N,
                 Convert_To (Typ,
                   New_Occurrence_Of (Standard_False, Sloc (N))));
               Analyze_And_Resolve (N, Typ);
               Warn_On_Known_Condition (N);
            end if;
         end;
      end if;
=======
         end case;

         if True_Result then
            Rewrite (N,
              Convert_To (Typ,
                New_Occurrence_Of (Standard_True, Sloc (N))));
            Analyze_And_Resolve (N, Typ);
            Warn_On_Known_Condition (N);

         elsif False_Result then
            Rewrite (N,
              Convert_To (Typ,
                New_Occurrence_Of (Standard_False, Sloc (N))));
            Analyze_And_Resolve (N, Typ);
            Warn_On_Known_Condition (N);
         end if;
      end;
>>>>>>> c355071f
   end Rewrite_Comparison;

   ----------------------------
   -- Safe_In_Place_Array_Op --
   ----------------------------

   function Safe_In_Place_Array_Op
     (Lhs : Node_Id;
      Op1 : Node_Id;
      Op2 : Node_Id) return Boolean
   is
      Target : Entity_Id;

      function Is_Safe_Operand (Op : Node_Id) return Boolean;
      --  Operand is safe if it cannot overlap part of the target of the
      --  operation. If the operand and the target are identical, the operand
      --  is safe. The operand can be empty in the case of negation.

      function Is_Unaliased (N : Node_Id) return Boolean;
      --  Check that N is a stand-alone entity

      ------------------
      -- Is_Unaliased --
      ------------------

      function Is_Unaliased (N : Node_Id) return Boolean is
      begin
         return
           Is_Entity_Name (N)
             and then No (Address_Clause (Entity (N)))
             and then No (Renamed_Object (Entity (N)));
      end Is_Unaliased;

      ---------------------
      -- Is_Safe_Operand --
      ---------------------

      function Is_Safe_Operand (Op : Node_Id) return Boolean is
      begin
         if No (Op) then
            return True;

         elsif Is_Entity_Name (Op) then
            return Is_Unaliased (Op);

         elsif Nkind (Op) = N_Indexed_Component
           or else Nkind (Op) = N_Selected_Component
         then
            return Is_Unaliased (Prefix (Op));

         elsif Nkind (Op) = N_Slice then
            return
              Is_Unaliased (Prefix (Op))
                and then Entity (Prefix (Op)) /= Target;

         elsif Nkind (Op) = N_Op_Not then
            return Is_Safe_Operand (Right_Opnd (Op));

         else
            return False;
         end if;
      end Is_Safe_Operand;

      --  Start of processing for Is_Safe_In_Place_Array_Op

   begin
      --  We skip this processing if the component size is not the
      --  same as a system storage unit (since at least for NOT
      --  this would cause problems).

      if Component_Size (Etype (Lhs)) /= System_Storage_Unit then
         return False;

      --  Cannot do in place stuff on Java_VM since cannot pass addresses

      elsif Java_VM then
         return False;

      --  Cannot do in place stuff if non-standard Boolean representation

      elsif Has_Non_Standard_Rep (Component_Type (Etype (Lhs))) then
         return False;

      elsif not Is_Unaliased (Lhs) then
         return False;
      else
         Target := Entity (Lhs);

         return
           Is_Safe_Operand (Op1)
             and then Is_Safe_Operand (Op2);
      end if;
   end Safe_In_Place_Array_Op;

   -----------------------
   -- Tagged_Membership --
   -----------------------

   --  There are two different cases to consider depending on whether
   --  the right operand is a class-wide type or not. If not we just
   --  compare the actual tag of the left expr to the target type tag:
   --
   --     Left_Expr.Tag = Right_Type'Tag;
   --
   --  If it is a class-wide type we use the RT function CW_Membership which
   --  is usually implemented by looking in the ancestor tables contained in
   --  the dispatch table pointed by Left_Expr.Tag for Typ'Tag

   function Tagged_Membership (N : Node_Id) return Node_Id is
      Left  : constant Node_Id    := Left_Opnd  (N);
      Right : constant Node_Id    := Right_Opnd (N);
      Loc   : constant Source_Ptr := Sloc (N);

      Left_Type  : Entity_Id;
      Right_Type : Entity_Id;
      Obj_Tag    : Node_Id;

   begin
      Left_Type  := Etype (Left);
      Right_Type := Etype (Right);

      if Is_Class_Wide_Type (Left_Type) then
         Left_Type := Root_Type (Left_Type);
      end if;

      Obj_Tag :=
        Make_Selected_Component (Loc,
          Prefix        => Relocate_Node (Left),
          Selector_Name =>
            New_Reference_To (First_Tag_Component (Left_Type), Loc));

      if Is_Class_Wide_Type (Right_Type) then

         --  Ada 2005 (AI-251): Class-wide applied to interfaces

         if Is_Interface (Etype (Class_Wide_Type (Right_Type)))

            --   Give support to: "Iface_CW_Typ in Typ'Class"

           or else Is_Interface (Left_Type)
         then
<<<<<<< HEAD
=======
            --  Issue error if IW_Membership operation not available in a
            --  configurable run time setting.

            if not RTE_Available (RE_IW_Membership) then
               Error_Msg_CRT ("abstract interface types", N);
               return Empty;
            end if;

>>>>>>> c355071f
            return
              Make_Function_Call (Loc,
                 Name => New_Occurrence_Of (RTE (RE_IW_Membership), Loc),
                 Parameter_Associations => New_List (
                   Make_Attribute_Reference (Loc,
                     Prefix => Obj_Tag,
                     Attribute_Name => Name_Address),
                   New_Reference_To (
                     Node (First_Elmt
                            (Access_Disp_Table (Root_Type (Right_Type)))),
                     Loc)));

         --  Ada 95: Normal case

         else
            return
              Make_Function_Call (Loc,
                 Name => New_Occurrence_Of (RTE (RE_CW_Membership), Loc),
                 Parameter_Associations => New_List (
                   Obj_Tag,
                   New_Reference_To (
                     Node (First_Elmt
                            (Access_Disp_Table (Root_Type (Right_Type)))),
                     Loc)));
         end if;

      else
         return
           Make_Op_Eq (Loc,
             Left_Opnd  => Obj_Tag,
             Right_Opnd =>
               New_Reference_To
                 (Node (First_Elmt (Access_Disp_Table (Right_Type))), Loc));
      end if;
   end Tagged_Membership;

   ------------------------------
   -- Unary_Op_Validity_Checks --
   ------------------------------

   procedure Unary_Op_Validity_Checks (N : Node_Id) is
   begin
      if Validity_Checks_On and Validity_Check_Operands then
         Ensure_Valid (Right_Opnd (N));
      end if;
   end Unary_Op_Validity_Checks;

end Exp_Ch4;<|MERGE_RESOLUTION|>--- conflicted
+++ resolved
@@ -6,11 +6,7 @@
 --                                                                          --
 --                                 B o d y                                  --
 --                                                                          --
-<<<<<<< HEAD
---          Copyright (C) 1992-2005, Free Software Foundation, Inc.         --
-=======
 --          Copyright (C) 1992-2006, Free Software Foundation, Inc.         --
->>>>>>> c355071f
 --                                                                          --
 -- GNAT is free software;  you can  redistribute it  and/or modify it under --
 -- terms of the  GNU General Public License as published  by the Free Soft- --
@@ -38,6 +34,7 @@
 with Exp_Ch6;  use Exp_Ch6;
 with Exp_Ch7;  use Exp_Ch7;
 with Exp_Ch9;  use Exp_Ch9;
+with Exp_Disp; use Exp_Disp;
 with Exp_Fixd; use Exp_Fixd;
 with Exp_Pakd; use Exp_Pakd;
 with Exp_Tss;  use Exp_Tss;
@@ -197,11 +194,7 @@
    --  this by using Convert_To_Actual_Subtype if necessary).
 
    procedure Rewrite_Comparison (N : Node_Id);
-<<<<<<< HEAD
-   --  if N is the node for a comparison whose outcome can be determined at
-=======
    --  If N is the node for a comparison whose outcome can be determined at
->>>>>>> c355071f
    --  compile time, then the node N can be rewritten with True or False. If
    --  the outcome cannot be determined at compile time, the call has no
    --  effect. If N is a type conversion, then this processing is applied to
@@ -524,9 +517,8 @@
 
          if Java_VM then
 
-<<<<<<< HEAD
-            --  Suppress the tag assignment when Java_VM because JVM tags
-            --  are represented implicitly in objects.
+            --  Suppress the tag assignment when Java_VM because JVM tags are
+            --  represented implicitly in objects.
 
             null;
 
@@ -534,32 +526,14 @@
             TagT := T;
             TagR := New_Reference_To (Temp, Loc);
 
-=======
-            --  Suppress the tag assignment when Java_VM because JVM tags are
-            --  represented implicitly in objects.
-
-            null;
-
-         elsif Is_Tagged_Type (T) and then not Is_Class_Wide_Type (T) then
-            TagT := T;
-            TagR := New_Reference_To (Temp, Loc);
-
->>>>>>> c355071f
          elsif Is_Private_Type (T)
            and then Is_Tagged_Type (Underlying_Type (T))
          then
             TagT := Underlying_Type (T);
-<<<<<<< HEAD
-            TagR := Unchecked_Convert_To (Underlying_Type (T),
-                      Make_Explicit_Dereference (Loc,
-                        New_Reference_To (Temp, Loc)));
-
-=======
             TagR :=
               Unchecked_Convert_To (Underlying_Type (T),
                 Make_Explicit_Dereference (Loc,
                   Prefix => New_Reference_To (Temp, Loc)));
->>>>>>> c355071f
          end if;
 
          if Present (TagT) then
@@ -723,8 +697,6 @@
          else
             Apply_Constraint_Check
               (Exp, DesigT, No_Sliding => True);
-<<<<<<< HEAD
-=======
          end if;
 
          --  For an access to unconstrained packed array, GIGI needs
@@ -762,33 +734,7 @@
            and then Is_Build_In_Place_Function_Call (Exp)
          then
             Make_Build_In_Place_Call_In_Allocator (N, Exp);
->>>>>>> c355071f
-         end if;
-
-         --  For an access to unconstrained packed array, GIGI needs
-         --  to see an expression with a constrained subtype in order
-         --  to compute the proper size for the allocator.
-
-         if Is_Array_Type (T)
-           and then not Is_Constrained (T)
-           and then Is_Packed (T)
-         then
-            declare
-               ConstrT      : constant Entity_Id :=
-                                Make_Defining_Identifier (Loc,
-                                  Chars => New_Internal_Name ('A'));
-               Internal_Exp : constant Node_Id   := Relocate_Node (Exp);
-            begin
-               Insert_Action (Exp,
-                 Make_Subtype_Declaration (Loc,
-                   Defining_Identifier => ConstrT,
-                   Subtype_Indication  =>
-                     Make_Subtype_From_Expr (Exp, T)));
-               Freeze_Itype (ConstrT, Exp);
-               Rewrite (Exp, OK_Convert_To (ConstrT, Internal_Exp));
-            end;
-         end if;
-
+         end if;
       end if;
 
    exception
@@ -3259,8 +3205,6 @@
          return;
       end if;
 
-<<<<<<< HEAD
-=======
       --  Do validity check on operands
 
       if Validity_Checks_On and Validity_Check_Operands then
@@ -3268,7 +3212,6 @@
          Validity_Check_Range (Right_Opnd (N));
       end if;
 
->>>>>>> c355071f
       --  Case of explicit range
 
       if Nkind (Rop) = N_Range then
@@ -4052,13 +3995,10 @@
    begin
       Binary_Op_Validity_Checks (N);
 
-<<<<<<< HEAD
-=======
       if Rknow then
          Rval := Expr_Value (Ropnd);
       end if;
 
->>>>>>> c355071f
       --  N / 1 = N for integer types
 
       if Rknow and then Rval = Uint_1 then
@@ -5544,7 +5484,6 @@
          Binary_Op_Validity_Checks (N);
 
          --  Boolean types (requiring handling of non-standard case)
-<<<<<<< HEAD
 
          if Is_Boolean_Type (Typ) then
             Adjust_Condition (Left_Opnd (N));
@@ -5555,18 +5494,6 @@
 
          Rewrite_Comparison (N);
 
-=======
-
-         if Is_Boolean_Type (Typ) then
-            Adjust_Condition (Left_Opnd (N));
-            Adjust_Condition (Right_Opnd (N));
-            Set_Etype (N, Standard_Boolean);
-            Adjust_Result_Type (N, Typ);
-         end if;
-
-         Rewrite_Comparison (N);
-
->>>>>>> c355071f
          --  If we still have comparison for Vax_Float, process it
 
          if Vax_Float (Typ) and then Nkind (N) in N_Op_Compare  then
@@ -8240,26 +8167,6 @@
    begin
       if Nkind (N) = N_Type_Conversion then
          Rewrite_Comparison (Expression (N));
-<<<<<<< HEAD
-
-      elsif Nkind (N) not in N_Op_Compare then
-         null;
-
-      else
-         declare
-            Typ : constant Entity_Id := Etype (N);
-            Op1 : constant Node_Id   := Left_Opnd (N);
-            Op2 : constant Node_Id   := Right_Opnd (N);
-
-            Res : constant Compare_Result := Compile_Time_Compare (Op1, Op2);
-            --  Res indicates if compare outcome can be compile time determined
-
-            True_Result  : Boolean;
-            False_Result : Boolean;
-
-         begin
-            case N_Op_Compare (Nkind (N)) is
-=======
          return;
 
       elsif Nkind (N) not in N_Op_Compare then
@@ -8279,7 +8186,6 @@
 
       begin
          case N_Op_Compare (Nkind (N)) is
->>>>>>> c355071f
             when N_Op_Eq =>
                True_Result  := Res = EQ;
                False_Result := Res = LT or else Res = GT or else Res = NE;
@@ -8327,26 +8233,6 @@
             when N_Op_Ne =>
                True_Result  := Res = NE or else Res = GT or else Res = LT;
                False_Result := Res = EQ;
-<<<<<<< HEAD
-            end case;
-
-            if True_Result then
-               Rewrite (N,
-                 Convert_To (Typ,
-                   New_Occurrence_Of (Standard_True, Sloc (N))));
-               Analyze_And_Resolve (N, Typ);
-               Warn_On_Known_Condition (N);
-
-            elsif False_Result then
-               Rewrite (N,
-                 Convert_To (Typ,
-                   New_Occurrence_Of (Standard_False, Sloc (N))));
-               Analyze_And_Resolve (N, Typ);
-               Warn_On_Known_Condition (N);
-            end if;
-         end;
-      end if;
-=======
          end case;
 
          if True_Result then
@@ -8364,7 +8250,6 @@
             Warn_On_Known_Condition (N);
          end if;
       end;
->>>>>>> c355071f
    end Rewrite_Comparison;
 
    ----------------------------
@@ -8506,8 +8391,6 @@
 
            or else Is_Interface (Left_Type)
          then
-<<<<<<< HEAD
-=======
             --  Issue error if IW_Membership operation not available in a
             --  configurable run time setting.
 
@@ -8516,7 +8399,6 @@
                return Empty;
             end if;
 
->>>>>>> c355071f
             return
               Make_Function_Call (Loc,
                  Name => New_Occurrence_Of (RTE (RE_IW_Membership), Loc),

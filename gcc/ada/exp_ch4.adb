------------------------------------------------------------------------------
--                                                                          --
--                         GNAT COMPILER COMPONENTS                         --
--                                                                          --
--                              E X P _ C H 4                               --
--                                                                          --
--                                 B o d y                                  --
--                                                                          --
--          Copyright (C) 1992-2006, Free Software Foundation, Inc.         --
--                                                                          --
-- GNAT is free software;  you can  redistribute it  and/or modify it under --
-- terms of the  GNU General Public License as published  by the Free Soft- --
-- ware  Foundation;  either version 2,  or (at your option) any later ver- --
-- sion.  GNAT is distributed in the hope that it will be useful, but WITH- --
-- OUT ANY WARRANTY;  without even the  implied warranty of MERCHANTABILITY --
-- or FITNESS FOR A PARTICULAR PURPOSE.  See the GNU General Public License --
-- for  more details.  You should have  received  a copy of the GNU General --
-- Public License  distributed with GNAT;  see file COPYING.  If not, write --
-- to  the  Free Software Foundation,  51  Franklin  Street,  Fifth  Floor, --
-- Boston, MA 02110-1301, USA.                                              --
--                                                                          --
-- GNAT was originally developed  by the GNAT team at  New York University. --
-- Extensive contributions were provided by Ada Core Technologies Inc.      --
--                                                                          --
------------------------------------------------------------------------------

with Atree;    use Atree;
with Checks;   use Checks;
with Einfo;    use Einfo;
with Elists;   use Elists;
with Errout;   use Errout;
with Exp_Aggr; use Exp_Aggr;
with Exp_Ch3;  use Exp_Ch3;
with Exp_Ch6;  use Exp_Ch6;
with Exp_Ch7;  use Exp_Ch7;
with Exp_Ch9;  use Exp_Ch9;
with Exp_Disp; use Exp_Disp;
with Exp_Fixd; use Exp_Fixd;
with Exp_Pakd; use Exp_Pakd;
with Exp_Tss;  use Exp_Tss;
with Exp_Util; use Exp_Util;
with Exp_VFpt; use Exp_VFpt;
with Freeze;   use Freeze;
with Hostparm; use Hostparm;
with Inline;   use Inline;
with Nlists;   use Nlists;
with Nmake;    use Nmake;
with Opt;      use Opt;
with Rtsfind;  use Rtsfind;
with Sem;      use Sem;
with Sem_Cat;  use Sem_Cat;
with Sem_Ch3;  use Sem_Ch3;
with Sem_Ch13; use Sem_Ch13;
with Sem_Eval; use Sem_Eval;
with Sem_Res;  use Sem_Res;
with Sem_Type; use Sem_Type;
with Sem_Util; use Sem_Util;
with Sem_Warn; use Sem_Warn;
with Sinfo;    use Sinfo;
with Snames;   use Snames;
with Stand;    use Stand;
with Targparm; use Targparm;
with Tbuild;   use Tbuild;
with Ttypes;   use Ttypes;
with Uintp;    use Uintp;
with Urealp;   use Urealp;
with Validsw;  use Validsw;

package body Exp_Ch4 is

   -----------------------
   -- Local Subprograms --
   -----------------------

   procedure Binary_Op_Validity_Checks (N : Node_Id);
   pragma Inline (Binary_Op_Validity_Checks);
   --  Performs validity checks for a binary operator

   procedure Build_Boolean_Array_Proc_Call
     (N   : Node_Id;
      Op1 : Node_Id;
      Op2 : Node_Id);
   --  If an boolean array assignment can be done in place, build call to
   --  corresponding library procedure.

   procedure Expand_Allocator_Expression (N : Node_Id);
   --  Subsidiary to Expand_N_Allocator, for the case when the expression
   --  is a qualified expression or an aggregate.

   procedure Expand_Array_Comparison (N : Node_Id);
   --  This routine handles expansion of the comparison operators (N_Op_Lt,
   --  N_Op_Le, N_Op_Gt, N_Op_Ge) when operating on an array type. The basic
   --  code for these operators is similar, differing only in the details of
   --  the actual comparison call that is made. Special processing (call a
   --  run-time routine)

   function Expand_Array_Equality
     (Nod    : Node_Id;
      Lhs    : Node_Id;
      Rhs    : Node_Id;
      Bodies : List_Id;
      Typ    : Entity_Id) return Node_Id;
   --  Expand an array equality into a call to a function implementing this
   --  equality, and a call to it. Loc is the location for the generated
   --  nodes. Lhs and Rhs are the array expressions to be compared.
   --  Bodies is a list on which to attach bodies of local functions that
   --  are created in the process. It is the responsibility of the
   --  caller to insert those bodies at the right place. Nod provides
   --  the Sloc value for the generated code. Normally the types used
   --  for the generated equality routine are taken from Lhs and Rhs.
   --  However, in some situations of generated code, the Etype fields
   --  of Lhs and Rhs are not set yet. In such cases, Typ supplies the
   --  type to be used for the formal parameters.

   procedure Expand_Boolean_Operator (N : Node_Id);
   --  Common expansion processing for Boolean operators (And, Or, Xor)
   --  for the case of array type arguments.

   function Expand_Composite_Equality
     (Nod    : Node_Id;
      Typ    : Entity_Id;
      Lhs    : Node_Id;
      Rhs    : Node_Id;
      Bodies : List_Id) return Node_Id;
   --  Local recursive function used to expand equality for nested
   --  composite types. Used by Expand_Record/Array_Equality, Bodies
   --  is a list on which to attach bodies of local functions that are
   --  created in the process. This is the responsability of the caller
   --  to insert those bodies at the right place. Nod provides the Sloc
   --  value for generated code. Lhs and Rhs are the left and right sides
   --  for the comparison, and Typ is the type of the arrays to compare.

   procedure Expand_Concatenate_Other (Cnode : Node_Id; Opnds : List_Id);
   --  This routine handles expansion of concatenation operations, where
   --  N is the N_Op_Concat node being expanded and Operands is the list
   --  of operands (at least two are present). The caller has dealt with
   --  converting any singleton operands into singleton aggregates.

   procedure Expand_Concatenate_String (Cnode : Node_Id; Opnds : List_Id);
   --  Routine to expand concatenation of 2-5 operands (in the list Operands)
   --  and replace node Cnode with the result of the contatenation. If there
   --  are two operands, they can be string or character. If there are more
   --  than two operands, then are always of type string (i.e. the caller has
   --  already converted character operands to strings in this case).

   procedure Fixup_Universal_Fixed_Operation (N : Node_Id);
   --  N is either an N_Op_Divide or N_Op_Multiply node whose result is
   --  universal fixed. We do not have such a type at runtime, so the
   --  purpose of this routine is to find the real type by looking up
   --  the tree. We also determine if the operation must be rounded.

   function Get_Allocator_Final_List
     (N    : Node_Id;
      T    : Entity_Id;
      PtrT : Entity_Id) return Entity_Id;
   --  If the designated type is controlled, build final_list expression
   --  for created object. If context is an access parameter, create a
   --  local access type to have a usable finalization list.

   function Has_Inferable_Discriminants (N : Node_Id) return Boolean;
   --  Ada 2005 (AI-216): A view of an Unchecked_Union object has inferable
   --  discriminants if it has a constrained nominal type, unless the object
   --  is a component of an enclosing Unchecked_Union object that is subject
   --  to a per-object constraint and the enclosing object lacks inferable
   --  discriminants.
   --
   --  An expression of an Unchecked_Union type has inferable discriminants
   --  if it is either a name of an object with inferable discriminants or a
   --  qualified expression whose subtype mark denotes a constrained subtype.

   procedure Insert_Dereference_Action (N : Node_Id);
   --  N is an expression whose type is an access. When the type of the
   --  associated storage pool is derived from Checked_Pool, generate a
   --  call to the 'Dereference' primitive operation.

   function Make_Array_Comparison_Op
     (Typ : Entity_Id;
      Nod : Node_Id) return Node_Id;
   --  Comparisons between arrays are expanded in line. This function
   --  produces the body of the implementation of (a > b), where a and b
   --  are one-dimensional arrays of some discrete type. The original
   --  node is then expanded into the appropriate call to this function.
   --  Nod provides the Sloc value for the generated code.

   function Make_Boolean_Array_Op
     (Typ : Entity_Id;
      N   : Node_Id) return Node_Id;
   --  Boolean operations on boolean arrays are expanded in line. This
   --  function produce the body for the node N, which is (a and b),
   --  (a or b), or (a xor b). It is used only the normal case and not
   --  the packed case. The type involved, Typ, is the Boolean array type,
   --  and the logical operations in the body are simple boolean operations.
   --  Note that Typ is always a constrained type (the caller has ensured
   --  this by using Convert_To_Actual_Subtype if necessary).

   procedure Rewrite_Comparison (N : Node_Id);
<<<<<<< HEAD
   --  if N is the node for a comparison whose outcome can be determined at
=======
   --  If N is the node for a comparison whose outcome can be determined at
>>>>>>> f8383f28
   --  compile time, then the node N can be rewritten with True or False. If
   --  the outcome cannot be determined at compile time, the call has no
   --  effect. If N is a type conversion, then this processing is applied to
   --  its expression. If N is neither comparison nor a type conversion, the
   --  call has no effect.

   function Tagged_Membership (N : Node_Id) return Node_Id;
   --  Construct the expression corresponding to the tagged membership test.
   --  Deals with a second operand being (or not) a class-wide type.

   function Safe_In_Place_Array_Op
     (Lhs : Node_Id;
      Op1 : Node_Id;
      Op2 : Node_Id) return Boolean;
   --  In the context of an assignment, where the right-hand side is a
   --  boolean operation on arrays, check whether operation can be performed
   --  in place.

   procedure Unary_Op_Validity_Checks (N : Node_Id);
   pragma Inline (Unary_Op_Validity_Checks);
   --  Performs validity checks for a unary operator

   -------------------------------
   -- Binary_Op_Validity_Checks --
   -------------------------------

   procedure Binary_Op_Validity_Checks (N : Node_Id) is
   begin
      if Validity_Checks_On and Validity_Check_Operands then
         Ensure_Valid (Left_Opnd (N));
         Ensure_Valid (Right_Opnd (N));
      end if;
   end Binary_Op_Validity_Checks;

   ------------------------------------
   -- Build_Boolean_Array_Proc_Call --
   ------------------------------------

   procedure Build_Boolean_Array_Proc_Call
     (N   : Node_Id;
      Op1 : Node_Id;
      Op2 : Node_Id)
   is
      Loc       : constant Source_Ptr := Sloc (N);
      Kind      : constant Node_Kind := Nkind (Expression (N));
      Target    : constant Node_Id   :=
                    Make_Attribute_Reference (Loc,
                      Prefix         => Name (N),
                      Attribute_Name => Name_Address);

      Arg1      : constant Node_Id := Op1;
      Arg2      : Node_Id := Op2;
      Call_Node : Node_Id;
      Proc_Name : Entity_Id;

   begin
      if Kind = N_Op_Not then
         if Nkind (Op1) in N_Binary_Op then

            --  Use negated version of the binary operators

            if Nkind (Op1) = N_Op_And then
               Proc_Name := RTE (RE_Vector_Nand);

            elsif Nkind (Op1) = N_Op_Or then
               Proc_Name := RTE (RE_Vector_Nor);

            else pragma Assert (Nkind (Op1) = N_Op_Xor);
               Proc_Name := RTE (RE_Vector_Xor);
            end if;

            Call_Node :=
              Make_Procedure_Call_Statement (Loc,
                Name => New_Occurrence_Of (Proc_Name, Loc),

                Parameter_Associations => New_List (
                  Target,
                  Make_Attribute_Reference (Loc,
                    Prefix => Left_Opnd (Op1),
                    Attribute_Name => Name_Address),

                  Make_Attribute_Reference (Loc,
                    Prefix => Right_Opnd (Op1),
                    Attribute_Name => Name_Address),

                  Make_Attribute_Reference (Loc,
                    Prefix => Left_Opnd (Op1),
                    Attribute_Name => Name_Length)));

         else
            Proc_Name := RTE (RE_Vector_Not);

            Call_Node :=
              Make_Procedure_Call_Statement (Loc,
                Name => New_Occurrence_Of (Proc_Name, Loc),
                Parameter_Associations => New_List (
                  Target,

                  Make_Attribute_Reference (Loc,
                    Prefix => Op1,
                    Attribute_Name => Name_Address),

                  Make_Attribute_Reference (Loc,
                    Prefix => Op1,
                     Attribute_Name => Name_Length)));
         end if;

      else
         --  We use the following equivalences:

         --   (not X) or  (not Y)  =  not (X and Y)  =  Nand (X, Y)
         --   (not X) and (not Y)  =  not (X or Y)   =  Nor  (X, Y)
         --   (not X) xor (not Y)  =  X xor Y
         --   X       xor (not Y)  =  not (X xor Y)  =  Nxor (X, Y)

         if Nkind (Op1) = N_Op_Not then
            if Kind = N_Op_And then
               Proc_Name := RTE (RE_Vector_Nor);

            elsif Kind = N_Op_Or then
               Proc_Name := RTE (RE_Vector_Nand);

            else
               Proc_Name := RTE (RE_Vector_Xor);
            end if;

         else
            if Kind = N_Op_And then
               Proc_Name := RTE (RE_Vector_And);

            elsif Kind = N_Op_Or then
               Proc_Name := RTE (RE_Vector_Or);

            elsif Nkind (Op2) = N_Op_Not then
               Proc_Name := RTE (RE_Vector_Nxor);
               Arg2 := Right_Opnd (Op2);

            else
               Proc_Name := RTE (RE_Vector_Xor);
            end if;
         end if;

         Call_Node :=
           Make_Procedure_Call_Statement (Loc,
             Name => New_Occurrence_Of (Proc_Name, Loc),
             Parameter_Associations => New_List (
               Target,
                  Make_Attribute_Reference (Loc,
                    Prefix => Arg1,
                    Attribute_Name => Name_Address),
                  Make_Attribute_Reference (Loc,
                    Prefix => Arg2,
                    Attribute_Name => Name_Address),
                 Make_Attribute_Reference (Loc,
                   Prefix => Op1,
                    Attribute_Name => Name_Length)));
      end if;

      Rewrite (N, Call_Node);
      Analyze (N);

   exception
      when RE_Not_Available =>
         return;
   end Build_Boolean_Array_Proc_Call;

   ---------------------------------
   -- Expand_Allocator_Expression --
   ---------------------------------

   procedure Expand_Allocator_Expression (N : Node_Id) is
      Loc    : constant Source_Ptr := Sloc (N);
      Exp    : constant Node_Id    := Expression (Expression (N));
      Indic  : constant Node_Id    := Subtype_Mark (Expression (N));
      PtrT   : constant Entity_Id  := Etype (N);
      DesigT : constant Entity_Id  := Designated_Type (PtrT);
      T      : constant Entity_Id  := Entity (Indic);
      Flist  : Node_Id;
      Node   : Node_Id;
      Temp   : Entity_Id;

      TagT : Entity_Id := Empty;
      --  Type used as source for tag assignment

      TagR : Node_Id := Empty;
      --  Target reference for tag assignment

      Aggr_In_Place : constant Boolean := Is_Delayed_Aggregate (Exp);

      Call_In_Place : Boolean := False;

      Tag_Assign : Node_Id;
      Tmp_Node   : Node_Id;

   begin
      if Is_Tagged_Type (T) or else Controlled_Type (T) then

         --  Ada 2005 (AI-318-02): If the initialization expression is a
         --  call to a build-in-place function, then access to the allocated
         --  object must be passed to the function. Currently we limit such
         --  functions to those with constrained limited result subtypes,
         --  but eventually we plan to expand the allowed forms of funtions
         --  that are treated as build-in-place.

         if Ada_Version >= Ada_05
           and then Is_Build_In_Place_Function_Call (Exp)
         then
            Make_Build_In_Place_Call_In_Allocator (N, Exp);
            Call_In_Place := True;
         end if;

         --    Actions inserted before:
         --              Temp : constant ptr_T := new T'(Expression);
         --   <no CW>    Temp._tag := T'tag;
         --   <CTRL>     Adjust (Finalizable (Temp.all));
         --   <CTRL>     Attach_To_Final_List (Finalizable (Temp.all));

         --  We analyze by hand the new internal allocator to avoid
         --  any recursion and inappropriate call to Initialize

         --  We don't want to remove side effects when the expression must be
         --  built in place. In the case of a build-in-place function call,
         --  that could lead to a duplication of the call, which was already
         --  substituted for the allocator.

         if not Aggr_In_Place and then not Call_In_Place then
            Remove_Side_Effects (Exp);
         end if;

         Temp :=
           Make_Defining_Identifier (Loc, New_Internal_Name ('P'));

         --  For a class wide allocation generate the following code:

         --    type Equiv_Record is record ... end record;
         --    implicit subtype CW is <Class_Wide_Subytpe>;
         --    temp : PtrT := new CW'(CW!(expr));

         if Is_Class_Wide_Type (T) then
            Expand_Subtype_From_Expr (Empty, T, Indic, Exp);

            Set_Expression (Expression (N),
              Unchecked_Convert_To (Entity (Indic), Exp));

            Analyze_And_Resolve (Expression (N), Entity (Indic));
         end if;

         if Aggr_In_Place then
            Tmp_Node :=
              Make_Object_Declaration (Loc,
                Defining_Identifier => Temp,
                Object_Definition   => New_Reference_To (PtrT, Loc),
                Expression          =>
                  Make_Allocator (Loc,
                    New_Reference_To (Etype (Exp), Loc)));

            Set_Comes_From_Source
              (Expression (Tmp_Node), Comes_From_Source (N));

            Set_No_Initialization (Expression (Tmp_Node));
            Insert_Action (N, Tmp_Node);

            if Controlled_Type (T)
              and then Ekind (PtrT) = E_Anonymous_Access_Type
            then
               --  Create local finalization list for access parameter

               Flist := Get_Allocator_Final_List (N, Base_Type (T), PtrT);
            end if;

            Convert_Aggr_In_Allocator (Tmp_Node, Exp);
         else
            Node := Relocate_Node (N);
            Set_Analyzed (Node);
            Insert_Action (N,
              Make_Object_Declaration (Loc,
                Defining_Identifier => Temp,
                Constant_Present    => True,
                Object_Definition   => New_Reference_To (PtrT, Loc),
                Expression          => Node));
         end if;

         --  Ada 2005 (AI-344): For an allocator with a class-wide designated
         --  type, generate an accessibility check to verify that the level of
         --  the type of the created object is not deeper than the level of the
         --  access type. If the type of the qualified expression is class-
         --  wide, then always generate the check. Otherwise, only generate the
         --  check if the level of the qualified expression type is statically
         --  deeper than the access type. Although the static accessibility
         --  will generally have been performed as a legality check, it won't
         --  have been done in cases where the allocator appears in generic
         --  body, so a run-time check is needed in general.

         if Ada_Version >= Ada_05
           and then Is_Class_Wide_Type (DesigT)
           and then not Scope_Suppress (Accessibility_Check)
           and then
             (Is_Class_Wide_Type (Etype (Exp))
                or else
              Type_Access_Level (Etype (Exp)) > Type_Access_Level (PtrT))
         then
            Insert_Action (N,
               Make_Raise_Program_Error (Loc,
                 Condition =>
                   Make_Op_Gt (Loc,
                     Left_Opnd  =>
                       Make_Function_Call (Loc,
                         Name =>
                           New_Reference_To (RTE (RE_Get_Access_Level), Loc),
                         Parameter_Associations =>
                           New_List (Make_Attribute_Reference (Loc,
                                       Prefix         =>
                                          New_Reference_To (Temp, Loc),
                                       Attribute_Name =>
                                          Name_Tag))),
                     Right_Opnd =>
                       Make_Integer_Literal (Loc, Type_Access_Level (PtrT))),
                 Reason => PE_Accessibility_Check_Failed));
         end if;

         if Java_VM then
<<<<<<< HEAD

            --  Suppress the tag assignment when Java_VM because JVM tags are
            --  represented implicitly in objects.

            null;

         elsif Is_Tagged_Type (T) and then not Is_Class_Wide_Type (T) then
            TagT := T;
            TagR := New_Reference_To (Temp, Loc);

=======

            --  Suppress the tag assignment when Java_VM because JVM tags are
            --  represented implicitly in objects.

            null;

         elsif Is_Tagged_Type (T) and then not Is_Class_Wide_Type (T) then
            TagT := T;
            TagR := New_Reference_To (Temp, Loc);

>>>>>>> f8383f28
         elsif Is_Private_Type (T)
           and then Is_Tagged_Type (Underlying_Type (T))
         then
            TagT := Underlying_Type (T);
            TagR :=
              Unchecked_Convert_To (Underlying_Type (T),
                Make_Explicit_Dereference (Loc,
                  Prefix => New_Reference_To (Temp, Loc)));
         end if;

         if Present (TagT) then
            Tag_Assign :=
              Make_Assignment_Statement (Loc,
                Name =>
                  Make_Selected_Component (Loc,
                    Prefix => TagR,
                    Selector_Name =>
                      New_Reference_To (First_Tag_Component (TagT), Loc)),

                Expression =>
                  Unchecked_Convert_To (RTE (RE_Tag),
                    New_Reference_To
                      (Elists.Node (First_Elmt (Access_Disp_Table (TagT))),
                       Loc)));

            --  The previous assignment has to be done in any case

            Set_Assignment_OK (Name (Tag_Assign));
            Insert_Action (N, Tag_Assign);
         end if;

         if Controlled_Type (DesigT)
            and then Controlled_Type (T)
         then
            declare
               Attach : Node_Id;
               Apool  : constant Entity_Id :=
                          Associated_Storage_Pool (PtrT);

            begin
               --  If it is an allocation on the secondary stack
               --  (i.e. a value returned from a function), the object
               --  is attached on the caller side as soon as the call
               --  is completed (see Expand_Ctrl_Function_Call)

               if Is_RTE (Apool, RE_SS_Pool) then
                  declare
                     F : constant Entity_Id :=
                           Make_Defining_Identifier (Loc,
                             New_Internal_Name ('F'));
                  begin
                     Insert_Action (N,
                       Make_Object_Declaration (Loc,
                         Defining_Identifier => F,
                         Object_Definition   => New_Reference_To (RTE
                          (RE_Finalizable_Ptr), Loc)));

                     Flist := New_Reference_To (F, Loc);
                     Attach :=  Make_Integer_Literal (Loc, 1);
                  end;

               --  Normal case, not a secondary stack allocation

               else
                  if Controlled_Type (T)
                    and then Ekind (PtrT) = E_Anonymous_Access_Type
                  then
                     --  Create local finalization list for access parameter

                     Flist :=
                       Get_Allocator_Final_List (N, Base_Type (T), PtrT);
                  else
                     Flist := Find_Final_List (PtrT);
                  end if;

                  Attach :=  Make_Integer_Literal (Loc, 2);
               end if;

               if not Aggr_In_Place then
                  Insert_Actions (N,
                    Make_Adjust_Call (
                      Ref          =>

                     --  An unchecked conversion is needed in the
                     --  classwide case because the designated type
                     --  can be an ancestor of the subtype mark of
                     --  the allocator.

                      Unchecked_Convert_To (T,
                        Make_Explicit_Dereference (Loc,
                          Prefix => New_Reference_To (Temp, Loc))),

                      Typ          => T,
                      Flist_Ref    => Flist,
                      With_Attach  => Attach,
                      Allocator    => True));
               end if;
            end;
         end if;

         Rewrite (N, New_Reference_To (Temp, Loc));
         Analyze_And_Resolve (N, PtrT);

      elsif Aggr_In_Place then
         Temp :=
           Make_Defining_Identifier (Loc, New_Internal_Name ('P'));
         Tmp_Node :=
           Make_Object_Declaration (Loc,
             Defining_Identifier => Temp,
             Object_Definition   => New_Reference_To (PtrT, Loc),
             Expression          => Make_Allocator (Loc,
                 New_Reference_To (Etype (Exp), Loc)));

         Set_Comes_From_Source
           (Expression (Tmp_Node), Comes_From_Source (N));

         Set_No_Initialization (Expression (Tmp_Node));
         Insert_Action (N, Tmp_Node);
         Convert_Aggr_In_Allocator (Tmp_Node, Exp);
         Rewrite (N, New_Reference_To (Temp, Loc));
         Analyze_And_Resolve (N, PtrT);

      elsif Is_Access_Type (DesigT)
        and then Nkind (Exp) = N_Allocator
        and then Nkind (Expression (Exp)) /= N_Qualified_Expression
      then
         --  Apply constraint to designated subtype indication

         Apply_Constraint_Check (Expression (Exp),
           Designated_Type (DesigT),
           No_Sliding => True);

         if Nkind (Expression (Exp)) = N_Raise_Constraint_Error then

            --  Propagate constraint_error to enclosing allocator

            Rewrite (Exp, New_Copy (Expression (Exp)));
         end if;
      else
         --  First check against the type of the qualified expression
         --
         --  NOTE: The commented call should be correct, but for
         --  some reason causes the compiler to bomb (sigsegv) on
         --  ACVC test c34007g, so for now we just perform the old
         --  (incorrect) test against the designated subtype with
         --  no sliding in the else part of the if statement below.
         --  ???
         --
         --  Apply_Constraint_Check (Exp, T, No_Sliding => True);

         --  A check is also needed in cases where the designated
         --  subtype is constrained and differs from the subtype
         --  given in the qualified expression. Note that the check
         --  on the qualified expression does not allow sliding,
         --  but this check does (a relaxation from Ada 83).

         if Is_Constrained (DesigT)
           and then not Subtypes_Statically_Match
                          (T, DesigT)
         then
            Apply_Constraint_Check
              (Exp, DesigT, No_Sliding => False);

         --  The nonsliding check should really be performed
         --  (unconditionally) against the subtype of the
         --  qualified expression, but that causes a problem
         --  with c34007g (see above), so for now we retain this.

         else
            Apply_Constraint_Check
              (Exp, DesigT, No_Sliding => True);
         end if;

         --  For an access to unconstrained packed array, GIGI needs
         --  to see an expression with a constrained subtype in order
         --  to compute the proper size for the allocator.

         if Is_Array_Type (T)
           and then not Is_Constrained (T)
           and then Is_Packed (T)
         then
            declare
               ConstrT      : constant Entity_Id :=
                                Make_Defining_Identifier (Loc,
                                  Chars => New_Internal_Name ('A'));
               Internal_Exp : constant Node_Id   := Relocate_Node (Exp);
            begin
               Insert_Action (Exp,
                 Make_Subtype_Declaration (Loc,
                   Defining_Identifier => ConstrT,
                   Subtype_Indication  =>
                     Make_Subtype_From_Expr (Exp, T)));
               Freeze_Itype (ConstrT, Exp);
               Rewrite (Exp, OK_Convert_To (ConstrT, Internal_Exp));
            end;
<<<<<<< HEAD
=======
         end if;

         --  Ada 2005 (AI-318-02): If the initialization expression is a
         --  call to a build-in-place function, then access to the allocated
         --  object must be passed to the function. Currently we limit such
         --  functions to those with constrained limited result subtypes,
         --  but eventually we plan to expand the allowed forms of funtions
         --  that are treated as build-in-place.

         if Ada_Version >= Ada_05
           and then Is_Build_In_Place_Function_Call (Exp)
         then
            Make_Build_In_Place_Call_In_Allocator (N, Exp);
>>>>>>> f8383f28
         end if;

      end if;

   exception
      when RE_Not_Available =>
         return;
   end Expand_Allocator_Expression;

   -----------------------------
   -- Expand_Array_Comparison --
   -----------------------------

   --  Expansion is only required in the case of array types. For the
   --  unpacked case, an appropriate runtime routine is called. For
   --  packed cases, and also in some other cases where a runtime
   --  routine cannot be called, the form of the expansion is:

   --     [body for greater_nn; boolean_expression]

   --  The body is built by Make_Array_Comparison_Op, and the form of the
   --  Boolean expression depends on the operator involved.

   procedure Expand_Array_Comparison (N : Node_Id) is
      Loc  : constant Source_Ptr := Sloc (N);
      Op1  : Node_Id             := Left_Opnd (N);
      Op2  : Node_Id             := Right_Opnd (N);
      Typ1 : constant Entity_Id  := Base_Type (Etype (Op1));
      Ctyp : constant Entity_Id  := Component_Type (Typ1);

      Expr      : Node_Id;
      Func_Body : Node_Id;
      Func_Name : Entity_Id;

      Comp : RE_Id;

      Byte_Addressable : constant Boolean := System_Storage_Unit = Byte'Size;
      --  True for byte addressable target

      function Length_Less_Than_4 (Opnd : Node_Id) return Boolean;
      --  Returns True if the length of the given operand is known to be
      --  less than 4. Returns False if this length is known to be four
      --  or greater or is not known at compile time.

      ------------------------
      -- Length_Less_Than_4 --
      ------------------------

      function Length_Less_Than_4 (Opnd : Node_Id) return Boolean is
         Otyp : constant Entity_Id := Etype (Opnd);

      begin
         if Ekind (Otyp) = E_String_Literal_Subtype then
            return String_Literal_Length (Otyp) < 4;

         else
            declare
               Ityp : constant Entity_Id := Etype (First_Index (Otyp));
               Lo   : constant Node_Id   := Type_Low_Bound (Ityp);
               Hi   : constant Node_Id   := Type_High_Bound (Ityp);
               Lov  : Uint;
               Hiv  : Uint;

            begin
               if Compile_Time_Known_Value (Lo) then
                  Lov := Expr_Value (Lo);
               else
                  return False;
               end if;

               if Compile_Time_Known_Value (Hi) then
                  Hiv := Expr_Value (Hi);
               else
                  return False;
               end if;

               return Hiv < Lov + 3;
            end;
         end if;
      end Length_Less_Than_4;

   --  Start of processing for Expand_Array_Comparison

   begin
      --  Deal first with unpacked case, where we can call a runtime routine
      --  except that we avoid this for targets for which are not addressable
      --  by bytes, and for the JVM, since the JVM does not support direct
      --  addressing of array components.

      if not Is_Bit_Packed_Array (Typ1)
        and then Byte_Addressable
        and then not Java_VM
      then
         --  The call we generate is:

         --  Compare_Array_xn[_Unaligned]
         --    (left'address, right'address, left'length, right'length) <op> 0

         --  x = U for unsigned, S for signed
         --  n = 8,16,32,64 for component size
         --  Add _Unaligned if length < 4 and component size is 8.
         --  <op> is the standard comparison operator

         if Component_Size (Typ1) = 8 then
            if Length_Less_Than_4 (Op1)
                 or else
               Length_Less_Than_4 (Op2)
            then
               if Is_Unsigned_Type (Ctyp) then
                  Comp := RE_Compare_Array_U8_Unaligned;
               else
                  Comp := RE_Compare_Array_S8_Unaligned;
               end if;

            else
               if Is_Unsigned_Type (Ctyp) then
                  Comp := RE_Compare_Array_U8;
               else
                  Comp := RE_Compare_Array_S8;
               end if;
            end if;

         elsif Component_Size (Typ1) = 16 then
            if Is_Unsigned_Type (Ctyp) then
               Comp := RE_Compare_Array_U16;
            else
               Comp := RE_Compare_Array_S16;
            end if;

         elsif Component_Size (Typ1) = 32 then
            if Is_Unsigned_Type (Ctyp) then
               Comp := RE_Compare_Array_U32;
            else
               Comp := RE_Compare_Array_S32;
            end if;

         else pragma Assert (Component_Size (Typ1) = 64);
            if Is_Unsigned_Type (Ctyp) then
               Comp := RE_Compare_Array_U64;
            else
               Comp := RE_Compare_Array_S64;
            end if;
         end if;

         Remove_Side_Effects (Op1, Name_Req => True);
         Remove_Side_Effects (Op2, Name_Req => True);

         Rewrite (Op1,
           Make_Function_Call (Sloc (Op1),
             Name => New_Occurrence_Of (RTE (Comp), Loc),

             Parameter_Associations => New_List (
               Make_Attribute_Reference (Loc,
                 Prefix         => Relocate_Node (Op1),
                 Attribute_Name => Name_Address),

               Make_Attribute_Reference (Loc,
                 Prefix         => Relocate_Node (Op2),
                 Attribute_Name => Name_Address),

               Make_Attribute_Reference (Loc,
                 Prefix         => Relocate_Node (Op1),
                 Attribute_Name => Name_Length),

               Make_Attribute_Reference (Loc,
                 Prefix         => Relocate_Node (Op2),
                 Attribute_Name => Name_Length))));

         Rewrite (Op2,
           Make_Integer_Literal (Sloc (Op2),
             Intval => Uint_0));

         Analyze_And_Resolve (Op1, Standard_Integer);
         Analyze_And_Resolve (Op2, Standard_Integer);
         return;
      end if;

      --  Cases where we cannot make runtime call

      --  For (a <= b) we convert to not (a > b)

      if Chars (N) = Name_Op_Le then
         Rewrite (N,
           Make_Op_Not (Loc,
             Right_Opnd =>
                Make_Op_Gt (Loc,
                 Left_Opnd  => Op1,
                 Right_Opnd => Op2)));
         Analyze_And_Resolve (N, Standard_Boolean);
         return;

      --  For < the Boolean expression is
      --    greater__nn (op2, op1)

      elsif Chars (N) = Name_Op_Lt then
         Func_Body := Make_Array_Comparison_Op (Typ1, N);

         --  Switch operands

         Op1 := Right_Opnd (N);
         Op2 := Left_Opnd  (N);

      --  For (a >= b) we convert to not (a < b)

      elsif Chars (N) = Name_Op_Ge then
         Rewrite (N,
           Make_Op_Not (Loc,
             Right_Opnd =>
               Make_Op_Lt (Loc,
                 Left_Opnd  => Op1,
                 Right_Opnd => Op2)));
         Analyze_And_Resolve (N, Standard_Boolean);
         return;

      --  For > the Boolean expression is
      --    greater__nn (op1, op2)

      else
         pragma Assert (Chars (N) = Name_Op_Gt);
         Func_Body := Make_Array_Comparison_Op (Typ1, N);
      end if;

      Func_Name := Defining_Unit_Name (Specification (Func_Body));
      Expr :=
        Make_Function_Call (Loc,
          Name => New_Reference_To (Func_Name, Loc),
          Parameter_Associations => New_List (Op1, Op2));

      Insert_Action (N, Func_Body);
      Rewrite (N, Expr);
      Analyze_And_Resolve (N, Standard_Boolean);

   exception
      when RE_Not_Available =>
         return;
   end Expand_Array_Comparison;

   ---------------------------
   -- Expand_Array_Equality --
   ---------------------------

   --  Expand an equality function for multi-dimensional arrays. Here is
   --  an example of such a function for Nb_Dimension = 2

   --  function Enn (A : atyp; B : btyp) return boolean is
   --  begin
   --     if (A'length (1) = 0 or else A'length (2) = 0)
   --          and then
   --        (B'length (1) = 0 or else B'length (2) = 0)
   --     then
   --        return True;    -- RM 4.5.2(22)
   --     end if;

   --     if A'length (1) /= B'length (1)
   --               or else
   --           A'length (2) /= B'length (2)
   --     then
   --        return False;   -- RM 4.5.2(23)
   --     end if;

   --     declare
   --        A1 : Index_T1 := A'first (1);
   --        B1 : Index_T1 := B'first (1);
   --     begin
   --        loop
   --           declare
   --              A2 : Index_T2 := A'first (2);
   --              B2 : Index_T2 := B'first (2);
   --           begin
   --              loop
   --                 if A (A1, A2) /= B (B1, B2) then
   --                    return False;
   --                 end if;

   --                 exit when A2 = A'last (2);
   --                 A2 := Index_T2'succ (A2);
   --                 B2 := Index_T2'succ (B2);
   --              end loop;
   --           end;

   --           exit when A1 = A'last (1);
   --           A1 := Index_T1'succ (A1);
   --           B1 := Index_T1'succ (B1);
   --        end loop;
   --     end;

   --     return true;
   --  end Enn;

   --  Note on the formal types used (atyp and btyp). If either of the
   --  arrays is of a private type, we use the underlying type, and
   --  do an unchecked conversion of the actual. If either of the arrays
   --  has a bound depending on a discriminant, then we use the base type
   --  since otherwise we have an escaped discriminant in the function.

   --  If both arrays are constrained and have the same bounds, we can
   --  generate a loop with an explicit iteration scheme using a 'Range
   --  attribute over the first array.

   function Expand_Array_Equality
     (Nod    : Node_Id;
      Lhs    : Node_Id;
      Rhs    : Node_Id;
      Bodies : List_Id;
      Typ    : Entity_Id) return Node_Id
   is
      Loc         : constant Source_Ptr := Sloc (Nod);
      Decls       : constant List_Id    := New_List;
      Index_List1 : constant List_Id    := New_List;
      Index_List2 : constant List_Id    := New_List;

      Actuals   : List_Id;
      Formals   : List_Id;
      Func_Name : Entity_Id;
      Func_Body : Node_Id;

      A : constant Entity_Id := Make_Defining_Identifier (Loc, Name_uA);
      B : constant Entity_Id := Make_Defining_Identifier (Loc, Name_uB);

      Ltyp : Entity_Id;
      Rtyp : Entity_Id;
      --  The parameter types to be used for the formals

      function Arr_Attr
        (Arr : Entity_Id;
         Nam : Name_Id;
         Num : Int) return Node_Id;
      --  This builds the attribute reference Arr'Nam (Expr)

      function Component_Equality (Typ : Entity_Id) return Node_Id;
      --  Create one statement to compare corresponding components,
      --  designated by a full set of indices.

      function Get_Arg_Type (N : Node_Id) return Entity_Id;
      --  Given one of the arguments, computes the appropriate type to
      --  be used for that argument in the corresponding function formal

      function Handle_One_Dimension
        (N     : Int;
         Index : Node_Id) return Node_Id;
      --  This procedure returns the following code
      --
      --    declare
      --       Bn : Index_T := B'First (N);
      --    begin
      --       loop
      --          xxx
      --          exit when An = A'Last (N);
      --          An := Index_T'Succ (An)
      --          Bn := Index_T'Succ (Bn)
      --       end loop;
      --    end;
      --
      --  If both indices are constrained and identical, the procedure
      --  returns a simpler loop:
      --
      --      for An in A'Range (N) loop
      --         xxx
      --      end loop
      --
      --  N is the dimension for which we are generating a loop. Index is the
      --  N'th index node, whose Etype is Index_Type_n in the above code.
      --  The xxx statement is either the loop or declare for the next
      --  dimension or if this is the last dimension the comparison
      --  of corresponding components of the arrays.
      --
      --  The actual way the code works is to return the comparison
      --  of corresponding components for the N+1 call. That's neater!

      function Test_Empty_Arrays return Node_Id;
      --  This function constructs the test for both arrays being empty
      --    (A'length (1) = 0 or else A'length (2) = 0 or else ...)
      --      and then
      --    (B'length (1) = 0 or else B'length (2) = 0 or else ...)

      function Test_Lengths_Correspond return Node_Id;
      --  This function constructs the test for arrays having different
      --  lengths in at least one index position, in which case resull

      --     A'length (1) /= B'length (1)
      --       or else
      --     A'length (2) /= B'length (2)
      --       or else
      --       ...

      --------------
      -- Arr_Attr --
      --------------

      function Arr_Attr
        (Arr : Entity_Id;
         Nam : Name_Id;
         Num : Int) return Node_Id
      is
      begin
         return
           Make_Attribute_Reference (Loc,
            Attribute_Name => Nam,
            Prefix => New_Reference_To (Arr, Loc),
            Expressions => New_List (Make_Integer_Literal (Loc, Num)));
      end Arr_Attr;

      ------------------------
      -- Component_Equality --
      ------------------------

      function Component_Equality (Typ : Entity_Id) return Node_Id is
         Test : Node_Id;
         L, R : Node_Id;

      begin
         --  if a(i1...) /= b(j1...) then return false; end if;

         L :=
           Make_Indexed_Component (Loc,
             Prefix => Make_Identifier (Loc, Chars (A)),
             Expressions => Index_List1);

         R :=
           Make_Indexed_Component (Loc,
             Prefix => Make_Identifier (Loc, Chars (B)),
             Expressions => Index_List2);

         Test := Expand_Composite_Equality
                   (Nod, Component_Type (Typ), L, R, Decls);

         --  If some (sub)component is an unchecked_union, the whole operation
         --  will raise program error.

         if Nkind (Test) = N_Raise_Program_Error then

            --  This node is going to be inserted at a location where a
            --  statement is expected: clear its Etype so analysis will
            --  set it to the expected Standard_Void_Type.

            Set_Etype (Test, Empty);
            return Test;

         else
            return
              Make_Implicit_If_Statement (Nod,
                Condition => Make_Op_Not (Loc, Right_Opnd => Test),
                Then_Statements => New_List (
                  Make_Return_Statement (Loc,
                    Expression => New_Occurrence_Of (Standard_False, Loc))));
         end if;
      end Component_Equality;

      ------------------
      -- Get_Arg_Type --
      ------------------

      function Get_Arg_Type (N : Node_Id) return Entity_Id is
         T : Entity_Id;
         X : Node_Id;

      begin
         T := Etype (N);

         if No (T) then
            return Typ;

         else
            T := Underlying_Type (T);

            X := First_Index (T);
            while Present (X) loop
               if Denotes_Discriminant (Type_Low_Bound (Etype (X)))
                 or else
                   Denotes_Discriminant (Type_High_Bound (Etype (X)))
               then
                  T := Base_Type (T);
                  exit;
               end if;

               Next_Index (X);
            end loop;

            return T;
         end if;
      end Get_Arg_Type;

      --------------------------
      -- Handle_One_Dimension --
      ---------------------------

      function Handle_One_Dimension
        (N     : Int;
         Index : Node_Id) return Node_Id
      is
         Need_Separate_Indexes : constant Boolean :=
                                   Ltyp /= Rtyp
                                     or else not Is_Constrained (Ltyp);
         --  If the index types are identical, and we are working with
         --  constrained types, then we can use the same index for both of
         --  the arrays.

         An : constant Entity_Id := Make_Defining_Identifier (Loc,
                                      Chars => New_Internal_Name ('A'));

         Bn       : Entity_Id;
         Index_T  : Entity_Id;
         Stm_List : List_Id;
         Loop_Stm : Node_Id;

      begin
         if N > Number_Dimensions (Ltyp) then
            return Component_Equality (Ltyp);
         end if;

         --  Case where we generate a loop

         Index_T := Base_Type (Etype (Index));

         if Need_Separate_Indexes then
            Bn :=
              Make_Defining_Identifier (Loc,
                Chars => New_Internal_Name ('B'));
         else
            Bn := An;
         end if;

         Append (New_Reference_To (An, Loc), Index_List1);
         Append (New_Reference_To (Bn, Loc), Index_List2);

         Stm_List := New_List (
           Handle_One_Dimension (N + 1, Next_Index (Index)));

         if Need_Separate_Indexes then

            --  Generate guard for loop, followed by increments of indices

            Append_To (Stm_List,
               Make_Exit_Statement (Loc,
                 Condition =>
                   Make_Op_Eq (Loc,
                      Left_Opnd => New_Reference_To (An, Loc),
                      Right_Opnd => Arr_Attr (A, Name_Last, N))));

            Append_To (Stm_List,
              Make_Assignment_Statement (Loc,
                Name       => New_Reference_To (An, Loc),
                Expression =>
                  Make_Attribute_Reference (Loc,
                    Prefix         => New_Reference_To (Index_T, Loc),
                    Attribute_Name => Name_Succ,
                    Expressions    => New_List (New_Reference_To (An, Loc)))));

            Append_To (Stm_List,
              Make_Assignment_Statement (Loc,
                Name       => New_Reference_To (Bn, Loc),
                Expression =>
                  Make_Attribute_Reference (Loc,
                    Prefix         => New_Reference_To (Index_T, Loc),
                    Attribute_Name => Name_Succ,
                    Expressions    => New_List (New_Reference_To (Bn, Loc)))));
         end if;

         --  If separate indexes, we need a declare block for An and Bn, and a
         --  loop without an iteration scheme.

         if Need_Separate_Indexes then
            Loop_Stm :=
              Make_Implicit_Loop_Statement (Nod, Statements => Stm_List);

            return
              Make_Block_Statement (Loc,
                Declarations => New_List (
                  Make_Object_Declaration (Loc,
                    Defining_Identifier => An,
                    Object_Definition   => New_Reference_To (Index_T, Loc),
                    Expression          => Arr_Attr (A, Name_First, N)),

                  Make_Object_Declaration (Loc,
                    Defining_Identifier => Bn,
                    Object_Definition   => New_Reference_To (Index_T, Loc),
                    Expression          => Arr_Attr (B, Name_First, N))),

                Handled_Statement_Sequence =>
                  Make_Handled_Sequence_Of_Statements (Loc,
                    Statements => New_List (Loop_Stm)));

         --  If no separate indexes, return loop statement with explicit
         --  iteration scheme on its own

         else
            Loop_Stm :=
              Make_Implicit_Loop_Statement (Nod,
                Statements       => Stm_List,
                Iteration_Scheme =>
                  Make_Iteration_Scheme (Loc,
                    Loop_Parameter_Specification =>
                      Make_Loop_Parameter_Specification (Loc,
                        Defining_Identifier         => An,
                        Discrete_Subtype_Definition =>
                          Arr_Attr (A, Name_Range, N))));
            return Loop_Stm;
         end if;
      end Handle_One_Dimension;

      -----------------------
      -- Test_Empty_Arrays --
      -----------------------

      function Test_Empty_Arrays return Node_Id is
         Alist : Node_Id;
         Blist : Node_Id;

         Atest : Node_Id;
         Btest : Node_Id;

      begin
         Alist := Empty;
         Blist := Empty;
         for J in 1 .. Number_Dimensions (Ltyp) loop
            Atest :=
              Make_Op_Eq (Loc,
                Left_Opnd  => Arr_Attr (A, Name_Length, J),
                Right_Opnd => Make_Integer_Literal (Loc, 0));

            Btest :=
              Make_Op_Eq (Loc,
                Left_Opnd  => Arr_Attr (B, Name_Length, J),
                Right_Opnd => Make_Integer_Literal (Loc, 0));

            if No (Alist) then
               Alist := Atest;
               Blist := Btest;

            else
               Alist :=
                 Make_Or_Else (Loc,
                   Left_Opnd  => Relocate_Node (Alist),
                   Right_Opnd => Atest);

               Blist :=
                 Make_Or_Else (Loc,
                   Left_Opnd  => Relocate_Node (Blist),
                   Right_Opnd => Btest);
            end if;
         end loop;

         return
           Make_And_Then (Loc,
             Left_Opnd  => Alist,
             Right_Opnd => Blist);
      end Test_Empty_Arrays;

      -----------------------------
      -- Test_Lengths_Correspond --
      -----------------------------

      function Test_Lengths_Correspond return Node_Id is
         Result : Node_Id;
         Rtest  : Node_Id;

      begin
         Result := Empty;
         for J in 1 .. Number_Dimensions (Ltyp) loop
            Rtest :=
              Make_Op_Ne (Loc,
                Left_Opnd  => Arr_Attr (A, Name_Length, J),
                Right_Opnd => Arr_Attr (B, Name_Length, J));

            if No (Result) then
               Result := Rtest;
            else
               Result :=
                 Make_Or_Else (Loc,
                   Left_Opnd  => Relocate_Node (Result),
                   Right_Opnd => Rtest);
            end if;
         end loop;

         return Result;
      end Test_Lengths_Correspond;

   --  Start of processing for Expand_Array_Equality

   begin
      Ltyp := Get_Arg_Type (Lhs);
      Rtyp := Get_Arg_Type (Rhs);

      --  For now, if the argument types are not the same, go to the
      --  base type, since the code assumes that the formals have the
      --  same type. This is fixable in future ???

      if Ltyp /= Rtyp then
         Ltyp := Base_Type (Ltyp);
         Rtyp := Base_Type (Rtyp);
         pragma Assert (Ltyp = Rtyp);
      end if;

      --  Build list of formals for function

      Formals := New_List (
        Make_Parameter_Specification (Loc,
          Defining_Identifier => A,
          Parameter_Type      => New_Reference_To (Ltyp, Loc)),

        Make_Parameter_Specification (Loc,
          Defining_Identifier => B,
          Parameter_Type      => New_Reference_To (Rtyp, Loc)));

      Func_Name := Make_Defining_Identifier (Loc,  New_Internal_Name ('E'));

      --  Build statement sequence for function

      Func_Body :=
        Make_Subprogram_Body (Loc,
          Specification =>
            Make_Function_Specification (Loc,
              Defining_Unit_Name       => Func_Name,
              Parameter_Specifications => Formals,
              Result_Definition => New_Reference_To (Standard_Boolean, Loc)),

          Declarations =>  Decls,

          Handled_Statement_Sequence =>
            Make_Handled_Sequence_Of_Statements (Loc,
              Statements => New_List (

                Make_Implicit_If_Statement (Nod,
                  Condition => Test_Empty_Arrays,
                  Then_Statements => New_List (
                    Make_Return_Statement (Loc,
                      Expression =>
                        New_Occurrence_Of (Standard_True, Loc)))),

                Make_Implicit_If_Statement (Nod,
                  Condition => Test_Lengths_Correspond,
                  Then_Statements => New_List (
                    Make_Return_Statement (Loc,
                      Expression =>
                        New_Occurrence_Of (Standard_False, Loc)))),

                Handle_One_Dimension (1, First_Index (Ltyp)),

                Make_Return_Statement (Loc,
                  Expression => New_Occurrence_Of (Standard_True, Loc)))));

         Set_Has_Completion (Func_Name, True);
         Set_Is_Inlined (Func_Name);

         --  If the array type is distinct from the type of the arguments,
         --  it is the full view of a private type. Apply an unchecked
         --  conversion to insure that analysis of the call succeeds.

         declare
            L, R : Node_Id;

         begin
            L := Lhs;
            R := Rhs;

            if No (Etype (Lhs))
              or else Base_Type (Etype (Lhs)) /= Base_Type (Ltyp)
            then
               L := OK_Convert_To (Ltyp, Lhs);
            end if;

            if No (Etype (Rhs))
              or else Base_Type (Etype (Rhs)) /= Base_Type (Rtyp)
            then
               R := OK_Convert_To (Rtyp, Rhs);
            end if;

            Actuals := New_List (L, R);
         end;

         Append_To (Bodies, Func_Body);

         return
           Make_Function_Call (Loc,
             Name                   => New_Reference_To (Func_Name, Loc),
             Parameter_Associations => Actuals);
   end Expand_Array_Equality;

   -----------------------------
   -- Expand_Boolean_Operator --
   -----------------------------

   --  Note that we first get the actual subtypes of the operands,
   --  since we always want to deal with types that have bounds.

   procedure Expand_Boolean_Operator (N : Node_Id) is
      Typ : constant Entity_Id  := Etype (N);

   begin
      --  Special case of bit packed array where both operands are known
      --  to be properly aligned. In this case we use an efficient run time
      --  routine to carry out the operation (see System.Bit_Ops).

      if Is_Bit_Packed_Array (Typ)
        and then not Is_Possibly_Unaligned_Object (Left_Opnd (N))
        and then not Is_Possibly_Unaligned_Object (Right_Opnd (N))
      then
         Expand_Packed_Boolean_Operator (N);
         return;
      end if;

      --  For the normal non-packed case, the general expansion is to build
      --  function for carrying out the comparison (use Make_Boolean_Array_Op)
      --  and then inserting it into the tree. The original operator node is
      --  then rewritten as a call to this function. We also use this in the
      --  packed case if either operand is a possibly unaligned object.

      declare
         Loc       : constant Source_Ptr := Sloc (N);
         L         : constant Node_Id    := Relocate_Node (Left_Opnd  (N));
         R         : constant Node_Id    := Relocate_Node (Right_Opnd (N));
         Func_Body : Node_Id;
         Func_Name : Entity_Id;

      begin
         Convert_To_Actual_Subtype (L);
         Convert_To_Actual_Subtype (R);
         Ensure_Defined (Etype (L), N);
         Ensure_Defined (Etype (R), N);
         Apply_Length_Check (R, Etype (L));

         if Nkind (Parent (N)) = N_Assignment_Statement
           and then Safe_In_Place_Array_Op (Name (Parent (N)), L, R)
         then
            Build_Boolean_Array_Proc_Call (Parent (N), L, R);

         elsif Nkind (Parent (N)) = N_Op_Not
           and then Nkind (N) = N_Op_And
           and then
         Safe_In_Place_Array_Op (Name (Parent (Parent (N))), L, R)
         then
            return;
         else

            Func_Body := Make_Boolean_Array_Op (Etype (L), N);
            Func_Name := Defining_Unit_Name (Specification (Func_Body));
            Insert_Action (N, Func_Body);

            --  Now rewrite the expression with a call

            Rewrite (N,
              Make_Function_Call (Loc,
                Name                   => New_Reference_To (Func_Name, Loc),
                Parameter_Associations =>
                  New_List (
                    L,
                    Make_Type_Conversion
                      (Loc, New_Reference_To (Etype (L), Loc), R))));

            Analyze_And_Resolve (N, Typ);
         end if;
      end;
   end Expand_Boolean_Operator;

   -------------------------------
   -- Expand_Composite_Equality --
   -------------------------------

   --  This function is only called for comparing internal fields of composite
   --  types when these fields are themselves composites. This is a special
   --  case because it is not possible to respect normal Ada visibility rules.

   function Expand_Composite_Equality
     (Nod    : Node_Id;
      Typ    : Entity_Id;
      Lhs    : Node_Id;
      Rhs    : Node_Id;
      Bodies : List_Id) return Node_Id
   is
      Loc       : constant Source_Ptr := Sloc (Nod);
      Full_Type : Entity_Id;
      Prim      : Elmt_Id;
      Eq_Op     : Entity_Id;

   begin
      if Is_Private_Type (Typ) then
         Full_Type := Underlying_Type (Typ);
      else
         Full_Type := Typ;
      end if;

      --  Defense against malformed private types with no completion
      --  the error will be diagnosed later by check_completion

      if No (Full_Type) then
         return New_Reference_To (Standard_False, Loc);
      end if;

      Full_Type := Base_Type (Full_Type);

      if Is_Array_Type (Full_Type) then

         --  If the operand is an elementary type other than a floating-point
         --  type, then we can simply use the built-in block bitwise equality,
         --  since the predefined equality operators always apply and bitwise
         --  equality is fine for all these cases.

         if Is_Elementary_Type (Component_Type (Full_Type))
           and then not Is_Floating_Point_Type (Component_Type (Full_Type))
         then
            return Make_Op_Eq (Loc, Left_Opnd  => Lhs, Right_Opnd => Rhs);

         --  For composite component types, and floating-point types, use
         --  the expansion. This deals with tagged component types (where
         --  we use the applicable equality routine) and floating-point,
         --  (where we need to worry about negative zeroes), and also the
         --  case of any composite type recursively containing such fields.

         else
            return Expand_Array_Equality (Nod, Lhs, Rhs, Bodies, Full_Type);
         end if;

      elsif Is_Tagged_Type (Full_Type) then

         --  Call the primitive operation "=" of this type

         if Is_Class_Wide_Type (Full_Type) then
            Full_Type := Root_Type (Full_Type);
         end if;

         --  If this is derived from an untagged private type completed
         --  with a tagged type, it does not have a full view, so we
         --  use the primitive operations of the private type.
         --  This check should no longer be necessary when these
         --  types receive their full views ???

         if Is_Private_Type (Typ)
           and then not Is_Tagged_Type (Typ)
           and then not Is_Controlled (Typ)
           and then Is_Derived_Type (Typ)
           and then No (Full_View (Typ))
         then
            Prim := First_Elmt (Collect_Primitive_Operations (Typ));
         else
            Prim := First_Elmt (Primitive_Operations (Full_Type));
         end if;

         loop
            Eq_Op := Node (Prim);
            exit when Chars (Eq_Op) = Name_Op_Eq
              and then Etype (First_Formal (Eq_Op)) =
                       Etype (Next_Formal (First_Formal (Eq_Op)))
              and then Base_Type (Etype (Eq_Op)) = Standard_Boolean;
            Next_Elmt (Prim);
            pragma Assert (Present (Prim));
         end loop;

         Eq_Op := Node (Prim);

         return
           Make_Function_Call (Loc,
             Name => New_Reference_To (Eq_Op, Loc),
             Parameter_Associations =>
               New_List
                 (Unchecked_Convert_To (Etype (First_Formal (Eq_Op)), Lhs),
                  Unchecked_Convert_To (Etype (First_Formal (Eq_Op)), Rhs)));

      elsif Is_Record_Type (Full_Type) then
         Eq_Op := TSS (Full_Type, TSS_Composite_Equality);

         if Present (Eq_Op) then
            if Etype (First_Formal (Eq_Op)) /= Full_Type then

               --  Inherited equality from parent type. Convert the actuals
               --  to match signature of operation.

               declare
                  T : constant Entity_Id := Etype (First_Formal (Eq_Op));

               begin
                  return
                    Make_Function_Call (Loc,
                      Name => New_Reference_To (Eq_Op, Loc),
                      Parameter_Associations =>
                        New_List (OK_Convert_To (T, Lhs),
                                  OK_Convert_To (T, Rhs)));
               end;

            else
               --  Comparison between Unchecked_Union components

               if Is_Unchecked_Union (Full_Type) then
                  declare
                     Lhs_Type      : Node_Id := Full_Type;
                     Rhs_Type      : Node_Id := Full_Type;
                     Lhs_Discr_Val : Node_Id;
                     Rhs_Discr_Val : Node_Id;

                  begin
                     --  Lhs subtype

                     if Nkind (Lhs) = N_Selected_Component then
                        Lhs_Type := Etype (Entity (Selector_Name (Lhs)));
                     end if;

                     --  Rhs subtype

                     if Nkind (Rhs) = N_Selected_Component then
                        Rhs_Type := Etype (Entity (Selector_Name (Rhs)));
                     end if;

                     --  Lhs of the composite equality

                     if Is_Constrained (Lhs_Type) then

                        --  Since the enclosing record can never be an
                        --  Unchecked_Union (this code is executed for records
                        --  that do not have variants), we may reference its
                        --  discriminant(s).

                        if Nkind (Lhs) = N_Selected_Component
                          and then Has_Per_Object_Constraint (
                                     Entity (Selector_Name (Lhs)))
                        then
                           Lhs_Discr_Val :=
                             Make_Selected_Component (Loc,
                               Prefix => Prefix (Lhs),
                               Selector_Name =>
                                 New_Copy (
                                   Get_Discriminant_Value (
                                     First_Discriminant (Lhs_Type),
                                     Lhs_Type,
                                     Stored_Constraint (Lhs_Type))));

                        else
                           Lhs_Discr_Val := New_Copy (
                             Get_Discriminant_Value (
                               First_Discriminant (Lhs_Type),
                               Lhs_Type,
                               Stored_Constraint (Lhs_Type)));

                        end if;
                     else
                        --  It is not possible to infer the discriminant since
                        --  the subtype is not constrained.

                        return
                          Make_Raise_Program_Error (Loc,
                            Reason => PE_Unchecked_Union_Restriction);
                     end if;

                     --  Rhs of the composite equality

                     if Is_Constrained (Rhs_Type) then
                        if Nkind (Rhs) = N_Selected_Component
                          and then Has_Per_Object_Constraint (
                                     Entity (Selector_Name (Rhs)))
                        then
                           Rhs_Discr_Val :=
                             Make_Selected_Component (Loc,
                               Prefix => Prefix (Rhs),
                               Selector_Name =>
                                 New_Copy (
                                   Get_Discriminant_Value (
                                     First_Discriminant (Rhs_Type),
                                     Rhs_Type,
                                     Stored_Constraint (Rhs_Type))));

                        else
                           Rhs_Discr_Val := New_Copy (
                             Get_Discriminant_Value (
                               First_Discriminant (Rhs_Type),
                               Rhs_Type,
                               Stored_Constraint (Rhs_Type)));

                        end if;
                     else
                        return
                          Make_Raise_Program_Error (Loc,
                            Reason => PE_Unchecked_Union_Restriction);
                     end if;

                     --  Call the TSS equality function with the inferred
                     --  discriminant values.

                     return
                       Make_Function_Call (Loc,
                         Name => New_Reference_To (Eq_Op, Loc),
                         Parameter_Associations => New_List (
                           Lhs,
                           Rhs,
                           Lhs_Discr_Val,
                           Rhs_Discr_Val));
                  end;
               end if;

               --  Shouldn't this be an else, we can't fall through
               --  the above IF, right???

               return
                 Make_Function_Call (Loc,
                   Name => New_Reference_To (Eq_Op, Loc),
                   Parameter_Associations => New_List (Lhs, Rhs));
            end if;

         else
            return Expand_Record_Equality (Nod, Full_Type, Lhs, Rhs, Bodies);
         end if;

      else
         --  It can be a simple record or the full view of a scalar private

         return Make_Op_Eq (Loc, Left_Opnd => Lhs, Right_Opnd => Rhs);
      end if;
   end Expand_Composite_Equality;

   ------------------------------
   -- Expand_Concatenate_Other --
   ------------------------------

   --  Let n be the number of array operands to be concatenated, Base_Typ
   --  their base type, Ind_Typ their index type, and Arr_Typ the original
   --  array type to which the concatenantion operator applies, then the
   --  following subprogram is constructed:

   --  [function Cnn (S1 : Base_Typ; ...; Sn : Base_Typ) return Base_Typ is
   --      L : Ind_Typ;
   --   begin
   --      if S1'Length /= 0 then
   --         L := XXX;   -->  XXX = S1'First       if Arr_Typ is unconstrained
   --                          XXX = Arr_Typ'First  otherwise
   --      elsif S2'Length /= 0 then
   --         L := YYY;   -->  YYY = S2'First       if Arr_Typ is unconstrained
   --                          YYY = Arr_Typ'First  otherwise
   --      ...
   --      elsif Sn-1'Length /= 0 then
   --         L := ZZZ;   -->  ZZZ = Sn-1'First     if Arr_Typ is unconstrained
   --                          ZZZ = Arr_Typ'First  otherwise
   --      else
   --         return Sn;
   --      end if;

   --      declare
   --         P : Ind_Typ;
   --         H : Ind_Typ :=
   --          Ind_Typ'Val ((((S1'Length - 1) + S2'Length) + ... + Sn'Length)
   --                       + Ind_Typ'Pos (L));
   --         R : Base_Typ (L .. H);
   --      begin
   --         if S1'Length /= 0 then
   --            P := S1'First;
   --            loop
   --               R (L) := S1 (P);
   --               L := Ind_Typ'Succ (L);
   --               exit when P = S1'Last;
   --               P := Ind_Typ'Succ (P);
   --            end loop;
   --         end if;
   --
   --         if S2'Length /= 0 then
   --            L := Ind_Typ'Succ (L);
   --            loop
   --               R (L) := S2 (P);
   --               L := Ind_Typ'Succ (L);
   --               exit when P = S2'Last;
   --               P := Ind_Typ'Succ (P);
   --            end loop;
   --         end if;

   --         ...

   --         if Sn'Length /= 0 then
   --            P := Sn'First;
   --            loop
   --               R (L) := Sn (P);
   --               L := Ind_Typ'Succ (L);
   --               exit when P = Sn'Last;
   --               P := Ind_Typ'Succ (P);
   --            end loop;
   --         end if;

   --         return R;
   --      end;
   --   end Cnn;]

   procedure Expand_Concatenate_Other (Cnode : Node_Id; Opnds : List_Id) is
      Loc      : constant Source_Ptr := Sloc (Cnode);
      Nb_Opnds : constant Nat        := List_Length (Opnds);

      Arr_Typ  : constant Entity_Id := Etype (Entity (Cnode));
      Base_Typ : constant Entity_Id := Base_Type (Etype (Cnode));
      Ind_Typ  : constant Entity_Id := Etype (First_Index (Base_Typ));

      Func_Id     : Node_Id;
      Func_Spec   : Node_Id;
      Param_Specs : List_Id;

      Func_Body  : Node_Id;
      Func_Decls : List_Id;
      Func_Stmts : List_Id;

      L_Decl     : Node_Id;

      If_Stmt    : Node_Id;
      Elsif_List : List_Id;

      Declare_Block : Node_Id;
      Declare_Decls : List_Id;
      Declare_Stmts : List_Id;

      H_Decl   : Node_Id;
      H_Init   : Node_Id;
      P_Decl   : Node_Id;
      R_Decl   : Node_Id;
      R_Constr : Node_Id;
      R_Range  : Node_Id;

      Params  : List_Id;
      Operand : Node_Id;

      function Copy_Into_R_S (I : Nat; Last : Boolean) return List_Id;
      --  Builds the sequence of statement:
      --    P := Si'First;
      --    loop
      --       R (L) := Si (P);
      --       L := Ind_Typ'Succ (L);
      --       exit when P = Si'Last;
      --       P := Ind_Typ'Succ (P);
      --    end loop;
      --
      --  where i is the input parameter I given.
      --  If the flag Last is true, the exit statement is emitted before
      --  incrementing the lower bound, to prevent the creation out of
      --  bound values.

      function Init_L (I : Nat) return Node_Id;
      --  Builds the statement:
      --    L := Arr_Typ'First;  If Arr_Typ is constrained
      --    L := Si'First;       otherwise (where I is the input param given)

      function H return Node_Id;
      --  Builds reference to identifier H

      function Ind_Val (E : Node_Id) return Node_Id;
      --  Builds expression Ind_Typ'Val (E);

      function L return Node_Id;
      --  Builds reference to identifier L

      function L_Pos return Node_Id;
      --  Builds expression Integer_Type'(Ind_Typ'Pos (L)). We qualify the
      --  expression to avoid universal_integer computations whenever possible,
      --  in the expression for the upper bound H.

      function L_Succ return Node_Id;
      --  Builds expression Ind_Typ'Succ (L)

      function One return Node_Id;
      --  Builds integer literal one

      function P return Node_Id;
      --  Builds reference to identifier P

      function P_Succ return Node_Id;
      --  Builds expression Ind_Typ'Succ (P)

      function R return Node_Id;
      --  Builds reference to identifier R

      function S (I : Nat) return Node_Id;
      --  Builds reference to identifier Si, where I is the value given

      function S_First (I : Nat) return Node_Id;
      --  Builds expression Si'First, where I is the value given

      function S_Last (I : Nat) return Node_Id;
      --  Builds expression Si'Last, where I is the value given

      function S_Length (I : Nat) return Node_Id;
      --  Builds expression Si'Length, where I is the value given

      function S_Length_Test (I : Nat) return Node_Id;
      --  Builds expression Si'Length /= 0, where I is the value given

      -------------------
      -- Copy_Into_R_S --
      -------------------

      function Copy_Into_R_S (I : Nat; Last : Boolean) return List_Id is
         Stmts     : constant List_Id := New_List;
         P_Start   : Node_Id;
         Loop_Stmt : Node_Id;
         R_Copy    : Node_Id;
         Exit_Stmt : Node_Id;
         L_Inc     : Node_Id;
         P_Inc     : Node_Id;

      begin
         --  First construct the initializations

         P_Start := Make_Assignment_Statement (Loc,
                      Name       => P,
                      Expression => S_First (I));
         Append_To (Stmts, P_Start);

         --  Then build the loop

         R_Copy := Make_Assignment_Statement (Loc,
                     Name       => Make_Indexed_Component (Loc,
                                     Prefix      => R,
                                     Expressions => New_List (L)),
                     Expression => Make_Indexed_Component (Loc,
                                     Prefix      => S (I),
                                     Expressions => New_List (P)));

         L_Inc := Make_Assignment_Statement (Loc,
                    Name       => L,
                    Expression => L_Succ);

         Exit_Stmt := Make_Exit_Statement (Loc,
                        Condition => Make_Op_Eq (Loc, P, S_Last (I)));

         P_Inc := Make_Assignment_Statement (Loc,
                    Name       => P,
                    Expression => P_Succ);

         if Last then
            Loop_Stmt :=
              Make_Implicit_Loop_Statement (Cnode,
                Statements => New_List (R_Copy, Exit_Stmt, L_Inc, P_Inc));
         else
            Loop_Stmt :=
              Make_Implicit_Loop_Statement (Cnode,
                Statements => New_List (R_Copy, L_Inc, Exit_Stmt, P_Inc));
         end if;

         Append_To (Stmts, Loop_Stmt);

         return Stmts;
      end Copy_Into_R_S;

      -------
      -- H --
      -------

      function H return Node_Id is
      begin
         return Make_Identifier (Loc, Name_uH);
      end H;

      -------------
      -- Ind_Val --
      -------------

      function Ind_Val (E : Node_Id) return Node_Id is
      begin
         return
           Make_Attribute_Reference (Loc,
             Prefix         => New_Reference_To (Ind_Typ, Loc),
             Attribute_Name => Name_Val,
             Expressions    => New_List (E));
      end Ind_Val;

      ------------
      -- Init_L --
      ------------

      function Init_L (I : Nat) return Node_Id is
         E : Node_Id;

      begin
         if Is_Constrained (Arr_Typ) then
            E := Make_Attribute_Reference (Loc,
                   Prefix         => New_Reference_To (Arr_Typ, Loc),
                   Attribute_Name => Name_First);

         else
            E := S_First (I);
         end if;

         return Make_Assignment_Statement (Loc, Name => L, Expression => E);
      end Init_L;

      -------
      -- L --
      -------

      function L return Node_Id is
      begin
         return Make_Identifier (Loc, Name_uL);
      end L;

      -----------
      -- L_Pos --
      -----------

      function L_Pos return Node_Id is
         Target_Type : Entity_Id;

      begin
         --  If the index type is an enumeration type, the computation
         --  can be done in standard integer. Otherwise, choose a large
         --  enough integer type.

         if Is_Enumeration_Type (Ind_Typ)
           or else Root_Type (Ind_Typ) = Standard_Integer
           or else Root_Type (Ind_Typ) = Standard_Short_Integer
           or else Root_Type (Ind_Typ) = Standard_Short_Short_Integer
         then
            Target_Type := Standard_Integer;
         else
            Target_Type := Root_Type (Ind_Typ);
         end if;

         return
           Make_Qualified_Expression (Loc,
              Subtype_Mark => New_Reference_To (Target_Type, Loc),
              Expression   =>
                Make_Attribute_Reference (Loc,
                  Prefix         => New_Reference_To (Ind_Typ, Loc),
                  Attribute_Name => Name_Pos,
                  Expressions    => New_List (L)));
      end L_Pos;

      ------------
      -- L_Succ --
      ------------

      function L_Succ return Node_Id is
      begin
         return
           Make_Attribute_Reference (Loc,
             Prefix         => New_Reference_To (Ind_Typ, Loc),
             Attribute_Name => Name_Succ,
             Expressions    => New_List (L));
      end L_Succ;

      ---------
      -- One --
      ---------

      function One return Node_Id is
      begin
         return Make_Integer_Literal (Loc, 1);
      end One;

      -------
      -- P --
      -------

      function P return Node_Id is
      begin
         return Make_Identifier (Loc, Name_uP);
      end P;

      ------------
      -- P_Succ --
      ------------

      function P_Succ return Node_Id is
      begin
         return
           Make_Attribute_Reference (Loc,
             Prefix         => New_Reference_To (Ind_Typ, Loc),
             Attribute_Name => Name_Succ,
             Expressions    => New_List (P));
      end P_Succ;

      -------
      -- R --
      -------

      function R return Node_Id is
      begin
         return Make_Identifier (Loc, Name_uR);
      end R;

      -------
      -- S --
      -------

      function S (I : Nat) return Node_Id is
      begin
         return Make_Identifier (Loc, New_External_Name ('S', I));
      end S;

      -------------
      -- S_First --
      -------------

      function S_First (I : Nat) return Node_Id is
      begin
         return Make_Attribute_Reference (Loc,
                  Prefix         => S (I),
                  Attribute_Name => Name_First);
      end S_First;

      ------------
      -- S_Last --
      ------------

      function S_Last (I : Nat) return Node_Id is
      begin
         return Make_Attribute_Reference (Loc,
                  Prefix         => S (I),
                  Attribute_Name => Name_Last);
      end S_Last;

      --------------
      -- S_Length --
      --------------

      function S_Length (I : Nat) return Node_Id is
      begin
         return Make_Attribute_Reference (Loc,
                  Prefix         => S (I),
                  Attribute_Name => Name_Length);
      end S_Length;

      -------------------
      -- S_Length_Test --
      -------------------

      function S_Length_Test (I : Nat) return Node_Id is
      begin
         return
           Make_Op_Ne (Loc,
             Left_Opnd  => S_Length (I),
             Right_Opnd => Make_Integer_Literal (Loc, 0));
      end S_Length_Test;

   --  Start of processing for Expand_Concatenate_Other

   begin
      --  Construct the parameter specs and the overall function spec

      Param_Specs := New_List;
      for I in 1 .. Nb_Opnds loop
         Append_To
           (Param_Specs,
            Make_Parameter_Specification (Loc,
              Defining_Identifier =>
                Make_Defining_Identifier (Loc, New_External_Name ('S', I)),
              Parameter_Type      => New_Reference_To (Base_Typ, Loc)));
      end loop;

      Func_Id := Make_Defining_Identifier (Loc, New_Internal_Name ('C'));
      Func_Spec :=
        Make_Function_Specification (Loc,
          Defining_Unit_Name       => Func_Id,
          Parameter_Specifications => Param_Specs,
          Result_Definition        => New_Reference_To (Base_Typ, Loc));

      --  Construct L's object declaration

      L_Decl :=
        Make_Object_Declaration (Loc,
          Defining_Identifier => Make_Defining_Identifier (Loc, Name_uL),
          Object_Definition   => New_Reference_To (Ind_Typ, Loc));

      Func_Decls := New_List (L_Decl);

      --  Construct the if-then-elsif statements

      Elsif_List := New_List;
      for I in 2 .. Nb_Opnds - 1 loop
         Append_To (Elsif_List, Make_Elsif_Part (Loc,
                                  Condition       => S_Length_Test (I),
                                  Then_Statements => New_List (Init_L (I))));
      end loop;

      If_Stmt :=
        Make_Implicit_If_Statement (Cnode,
          Condition       => S_Length_Test (1),
          Then_Statements => New_List (Init_L (1)),
          Elsif_Parts     => Elsif_List,
          Else_Statements => New_List (Make_Return_Statement (Loc,
                                         Expression => S (Nb_Opnds))));

      --  Construct the declaration for H

      P_Decl :=
        Make_Object_Declaration (Loc,
          Defining_Identifier => Make_Defining_Identifier (Loc, Name_uP),
          Object_Definition   => New_Reference_To (Ind_Typ, Loc));

      H_Init := Make_Op_Subtract (Loc, S_Length (1), One);
      for I in 2 .. Nb_Opnds loop
         H_Init := Make_Op_Add (Loc, H_Init, S_Length (I));
      end loop;
      H_Init := Ind_Val (Make_Op_Add (Loc, H_Init, L_Pos));

      H_Decl :=
        Make_Object_Declaration (Loc,
          Defining_Identifier => Make_Defining_Identifier (Loc, Name_uH),
          Object_Definition   => New_Reference_To (Ind_Typ, Loc),
          Expression          => H_Init);

      --  Construct the declaration for R

      R_Range := Make_Range (Loc, Low_Bound => L, High_Bound => H);
      R_Constr :=
        Make_Index_Or_Discriminant_Constraint (Loc,
          Constraints => New_List (R_Range));

      R_Decl :=
        Make_Object_Declaration (Loc,
          Defining_Identifier => Make_Defining_Identifier (Loc, Name_uR),
          Object_Definition   =>
            Make_Subtype_Indication (Loc,
               Subtype_Mark => New_Reference_To (Base_Typ, Loc),
               Constraint   => R_Constr));

      --  Construct the declarations for the declare block

      Declare_Decls := New_List (P_Decl, H_Decl, R_Decl);

      --  Construct list of statements for the declare block

      Declare_Stmts := New_List;
      for I in 1 .. Nb_Opnds loop
         Append_To (Declare_Stmts,
                    Make_Implicit_If_Statement (Cnode,
                      Condition       => S_Length_Test (I),
                      Then_Statements => Copy_Into_R_S (I, I = Nb_Opnds)));
      end loop;

      Append_To (Declare_Stmts, Make_Return_Statement (Loc, Expression => R));

      --  Construct the declare block

      Declare_Block := Make_Block_Statement (Loc,
        Declarations               => Declare_Decls,
        Handled_Statement_Sequence =>
          Make_Handled_Sequence_Of_Statements (Loc, Declare_Stmts));

      --  Construct the list of function statements

      Func_Stmts := New_List (If_Stmt, Declare_Block);

      --  Construct the function body

      Func_Body :=
        Make_Subprogram_Body (Loc,
          Specification              => Func_Spec,
          Declarations               => Func_Decls,
          Handled_Statement_Sequence =>
            Make_Handled_Sequence_Of_Statements (Loc, Func_Stmts));

      --  Insert the newly generated function in the code. This is analyzed
      --  with all checks off, since we have completed all the checks.

      --  Note that this does *not* fix the array concatenation bug when the
      --  low bound is Integer'first sibce that bug comes from the pointer
      --  dereferencing an unconstrained array. An there we need a constraint
      --  check to make sure the length of the concatenated array is ok. ???

      Insert_Action (Cnode, Func_Body, Suppress => All_Checks);

      --  Construct list of arguments for the function call

      Params := New_List;
      Operand  := First (Opnds);
      for I in 1 .. Nb_Opnds loop
         Append_To (Params, Relocate_Node (Operand));
         Next (Operand);
      end loop;

      --  Insert the function call

      Rewrite
        (Cnode,
         Make_Function_Call (Loc, New_Reference_To (Func_Id, Loc), Params));

      Analyze_And_Resolve (Cnode, Base_Typ);
      Set_Is_Inlined (Func_Id);
   end Expand_Concatenate_Other;

   -------------------------------
   -- Expand_Concatenate_String --
   -------------------------------

   procedure Expand_Concatenate_String (Cnode : Node_Id; Opnds : List_Id) is
      Loc   : constant Source_Ptr := Sloc (Cnode);
      Opnd1 : constant Node_Id    := First (Opnds);
      Opnd2 : constant Node_Id    := Next (Opnd1);
      Typ1  : constant Entity_Id  := Base_Type (Etype (Opnd1));
      Typ2  : constant Entity_Id  := Base_Type (Etype (Opnd2));

      R : RE_Id;
      --  RE_Id value for function to be called

   begin
      --  In all cases, we build a call to a routine giving the list of
      --  arguments as the parameter list to the routine.

      case List_Length (Opnds) is
         when 2 =>
            if Typ1 = Standard_Character then
               if Typ2 = Standard_Character then
                  R := RE_Str_Concat_CC;

               else
                  pragma Assert (Typ2 = Standard_String);
                  R := RE_Str_Concat_CS;
               end if;

            elsif Typ1 = Standard_String then
               if Typ2 = Standard_Character then
                  R := RE_Str_Concat_SC;

               else
                  pragma Assert (Typ2 = Standard_String);
                  R := RE_Str_Concat;
               end if;

            --  If we have anything other than Standard_Character or
            --  Standard_String, then we must have had a serious error
            --  earlier, so we just abandon the attempt at expansion.

            else
               pragma Assert (Serious_Errors_Detected > 0);
               return;
            end if;

         when 3 =>
            R := RE_Str_Concat_3;

         when 4 =>
            R := RE_Str_Concat_4;

         when 5 =>
            R := RE_Str_Concat_5;

         when others =>
            R := RE_Null;
            raise Program_Error;
      end case;

      --  Now generate the appropriate call

      Rewrite (Cnode,
        Make_Function_Call (Sloc (Cnode),
          Name => New_Occurrence_Of (RTE (R), Loc),
          Parameter_Associations => Opnds));

      Analyze_And_Resolve (Cnode, Standard_String);

   exception
      when RE_Not_Available =>
         return;
   end Expand_Concatenate_String;

   ------------------------
   -- Expand_N_Allocator --
   ------------------------

   procedure Expand_N_Allocator (N : Node_Id) is
      PtrT  : constant Entity_Id  := Etype (N);
      Dtyp  : constant Entity_Id  := Designated_Type (PtrT);
      Etyp  : constant Entity_Id  := Etype (Expression (N));
      Loc   : constant Source_Ptr := Sloc (N);
      Desig : Entity_Id;
      Temp  : Entity_Id;
      Node  : Node_Id;

   begin
      --  RM E.2.3(22). We enforce that the expected type of an allocator
      --  shall not be a remote access-to-class-wide-limited-private type

      --  Why is this being done at expansion time, seems clearly wrong ???

      Validate_Remote_Access_To_Class_Wide_Type (N);

      --  Set the Storage Pool

      Set_Storage_Pool (N, Associated_Storage_Pool (Root_Type (PtrT)));

      if Present (Storage_Pool (N)) then
         if Is_RTE (Storage_Pool (N), RE_SS_Pool) then
            if not Java_VM then
               Set_Procedure_To_Call (N, RTE (RE_SS_Allocate));
            end if;

         elsif Is_Class_Wide_Type (Etype (Storage_Pool (N))) then
            Set_Procedure_To_Call (N, RTE (RE_Allocate_Any));

         else
            Set_Procedure_To_Call (N,
              Find_Prim_Op (Etype (Storage_Pool (N)), Name_Allocate));
         end if;
      end if;

      --  Under certain circumstances we can replace an allocator by an
      --  access to statically allocated storage. The conditions, as noted
      --  in AARM 3.10 (10c) are as follows:

      --    Size and initial value is known at compile time
      --    Access type is access-to-constant

      --  The allocator is not part of a constraint on a record component,
      --  because in that case the inserted actions are delayed until the
      --  record declaration is fully analyzed, which is too late for the
      --  analysis of the rewritten allocator.

      if Is_Access_Constant (PtrT)
        and then Nkind (Expression (N)) = N_Qualified_Expression
        and then Compile_Time_Known_Value (Expression (Expression (N)))
        and then Size_Known_At_Compile_Time (Etype (Expression
                                                    (Expression (N))))
        and then not Is_Record_Type (Current_Scope)
      then
         --  Here we can do the optimization. For the allocator

         --    new x'(y)

         --  We insert an object declaration

         --    Tnn : aliased x := y;

         --  and replace the allocator by Tnn'Unrestricted_Access.
         --  Tnn is marked as requiring static allocation.

         Temp :=
           Make_Defining_Identifier (Loc, New_Internal_Name ('T'));

         Desig := Subtype_Mark (Expression (N));

         --  If context is constrained, use constrained subtype directly,
         --  so that the constant is not labelled as having a nomimally
         --  unconstrained subtype.

         if Entity (Desig) = Base_Type (Dtyp) then
            Desig := New_Occurrence_Of (Dtyp, Loc);
         end if;

         Insert_Action (N,
           Make_Object_Declaration (Loc,
             Defining_Identifier => Temp,
             Aliased_Present     => True,
             Constant_Present    => Is_Access_Constant (PtrT),
             Object_Definition   => Desig,
             Expression          => Expression (Expression (N))));

         Rewrite (N,
           Make_Attribute_Reference (Loc,
             Prefix => New_Occurrence_Of (Temp, Loc),
             Attribute_Name => Name_Unrestricted_Access));

         Analyze_And_Resolve (N, PtrT);

         --  We set the variable as statically allocated, since we don't
         --  want it going on the stack of the current procedure!

         Set_Is_Statically_Allocated (Temp);
         return;
      end if;

      --  Handle case of qualified expression (other than optimization above)

      if Nkind (Expression (N)) = N_Qualified_Expression then
         Expand_Allocator_Expression (N);

         --  If the allocator is for a type which requires initialization, and
         --  there is no initial value (i.e. operand is a subtype indication
         --  rather than a qualifed expression), then we must generate a call
         --  to the initialization routine. This is done using an expression
         --  actions node:
         --
         --     [Pnnn : constant ptr_T := new (T); Init (Pnnn.all,...); Pnnn]
         --
         --  Here ptr_T is the pointer type for the allocator, and T is the
         --  subtype of the allocator. A special case arises if the designated
         --  type of the access type is a task or contains tasks. In this case
         --  the call to Init (Temp.all ...) is replaced by code that ensures
         --  that tasks get activated (see Exp_Ch9.Build_Task_Allocate_Block
         --  for details). In addition, if the type T is a task T, then the
         --  first argument to Init must be converted to the task record type.

      else
         declare
            T            : constant Entity_Id  := Entity (Expression (N));
            Init         : Entity_Id;
            Arg1         : Node_Id;
            Args         : List_Id;
            Decls        : List_Id;
            Decl         : Node_Id;
            Discr        : Elmt_Id;
            Flist        : Node_Id;
            Temp_Decl    : Node_Id;
            Temp_Type    : Entity_Id;
            Attach_Level : Uint;

         begin
            if No_Initialization (N) then
               null;

            --  Case of no initialization procedure present

            elsif not Has_Non_Null_Base_Init_Proc (T) then

               --  Case of simple initialization required

               if Needs_Simple_Initialization (T) then
                  Rewrite (Expression (N),
                    Make_Qualified_Expression (Loc,
                      Subtype_Mark => New_Occurrence_Of (T, Loc),
                      Expression   => Get_Simple_Init_Val (T, Loc)));

                  Analyze_And_Resolve (Expression (Expression (N)), T);
                  Analyze_And_Resolve (Expression (N), T);
                  Set_Paren_Count (Expression (Expression (N)), 1);
                  Expand_N_Allocator (N);

               --  No initialization required

               else
                  null;
               end if;

            --  Case of initialization procedure present, must be called

            else
               Init := Base_Init_Proc (T);
               Node := N;
               Temp :=
                 Make_Defining_Identifier (Loc, New_Internal_Name ('P'));

               --  Construct argument list for the initialization routine call
               --  The CPP constructor needs the address directly

               if Is_CPP_Class (T) then
                  Arg1 := New_Reference_To (Temp, Loc);
                  Temp_Type := T;

               else
                  Arg1 :=
                    Make_Explicit_Dereference (Loc,
                      Prefix => New_Reference_To (Temp, Loc));
                  Set_Assignment_OK (Arg1);
                  Temp_Type := PtrT;

                  --  The initialization procedure expects a specific type. if
                  --  the context is access to class wide, indicate that the
                  --  object being allocated has the right specific type.

                  if Is_Class_Wide_Type (Dtyp) then
                     Arg1 := Unchecked_Convert_To (T, Arg1);
                  end if;
               end if;

               --  If designated type is a concurrent type or if it is private
               --  type whose definition is a concurrent type, the first
               --  argument in the Init routine has to be unchecked conversion
               --  to the corresponding record type. If the designated type is
               --  a derived type, we also convert the argument to its root
               --  type.

               if Is_Concurrent_Type (T) then
                  Arg1 :=
                    Unchecked_Convert_To (Corresponding_Record_Type (T), Arg1);

               elsif Is_Private_Type (T)
                 and then Present (Full_View (T))
                 and then Is_Concurrent_Type (Full_View (T))
               then
                  Arg1 :=
                    Unchecked_Convert_To
                      (Corresponding_Record_Type (Full_View (T)), Arg1);

               elsif Etype (First_Formal (Init)) /= Base_Type (T) then

                  declare
                     Ftyp : constant Entity_Id := Etype (First_Formal (Init));

                  begin
                     Arg1 := OK_Convert_To (Etype (Ftyp), Arg1);
                     Set_Etype (Arg1, Ftyp);
                  end;
               end if;

               Args := New_List (Arg1);

               --  For the task case, pass the Master_Id of the access type as
               --  the value of the _Master parameter, and _Chain as the value
               --  of the _Chain parameter (_Chain will be defined as part of
               --  the generated code for the allocator).

               --  In Ada 2005, the context may be a function that returns an
               --  anonymous access type. In that case the Master_Id has been
               --  created when expanding the function declaration.

               if Has_Task (T) then
                  if No (Master_Id (Base_Type (PtrT))) then

                     --  The designated type was an incomplete type, and the
                     --  access type did not get expanded. Salvage it now.

                     Expand_N_Full_Type_Declaration
                       (Parent (Base_Type (PtrT)));
                  end if;

                  --  If the context of the allocator is a declaration or an
                  --  assignment, we can generate a meaningful image for it,
                  --  even though subsequent assignments might remove the
                  --  connection between task and entity. We build this image
                  --  when the left-hand side is a simple variable, a simple
                  --  indexed assignment or a simple selected component.

                  if Nkind (Parent (N)) = N_Assignment_Statement then
                     declare
                        Nam : constant Node_Id := Name (Parent (N));

                     begin
                        if Is_Entity_Name (Nam) then
                           Decls :=
                             Build_Task_Image_Decls (
                               Loc,
                                 New_Occurrence_Of
                                   (Entity (Nam), Sloc (Nam)), T);

                        elsif (Nkind (Nam) = N_Indexed_Component
                                or else Nkind (Nam) = N_Selected_Component)
                          and then Is_Entity_Name (Prefix (Nam))
                        then
                           Decls :=
                             Build_Task_Image_Decls
                               (Loc, Nam, Etype (Prefix (Nam)));
                        else
                           Decls := Build_Task_Image_Decls (Loc, T, T);
                        end if;
                     end;

                  elsif Nkind (Parent (N)) = N_Object_Declaration then
                     Decls :=
                       Build_Task_Image_Decls (
                          Loc, Defining_Identifier (Parent (N)), T);

                  else
                     Decls := Build_Task_Image_Decls (Loc, T, T);
                  end if;

                  Append_To (Args,
                    New_Reference_To
                      (Master_Id (Base_Type (Root_Type (PtrT))), Loc));
                  Append_To (Args, Make_Identifier (Loc, Name_uChain));

                  Decl := Last (Decls);
                  Append_To (Args,
                    New_Occurrence_Of (Defining_Identifier (Decl), Loc));

               --  Has_Task is false, Decls not used

               else
                  Decls := No_List;
               end if;

               --  Add discriminants if discriminated type

               declare
                  Dis : Boolean := False;
                  Typ : Entity_Id;

               begin
                  if Has_Discriminants (T) then
                     Dis := True;
                     Typ := T;

                  elsif Is_Private_Type (T)
                    and then Present (Full_View (T))
                    and then Has_Discriminants (Full_View (T))
                  then
                     Dis := True;
                     Typ := Full_View (T);
                  end if;

                  if Dis then
                     --  If the allocated object will be constrained by the
                     --  default values for discriminants, then build a
                     --  subtype with those defaults, and change the allocated
                     --  subtype to that. Note that this happens in fewer
                     --  cases in Ada 2005 (AI-363).

                     if not Is_Constrained (Typ)
                       and then Present (Discriminant_Default_Value
                                         (First_Discriminant (Typ)))
                       and then (Ada_Version < Ada_05
                                or else not Has_Constrained_Partial_View (Typ))
                     then
                        Typ := Build_Default_Subtype (Typ, N);
                        Set_Expression (N, New_Reference_To (Typ, Loc));
                     end if;

                     Discr := First_Elmt (Discriminant_Constraint (Typ));
                     while Present (Discr) loop
                        Node := Elists.Node (Discr);
                        Append (New_Copy_Tree (Elists.Node (Discr)), Args);

                        --  AI-416: when the discriminant constraint is an
                        --  anonymous access type make sure an accessibility
                        --  check is inserted if necessary (3.10.2(22.q/2))

                        if Ada_Version >= Ada_05
                          and then
                            Ekind (Etype (Node)) = E_Anonymous_Access_Type
                        then
                           Apply_Accessibility_Check (Node, Typ);
                        end if;

                        Next_Elmt (Discr);
                     end loop;
                  end if;
               end;

               --  We set the allocator as analyzed so that when we analyze the
               --  expression actions node, we do not get an unwanted recursive
               --  expansion of the allocator expression.

               Set_Analyzed (N, True);
               Node := Relocate_Node (N);

               --  Here is the transformation:
               --    input:  new T
               --    output: Temp : constant ptr_T := new T;
               --            Init (Temp.all, ...);
               --    <CTRL>  Attach_To_Final_List (Finalizable (Temp.all));
               --    <CTRL>  Initialize (Finalizable (Temp.all));

               --  Here ptr_T is the pointer type for the allocator, and is the
               --  subtype of the allocator.

               Temp_Decl :=
                 Make_Object_Declaration (Loc,
                   Defining_Identifier => Temp,
                   Constant_Present    => True,
                   Object_Definition   => New_Reference_To (Temp_Type, Loc),
                   Expression          => Node);

               Set_Assignment_OK (Temp_Decl);

               if Is_CPP_Class (T) then
                  Set_Aliased_Present (Temp_Decl);
               end if;

               Insert_Action (N, Temp_Decl, Suppress => All_Checks);

               --  If the designated type is a task type or contains tasks,
               --  create block to activate created tasks, and insert
               --  declaration for Task_Image variable ahead of call.

               if Has_Task (T) then
                  declare
                     L   : constant List_Id := New_List;
                     Blk : Node_Id;

                  begin
                     Build_Task_Allocate_Block (L, Node, Args);
                     Blk := Last (L);

                     Insert_List_Before (First (Declarations (Blk)), Decls);
                     Insert_Actions (N, L);
                  end;

               else
                  Insert_Action (N,
                    Make_Procedure_Call_Statement (Loc,
                      Name => New_Reference_To (Init, Loc),
                      Parameter_Associations => Args));
               end if;

               if Controlled_Type (T) then
                  Flist := Get_Allocator_Final_List (N, Base_Type (T), PtrT);
                  if Ekind (PtrT) = E_Anonymous_Access_Type then
                     Attach_Level := Uint_1;
                  else
                     Attach_Level := Uint_2;
                  end if;
                  Insert_Actions (N,
                    Make_Init_Call (
                      Ref          => New_Copy_Tree (Arg1),
                      Typ          => T,
                      Flist_Ref    => Flist,
                      With_Attach  => Make_Integer_Literal (Loc,
                        Attach_Level)));
               end if;

               if Is_CPP_Class (T) then
                  Rewrite (N,
                    Make_Attribute_Reference (Loc,
                      Prefix => New_Reference_To (Temp, Loc),
                      Attribute_Name => Name_Unchecked_Access));
               else
                  Rewrite (N, New_Reference_To (Temp, Loc));
               end if;

               Analyze_And_Resolve (N, PtrT);
            end if;
         end;
      end if;

      --  Ada 2005 (AI-251): If the allocated object is accessed through an
      --  access to class-wide interface we force the displacement of the
      --  pointer to the allocated object to reference the corresponding
      --  secondary dispatch table.

      if Is_Class_Wide_Type (Dtyp)
        and then Is_Interface (Dtyp)
      then
         declare
            Saved_Typ : constant Entity_Id := Etype (N);

         begin
            --  1) Get access to the allocated object

            Rewrite (N,
              Make_Explicit_Dereference (Loc,
                Relocate_Node (N)));
            Set_Etype (N, Etyp);
            Set_Analyzed (N);

            --  2) Add the conversion to displace the pointer to reference
            --     the secondary dispatch table.

            Rewrite (N, Convert_To (Dtyp, Relocate_Node (N)));
            Analyze_And_Resolve (N, Dtyp);

            --  3) The 'access to the secondary dispatch table will be used as
            --     the value returned by the allocator.

            Rewrite (N,
              Make_Attribute_Reference (Loc,
                Prefix         => Relocate_Node (N),
                Attribute_Name => Name_Access));
            Set_Etype (N, Saved_Typ);
            Set_Analyzed (N);
         end;
      end if;

   exception
      when RE_Not_Available =>
         return;
   end Expand_N_Allocator;

   -----------------------
   -- Expand_N_And_Then --
   -----------------------

   --  Expand into conditional expression if Actions present, and also deal
   --  with optimizing case of arguments being True or False.

   procedure Expand_N_And_Then (N : Node_Id) is
      Loc     : constant Source_Ptr := Sloc (N);
      Typ     : constant Entity_Id  := Etype (N);
      Left    : constant Node_Id    := Left_Opnd (N);
      Right   : constant Node_Id    := Right_Opnd (N);
      Actlist : List_Id;

   begin
      --  Deal with non-standard booleans

      if Is_Boolean_Type (Typ) then
         Adjust_Condition (Left);
         Adjust_Condition (Right);
         Set_Etype (N, Standard_Boolean);
      end if;

      --  Check for cases of left argument is True or False

      if Nkind (Left) = N_Identifier then

         --  If left argument is True, change (True and then Right) to Right.
         --  Any actions associated with Right will be executed unconditionally
         --  and can thus be inserted into the tree unconditionally.

         if Entity (Left) = Standard_True then
            if Present (Actions (N)) then
               Insert_Actions (N, Actions (N));
            end if;

            Rewrite (N, Right);
            Adjust_Result_Type (N, Typ);
            return;

         --  If left argument is False, change (False and then Right) to False.
         --  In this case we can forget the actions associated with Right,
         --  since they will never be executed.

         elsif Entity (Left) = Standard_False then
            Kill_Dead_Code (Right);
            Kill_Dead_Code (Actions (N));
            Rewrite (N, New_Occurrence_Of (Standard_False, Loc));
            Adjust_Result_Type (N, Typ);
            return;
         end if;
      end if;

      --  If Actions are present, we expand

      --     left and then right

      --  into

      --     if left then right else false end

      --  with the actions becoming the Then_Actions of the conditional
      --  expression. This conditional expression is then further expanded
      --  (and will eventually disappear)

      if Present (Actions (N)) then
         Actlist := Actions (N);
         Rewrite (N,
            Make_Conditional_Expression (Loc,
              Expressions => New_List (
                Left,
                Right,
                New_Occurrence_Of (Standard_False, Loc))));

         Set_Then_Actions (N, Actlist);
         Analyze_And_Resolve (N, Standard_Boolean);
         Adjust_Result_Type (N, Typ);
         return;
      end if;

      --  No actions present, check for cases of right argument True/False

      if Nkind (Right) = N_Identifier then

         --  Change (Left and then True) to Left. Note that we know there
         --  are no actions associated with the True operand, since we
         --  just checked for this case above.

         if Entity (Right) = Standard_True then
            Rewrite (N, Left);

         --  Change (Left and then False) to False, making sure to preserve
         --  any side effects associated with the Left operand.

         elsif Entity (Right) = Standard_False then
            Remove_Side_Effects (Left);
            Rewrite
              (N, New_Occurrence_Of (Standard_False, Loc));
         end if;
      end if;

      Adjust_Result_Type (N, Typ);
   end Expand_N_And_Then;

   -------------------------------------
   -- Expand_N_Conditional_Expression --
   -------------------------------------

   --  Expand into expression actions if then/else actions present

   procedure Expand_N_Conditional_Expression (N : Node_Id) is
      Loc    : constant Source_Ptr := Sloc (N);
      Cond   : constant Node_Id    := First (Expressions (N));
      Thenx  : constant Node_Id    := Next (Cond);
      Elsex  : constant Node_Id    := Next (Thenx);
      Typ    : constant Entity_Id  := Etype (N);
      Cnn    : Entity_Id;
      New_If : Node_Id;

   begin
      --  If either then or else actions are present, then given:

      --     if cond then then-expr else else-expr end

      --  we insert the following sequence of actions (using Insert_Actions):

      --      Cnn : typ;
      --      if cond then
      --         <<then actions>>
      --         Cnn := then-expr;
      --      else
      --         <<else actions>>
      --         Cnn := else-expr
      --      end if;

      --  and replace the conditional expression by a reference to Cnn

      if Present (Then_Actions (N)) or else Present (Else_Actions (N)) then
         Cnn := Make_Defining_Identifier (Loc, New_Internal_Name ('C'));

         New_If :=
           Make_Implicit_If_Statement (N,
             Condition => Relocate_Node (Cond),

             Then_Statements => New_List (
               Make_Assignment_Statement (Sloc (Thenx),
                 Name => New_Occurrence_Of (Cnn, Sloc (Thenx)),
                 Expression => Relocate_Node (Thenx))),

             Else_Statements => New_List (
               Make_Assignment_Statement (Sloc (Elsex),
                 Name => New_Occurrence_Of (Cnn, Sloc (Elsex)),
                 Expression => Relocate_Node (Elsex))));

         Set_Assignment_OK (Name (First (Then_Statements (New_If))));
         Set_Assignment_OK (Name (First (Else_Statements (New_If))));

         if Present (Then_Actions (N)) then
            Insert_List_Before
              (First (Then_Statements (New_If)), Then_Actions (N));
         end if;

         if Present (Else_Actions (N)) then
            Insert_List_Before
              (First (Else_Statements (New_If)), Else_Actions (N));
         end if;

         Rewrite (N, New_Occurrence_Of (Cnn, Loc));

         Insert_Action (N,
           Make_Object_Declaration (Loc,
             Defining_Identifier => Cnn,
             Object_Definition   => New_Occurrence_Of (Typ, Loc)));

         Insert_Action (N, New_If);
         Analyze_And_Resolve (N, Typ);
      end if;
   end Expand_N_Conditional_Expression;

   -----------------------------------
   -- Expand_N_Explicit_Dereference --
   -----------------------------------

   procedure Expand_N_Explicit_Dereference (N : Node_Id) is
   begin
      --  Insert explicit dereference call for the checked storage pool case

      Insert_Dereference_Action (Prefix (N));
   end Expand_N_Explicit_Dereference;

   -----------------
   -- Expand_N_In --
   -----------------

   procedure Expand_N_In (N : Node_Id) is
      Loc    : constant Source_Ptr := Sloc (N);
      Rtyp   : constant Entity_Id  := Etype (N);
      Lop    : constant Node_Id    := Left_Opnd (N);
      Rop    : constant Node_Id    := Right_Opnd (N);
      Static : constant Boolean    := Is_OK_Static_Expression (N);

      procedure Substitute_Valid_Check;
      --  Replaces node N by Lop'Valid. This is done when we have an explicit
      --  test for the left operand being in range of its subtype.

      ----------------------------
      -- Substitute_Valid_Check --
      ----------------------------

      procedure Substitute_Valid_Check is
      begin
         Rewrite (N,
           Make_Attribute_Reference (Loc,
             Prefix         => Relocate_Node (Lop),
             Attribute_Name => Name_Valid));

         Analyze_And_Resolve (N, Rtyp);

         Error_Msg_N ("?explicit membership test may be optimized away", N);
         Error_Msg_N ("\?use ''Valid attribute instead", N);
         return;
      end Substitute_Valid_Check;

   --  Start of processing for Expand_N_In

   begin
      --  Check case of explicit test for an expression in range of its
      --  subtype. This is suspicious usage and we replace it with a 'Valid
      --  test and give a warning.

      if Is_Scalar_Type (Etype (Lop))
        and then Nkind (Rop) in N_Has_Entity
        and then Etype (Lop) = Entity (Rop)
        and then Comes_From_Source (N)
      then
         Substitute_Valid_Check;
         return;
      end if;

      --  Do validity check on operands

      if Validity_Checks_On and Validity_Check_Operands then
         Ensure_Valid (Left_Opnd (N));
         Validity_Check_Range (Right_Opnd (N));
      end if;

      --  Case of explicit range

      if Nkind (Rop) = N_Range then
         declare
            Lo : constant Node_Id := Low_Bound (Rop);
            Hi : constant Node_Id := High_Bound (Rop);

            Lo_Orig : constant Node_Id := Original_Node (Lo);
            Hi_Orig : constant Node_Id := Original_Node (Hi);

            Lcheck : constant Compare_Result := Compile_Time_Compare (Lop, Lo);
            Ucheck : constant Compare_Result := Compile_Time_Compare (Lop, Hi);

         begin
            --  If test is explicit x'first .. x'last, replace by valid check

            if Is_Scalar_Type (Etype (Lop))
              and then Nkind (Lo_Orig) = N_Attribute_Reference
              and then Attribute_Name (Lo_Orig) = Name_First
              and then Nkind (Prefix (Lo_Orig)) in N_Has_Entity
              and then Entity (Prefix (Lo_Orig)) = Etype (Lop)
              and then Nkind (Hi_Orig) = N_Attribute_Reference
              and then Attribute_Name (Hi_Orig) = Name_Last
              and then Nkind (Prefix (Hi_Orig)) in N_Has_Entity
              and then Entity (Prefix (Hi_Orig)) = Etype (Lop)
              and then Comes_From_Source (N)
            then
               Substitute_Valid_Check;
               return;
            end if;

            --  If we have an explicit range, do a bit of optimization based
            --  on range analysis (we may be able to kill one or both checks).

            --  If either check is known to fail, replace result by False since
            --  the other check does not matter. Preserve the static flag for
            --  legality checks, because we are constant-folding beyond RM 4.9.

            if Lcheck = LT or else Ucheck = GT then
               Rewrite (N,
                 New_Reference_To (Standard_False, Loc));
               Analyze_And_Resolve (N, Rtyp);
               Set_Is_Static_Expression (N, Static);
               return;

            --  If both checks are known to succeed, replace result
            --  by True, since we know we are in range.

            elsif Lcheck in Compare_GE and then Ucheck in Compare_LE then
               Rewrite (N,
                 New_Reference_To (Standard_True, Loc));
               Analyze_And_Resolve (N, Rtyp);
               Set_Is_Static_Expression (N, Static);
               return;

            --  If lower bound check succeeds and upper bound check is
            --  not known to succeed or fail, then replace the range check
            --  with a comparison against the upper bound.

            elsif Lcheck in Compare_GE then
               Rewrite (N,
                 Make_Op_Le (Loc,
                   Left_Opnd  => Lop,
                   Right_Opnd => High_Bound (Rop)));
               Analyze_And_Resolve (N, Rtyp);
               return;

            --  If upper bound check succeeds and lower bound check is
            --  not known to succeed or fail, then replace the range check
            --  with a comparison against the lower bound.

            elsif Ucheck in Compare_LE then
               Rewrite (N,
                 Make_Op_Ge (Loc,
                   Left_Opnd  => Lop,
                   Right_Opnd => Low_Bound (Rop)));
               Analyze_And_Resolve (N, Rtyp);
               return;
            end if;
         end;

         --  For all other cases of an explicit range, nothing to be done

         return;

      --  Here right operand is a subtype mark

      else
         declare
            Typ    : Entity_Id        := Etype (Rop);
            Is_Acc : constant Boolean := Is_Access_Type (Typ);
            Obj    : Node_Id          := Lop;
            Cond   : Node_Id          := Empty;

         begin
            Remove_Side_Effects (Obj);

            --  For tagged type, do tagged membership operation

            if Is_Tagged_Type (Typ) then

               --  No expansion will be performed when Java_VM, as the JVM back
               --  end will handle the membership tests directly (tags are not
               --  explicitly represented in Java objects, so the normal tagged
               --  membership expansion is not what we want).

               if not Java_VM then
                  Rewrite (N, Tagged_Membership (N));
                  Analyze_And_Resolve (N, Rtyp);
               end if;

               return;

            --  If type is scalar type, rewrite as x in t'first .. t'last.
            --  This reason we do this is that the bounds may have the wrong
            --  type if they come from the original type definition.

            elsif Is_Scalar_Type (Typ) then
               Rewrite (Rop,
                 Make_Range (Loc,
                   Low_Bound =>
                     Make_Attribute_Reference (Loc,
                       Attribute_Name => Name_First,
                       Prefix => New_Reference_To (Typ, Loc)),

                   High_Bound =>
                     Make_Attribute_Reference (Loc,
                       Attribute_Name => Name_Last,
                       Prefix => New_Reference_To (Typ, Loc))));
               Analyze_And_Resolve (N, Rtyp);
               return;

            --  Ada 2005 (AI-216): Program_Error is raised when evaluating
            --  a membership test if the subtype mark denotes a constrained
            --  Unchecked_Union subtype and the expression lacks inferable
            --  discriminants.

            elsif Is_Unchecked_Union (Base_Type (Typ))
              and then Is_Constrained (Typ)
              and then not Has_Inferable_Discriminants (Lop)
            then
               Insert_Action (N,
                 Make_Raise_Program_Error (Loc,
                   Reason => PE_Unchecked_Union_Restriction));

               --  Prevent Gigi from generating incorrect code by rewriting
               --  the test as a standard False.

               Rewrite (N,
                 New_Occurrence_Of (Standard_False, Loc));

               return;
            end if;

            --  Here we have a non-scalar type

            if Is_Acc then
               Typ := Designated_Type (Typ);
            end if;

            if not Is_Constrained (Typ) then
               Rewrite (N,
                 New_Reference_To (Standard_True, Loc));
               Analyze_And_Resolve (N, Rtyp);

            --  For the constrained array case, we have to check the
            --  subscripts for an exact match if the lengths are
            --  non-zero (the lengths must match in any case).

            elsif Is_Array_Type (Typ) then

               Check_Subscripts : declare
                  function Construct_Attribute_Reference
                    (E   : Node_Id;
                     Nam : Name_Id;
                     Dim : Nat) return Node_Id;
                  --  Build attribute reference E'Nam(Dim)

                  -----------------------------------
                  -- Construct_Attribute_Reference --
                  -----------------------------------

                  function Construct_Attribute_Reference
                    (E   : Node_Id;
                     Nam : Name_Id;
                     Dim : Nat) return Node_Id
                  is
                  begin
                     return
                       Make_Attribute_Reference (Loc,
                         Prefix => E,
                         Attribute_Name => Nam,
                         Expressions => New_List (
                           Make_Integer_Literal (Loc, Dim)));
                  end Construct_Attribute_Reference;

               --  Start processing for Check_Subscripts

               begin
                  for J in 1 .. Number_Dimensions (Typ) loop
                     Evolve_And_Then (Cond,
                       Make_Op_Eq (Loc,
                         Left_Opnd  =>
                           Construct_Attribute_Reference
                             (Duplicate_Subexpr_No_Checks (Obj),
                              Name_First, J),
                         Right_Opnd =>
                           Construct_Attribute_Reference
                             (New_Occurrence_Of (Typ, Loc), Name_First, J)));

                     Evolve_And_Then (Cond,
                       Make_Op_Eq (Loc,
                         Left_Opnd  =>
                           Construct_Attribute_Reference
                             (Duplicate_Subexpr_No_Checks (Obj),
                              Name_Last, J),
                         Right_Opnd =>
                           Construct_Attribute_Reference
                             (New_Occurrence_Of (Typ, Loc), Name_Last, J)));
                  end loop;

                  if Is_Acc then
                     Cond :=
                       Make_Or_Else (Loc,
                         Left_Opnd =>
                           Make_Op_Eq (Loc,
                             Left_Opnd  => Obj,
                             Right_Opnd => Make_Null (Loc)),
                         Right_Opnd => Cond);
                  end if;

                  Rewrite (N, Cond);
                  Analyze_And_Resolve (N, Rtyp);
               end Check_Subscripts;

            --  These are the cases where constraint checks may be
            --  required, e.g. records with possible discriminants

            else
               --  Expand the test into a series of discriminant comparisons.
               --  The expression that is built is the negation of the one
               --  that is used for checking discriminant constraints.

               Obj := Relocate_Node (Left_Opnd (N));

               if Has_Discriminants (Typ) then
                  Cond := Make_Op_Not (Loc,
                    Right_Opnd => Build_Discriminant_Checks (Obj, Typ));

                  if Is_Acc then
                     Cond := Make_Or_Else (Loc,
                       Left_Opnd =>
                         Make_Op_Eq (Loc,
                           Left_Opnd  => Obj,
                           Right_Opnd => Make_Null (Loc)),
                       Right_Opnd => Cond);
                  end if;

               else
                  Cond := New_Occurrence_Of (Standard_True, Loc);
               end if;

               Rewrite (N, Cond);
               Analyze_And_Resolve (N, Rtyp);
            end if;
         end;
      end if;
   end Expand_N_In;

   --------------------------------
   -- Expand_N_Indexed_Component --
   --------------------------------

   procedure Expand_N_Indexed_Component (N : Node_Id) is
      Loc : constant Source_Ptr := Sloc (N);
      Typ : constant Entity_Id  := Etype (N);
      P   : constant Node_Id    := Prefix (N);
      T   : constant Entity_Id  := Etype (P);

   begin
      --  A special optimization, if we have an indexed component that
      --  is selecting from a slice, then we can eliminate the slice,
      --  since, for example, x (i .. j)(k) is identical to x(k). The
      --  only difference is the range check required by the slice. The
      --  range check for the slice itself has already been generated.
      --  The range check for the subscripting operation is ensured
      --  by converting the subject to the subtype of the slice.

      --  This optimization not only generates better code, avoiding
      --  slice messing especially in the packed case, but more importantly
      --  bypasses some problems in handling this peculiar case, for
      --  example, the issue of dealing specially with object renamings.

      if Nkind (P) = N_Slice then
         Rewrite (N,
           Make_Indexed_Component (Loc,
             Prefix => Prefix (P),
             Expressions => New_List (
               Convert_To
                 (Etype (First_Index (Etype (P))),
                  First (Expressions (N))))));
         Analyze_And_Resolve (N, Typ);
         return;
      end if;

      --  If the prefix is an access type, then we unconditionally rewrite
      --  if as an explicit deference. This simplifies processing for several
      --  cases, including packed array cases and certain cases in which
      --  checks must be generated. We used to try to do this only when it
      --  was necessary, but it cleans up the code to do it all the time.

      if Is_Access_Type (T) then
         Insert_Explicit_Dereference (P);
         Analyze_And_Resolve (P, Designated_Type (T));
      end if;

      --  Generate index and validity checks

      Generate_Index_Checks (N);

      if Validity_Checks_On and then Validity_Check_Subscripts then
         Apply_Subscript_Validity_Checks (N);
      end if;

      --  All done for the non-packed case

      if not Is_Packed (Etype (Prefix (N))) then
         return;
      end if;

      --  For packed arrays that are not bit-packed (i.e. the case of an array
      --  with one or more index types with a non-coniguous enumeration type),
      --  we can always use the normal packed element get circuit.

      if not Is_Bit_Packed_Array (Etype (Prefix (N))) then
         Expand_Packed_Element_Reference (N);
         return;
      end if;

      --  For a reference to a component of a bit packed array, we have to
      --  convert it to a reference to the corresponding Packed_Array_Type.
      --  We only want to do this for simple references, and not for:

      --    Left side of assignment, or prefix of left side of assignment,
      --    or prefix of the prefix, to handle packed arrays of packed arrays,
      --      This case is handled in Exp_Ch5.Expand_N_Assignment_Statement

      --    Renaming objects in renaming associations
      --      This case is handled when a use of the renamed variable occurs

      --    Actual parameters for a procedure call
      --      This case is handled in Exp_Ch6.Expand_Actuals

      --    The second expression in a 'Read attribute reference

      --    The prefix of an address or size attribute reference

      --  The following circuit detects these exceptions

      declare
         Child : Node_Id := N;
         Parnt : Node_Id := Parent (N);

      begin
         loop
            if Nkind (Parnt) = N_Unchecked_Expression then
               null;

            elsif Nkind (Parnt) = N_Object_Renaming_Declaration
              or else Nkind (Parnt) = N_Procedure_Call_Statement
              or else (Nkind (Parnt) = N_Parameter_Association
                        and then
                          Nkind (Parent (Parnt)) =  N_Procedure_Call_Statement)
            then
               return;

            elsif Nkind (Parnt) = N_Attribute_Reference
              and then (Attribute_Name (Parnt) = Name_Address
                         or else
                        Attribute_Name (Parnt) = Name_Size)
              and then Prefix (Parnt) = Child
            then
               return;

            elsif Nkind (Parnt) = N_Assignment_Statement
              and then Name (Parnt) = Child
            then
               return;

            --  If the expression is an index of an indexed component,
            --  it must be expanded regardless of context.

            elsif Nkind (Parnt) = N_Indexed_Component
              and then Child /= Prefix (Parnt)
            then
               Expand_Packed_Element_Reference (N);
               return;

            elsif Nkind (Parent (Parnt)) = N_Assignment_Statement
              and then Name (Parent (Parnt)) = Parnt
            then
               return;

            elsif Nkind (Parnt) = N_Attribute_Reference
              and then Attribute_Name (Parnt) = Name_Read
              and then Next (First (Expressions (Parnt))) = Child
            then
               return;

            elsif (Nkind (Parnt) = N_Indexed_Component
                    or else Nkind (Parnt) = N_Selected_Component)
               and then Prefix (Parnt) = Child
            then
               null;

            else
               Expand_Packed_Element_Reference (N);
               return;
            end if;

            --  Keep looking up tree for unchecked expression, or if we are
            --  the prefix of a possible assignment left side.

            Child := Parnt;
            Parnt := Parent (Child);
         end loop;
      end;
   end Expand_N_Indexed_Component;

   ---------------------
   -- Expand_N_Not_In --
   ---------------------

   --  Replace a not in b by not (a in b) so that the expansions for (a in b)
   --  can be done. This avoids needing to duplicate this expansion code.

   procedure Expand_N_Not_In (N : Node_Id) is
      Loc : constant Source_Ptr := Sloc (N);
      Typ : constant Entity_Id  := Etype (N);
      Cfs : constant Boolean    := Comes_From_Source (N);

   begin
      Rewrite (N,
        Make_Op_Not (Loc,
          Right_Opnd =>
            Make_In (Loc,
              Left_Opnd  => Left_Opnd (N),
                     Right_Opnd => Right_Opnd (N))));

      --  We want this tp appear as coming from source if original does (see
      --  tranformations in Expand_N_In).

      Set_Comes_From_Source (N, Cfs);
      Set_Comes_From_Source (Right_Opnd (N), Cfs);

      --  Now analyze tranformed node

      Analyze_And_Resolve (N, Typ);
   end Expand_N_Not_In;

   -------------------
   -- Expand_N_Null --
   -------------------

   --  The only replacement required is for the case of a null of type
   --  that is an access to protected subprogram. We represent such
   --  access values as a record, and so we must replace the occurrence
   --  of null by the equivalent record (with a null address and a null
   --  pointer in it), so that the backend creates the proper value.

   procedure Expand_N_Null (N : Node_Id) is
      Loc : constant Source_Ptr := Sloc (N);
      Typ : constant Entity_Id  := Etype (N);
      Agg : Node_Id;

   begin
      if Ekind (Typ) = E_Access_Protected_Subprogram_Type then
         Agg :=
           Make_Aggregate (Loc,
             Expressions => New_List (
               New_Occurrence_Of (RTE (RE_Null_Address), Loc),
               Make_Null (Loc)));

         Rewrite (N, Agg);
         Analyze_And_Resolve (N, Equivalent_Type (Typ));

         --  For subsequent semantic analysis, the node must retain its
         --  type. Gigi in any case replaces this type by the corresponding
         --  record type before processing the node.

         Set_Etype (N, Typ);
      end if;

   exception
      when RE_Not_Available =>
         return;
   end Expand_N_Null;

   ---------------------
   -- Expand_N_Op_Abs --
   ---------------------

   procedure Expand_N_Op_Abs (N : Node_Id) is
      Loc  : constant Source_Ptr := Sloc (N);
      Expr : constant Node_Id := Right_Opnd (N);

   begin
      Unary_Op_Validity_Checks (N);

      --  Deal with software overflow checking

      if not Backend_Overflow_Checks_On_Target
         and then Is_Signed_Integer_Type (Etype (N))
         and then Do_Overflow_Check (N)
      then
         --  The only case to worry about is when the argument is
         --  equal to the largest negative number, so what we do is
         --  to insert the check:

         --     [constraint_error when Expr = typ'Base'First]

         --  with the usual Duplicate_Subexpr use coding for expr

         Insert_Action (N,
           Make_Raise_Constraint_Error (Loc,
             Condition =>
               Make_Op_Eq (Loc,
                 Left_Opnd  => Duplicate_Subexpr (Expr),
                 Right_Opnd =>
                   Make_Attribute_Reference (Loc,
                     Prefix =>
                       New_Occurrence_Of (Base_Type (Etype (Expr)), Loc),
                     Attribute_Name => Name_First)),
             Reason => CE_Overflow_Check_Failed));
      end if;

      --  Vax floating-point types case

      if Vax_Float (Etype (N)) then
         Expand_Vax_Arith (N);
      end if;
   end Expand_N_Op_Abs;

   ---------------------
   -- Expand_N_Op_Add --
   ---------------------

   procedure Expand_N_Op_Add (N : Node_Id) is
      Typ : constant Entity_Id := Etype (N);

   begin
      Binary_Op_Validity_Checks (N);

      --  N + 0 = 0 + N = N for integer types

      if Is_Integer_Type (Typ) then
         if Compile_Time_Known_Value (Right_Opnd (N))
           and then Expr_Value (Right_Opnd (N)) = Uint_0
         then
            Rewrite (N, Left_Opnd (N));
            return;

         elsif Compile_Time_Known_Value (Left_Opnd (N))
           and then Expr_Value (Left_Opnd (N)) = Uint_0
         then
            Rewrite (N, Right_Opnd (N));
            return;
         end if;
      end if;

      --  Arithmetic overflow checks for signed integer/fixed point types

      if Is_Signed_Integer_Type (Typ)
        or else Is_Fixed_Point_Type (Typ)
      then
         Apply_Arithmetic_Overflow_Check (N);
         return;

      --  Vax floating-point types case

      elsif Vax_Float (Typ) then
         Expand_Vax_Arith (N);
      end if;
   end Expand_N_Op_Add;

   ---------------------
   -- Expand_N_Op_And --
   ---------------------

   procedure Expand_N_Op_And (N : Node_Id) is
      Typ : constant Entity_Id := Etype (N);

   begin
      Binary_Op_Validity_Checks (N);

      if Is_Array_Type (Etype (N)) then
         Expand_Boolean_Operator (N);

      elsif Is_Boolean_Type (Etype (N)) then
         Adjust_Condition (Left_Opnd (N));
         Adjust_Condition (Right_Opnd (N));
         Set_Etype (N, Standard_Boolean);
         Adjust_Result_Type (N, Typ);
      end if;
   end Expand_N_Op_And;

   ------------------------
   -- Expand_N_Op_Concat --
   ------------------------

   Max_Available_String_Operands : Int := -1;
   --  This is initialized the first time this routine is called. It records
   --  a value of 0,2,3,4,5 depending on what Str_Concat_n procedures are
   --  available in the run-time:
   --
   --    0  None available
   --    2  RE_Str_Concat available, RE_Str_Concat_3 not available
   --    3  RE_Str_Concat/Concat_2 available, RE_Str_Concat_4 not available
   --    4  RE_Str_Concat/Concat_2/3 available, RE_Str_Concat_5 not available
   --    5  All routines including RE_Str_Concat_5 available

   Char_Concat_Available : Boolean;
   --  Records if the routines RE_Str_Concat_CC/CS/SC are available. True if
   --  all three are available, False if any one of these is unavailable.

   procedure Expand_N_Op_Concat (N : Node_Id) is
      Opnds : List_Id;
      --  List of operands to be concatenated

      Opnd  : Node_Id;
      --  Single operand for concatenation

      Cnode : Node_Id;
      --  Node which is to be replaced by the result of concatenating
      --  the nodes in the list Opnds.

      Atyp : Entity_Id;
      --  Array type of concatenation result type

      Ctyp : Entity_Id;
      --  Component type of concatenation represented by Cnode

   begin
      --  Initialize global variables showing run-time status

      if Max_Available_String_Operands < 1 then
         if not RTE_Available (RE_Str_Concat) then
            Max_Available_String_Operands := 0;
         elsif not RTE_Available (RE_Str_Concat_3) then
            Max_Available_String_Operands := 2;
         elsif not RTE_Available (RE_Str_Concat_4) then
            Max_Available_String_Operands := 3;
         elsif not RTE_Available (RE_Str_Concat_5) then
            Max_Available_String_Operands := 4;
         else
            Max_Available_String_Operands := 5;
         end if;

         Char_Concat_Available :=
           RTE_Available (RE_Str_Concat_CC)
             and then
           RTE_Available (RE_Str_Concat_CS)
             and then
           RTE_Available (RE_Str_Concat_SC);
      end if;

      --  Ensure validity of both operands

      Binary_Op_Validity_Checks (N);

      --  If we are the left operand of a concatenation higher up the
      --  tree, then do nothing for now, since we want to deal with a
      --  series of concatenations as a unit.

      if Nkind (Parent (N)) = N_Op_Concat
        and then N = Left_Opnd (Parent (N))
      then
         return;
      end if;

      --  We get here with a concatenation whose left operand may be a
      --  concatenation itself with a consistent type. We need to process
      --  these concatenation operands from left to right, which means
      --  from the deepest node in the tree to the highest node.

      Cnode := N;
      while Nkind (Left_Opnd (Cnode)) = N_Op_Concat loop
         Cnode := Left_Opnd (Cnode);
      end loop;

      --  Now Opnd is the deepest Opnd, and its parents are the concatenation
      --  nodes above, so now we process bottom up, doing the operations. We
      --  gather a string that is as long as possible up to five operands

      --  The outer loop runs more than once if there are more than five
      --  concatenations of type Standard.String, the most we handle for
      --  this case, or if more than one concatenation type is involved.

      Outer : loop
         Opnds := New_List (Left_Opnd (Cnode), Right_Opnd (Cnode));
         Set_Parent (Opnds, N);

         --  The inner loop gathers concatenation operands. We gather any
         --  number of these in the non-string case, or if no concatenation
         --  routines are available for string (since in that case we will
         --  treat string like any other non-string case). Otherwise we only
         --  gather as many operands as can be handled by the available
         --  procedures in the run-time library (normally 5, but may be
         --  less for the configurable run-time case).

         Inner : while Cnode /= N
                   and then (Base_Type (Etype (Cnode)) /= Standard_String
                               or else
                             Max_Available_String_Operands = 0
                               or else
                             List_Length (Opnds) <
                                               Max_Available_String_Operands)
                   and then Base_Type (Etype (Cnode)) =
                            Base_Type (Etype (Parent (Cnode)))
         loop
            Cnode := Parent (Cnode);
            Append (Right_Opnd (Cnode), Opnds);
         end loop Inner;

         --  Here we process the collected operands. First we convert
         --  singleton operands to singleton aggregates. This is skipped
         --  however for the case of two operands of type String, since
         --  we have special routines for these cases.

         Atyp := Base_Type (Etype (Cnode));
         Ctyp := Base_Type (Component_Type (Etype (Cnode)));

         if (List_Length (Opnds) > 2 or else Atyp /= Standard_String)
           or else not Char_Concat_Available
         then
            Opnd := First (Opnds);
            loop
               if Base_Type (Etype (Opnd)) = Ctyp then
                  Rewrite (Opnd,
                    Make_Aggregate (Sloc (Cnode),
                      Expressions => New_List (Relocate_Node (Opnd))));
                  Analyze_And_Resolve (Opnd, Atyp);
               end if;

               Next (Opnd);
               exit when No (Opnd);
            end loop;
         end if;

         --  Now call appropriate continuation routine

         if Atyp = Standard_String
           and then Max_Available_String_Operands > 0
         then
            Expand_Concatenate_String (Cnode, Opnds);
         else
            Expand_Concatenate_Other (Cnode, Opnds);
         end if;

         exit Outer when Cnode = N;
         Cnode := Parent (Cnode);
      end loop Outer;
   end Expand_N_Op_Concat;

   ------------------------
   -- Expand_N_Op_Divide --
   ------------------------

   procedure Expand_N_Op_Divide (N : Node_Id) is
      Loc   : constant Source_Ptr := Sloc (N);
      Lopnd : constant Node_Id    := Left_Opnd (N);
      Ropnd : constant Node_Id    := Right_Opnd (N);
      Ltyp  : constant Entity_Id  := Etype (Lopnd);
      Rtyp  : constant Entity_Id  := Etype (Ropnd);
      Typ   : Entity_Id           := Etype (N);
      Rknow : constant Boolean    := Is_Integer_Type (Typ)
                                       and then
                                         Compile_Time_Known_Value (Ropnd);
      Rval  : Uint;

   begin
      Binary_Op_Validity_Checks (N);

      if Rknow then
         Rval := Expr_Value (Ropnd);
      end if;

      --  N / 1 = N for integer types

      if Rknow and then Rval = Uint_1 then
         Rewrite (N, Lopnd);
         return;
      end if;

      --  Convert x / 2 ** y to Shift_Right (x, y). Note that the fact that
      --  Is_Power_Of_2_For_Shift is set means that we know that our left
      --  operand is an unsigned integer, as required for this to work.

      if Nkind (Ropnd) = N_Op_Expon
        and then Is_Power_Of_2_For_Shift (Ropnd)

      --  We cannot do this transformation in configurable run time mode if we
      --  have 64-bit --  integers and long shifts are not available.

        and then
          (Esize (Ltyp) <= 32
             or else Support_Long_Shifts_On_Target)
      then
         Rewrite (N,
           Make_Op_Shift_Right (Loc,
             Left_Opnd  => Lopnd,
             Right_Opnd =>
               Convert_To (Standard_Natural, Right_Opnd (Ropnd))));
         Analyze_And_Resolve (N, Typ);
         return;
      end if;

      --  Do required fixup of universal fixed operation

      if Typ = Universal_Fixed then
         Fixup_Universal_Fixed_Operation (N);
         Typ := Etype (N);
      end if;

      --  Divisions with fixed-point results

      if Is_Fixed_Point_Type (Typ) then

         --  No special processing if Treat_Fixed_As_Integer is set,
         --  since from a semantic point of view such operations are
         --  simply integer operations and will be treated that way.

         if not Treat_Fixed_As_Integer (N) then
            if Is_Integer_Type (Rtyp) then
               Expand_Divide_Fixed_By_Integer_Giving_Fixed (N);
            else
               Expand_Divide_Fixed_By_Fixed_Giving_Fixed (N);
            end if;
         end if;

      --  Other cases of division of fixed-point operands. Again we
      --  exclude the case where Treat_Fixed_As_Integer is set.

      elsif (Is_Fixed_Point_Type (Ltyp) or else
             Is_Fixed_Point_Type (Rtyp))
        and then not Treat_Fixed_As_Integer (N)
      then
         if Is_Integer_Type (Typ) then
            Expand_Divide_Fixed_By_Fixed_Giving_Integer (N);
         else
            pragma Assert (Is_Floating_Point_Type (Typ));
            Expand_Divide_Fixed_By_Fixed_Giving_Float (N);
         end if;

      --  Mixed-mode operations can appear in a non-static universal
      --  context, in  which case the integer argument must be converted
      --  explicitly.

      elsif Typ = Universal_Real
        and then Is_Integer_Type (Rtyp)
      then
         Rewrite (Ropnd,
           Convert_To (Universal_Real, Relocate_Node (Ropnd)));

         Analyze_And_Resolve (Ropnd, Universal_Real);

      elsif Typ = Universal_Real
        and then Is_Integer_Type (Ltyp)
      then
         Rewrite (Lopnd,
           Convert_To (Universal_Real, Relocate_Node (Lopnd)));

         Analyze_And_Resolve (Lopnd, Universal_Real);

      --  Non-fixed point cases, do integer zero divide and overflow checks

      elsif Is_Integer_Type (Typ) then
         Apply_Divide_Check (N);

         --  Check for 64-bit division available, or long shifts if the divisor
         --  is a small power of 2 (since such divides will be converted into
         --  long shifts.

         if Esize (Ltyp) > 32
           and then not Support_64_Bit_Divides_On_Target
           and then
             (not Rknow
                or else not Support_Long_Shifts_On_Target
                or else (Rval /= Uint_2  and then
                         Rval /= Uint_4  and then
                         Rval /= Uint_8  and then
                         Rval /= Uint_16 and then
                         Rval /= Uint_32 and then
                         Rval /= Uint_64))
         then
            Error_Msg_CRT ("64-bit division", N);
         end if;

      --  Deal with Vax_Float

      elsif Vax_Float (Typ) then
         Expand_Vax_Arith (N);
         return;
      end if;
   end Expand_N_Op_Divide;

   --------------------
   -- Expand_N_Op_Eq --
   --------------------

   procedure Expand_N_Op_Eq (N : Node_Id) is
      Loc    : constant Source_Ptr := Sloc (N);
      Typ    : constant Entity_Id  := Etype (N);
      Lhs    : constant Node_Id    := Left_Opnd (N);
      Rhs    : constant Node_Id    := Right_Opnd (N);
      Bodies : constant List_Id    := New_List;
      A_Typ  : constant Entity_Id  := Etype (Lhs);

      Typl    : Entity_Id := A_Typ;
      Op_Name : Entity_Id;
      Prim    : Elmt_Id;

      procedure Build_Equality_Call (Eq : Entity_Id);
      --  If a constructed equality exists for the type or for its parent,
      --  build and analyze call, adding conversions if the operation is
      --  inherited.

      function Has_Unconstrained_UU_Component (Typ : Node_Id) return Boolean;
      --  Determines whether a type has a subcompoment of an unconstrained
      --  Unchecked_Union subtype. Typ is a record type.

      -------------------------
      -- Build_Equality_Call --
      -------------------------

      procedure Build_Equality_Call (Eq : Entity_Id) is
         Op_Type : constant Entity_Id := Etype (First_Formal (Eq));
         L_Exp   : Node_Id := Relocate_Node (Lhs);
         R_Exp   : Node_Id := Relocate_Node (Rhs);

      begin
         if Base_Type (Op_Type) /= Base_Type (A_Typ)
           and then not Is_Class_Wide_Type (A_Typ)
         then
            L_Exp := OK_Convert_To (Op_Type, L_Exp);
            R_Exp := OK_Convert_To (Op_Type, R_Exp);
         end if;

         --  If we have an Unchecked_Union, we need to add the inferred
         --  discriminant values as actuals in the function call. At this
         --  point, the expansion has determined that both operands have
         --  inferable discriminants.

         if Is_Unchecked_Union (Op_Type) then
            declare
               Lhs_Type      : constant Node_Id := Etype (L_Exp);
               Rhs_Type      : constant Node_Id := Etype (R_Exp);
               Lhs_Discr_Val : Node_Id;
               Rhs_Discr_Val : Node_Id;

            begin
               --  Per-object constrained selected components require special
               --  attention. If the enclosing scope of the component is an
               --  Unchecked_Union, we cannot reference its discriminants
               --  directly. This is why we use the two extra parameters of
               --  the equality function of the enclosing Unchecked_Union.

               --  type UU_Type (Discr : Integer := 0) is
               --     . . .
               --  end record;
               --  pragma Unchecked_Union (UU_Type);

               --  1. Unchecked_Union enclosing record:

               --     type Enclosing_UU_Type (Discr : Integer := 0) is record
               --        . . .
               --        Comp : UU_Type (Discr);
               --        . . .
               --     end Enclosing_UU_Type;
               --     pragma Unchecked_Union (Enclosing_UU_Type);

               --     Obj1 : Enclosing_UU_Type;
               --     Obj2 : Enclosing_UU_Type (1);

               --     [. . .] Obj1 = Obj2 [. . .]

               --     Generated code:

               --     if not (uu_typeEQ (obj1.comp, obj2.comp, a, b)) then

               --  A and B are the formal parameters of the equality function
               --  of Enclosing_UU_Type. The function always has two extra
               --  formals to capture the inferred discriminant values.

               --  2. Non-Unchecked_Union enclosing record:

               --     type
               --       Enclosing_Non_UU_Type (Discr : Integer := 0)
               --     is record
               --        . . .
               --        Comp : UU_Type (Discr);
               --        . . .
               --     end Enclosing_Non_UU_Type;

               --     Obj1 : Enclosing_Non_UU_Type;
               --     Obj2 : Enclosing_Non_UU_Type (1);

               --     ...  Obj1 = Obj2 ...

               --     Generated code:

               --     if not (uu_typeEQ (obj1.comp, obj2.comp,
               --                        obj1.discr, obj2.discr)) then

               --  In this case we can directly reference the discriminants of
               --  the enclosing record.

               --  Lhs of equality

               if Nkind (Lhs) = N_Selected_Component
                 and then Has_Per_Object_Constraint
                            (Entity (Selector_Name (Lhs)))
               then
                  --  Enclosing record is an Unchecked_Union, use formal A

                  if Is_Unchecked_Union (Scope
                       (Entity (Selector_Name (Lhs))))
                  then
                     Lhs_Discr_Val :=
                       Make_Identifier (Loc,
                         Chars => Name_A);

                  --  Enclosing record is of a non-Unchecked_Union type, it is
                  --  possible to reference the discriminant.

                  else
                     Lhs_Discr_Val :=
                       Make_Selected_Component (Loc,
                         Prefix => Prefix (Lhs),
                         Selector_Name =>
                           New_Copy
                             (Get_Discriminant_Value
                                (First_Discriminant (Lhs_Type),
                                 Lhs_Type,
                                 Stored_Constraint (Lhs_Type))));
                  end if;

               --  Comment needed here ???

               else
                  --  Infer the discriminant value

                  Lhs_Discr_Val :=
                    New_Copy
                      (Get_Discriminant_Value
                         (First_Discriminant (Lhs_Type),
                          Lhs_Type,
                          Stored_Constraint (Lhs_Type)));
               end if;

               --  Rhs of equality

               if Nkind (Rhs) = N_Selected_Component
                 and then Has_Per_Object_Constraint
                            (Entity (Selector_Name (Rhs)))
               then
                  if Is_Unchecked_Union
                       (Scope (Entity (Selector_Name (Rhs))))
                  then
                     Rhs_Discr_Val :=
                       Make_Identifier (Loc,
                         Chars => Name_B);

                  else
                     Rhs_Discr_Val :=
                       Make_Selected_Component (Loc,
                         Prefix => Prefix (Rhs),
                         Selector_Name =>
                           New_Copy (Get_Discriminant_Value (
                             First_Discriminant (Rhs_Type),
                             Rhs_Type,
                             Stored_Constraint (Rhs_Type))));

                  end if;
               else
                  Rhs_Discr_Val :=
                    New_Copy (Get_Discriminant_Value (
                      First_Discriminant (Rhs_Type),
                      Rhs_Type,
                      Stored_Constraint (Rhs_Type)));

               end if;

               Rewrite (N,
                 Make_Function_Call (Loc,
                   Name => New_Reference_To (Eq, Loc),
                   Parameter_Associations => New_List (
                     L_Exp,
                     R_Exp,
                     Lhs_Discr_Val,
                     Rhs_Discr_Val)));
            end;

         --  Normal case, not an unchecked union

         else
            Rewrite (N,
              Make_Function_Call (Loc,
                Name => New_Reference_To (Eq, Loc),
                Parameter_Associations => New_List (L_Exp, R_Exp)));
         end if;

         Analyze_And_Resolve (N, Standard_Boolean, Suppress => All_Checks);
      end Build_Equality_Call;

      ------------------------------------
      -- Has_Unconstrained_UU_Component --
      ------------------------------------

      function Has_Unconstrained_UU_Component
        (Typ : Node_Id) return Boolean
      is
         Tdef  : constant Node_Id :=
                   Type_Definition (Declaration_Node (Base_Type (Typ)));
         Clist : Node_Id;
         Vpart : Node_Id;

         function Component_Is_Unconstrained_UU
           (Comp : Node_Id) return Boolean;
         --  Determines whether the subtype of the component is an
         --  unconstrained Unchecked_Union.

         function Variant_Is_Unconstrained_UU
           (Variant : Node_Id) return Boolean;
         --  Determines whether a component of the variant has an unconstrained
         --  Unchecked_Union subtype.

         -----------------------------------
         -- Component_Is_Unconstrained_UU --
         -----------------------------------

         function Component_Is_Unconstrained_UU
           (Comp : Node_Id) return Boolean
         is
         begin
            if Nkind (Comp) /= N_Component_Declaration then
               return False;
            end if;

            declare
               Sindic : constant Node_Id :=
                          Subtype_Indication (Component_Definition (Comp));

            begin
               --  Unconstrained nominal type. In the case of a constraint
               --  present, the node kind would have been N_Subtype_Indication.

               if Nkind (Sindic) = N_Identifier then
                  return Is_Unchecked_Union (Base_Type (Etype (Sindic)));
               end if;

               return False;
            end;
         end Component_Is_Unconstrained_UU;

         ---------------------------------
         -- Variant_Is_Unconstrained_UU --
         ---------------------------------

         function Variant_Is_Unconstrained_UU
           (Variant : Node_Id) return Boolean
         is
            Clist : constant Node_Id := Component_List (Variant);

         begin
            if Is_Empty_List (Component_Items (Clist)) then
               return False;
            end if;

            --  We only need to test one component

            declare
               Comp : Node_Id := First (Component_Items (Clist));

            begin
               while Present (Comp) loop
                  if Component_Is_Unconstrained_UU (Comp) then
                     return True;
                  end if;

                  Next (Comp);
               end loop;
            end;

            --  None of the components withing the variant were of
            --  unconstrained Unchecked_Union type.

            return False;
         end Variant_Is_Unconstrained_UU;

      --  Start of processing for Has_Unconstrained_UU_Component

      begin
         if Null_Present (Tdef) then
            return False;
         end if;

         Clist := Component_List (Tdef);
         Vpart := Variant_Part (Clist);

         --  Inspect available components

         if Present (Component_Items (Clist)) then
            declare
               Comp : Node_Id := First (Component_Items (Clist));

            begin
               while Present (Comp) loop

                  --  One component is sufficent

                  if Component_Is_Unconstrained_UU (Comp) then
                     return True;
                  end if;

                  Next (Comp);
               end loop;
            end;
         end if;

         --  Inspect available components withing variants

         if Present (Vpart) then
            declare
               Variant : Node_Id := First (Variants (Vpart));

            begin
               while Present (Variant) loop

                  --  One component within a variant is sufficent

                  if Variant_Is_Unconstrained_UU (Variant) then
                     return True;
                  end if;

                  Next (Variant);
               end loop;
            end;
         end if;

         --  Neither the available components, nor the components inside the
         --  variant parts were of an unconstrained Unchecked_Union subtype.

         return False;
      end Has_Unconstrained_UU_Component;

   --  Start of processing for Expand_N_Op_Eq

   begin
      Binary_Op_Validity_Checks (N);

      if Ekind (Typl) = E_Private_Type then
         Typl := Underlying_Type (Typl);
      elsif Ekind (Typl) = E_Private_Subtype then
         Typl := Underlying_Type (Base_Type (Typl));
      else
         null;
      end if;

      --  It may happen in error situations that the underlying type is not
      --  set. The error will be detected later, here we just defend the
      --  expander code.

      if No (Typl) then
         return;
      end if;

      Typl := Base_Type (Typl);

      --  Boolean types (requiring handling of non-standard case)

      if Is_Boolean_Type (Typl) then
         Adjust_Condition (Left_Opnd (N));
         Adjust_Condition (Right_Opnd (N));
         Set_Etype (N, Standard_Boolean);
         Adjust_Result_Type (N, Typ);

      --  Array types

      elsif Is_Array_Type (Typl) then

         --  If we are doing full validity checking, then expand out array
         --  comparisons to make sure that we check the array elements.

         if Validity_Check_Operands then
            declare
               Save_Force_Validity_Checks : constant Boolean :=
                                              Force_Validity_Checks;
            begin
               Force_Validity_Checks := True;
               Rewrite (N,
                 Expand_Array_Equality
                  (N,
                   Relocate_Node (Lhs),
                   Relocate_Node (Rhs),
                   Bodies,
                   Typl));
               Insert_Actions (N, Bodies);
               Analyze_And_Resolve (N, Standard_Boolean);
               Force_Validity_Checks := Save_Force_Validity_Checks;
            end;

         --  Packed case where both operands are known aligned

         elsif Is_Bit_Packed_Array (Typl)
           and then not Is_Possibly_Unaligned_Object (Lhs)
           and then not Is_Possibly_Unaligned_Object (Rhs)
         then
            Expand_Packed_Eq (N);

         --  Where the component type is elementary we can use a block bit
         --  comparison (if supported on the target) exception in the case
         --  of floating-point (negative zero issues require element by
         --  element comparison), and atomic types (where we must be sure
         --  to load elements independently) and possibly unaligned arrays.

         elsif Is_Elementary_Type (Component_Type (Typl))
           and then not Is_Floating_Point_Type (Component_Type (Typl))
           and then not Is_Atomic (Component_Type (Typl))
           and then not Is_Possibly_Unaligned_Object (Lhs)
           and then not Is_Possibly_Unaligned_Object (Rhs)
           and then Support_Composite_Compare_On_Target
         then
            null;

         --  For composite and floating-point cases, expand equality loop
         --  to make sure of using proper comparisons for tagged types,
         --  and correctly handling the floating-point case.

         else
            Rewrite (N,
              Expand_Array_Equality
                (N,
                 Relocate_Node (Lhs),
                 Relocate_Node (Rhs),
                 Bodies,
                 Typl));
            Insert_Actions      (N, Bodies,           Suppress => All_Checks);
            Analyze_And_Resolve (N, Standard_Boolean, Suppress => All_Checks);
         end if;

      --  Record Types

      elsif Is_Record_Type (Typl) then

         --  For tagged types, use the primitive "="

         if Is_Tagged_Type (Typl) then

            --  If this is derived from an untagged private type completed
            --  with a tagged type, it does not have a full view, so we
            --  use the primitive operations of the private type.
            --  This check should no longer be necessary when these
            --  types receive their full views ???

            if Is_Private_Type (A_Typ)
              and then not Is_Tagged_Type (A_Typ)
              and then Is_Derived_Type (A_Typ)
              and then No (Full_View (A_Typ))
            then
               --  Search for equality operation, checking that the
               --  operands have the same type. Note that we must find
               --  a matching entry, or something is very wrong!

               Prim := First_Elmt (Collect_Primitive_Operations (A_Typ));

               while Present (Prim) loop
                  exit when Chars (Node (Prim)) = Name_Op_Eq
                    and then Etype (First_Formal (Node (Prim))) =
                             Etype (Next_Formal (First_Formal (Node (Prim))))
                    and then
                      Base_Type (Etype (Node (Prim))) = Standard_Boolean;

                  Next_Elmt (Prim);
               end loop;

               pragma Assert (Present (Prim));
               Op_Name := Node (Prim);

            --  Find the type's predefined equality or an overriding
            --  user-defined equality. The reason for not simply calling
            --  Find_Prim_Op here is that there may be a user-defined
            --  overloaded equality op that precedes the equality that
            --  we want, so we have to explicitly search (e.g., there
            --  could be an equality with two different parameter types).

            else
               if Is_Class_Wide_Type (Typl) then
                  Typl := Root_Type (Typl);
               end if;

               Prim := First_Elmt (Primitive_Operations (Typl));
               while Present (Prim) loop
                  exit when Chars (Node (Prim)) = Name_Op_Eq
                    and then Etype (First_Formal (Node (Prim))) =
                             Etype (Next_Formal (First_Formal (Node (Prim))))
                    and then
                      Base_Type (Etype (Node (Prim))) = Standard_Boolean;

                  Next_Elmt (Prim);
               end loop;

               pragma Assert (Present (Prim));
               Op_Name := Node (Prim);
            end if;

            Build_Equality_Call (Op_Name);

         --  Ada 2005 (AI-216): Program_Error is raised when evaluating the
         --  predefined equality operator for a type which has a subcomponent
         --  of an Unchecked_Union type whose nominal subtype is unconstrained.

         elsif Has_Unconstrained_UU_Component (Typl) then
            Insert_Action (N,
              Make_Raise_Program_Error (Loc,
                Reason => PE_Unchecked_Union_Restriction));

            --  Prevent Gigi from generating incorrect code by rewriting the
            --  equality as a standard False.

            Rewrite (N,
              New_Occurrence_Of (Standard_False, Loc));

         elsif Is_Unchecked_Union (Typl) then

            --  If we can infer the discriminants of the operands, we make a
            --  call to the TSS equality function.

            if Has_Inferable_Discriminants (Lhs)
                 and then
               Has_Inferable_Discriminants (Rhs)
            then
               Build_Equality_Call
                 (TSS (Root_Type (Typl), TSS_Composite_Equality));

            else
               --  Ada 2005 (AI-216): Program_Error is raised when evaluating
               --  the predefined equality operator for an Unchecked_Union type
               --  if either of the operands lack inferable discriminants.

               Insert_Action (N,
                 Make_Raise_Program_Error (Loc,
                   Reason => PE_Unchecked_Union_Restriction));

               --  Prevent Gigi from generating incorrect code by rewriting
               --  the equality as a standard False.

               Rewrite (N,
                 New_Occurrence_Of (Standard_False, Loc));

            end if;

         --  If a type support function is present (for complex cases), use it

         elsif Present (TSS (Root_Type (Typl), TSS_Composite_Equality)) then
            Build_Equality_Call
              (TSS (Root_Type (Typl), TSS_Composite_Equality));

         --  Otherwise expand the component by component equality. Note that
         --  we never use block-bit coparisons for records, because of the
         --  problems with gaps. The backend will often be able to recombine
         --  the separate comparisons that we generate here.

         else
            Remove_Side_Effects (Lhs);
            Remove_Side_Effects (Rhs);
            Rewrite (N,
              Expand_Record_Equality (N, Typl, Lhs, Rhs, Bodies));

            Insert_Actions      (N, Bodies,           Suppress => All_Checks);
            Analyze_And_Resolve (N, Standard_Boolean, Suppress => All_Checks);
         end if;
      end if;

      --  Test if result is known at compile time

      Rewrite_Comparison (N);

      --  If we still have comparison for Vax_Float, process it

      if Vax_Float (Typl) and then Nkind (N) in N_Op_Compare  then
         Expand_Vax_Comparison (N);
         return;
      end if;
   end Expand_N_Op_Eq;

   -----------------------
   -- Expand_N_Op_Expon --
   -----------------------

   procedure Expand_N_Op_Expon (N : Node_Id) is
      Loc    : constant Source_Ptr := Sloc (N);
      Typ    : constant Entity_Id  := Etype (N);
      Rtyp   : constant Entity_Id  := Root_Type (Typ);
      Base   : constant Node_Id    := Relocate_Node (Left_Opnd (N));
      Bastyp : constant Node_Id    := Etype (Base);
      Exp    : constant Node_Id    := Relocate_Node (Right_Opnd (N));
      Exptyp : constant Entity_Id  := Etype (Exp);
      Ovflo  : constant Boolean    := Do_Overflow_Check (N);
      Expv   : Uint;
      Xnode  : Node_Id;
      Temp   : Node_Id;
      Rent   : RE_Id;
      Ent    : Entity_Id;
      Etyp   : Entity_Id;

   begin
      Binary_Op_Validity_Checks (N);

      --  If either operand is of a private type, then we have the use of
      --  an intrinsic operator, and we get rid of the privateness, by using
      --  root types of underlying types for the actual operation. Otherwise
      --  the private types will cause trouble if we expand multiplications
      --  or shifts etc. We also do this transformation if the result type
      --  is different from the base type.

      if Is_Private_Type (Etype (Base))
           or else
         Is_Private_Type (Typ)
           or else
         Is_Private_Type (Exptyp)
           or else
         Rtyp /= Root_Type (Bastyp)
      then
         declare
            Bt : constant Entity_Id := Root_Type (Underlying_Type (Bastyp));
            Et : constant Entity_Id := Root_Type (Underlying_Type (Exptyp));

         begin
            Rewrite (N,
              Unchecked_Convert_To (Typ,
                Make_Op_Expon (Loc,
                  Left_Opnd  => Unchecked_Convert_To (Bt, Base),
                  Right_Opnd => Unchecked_Convert_To (Et, Exp))));
            Analyze_And_Resolve (N, Typ);
            return;
         end;
      end if;

      --  Test for case of known right argument

      if Compile_Time_Known_Value (Exp) then
         Expv := Expr_Value (Exp);

         --  We only fold small non-negative exponents. You might think we
         --  could fold small negative exponents for the real case, but we
         --  can't because we are required to raise Constraint_Error for
         --  the case of 0.0 ** (negative) even if Machine_Overflows = False.
         --  See ACVC test C4A012B.

         if Expv >= 0 and then Expv <= 4 then

            --  X ** 0 = 1 (or 1.0)

            if Expv = 0 then
               if Ekind (Typ) in Integer_Kind then
                  Xnode := Make_Integer_Literal (Loc, Intval => 1);
               else
                  Xnode := Make_Real_Literal (Loc, Ureal_1);
               end if;

            --  X ** 1 = X

            elsif Expv = 1 then
               Xnode := Base;

            --  X ** 2 = X * X

            elsif Expv = 2 then
               Xnode :=
                 Make_Op_Multiply (Loc,
                   Left_Opnd  => Duplicate_Subexpr (Base),
                   Right_Opnd => Duplicate_Subexpr_No_Checks (Base));

            --  X ** 3 = X * X * X

            elsif Expv = 3 then
               Xnode :=
                 Make_Op_Multiply (Loc,
                   Left_Opnd =>
                     Make_Op_Multiply (Loc,
                       Left_Opnd  => Duplicate_Subexpr (Base),
                       Right_Opnd => Duplicate_Subexpr_No_Checks (Base)),
                   Right_Opnd  => Duplicate_Subexpr_No_Checks (Base));

            --  X ** 4  ->
            --    En : constant base'type := base * base;
            --    ...
            --    En * En

            else -- Expv = 4
               Temp :=
                 Make_Defining_Identifier (Loc, New_Internal_Name ('E'));

               Insert_Actions (N, New_List (
                 Make_Object_Declaration (Loc,
                   Defining_Identifier => Temp,
                   Constant_Present    => True,
                   Object_Definition   => New_Reference_To (Typ, Loc),
                   Expression =>
                     Make_Op_Multiply (Loc,
                       Left_Opnd  => Duplicate_Subexpr (Base),
                       Right_Opnd => Duplicate_Subexpr_No_Checks (Base)))));

               Xnode :=
                 Make_Op_Multiply (Loc,
                   Left_Opnd  => New_Reference_To (Temp, Loc),
                   Right_Opnd => New_Reference_To (Temp, Loc));
            end if;

            Rewrite (N, Xnode);
            Analyze_And_Resolve (N, Typ);
            return;
         end if;
      end if;

      --  Case of (2 ** expression) appearing as an argument of an integer
      --  multiplication, or as the right argument of a division of a non-
      --  negative integer. In such cases we leave the node untouched, setting
      --  the flag Is_Natural_Power_Of_2_for_Shift set, then the expansion
      --  of the higher level node converts it into a shift.

      if Nkind (Base) = N_Integer_Literal
        and then Intval (Base) = 2
        and then Is_Integer_Type (Root_Type (Exptyp))
        and then Esize (Root_Type (Exptyp)) <= Esize (Standard_Integer)
        and then Is_Unsigned_Type (Exptyp)
        and then not Ovflo
        and then Nkind (Parent (N)) in N_Binary_Op
      then
         declare
            P : constant Node_Id := Parent (N);
            L : constant Node_Id := Left_Opnd (P);
            R : constant Node_Id := Right_Opnd (P);

         begin
            if (Nkind (P) = N_Op_Multiply
                 and then
                   ((Is_Integer_Type (Etype (L)) and then R = N)
                       or else
                    (Is_Integer_Type (Etype (R)) and then L = N))
                 and then not Do_Overflow_Check (P))

              or else
                (Nkind (P) = N_Op_Divide
                  and then Is_Integer_Type (Etype (L))
                  and then Is_Unsigned_Type (Etype (L))
                  and then R = N
                  and then not Do_Overflow_Check (P))
            then
               Set_Is_Power_Of_2_For_Shift (N);
               return;
            end if;
         end;
      end if;

      --  Fall through if exponentiation must be done using a runtime routine

      --  First deal with modular case

      if Is_Modular_Integer_Type (Rtyp) then

         --  Non-binary case, we call the special exponentiation routine for
         --  the non-binary case, converting the argument to Long_Long_Integer
         --  and passing the modulus value. Then the result is converted back
         --  to the base type.

         if Non_Binary_Modulus (Rtyp) then
            Rewrite (N,
              Convert_To (Typ,
                Make_Function_Call (Loc,
                  Name => New_Reference_To (RTE (RE_Exp_Modular), Loc),
                  Parameter_Associations => New_List (
                    Convert_To (Standard_Integer, Base),
                    Make_Integer_Literal (Loc, Modulus (Rtyp)),
                    Exp))));

         --  Binary case, in this case, we call one of two routines, either
         --  the unsigned integer case, or the unsigned long long integer
         --  case, with a final "and" operation to do the required mod.

         else
            if UI_To_Int (Esize (Rtyp)) <= Standard_Integer_Size then
               Ent := RTE (RE_Exp_Unsigned);
            else
               Ent := RTE (RE_Exp_Long_Long_Unsigned);
            end if;

            Rewrite (N,
              Convert_To (Typ,
                Make_Op_And (Loc,
                  Left_Opnd =>
                    Make_Function_Call (Loc,
                      Name => New_Reference_To (Ent, Loc),
                      Parameter_Associations => New_List (
                        Convert_To (Etype (First_Formal (Ent)), Base),
                        Exp)),
                   Right_Opnd =>
                     Make_Integer_Literal (Loc, Modulus (Rtyp) - 1))));

         end if;

         --  Common exit point for modular type case

         Analyze_And_Resolve (N, Typ);
         return;

      --  Signed integer cases, done using either Integer or Long_Long_Integer.
      --  It is not worth having routines for Short_[Short_]Integer, since for
      --  most machines it would not help, and it would generate more code that
      --  might need certification when a certified run time is required.

      --  In the integer cases, we have two routines, one for when overflow
      --  checks are required, and one when they are not required, since there
      --  is a real gain in omitting checks on many machines.

      elsif Rtyp = Base_Type (Standard_Long_Long_Integer)
        or else (Rtyp = Base_Type (Standard_Long_Integer)
                   and then
                     Esize (Standard_Long_Integer) > Esize (Standard_Integer))
        or else (Rtyp = Universal_Integer)
      then
         Etyp := Standard_Long_Long_Integer;

         if Ovflo then
            Rent := RE_Exp_Long_Long_Integer;
         else
            Rent := RE_Exn_Long_Long_Integer;
         end if;

      elsif Is_Signed_Integer_Type (Rtyp) then
         Etyp := Standard_Integer;

         if Ovflo then
            Rent := RE_Exp_Integer;
         else
            Rent := RE_Exn_Integer;
         end if;

      --  Floating-point cases, always done using Long_Long_Float. We do not
      --  need separate routines for the overflow case here, since in the case
      --  of floating-point, we generate infinities anyway as a rule (either
      --  that or we automatically trap overflow), and if there is an infinity
      --  generated and a range check is required, the check will fail anyway.

      else
         pragma Assert (Is_Floating_Point_Type (Rtyp));
         Etyp := Standard_Long_Long_Float;
         Rent := RE_Exn_Long_Long_Float;
      end if;

      --  Common processing for integer cases and floating-point cases.
      --  If we are in the right type, we can call runtime routine directly

      if Typ = Etyp
        and then Rtyp /= Universal_Integer
        and then Rtyp /= Universal_Real
      then
         Rewrite (N,
           Make_Function_Call (Loc,
             Name => New_Reference_To (RTE (Rent), Loc),
             Parameter_Associations => New_List (Base, Exp)));

      --  Otherwise we have to introduce conversions (conversions are also
      --  required in the universal cases, since the runtime routine is
      --  typed using one of the standard types.

      else
         Rewrite (N,
           Convert_To (Typ,
             Make_Function_Call (Loc,
               Name => New_Reference_To (RTE (Rent), Loc),
               Parameter_Associations => New_List (
                 Convert_To (Etyp, Base),
                 Exp))));
      end if;

      Analyze_And_Resolve (N, Typ);
      return;

   exception
      when RE_Not_Available =>
         return;
   end Expand_N_Op_Expon;

   --------------------
   -- Expand_N_Op_Ge --
   --------------------

   procedure Expand_N_Op_Ge (N : Node_Id) is
      Typ  : constant Entity_Id := Etype (N);
      Op1  : constant Node_Id   := Left_Opnd (N);
      Op2  : constant Node_Id   := Right_Opnd (N);
      Typ1 : constant Entity_Id := Base_Type (Etype (Op1));

   begin
      Binary_Op_Validity_Checks (N);

      if Is_Array_Type (Typ1) then
         Expand_Array_Comparison (N);
         return;
      end if;

      if Is_Boolean_Type (Typ1) then
         Adjust_Condition (Op1);
         Adjust_Condition (Op2);
         Set_Etype (N, Standard_Boolean);
         Adjust_Result_Type (N, Typ);
      end if;

      Rewrite_Comparison (N);

      --  If we still have comparison, and Vax_Float type, process it

      if Vax_Float (Typ1) and then Nkind (N) in N_Op_Compare then
         Expand_Vax_Comparison (N);
         return;
      end if;
   end Expand_N_Op_Ge;

   --------------------
   -- Expand_N_Op_Gt --
   --------------------

   procedure Expand_N_Op_Gt (N : Node_Id) is
      Typ  : constant Entity_Id := Etype (N);
      Op1  : constant Node_Id   := Left_Opnd (N);
      Op2  : constant Node_Id   := Right_Opnd (N);
      Typ1 : constant Entity_Id := Base_Type (Etype (Op1));

   begin
      Binary_Op_Validity_Checks (N);

      if Is_Array_Type (Typ1) then
         Expand_Array_Comparison (N);
         return;
      end if;

      if Is_Boolean_Type (Typ1) then
         Adjust_Condition (Op1);
         Adjust_Condition (Op2);
         Set_Etype (N, Standard_Boolean);
         Adjust_Result_Type (N, Typ);
      end if;

      Rewrite_Comparison (N);

      --  If we still have comparison, and Vax_Float type, process it

      if Vax_Float (Typ1) and then Nkind (N) in N_Op_Compare then
         Expand_Vax_Comparison (N);
         return;
      end if;
   end Expand_N_Op_Gt;

   --------------------
   -- Expand_N_Op_Le --
   --------------------

   procedure Expand_N_Op_Le (N : Node_Id) is
      Typ  : constant Entity_Id := Etype (N);
      Op1  : constant Node_Id   := Left_Opnd (N);
      Op2  : constant Node_Id   := Right_Opnd (N);
      Typ1 : constant Entity_Id := Base_Type (Etype (Op1));

   begin
      Binary_Op_Validity_Checks (N);

      if Is_Array_Type (Typ1) then
         Expand_Array_Comparison (N);
         return;
      end if;

      if Is_Boolean_Type (Typ1) then
         Adjust_Condition (Op1);
         Adjust_Condition (Op2);
         Set_Etype (N, Standard_Boolean);
         Adjust_Result_Type (N, Typ);
      end if;

      Rewrite_Comparison (N);

      --  If we still have comparison, and Vax_Float type, process it

      if Vax_Float (Typ1) and then Nkind (N) in N_Op_Compare then
         Expand_Vax_Comparison (N);
         return;
      end if;
   end Expand_N_Op_Le;

   --------------------
   -- Expand_N_Op_Lt --
   --------------------

   procedure Expand_N_Op_Lt (N : Node_Id) is
      Typ  : constant Entity_Id := Etype (N);
      Op1  : constant Node_Id   := Left_Opnd (N);
      Op2  : constant Node_Id   := Right_Opnd (N);
      Typ1 : constant Entity_Id := Base_Type (Etype (Op1));

   begin
      Binary_Op_Validity_Checks (N);

      if Is_Array_Type (Typ1) then
         Expand_Array_Comparison (N);
         return;
      end if;

      if Is_Boolean_Type (Typ1) then
         Adjust_Condition (Op1);
         Adjust_Condition (Op2);
         Set_Etype (N, Standard_Boolean);
         Adjust_Result_Type (N, Typ);
      end if;

      Rewrite_Comparison (N);

      --  If we still have comparison, and Vax_Float type, process it

      if Vax_Float (Typ1) and then Nkind (N) in N_Op_Compare then
         Expand_Vax_Comparison (N);
         return;
      end if;
   end Expand_N_Op_Lt;

   -----------------------
   -- Expand_N_Op_Minus --
   -----------------------

   procedure Expand_N_Op_Minus (N : Node_Id) is
      Loc : constant Source_Ptr := Sloc (N);
      Typ : constant Entity_Id  := Etype (N);

   begin
      Unary_Op_Validity_Checks (N);

      if not Backend_Overflow_Checks_On_Target
         and then Is_Signed_Integer_Type (Etype (N))
         and then Do_Overflow_Check (N)
      then
         --  Software overflow checking expands -expr into (0 - expr)

         Rewrite (N,
           Make_Op_Subtract (Loc,
             Left_Opnd  => Make_Integer_Literal (Loc, 0),
             Right_Opnd => Right_Opnd (N)));

         Analyze_And_Resolve (N, Typ);

      --  Vax floating-point types case

      elsif Vax_Float (Etype (N)) then
         Expand_Vax_Arith (N);
      end if;
   end Expand_N_Op_Minus;

   ---------------------
   -- Expand_N_Op_Mod --
   ---------------------

   procedure Expand_N_Op_Mod (N : Node_Id) is
      Loc   : constant Source_Ptr := Sloc (N);
      Typ   : constant Entity_Id  := Etype (N);
      Left  : constant Node_Id    := Left_Opnd (N);
      Right : constant Node_Id    := Right_Opnd (N);
      DOC   : constant Boolean    := Do_Overflow_Check (N);
      DDC   : constant Boolean    := Do_Division_Check (N);

      LLB : Uint;
      Llo : Uint;
      Lhi : Uint;
      LOK : Boolean;
      Rlo : Uint;
      Rhi : Uint;
      ROK : Boolean;

   begin
      Binary_Op_Validity_Checks (N);

      Determine_Range (Right, ROK, Rlo, Rhi);
      Determine_Range (Left,  LOK, Llo, Lhi);

      --  Convert mod to rem if operands are known non-negative. We do this
      --  since it is quite likely that this will improve the quality of code,
      --  (the operation now corresponds to the hardware remainder), and it
      --  does not seem likely that it could be harmful.

      if LOK and then Llo >= 0
           and then
         ROK and then Rlo >= 0
      then
         Rewrite (N,
           Make_Op_Rem (Sloc (N),
             Left_Opnd  => Left_Opnd (N),
             Right_Opnd => Right_Opnd (N)));

         --  Instead of reanalyzing the node we do the analysis manually.
         --  This avoids anomalies when the replacement is done in an
         --  instance and is epsilon more efficient.

         Set_Entity            (N, Standard_Entity (S_Op_Rem));
         Set_Etype             (N, Typ);
         Set_Do_Overflow_Check (N, DOC);
         Set_Do_Division_Check (N, DDC);
         Expand_N_Op_Rem (N);
         Set_Analyzed (N);

      --  Otherwise, normal mod processing

      else
         if Is_Integer_Type (Etype (N)) then
            Apply_Divide_Check (N);
         end if;

         --  Apply optimization x mod 1 = 0. We don't really need that with
         --  gcc, but it is useful with other back ends (e.g. AAMP), and is
         --  certainly harmless.

         if Is_Integer_Type (Etype (N))
           and then Compile_Time_Known_Value (Right)
           and then Expr_Value (Right) = Uint_1
         then
            Rewrite (N, Make_Integer_Literal (Loc, 0));
            Analyze_And_Resolve (N, Typ);
            return;
         end if;

         --  Deal with annoying case of largest negative number remainder
         --  minus one. Gigi does not handle this case correctly, because
         --  it generates a divide instruction which may trap in this case.

         --  In fact the check is quite easy, if the right operand is -1,
         --  then the mod value is always 0, and we can just ignore the
         --  left operand completely in this case.

         --  The operand type may be private (e.g. in the expansion of an
         --  an intrinsic operation) so we must use the underlying type to
         --  get the bounds, and convert the literals explicitly.

         LLB :=
           Expr_Value
             (Type_Low_Bound (Base_Type (Underlying_Type (Etype (Left)))));

         if ((not ROK) or else (Rlo <= (-1) and then (-1) <= Rhi))
           and then
            ((not LOK) or else (Llo = LLB))
         then
            Rewrite (N,
              Make_Conditional_Expression (Loc,
                Expressions => New_List (
                  Make_Op_Eq (Loc,
                    Left_Opnd => Duplicate_Subexpr (Right),
                    Right_Opnd =>
                      Unchecked_Convert_To (Typ,
                        Make_Integer_Literal (Loc, -1))),
                  Unchecked_Convert_To (Typ,
                    Make_Integer_Literal (Loc, Uint_0)),
                  Relocate_Node (N))));

            Set_Analyzed (Next (Next (First (Expressions (N)))));
            Analyze_And_Resolve (N, Typ);
         end if;
      end if;
   end Expand_N_Op_Mod;

   --------------------------
   -- Expand_N_Op_Multiply --
   --------------------------

   procedure Expand_N_Op_Multiply (N : Node_Id) is
      Loc  : constant Source_Ptr := Sloc (N);
      Lop  : constant Node_Id    := Left_Opnd (N);
      Rop  : constant Node_Id    := Right_Opnd (N);

      Lp2  : constant Boolean :=
               Nkind (Lop) = N_Op_Expon
                 and then Is_Power_Of_2_For_Shift (Lop);

      Rp2  : constant Boolean :=
               Nkind (Rop) = N_Op_Expon
                 and then Is_Power_Of_2_For_Shift (Rop);

      Ltyp : constant Entity_Id  := Etype (Lop);
      Rtyp : constant Entity_Id  := Etype (Rop);
      Typ  : Entity_Id           := Etype (N);

   begin
      Binary_Op_Validity_Checks (N);

      --  Special optimizations for integer types

      if Is_Integer_Type (Typ) then

         --  N * 0 = 0 * N = 0 for integer types

         if (Compile_Time_Known_Value (Rop)
              and then Expr_Value (Rop) = Uint_0)
           or else
            (Compile_Time_Known_Value (Lop)
              and then Expr_Value (Lop) = Uint_0)
         then
            Rewrite (N, Make_Integer_Literal (Loc, Uint_0));
            Analyze_And_Resolve (N, Typ);
            return;
         end if;

         --  N * 1 = 1 * N = N for integer types

         --  This optimisation is not done if we are going to
         --  rewrite the product 1 * 2 ** N to a shift.

         if Compile_Time_Known_Value (Rop)
           and then Expr_Value (Rop) = Uint_1
           and then not Lp2
         then
            Rewrite (N, Lop);
            return;

         elsif Compile_Time_Known_Value (Lop)
           and then Expr_Value (Lop) = Uint_1
           and then not Rp2
         then
            Rewrite (N, Rop);
            return;
         end if;
      end if;

      --  Convert x * 2 ** y to Shift_Left (x, y). Note that the fact that
      --  Is_Power_Of_2_For_Shift is set means that we know that our left
      --  operand is an integer, as required for this to work.

      if Rp2 then
         if Lp2 then

            --  Convert 2 ** A * 2 ** B into  2 ** (A + B)

            Rewrite (N,
              Make_Op_Expon (Loc,
                Left_Opnd => Make_Integer_Literal (Loc, 2),
                Right_Opnd =>
                  Make_Op_Add (Loc,
                    Left_Opnd  => Right_Opnd (Lop),
                    Right_Opnd => Right_Opnd (Rop))));
            Analyze_And_Resolve (N, Typ);
            return;

         else
            Rewrite (N,
              Make_Op_Shift_Left (Loc,
                Left_Opnd  => Lop,
                Right_Opnd =>
                  Convert_To (Standard_Natural, Right_Opnd (Rop))));
            Analyze_And_Resolve (N, Typ);
            return;
         end if;

      --  Same processing for the operands the other way round

      elsif Lp2 then
         Rewrite (N,
           Make_Op_Shift_Left (Loc,
             Left_Opnd  => Rop,
             Right_Opnd =>
               Convert_To (Standard_Natural, Right_Opnd (Lop))));
         Analyze_And_Resolve (N, Typ);
         return;
      end if;

      --  Do required fixup of universal fixed operation

      if Typ = Universal_Fixed then
         Fixup_Universal_Fixed_Operation (N);
         Typ := Etype (N);
      end if;

      --  Multiplications with fixed-point results

      if Is_Fixed_Point_Type (Typ) then

         --  No special processing if Treat_Fixed_As_Integer is set,
         --  since from a semantic point of view such operations are
         --  simply integer operations and will be treated that way.

         if not Treat_Fixed_As_Integer (N) then

            --  Case of fixed * integer => fixed

            if Is_Integer_Type (Rtyp) then
               Expand_Multiply_Fixed_By_Integer_Giving_Fixed (N);

            --  Case of integer * fixed => fixed

            elsif Is_Integer_Type (Ltyp) then
               Expand_Multiply_Integer_By_Fixed_Giving_Fixed (N);

            --  Case of fixed * fixed => fixed

            else
               Expand_Multiply_Fixed_By_Fixed_Giving_Fixed (N);
            end if;
         end if;

      --  Other cases of multiplication of fixed-point operands. Again
      --  we exclude the cases where Treat_Fixed_As_Integer flag is set.

      elsif (Is_Fixed_Point_Type (Ltyp) or else Is_Fixed_Point_Type (Rtyp))
        and then not Treat_Fixed_As_Integer (N)
      then
         if Is_Integer_Type (Typ) then
            Expand_Multiply_Fixed_By_Fixed_Giving_Integer (N);
         else
            pragma Assert (Is_Floating_Point_Type (Typ));
            Expand_Multiply_Fixed_By_Fixed_Giving_Float (N);
         end if;

      --  Mixed-mode operations can appear in a non-static universal
      --  context, in  which case the integer argument must be converted
      --  explicitly.

      elsif Typ = Universal_Real
        and then Is_Integer_Type (Rtyp)
      then
         Rewrite (Rop, Convert_To (Universal_Real, Relocate_Node (Rop)));

         Analyze_And_Resolve (Rop, Universal_Real);

      elsif Typ = Universal_Real
        and then Is_Integer_Type (Ltyp)
      then
         Rewrite (Lop, Convert_To (Universal_Real, Relocate_Node (Lop)));

         Analyze_And_Resolve (Lop, Universal_Real);

      --  Non-fixed point cases, check software overflow checking required

      elsif Is_Signed_Integer_Type (Etype (N)) then
         Apply_Arithmetic_Overflow_Check (N);

      --  Deal with VAX float case

      elsif Vax_Float (Typ) then
         Expand_Vax_Arith (N);
         return;
      end if;
   end Expand_N_Op_Multiply;

   --------------------
   -- Expand_N_Op_Ne --
   --------------------

   procedure Expand_N_Op_Ne (N : Node_Id) is
      Typ : constant Entity_Id := Etype (Left_Opnd (N));

   begin
      --  Case of elementary type with standard operator

      if Is_Elementary_Type (Typ)
        and then Sloc (Entity (N)) = Standard_Location
      then
         Binary_Op_Validity_Checks (N);

         --  Boolean types (requiring handling of non-standard case)

         if Is_Boolean_Type (Typ) then
            Adjust_Condition (Left_Opnd (N));
            Adjust_Condition (Right_Opnd (N));
            Set_Etype (N, Standard_Boolean);
            Adjust_Result_Type (N, Typ);
         end if;

         Rewrite_Comparison (N);

         --  If we still have comparison for Vax_Float, process it

         if Vax_Float (Typ) and then Nkind (N) in N_Op_Compare  then
            Expand_Vax_Comparison (N);
            return;
         end if;

      --  For all cases other than elementary types, we rewrite node as the
      --  negation of an equality operation, and reanalyze. The equality to be
      --  used is defined in the same scope and has the same signature. This
      --  signature must be set explicitly since in an instance it may not have
      --  the same visibility as in the generic unit. This avoids duplicating
      --  or factoring the complex code for record/array equality tests etc.

      else
         declare
            Loc : constant Source_Ptr := Sloc (N);
            Neg : Node_Id;
            Ne  : constant Entity_Id := Entity (N);

         begin
            Binary_Op_Validity_Checks (N);

            Neg :=
              Make_Op_Not (Loc,
                Right_Opnd =>
                  Make_Op_Eq (Loc,
                    Left_Opnd =>  Left_Opnd (N),
                    Right_Opnd => Right_Opnd (N)));
            Set_Paren_Count (Right_Opnd (Neg), 1);

            if Scope (Ne) /= Standard_Standard then
               Set_Entity (Right_Opnd (Neg), Corresponding_Equality (Ne));
            end if;

            --  For navigation purposes, the inequality is treated as an
            --  implicit reference to the corresponding equality. Preserve the
            --  Comes_From_ source flag so that the proper Xref entry is
            --  generated.

            Preserve_Comes_From_Source (Neg, N);
            Preserve_Comes_From_Source (Right_Opnd (Neg), N);
            Rewrite (N, Neg);
            Analyze_And_Resolve (N, Standard_Boolean);
         end;
      end if;
   end Expand_N_Op_Ne;

   ---------------------
   -- Expand_N_Op_Not --
   ---------------------

   --  If the argument is other than a Boolean array type, there is no
   --  special expansion required.

   --  For the packed case, we call the special routine in Exp_Pakd, except
   --  that if the component size is greater than one, we use the standard
   --  routine generating a gruesome loop (it is so peculiar to have packed
   --  arrays with non-standard Boolean representations anyway, so it does
   --  not matter that we do not handle this case efficiently).

   --  For the unpacked case (and for the special packed case where we have
   --  non standard Booleans, as discussed above), we generate and insert
   --  into the tree the following function definition:

   --     function Nnnn (A : arr) is
   --       B : arr;
   --     begin
   --       for J in a'range loop
   --          B (J) := not A (J);
   --       end loop;
   --       return B;
   --     end Nnnn;

   --  Here arr is the actual subtype of the parameter (and hence always
   --  constrained). Then we replace the not with a call to this function.

   procedure Expand_N_Op_Not (N : Node_Id) is
      Loc  : constant Source_Ptr := Sloc (N);
      Typ  : constant Entity_Id  := Etype (N);
      Opnd : Node_Id;
      Arr  : Entity_Id;
      A    : Entity_Id;
      B    : Entity_Id;
      J    : Entity_Id;
      A_J  : Node_Id;
      B_J  : Node_Id;

      Func_Name      : Entity_Id;
      Loop_Statement : Node_Id;

   begin
      Unary_Op_Validity_Checks (N);

      --  For boolean operand, deal with non-standard booleans

      if Is_Boolean_Type (Typ) then
         Adjust_Condition (Right_Opnd (N));
         Set_Etype (N, Standard_Boolean);
         Adjust_Result_Type (N, Typ);
         return;
      end if;

      --  Only array types need any other processing

      if not Is_Array_Type (Typ) then
         return;
      end if;

      --  Case of array operand. If bit packed with a component size of 1,
      --  handle it in Exp_Pakd if the operand is known to be aligned.

      if Is_Bit_Packed_Array (Typ)
        and then Component_Size (Typ) = 1
        and then not Is_Possibly_Unaligned_Object (Right_Opnd (N))
      then
         Expand_Packed_Not (N);
         return;
      end if;

      --  Case of array operand which is not bit-packed. If the context is
      --  a safe assignment, call in-place operation, If context is a larger
      --  boolean expression in the context of a safe assignment, expansion is
      --  done by enclosing operation.

      Opnd := Relocate_Node (Right_Opnd (N));
      Convert_To_Actual_Subtype (Opnd);
      Arr := Etype (Opnd);
      Ensure_Defined (Arr, N);

      if Nkind (Parent (N)) = N_Assignment_Statement then
         if Safe_In_Place_Array_Op (Name (Parent (N)), N, Empty) then
            Build_Boolean_Array_Proc_Call (Parent (N), Opnd, Empty);
            return;

         --  Special case the negation of a binary operation

         elsif (Nkind (Opnd) = N_Op_And
                 or else Nkind (Opnd) = N_Op_Or
                 or else Nkind (Opnd) = N_Op_Xor)
           and then Safe_In_Place_Array_Op
             (Name (Parent (N)), Left_Opnd (Opnd), Right_Opnd (Opnd))
         then
            Build_Boolean_Array_Proc_Call (Parent (N), Opnd, Empty);
            return;
         end if;

      elsif Nkind (Parent (N)) in N_Binary_Op
        and then Nkind (Parent (Parent (N))) = N_Assignment_Statement
      then
         declare
            Op1 : constant Node_Id := Left_Opnd  (Parent (N));
            Op2 : constant Node_Id := Right_Opnd (Parent (N));
            Lhs : constant Node_Id := Name (Parent (Parent (N)));

         begin
            if Safe_In_Place_Array_Op (Lhs, Op1, Op2) then
               if N = Op1
                 and then Nkind (Op2) = N_Op_Not
               then
                  --  (not A) op (not B) can be reduced to a single call

                  return;

               elsif N = Op2
                 and then Nkind (Parent (N)) = N_Op_Xor
               then
                  --  A xor (not B) can also be special-cased

                  return;
               end if;
            end if;
         end;
      end if;

      A := Make_Defining_Identifier (Loc, Name_uA);
      B := Make_Defining_Identifier (Loc, Name_uB);
      J := Make_Defining_Identifier (Loc, Name_uJ);

      A_J :=
        Make_Indexed_Component (Loc,
          Prefix      => New_Reference_To (A, Loc),
          Expressions => New_List (New_Reference_To (J, Loc)));

      B_J :=
        Make_Indexed_Component (Loc,
          Prefix      => New_Reference_To (B, Loc),
          Expressions => New_List (New_Reference_To (J, Loc)));

      Loop_Statement :=
        Make_Implicit_Loop_Statement (N,
          Identifier => Empty,

          Iteration_Scheme =>
            Make_Iteration_Scheme (Loc,
              Loop_Parameter_Specification =>
                Make_Loop_Parameter_Specification (Loc,
                  Defining_Identifier => J,
                  Discrete_Subtype_Definition =>
                    Make_Attribute_Reference (Loc,
                      Prefix => Make_Identifier (Loc, Chars (A)),
                      Attribute_Name => Name_Range))),

          Statements => New_List (
            Make_Assignment_Statement (Loc,
              Name       => B_J,
              Expression => Make_Op_Not (Loc, A_J))));

      Func_Name := Make_Defining_Identifier (Loc, New_Internal_Name ('N'));
      Set_Is_Inlined (Func_Name);

      Insert_Action (N,
        Make_Subprogram_Body (Loc,
          Specification =>
            Make_Function_Specification (Loc,
              Defining_Unit_Name => Func_Name,
              Parameter_Specifications => New_List (
                Make_Parameter_Specification (Loc,
                  Defining_Identifier => A,
                  Parameter_Type      => New_Reference_To (Typ, Loc))),
              Result_Definition => New_Reference_To (Typ, Loc)),

          Declarations => New_List (
            Make_Object_Declaration (Loc,
              Defining_Identifier => B,
              Object_Definition   => New_Reference_To (Arr, Loc))),

          Handled_Statement_Sequence =>
            Make_Handled_Sequence_Of_Statements (Loc,
              Statements => New_List (
                Loop_Statement,
                Make_Return_Statement (Loc,
                  Expression =>
                    Make_Identifier (Loc, Chars (B)))))));

      Rewrite (N,
        Make_Function_Call (Loc,
          Name => New_Reference_To (Func_Name, Loc),
          Parameter_Associations => New_List (Opnd)));

      Analyze_And_Resolve (N, Typ);
   end Expand_N_Op_Not;

   --------------------
   -- Expand_N_Op_Or --
   --------------------

   procedure Expand_N_Op_Or (N : Node_Id) is
      Typ : constant Entity_Id := Etype (N);

   begin
      Binary_Op_Validity_Checks (N);

      if Is_Array_Type (Etype (N)) then
         Expand_Boolean_Operator (N);

      elsif Is_Boolean_Type (Etype (N)) then
         Adjust_Condition (Left_Opnd (N));
         Adjust_Condition (Right_Opnd (N));
         Set_Etype (N, Standard_Boolean);
         Adjust_Result_Type (N, Typ);
      end if;
   end Expand_N_Op_Or;

   ----------------------
   -- Expand_N_Op_Plus --
   ----------------------

   procedure Expand_N_Op_Plus (N : Node_Id) is
   begin
      Unary_Op_Validity_Checks (N);
   end Expand_N_Op_Plus;

   ---------------------
   -- Expand_N_Op_Rem --
   ---------------------

   procedure Expand_N_Op_Rem (N : Node_Id) is
      Loc : constant Source_Ptr := Sloc (N);
      Typ : constant Entity_Id  := Etype (N);

      Left  : constant Node_Id := Left_Opnd (N);
      Right : constant Node_Id := Right_Opnd (N);

      LLB : Uint;
      Llo : Uint;
      Lhi : Uint;
      LOK : Boolean;
      Rlo : Uint;
      Rhi : Uint;
      ROK : Boolean;

   begin
      Binary_Op_Validity_Checks (N);

      if Is_Integer_Type (Etype (N)) then
         Apply_Divide_Check (N);
      end if;

      --  Apply optimization x rem 1 = 0. We don't really need that with
      --  gcc, but it is useful with other back ends (e.g. AAMP), and is
      --  certainly harmless.

      if Is_Integer_Type (Etype (N))
        and then Compile_Time_Known_Value (Right)
        and then Expr_Value (Right) = Uint_1
      then
         Rewrite (N, Make_Integer_Literal (Loc, 0));
         Analyze_And_Resolve (N, Typ);
         return;
      end if;

      --  Deal with annoying case of largest negative number remainder
      --  minus one. Gigi does not handle this case correctly, because
      --  it generates a divide instruction which may trap in this case.

      --  In fact the check is quite easy, if the right operand is -1,
      --  then the remainder is always 0, and we can just ignore the
      --  left operand completely in this case.

      Determine_Range (Right, ROK, Rlo, Rhi);
      Determine_Range (Left, LOK, Llo, Lhi);

      --  The operand type may be private (e.g. in the expansion of an
      --  an intrinsic operation) so we must use the underlying type to
      --  get the bounds, and convert the literals explicitly.

      LLB :=
        Expr_Value
          (Type_Low_Bound (Base_Type (Underlying_Type (Etype (Left)))));

      --  Now perform the test, generating code only if needed

      if ((not ROK) or else (Rlo <= (-1) and then (-1) <= Rhi))
        and then
         ((not LOK) or else (Llo = LLB))
      then
         Rewrite (N,
           Make_Conditional_Expression (Loc,
             Expressions => New_List (
               Make_Op_Eq (Loc,
                 Left_Opnd => Duplicate_Subexpr (Right),
                 Right_Opnd =>
                   Unchecked_Convert_To (Typ,
                     Make_Integer_Literal (Loc, -1))),

               Unchecked_Convert_To (Typ,
                 Make_Integer_Literal (Loc, Uint_0)),

               Relocate_Node (N))));

         Set_Analyzed (Next (Next (First (Expressions (N)))));
         Analyze_And_Resolve (N, Typ);
      end if;
   end Expand_N_Op_Rem;

   -----------------------------
   -- Expand_N_Op_Rotate_Left --
   -----------------------------

   procedure Expand_N_Op_Rotate_Left (N : Node_Id) is
   begin
      Binary_Op_Validity_Checks (N);
   end Expand_N_Op_Rotate_Left;

   ------------------------------
   -- Expand_N_Op_Rotate_Right --
   ------------------------------

   procedure Expand_N_Op_Rotate_Right (N : Node_Id) is
   begin
      Binary_Op_Validity_Checks (N);
   end Expand_N_Op_Rotate_Right;

   ----------------------------
   -- Expand_N_Op_Shift_Left --
   ----------------------------

   procedure Expand_N_Op_Shift_Left (N : Node_Id) is
   begin
      Binary_Op_Validity_Checks (N);
   end Expand_N_Op_Shift_Left;

   -----------------------------
   -- Expand_N_Op_Shift_Right --
   -----------------------------

   procedure Expand_N_Op_Shift_Right (N : Node_Id) is
   begin
      Binary_Op_Validity_Checks (N);
   end Expand_N_Op_Shift_Right;

   ----------------------------------------
   -- Expand_N_Op_Shift_Right_Arithmetic --
   ----------------------------------------

   procedure Expand_N_Op_Shift_Right_Arithmetic (N : Node_Id) is
   begin
      Binary_Op_Validity_Checks (N);
   end Expand_N_Op_Shift_Right_Arithmetic;

   --------------------------
   -- Expand_N_Op_Subtract --
   --------------------------

   procedure Expand_N_Op_Subtract (N : Node_Id) is
      Typ : constant Entity_Id := Etype (N);

   begin
      Binary_Op_Validity_Checks (N);

      --  N - 0 = N for integer types

      if Is_Integer_Type (Typ)
        and then Compile_Time_Known_Value (Right_Opnd (N))
        and then Expr_Value (Right_Opnd (N)) = 0
      then
         Rewrite (N, Left_Opnd (N));
         return;
      end if;

      --  Arithemtic overflow checks for signed integer/fixed point types

      if Is_Signed_Integer_Type (Typ)
        or else Is_Fixed_Point_Type (Typ)
      then
         Apply_Arithmetic_Overflow_Check (N);

      --  Vax floating-point types case

      elsif Vax_Float (Typ) then
         Expand_Vax_Arith (N);
      end if;
   end Expand_N_Op_Subtract;

   ---------------------
   -- Expand_N_Op_Xor --
   ---------------------

   procedure Expand_N_Op_Xor (N : Node_Id) is
      Typ : constant Entity_Id := Etype (N);

   begin
      Binary_Op_Validity_Checks (N);

      if Is_Array_Type (Etype (N)) then
         Expand_Boolean_Operator (N);

      elsif Is_Boolean_Type (Etype (N)) then
         Adjust_Condition (Left_Opnd (N));
         Adjust_Condition (Right_Opnd (N));
         Set_Etype (N, Standard_Boolean);
         Adjust_Result_Type (N, Typ);
      end if;
   end Expand_N_Op_Xor;

   ----------------------
   -- Expand_N_Or_Else --
   ----------------------

   --  Expand into conditional expression if Actions present, and also
   --  deal with optimizing case of arguments being True or False.

   procedure Expand_N_Or_Else (N : Node_Id) is
      Loc     : constant Source_Ptr := Sloc (N);
      Typ     : constant Entity_Id  := Etype (N);
      Left    : constant Node_Id    := Left_Opnd (N);
      Right   : constant Node_Id    := Right_Opnd (N);
      Actlist : List_Id;

   begin
      --  Deal with non-standard booleans

      if Is_Boolean_Type (Typ) then
         Adjust_Condition (Left);
         Adjust_Condition (Right);
         Set_Etype (N, Standard_Boolean);
      end if;

      --  Check for cases of left argument is True or False

      if Nkind (Left) = N_Identifier then

         --  If left argument is False, change (False or else Right) to Right.
         --  Any actions associated with Right will be executed unconditionally
         --  and can thus be inserted into the tree unconditionally.

         if Entity (Left) = Standard_False then
            if Present (Actions (N)) then
               Insert_Actions (N, Actions (N));
            end if;

            Rewrite (N, Right);
            Adjust_Result_Type (N, Typ);
            return;

         --  If left argument is True, change (True and then Right) to
         --  True. In this case we can forget the actions associated with
         --  Right, since they will never be executed.

         elsif Entity (Left) = Standard_True then
            Kill_Dead_Code (Right);
            Kill_Dead_Code (Actions (N));
            Rewrite (N, New_Occurrence_Of (Standard_True, Loc));
            Adjust_Result_Type (N, Typ);
            return;
         end if;
      end if;

      --  If Actions are present, we expand

      --     left or else right

      --  into

      --     if left then True else right end

      --  with the actions becoming the Else_Actions of the conditional
      --  expression. This conditional expression is then further expanded
      --  (and will eventually disappear)

      if Present (Actions (N)) then
         Actlist := Actions (N);
         Rewrite (N,
            Make_Conditional_Expression (Loc,
              Expressions => New_List (
                Left,
                New_Occurrence_Of (Standard_True, Loc),
                Right)));

         Set_Else_Actions (N, Actlist);
         Analyze_And_Resolve (N, Standard_Boolean);
         Adjust_Result_Type (N, Typ);
         return;
      end if;

      --  No actions present, check for cases of right argument True/False

      if Nkind (Right) = N_Identifier then

         --  Change (Left or else False) to Left. Note that we know there
         --  are no actions associated with the True operand, since we
         --  just checked for this case above.

         if Entity (Right) = Standard_False then
            Rewrite (N, Left);

         --  Change (Left or else True) to True, making sure to preserve
         --  any side effects associated with the Left operand.

         elsif Entity (Right) = Standard_True then
            Remove_Side_Effects (Left);
            Rewrite
              (N, New_Occurrence_Of (Standard_True, Loc));
         end if;
      end if;

      Adjust_Result_Type (N, Typ);
   end Expand_N_Or_Else;

   -----------------------------------
   -- Expand_N_Qualified_Expression --
   -----------------------------------

   procedure Expand_N_Qualified_Expression (N : Node_Id) is
      Operand     : constant Node_Id   := Expression (N);
      Target_Type : constant Entity_Id := Entity (Subtype_Mark (N));

   begin
      --  Do validity check if validity checking operands

      if Validity_Checks_On
        and then Validity_Check_Operands
      then
         Ensure_Valid (Operand);
      end if;

      --  Apply possible constraint check

      Apply_Constraint_Check (Operand, Target_Type, No_Sliding => True);
   end Expand_N_Qualified_Expression;

   ---------------------------------
   -- Expand_N_Selected_Component --
   ---------------------------------

   --  If the selector is a discriminant of a concurrent object, rewrite the
   --  prefix to denote the corresponding record type.

   procedure Expand_N_Selected_Component (N : Node_Id) is
      Loc   : constant Source_Ptr := Sloc (N);
      Par   : constant Node_Id    := Parent (N);
      P     : constant Node_Id    := Prefix (N);
      Ptyp  : Entity_Id           := Underlying_Type (Etype (P));
      Disc  : Entity_Id;
      New_N : Node_Id;
      Dcon  : Elmt_Id;

      function In_Left_Hand_Side (Comp : Node_Id) return Boolean;
      --  Gigi needs a temporary for prefixes that depend on a discriminant,
      --  unless the context of an assignment can provide size information.
      --  Don't we have a general routine that does this???

      -----------------------
      -- In_Left_Hand_Side --
      -----------------------

      function In_Left_Hand_Side (Comp : Node_Id) return Boolean is
      begin
         return (Nkind (Parent (Comp)) = N_Assignment_Statement
                   and then Comp = Name (Parent (Comp)))
           or else (Present (Parent (Comp))
                      and then Nkind (Parent (Comp)) in N_Subexpr
                      and then In_Left_Hand_Side (Parent (Comp)));
      end In_Left_Hand_Side;

   --  Start of processing for Expand_N_Selected_Component

   begin
      --  Insert explicit dereference if required

      if Is_Access_Type (Ptyp) then
         Insert_Explicit_Dereference (P);
         Analyze_And_Resolve (P, Designated_Type (Ptyp));

         if Ekind (Etype (P)) = E_Private_Subtype
           and then Is_For_Access_Subtype (Etype (P))
         then
            Set_Etype (P, Base_Type (Etype (P)));
         end if;

         Ptyp := Etype (P);
      end if;

      --  Deal with discriminant check required

      if Do_Discriminant_Check (N) then

         --  Present the discrminant checking function to the backend,
         --  so that it can inline the call to the function.

         Add_Inlined_Body
           (Discriminant_Checking_Func
             (Original_Record_Component (Entity (Selector_Name (N)))));

         --  Now reset the flag and generate the call

         Set_Do_Discriminant_Check (N, False);
         Generate_Discriminant_Check (N);
      end if;

      --  Gigi cannot handle unchecked conversions that are the prefix of a
      --  selected component with discriminants. This must be checked during
      --  expansion, because during analysis the type of the selector is not
      --  known at the point the prefix is analyzed. If the conversion is the
      --  target of an assignment, then we cannot force the evaluation.

      if Nkind (Prefix (N)) = N_Unchecked_Type_Conversion
        and then Has_Discriminants (Etype (N))
        and then not In_Left_Hand_Side (N)
      then
         Force_Evaluation (Prefix (N));
      end if;

      --  Remaining processing applies only if selector is a discriminant

      if Ekind (Entity (Selector_Name (N))) = E_Discriminant then

         --  If the selector is a discriminant of a constrained record type,
         --  we may be able to rewrite the expression with the actual value
         --  of the discriminant, a useful optimization in some cases.

         if Is_Record_Type (Ptyp)
           and then Has_Discriminants (Ptyp)
           and then Is_Constrained (Ptyp)
         then
            --  Do this optimization for discrete types only, and not for
            --  access types (access discriminants get us into trouble!)

            if not Is_Discrete_Type (Etype (N)) then
               null;

            --  Don't do this on the left hand of an assignment statement.
            --  Normally one would think that references like this would
            --  not occur, but they do in generated code, and mean that
            --  we really do want to assign the discriminant!

            elsif Nkind (Par) = N_Assignment_Statement
              and then Name (Par) = N
            then
               null;

            --  Don't do this optimization for the prefix of an attribute
            --  or the operand of an object renaming declaration since these
            --  are contexts where we do not want the value anyway.

            elsif (Nkind (Par) = N_Attribute_Reference
                     and then Prefix (Par) = N)
              or else Is_Renamed_Object (N)
            then
               null;

            --  Don't do this optimization if we are within the code for a
            --  discriminant check, since the whole point of such a check may
            --  be to verify the condition on which the code below depends!

            elsif Is_In_Discriminant_Check (N) then
               null;

            --  Green light to see if we can do the optimization. There is
            --  still one condition that inhibits the optimization below
            --  but now is the time to check the particular discriminant.

            else
               --  Loop through discriminants to find the matching
               --  discriminant constraint to see if we can copy it.

               Disc := First_Discriminant (Ptyp);
               Dcon := First_Elmt (Discriminant_Constraint (Ptyp));
               Discr_Loop : while Present (Dcon) loop

                  --  Check if this is the matching discriminant

                  if Disc = Entity (Selector_Name (N)) then

                     --  Here we have the matching discriminant. Check for
                     --  the case of a discriminant of a component that is
                     --  constrained by an outer discriminant, which cannot
                     --  be optimized away.

                     if
                       Denotes_Discriminant
                        (Node (Dcon), Check_Concurrent => True)
                     then
                        exit Discr_Loop;

                     --  In the context of a case statement, the expression
                     --  may have the base type of the discriminant, and we
                     --  need to preserve the constraint to avoid spurious
                     --  errors on missing cases.

                     elsif Nkind (Parent (N)) = N_Case_Statement
                       and then Etype (Node (Dcon)) /= Etype (Disc)
                     then
                        Rewrite (N,
                          Make_Qualified_Expression (Loc,
                            Subtype_Mark =>
                              New_Occurrence_Of (Etype (Disc), Loc),
                            Expression   =>
                              New_Copy_Tree (Node (Dcon))));
                        Analyze_And_Resolve (N, Etype (Disc));

                        --  In case that comes out as a static expression,
                        --  reset it (a selected component is never static).

                        Set_Is_Static_Expression (N, False);
                        return;

                     --  Otherwise we can just copy the constraint, but the
                     --  result is certainly not static! In some cases the
                     --  discriminant constraint has been analyzed in the
                     --  context of the original subtype indication, but for
                     --  itypes the constraint might not have been analyzed
                     --  yet, and this must be done now.

                     else
                        Rewrite (N, New_Copy_Tree (Node (Dcon)));
                        Analyze_And_Resolve (N);
                        Set_Is_Static_Expression (N, False);
                        return;
                     end if;
                  end if;

                  Next_Elmt (Dcon);
                  Next_Discriminant (Disc);
               end loop Discr_Loop;

               --  Note: the above loop should always find a matching
               --  discriminant, but if it does not, we just missed an
               --  optimization due to some glitch (perhaps a previous
               --  error), so ignore.

            end if;
         end if;

         --  The only remaining processing is in the case of a discriminant of
         --  a concurrent object, where we rewrite the prefix to denote the
         --  corresponding record type. If the type is derived and has renamed
         --  discriminants, use corresponding discriminant, which is the one
         --  that appears in the corresponding record.

         if not Is_Concurrent_Type (Ptyp) then
            return;
         end if;

         Disc := Entity (Selector_Name (N));

         if Is_Derived_Type (Ptyp)
           and then Present (Corresponding_Discriminant (Disc))
         then
            Disc := Corresponding_Discriminant (Disc);
         end if;

         New_N :=
           Make_Selected_Component (Loc,
             Prefix =>
               Unchecked_Convert_To (Corresponding_Record_Type (Ptyp),
                 New_Copy_Tree (P)),
             Selector_Name => Make_Identifier (Loc, Chars (Disc)));

         Rewrite (N, New_N);
         Analyze (N);
      end if;
   end Expand_N_Selected_Component;

   --------------------
   -- Expand_N_Slice --
   --------------------

   procedure Expand_N_Slice (N : Node_Id) is
      Loc  : constant Source_Ptr := Sloc (N);
      Typ  : constant Entity_Id  := Etype (N);
      Pfx  : constant Node_Id    := Prefix (N);
      Ptp  : Entity_Id           := Etype (Pfx);

      function Is_Procedure_Actual (N : Node_Id) return Boolean;
      --  Check whether the argument is an actual for a procedure call,
      --  in which case the expansion of a bit-packed slice is deferred
      --  until the call itself is expanded. The reason this is required
      --  is that we might have an IN OUT or OUT parameter, and the copy out
      --  is essential, and that copy out would be missed if we created a
      --  temporary here in Expand_N_Slice. Note that we don't bother
      --  to test specifically for an IN OUT or OUT mode parameter, since it
      --  is a bit tricky to do, and it is harmless to defer expansion
      --  in the IN case, since the call processing will still generate the
      --  appropriate copy in operation, which will take care of the slice.

      procedure Make_Temporary;
      --  Create a named variable for the value of the slice, in
      --  cases where the back-end cannot handle it properly, e.g.
      --  when packed types or unaligned slices are involved.

      -------------------------
      -- Is_Procedure_Actual --
      -------------------------

      function Is_Procedure_Actual (N : Node_Id) return Boolean is
         Par : Node_Id := Parent (N);

      begin
         loop
            --  If our parent is a procedure call we can return

            if Nkind (Par) = N_Procedure_Call_Statement then
               return True;

            --  If our parent is a type conversion, keep climbing the
            --  tree, since a type conversion can be a procedure actual.
            --  Also keep climbing if parameter association or a qualified
            --  expression, since these are additional cases that do can
            --  appear on procedure actuals.

            elsif Nkind (Par) = N_Type_Conversion
              or else Nkind (Par) = N_Parameter_Association
              or else Nkind (Par) = N_Qualified_Expression
            then
               Par := Parent (Par);

               --  Any other case is not what we are looking for

            else
               return False;
            end if;
         end loop;
      end Is_Procedure_Actual;

      --------------------
      -- Make_Temporary --
      --------------------

      procedure Make_Temporary is
         Decl : Node_Id;
         Ent  : constant Entity_Id :=
                  Make_Defining_Identifier (Loc, New_Internal_Name ('T'));
      begin
         Decl :=
           Make_Object_Declaration (Loc,
             Defining_Identifier => Ent,
             Object_Definition   => New_Occurrence_Of (Typ, Loc));

         Set_No_Initialization (Decl);

         Insert_Actions (N, New_List (
           Decl,
           Make_Assignment_Statement (Loc,
             Name => New_Occurrence_Of (Ent, Loc),
             Expression => Relocate_Node (N))));

         Rewrite (N, New_Occurrence_Of (Ent, Loc));
         Analyze_And_Resolve (N, Typ);
      end Make_Temporary;

   --  Start of processing for Expand_N_Slice

   begin
      --  Special handling for access types

      if Is_Access_Type (Ptp) then

         Ptp := Designated_Type (Ptp);

         Rewrite (Pfx,
           Make_Explicit_Dereference (Sloc (N),
            Prefix => Relocate_Node (Pfx)));

         Analyze_And_Resolve (Pfx, Ptp);
      end if;

      --  Range checks are potentially also needed for cases involving
      --  a slice indexed by a subtype indication, but Do_Range_Check
      --  can currently only be set for expressions ???

      if not Index_Checks_Suppressed (Ptp)
        and then (not Is_Entity_Name (Pfx)
                   or else not Index_Checks_Suppressed (Entity (Pfx)))
        and then Nkind (Discrete_Range (N)) /= N_Subtype_Indication
      then
         Enable_Range_Check (Discrete_Range (N));
      end if;

      --  The remaining case to be handled is packed slices. We can leave
      --  packed slices as they are in the following situations:

      --    1. Right or left side of an assignment (we can handle this
      --       situation correctly in the assignment statement expansion).

      --    2. Prefix of indexed component (the slide is optimized away
      --       in this case, see the start of Expand_N_Slice.

      --    3. Object renaming declaration, since we want the name of
      --       the slice, not the value.

      --    4. Argument to procedure call, since copy-in/copy-out handling
      --       may be required, and this is handled in the expansion of
      --       call itself.

      --    5. Prefix of an address attribute (this is an error which
      --       is caught elsewhere, and the expansion would intefere
      --       with generating the error message).

      if not Is_Packed (Typ) then

         --  Apply transformation for actuals of a function call,
         --  where Expand_Actuals is not used.

         if Nkind (Parent (N)) = N_Function_Call
           and then Is_Possibly_Unaligned_Slice (N)
         then
            Make_Temporary;
         end if;

      elsif Nkind (Parent (N)) = N_Assignment_Statement
        or else (Nkind (Parent (Parent (N))) = N_Assignment_Statement
                   and then Parent (N) = Name (Parent (Parent (N))))
      then
         return;

      elsif Nkind (Parent (N)) = N_Indexed_Component
        or else Is_Renamed_Object (N)
        or else Is_Procedure_Actual (N)
      then
         return;

      elsif Nkind (Parent (N)) = N_Attribute_Reference
        and then Attribute_Name (Parent (N)) = Name_Address
      then
         return;

      else
         Make_Temporary;
      end if;
   end Expand_N_Slice;

   ------------------------------
   -- Expand_N_Type_Conversion --
   ------------------------------

   procedure Expand_N_Type_Conversion (N : Node_Id) is
      Loc          : constant Source_Ptr := Sloc (N);
      Operand      : constant Node_Id    := Expression (N);
      Target_Type  : constant Entity_Id  := Etype (N);
      Operand_Type : Entity_Id           := Etype (Operand);

      procedure Handle_Changed_Representation;
      --  This is called in the case of record and array type conversions
      --  to see if there is a change of representation to be handled.
      --  Change of representation is actually handled at the assignment
      --  statement level, and what this procedure does is rewrite node N
      --  conversion as an assignment to temporary. If there is no change
      --  of representation, then the conversion node is unchanged.

      procedure Real_Range_Check;
      --  Handles generation of range check for real target value

      -----------------------------------
      -- Handle_Changed_Representation --
      -----------------------------------

      procedure Handle_Changed_Representation is
         Temp : Entity_Id;
         Decl : Node_Id;
         Odef : Node_Id;
         Disc : Node_Id;
         N_Ix : Node_Id;
         Cons : List_Id;

      begin
         --  Nothing else to do if no change of representation

         if Same_Representation (Operand_Type, Target_Type) then
            return;

         --  The real change of representation work is done by the assignment
         --  statement processing. So if this type conversion is appearing as
         --  the expression of an assignment statement, nothing needs to be
         --  done to the conversion.

         elsif Nkind (Parent (N)) = N_Assignment_Statement then
            return;

         --  Otherwise we need to generate a temporary variable, and do the
         --  change of representation assignment into that temporary variable.
         --  The conversion is then replaced by a reference to this variable.

         else
            Cons := No_List;

            --  If type is unconstrained we have to add a constraint,
            --  copied from the actual value of the left hand side.

            if not Is_Constrained (Target_Type) then
               if Has_Discriminants (Operand_Type) then
                  Disc := First_Discriminant (Operand_Type);

                  if Disc /= First_Stored_Discriminant (Operand_Type) then
                     Disc := First_Stored_Discriminant (Operand_Type);
                  end if;

                  Cons := New_List;
                  while Present (Disc) loop
                     Append_To (Cons,
                       Make_Selected_Component (Loc,
                         Prefix => Duplicate_Subexpr_Move_Checks (Operand),
                         Selector_Name =>
                           Make_Identifier (Loc, Chars (Disc))));
                     Next_Discriminant (Disc);
                  end loop;

               elsif Is_Array_Type (Operand_Type) then
                  N_Ix := First_Index (Target_Type);
                  Cons := New_List;

                  for J in 1 .. Number_Dimensions (Operand_Type) loop

                     --  We convert the bounds explicitly. We use an unchecked
                     --  conversion because bounds checks are done elsewhere.

                     Append_To (Cons,
                       Make_Range (Loc,
                         Low_Bound =>
                           Unchecked_Convert_To (Etype (N_Ix),
                             Make_Attribute_Reference (Loc,
                               Prefix =>
                                 Duplicate_Subexpr_No_Checks
                                   (Operand, Name_Req => True),
                               Attribute_Name => Name_First,
                               Expressions    => New_List (
                                 Make_Integer_Literal (Loc, J)))),

                         High_Bound =>
                           Unchecked_Convert_To (Etype (N_Ix),
                             Make_Attribute_Reference (Loc,
                               Prefix =>
                                 Duplicate_Subexpr_No_Checks
                                   (Operand, Name_Req => True),
                               Attribute_Name => Name_Last,
                               Expressions    => New_List (
                                 Make_Integer_Literal (Loc, J))))));

                     Next_Index (N_Ix);
                  end loop;
               end if;
            end if;

            Odef := New_Occurrence_Of (Target_Type, Loc);

            if Present (Cons) then
               Odef :=
                 Make_Subtype_Indication (Loc,
                   Subtype_Mark => Odef,
                   Constraint =>
                     Make_Index_Or_Discriminant_Constraint (Loc,
                       Constraints => Cons));
            end if;

            Temp := Make_Defining_Identifier (Loc, New_Internal_Name ('C'));
            Decl :=
              Make_Object_Declaration (Loc,
                Defining_Identifier => Temp,
                Object_Definition   => Odef);

            Set_No_Initialization (Decl, True);

            --  Insert required actions. It is essential to suppress checks
            --  since we have suppressed default initialization, which means
            --  that the variable we create may have no discriminants.

            Insert_Actions (N,
              New_List (
                Decl,
                Make_Assignment_Statement (Loc,
                  Name => New_Occurrence_Of (Temp, Loc),
                  Expression => Relocate_Node (N))),
                Suppress => All_Checks);

            Rewrite (N, New_Occurrence_Of (Temp, Loc));
            return;
         end if;
      end Handle_Changed_Representation;

      ----------------------
      -- Real_Range_Check --
      ----------------------

      --  Case of conversions to floating-point or fixed-point. If range
      --  checks are enabled and the target type has a range constraint,
      --  we convert:

      --     typ (x)

      --       to

      --     Tnn : typ'Base := typ'Base (x);
      --     [constraint_error when Tnn < typ'First or else Tnn > typ'Last]
      --     Tnn

      --  This is necessary when there is a conversion of integer to float
      --  or to fixed-point to ensure that the correct checks are made. It
      --  is not necessary for float to float where it is enough to simply
      --  set the Do_Range_Check flag.

      procedure Real_Range_Check is
         Btyp : constant Entity_Id := Base_Type (Target_Type);
         Lo   : constant Node_Id   := Type_Low_Bound  (Target_Type);
         Hi   : constant Node_Id   := Type_High_Bound (Target_Type);
         Xtyp : constant Entity_Id := Etype (Operand);
         Conv : Node_Id;
         Tnn  : Entity_Id;

      begin
         --  Nothing to do if conversion was rewritten

         if Nkind (N) /= N_Type_Conversion then
            return;
         end if;

         --  Nothing to do if range checks suppressed, or target has the
         --  same range as the base type (or is the base type).

         if Range_Checks_Suppressed (Target_Type)
           or else (Lo = Type_Low_Bound (Btyp)
                      and then
                    Hi = Type_High_Bound (Btyp))
         then
            return;
         end if;

         --  Nothing to do if expression is an entity on which checks
         --  have been suppressed.

         if Is_Entity_Name (Operand)
           and then Range_Checks_Suppressed (Entity (Operand))
         then
            return;
         end if;

         --  Nothing to do if bounds are all static and we can tell that
         --  the expression is within the bounds of the target. Note that
         --  if the operand is of an unconstrained floating-point type,
         --  then we do not trust it to be in range (might be infinite)

         declare
            S_Lo : constant Node_Id := Type_Low_Bound (Xtyp);
            S_Hi : constant Node_Id := Type_High_Bound (Xtyp);

         begin
            if (not Is_Floating_Point_Type (Xtyp)
                 or else Is_Constrained (Xtyp))
              and then Compile_Time_Known_Value (S_Lo)
              and then Compile_Time_Known_Value (S_Hi)
              and then Compile_Time_Known_Value (Hi)
              and then Compile_Time_Known_Value (Lo)
            then
               declare
                  D_Lov : constant Ureal := Expr_Value_R (Lo);
                  D_Hiv : constant Ureal := Expr_Value_R (Hi);
                  S_Lov : Ureal;
                  S_Hiv : Ureal;

               begin
                  if Is_Real_Type (Xtyp) then
                     S_Lov := Expr_Value_R (S_Lo);
                     S_Hiv := Expr_Value_R (S_Hi);
                  else
                     S_Lov := UR_From_Uint (Expr_Value (S_Lo));
                     S_Hiv := UR_From_Uint (Expr_Value (S_Hi));
                  end if;

                  if D_Hiv > D_Lov
                    and then S_Lov >= D_Lov
                    and then S_Hiv <= D_Hiv
                  then
                     Set_Do_Range_Check (Operand, False);
                     return;
                  end if;
               end;
            end if;
         end;

         --  For float to float conversions, we are done

         if Is_Floating_Point_Type (Xtyp)
              and then
            Is_Floating_Point_Type (Btyp)
         then
            return;
         end if;

         --  Otherwise rewrite the conversion as described above

         Conv := Relocate_Node (N);
         Rewrite
           (Subtype_Mark (Conv), New_Occurrence_Of (Btyp, Loc));
         Set_Etype (Conv, Btyp);

         --  Enable overflow except for case of integer to float conversions,
         --  where it is never required, since we can never have overflow in
         --  this case.

         if not Is_Integer_Type (Etype (Operand)) then
            Enable_Overflow_Check (Conv);
         end if;

         Tnn :=
           Make_Defining_Identifier (Loc,
             Chars => New_Internal_Name ('T'));

         Insert_Actions (N, New_List (
           Make_Object_Declaration (Loc,
             Defining_Identifier => Tnn,
             Object_Definition   => New_Occurrence_Of (Btyp, Loc),
             Expression => Conv),

           Make_Raise_Constraint_Error (Loc,
             Condition =>
              Make_Or_Else (Loc,
                Left_Opnd =>
                  Make_Op_Lt (Loc,
                    Left_Opnd  => New_Occurrence_Of (Tnn, Loc),
                    Right_Opnd =>
                      Make_Attribute_Reference (Loc,
                        Attribute_Name => Name_First,
                        Prefix =>
                          New_Occurrence_Of (Target_Type, Loc))),

                Right_Opnd =>
                  Make_Op_Gt (Loc,
                    Left_Opnd  => New_Occurrence_Of (Tnn, Loc),
                    Right_Opnd =>
                      Make_Attribute_Reference (Loc,
                        Attribute_Name => Name_Last,
                        Prefix =>
                          New_Occurrence_Of (Target_Type, Loc)))),
             Reason => CE_Range_Check_Failed)));

         Rewrite (N, New_Occurrence_Of (Tnn, Loc));
         Analyze_And_Resolve (N, Btyp);
      end Real_Range_Check;

   --  Start of processing for Expand_N_Type_Conversion

   begin
      --  Nothing at all to do if conversion is to the identical type
      --  so remove the conversion completely, it is useless.

      if Operand_Type = Target_Type then
         Rewrite (N, Relocate_Node (Operand));
         return;
      end if;

      --  Nothing to do if this is the second argument of read. This
      --  is a "backwards" conversion that will be handled by the
      --  specialized code in attribute processing.

      if Nkind (Parent (N)) = N_Attribute_Reference
        and then Attribute_Name (Parent (N)) = Name_Read
        and then Next (First (Expressions (Parent (N)))) = N
      then
         return;
      end if;

      --  Here if we may need to expand conversion

      --  Do validity check if validity checking operands

      if Validity_Checks_On
        and then Validity_Check_Operands
      then
         Ensure_Valid (Operand);
      end if;

      --  Special case of converting from non-standard boolean type

      if Is_Boolean_Type (Operand_Type)
        and then (Nonzero_Is_True (Operand_Type))
      then
         Adjust_Condition (Operand);
         Set_Etype (Operand, Standard_Boolean);
         Operand_Type := Standard_Boolean;
      end if;

      --  Case of converting to an access type

      if Is_Access_Type (Target_Type) then

         --  Apply an accessibility check if the operand is an
         --  access parameter. Note that other checks may still
         --  need to be applied below (such as tagged type checks).

         if Is_Entity_Name (Operand)
           and then Ekind (Entity (Operand)) in Formal_Kind
           and then Ekind (Etype (Operand)) = E_Anonymous_Access_Type
         then
            Apply_Accessibility_Check (Operand, Target_Type);

         --  If the level of the operand type is statically deeper
         --  then the level of the target type, then force Program_Error.
         --  Note that this can only occur for cases where the attribute
         --  is within the body of an instantiation (otherwise the
         --  conversion will already have been rejected as illegal).
         --  Note: warnings are issued by the analyzer for the instance
         --  cases.

         elsif In_Instance_Body
           and then Type_Access_Level (Operand_Type) >
                    Type_Access_Level (Target_Type)
         then
            Rewrite (N,
              Make_Raise_Program_Error (Sloc (N),
                Reason => PE_Accessibility_Check_Failed));
            Set_Etype (N, Target_Type);

         --  When the operand is a selected access discriminant
         --  the check needs to be made against the level of the
         --  object denoted by the prefix of the selected name.
         --  Force Program_Error for this case as well (this
         --  accessibility violation can only happen if within
         --  the body of an instantiation).

         elsif In_Instance_Body
           and then Ekind (Operand_Type) = E_Anonymous_Access_Type
           and then Nkind (Operand) = N_Selected_Component
           and then Object_Access_Level (Operand) >
                      Type_Access_Level (Target_Type)
         then
            Rewrite (N,
              Make_Raise_Program_Error (Sloc (N),
                Reason => PE_Accessibility_Check_Failed));
            Set_Etype (N, Target_Type);
         end if;
      end if;

      --  Case of conversions of tagged types and access to tagged types

      --  When needed, that is to say when the expression is class-wide,
      --  Add runtime a tag check for (strict) downward conversion by using
      --  the membership test, generating:

      --      [constraint_error when Operand not in Target_Type'Class]

      --  or in the access type case

      --      [constraint_error
      --        when Operand /= null
      --          and then Operand.all not in
      --            Designated_Type (Target_Type)'Class]

      if (Is_Access_Type (Target_Type)
           and then Is_Tagged_Type (Designated_Type (Target_Type)))
        or else Is_Tagged_Type (Target_Type)
      then
         --  Do not do any expansion in the access type case if the
         --  parent is a renaming, since this is an error situation
         --  which will be caught by Sem_Ch8, and the expansion can
         --  intefere with this error check.

         if Is_Access_Type (Target_Type)
           and then Is_Renamed_Object (N)
         then
            return;
         end if;

         --  Oherwise, proceed with processing tagged conversion

         declare
            Actual_Operand_Type : Entity_Id;
            Actual_Target_Type  : Entity_Id;

            Cond : Node_Id;

         begin
            if Is_Access_Type (Target_Type) then
               Actual_Operand_Type := Designated_Type (Operand_Type);
               Actual_Target_Type  := Designated_Type (Target_Type);

            else
               Actual_Operand_Type := Operand_Type;
               Actual_Target_Type  := Target_Type;
            end if;

            --  Ada 2005 (AI-251): Handle interface type conversion

            if Is_Interface (Actual_Operand_Type) then
               Expand_Interface_Conversion (N, Is_Static => False);
               return;
            end if;

            if Is_Class_Wide_Type (Actual_Operand_Type)
              and then Root_Type (Actual_Operand_Type) /=  Actual_Target_Type
              and then Is_Ancestor
                         (Root_Type (Actual_Operand_Type),
                          Actual_Target_Type)
              and then not Tag_Checks_Suppressed (Actual_Target_Type)
            then
               --  The conversion is valid for any descendant of the
               --  target type

               Actual_Target_Type := Class_Wide_Type (Actual_Target_Type);

               if Is_Access_Type (Target_Type) then
                  Cond :=
                     Make_And_Then (Loc,
                       Left_Opnd =>
                         Make_Op_Ne (Loc,
                           Left_Opnd  => Duplicate_Subexpr_No_Checks (Operand),
                           Right_Opnd => Make_Null (Loc)),

                       Right_Opnd =>
                         Make_Not_In (Loc,
                           Left_Opnd  =>
                             Make_Explicit_Dereference (Loc,
                               Prefix =>
                                 Duplicate_Subexpr_No_Checks (Operand)),
                           Right_Opnd =>
                             New_Reference_To (Actual_Target_Type, Loc)));

               else
                  Cond :=
                    Make_Not_In (Loc,
                      Left_Opnd  => Duplicate_Subexpr_No_Checks (Operand),
                      Right_Opnd =>
                        New_Reference_To (Actual_Target_Type, Loc));
               end if;

               Insert_Action (N,
                 Make_Raise_Constraint_Error (Loc,
                   Condition => Cond,
                   Reason    => CE_Tag_Check_Failed));

               declare
                  Conv : Node_Id;
               begin
                  Conv :=
                    Make_Unchecked_Type_Conversion (Loc,
                      Subtype_Mark => New_Occurrence_Of (Target_Type, Loc),
                      Expression => Relocate_Node (Expression (N)));
                  Rewrite (N, Conv);
                  Analyze_And_Resolve (N, Target_Type);
               end;
            end if;
         end;

      --  Case of other access type conversions

      elsif Is_Access_Type (Target_Type) then
         Apply_Constraint_Check (Operand, Target_Type);

      --  Case of conversions from a fixed-point type

      --  These conversions require special expansion and processing, found
      --  in the Exp_Fixd package. We ignore cases where Conversion_OK is
      --  set, since from a semantic point of view, these are simple integer
      --  conversions, which do not need further processing.

      elsif Is_Fixed_Point_Type (Operand_Type)
        and then not Conversion_OK (N)
      then
         --  We should never see universal fixed at this case, since the
         --  expansion of the constituent divide or multiply should have
         --  eliminated the explicit mention of universal fixed.

         pragma Assert (Operand_Type /= Universal_Fixed);

         --  Check for special case of the conversion to universal real
         --  that occurs as a result of the use of a round attribute.
         --  In this case, the real type for the conversion is taken
         --  from the target type of the Round attribute and the
         --  result must be marked as rounded.

         if Target_Type = Universal_Real
           and then Nkind (Parent (N)) = N_Attribute_Reference
           and then Attribute_Name (Parent (N)) = Name_Round
         then
            Set_Rounded_Result (N);
            Set_Etype (N, Etype (Parent (N)));
         end if;

         --  Otherwise do correct fixed-conversion, but skip these if the
         --  Conversion_OK flag is set, because from a semantic point of
         --  view these are simple integer conversions needing no further
         --  processing (the backend will simply treat them as integers)

         if not Conversion_OK (N) then
            if Is_Fixed_Point_Type (Etype (N)) then
               Expand_Convert_Fixed_To_Fixed (N);
               Real_Range_Check;

            elsif Is_Integer_Type (Etype (N)) then
               Expand_Convert_Fixed_To_Integer (N);

            else
               pragma Assert (Is_Floating_Point_Type (Etype (N)));
               Expand_Convert_Fixed_To_Float (N);
               Real_Range_Check;
            end if;
         end if;

      --  Case of conversions to a fixed-point type

      --  These conversions require special expansion and processing, found
      --  in the Exp_Fixd package. Again, ignore cases where Conversion_OK
      --  is set, since from a semantic point of view, these are simple
      --  integer conversions, which do not need further processing.

      elsif Is_Fixed_Point_Type (Target_Type)
        and then not Conversion_OK (N)
      then
         if Is_Integer_Type (Operand_Type) then
            Expand_Convert_Integer_To_Fixed (N);
            Real_Range_Check;
         else
            pragma Assert (Is_Floating_Point_Type (Operand_Type));
            Expand_Convert_Float_To_Fixed (N);
            Real_Range_Check;
         end if;

      --  Case of float-to-integer conversions

      --  We also handle float-to-fixed conversions with Conversion_OK set
      --  since semantically the fixed-point target is treated as though it
      --  were an integer in such cases.

      elsif Is_Floating_Point_Type (Operand_Type)
        and then
          (Is_Integer_Type (Target_Type)
            or else
          (Is_Fixed_Point_Type (Target_Type) and then Conversion_OK (N)))
      then
         --  Special processing required if the conversion is the expression
         --  of a Truncation attribute reference. In this case we replace:

         --     ityp (ftyp'Truncation (x))

         --  by

         --     ityp (x)

         --  with the Float_Truncate flag set. This is clearly more efficient

         if Nkind (Operand) = N_Attribute_Reference
           and then Attribute_Name (Operand) = Name_Truncation
         then
            Rewrite (Operand,
              Relocate_Node (First (Expressions (Operand))));
            Set_Float_Truncate (N, True);
         end if;

         --  One more check here, gcc is still not able to do conversions of
         --  this type with proper overflow checking, and so gigi is doing an
         --  approximation of what is required by doing floating-point compares
         --  with the end-point. But that can lose precision in some cases, and
         --  give a wrong result. Converting the operand to Universal_Real is
         --  helpful, but still does not catch all cases with 64-bit integers
         --  on targets with only 64-bit floats ???

         if Do_Range_Check (Operand) then
            Rewrite (Operand,
              Make_Type_Conversion (Loc,
                Subtype_Mark =>
                  New_Occurrence_Of (Universal_Real, Loc),
                Expression =>
                  Relocate_Node (Operand)));

            Set_Etype (Operand, Universal_Real);
            Enable_Range_Check (Operand);
            Set_Do_Range_Check (Expression (Operand), False);
         end if;

      --  Case of array conversions

      --  Expansion of array conversions, add required length/range checks
      --  but only do this if there is no change of representation. For
      --  handling of this case, see Handle_Changed_Representation.

      elsif Is_Array_Type (Target_Type) then

         if Is_Constrained (Target_Type) then
            Apply_Length_Check (Operand, Target_Type);
         else
            Apply_Range_Check (Operand, Target_Type);
         end if;

         Handle_Changed_Representation;

      --  Case of conversions of discriminated types

      --  Add required discriminant checks if target is constrained. Again
      --  this change is skipped if we have a change of representation.

      elsif Has_Discriminants (Target_Type)
        and then Is_Constrained (Target_Type)
      then
         Apply_Discriminant_Check (Operand, Target_Type);
         Handle_Changed_Representation;

      --  Case of all other record conversions. The only processing required
      --  is to check for a change of representation requiring the special
      --  assignment processing.

      elsif Is_Record_Type (Target_Type) then

         --  Ada 2005 (AI-216): Program_Error is raised when converting from
         --  a derived Unchecked_Union type to an unconstrained non-Unchecked_
         --  Union type if the operand lacks inferable discriminants.

         if Is_Derived_Type (Operand_Type)
           and then Is_Unchecked_Union (Base_Type (Operand_Type))
           and then not Is_Constrained (Target_Type)
           and then not Is_Unchecked_Union (Base_Type (Target_Type))
           and then not Has_Inferable_Discriminants (Operand)
         then
            --  To prevent Gigi from generating illegal code, we make a
            --  Program_Error node, but we give it the target type of the
            --  conversion.

            declare
               PE : constant Node_Id := Make_Raise_Program_Error (Loc,
                      Reason => PE_Unchecked_Union_Restriction);

            begin
               Set_Etype (PE, Target_Type);
               Rewrite (N, PE);

            end;
         else
            Handle_Changed_Representation;
         end if;

      --  Case of conversions of enumeration types

      elsif Is_Enumeration_Type (Target_Type) then

         --  Special processing is required if there is a change of
         --  representation (from enumeration representation clauses)

         if not Same_Representation (Target_Type, Operand_Type) then

            --  Convert: x(y) to x'val (ytyp'val (y))

            Rewrite (N,
               Make_Attribute_Reference (Loc,
                 Prefix => New_Occurrence_Of (Target_Type, Loc),
                 Attribute_Name => Name_Val,
                 Expressions => New_List (
                   Make_Attribute_Reference (Loc,
                     Prefix => New_Occurrence_Of (Operand_Type, Loc),
                     Attribute_Name => Name_Pos,
                     Expressions => New_List (Operand)))));

            Analyze_And_Resolve (N, Target_Type);
         end if;

      --  Case of conversions to floating-point

      elsif Is_Floating_Point_Type (Target_Type) then
         Real_Range_Check;
      end if;

      --  At this stage, either the conversion node has been transformed
      --  into some other equivalent expression, or left as a conversion
      --  that can be handled by Gigi. The conversions that Gigi can handle
      --  are the following:

      --    Conversions with no change of representation or type

      --    Numeric conversions involving integer values, floating-point
      --    values, and fixed-point values. Fixed-point values are allowed
      --    only if Conversion_OK is set, i.e. if the fixed-point values
      --    are to be treated as integers.

      --  No other conversions should be passed to Gigi

      --  Check: are these rules stated in sinfo??? if so, why restate here???

      --  The only remaining step is to generate a range check if we still
      --  have a type conversion at this stage and Do_Range_Check is set.
      --  For now we do this only for conversions of discrete types.

      if Nkind (N) = N_Type_Conversion
        and then Is_Discrete_Type (Etype (N))
      then
         declare
            Expr : constant Node_Id := Expression (N);
            Ftyp : Entity_Id;
            Ityp : Entity_Id;

         begin
            if Do_Range_Check (Expr)
              and then Is_Discrete_Type (Etype (Expr))
            then
               Set_Do_Range_Check (Expr, False);

               --  Before we do a range check, we have to deal with treating
               --  a fixed-point operand as an integer. The way we do this
               --  is simply to do an unchecked conversion to an appropriate
               --  integer type large enough to hold the result.

               --  This code is not active yet, because we are only dealing
               --  with discrete types so far ???

               if Nkind (Expr) in N_Has_Treat_Fixed_As_Integer
                 and then Treat_Fixed_As_Integer (Expr)
               then
                  Ftyp := Base_Type (Etype (Expr));

                  if Esize (Ftyp) >= Esize (Standard_Integer) then
                     Ityp := Standard_Long_Long_Integer;
                  else
                     Ityp := Standard_Integer;
                  end if;

                  Rewrite (Expr, Unchecked_Convert_To (Ityp, Expr));
               end if;

               --  Reset overflow flag, since the range check will include
               --  dealing with possible overflow, and generate the check
               --  If Address is either source or target type, suppress
               --  range check to avoid typing anomalies when it is a visible
               --  integer type.

               Set_Do_Overflow_Check (N, False);
               if not Is_Descendent_Of_Address (Etype (Expr))
                 and then not Is_Descendent_Of_Address (Target_Type)
               then
                  Generate_Range_Check
                    (Expr, Target_Type, CE_Range_Check_Failed);
               end if;
            end if;
         end;
      end if;

      --  Final step, if the result is a type conversion involving Vax_Float
      --  types, then it is subject for further special processing.

      if Nkind (N) = N_Type_Conversion
        and then (Vax_Float (Operand_Type) or else Vax_Float (Target_Type))
      then
         Expand_Vax_Conversion (N);
         return;
      end if;
   end Expand_N_Type_Conversion;

   -----------------------------------
   -- Expand_N_Unchecked_Expression --
   -----------------------------------

   --  Remove the unchecked expression node from the tree. It's job was simply
   --  to make sure that its constituent expression was handled with checks
   --  off, and now that that is done, we can remove it from the tree, and
   --  indeed must, since gigi does not expect to see these nodes.

   procedure Expand_N_Unchecked_Expression (N : Node_Id) is
      Exp : constant Node_Id := Expression (N);

   begin
      Set_Assignment_OK (Exp, Assignment_OK (N) or Assignment_OK (Exp));
      Rewrite (N, Exp);
   end Expand_N_Unchecked_Expression;

   ----------------------------------------
   -- Expand_N_Unchecked_Type_Conversion --
   ----------------------------------------

   --  If this cannot be handled by Gigi and we haven't already made
   --  a temporary for it, do it now.

   procedure Expand_N_Unchecked_Type_Conversion (N : Node_Id) is
      Target_Type  : constant Entity_Id := Etype (N);
      Operand      : constant Node_Id   := Expression (N);
      Operand_Type : constant Entity_Id := Etype (Operand);

   begin
      --  If we have a conversion of a compile time known value to a target
      --  type and the value is in range of the target type, then we can simply
      --  replace the construct by an integer literal of the correct type. We
      --  only apply this to integer types being converted. Possibly it may
      --  apply in other cases, but it is too much trouble to worry about.

      --  Note that we do not do this transformation if the Kill_Range_Check
      --  flag is set, since then the value may be outside the expected range.
      --  This happens in the Normalize_Scalars case.

      --  We also skip this if either the target or operand type is biased
      --  because in this case, the unchecked conversion is supposed to
      --  preserve the bit pattern, not the integer value.

      if Is_Integer_Type (Target_Type)
        and then not Has_Biased_Representation (Target_Type)
        and then Is_Integer_Type (Operand_Type)
        and then not Has_Biased_Representation (Operand_Type)
        and then Compile_Time_Known_Value (Operand)
        and then not Kill_Range_Check (N)
      then
         declare
            Val : constant Uint := Expr_Value (Operand);

         begin
            if Compile_Time_Known_Value (Type_Low_Bound (Target_Type))
                 and then
               Compile_Time_Known_Value (Type_High_Bound (Target_Type))
                 and then
               Val >= Expr_Value (Type_Low_Bound (Target_Type))
                 and then
               Val <= Expr_Value (Type_High_Bound (Target_Type))
            then
               Rewrite (N, Make_Integer_Literal (Sloc (N), Val));

               --  If Address is the target type, just set the type
               --  to avoid a spurious type error on the literal when
               --  Address is a visible integer type.

               if Is_Descendent_Of_Address (Target_Type) then
                  Set_Etype (N, Target_Type);
               else
                  Analyze_And_Resolve (N, Target_Type);
               end if;

               return;
            end if;
         end;
      end if;

      --  Nothing to do if conversion is safe

      if Safe_Unchecked_Type_Conversion (N) then
         return;
      end if;

      --  Otherwise force evaluation unless Assignment_OK flag is set (this
      --  flag indicates ??? -- more comments needed here)

      if Assignment_OK (N) then
         null;
      else
         Force_Evaluation (N);
      end if;
   end Expand_N_Unchecked_Type_Conversion;

   ----------------------------
   -- Expand_Record_Equality --
   ----------------------------

   --  For non-variant records, Equality is expanded when needed into:

   --      and then Lhs.Discr1 = Rhs.Discr1
   --      and then ...
   --      and then Lhs.Discrn = Rhs.Discrn
   --      and then Lhs.Cmp1 = Rhs.Cmp1
   --      and then ...
   --      and then Lhs.Cmpn = Rhs.Cmpn

   --  The expression is folded by the back-end for adjacent fields. This
   --  function is called for tagged record in only one occasion: for imple-
   --  menting predefined primitive equality (see Predefined_Primitives_Bodies)
   --  otherwise the primitive "=" is used directly.

   function Expand_Record_Equality
     (Nod    : Node_Id;
      Typ    : Entity_Id;
      Lhs    : Node_Id;
      Rhs    : Node_Id;
      Bodies : List_Id) return Node_Id
   is
      Loc : constant Source_Ptr := Sloc (Nod);

      Result : Node_Id;
      C      : Entity_Id;

      First_Time : Boolean := True;

      function Suitable_Element (C : Entity_Id) return Entity_Id;
      --  Return the first field to compare beginning with C, skipping the
      --  inherited components.

      ----------------------
      -- Suitable_Element --
      ----------------------

      function Suitable_Element (C : Entity_Id) return Entity_Id is
      begin
         if No (C) then
            return Empty;

         elsif Ekind (C) /= E_Discriminant
           and then Ekind (C) /= E_Component
         then
            return Suitable_Element (Next_Entity (C));

         elsif Is_Tagged_Type (Typ)
           and then C /= Original_Record_Component (C)
         then
            return Suitable_Element (Next_Entity (C));

         elsif Chars (C) = Name_uController
           or else Chars (C) = Name_uTag
         then
            return Suitable_Element (Next_Entity (C));

         else
            return C;
         end if;
      end Suitable_Element;

   --  Start of processing for Expand_Record_Equality

   begin
      --  Generates the following code: (assuming that Typ has one Discr and
      --  component C2 is also a record)

      --   True
      --     and then Lhs.Discr1 = Rhs.Discr1
      --     and then Lhs.C1 = Rhs.C1
      --     and then Lhs.C2.C1=Rhs.C2.C1 and then ... Lhs.C2.Cn=Rhs.C2.Cn
      --     and then ...
      --     and then Lhs.Cmpn = Rhs.Cmpn

      Result := New_Reference_To (Standard_True, Loc);
      C := Suitable_Element (First_Entity (Typ));

      while Present (C) loop
         declare
            New_Lhs : Node_Id;
            New_Rhs : Node_Id;
            Check   : Node_Id;

         begin
            if First_Time then
               First_Time := False;
               New_Lhs := Lhs;
               New_Rhs := Rhs;
            else
               New_Lhs := New_Copy_Tree (Lhs);
               New_Rhs := New_Copy_Tree (Rhs);
            end if;

            Check :=
              Expand_Composite_Equality (Nod, Etype (C),
               Lhs =>
                 Make_Selected_Component (Loc,
                   Prefix => New_Lhs,
                   Selector_Name => New_Reference_To (C, Loc)),
               Rhs =>
                 Make_Selected_Component (Loc,
                   Prefix => New_Rhs,
                   Selector_Name => New_Reference_To (C, Loc)),
               Bodies => Bodies);

            --  If some (sub)component is an unchecked_union, the whole
            --  operation will raise program error.

            if Nkind (Check) = N_Raise_Program_Error then
               Result := Check;
               Set_Etype (Result, Standard_Boolean);
               exit;
            else
               Result :=
                 Make_And_Then (Loc,
                   Left_Opnd  => Result,
                   Right_Opnd => Check);
            end if;
         end;

         C := Suitable_Element (Next_Entity (C));
      end loop;

      return Result;
   end Expand_Record_Equality;

   -------------------------------------
   -- Fixup_Universal_Fixed_Operation --
   -------------------------------------

   procedure Fixup_Universal_Fixed_Operation (N : Node_Id) is
      Conv : constant Node_Id := Parent (N);

   begin
      --  We must have a type conversion immediately above us

      pragma Assert (Nkind (Conv) = N_Type_Conversion);

      --  Normally the type conversion gives our target type. The exception
      --  occurs in the case of the Round attribute, where the conversion
      --  will be to universal real, and our real type comes from the Round
      --  attribute (as well as an indication that we must round the result)

      if Nkind (Parent (Conv)) = N_Attribute_Reference
        and then Attribute_Name (Parent (Conv)) = Name_Round
      then
         Set_Etype (N, Etype (Parent (Conv)));
         Set_Rounded_Result (N);

      --  Normal case where type comes from conversion above us

      else
         Set_Etype (N, Etype (Conv));
      end if;
   end Fixup_Universal_Fixed_Operation;

   ------------------------------
   -- Get_Allocator_Final_List --
   ------------------------------

   function Get_Allocator_Final_List
     (N    : Node_Id;
      T    : Entity_Id;
      PtrT : Entity_Id) return Entity_Id
   is
      Loc : constant Source_Ptr := Sloc (N);

      Owner : Entity_Id := PtrT;
      --  The entity whose finalisation list must be used to attach the
      --  allocated object.

   begin
      if Ekind (PtrT) = E_Anonymous_Access_Type then
         if Nkind (Associated_Node_For_Itype (PtrT))
              in N_Subprogram_Specification
         then
            --  If the context is an access parameter, we need to create
            --  a non-anonymous access type in order to have a usable
            --  final list, because there is otherwise no pool to which
            --  the allocated object can belong. We create both the type
            --  and the finalization chain here, because freezing an
            --  internal type does not create such a chain. The Final_Chain
            --  that is thus created is shared by the access parameter.

            Owner := Make_Defining_Identifier (Loc, New_Internal_Name ('J'));
            Insert_Action (N,
              Make_Full_Type_Declaration (Loc,
                Defining_Identifier => Owner,
                Type_Definition =>
                   Make_Access_To_Object_Definition (Loc,
                     Subtype_Indication =>
                       New_Occurrence_Of (T, Loc))));

            Build_Final_List (N, Owner);
            Set_Associated_Final_Chain (PtrT, Associated_Final_Chain (Owner));

         else
            --  Case of an access discriminant, or (Ada 2005) of
            --  an anonymous access component: find the final list
            --  associated with the scope of the type.

            Owner := Scope (PtrT);
         end if;
      end if;

      return Find_Final_List (Owner);
   end Get_Allocator_Final_List;

   ---------------------------------
   -- Has_Inferable_Discriminants --
   ---------------------------------

   function Has_Inferable_Discriminants (N : Node_Id) return Boolean is

      function Prefix_Is_Formal_Parameter (N : Node_Id) return Boolean;
      --  Determines whether the left-most prefix of a selected component is a
      --  formal parameter in a subprogram. Assumes N is a selected component.

      --------------------------------
      -- Prefix_Is_Formal_Parameter --
      --------------------------------

      function Prefix_Is_Formal_Parameter (N : Node_Id) return Boolean is
         Sel_Comp : Node_Id := N;

      begin
         --  Move to the left-most prefix by climbing up the tree

         while Present (Parent (Sel_Comp))
           and then Nkind (Parent (Sel_Comp)) = N_Selected_Component
         loop
            Sel_Comp := Parent (Sel_Comp);
         end loop;

         return Ekind (Entity (Prefix (Sel_Comp))) in Formal_Kind;
      end Prefix_Is_Formal_Parameter;

   --  Start of processing for Has_Inferable_Discriminants

   begin
      --  For identifiers and indexed components, it is sufficent to have a
      --  constrained Unchecked_Union nominal subtype.

      if Nkind (N) = N_Identifier
           or else
         Nkind (N) = N_Indexed_Component
      then
         return Is_Unchecked_Union (Base_Type (Etype (N)))
                  and then
                Is_Constrained (Etype (N));

      --  For selected components, the subtype of the selector must be a
      --  constrained Unchecked_Union. If the component is subject to a
      --  per-object constraint, then the enclosing object must have inferable
      --  discriminants.

      elsif Nkind (N) = N_Selected_Component then
         if Has_Per_Object_Constraint (Entity (Selector_Name (N))) then

            --  A small hack. If we have a per-object constrained selected
            --  component of a formal parameter, return True since we do not
            --  know the actual parameter association yet.

            if Prefix_Is_Formal_Parameter (N) then
               return True;
            end if;

            --  Otherwise, check the enclosing object and the selector

            return Has_Inferable_Discriminants (Prefix (N))
                     and then
                   Has_Inferable_Discriminants (Selector_Name (N));
         end if;

         --  The call to Has_Inferable_Discriminants will determine whether
         --  the selector has a constrained Unchecked_Union nominal type.

         return Has_Inferable_Discriminants (Selector_Name (N));

      --  A qualified expression has inferable discriminants if its subtype
      --  mark is a constrained Unchecked_Union subtype.

      elsif Nkind (N) = N_Qualified_Expression then
         return Is_Unchecked_Union (Subtype_Mark (N))
                  and then
                Is_Constrained (Subtype_Mark (N));

      end if;

      return False;
   end Has_Inferable_Discriminants;

   -------------------------------
   -- Insert_Dereference_Action --
   -------------------------------

   procedure Insert_Dereference_Action (N : Node_Id) is
      Loc  : constant Source_Ptr := Sloc (N);
      Typ  : constant Entity_Id  := Etype (N);
      Pool : constant Entity_Id  := Associated_Storage_Pool (Typ);
      Pnod : constant Node_Id    := Parent (N);

      function Is_Checked_Storage_Pool (P : Entity_Id) return Boolean;
      --  Return true if type of P is derived from Checked_Pool;

      -----------------------------
      -- Is_Checked_Storage_Pool --
      -----------------------------

      function Is_Checked_Storage_Pool (P : Entity_Id) return Boolean is
         T : Entity_Id;

      begin
         if No (P) then
            return False;
         end if;

         T := Etype (P);
         while T /= Etype (T) loop
            if Is_RTE (T, RE_Checked_Pool) then
               return True;
            else
               T := Etype (T);
            end if;
         end loop;

         return False;
      end Is_Checked_Storage_Pool;

   --  Start of processing for Insert_Dereference_Action

   begin
      pragma Assert (Nkind (Pnod) = N_Explicit_Dereference);

      if not (Is_Checked_Storage_Pool (Pool)
              and then Comes_From_Source (Original_Node (Pnod)))
      then
         return;
      end if;

      Insert_Action (N,
        Make_Procedure_Call_Statement (Loc,
          Name => New_Reference_To (
            Find_Prim_Op (Etype (Pool), Name_Dereference), Loc),

          Parameter_Associations => New_List (

            --  Pool

             New_Reference_To (Pool, Loc),

            --  Storage_Address. We use the attribute Pool_Address,
            --  which uses the pointer itself to find the address of
            --  the object, and which handles unconstrained arrays
            --  properly by computing the address of the template.
            --  i.e. the correct address of the corresponding allocation.

             Make_Attribute_Reference (Loc,
               Prefix         => Duplicate_Subexpr_Move_Checks (N),
               Attribute_Name => Name_Pool_Address),

            --  Size_In_Storage_Elements

             Make_Op_Divide (Loc,
               Left_Opnd  =>
                Make_Attribute_Reference (Loc,
                  Prefix         =>
                    Make_Explicit_Dereference (Loc,
                      Duplicate_Subexpr_Move_Checks (N)),
                  Attribute_Name => Name_Size),
               Right_Opnd =>
                 Make_Integer_Literal (Loc, System_Storage_Unit)),

            --  Alignment

             Make_Attribute_Reference (Loc,
               Prefix         =>
                 Make_Explicit_Dereference (Loc,
                   Duplicate_Subexpr_Move_Checks (N)),
               Attribute_Name => Name_Alignment))));

   exception
      when RE_Not_Available =>
         return;
   end Insert_Dereference_Action;

   ------------------------------
   -- Make_Array_Comparison_Op --
   ------------------------------

   --  This is a hand-coded expansion of the following generic function:

   --  generic
   --    type elem is  (<>);
   --    type index is (<>);
   --    type a is array (index range <>) of elem;

   --  function Gnnn (X : a; Y: a) return boolean is
   --    J : index := Y'first;

   --  begin
   --    if X'length = 0 then
   --       return false;

   --    elsif Y'length = 0 then
   --       return true;

   --    else
   --      for I in X'range loop
   --        if X (I) = Y (J) then
   --          if J = Y'last then
   --            exit;
   --          else
   --            J := index'succ (J);
   --          end if;

   --        else
   --           return X (I) > Y (J);
   --        end if;
   --      end loop;

   --      return X'length > Y'length;
   --    end if;
   --  end Gnnn;

   --  Note that since we are essentially doing this expansion by hand, we
   --  do not need to generate an actual or formal generic part, just the
   --  instantiated function itself.

   function Make_Array_Comparison_Op
     (Typ : Entity_Id;
      Nod : Node_Id) return Node_Id
   is
      Loc : constant Source_Ptr := Sloc (Nod);

      X : constant Entity_Id := Make_Defining_Identifier (Loc, Name_uX);
      Y : constant Entity_Id := Make_Defining_Identifier (Loc, Name_uY);
      I : constant Entity_Id := Make_Defining_Identifier (Loc, Name_uI);
      J : constant Entity_Id := Make_Defining_Identifier (Loc, Name_uJ);

      Index : constant Entity_Id := Base_Type (Etype (First_Index (Typ)));

      Loop_Statement : Node_Id;
      Loop_Body      : Node_Id;
      If_Stat        : Node_Id;
      Inner_If       : Node_Id;
      Final_Expr     : Node_Id;
      Func_Body      : Node_Id;
      Func_Name      : Entity_Id;
      Formals        : List_Id;
      Length1        : Node_Id;
      Length2        : Node_Id;

   begin
      --  if J = Y'last then
      --     exit;
      --  else
      --     J := index'succ (J);
      --  end if;

      Inner_If :=
        Make_Implicit_If_Statement (Nod,
          Condition =>
            Make_Op_Eq (Loc,
              Left_Opnd => New_Reference_To (J, Loc),
              Right_Opnd =>
                Make_Attribute_Reference (Loc,
                  Prefix => New_Reference_To (Y, Loc),
                  Attribute_Name => Name_Last)),

          Then_Statements => New_List (
                Make_Exit_Statement (Loc)),

          Else_Statements =>
            New_List (
              Make_Assignment_Statement (Loc,
                Name => New_Reference_To (J, Loc),
                Expression =>
                  Make_Attribute_Reference (Loc,
                    Prefix => New_Reference_To (Index, Loc),
                    Attribute_Name => Name_Succ,
                    Expressions => New_List (New_Reference_To (J, Loc))))));

      --  if X (I) = Y (J) then
      --     if ... end if;
      --  else
      --     return X (I) > Y (J);
      --  end if;

      Loop_Body :=
        Make_Implicit_If_Statement (Nod,
          Condition =>
            Make_Op_Eq (Loc,
              Left_Opnd =>
                Make_Indexed_Component (Loc,
                  Prefix      => New_Reference_To (X, Loc),
                  Expressions => New_List (New_Reference_To (I, Loc))),

              Right_Opnd =>
                Make_Indexed_Component (Loc,
                  Prefix      => New_Reference_To (Y, Loc),
                  Expressions => New_List (New_Reference_To (J, Loc)))),

          Then_Statements => New_List (Inner_If),

          Else_Statements => New_List (
            Make_Return_Statement (Loc,
              Expression =>
                Make_Op_Gt (Loc,
                  Left_Opnd =>
                    Make_Indexed_Component (Loc,
                      Prefix      => New_Reference_To (X, Loc),
                      Expressions => New_List (New_Reference_To (I, Loc))),

                  Right_Opnd =>
                    Make_Indexed_Component (Loc,
                      Prefix      => New_Reference_To (Y, Loc),
                      Expressions => New_List (
                        New_Reference_To (J, Loc)))))));

      --  for I in X'range loop
      --     if ... end if;
      --  end loop;

      Loop_Statement :=
        Make_Implicit_Loop_Statement (Nod,
          Identifier => Empty,

          Iteration_Scheme =>
            Make_Iteration_Scheme (Loc,
              Loop_Parameter_Specification =>
                Make_Loop_Parameter_Specification (Loc,
                  Defining_Identifier => I,
                  Discrete_Subtype_Definition =>
                    Make_Attribute_Reference (Loc,
                      Prefix => New_Reference_To (X, Loc),
                      Attribute_Name => Name_Range))),

          Statements => New_List (Loop_Body));

      --    if X'length = 0 then
      --       return false;
      --    elsif Y'length = 0 then
      --       return true;
      --    else
      --      for ... loop ... end loop;
      --      return X'length > Y'length;
      --    end if;

      Length1 :=
        Make_Attribute_Reference (Loc,
          Prefix => New_Reference_To (X, Loc),
          Attribute_Name => Name_Length);

      Length2 :=
        Make_Attribute_Reference (Loc,
          Prefix => New_Reference_To (Y, Loc),
          Attribute_Name => Name_Length);

      Final_Expr :=
        Make_Op_Gt (Loc,
          Left_Opnd  => Length1,
          Right_Opnd => Length2);

      If_Stat :=
        Make_Implicit_If_Statement (Nod,
          Condition =>
            Make_Op_Eq (Loc,
              Left_Opnd =>
                Make_Attribute_Reference (Loc,
                  Prefix => New_Reference_To (X, Loc),
                  Attribute_Name => Name_Length),
              Right_Opnd =>
                Make_Integer_Literal (Loc, 0)),

          Then_Statements =>
            New_List (
              Make_Return_Statement (Loc,
                Expression => New_Reference_To (Standard_False, Loc))),

          Elsif_Parts => New_List (
            Make_Elsif_Part (Loc,
              Condition =>
                Make_Op_Eq (Loc,
                  Left_Opnd =>
                    Make_Attribute_Reference (Loc,
                      Prefix => New_Reference_To (Y, Loc),
                      Attribute_Name => Name_Length),
                  Right_Opnd =>
                    Make_Integer_Literal (Loc, 0)),

              Then_Statements =>
                New_List (
                  Make_Return_Statement (Loc,
                     Expression => New_Reference_To (Standard_True, Loc))))),

          Else_Statements => New_List (
            Loop_Statement,
            Make_Return_Statement (Loc,
              Expression => Final_Expr)));

      --  (X : a; Y: a)

      Formals := New_List (
        Make_Parameter_Specification (Loc,
          Defining_Identifier => X,
          Parameter_Type      => New_Reference_To (Typ, Loc)),

        Make_Parameter_Specification (Loc,
          Defining_Identifier => Y,
          Parameter_Type      => New_Reference_To (Typ, Loc)));

      --  function Gnnn (...) return boolean is
      --    J : index := Y'first;
      --  begin
      --    if ... end if;
      --  end Gnnn;

      Func_Name := Make_Defining_Identifier (Loc, New_Internal_Name ('G'));

      Func_Body :=
        Make_Subprogram_Body (Loc,
          Specification =>
            Make_Function_Specification (Loc,
              Defining_Unit_Name       => Func_Name,
              Parameter_Specifications => Formals,
              Result_Definition => New_Reference_To (Standard_Boolean, Loc)),

          Declarations => New_List (
            Make_Object_Declaration (Loc,
              Defining_Identifier => J,
              Object_Definition   => New_Reference_To (Index, Loc),
              Expression =>
                Make_Attribute_Reference (Loc,
                  Prefix => New_Reference_To (Y, Loc),
                  Attribute_Name => Name_First))),

          Handled_Statement_Sequence =>
            Make_Handled_Sequence_Of_Statements (Loc,
              Statements => New_List (If_Stat)));

      return Func_Body;
   end Make_Array_Comparison_Op;

   ---------------------------
   -- Make_Boolean_Array_Op --
   ---------------------------

   --  For logical operations on boolean arrays, expand in line the
   --  following, replacing 'and' with 'or' or 'xor' where needed:

   --    function Annn (A : typ; B: typ) return typ is
   --       C : typ;
   --    begin
   --       for J in A'range loop
   --          C (J) := A (J) op B (J);
   --       end loop;
   --       return C;
   --    end Annn;

   --  Here typ is the boolean array type

   function Make_Boolean_Array_Op
     (Typ : Entity_Id;
      N   : Node_Id) return Node_Id
   is
      Loc : constant Source_Ptr := Sloc (N);

      A : constant Entity_Id := Make_Defining_Identifier (Loc, Name_uA);
      B : constant Entity_Id := Make_Defining_Identifier (Loc, Name_uB);
      C : constant Entity_Id := Make_Defining_Identifier (Loc, Name_uC);
      J : constant Entity_Id := Make_Defining_Identifier (Loc, Name_uJ);

      A_J : Node_Id;
      B_J : Node_Id;
      C_J : Node_Id;
      Op  : Node_Id;

      Formals        : List_Id;
      Func_Name      : Entity_Id;
      Func_Body      : Node_Id;
      Loop_Statement : Node_Id;

   begin
      A_J :=
        Make_Indexed_Component (Loc,
          Prefix      => New_Reference_To (A, Loc),
          Expressions => New_List (New_Reference_To (J, Loc)));

      B_J :=
        Make_Indexed_Component (Loc,
          Prefix      => New_Reference_To (B, Loc),
          Expressions => New_List (New_Reference_To (J, Loc)));

      C_J :=
        Make_Indexed_Component (Loc,
          Prefix      => New_Reference_To (C, Loc),
          Expressions => New_List (New_Reference_To (J, Loc)));

      if Nkind (N) = N_Op_And then
         Op :=
           Make_Op_And (Loc,
             Left_Opnd  => A_J,
             Right_Opnd => B_J);

      elsif Nkind (N) = N_Op_Or then
         Op :=
           Make_Op_Or (Loc,
             Left_Opnd  => A_J,
             Right_Opnd => B_J);

      else
         Op :=
           Make_Op_Xor (Loc,
             Left_Opnd  => A_J,
             Right_Opnd => B_J);
      end if;

      Loop_Statement :=
        Make_Implicit_Loop_Statement (N,
          Identifier => Empty,

          Iteration_Scheme =>
            Make_Iteration_Scheme (Loc,
              Loop_Parameter_Specification =>
                Make_Loop_Parameter_Specification (Loc,
                  Defining_Identifier => J,
                  Discrete_Subtype_Definition =>
                    Make_Attribute_Reference (Loc,
                      Prefix => New_Reference_To (A, Loc),
                      Attribute_Name => Name_Range))),

          Statements => New_List (
            Make_Assignment_Statement (Loc,
              Name       => C_J,
              Expression => Op)));

      Formals := New_List (
        Make_Parameter_Specification (Loc,
          Defining_Identifier => A,
          Parameter_Type      => New_Reference_To (Typ, Loc)),

        Make_Parameter_Specification (Loc,
          Defining_Identifier => B,
          Parameter_Type      => New_Reference_To (Typ, Loc)));

      Func_Name :=
        Make_Defining_Identifier (Loc, New_Internal_Name ('A'));
      Set_Is_Inlined (Func_Name);

      Func_Body :=
        Make_Subprogram_Body (Loc,
          Specification =>
            Make_Function_Specification (Loc,
              Defining_Unit_Name       => Func_Name,
              Parameter_Specifications => Formals,
              Result_Definition        => New_Reference_To (Typ, Loc)),

          Declarations => New_List (
            Make_Object_Declaration (Loc,
              Defining_Identifier => C,
              Object_Definition   => New_Reference_To (Typ, Loc))),

          Handled_Statement_Sequence =>
            Make_Handled_Sequence_Of_Statements (Loc,
              Statements => New_List (
                Loop_Statement,
                Make_Return_Statement (Loc,
                  Expression => New_Reference_To (C, Loc)))));

      return Func_Body;
   end Make_Boolean_Array_Op;

   ------------------------
   -- Rewrite_Comparison --
   ------------------------

   procedure Rewrite_Comparison (N : Node_Id) is
   begin
      if Nkind (N) = N_Type_Conversion then
         Rewrite_Comparison (Expression (N));
<<<<<<< HEAD

      elsif Nkind (N) not in N_Op_Compare then
         null;

      else
         declare
            Typ : constant Entity_Id := Etype (N);
            Op1 : constant Node_Id   := Left_Opnd (N);
            Op2 : constant Node_Id   := Right_Opnd (N);

            Res : constant Compare_Result := Compile_Time_Compare (Op1, Op2);
            --  Res indicates if compare outcome can be compile time determined

            True_Result  : Boolean;
            False_Result : Boolean;

         begin
            case N_Op_Compare (Nkind (N)) is
=======
         return;

      elsif Nkind (N) not in N_Op_Compare then
         return;
      end if;

      declare
         Typ : constant Entity_Id := Etype (N);
         Op1 : constant Node_Id   := Left_Opnd (N);
         Op2 : constant Node_Id   := Right_Opnd (N);

         Res : constant Compare_Result := Compile_Time_Compare (Op1, Op2);
         --  Res indicates if compare outcome can be compile time determined

         True_Result  : Boolean;
         False_Result : Boolean;

      begin
         case N_Op_Compare (Nkind (N)) is
>>>>>>> f8383f28
            when N_Op_Eq =>
               True_Result  := Res = EQ;
               False_Result := Res = LT or else Res = GT or else Res = NE;

            when N_Op_Ge =>
               True_Result  := Res in Compare_GE;
               False_Result := Res = LT;

               if Res = LE
                 and then Constant_Condition_Warnings
                 and then Comes_From_Source (Original_Node (N))
                 and then Nkind (Original_Node (N)) = N_Op_Ge
                 and then not In_Instance
                 and then not Warnings_Off (Etype (Left_Opnd (N)))
                 and then Is_Integer_Type (Etype (Left_Opnd (N)))
               then
                  Error_Msg_N
                    ("can never be greater than, could replace by ""'=""?", N);
               end if;

            when N_Op_Gt =>
               True_Result  := Res = GT;
               False_Result := Res in Compare_LE;

            when N_Op_Lt =>
               True_Result  := Res = LT;
               False_Result := Res in Compare_GE;

            when N_Op_Le =>
               True_Result  := Res in Compare_LE;
               False_Result := Res = GT;

               if Res = GE
                 and then Constant_Condition_Warnings
                 and then Comes_From_Source (Original_Node (N))
                 and then Nkind (Original_Node (N)) = N_Op_Le
                 and then not In_Instance
                 and then not Warnings_Off (Etype (Left_Opnd (N)))
                 and then Is_Integer_Type (Etype (Left_Opnd (N)))
               then
                  Error_Msg_N
                    ("can never be less than, could replace by ""'=""?", N);
               end if;

            when N_Op_Ne =>
               True_Result  := Res = NE or else Res = GT or else Res = LT;
               False_Result := Res = EQ;
<<<<<<< HEAD
            end case;

            if True_Result then
               Rewrite (N,
                 Convert_To (Typ,
                   New_Occurrence_Of (Standard_True, Sloc (N))));
               Analyze_And_Resolve (N, Typ);
               Warn_On_Known_Condition (N);

            elsif False_Result then
               Rewrite (N,
                 Convert_To (Typ,
                   New_Occurrence_Of (Standard_False, Sloc (N))));
               Analyze_And_Resolve (N, Typ);
               Warn_On_Known_Condition (N);
            end if;
         end;
      end if;
=======
         end case;

         if True_Result then
            Rewrite (N,
              Convert_To (Typ,
                New_Occurrence_Of (Standard_True, Sloc (N))));
            Analyze_And_Resolve (N, Typ);
            Warn_On_Known_Condition (N);

         elsif False_Result then
            Rewrite (N,
              Convert_To (Typ,
                New_Occurrence_Of (Standard_False, Sloc (N))));
            Analyze_And_Resolve (N, Typ);
            Warn_On_Known_Condition (N);
         end if;
      end;
>>>>>>> f8383f28
   end Rewrite_Comparison;

   ----------------------------
   -- Safe_In_Place_Array_Op --
   ----------------------------

   function Safe_In_Place_Array_Op
     (Lhs : Node_Id;
      Op1 : Node_Id;
      Op2 : Node_Id) return Boolean
   is
      Target : Entity_Id;

      function Is_Safe_Operand (Op : Node_Id) return Boolean;
      --  Operand is safe if it cannot overlap part of the target of the
      --  operation. If the operand and the target are identical, the operand
      --  is safe. The operand can be empty in the case of negation.

      function Is_Unaliased (N : Node_Id) return Boolean;
      --  Check that N is a stand-alone entity

      ------------------
      -- Is_Unaliased --
      ------------------

      function Is_Unaliased (N : Node_Id) return Boolean is
      begin
         return
           Is_Entity_Name (N)
             and then No (Address_Clause (Entity (N)))
             and then No (Renamed_Object (Entity (N)));
      end Is_Unaliased;

      ---------------------
      -- Is_Safe_Operand --
      ---------------------

      function Is_Safe_Operand (Op : Node_Id) return Boolean is
      begin
         if No (Op) then
            return True;

         elsif Is_Entity_Name (Op) then
            return Is_Unaliased (Op);

         elsif Nkind (Op) = N_Indexed_Component
           or else Nkind (Op) = N_Selected_Component
         then
            return Is_Unaliased (Prefix (Op));

         elsif Nkind (Op) = N_Slice then
            return
              Is_Unaliased (Prefix (Op))
                and then Entity (Prefix (Op)) /= Target;

         elsif Nkind (Op) = N_Op_Not then
            return Is_Safe_Operand (Right_Opnd (Op));

         else
            return False;
         end if;
      end Is_Safe_Operand;

      --  Start of processing for Is_Safe_In_Place_Array_Op

   begin
      --  We skip this processing if the component size is not the
      --  same as a system storage unit (since at least for NOT
      --  this would cause problems).

      if Component_Size (Etype (Lhs)) /= System_Storage_Unit then
         return False;

      --  Cannot do in place stuff on Java_VM since cannot pass addresses

      elsif Java_VM then
         return False;

      --  Cannot do in place stuff if non-standard Boolean representation

      elsif Has_Non_Standard_Rep (Component_Type (Etype (Lhs))) then
         return False;

      elsif not Is_Unaliased (Lhs) then
         return False;
      else
         Target := Entity (Lhs);

         return
           Is_Safe_Operand (Op1)
             and then Is_Safe_Operand (Op2);
      end if;
   end Safe_In_Place_Array_Op;

   -----------------------
   -- Tagged_Membership --
   -----------------------

   --  There are two different cases to consider depending on whether
   --  the right operand is a class-wide type or not. If not we just
   --  compare the actual tag of the left expr to the target type tag:
   --
   --     Left_Expr.Tag = Right_Type'Tag;
   --
   --  If it is a class-wide type we use the RT function CW_Membership which
   --  is usually implemented by looking in the ancestor tables contained in
   --  the dispatch table pointed by Left_Expr.Tag for Typ'Tag

   function Tagged_Membership (N : Node_Id) return Node_Id is
      Left  : constant Node_Id    := Left_Opnd  (N);
      Right : constant Node_Id    := Right_Opnd (N);
      Loc   : constant Source_Ptr := Sloc (N);

      Left_Type  : Entity_Id;
      Right_Type : Entity_Id;
      Obj_Tag    : Node_Id;

   begin
      Left_Type  := Etype (Left);
      Right_Type := Etype (Right);

      if Is_Class_Wide_Type (Left_Type) then
         Left_Type := Root_Type (Left_Type);
      end if;

      Obj_Tag :=
        Make_Selected_Component (Loc,
          Prefix        => Relocate_Node (Left),
          Selector_Name =>
            New_Reference_To (First_Tag_Component (Left_Type), Loc));

      if Is_Class_Wide_Type (Right_Type) then

         --  Ada 2005 (AI-251): Class-wide applied to interfaces

         if Is_Interface (Etype (Class_Wide_Type (Right_Type)))

            --   Give support to: "Iface_CW_Typ in Typ'Class"

           or else Is_Interface (Left_Type)
         then
            --  Issue error if IW_Membership operation not available in a
            --  configurable run time setting.

            if not RTE_Available (RE_IW_Membership) then
               Error_Msg_CRT ("abstract interface types", N);
               return Empty;
            end if;

            return
              Make_Function_Call (Loc,
                 Name => New_Occurrence_Of (RTE (RE_IW_Membership), Loc),
                 Parameter_Associations => New_List (
                   Make_Attribute_Reference (Loc,
                     Prefix => Obj_Tag,
                     Attribute_Name => Name_Address),
                   New_Reference_To (
                     Node (First_Elmt
                            (Access_Disp_Table (Root_Type (Right_Type)))),
                     Loc)));

         --  Ada 95: Normal case

         else
            return
              Make_Function_Call (Loc,
                 Name => New_Occurrence_Of (RTE (RE_CW_Membership), Loc),
                 Parameter_Associations => New_List (
                   Obj_Tag,
                   New_Reference_To (
                     Node (First_Elmt
                            (Access_Disp_Table (Root_Type (Right_Type)))),
                     Loc)));
         end if;

      else
         return
           Make_Op_Eq (Loc,
             Left_Opnd  => Obj_Tag,
             Right_Opnd =>
               New_Reference_To
                 (Node (First_Elmt (Access_Disp_Table (Right_Type))), Loc));
      end if;
   end Tagged_Membership;

   ------------------------------
   -- Unary_Op_Validity_Checks --
   ------------------------------

   procedure Unary_Op_Validity_Checks (N : Node_Id) is
   begin
      if Validity_Checks_On and Validity_Check_Operands then
         Ensure_Valid (Right_Opnd (N));
      end if;
   end Unary_Op_Validity_Checks;

end Exp_Ch4;<|MERGE_RESOLUTION|>--- conflicted
+++ resolved
@@ -194,11 +194,7 @@
    --  this by using Convert_To_Actual_Subtype if necessary).
 
    procedure Rewrite_Comparison (N : Node_Id);
-<<<<<<< HEAD
-   --  if N is the node for a comparison whose outcome can be determined at
-=======
    --  If N is the node for a comparison whose outcome can be determined at
->>>>>>> f8383f28
    --  compile time, then the node N can be rewritten with True or False. If
    --  the outcome cannot be determined at compile time, the call has no
    --  effect. If N is a type conversion, then this processing is applied to
@@ -520,7 +516,6 @@
          end if;
 
          if Java_VM then
-<<<<<<< HEAD
 
             --  Suppress the tag assignment when Java_VM because JVM tags are
             --  represented implicitly in objects.
@@ -531,18 +526,6 @@
             TagT := T;
             TagR := New_Reference_To (Temp, Loc);
 
-=======
-
-            --  Suppress the tag assignment when Java_VM because JVM tags are
-            --  represented implicitly in objects.
-
-            null;
-
-         elsif Is_Tagged_Type (T) and then not Is_Class_Wide_Type (T) then
-            TagT := T;
-            TagR := New_Reference_To (Temp, Loc);
-
->>>>>>> f8383f28
          elsif Is_Private_Type (T)
            and then Is_Tagged_Type (Underlying_Type (T))
          then
@@ -738,8 +721,6 @@
                Freeze_Itype (ConstrT, Exp);
                Rewrite (Exp, OK_Convert_To (ConstrT, Internal_Exp));
             end;
-<<<<<<< HEAD
-=======
          end if;
 
          --  Ada 2005 (AI-318-02): If the initialization expression is a
@@ -753,9 +734,7 @@
            and then Is_Build_In_Place_Function_Call (Exp)
          then
             Make_Build_In_Place_Call_In_Allocator (N, Exp);
->>>>>>> f8383f28
-         end if;
-
+         end if;
       end if;
 
    exception
@@ -8188,26 +8167,6 @@
    begin
       if Nkind (N) = N_Type_Conversion then
          Rewrite_Comparison (Expression (N));
-<<<<<<< HEAD
-
-      elsif Nkind (N) not in N_Op_Compare then
-         null;
-
-      else
-         declare
-            Typ : constant Entity_Id := Etype (N);
-            Op1 : constant Node_Id   := Left_Opnd (N);
-            Op2 : constant Node_Id   := Right_Opnd (N);
-
-            Res : constant Compare_Result := Compile_Time_Compare (Op1, Op2);
-            --  Res indicates if compare outcome can be compile time determined
-
-            True_Result  : Boolean;
-            False_Result : Boolean;
-
-         begin
-            case N_Op_Compare (Nkind (N)) is
-=======
          return;
 
       elsif Nkind (N) not in N_Op_Compare then
@@ -8227,7 +8186,6 @@
 
       begin
          case N_Op_Compare (Nkind (N)) is
->>>>>>> f8383f28
             when N_Op_Eq =>
                True_Result  := Res = EQ;
                False_Result := Res = LT or else Res = GT or else Res = NE;
@@ -8275,26 +8233,6 @@
             when N_Op_Ne =>
                True_Result  := Res = NE or else Res = GT or else Res = LT;
                False_Result := Res = EQ;
-<<<<<<< HEAD
-            end case;
-
-            if True_Result then
-               Rewrite (N,
-                 Convert_To (Typ,
-                   New_Occurrence_Of (Standard_True, Sloc (N))));
-               Analyze_And_Resolve (N, Typ);
-               Warn_On_Known_Condition (N);
-
-            elsif False_Result then
-               Rewrite (N,
-                 Convert_To (Typ,
-                   New_Occurrence_Of (Standard_False, Sloc (N))));
-               Analyze_And_Resolve (N, Typ);
-               Warn_On_Known_Condition (N);
-            end if;
-         end;
-      end if;
-=======
          end case;
 
          if True_Result then
@@ -8312,7 +8250,6 @@
             Warn_On_Known_Condition (N);
          end if;
       end;
->>>>>>> f8383f28
    end Rewrite_Comparison;
 
    ----------------------------

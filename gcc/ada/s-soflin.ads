------------------------------------------------------------------------------
--                                                                          --
--                         GNAT COMPILER COMPONENTS                         --
--                                                                          --
--                    S Y S T E M . S O F T _ L I N K S                     --
--                                                                          --
--                                 S p e c                                  --
--                                                                          --
<<<<<<< HEAD
--          Copyright (C) 1992-2005, Free Software Foundation, Inc.         --
=======
--          Copyright (C) 1992-2007, Free Software Foundation, Inc.         --
>>>>>>> 751ff693
--                                                                          --
-- GNAT is free software;  you can  redistribute it  and/or modify it under --
-- terms of the  GNU General Public License as published  by the Free Soft- --
-- ware  Foundation;  either version 2,  or (at your option) any later ver- --
-- sion.  GNAT is distributed in the hope that it will be useful, but WITH- --
-- OUT ANY WARRANTY;  without even the  implied warranty of MERCHANTABILITY --
-- or FITNESS FOR A PARTICULAR PURPOSE.  See the GNU General Public License --
-- for  more details.  You should have  received  a copy of the GNU General --
-- Public License  distributed with GNAT;  see file COPYING.  If not, write --
-- to  the  Free Software Foundation,  51  Franklin  Street,  Fifth  Floor, --
-- Boston, MA 02110-1301, USA.                                              --
--                                                                          --
-- As a special exception,  if other files  instantiate  generics from this --
-- unit, or you link  this unit with other files  to produce an executable, --
-- this  unit  does not  by itself cause  the resulting  executable  to  be --
-- covered  by the  GNU  General  Public  License.  This exception does not --
-- however invalidate  any other reasons why  the executable file  might be --
-- covered by the  GNU Public License.                                      --
--                                                                          --
-- GNAT was originally developed  by the GNAT team at  New York University. --
-- Extensive contributions were provided by Ada Core Technologies Inc.      --
--                                                                          --
------------------------------------------------------------------------------

--  This package contains a set of subprogram access variables that access
<<<<<<< HEAD
--  some low-level primitives that are called different depending whether
--  tasking is involved or not (e.g. the Get/Set_Jmpbuf_Address that needs
--  to provide a different value for each task). To avoid dragging in the
--  tasking all the time, we use a system of soft links where the links are
--  initialized to non-tasking versions, and then if the tasking is
--  initialized, they are reset to the real tasking versions.
=======
--  some low-level primitives that are different depending whether tasking is
--  involved or not (e.g. the Get/Set_Jmpbuf_Address that needs to provide a
--  different value for each task). To avoid dragging in the tasking runtimes
--  all the time, we use a system of soft links where the links are
--  initialized to non-tasking versions, and then if the tasking support is
--  initialized, they are set to the real tasking versions.

pragma Warnings (Off);
--  When compiling this package with older compilers, there are many warnings,
--  so we suppress them throughout most of this file. Pragmas Compiler_Unit,
--  Preelaborate_05, and Favor_Top_Level are not supported by older compilers.

pragma Compiler_Unit;
>>>>>>> 751ff693

with Ada.Exceptions;
with System.Stack_Checking;

package System.Soft_Links is
<<<<<<< HEAD
   pragma Warnings (Off);
   pragma Preelaborate_05;
   pragma Warnings (On);
=======
   pragma Preelaborate_05;
>>>>>>> 751ff693

   subtype EOA is Ada.Exceptions.Exception_Occurrence_Access;
   subtype EO is Ada.Exceptions.Exception_Occurrence;

   function Current_Target_Exception return EO;
   pragma Import
<<<<<<< HEAD
     (Ada, Current_Target_Exception,
      "__gnat_current_target_exception");
=======
     (Ada, Current_Target_Exception, "__gnat_current_target_exception");
>>>>>>> 751ff693
   --  Import this subprogram from the private part of Ada.Exceptions

   --  First we have the access subprogram types used to establish the links.
   --  The approach is to establish variables containing access subprogram
   --  values, which by default point to dummy no tasking versions of routines.

   type No_Param_Proc     is access procedure;
   pragma Favor_Top_Level (No_Param_Proc);
   type Addr_Param_Proc   is access procedure (Addr : Address);
<<<<<<< HEAD
   type EO_Param_Proc     is access procedure (Excep : EO);
=======
   pragma Favor_Top_Level (Addr_Param_Proc);
   type EO_Param_Proc     is access procedure (Excep : EO);
   pragma Favor_Top_Level (EO_Param_Proc);
>>>>>>> 751ff693

   type Get_Address_Call  is access function return Address;
   pragma Favor_Top_Level (Get_Address_Call);
   type Set_Address_Call  is access procedure (Addr : Address);
   pragma Favor_Top_Level (Set_Address_Call);
   type Set_Address_Call2 is access procedure
     (Self_ID : Address; Addr : Address);
   pragma Favor_Top_Level (Set_Address_Call2);

   type Get_Integer_Call  is access function return Integer;
   pragma Favor_Top_Level (Get_Integer_Call);
   type Set_Integer_Call  is access procedure (Len : Integer);
   pragma Favor_Top_Level (Set_Integer_Call);

   type Get_EOA_Call      is access function return EOA;
   pragma Favor_Top_Level (Get_EOA_Call);
   type Set_EOA_Call      is access procedure (Excep : EOA);
   pragma Favor_Top_Level (Set_EOA_Call);
   type Set_EO_Call       is access procedure (Excep : EO);
   pragma Favor_Top_Level (Set_EO_Call);

   type Special_EO_Call   is access
     procedure (Excep : EO := Current_Target_Exception);
   pragma Favor_Top_Level (Special_EO_Call);

   type Timed_Delay_Call  is access
     procedure (Time : Duration; Mode : Integer);
   pragma Favor_Top_Level (Timed_Delay_Call);

   type Get_Stack_Access_Call is access
     function return Stack_Checking.Stack_Access;
   pragma Favor_Top_Level (Get_Stack_Access_Call);

   type Task_Name_Call is access
     function return String;
   pragma Favor_Top_Level (Task_Name_Call);

   --  Suppress checks on all these types, since we know the corrresponding
   --  values can never be null (the soft links are always initialized).

   pragma Suppress (Access_Check, No_Param_Proc);
   pragma Suppress (Access_Check, Addr_Param_Proc);
   pragma Suppress (Access_Check, EO_Param_Proc);
   pragma Suppress (Access_Check, Get_Address_Call);
   pragma Suppress (Access_Check, Set_Address_Call);
   pragma Suppress (Access_Check, Set_Address_Call2);
   pragma Suppress (Access_Check, Get_Integer_Call);
   pragma Suppress (Access_Check, Set_Integer_Call);
   pragma Suppress (Access_Check, Get_EOA_Call);
   pragma Suppress (Access_Check, Set_EOA_Call);
   pragma Suppress (Access_Check, Timed_Delay_Call);
   pragma Suppress (Access_Check, Get_Stack_Access_Call);
   pragma Suppress (Access_Check, Task_Name_Call);

   --  The following one is not related to tasking/no-tasking but to the
   --  traceback decorators for exceptions.

   type Traceback_Decorator_Wrapper_Call is access
     function (Traceback : System.Address;
               Len       : Natural)
               return      String;
   pragma Favor_Top_Level (Traceback_Decorator_Wrapper_Call);
   pragma Warnings (On);

   --  Declarations for the no tasking versions of the required routines

   procedure Abort_Defer_NT;
   --  Defer task abort (non-tasking case, does nothing)

   procedure Abort_Undefer_NT;
   --  Undefer task abort (non-tasking case, does nothing)

   procedure Abort_Handler_NT;
   --  Handle task abort (non-tasking case, does nothing). Currently, only VMS
   --  uses this.

   procedure Update_Exception_NT (X : EO := Current_Target_Exception);
<<<<<<< HEAD
   --  Handle exception setting. This routine is provided for targets which
=======
   --  Handle exception setting. This routine is provided for targets that
>>>>>>> 751ff693
   --  have built-in exception handling such as the Java Virtual Machine.
   --  Currently, only JGNAT uses this. See 4jexcept.ads for an explanation on
   --  how this routine is used.

   function Check_Abort_Status_NT return Integer;
   --  Returns Boolean'Pos (True) iff abort signal should raise
   --  Standard.Abort_Signal.

   procedure Task_Lock_NT;
   --  Lock out other tasks (non-tasking case, does nothing)

   procedure Task_Unlock_NT;
   --  Release lock set by Task_Lock (non-tasking case, does nothing)

   procedure Task_Termination_NT (Excep : EO);
   --  Handle task termination routines for the environment task (non-tasking
   --  case, does nothing).

   procedure Null_Finalize_Global_List;
   --  Finalize global list for controlled objects (does nothing)

   procedure Adafinal_NT;
   --  Shuts down the runtime system (non-tasking case)

   Abort_Defer : No_Param_Proc := Abort_Defer_NT'Access;
   pragma Suppress (Access_Check, Abort_Defer);
   --  Defer task abort (task/non-task case as appropriate)

   Abort_Undefer : No_Param_Proc := Abort_Undefer_NT'Access;
   pragma Suppress (Access_Check, Abort_Undefer);
   --  Undefer task abort (task/non-task case as appropriate)

   Abort_Handler : No_Param_Proc := Abort_Handler_NT'Access;
   --  Handle task abort (task/non-task case as appropriate)

   Update_Exception : Special_EO_Call := Update_Exception_NT'Access;
   --  Handle exception setting and tasking polling when appropriate

   Check_Abort_Status : Get_Integer_Call := Check_Abort_Status_NT'Access;
   --  Called when Abort_Signal is delivered to the process.  Checks to
   --  see if signal should result in raising Standard.Abort_Signal.

   Lock_Task : No_Param_Proc := Task_Lock_NT'Access;
   --  Locks out other tasks. Preceding a section of code by Task_Lock and
   --  following it by Task_Unlock creates a critical region. This is used
   --  for ensuring that a region of non-tasking code (such as code used to
   --  allocate memory) is tasking safe. Note that it is valid for calls to
   --  Task_Lock/Task_Unlock to be nested, and this must work properly, i.e.
   --  only the corresponding outer level Task_Unlock will actually unlock.
   --  This routine also prevents against asynchronous aborts (abort is
   --  deferred).

   Unlock_Task : No_Param_Proc := Task_Unlock_NT'Access;
   --  Releases lock previously set by call to Lock_Task. In the nested case,
   --  all nested locks must be released before other tasks competing for the
   --  tasking lock are released.
   --
   --  In the non nested case, this routine terminates the protection against
   --  asynchronous aborts introduced by Lock_Task (unless abort was already
   --  deferred before the call to Lock_Task (e.g in a protected procedures).
   --
   --  Note: the recommended protocol for using Lock_Task and Unlock_Task
   --  is as follows:
   --
   --    Locked_Processing : begin
   --       System.Soft_Links.Lock_Task.all;
   --       ...
   --       System.Soft_Links..Unlock_Task.all;
   --
   --    exception
   --       when others =>
   --          System.Soft_Links..Unlock_Task.all;
   --          raise;
   --    end Locked_Processing;
   --
   --  This ensures that the lock is not left set if an exception is raised
   --  explicitly or implicitly during the critical locked region.

   Task_Termination_Handler : EO_Param_Proc := Task_Termination_NT'Access;
   --  Handle task termination routines (task/non-task case as appropriate)

   Finalize_Global_List : No_Param_Proc := Null_Finalize_Global_List'Access;
   --  Performs finalization of global list for controlled objects

   Adafinal : No_Param_Proc := Adafinal_NT'Access;
   --  Performs the finalization of the Ada Runtime

   function  Get_Jmpbuf_Address_NT return  Address;
   procedure Set_Jmpbuf_Address_NT (Addr : Address);

   Get_Jmpbuf_Address : Get_Address_Call := Get_Jmpbuf_Address_NT'Access;
   Set_Jmpbuf_Address : Set_Address_Call := Set_Jmpbuf_Address_NT'Access;

   function  Get_Sec_Stack_Addr_NT return  Address;
   procedure Set_Sec_Stack_Addr_NT (Addr : Address);

   Get_Sec_Stack_Addr : Get_Address_Call := Get_Sec_Stack_Addr_NT'Access;
   Set_Sec_Stack_Addr : Set_Address_Call := Set_Sec_Stack_Addr_NT'Access;

   function Get_Exc_Stack_Addr_NT return Address;
   Get_Exc_Stack_Addr : Get_Address_Call := Get_Exc_Stack_Addr_NT'Access;

   function  Get_Current_Excep_NT return EOA;

   Get_Current_Excep : Get_EOA_Call := Get_Current_Excep_NT'Access;

   function Get_Stack_Info_NT return Stack_Checking.Stack_Access;

   Get_Stack_Info : Get_Stack_Access_Call := Get_Stack_Info_NT'Access;

   --------------------------
   -- Master_Id Soft-Links --
   --------------------------

   --  Soft-Links are used for procedures that manipulate Master_Ids because
   --  a Master_Id must be generated for access to limited class-wide types,
   --  whose root may be extended with task components.

   function Current_Master_NT return Integer;
   procedure Enter_Master_NT;
   procedure Complete_Master_NT;

   Current_Master  : Get_Integer_Call :=  Current_Master_NT'Access;
   Enter_Master    : No_Param_Proc    :=  Enter_Master_NT'Access;
   Complete_Master : No_Param_Proc    :=  Complete_Master_NT'Access;

   ----------------------
   -- Delay Soft-Links --
   ----------------------

   --  Soft-Links are used for procedures that manipulate time to avoid
   --  dragging the tasking run time when using delay statements.

   Timed_Delay : Timed_Delay_Call;

   --------------------------
   -- Task Name Soft-Links --
   --------------------------

   function Task_Name_NT return String;

   Task_Name : Task_Name_Call := Task_Name_NT'Access;

   -------------------------------------
   -- Exception Tracebacks Soft-Links --
   -------------------------------------

   Traceback_Decorator_Wrapper : Traceback_Decorator_Wrapper_Call;
   --  Wrapper to the possible user specified traceback decorator to be
   --  called during automatic output of exception data.

   --  The nullity of this wrapper shall correspond to the nullity of the
   --  current actual decorator. This is ensured first by the null initial
   --  value of the corresponding variables, and then by Set_Trace_Decorator
   --  in g-exctra.adb.

   pragma Atomic (Traceback_Decorator_Wrapper);
   --  Since concurrent read/write operations may occur on this variable.
   --  See the body of Tailored_Exception_Traceback in Ada.Exceptions for
   --  a more detailed description of the potential problems.

   ------------------------
   -- Task Specific Data --
   ------------------------

   --  Here we define a single type that encapsulates the various task
   --  specific data. This type is used to store the necessary data into
   --  the Task_Control_Block or into a global variable in the non tasking
   --  case.

   type TSD is record
      Pri_Stack_Info : aliased Stack_Checking.Stack_Info;
      --  Information on stack (Base/Limit/Size) that is used
      --  by System.Stack_Checking. If this TSD does not belong to
      --  the environment task, the Size field must be initialized
      --  to the tasks requested stack size before the task can do
      --  its first stack check.

      pragma Warnings (Off);
      Jmpbuf_Address : System.Address := System.Null_Address;
      --  Address of jump buffer used to store the address of the
      --  current longjmp/setjmp buffer for exception management.
      --  These buffers are threaded into a stack, and the address
      --  here is the top of the stack. A null address means that
      --  no exception handler is currently active.

      Sec_Stack_Addr : System.Address := System.Null_Address;
      pragma Warnings (On);
      --  Address of currently allocated secondary stack

      Current_Excep : aliased EO;
      --  Exception occurrence that contains the information for the
      --  current exception. Note that any exception in the same task
      --  destroys this information, so the data in this variable must
      --  be copied out before another exception can occur.
      --
      --  Also act as a list of the active exceptions in the case of the GCC
      --  exception mechanism, organized as a stack with the most recent first.
   end record;

   procedure Create_TSD (New_TSD : in out TSD);
   pragma Inline (Create_TSD);
   --  Called from s-tassta when a new thread is created to perform
   --  any required initialization of the TSD.

   procedure Destroy_TSD (Old_TSD : in out TSD);
   pragma Inline (Destroy_TSD);
   --  Called from s-tassta just before a thread is destroyed to perform
   --  any required finalization.

   function Get_GNAT_Exception return Ada.Exceptions.Exception_Id;
   pragma Inline (Get_GNAT_Exception);
   --  This function obtains the Exception_Id from the Exception_Occurrence
   --  referenced by the Current_Excep field of the task specific data, i.e.
   --  the call is equivalent to
   --  Exception_Identity (Get_Current_Exception.all)

   --  Export the Get/Set routines for the various Task Specific Data (TSD)
   --  elements as callable subprograms instead of objects of access to
   --  subprogram types.

   function  Get_Jmpbuf_Address_Soft return  Address;
   procedure Set_Jmpbuf_Address_Soft (Addr : Address);
   pragma Inline (Get_Jmpbuf_Address_Soft);
   pragma Inline (Set_Jmpbuf_Address_Soft);

   function  Get_Sec_Stack_Addr_Soft return  Address;
   procedure Set_Sec_Stack_Addr_Soft (Addr : Address);
   pragma Inline (Get_Sec_Stack_Addr_Soft);
   pragma Inline (Set_Sec_Stack_Addr_Soft);

   function Get_Exc_Stack_Addr_Soft return Address;

end System.Soft_Links;<|MERGE_RESOLUTION|>--- conflicted
+++ resolved
@@ -6,11 +6,7 @@
 --                                                                          --
 --                                 S p e c                                  --
 --                                                                          --
-<<<<<<< HEAD
---          Copyright (C) 1992-2005, Free Software Foundation, Inc.         --
-=======
 --          Copyright (C) 1992-2007, Free Software Foundation, Inc.         --
->>>>>>> 751ff693
 --                                                                          --
 -- GNAT is free software;  you can  redistribute it  and/or modify it under --
 -- terms of the  GNU General Public License as published  by the Free Soft- --
@@ -36,14 +32,6 @@
 ------------------------------------------------------------------------------
 
 --  This package contains a set of subprogram access variables that access
-<<<<<<< HEAD
---  some low-level primitives that are called different depending whether
---  tasking is involved or not (e.g. the Get/Set_Jmpbuf_Address that needs
---  to provide a different value for each task). To avoid dragging in the
---  tasking all the time, we use a system of soft links where the links are
---  initialized to non-tasking versions, and then if the tasking is
---  initialized, they are reset to the real tasking versions.
-=======
 --  some low-level primitives that are different depending whether tasking is
 --  involved or not (e.g. the Get/Set_Jmpbuf_Address that needs to provide a
 --  different value for each task). To avoid dragging in the tasking runtimes
@@ -57,31 +45,19 @@
 --  Preelaborate_05, and Favor_Top_Level are not supported by older compilers.
 
 pragma Compiler_Unit;
->>>>>>> 751ff693
 
 with Ada.Exceptions;
 with System.Stack_Checking;
 
 package System.Soft_Links is
-<<<<<<< HEAD
-   pragma Warnings (Off);
    pragma Preelaborate_05;
-   pragma Warnings (On);
-=======
-   pragma Preelaborate_05;
->>>>>>> 751ff693
 
    subtype EOA is Ada.Exceptions.Exception_Occurrence_Access;
    subtype EO is Ada.Exceptions.Exception_Occurrence;
 
    function Current_Target_Exception return EO;
    pragma Import
-<<<<<<< HEAD
-     (Ada, Current_Target_Exception,
-      "__gnat_current_target_exception");
-=======
      (Ada, Current_Target_Exception, "__gnat_current_target_exception");
->>>>>>> 751ff693
    --  Import this subprogram from the private part of Ada.Exceptions
 
    --  First we have the access subprogram types used to establish the links.
@@ -91,13 +67,9 @@
    type No_Param_Proc     is access procedure;
    pragma Favor_Top_Level (No_Param_Proc);
    type Addr_Param_Proc   is access procedure (Addr : Address);
-<<<<<<< HEAD
-   type EO_Param_Proc     is access procedure (Excep : EO);
-=======
    pragma Favor_Top_Level (Addr_Param_Proc);
    type EO_Param_Proc     is access procedure (Excep : EO);
    pragma Favor_Top_Level (EO_Param_Proc);
->>>>>>> 751ff693
 
    type Get_Address_Call  is access function return Address;
    pragma Favor_Top_Level (Get_Address_Call);
@@ -175,11 +147,7 @@
    --  uses this.
 
    procedure Update_Exception_NT (X : EO := Current_Target_Exception);
-<<<<<<< HEAD
-   --  Handle exception setting. This routine is provided for targets which
-=======
    --  Handle exception setting. This routine is provided for targets that
->>>>>>> 751ff693
    --  have built-in exception handling such as the Java Virtual Machine.
    --  Currently, only JGNAT uses this. See 4jexcept.ads for an explanation on
    --  how this routine is used.

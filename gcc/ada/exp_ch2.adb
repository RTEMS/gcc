--- conflicted
+++ resolved
@@ -6,11 +6,7 @@
 --                                                                          --
 --                                 B o d y                                  --
 --                                                                          --
-<<<<<<< HEAD
---          Copyright (C) 1992-2006, Free Software Foundation, Inc.         --
-=======
 --          Copyright (C) 1992-2007, Free Software Foundation, Inc.         --
->>>>>>> 751ff693
 --                                                                          --
 -- GNAT is free software;  you can  redistribute it  and/or modify it under --
 -- terms of the  GNU General Public License as published  by the Free Soft- --
@@ -19,14 +15,8 @@
 -- OUT ANY WARRANTY;  without even the  implied warranty of MERCHANTABILITY --
 -- or FITNESS FOR A PARTICULAR PURPOSE.  See the GNU General Public License --
 -- for  more details.  You should have  received  a copy of the GNU General --
-<<<<<<< HEAD
--- Public License  distributed with GNAT;  see file COPYING.  If not, write --
--- to  the  Free Software Foundation,  51  Franklin  Street,  Fifth  Floor, --
--- Boston, MA 02110-1301, USA.                                              --
-=======
 -- Public License  distributed with GNAT; see file COPYING3.  If not, go to --
 -- http://www.gnu.org/licenses for a complete copy of the license.          --
->>>>>>> 751ff693
 --                                                                          --
 -- GNAT was originally developed  by the GNAT team at  New York University. --
 -- Extensive contributions were provided by Ada Core Technologies Inc.      --
@@ -100,21 +90,13 @@
    procedure Expand_Entry_Parameter (N : Node_Id);
    --  A reference to an entry parameter is modified to be a reference to the
    --  corresponding component of the entry parameter record that is passed by
-<<<<<<< HEAD
-   --  the runtime to the accept body procedure
-=======
    --  the runtime to the accept body procedure.
->>>>>>> 751ff693
 
    procedure Expand_Formal (N : Node_Id);
    --  A reference to a formal parameter of a protected subprogram is expanded
    --  into the corresponding formal of the unprotected procedure used to
    --  represent the operation within the protected object. In other cases
-<<<<<<< HEAD
-   --  Expand_Formal is a noop.
-=======
    --  Expand_Formal is a no-op.
->>>>>>> 751ff693
 
    procedure Expand_Protected_Private (N : Node_Id);
    --  A reference to a private component of a protected type is expanded to a
@@ -174,27 +156,19 @@
 
          and then Nkind (Parent (N)) /= N_Pragma_Argument_Association
 
-<<<<<<< HEAD
-         --  Same for Asm_Input and Asm_Output attribute references
-=======
          --  Do not replace the prefixes of attribute references, since this
          --  causes trouble with cases like 4'Size. Also for Name_Asm_Input and
          --  Name_Asm_Output, don't do replacement anywhere, since we can have
          --  lvalue references in the arguments.
->>>>>>> 751ff693
 
          and then not (Nkind (Parent (N)) = N_Attribute_Reference
                          and then
                            (Attribute_Name (Parent (N)) = Name_Asm_Input
                               or else
-<<<<<<< HEAD
-                            Attribute_Name (Parent (N)) = Name_Asm_Output))
-=======
                             Attribute_Name (Parent (N)) = Name_Asm_Output
                               or else
                             Prefix (Parent (N)) = N))
 
->>>>>>> 751ff693
       then
          --  Case of Current_Value is a compile time known value
 
@@ -454,25 +428,6 @@
 
       function In_Assignment_Context (N : Node_Id) return Boolean is
       begin
-<<<<<<< HEAD
-         if Nkind (Parent (N)) = N_Procedure_Call_Statement
-           or else Nkind (Parent (N)) = N_Entry_Call_Statement
-           or else
-             (Nkind (Parent (N)) = N_Assignment_Statement
-                 and then N = Name (Parent (N)))
-         then
-            return True;
-
-         elsif Nkind (Parent (N)) = N_Parameter_Association then
-            return In_Assignment_Context (Parent (N));
-
-         elsif (Nkind (Parent (N)) = N_Selected_Component
-                 or else Nkind (Parent (N)) = N_Indexed_Component
-                 or else Nkind (Parent (N)) = N_Slice)
-           and then In_Assignment_Context (Parent (N))
-         then
-            return True;
-=======
          --  Case of use in a call
 
          --  ??? passing a formal as actual for a mode IN formal is
@@ -504,7 +459,6 @@
          then
             return True;
 
->>>>>>> 751ff693
          else
             return False;
          end if;
@@ -742,16 +696,6 @@
    begin
       --  Simple reference case
 
-<<<<<<< HEAD
-      if Nkind (N) = N_Identifier or else Nkind (N) = N_Expanded_Name then
-         if Is_Formal (Entity (N)) then
-            return Entity (N);
-
-         elsif Nkind (Parent (Entity (N))) = N_Object_Renaming_Declaration
-           and then Nkind (Parent (Parent (Entity (N)))) = N_Accept_Statement
-         then
-            return Entity (N);
-=======
       if Nkind_In (N, N_Identifier, N_Expanded_Name) then
          if Is_Formal (Entity (N)) then
             return Entity (N);
@@ -772,7 +716,6 @@
             then
                return Entity (N);
             end if;
->>>>>>> 751ff693
          end if;
 
       else

------------------------------------------------------------------------------
--                                                                          --
--                         GNAT COMPILER COMPONENTS                         --
--                                                                          --
--                              E X P _ C H 2                               --
--                                                                          --
--                                 B o d y                                  --
--                                                                          --
<<<<<<< HEAD
--          Copyright (C) 1992-2006, Free Software Foundation, Inc.         --
=======
--          Copyright (C) 1992-2007, Free Software Foundation, Inc.         --
>>>>>>> 60a98cce
--                                                                          --
-- GNAT is free software;  you can  redistribute it  and/or modify it under --
-- terms of the  GNU General Public License as published  by the Free Soft- --
-- ware  Foundation;  either version 2,  or (at your option) any later ver- --
-- sion.  GNAT is distributed in the hope that it will be useful, but WITH- --
-- OUT ANY WARRANTY;  without even the  implied warranty of MERCHANTABILITY --
-- or FITNESS FOR A PARTICULAR PURPOSE.  See the GNU General Public License --
-- for  more details.  You should have  received  a copy of the GNU General --
-- Public License  distributed with GNAT;  see file COPYING.  If not, write --
-- to  the  Free Software Foundation,  51  Franklin  Street,  Fifth  Floor, --
-- Boston, MA 02110-1301, USA.                                              --
--                                                                          --
-- GNAT was originally developed  by the GNAT team at  New York University. --
-- Extensive contributions were provided by Ada Core Technologies Inc.      --
--                                                                          --
------------------------------------------------------------------------------

with Atree;    use Atree;
with Einfo;    use Einfo;
with Elists;   use Elists;
with Errout;   use Errout;
with Exp_Smem; use Exp_Smem;
with Exp_Tss;  use Exp_Tss;
with Exp_Util; use Exp_Util;
with Exp_VFpt; use Exp_VFpt;
with Namet;    use Namet;
with Nmake;    use Nmake;
with Opt;      use Opt;
with Sem;      use Sem;
with Sem_Eval; use Sem_Eval;
with Sem_Res;  use Sem_Res;
with Sem_Util; use Sem_Util;
with Sem_Warn; use Sem_Warn;
with Sinfo;    use Sinfo;
with Snames;   use Snames;
with Tbuild;   use Tbuild;
with Uintp;    use Uintp;

package body Exp_Ch2 is

   -----------------------
   -- Local Subprograms --
   -----------------------

   procedure Expand_Current_Value (N : Node_Id);
   --  N is a node for a variable whose Current_Value field is set. If N is
   --  node is for a discrete type, replaces node with a copy of the referenced
   --  value. This provides a limited form of value propagation for variables
   --  which are initialized or assigned not been further modified at the time
   --  of reference. The call has no effect if the Current_Value refers to a
   --  conditional with condition other than equality.

   procedure Expand_Discriminant (N : Node_Id);
   --  An occurrence of a discriminant within a discriminated type is replaced
   --  with the corresponding discriminal, that is to say the formal parameter
   --  of the initialization procedure for the type that is associated with
   --  that particular discriminant. This replacement is not performed for
   --  discriminants of records that appear in constraints of component of the
   --  record, because Gigi uses the discriminant name to retrieve its value.
   --  In the other hand, it has to be performed for default expressions of
   --  components because they are used in the record init procedure. See Einfo
   --  for more details, and Exp_Ch3, Exp_Ch9 for examples of use. For
   --  discriminants of tasks and protected types, the transformation is more
   --  complex when it occurs within a default expression for an entry or
   --  protected operation. The corresponding default_expression_function has
   --  an additional parameter which is the target of an entry call, and the
   --  discriminant of the task must be replaced with a reference to the
   --  discriminant of that formal parameter.

   procedure Expand_Entity_Reference (N : Node_Id);
   --  Common processing for expansion of identifiers and expanded names
   --  Dispatches to specific expansion procedures.

   procedure Expand_Entry_Index_Parameter (N : Node_Id);
   --  A reference to the identifier in the entry index specification of
   --  protected entry body is modified to a reference to a constant definition
   --  equal to the index of the entry family member being called. This
   --  constant is calculated as part of the elaboration of the expanded code
   --  for the body, and is calculated from the object-wide entry index
   --  returned by Next_Entry_Call.

   procedure Expand_Entry_Parameter (N : Node_Id);
   --  A reference to an entry parameter is modified to be a reference to the
   --  corresponding component of the entry parameter record that is passed by
<<<<<<< HEAD
   --  the runtime to the accept body procedure
=======
   --  the runtime to the accept body procedure.
>>>>>>> 60a98cce

   procedure Expand_Formal (N : Node_Id);
   --  A reference to a formal parameter of a protected subprogram is expanded
   --  into the corresponding formal of the unprotected procedure used to
   --  represent the operation within the protected object. In other cases
<<<<<<< HEAD
   --  Expand_Formal is a noop.
=======
   --  Expand_Formal is a no-op.
>>>>>>> 60a98cce

   procedure Expand_Protected_Private (N : Node_Id);
   --  A reference to a private component of a protected type is expanded to a
   --  component selected from the record used to implement the protected
   --  object. Such a record is passed to all operations on a protected object
   --  in a parameter named _object. This object is a constant in the body of a
   --  function, and a variable within a procedure or entry body.

   procedure Expand_Renaming (N : Node_Id);
   --  For renamings, just replace the identifier by the corresponding
   --  named expression. Note that this has been evaluated (see routine
   --  Exp_Ch8.Expand_N_Object_Renaming.Evaluate_Name) so this gives
   --  the correct renaming semantics.

   --------------------------
   -- Expand_Current_Value --
   --------------------------

   procedure Expand_Current_Value (N : Node_Id) is
      Loc : constant Source_Ptr := Sloc (N);
      E   : constant Entity_Id  := Entity (N);
      CV  : constant Node_Id    := Current_Value (E);
      T   : constant Entity_Id  := Etype (N);
      Val : Node_Id;
      Op  : Node_Kind;

   --  Start of processing for Expand_Current_Value

   begin
      if True

         --  No replacement if value raises constraint error

         and then Nkind (CV) /= N_Raise_Constraint_Error

         --  Do this only for discrete types

         and then Is_Discrete_Type (T)

         --  Do not replace biased types, since it is problematic to
         --  consistently generate a sensible constant value in this case.

         and then not Has_Biased_Representation (T)

         --  Do not replace lvalues

         and then not May_Be_Lvalue (N)

         --  Check that entity is suitable for replacement

         and then OK_To_Do_Constant_Replacement (E)

         --  Do not replace occurrences in pragmas (where names typically
         --  appear not as values, but as simply names. If there are cases
         --  where values are required, it is only a very minor efficiency
         --  issue that they do not get replaced when they could be).

         and then Nkind (Parent (N)) /= N_Pragma_Argument_Association

         --  Do not replace the prefixes of attribute references, since this
         --  causes trouble with cases like 4'Size. Also for Name_Asm_Input and
         --  Name_Asm_Output, don't do replacement anywhere, since we can have
         --  lvalue references in the arguments.

         and then not (Nkind (Parent (N)) = N_Attribute_Reference
                         and then
                           (Attribute_Name (Parent (N)) = Name_Asm_Input
                              or else
                            Attribute_Name (Parent (N)) = Name_Asm_Output
                              or else
                            Prefix (Parent (N)) = N))

      then
         --  Case of Current_Value is a compile time known value

         if Nkind (CV) in N_Subexpr then
            Val := CV;

         --  Case of Current_Value is a conditional expression reference

         else
            Get_Current_Value_Condition (N, Op, Val);

            if Op /= N_Op_Eq then
               return;
            end if;
         end if;

         --  If constant value is an occurrence of an enumeration literal,
         --  then we just make another occurence of the same literal.

         if Is_Entity_Name (Val)
           and then Ekind (Entity (Val)) = E_Enumeration_Literal
         then
            Rewrite (N,
              Unchecked_Convert_To (T,
                New_Occurrence_Of (Entity (Val), Loc)));

         --  Otherwise get the value, and convert to appropriate type

         else
            Rewrite (N,
              Unchecked_Convert_To (T,
                Make_Integer_Literal (Loc,
                  Intval => Expr_Rep_Value (Val))));
         end if;

         Analyze_And_Resolve (N, T);
         Set_Is_Static_Expression (N, False);
      end if;
   end Expand_Current_Value;

   -------------------------
   -- Expand_Discriminant --
   -------------------------

   procedure Expand_Discriminant (N : Node_Id) is
      Scop     : constant Entity_Id := Scope (Entity (N));
      P        : Node_Id := N;
      Parent_P : Node_Id := Parent (P);
      In_Entry : Boolean := False;

   begin
      --  The Incomplete_Or_Private_Kind happens while resolving the
      --  discriminant constraint involved in a derived full type,
      --  such as:

      --    type D is private;
      --    type D(C : ...) is new T(C);

      if Ekind (Scop) = E_Record_Type
        or Ekind (Scop) in Incomplete_Or_Private_Kind
      then
         --  Find the origin by walking up the tree till the component
         --  declaration

         while Present (Parent_P)
           and then Nkind (Parent_P) /= N_Component_Declaration
         loop
            P := Parent_P;
            Parent_P := Parent (P);
         end loop;

         --  If the discriminant reference was part of the default expression
         --  it has to be "discriminalized"

         if Present (Parent_P) and then P = Expression (Parent_P) then
            Set_Entity (N, Discriminal (Entity (N)));
         end if;

      elsif Is_Concurrent_Type (Scop) then
         while Present (Parent_P)
           and then Nkind (Parent_P) /= N_Subprogram_Body
         loop
            P := Parent_P;

            if Nkind (P) = N_Entry_Declaration then
               In_Entry := True;
            end if;

            Parent_P := Parent (Parent_P);
         end loop;

         --  If the discriminant occurs within the default expression for a
         --  formal of an entry or protected operation, create a default
         --  function for it, and replace the discriminant with a reference to
         --  the discriminant of the formal of the default function. The
         --  discriminant entity is the one defined in the corresponding
         --  record.

         if Present (Parent_P)
           and then Present (Corresponding_Spec (Parent_P))
         then
            declare
               Loc    : constant Source_Ptr := Sloc (N);
               D_Fun  : constant Entity_Id := Corresponding_Spec  (Parent_P);
               Formal : constant Entity_Id := First_Formal (D_Fun);
               New_N  : Node_Id;
               Disc   : Entity_Id;

            begin
               --  Verify that we are within a default function: the type of
               --  its formal parameter is the same task or protected type.

               if Present (Formal)
                 and then Etype (Formal) = Scope (Entity (N))
               then
                  Disc := CR_Discriminant (Entity (N));

                  New_N :=
                    Make_Selected_Component (Loc,
                      Prefix => New_Occurrence_Of (Formal, Loc),
                      Selector_Name => New_Occurrence_Of (Disc, Loc));

                  Set_Etype (New_N, Etype (N));
                  Rewrite (N, New_N);

               else
                  Set_Entity (N, Discriminal (Entity (N)));
               end if;
            end;

         elsif Nkind (Parent (N)) = N_Range
           and then In_Entry
         then
            Set_Entity (N, CR_Discriminant (Entity (N)));
         else
            Set_Entity (N, Discriminal (Entity (N)));
         end if;

      else
         Set_Entity (N, Discriminal (Entity (N)));
      end if;
   end Expand_Discriminant;

   -----------------------------
   -- Expand_Entity_Reference --
   -----------------------------

   procedure Expand_Entity_Reference (N : Node_Id) is
      E : constant Entity_Id := Entity (N);

   begin
      --  Defend against errors

      if No (E) and then Total_Errors_Detected /= 0 then
         return;
      end if;

      if Ekind (E) = E_Discriminant then
         Expand_Discriminant (N);

      elsif Is_Entry_Formal (E) then
         Expand_Entry_Parameter (N);

      elsif Ekind (E) = E_Component
        and then Is_Protected_Private (E)
      then
         --  Protect against junk use of tasking in no run time mode

         if No_Run_Time_Mode then
            return;
         end if;

         Expand_Protected_Private (N);

      elsif Ekind (E) = E_Entry_Index_Parameter then
         Expand_Entry_Index_Parameter (N);

      elsif Is_Formal (E) then
         Expand_Formal (N);

      elsif Is_Renaming_Of_Object (E) then
         Expand_Renaming (N);

      elsif Ekind (E) = E_Variable
        and then Is_Shared_Passive (E)
      then
         Expand_Shared_Passive_Variable (N);
      end if;

      --  Interpret possible Current_Value for variable case

      if (Ekind (E) = E_Variable
            or else
          Ekind (E) = E_In_Out_Parameter
            or else
          Ekind (E) = E_Out_Parameter)
        and then Present (Current_Value (E))
      then
         Expand_Current_Value (N);

         --  We do want to warn for the case of a boolean variable (not a
         --  boolean constant) whose value is known at compile time.

         if Is_Boolean_Type (Etype (N)) then
            Warn_On_Known_Condition (N);
         end if;

      --  Don't mess with Current_Value for compile time known values. Not
      --  only is it unnecessary, but we could disturb an indication of a
      --  static value, which could cause semantic trouble.

      elsif Compile_Time_Known_Value (N) then
         null;

      --  Interpret possible Current_Value for constant case

      elsif (Ekind (E) = E_Constant
               or else
             Ekind (E) = E_In_Parameter
               or else
             Ekind (E) = E_Loop_Parameter)
        and then Present (Current_Value (E))
      then
         Expand_Current_Value (N);
      end if;
   end Expand_Entity_Reference;

   ----------------------------------
   -- Expand_Entry_Index_Parameter --
   ----------------------------------

   procedure Expand_Entry_Index_Parameter (N : Node_Id) is
   begin
      Set_Entity (N, Entry_Index_Constant (Entity (N)));
   end Expand_Entry_Index_Parameter;

   ----------------------------
   -- Expand_Entry_Parameter --
   ----------------------------

   procedure Expand_Entry_Parameter (N : Node_Id) is
      Loc        : constant Source_Ptr := Sloc (N);
      Ent_Formal : constant Entity_Id  := Entity (N);
      Ent_Spec   : constant Entity_Id  := Scope (Ent_Formal);
      Parm_Type  : constant Entity_Id  := Entry_Parameters_Type (Ent_Spec);
      Acc_Stack  : constant Elist_Id   := Accept_Address (Ent_Spec);
      Addr_Ent   : constant Entity_Id  := Node (Last_Elmt (Acc_Stack));
      P_Comp_Ref : Entity_Id;

      function In_Assignment_Context (N : Node_Id) return Boolean;
      --  Check whether this is a context in which the entry formal may be
      --  assigned to.

      ---------------------------
      -- In_Assignment_Context --
      ---------------------------

      function In_Assignment_Context (N : Node_Id) return Boolean is
      begin
         --  Case of use in a call

         --  ??? passing a formal as actual for a mode IN formal is
         --  considered as an assignment?

         if Nkind (Parent (N)) = N_Procedure_Call_Statement
           or else Nkind (Parent (N)) = N_Entry_Call_Statement
           or else
             (Nkind (Parent (N)) = N_Assignment_Statement
                 and then N = Name (Parent (N)))
         then
            return True;

         --  Case of a parameter association: climb up to enclosing call

         elsif Nkind (Parent (N)) = N_Parameter_Association then
            return In_Assignment_Context (Parent (N));

         --  Case of a selected component, indexed component or slice prefix:
         --  climb up the tree, unless the prefix is of an access type (in
         --  which case there is an implicit dereference, and the formal itself
         --  is not being assigned to).

         elsif (Nkind (Parent (N)) = N_Selected_Component
                 or else Nkind (Parent (N)) = N_Indexed_Component
                 or else Nkind (Parent (N)) = N_Slice)
           and then N = Prefix (Parent (N))
           and then not Is_Access_Type (Etype (N))
           and then In_Assignment_Context (Parent (N))
         then
            return True;

         else
            return False;
         end if;
      end In_Assignment_Context;

   --  Start of processing for Expand_Entry_Parameter

   begin
      if Is_Task_Type (Scope (Ent_Spec))
        and then Comes_From_Source (Ent_Formal)
      then
         --  Before replacing the formal with the local renaming that is used
         --  in the accept block, note if this is an assignment context, and
         --  note the modification to avoid spurious warnings, because the
         --  original entity is not used further. If formal is unconstrained,
         --  we also generate an extra parameter to hold the Constrained
         --  attribute of the actual. No renaming is generated for this flag.

         if Ekind (Entity (N)) /= E_In_Parameter
           and then In_Assignment_Context (N)
         then
            Note_Possible_Modification (N);
         end if;

         Rewrite (N, New_Occurrence_Of (Renamed_Object (Entity (N)), Loc));
         return;
      end if;

      --  What we need is a reference to the corresponding component of the
      --  parameter record object. The Accept_Address field of the entry entity
      --  references the address variable that contains the address of the
      --  accept parameters record. We first have to do an unchecked conversion
      --  to turn this into a pointer to the parameter record and then we
      --  select the required parameter field.

      P_Comp_Ref :=
        Make_Selected_Component (Loc,
          Prefix =>
            Make_Explicit_Dereference (Loc,
              Unchecked_Convert_To (Parm_Type,
                New_Reference_To (Addr_Ent, Loc))),
          Selector_Name =>
            New_Reference_To (Entry_Component (Ent_Formal), Loc));

      --  For all types of parameters, the constructed parameter record object
      --  contains a pointer to the parameter. Thus we must dereference them to
      --  access them (this will often be redundant, since the needed deference
      --  is implicit, but no harm is done by making it explicit).

      Rewrite (N,
        Make_Explicit_Dereference (Loc, P_Comp_Ref));

      Analyze (N);
   end Expand_Entry_Parameter;

   -------------------
   -- Expand_Formal --
   -------------------

   procedure Expand_Formal (N : Node_Id) is
      E    : constant Entity_Id  := Entity (N);
      Scop : constant Entity_Id  := Scope (E);

   begin
      --  Check whether the subprogram of which this is a formal is
      --  a protected operation. The initialization procedure for
      --  the corresponding record type is not itself a protected operation.

      if Is_Protected_Type (Scope (Scop))
        and then not Is_Init_Proc (Scop)
        and then Present (Protected_Formal (E))
      then
         Set_Entity (N, Protected_Formal (E));
      end if;
   end Expand_Formal;

   ----------------------------
   -- Expand_N_Expanded_Name --
   ----------------------------

   procedure Expand_N_Expanded_Name (N : Node_Id) is
   begin
      Expand_Entity_Reference (N);
   end Expand_N_Expanded_Name;

   -------------------------
   -- Expand_N_Identifier --
   -------------------------

   procedure Expand_N_Identifier (N : Node_Id) is
   begin
      Expand_Entity_Reference (N);
   end Expand_N_Identifier;

   ---------------------------
   -- Expand_N_Real_Literal --
   ---------------------------

   procedure Expand_N_Real_Literal (N : Node_Id) is
   begin
      if Vax_Float (Etype (N)) then
         Expand_Vax_Real_Literal (N);
      end if;
   end Expand_N_Real_Literal;

   ------------------------------
   -- Expand_Protected_Private --
   ------------------------------

   procedure Expand_Protected_Private (N : Node_Id) is
      Loc      : constant Source_Ptr := Sloc (N);
      E        : constant Entity_Id  := Entity (N);
      Op       : constant Node_Id    := Protected_Operation (E);
      Scop     : Entity_Id;
      Lo       : Node_Id;
      Hi       : Node_Id;
      D_Range  : Node_Id;

   begin
      if Nkind (Op) /= N_Subprogram_Body
        or else Nkind (Specification (Op)) /= N_Function_Specification
      then
         Set_Ekind (Prival (E), E_Variable);
      else
         Set_Ekind (Prival (E), E_Constant);
      end if;

      --  If the private component appears in an assignment (either lhs or
      --  rhs) and is a one-dimensional array constrained by a discriminant,
      --  rewrite as  P (Lo .. Hi) with an explicit range, so that discriminal
      --  is directly visible. This solves delicate visibility problems.

      if Comes_From_Source (N)
        and then Is_Array_Type (Etype (E))
        and then Number_Dimensions (Etype (E)) = 1
        and then not Within_Init_Proc
      then
         Lo := Type_Low_Bound  (Etype (First_Index (Etype (E))));
         Hi := Type_High_Bound (Etype (First_Index (Etype (E))));

         if Nkind (Parent (N)) = N_Assignment_Statement
           and then ((Is_Entity_Name (Lo)
                          and then Ekind (Entity (Lo)) = E_In_Parameter)
                       or else (Is_Entity_Name (Hi)
                                  and then
                                    Ekind (Entity (Hi)) = E_In_Parameter))
         then
            D_Range := New_Node (N_Range, Loc);

            if Is_Entity_Name (Lo)
              and then Ekind (Entity (Lo)) = E_In_Parameter
            then
               Set_Low_Bound (D_Range,
                 Make_Identifier (Loc, Chars (Entity (Lo))));
            else
               Set_Low_Bound (D_Range, Duplicate_Subexpr (Lo));
            end if;

            if Is_Entity_Name (Hi)
              and then Ekind (Entity (Hi)) = E_In_Parameter
            then
               Set_High_Bound (D_Range,
                 Make_Identifier (Loc, Chars (Entity (Hi))));
            else
               Set_High_Bound (D_Range, Duplicate_Subexpr (Hi));
            end if;

            Rewrite (N,
              Make_Slice (Loc,
                Prefix => New_Occurrence_Of (E, Loc),
                Discrete_Range => D_Range));

            Analyze_And_Resolve (N, Etype (E));
            return;
         end if;
      end if;

      --  The type of the reference is the type of the prival, which may differ
      --  from that of the original component if it is an itype.

      Set_Entity (N, Prival (E));
      Set_Etype  (N, Etype (Prival (E)));
      Scop := Current_Scope;

      --  Find entity for protected operation, which must be on scope stack

      while not Is_Protected_Type (Scope (Scop)) loop
         Scop := Scope (Scop);
      end loop;

      Append_Elmt (N, Privals_Chain (Scop));
   end Expand_Protected_Private;

   ---------------------
   -- Expand_Renaming --
   ---------------------

   procedure Expand_Renaming (N : Node_Id) is
      E : constant Entity_Id := Entity (N);
      T : constant Entity_Id := Etype (N);

   begin
      Rewrite (N, New_Copy_Tree (Renamed_Object (E)));

      --  We mark the copy as unanalyzed, so that it is sure to be reanalyzed
      --  at the top level. This is needed in the packed case since we
      --  specifically avoided expanding packed array references when the
      --  renaming declaration was analyzed.

      Reset_Analyzed_Flags (N);
      Analyze_And_Resolve (N, T);
   end Expand_Renaming;

   ------------------
   -- Param_Entity --
   ------------------

   --  This would be trivial, simply a test for an identifier that was a
   --  reference to a formal, if it were not for the fact that a previous call
   --  to Expand_Entry_Parameter will have modified the reference to the
   --  identifier. A formal of a protected entity is rewritten as

   --    typ!(recobj).rec.all'Constrained

   --  where rec is a selector whose Entry_Formal link points to the formal
   --  For a formal of a task entity, the formal is rewritten as a local
   --  renaming.

   --  In addition, a formal that is marked volatile because it is aliased
   --  through an address clause is rewritten as dereference as well.

   function Param_Entity (N : Node_Id) return Entity_Id is
      Renamed_Obj : Node_Id;

   begin
      --  Simple reference case

      if Nkind (N) = N_Identifier or else Nkind (N) = N_Expanded_Name then
         if Is_Formal (Entity (N)) then
            return Entity (N);

         --  Handle renamings of formal parameters and formals of tasks that
         --  are rewritten as renamings.

         elsif Nkind (Parent (Entity (N))) = N_Object_Renaming_Declaration then
            Renamed_Obj := Get_Referenced_Object (Renamed_Object (Entity (N)));

            if Is_Entity_Name (Renamed_Obj)
              and then Is_Formal (Entity (Renamed_Obj))
            then
               return Entity (Renamed_Obj);

            elsif
              Nkind (Parent (Parent (Entity (N)))) = N_Accept_Statement
            then
               return Entity (N);
            end if;
         end if;

      else
         if Nkind (N) = N_Explicit_Dereference then
            declare
               P : constant Node_Id := Prefix (N);
               S : Node_Id;

            begin
               if Nkind (P) = N_Selected_Component then
                  S := Selector_Name (P);

                  if Present (Entry_Formal (Entity (S))) then
                     return Entry_Formal (Entity (S));
                  end if;

               elsif Nkind (Original_Node (N)) = N_Identifier then
                  return Param_Entity (Original_Node (N));
               end if;
            end;
         end if;
      end if;

      return (Empty);
   end Param_Entity;

end Exp_Ch2;<|MERGE_RESOLUTION|>--- conflicted
+++ resolved
@@ -6,11 +6,7 @@
 --                                                                          --
 --                                 B o d y                                  --
 --                                                                          --
-<<<<<<< HEAD
---          Copyright (C) 1992-2006, Free Software Foundation, Inc.         --
-=======
 --          Copyright (C) 1992-2007, Free Software Foundation, Inc.         --
->>>>>>> 60a98cce
 --                                                                          --
 -- GNAT is free software;  you can  redistribute it  and/or modify it under --
 -- terms of the  GNU General Public License as published  by the Free Soft- --
@@ -95,21 +91,13 @@
    procedure Expand_Entry_Parameter (N : Node_Id);
    --  A reference to an entry parameter is modified to be a reference to the
    --  corresponding component of the entry parameter record that is passed by
-<<<<<<< HEAD
-   --  the runtime to the accept body procedure
-=======
    --  the runtime to the accept body procedure.
->>>>>>> 60a98cce
 
    procedure Expand_Formal (N : Node_Id);
    --  A reference to a formal parameter of a protected subprogram is expanded
    --  into the corresponding formal of the unprotected procedure used to
    --  represent the operation within the protected object. In other cases
-<<<<<<< HEAD
-   --  Expand_Formal is a noop.
-=======
    --  Expand_Formal is a no-op.
->>>>>>> 60a98cce
 
    procedure Expand_Protected_Private (N : Node_Id);
    --  A reference to a private component of a protected type is expanded to a

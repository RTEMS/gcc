------------------------------------------------------------------------------
--                                                                          --
--                         GNAT COMPILER COMPONENTS                         --
--                                                                          --
--                            M L I B . P R J                               --
--                                                                          --
--                                 B o d y                                  --
--                                                                          --
<<<<<<< HEAD
--                     Copyright (C) 2001-2005, AdaCore                     --
=======
--                     Copyright (C) 2001-2006, AdaCore                     --
>>>>>>> c355071f
--                                                                          --
-- GNAT is free software;  you can  redistribute it  and/or modify it under --
-- terms of the  GNU General Public License as published  by the Free Soft- --
-- ware  Foundation;  either version 2,  or (at your option) any later ver- --
-- sion.  GNAT is distributed in the hope that it will be useful, but WITH- --
-- OUT ANY WARRANTY;  without even the  implied warranty of MERCHANTABILITY --
-- or FITNESS FOR A PARTICULAR PURPOSE.  See the GNU General Public License --
-- for  more details.  You should have  received  a copy of the GNU General --
-- Public License  distributed with GNAT;  see file COPYING.  If not, write --
-- to  the  Free Software Foundation,  51  Franklin  Street,  Fifth  Floor, --
-- Boston, MA 02110-1301, USA.                                              --
--                                                                          --
-- GNAT was originally developed  by the GNAT team at  New York University. --
-- Extensive contributions were provided by Ada Core Technologies Inc.      --
--                                                                          --
------------------------------------------------------------------------------

with ALI;      use ALI;
with Gnatvsn;  use Gnatvsn;
with MLib.Fil; use MLib.Fil;
with MLib.Tgt; use MLib.Tgt;
with MLib.Utl; use MLib.Utl;
with Namet;    use Namet;
with Opt;
with Output;   use Output;
with Prj.Com;  use Prj.Com;
with Prj.Env;  use Prj.Env;
with Prj.Util; use Prj.Util;
with Sinput.P;
with Snames;   use Snames;
with Switch;   use Switch;
with Table;
with Targparm; use Targparm;

with Ada.Characters.Handling;

with GNAT.Directory_Operations; use GNAT.Directory_Operations;
with GNAT.HTable;
with Interfaces.C_Streams;      use Interfaces.C_Streams;
with System;                    use System;
with System.Case_Util;          use System.Case_Util;

package body MLib.Prj is

   Prj_Add_Obj_Files : Types.Int;
   pragma Import (C, Prj_Add_Obj_Files, "__gnat_prj_add_obj_files");
   Add_Object_Files : constant Boolean := Prj_Add_Obj_Files /= 0;
   --  Indicates if object files in pragmas Linker_Options (found in the
   --  binder generated file) should be taken when linking a stand-alone
   --  library. False for Windows, True for other platforms.

   ALI_Suffix : constant String := ".ali";

   B_Start : String_Ptr := new String'("b~");
   --  Prefix of bind file, changed to b__ for VMS

   S_Osinte_Ads : Name_Id := No_Name;
   --  Name_Id for "s-osinte.ads"

   S_Dec_Ads : Name_Id := No_Name;
   --  Name_Id for "dec.ads"

   G_Trasym_Ads : Name_Id := No_Name;
   --  Name_Id for "g-trasym.ads"

   No_Argument_List : aliased String_List := (1 .. 0 => null);
   No_Argument      : constant String_List_Access := No_Argument_List'Access;

   Arguments : String_List_Access := No_Argument;
   --  Used to accumulate arguments for the invocation of gnatbind and of
   --  the compiler. Also used to collect the interface ALI when copying
   --  the ALI files to the library directory.

   Argument_Number : Natural := 0;
   --  Index of the last argument in Arguments

   Initial_Argument_Max : constant := 10;

   No_Main_String : aliased String := "-n";
   No_Main : constant String_Access := No_Main_String'Access;

   Output_Switch_String : aliased String := "-o";
   Output_Switch : constant String_Access := Output_Switch_String'Access;

   Compile_Switch_String : aliased String := "-c";
   Compile_Switch : constant String_Access := Compile_Switch_String'Access;

   Auto_Initialize : constant String := "-a";

   --  List of objects to put inside the library

   Object_Files : Argument_List_Access;

   package Objects is new Table.Table
     (Table_Name           => "Mlib.Prj.Objects",
      Table_Component_Type => String_Access,
      Table_Index_Type     => Natural,
      Table_Low_Bound      => 1,
      Table_Initial        => 50,
      Table_Increment      => 100);

   package Objects_Htable is new GNAT.HTable.Simple_HTable
     (Header_Num => Header_Num,
      Element    => Boolean,
      No_Element => False,
      Key        => Name_Id,
      Hash       => Hash,
      Equal      => "=");

   --  List of non-Ada object files

   Foreign_Objects : Argument_List_Access;

   package Foreigns is new Table.Table
     (Table_Name           => "Mlib.Prj.Foreigns",
      Table_Component_Type => String_Access,
      Table_Index_Type     => Natural,
      Table_Low_Bound      => 1,
      Table_Initial        => 20,
      Table_Increment      => 100);

   --  List of ALI files

   Ali_Files : Argument_List_Access;

   package ALIs is new Table.Table
     (Table_Name           => "Mlib.Prj.Alis",
      Table_Component_Type => String_Access,
      Table_Index_Type     => Natural,
      Table_Low_Bound      => 1,
      Table_Initial        => 50,
      Table_Increment      => 100);

   --  List of options set in the command line

   Options : Argument_List_Access;

   package Opts is new Table.Table
     (Table_Name           => "Mlib.Prj.Opts",
      Table_Component_Type => String_Access,
      Table_Index_Type     => Natural,
      Table_Low_Bound      => 1,
      Table_Initial        => 5,
      Table_Increment      => 100);

   --  All the ALI file in the library

   package Library_ALIs is new GNAT.HTable.Simple_HTable
     (Header_Num => Header_Num,
      Element    => Boolean,
      No_Element => False,
      Key        => Name_Id,
      Hash       => Hash,
      Equal      => "=");

   --  The ALI files in the interface sets

   package Interface_ALIs is new GNAT.HTable.Simple_HTable
     (Header_Num => Header_Num,
      Element    => Boolean,
      No_Element => False,
      Key        => Name_Id,
      Hash       => Hash,
      Equal      => "=");

   --  The ALI files that have been processed to check if the corresponding
   --  library unit is in the interface set.

   package Processed_ALIs is new GNAT.HTable.Simple_HTable
     (Header_Num => Header_Num,
      Element    => Boolean,
      No_Element => False,
      Key        => Name_Id,
      Hash       => Hash,
      Equal      => "=");

   --  The projects imported directly or indirectly

   package Processed_Projects is new GNAT.HTable.Simple_HTable
     (Header_Num => Header_Num,
      Element    => Boolean,
      No_Element => False,
      Key        => Name_Id,
      Hash       => Hash,
      Equal      => "=");

   --  The library projects imported directly or indirectly

   package Library_Projs is new Table.Table (
     Table_Component_Type => Project_Id,
     Table_Index_Type     => Integer,
     Table_Low_Bound      => 1,
     Table_Initial        => 10,
     Table_Increment      => 10,
     Table_Name           => "Make.Library_Projs");

   type Build_Mode_State is (None, Static, Dynamic, Relocatable);

   procedure Add_Argument (S : String);
   --  Add one argument to Arguments array, if array is full, double its size

   function ALI_File_Name (Source : String) return String;
   --  Return the ALI file name corresponding to a source

   procedure Check (Filename : String);
   --  Check if filename is a regular file. Fail if it is not

   procedure Check_Context;
   --  Check each object files in table Object_Files
   --  Fail if any of them is not a regular file

   procedure Copy_Interface_Sources
     (For_Project : Project_Id;
      In_Tree     : Project_Tree_Ref;
      Interfaces  : Argument_List;
      To_Dir      : Name_Id);
   --  Copy the interface sources of a SAL to directory To_Dir

   procedure Display (Executable : String);
   --  Display invocation of gnatbind and of the compiler with the arguments
   --  in Arguments, except when Quiet_Output is True.

   function Index (S, Pattern : String) return Natural;
   --  Return the last occurrence of Pattern in S, or 0 if none

   procedure Process_Binder_File (Name : String);
   --  For Stand-Alone libraries, get the Linker Options in the binder
   --  generated file.

   procedure Reset_Tables;
   --  Make sure that all the above tables are empty
   --  (Objects, Foreign_Objects, Ali_Files, Options).

   function SALs_Use_Constructors return Boolean;
   --  Indicate if Stand-Alone Libraries are automatically initialized using
   --  the constructor mechanism.

   function Ultimate_Extension_Of
     (Project : Project_Id;
      In_Tree : Project_Tree_Ref) return Project_Id;
   --  Returns the Project_Id of project Project. Returns No_Project
   --  if Project is No_Project.

   ------------------
   -- Add_Argument --
   ------------------

   procedure Add_Argument (S : String) is
   begin
      if Argument_Number = Arguments'Last then
         declare
            New_Args : constant String_List_Access :=
              new String_List (1 .. 2 * Arguments'Last);

         begin
            --  Copy the String_Accesses and set them to null in Arguments
            --  so that they will not be deallocated by the call to
            --  Free (Arguments).

            New_Args (Arguments'Range) := Arguments.all;
            Arguments.all := (others => null);
            Free (Arguments);
            Arguments := New_Args;
         end;
      end if;

      Argument_Number := Argument_Number + 1;
      Arguments (Argument_Number) := new String'(S);
   end Add_Argument;

   -------------------
   -- ALI_File_Name --
   -------------------

   function ALI_File_Name (Source : String) return String is
   begin
      --  If the source name has an extension, then replace it with
      --  the ALI suffix.

      for Index in reverse Source'First + 1 .. Source'Last loop
         if Source (Index) = '.' then
            return Source (Source'First .. Index - 1) & ALI_Suffix;
         end if;
      end loop;

      --  If there is no dot, or if it is the first character, just add the
      --  ALI suffix.

      return Source & ALI_Suffix;
   end ALI_File_Name;

   -------------------
   -- Build_Library --
   -------------------

   procedure Build_Library
     (For_Project   : Project_Id;
      In_Tree       : Project_Tree_Ref;
      Gnatbind      : String;
      Gnatbind_Path : String_Access;
      Gcc           : String;
      Gcc_Path      : String_Access;
      Bind          : Boolean := True;
      Link          : Boolean := True)
   is
      Warning_For_Library : Boolean := False;
      --  Set to True for the first warning about a unit missing from the
      --  interface set.

      Libgnarl_Needed   : Boolean := False;
      --  Set to True if library needs to be linked with libgnarl

      Libdecgnat_Needed : Boolean := False;
      --  On OpenVMS, set to True if library needs to be linked with libdecgnat

      Gtrasymobj_Needed : Boolean := False;
      --  On OpenVMS, set to True if library needs to be linked with
      --  g-trasym.obj.

      Data : Project_Data := In_Tree.Projects.Table (For_Project);

      Object_Directory_Path : constant String :=
                          Get_Name_String (Data.Object_Directory);

      Standalone   : constant Boolean := Data.Standalone_Library;

      Project_Name : constant String := Get_Name_String (Data.Name);

      Current_Dir  : constant String := Get_Current_Dir;

      Lib_Filename : String_Access;
      Lib_Dirpath  : String_Access;
      Lib_Version  : String_Access := new String'("");

      The_Build_Mode : Build_Mode_State := None;

      Success : Boolean := False;

      Library_Options : Variable_Value := Nil_Variable_Value;

      Library_GCC     : Variable_Value := Nil_Variable_Value;

      Driver_Name : Name_Id := No_Name;

      In_Main_Object_Directory : Boolean := True;

      Rpath : String_Access := null;
      --  Allocated only if Path Option is supported

      Rpath_Last : Natural := 0;
      --  Index of last valid character of Rpath

      Initial_Rpath_Length : constant := 200;
      --  Initial size of Rpath, when first allocated

      Path_Option : String_Access := Linker_Library_Path_Option;
      --  If null, Path Option is not supported.
      --  Not a constant so that it can be deallocated.

      First_ALI : Name_Id := No_Name;
      --  Store the ALI file name of a source of the library (the first found)

      procedure Add_ALI_For (Source : Name_Id);
      --  Add the name of the ALI file corresponding to Source to the
      --  Arguments.

      procedure Add_Rpath (Path : String);
      --  Add a path name to Rpath

      function Check_Project (P : Project_Id) return Boolean;
      --  Returns True if P is For_Project or a project extended by For_Project

      procedure Check_Libs (ALI_File : String);
      --  Set Libgnarl_Needed if the ALI_File indicates that there is a need
      --  to link with -lgnarl (this is the case when there is a dependency
      --  on s-osinte.ads). On OpenVMS, set Libdecgnat_Needed if the ALI file
      --  indicates that there is a need to link with -ldecgnat (this is the
      --  case when there is a dependency on dec.ads), and set
      --  Gtrasymobj_Needed if there is a dependency on g-trasym.ads.

      procedure Process (The_ALI : File_Name_Type);
      --  Check if the closure of a library unit which is or should be in the
      --  interface set is also in the interface set. Issue a warning for each
      --  missing library unit.

      procedure Process_Imported_Libraries;
      --  Add the -L and -l switches for the imported Library Project Files,
      --  and, if Path Option is supported, the library directory path names
      --  to Rpath.

      -----------------
      -- Add_ALI_For --
      -----------------

      procedure Add_ALI_For (Source : Name_Id) is
         ALI    : constant String := ALI_File_Name (Get_Name_String (Source));
         ALI_Id : Name_Id;

      begin
         if Bind then
            Add_Argument (ALI);
         end if;

         Name_Len := 0;
         Add_Str_To_Name_Buffer (S => ALI);
         ALI_Id := Name_Find;

         --  Add the ALI file name to the library ALIs

         if Bind then
            Library_ALIs.Set (ALI_Id, True);
         end if;

         --  Set First_ALI, if not already done

         if First_ALI = No_Name then
            First_ALI := ALI_Id;
         end if;
      end Add_ALI_For;

      ---------------
      -- Add_Rpath --
      ---------------

      procedure Add_Rpath (Path : String) is

         procedure Double;
         --  Double Rpath size

         ------------
         -- Double --
         ------------

         procedure Double is
            New_Rpath : constant String_Access :=
                          new String (1 .. 2 * Rpath'Length);
         begin
            New_Rpath (1 .. Rpath_Last) := Rpath (1 .. Rpath_Last);
            Free (Rpath);
            Rpath := New_Rpath;
         end Double;

      --  Start of processing for Add_Rpath

      begin
         --  If firt path, allocate initial Rpath

         if Rpath = null then
            Rpath := new String (1 .. Initial_Rpath_Length);
            Rpath_Last := 0;

         else
            --  Otherwise, add a path separator between two path names

            if Rpath_Last = Rpath'Last then
               Double;
            end if;

            Rpath_Last := Rpath_Last + 1;
            Rpath (Rpath_Last) := Path_Separator;
         end if;

         --  Increase Rpath size until it is large enough

         while Rpath_Last + Path'Length > Rpath'Last loop
            Double;
         end loop;

         --  Add the path name

         Rpath (Rpath_Last + 1 .. Rpath_Last + Path'Length) := Path;
         Rpath_Last := Rpath_Last + Path'Length;
      end Add_Rpath;

      -------------------
      -- Check_Project --
      -------------------

      function Check_Project (P : Project_Id) return Boolean is
      begin
         if P = For_Project then
            return True;

         elsif P /= No_Project then
            declare
               Data : Project_Data :=
                        In_Tree.Projects.Table (For_Project);
            begin
               while Data.Extends /= No_Project loop
                  if P = Data.Extends then
                     return True;
                  end if;

                  Data := In_Tree.Projects.Table (Data.Extends);
               end loop;
            end;
         end if;

         return False;
      end Check_Project;

      ----------------
      -- Check_Libs --
      ----------------

      procedure Check_Libs (ALI_File : String) is
         Lib_File : Name_Id;
         Text     : Text_Buffer_Ptr;
         Id       : ALI.ALI_Id;

      begin
         if not Libgnarl_Needed or
           (OpenVMS_On_Target and then
              ((not Libdecgnat_Needed) or
               (not Gtrasymobj_Needed)))
         then
            --  Scan the ALI file

            Name_Len := ALI_File'Length;
            Name_Buffer (1 .. Name_Len) := ALI_File;
            Lib_File := Name_Find;
            Text := Read_Library_Info (Lib_File, True);

            Id  := ALI.Scan_ALI
                         (F          => Lib_File,
                          T          => Text,
                          Ignore_ED  => False,
                          Err        => True,
                          Read_Lines => "D");
            Free (Text);

            --  Look for s-osinte.ads in the dependencies

            for Index in ALI.ALIs.Table (Id).First_Sdep ..
                         ALI.ALIs.Table (Id).Last_Sdep
            loop
               if ALI.Sdep.Table (Index).Sfile = S_Osinte_Ads then
                  Libgnarl_Needed := True;

               elsif OpenVMS_On_Target then
                  if ALI.Sdep.Table (Index).Sfile = S_Dec_Ads then
                     Libdecgnat_Needed := True;

                  elsif ALI.Sdep.Table (Index).Sfile = G_Trasym_Ads then
                     Gtrasymobj_Needed := True;
                  end if;
               end if;
            end loop;
         end if;
      end Check_Libs;

      -------------
      -- Process --
      -------------

      procedure Process (The_ALI : File_Name_Type) is
         Text       : Text_Buffer_Ptr;
         Idread     : ALI_Id;
         First_Unit : ALI.Unit_Id;
         Last_Unit  : ALI.Unit_Id;
         Unit_Data  : Unit_Record;
         Afile      : File_Name_Type;

      begin
         --  Nothing to do if the ALI file has already been processed.
         --  This happens if an interface imports another interface.

         if not Processed_ALIs.Get (The_ALI) then
            Processed_ALIs.Set (The_ALI, True);
            Text := Read_Library_Info (The_ALI);

            if Text /= null then
               Idread :=
                 Scan_ALI
                   (F         => The_ALI,
                    T         => Text,
                    Ignore_ED => False,
                    Err       => True);
               Free (Text);

               if Idread /= No_ALI_Id then
                  First_Unit := ALI.ALIs.Table (Idread).First_Unit;
                  Last_Unit  := ALI.ALIs.Table (Idread).Last_Unit;

                  --  Process both unit (spec and body) if the body is needed
                  --  by the spec (inline or generic). Otherwise, just process
                  --  the spec.

                  if First_Unit /= Last_Unit and then
                    not ALI.Units.Table (Last_Unit).Body_Needed_For_SAL
                  then
                     First_Unit := Last_Unit;
                  end if;

                  for Unit in First_Unit .. Last_Unit loop
                     Unit_Data := ALI.Units.Table (Unit);

                     --  Check if each withed unit which is in the library is
                     --  also in the interface set, if it has not yet been
                     --  processed.

                     for W in Unit_Data.First_With .. Unit_Data.Last_With loop
                        Afile := Withs.Table (W).Afile;

                        if Afile /= No_Name and then Library_ALIs.Get (Afile)
                          and then not Processed_ALIs.Get (Afile)
                        then
                           if not Interface_ALIs.Get (Afile) then
                              if not Warning_For_Library then
                                 Write_Str ("Warning: In library project """);
                                 Get_Name_String (Data.Name);
                                 To_Mixed (Name_Buffer (1 .. Name_Len));
                                 Write_Str (Name_Buffer (1 .. Name_Len));
                                 Write_Line ("""");
                                 Warning_For_Library := True;
                              end if;

                              Write_Str ("         Unit """);
                              Get_Name_String (Withs.Table (W).Uname);
                              To_Mixed (Name_Buffer (1 .. Name_Len - 2));
                              Write_Str (Name_Buffer (1 .. Name_Len - 2));
                              Write_Line (""" is not in the interface set");
                              Write_Str ("         but it is needed by ");

                              case Unit_Data.Utype is
                                 when Is_Spec =>
                                    Write_Str ("the spec of ");

                                 when Is_Body =>
                                    Write_Str ("the body of ");

                                 when others =>
                                    null;
                              end case;

                              Write_Str ("""");
                              Get_Name_String (Unit_Data.Uname);
                              To_Mixed (Name_Buffer (1 .. Name_Len - 2));
                              Write_Str (Name_Buffer (1 .. Name_Len - 2));
                              Write_Line ("""");
                           end if;

                           --  Now, process this unit

                           Process (Afile);
                        end if;
                     end loop;
                  end loop;
               end if;
            end if;
         end if;
      end Process;

      --------------------------------
      -- Process_Imported_Libraries --
      --------------------------------

      procedure Process_Imported_Libraries is
         Current : Project_Id;

         procedure Process_Project (Project : Project_Id);
         --  Process Project and its imported projects recursively.
         --  Add any library projects to table Library_Projs.

         ---------------------
         -- Process_Project --
         ---------------------

         procedure Process_Project (Project : Project_Id) is
            Data     : constant Project_Data :=
                         In_Tree.Projects.Table (Project);
            Imported : Project_List := Data.Imported_Projects;
            Element  : Project_Element;

         begin
            --  Nothing to do if process has already been processed

            if not Processed_Projects.Get (Data.Name) then
               Processed_Projects.Set (Data.Name, True);

               --  Call Process_Project recursively for any imported project.
               --  We first process the imported projects to guarantee that
               --  we have a proper reverse order for the libraries.

               while Imported /= Empty_Project_List loop
                  Element :=
                    In_Tree.Project_Lists.Table (Imported);

                  if Element.Project /= No_Project then
                     Process_Project (Element.Project);
                  end if;

                  Imported := Element.Next;
               end loop;

               --  If it is a library project, add it to Library_Projs

               if Project /= For_Project and then Data.Library then
                  Library_Projs.Increment_Last;
                  Library_Projs.Table (Library_Projs.Last) := Project;
               end if;

            end if;
         end Process_Project;

      --  Start of processing for Process_Imported_Libraries

      begin
         --  Build list of library projects imported directly or indirectly,
         --  in the reverse order.

         Process_Project (For_Project);

         --  Add the -L and -l switches and, if the Rpath option is supported,
         --  add the directory to the Rpath.
         --  As the library projects are in the wrong order, process from the
         --  last to the first.

         for Index in reverse 1 .. Library_Projs.Last loop
            Current := Library_Projs.Table (Index);

            Get_Name_String
              (In_Tree.Projects.Table (Current).Library_Dir);
            Opts.Increment_Last;
            Opts.Table (Opts.Last) :=
              new String'("-L" & Name_Buffer (1 .. Name_Len));

            if Path_Option /= null then
               Add_Rpath (Name_Buffer (1 .. Name_Len));
            end if;

            Opts.Increment_Last;
            Opts.Table (Opts.Last) :=
              new String'
                ("-l" &
                 Get_Name_String
                   (In_Tree.Projects.Table
                      (Current).Library_Name));
         end loop;
      end Process_Imported_Libraries;

   --  Start of processing for Build_Library

   begin
      Reset_Tables;

      --  Fail if project is not a library project

      if not Data.Library then
         Com.Fail ("project """, Project_Name, """ has no library");
      end if;

      --  If this is the first time Build_Library is called, get the Name_Id
      --  of "s-osinte.ads".

      if S_Osinte_Ads = No_Name then
         Name_Len := 0;
         Add_Str_To_Name_Buffer ("s-osinte.ads");
         S_Osinte_Ads := Name_Find;
      end if;

      if S_Dec_Ads = No_Name then
         Name_Len := 0;
         Add_Str_To_Name_Buffer ("dec.ads");
         S_Dec_Ads := Name_Find;
      end if;

      if G_Trasym_Ads = No_Name then
         Name_Len := 0;
         Add_Str_To_Name_Buffer ("g-trasym.ads");
         G_Trasym_Ads := Name_Find;
      end if;

      --  We work in the object directory

      Change_Dir (Object_Directory_Path);

      if Standalone then
         --  Call gnatbind only if Bind is True

         if Bind then
            if Gnatbind_Path = null then
               Com.Fail ("unable to locate ", Gnatbind);
            end if;

            if Gcc_Path = null then
               Com.Fail ("unable to locate ", Gcc);
            end if;

            --  Allocate Arguments, if it is the first time we see a standalone
            --  library.

            if Arguments = No_Argument then
               Arguments := new String_List (1 .. Initial_Argument_Max);
            end if;

            --  Add "-n -o b~<lib>.adb (b__<lib>.adb on VMS) -L<lib>"

            Argument_Number := 2;
            Arguments (1) := No_Main;
            Arguments (2) := Output_Switch;

            if OpenVMS_On_Target then
               B_Start := new String'("b__");
            end if;

            Add_Argument
              (B_Start.all & Get_Name_String (Data.Library_Name) & ".adb");
            Add_Argument ("-L" & Get_Name_String (Data.Library_Name));

            if Data.Lib_Auto_Init and then SALs_Use_Constructors then
               Add_Argument (Auto_Initialize);
            end if;

            --  Check if Binder'Default_Switches ("Ada") is defined. If it is,
            --  add these switches to call gnatbind.

            declare
               Binder_Package : constant Package_Id :=
                                  Value_Of
                                    (Name        => Name_Binder,
                                     In_Packages => Data.Decl.Packages,
                                     In_Tree     => In_Tree);

            begin
               if Binder_Package /= No_Package then
                  declare
                     Defaults : constant Array_Element_Id :=
                                  Value_Of
                                    (Name      => Name_Default_Switches,
                                     In_Arrays =>
                                       In_Tree.Packages.Table
                                         (Binder_Package).Decl.Arrays,
                                     In_Tree   => In_Tree);
                     Switches : Variable_Value := Nil_Variable_Value;

                     Switch : String_List_Id := Nil_String;

                  begin
                     if Defaults /= No_Array_Element then
                        Switches :=
                          Value_Of
                            (Index     => Name_Ada,
                             Src_Index => 0,
                             In_Array  => Defaults,
                             In_Tree   => In_Tree);

                        if not Switches.Default then
                           Switch := Switches.Values;

                           while Switch /= Nil_String loop
                              Add_Argument
                                (Get_Name_String
                                   (In_Tree.String_Elements.Table
                                      (Switch).Value));
                              Switch := In_Tree.String_Elements.
                                          Table (Switch).Next;
                           end loop;
                        end if;
                     end if;
                  end;
               end if;
            end;
         end if;

         --  Get all the ALI files of the project file. We do that even if
         --  Bind is False, so that First_ALI is set.

         declare
            Unit : Unit_Data;

         begin
            Library_ALIs.Reset;
            Interface_ALIs.Reset;
            Processed_ALIs.Reset;

            for Source in Unit_Table.First ..
                          Unit_Table.Last (In_Tree.Units)
            loop
               Unit := In_Tree.Units.Table (Source);

               if Unit.File_Names (Body_Part).Name /= No_Name
                 and then Unit.File_Names (Body_Part).Path /= Slash
               then
                  if
                    Check_Project (Unit.File_Names (Body_Part).Project)
                  then
                     if Unit.File_Names (Specification).Name = No_Name then
                        declare
                           Src_Ind : Source_File_Index;

                        begin
                           Src_Ind := Sinput.P.Load_Project_File
                             (Get_Name_String
                                (Unit.File_Names
                                   (Body_Part).Path));

                           --  Add the ALI file only if it is not a subunit

                           if
                           not Sinput.P.Source_File_Is_Subunit (Src_Ind)
                           then
                              Add_ALI_For
                                (Unit.File_Names (Body_Part).Name);
                              exit when not Bind;
                           end if;
                        end;

                     else
                        Add_ALI_For (Unit.File_Names (Body_Part).Name);
                        exit when not Bind;
                     end if;
                  end if;

               elsif Unit.File_Names (Specification).Name /= No_Name
                 and then Unit.File_Names (Specification).Path /= Slash
                 and then Check_Project
                   (Unit.File_Names (Specification).Project)
               then
                  Add_ALI_For (Unit.File_Names (Specification).Name);
                  exit when not Bind;
               end if;
            end loop;
         end;

         --  Continue setup and call gnatbind if Bind is True

         if Bind then

            --  Get an eventual --RTS from the ALI file

            if First_ALI /= No_Name then
               declare
                  T : Text_Buffer_Ptr;
                  A : ALI_Id;

               begin
                  --  Load the ALI file

                  T := Read_Library_Info (First_ALI, True);

                  --  Read it

                  A := Scan_ALI
                         (First_ALI, T, Ignore_ED => False, Err => False);

                  if A /= No_ALI_Id then
                     for Index in
                       ALI.Units.Table
                         (ALI.ALIs.Table (A).First_Unit).First_Arg ..
                       ALI.Units.Table
                         (ALI.ALIs.Table (A).First_Unit).Last_Arg
                     loop
                        --  Look for --RTS. If found, add the switch to call
                        --  gnatbind.

                        declare
                           Arg : String_Ptr renames Args.Table (Index);
                        begin
                           if Arg'Length >= 6 and then
                              Arg (Arg'First + 2 .. Arg'First + 5) = "RTS="
                           then
                              Add_Argument (Arg.all);
                              exit;
                           end if;
                        end;
                     end loop;
                  end if;
               end;
            end if;

            --  Set the paths

            Set_Ada_Paths
              (Project             => For_Project,
               In_Tree             => In_Tree,
               Including_Libraries => True);

            --  Display the gnatbind command, if not in quiet output

            Display (Gnatbind);

            --  Invoke gnatbind

            GNAT.OS_Lib.Spawn
              (Gnatbind_Path.all, Arguments (1 .. Argument_Number), Success);

            if not Success then
               Com.Fail ("could not bind standalone library ",
                         Get_Name_String (Data.Library_Name));
            end if;
         end if;

         --  Compile the binder generated file only if Link is true

         if Link then
            --  Set the paths

            Set_Ada_Paths
              (Project             => For_Project,
               In_Tree             => In_Tree,
               Including_Libraries => True);

            --  Invoke <gcc> -c b__<lib>.adb

            --  Allocate Arguments, if it is the first time we see a standalone
            --  library.

            if Arguments = No_Argument then
               Arguments := new String_List (1 .. Initial_Argument_Max);
            end if;

            Argument_Number := 1;
            Arguments (1) := Compile_Switch;

            if OpenVMS_On_Target then
               B_Start := new String'("b__");
            end if;

            Add_Argument
              (B_Start.all & Get_Name_String (Data.Library_Name) & ".adb");

            --  If necessary, add the PIC option

            if PIC_Option /= "" then
               Add_Argument (PIC_Option);
            end if;

            --  Get the back-end switches and --RTS from the ALI file

            if First_ALI /= No_Name then
               declare
                  T : Text_Buffer_Ptr;
                  A : ALI_Id;

               begin
                  --  Load the ALI file

                  T := Read_Library_Info (First_ALI, True);

                  --  Read it

                  A := Scan_ALI
                         (First_ALI, T, Ignore_ED => False, Err => False);

                  if A /= No_ALI_Id then
                     for Index in
                       ALI.Units.Table
                         (ALI.ALIs.Table (A).First_Unit).First_Arg ..
                       ALI.Units.Table
                         (ALI.ALIs.Table (A).First_Unit).Last_Arg
                     loop
                        --  Do not compile with the front end switches except
                        --  for --RTS.

                        declare
                           Arg : String_Ptr renames Args.Table (Index);
                        begin
                           if not Is_Front_End_Switch (Arg.all)
                             or else
                               Arg (Arg'First + 2 .. Arg'First + 5) = "RTS="
                           then
                              Add_Argument (Arg.all);
                           end if;
                        end;
                     end loop;
                  end if;
               end;
            end if;

            --  Now that all the arguments are set, compile the binder
            --  generated file.

            Display (Gcc);
            GNAT.OS_Lib.Spawn
              (Gcc_Path.all, Arguments (1 .. Argument_Number), Success);

            if not Success then
               Com.Fail
                 ("could not compile binder generated file for library ",
                  Get_Name_String (Data.Library_Name));
            end if;

            --  Process binder generated file for pragmas Linker_Options

            Process_Binder_File (Arguments (2).all & ASCII.NUL);
         end if;
      end if;

      --  Build the library only if Link is True

      if Link then
         --  If attribute Library_GCC was specified, get the driver name

         Library_GCC :=
           Value_Of (Name_Library_GCC, Data.Decl.Attributes, In_Tree);

         if not Library_GCC.Default then
            Driver_Name := Library_GCC.Value;
         end if;

         --  If attribute Library_Options was specified, add these additional
         --  options.

         Library_Options :=
           Value_Of (Name_Library_Options, Data.Decl.Attributes, In_Tree);

         if not Library_Options.Default then
            declare
               Current : String_List_Id := Library_Options.Values;
               Element : String_Element;

            begin
               while Current /= Nil_String loop
                  Element :=
                    In_Tree.String_Elements.Table (Current);
                  Get_Name_String (Element.Value);

                  if Name_Len /= 0 then
                     Opts.Increment_Last;
                     Opts.Table (Opts.Last) :=
                       new String'(Name_Buffer (1 .. Name_Len));
                  end if;

                  Current := Element.Next;
               end loop;
            end;
         end if;

         Lib_Dirpath  := new String'(Get_Name_String (Data.Library_Dir));
         Lib_Filename := new String'(Get_Name_String (Data.Library_Name));

         case Data.Library_Kind is
            when Static =>
               The_Build_Mode := Static;

            when Dynamic =>
               The_Build_Mode := Dynamic;

            when Relocatable =>
               The_Build_Mode := Relocatable;

               if PIC_Option /= "" then
                  Opts.Increment_Last;
                  Opts.Table (Opts.Last) := new String'(PIC_Option);
               end if;
         end case;

         --  Get the library version, if any

         if Data.Lib_Internal_Name /= No_Name then
            Lib_Version :=
              new String'(Get_Name_String (Data.Lib_Internal_Name));
         end if;

         --  Add the objects found in the object directory and the object
         --  directories of the extended files, if any, except for generated
         --  object files (b~.. or B__..) from extended projects.
         --  When there are one or more extended files, only add an object file
         --  if no object file with the same name have already been added.

         In_Main_Object_Directory := True;

         loop
            declare
               Object_Dir_Path : constant String :=
                                   Get_Name_String (Data.Object_Directory);
               Object_Dir      : Dir_Type;
               Filename        : String (1 .. 255);
               Last            : Natural;
               Id              : Name_Id;

            begin
               Open (Dir => Object_Dir, Dir_Name => Object_Dir_Path);

               --  For all entries in the object directory

               loop
                  Read (Object_Dir, Filename, Last);

                  exit when Last = 0;

                  --  Check if it is an object file

                  if Is_Obj (Filename (1 .. Last)) then
                     declare
                        Object_Path : String :=
                          Normalize_Pathname
                            (Object_Dir_Path & Directory_Separator &
                             Filename (1 .. Last));

                     begin
                        Canonical_Case_File_Name (Object_Path);
                        Canonical_Case_File_Name (Filename (1 .. Last));

                        --  If in the object directory of an extended project,
                        --  do not consider generated object files.

                        if In_Main_Object_Directory
                          or else Last < 5
                          or else Filename (1 .. B_Start'Length) /= B_Start.all
                        then
                           Name_Len := Last;
                           Name_Buffer (1 .. Name_Len) := Filename (1 .. Last);
                           Id := Name_Find;

                           if not Objects_Htable.Get (Id) then

                              --  Record this object file

                              Objects_Htable.Set (Id, True);
                              Objects.Increment_Last;
                              Objects.Table (Objects.Last) :=
                                new String'(Object_Path);

                              declare
                                 ALI_File : constant String :=
                                              Ext_To (Object_Path, "ali");

                              begin
                                 if Is_Regular_File (ALI_File) then

                                    --  Record the ALI file

                                    ALIs.Increment_Last;
                                    ALIs.Table (ALIs.Last) :=
                                      new String'(ALI_File);

                                    --  Find out if for this ALI file,
                                    --  libgnarl or libdecgnat or g-trasym.obj
                                    --  (on OpenVMS) is necessary.

                                    Check_Libs (ALI_File);

                                 else
                                    --  Object file is a foreign object file

                                    Foreigns.Increment_Last;
                                    Foreigns.Table (Foreigns.Last) :=
                                      new String'(Object_Path);
                                 end if;
                              end;
                           end if;
                        end if;
                     end;
                  end if;
               end loop;

               Close (Dir => Object_Dir);

            exception
               when Directory_Error =>
                  Com.Fail ("cannot find object directory """,
                            Get_Name_String (Data.Object_Directory),
                            """");
            end;

            exit when Data.Extends = No_Project;

            In_Main_Object_Directory  := False;
            Data := In_Tree.Projects.Table (Data.Extends);
         end loop;

         --  Add the -L and -l switches for the imported Library Project Files,
         --  and, if Path Option is supported, the library directory path names
         --  to Rpath.

         Process_Imported_Libraries;

         --  Link with libgnat and possibly libgnarl

         Opts.Increment_Last;
         Opts.Table (Opts.Last) := new String'("-L" & Lib_Directory);

         --  If Path Option is supported, add libgnat directory path name to
         --  Rpath.

         if Path_Option /= null then
            declare
               Libdir    : constant String := Lib_Directory;
               GCC_Index : Natural := 0;

            begin
               Add_Rpath (Libdir);

               --  For shared libraries, add to the Path Option the directory
               --  of the shared version of libgcc.

               if The_Build_Mode /= Static then
                  GCC_Index := Index (Libdir, "/lib/");

                  if GCC_Index = 0 then
                     GCC_Index :=
                       Index
                         (Libdir,
                          Directory_Separator & "lib" & Directory_Separator);
                  end if;

                  if GCC_Index /= 0 then
                     Add_Rpath (Libdir (Libdir'First .. GCC_Index + 3));
                  end if;
               end if;
            end;
         end if;

         if Libgnarl_Needed then
            Opts.Increment_Last;

            if The_Build_Mode = Static then
               Opts.Table (Opts.Last) := new String'("-lgnarl");
            else
               Opts.Table (Opts.Last) := new String'(Shared_Lib ("gnarl"));
            end if;
         end if;

         if Gtrasymobj_Needed then
            Opts.Increment_Last;
            Opts.Table (Opts.Last) :=
              new String'(Lib_Directory & "/g-trasym.obj");
         end if;

         if Libdecgnat_Needed then
            Opts.Increment_Last;

            Opts.Table (Opts.Last) :=
              new String'("-L" & Lib_Directory & "/../declib");

            Opts.Increment_Last;

            if The_Build_Mode = Static then
               Opts.Table (Opts.Last) := new String'("-ldecgnat");
            else
               Opts.Table (Opts.Last) := new String'(Shared_Lib ("decgnat"));
            end if;
         end if;

         Opts.Increment_Last;

         if The_Build_Mode = Static then
            Opts.Table (Opts.Last) := new String'("-lgnat");
         else
            Opts.Table (Opts.Last) := new String'(Shared_Lib ("gnat"));
         end if;

         --  If Path Option is supported, add the necessary switch with the
         --  content of Rpath. As Rpath contains at least libgnat directory
         --  path name, it is guaranteed that it is not null.

         if Path_Option /= null then
            Opts.Increment_Last;
            Opts.Table (Opts.Last) :=
              new String'(Path_Option.all & Rpath (1 .. Rpath_Last));
            Free (Path_Option);
            Free (Rpath);
         end if;

         Object_Files :=
           new Argument_List'
             (Argument_List (Objects.Table (1 .. Objects.Last)));

         Foreign_Objects :=
           new Argument_List'(Argument_List
                                (Foreigns.Table (1 .. Foreigns.Last)));

         Ali_Files :=
           new Argument_List'(Argument_List (ALIs.Table (1 .. ALIs.Last)));

         Options :=
           new Argument_List'(Argument_List (Opts.Table (1 .. Opts.Last)));

         --  We fail if there are no object to put in the library
         --  (Ada or foreign objects).

         if Object_Files'Length = 0 then
            Com.Fail ("no object files for library """ &
                      Lib_Filename.all & '"');
         end if;

         if not Opt.Quiet_Output then
            Write_Eol;
            Write_Str  ("building ");
            Write_Str (Ada.Characters.Handling.To_Lower
                         (Build_Mode_State'Image (The_Build_Mode)));
            Write_Str  (" library for project ");
            Write_Line (Project_Name);

            Write_Eol;

            Write_Line ("object files:");

            for Index in Object_Files'Range loop
               Write_Str  ("   ");
               Write_Line (Object_Files (Index).all);
            end loop;

            Write_Eol;

            if Ali_Files'Length = 0 then
               Write_Line ("NO ALI files");

            else
               Write_Line ("ALI files:");

               for Index in Ali_Files'Range loop
                  Write_Str  ("   ");
                  Write_Line (Ali_Files (Index).all);
               end loop;
            end if;

            Write_Eol;
         end if;

         --  We check that all object files are regular files

         Check_Context;

         --  Delete the existing library file, if it exists.
         --  Fail if the library file is not writable, or if it is not possible
         --  to delete the file.

         declare
            DLL_Name : aliased String :=
                         Lib_Dirpath.all & '/' & DLL_Prefix &
                           Lib_Filename.all & "." & DLL_Ext;

            Archive_Name : aliased String :=
                             Lib_Dirpath.all & "/lib" &
                               Lib_Filename.all & "." & Archive_Ext;

            type Str_Ptr is access all String;
            --  This type is necessary to meet the accessibility rules of Ada.
            --  It is not possible to use String_Access here.

            Full_Lib_Name : Str_Ptr;
            --  Designates the full library path name. Either DLL_Name or
            --  Archive_Name, depending on the library kind.

            Success : Boolean := False;
            --  Used to call Delete_File

         begin
            if The_Build_Mode = Static then
               Full_Lib_Name := Archive_Name'Access;
            else
               Full_Lib_Name := DLL_Name'Access;
            end if;

            if Is_Regular_File (Full_Lib_Name.all) then
               if Is_Writable_File (Full_Lib_Name.all) then
                  Delete_File (Full_Lib_Name.all, Success);
               end if;

               if Is_Regular_File (Full_Lib_Name.all) then
                  Com.Fail ("could not delete """ & Full_Lib_Name.all & """");
               end if;
            end if;
         end;

         Argument_Number := 0;

         --  If we have a standalone library, gather all the interface ALI.
         --  They are passed to Build_Dynamic_Library, where they are used by
         --  some platforms (VMS, for example) to decide what symbols should be
         --  exported. They are also flagged as Interface when we copy them to
         --  the library directory (by Copy_ALI_Files, below).

         if Standalone then
            Data := In_Tree.Projects.Table (For_Project);

            declare
               Iface : String_List_Id := Data.Lib_Interface_ALIs;
               ALI   : File_Name_Type;

            begin
               while Iface /= Nil_String loop
                  ALI :=
                    In_Tree.String_Elements.Table (Iface).Value;
                  Interface_ALIs.Set (ALI, True);
                  Get_Name_String
                    (In_Tree.String_Elements.Table (Iface).Value);
                  Add_Argument (Name_Buffer (1 .. Name_Len));
                  Iface :=
                    In_Tree.String_Elements.Table (Iface).Next;
               end loop;

               Iface := Data.Lib_Interface_ALIs;

               if not Opt.Quiet_Output then

                  --  Check that the interface set is complete: any unit in the
                  --  library that is needed by an interface should also be an
                  --  interface. If it is not the case, output a warning.

                  while Iface /= Nil_String loop
                     ALI := In_Tree.String_Elements.Table
                              (Iface).Value;
                     Process (ALI);
                     Iface :=
                       In_Tree.String_Elements.Table (Iface).Next;
                  end loop;
               end if;
            end;
         end if;

         declare
            Current_Dir  : constant String := Get_Current_Dir;
            Dir          : Dir_Type;

            Name : String (1 .. 200);
            Last : Natural;

            Disregard : Boolean;

            DLL_Name : aliased constant String :=
                         Lib_Filename.all & "." & DLL_Ext;

            Archive_Name : aliased constant String :=
                             Lib_Filename.all & "." & Archive_Ext;

            Delete : Boolean := False;

         begin
            --  Clean the library directory: remove any file with the name of
            --  the library file and any ALI file of a source of the project.

            begin
               Get_Name_String
                 (In_Tree.Projects.Table (For_Project).Library_Dir);
               Change_Dir (Name_Buffer (1 .. Name_Len));

            exception
               when others =>
                  Com.Fail
                    ("unable to access library directory """,
                     Name_Buffer (1 .. Name_Len),
                     """");
            end;

            Open (Dir, ".");

            loop
               Read (Dir, Name, Last);
               exit when Last = 0;

               if Is_Regular_File (Name (1 .. Last)) then
                  Canonical_Case_File_Name (Name (1 .. Last));
                  Delete := False;

                  if (The_Build_Mode = Static and then
                        Name (1 .. Last) =  Archive_Name)
                    or else
                      ((The_Build_Mode = Dynamic or else
                          The_Build_Mode = Relocatable)
                       and then
                         Name (1 .. Last) = DLL_Name)
                  then
                     Delete := True;

                  elsif Last > 4 and then Name (Last - 3 .. Last) = ".ali" then
                     declare
                        Unit : Unit_Data;
                     begin
                        --  Compare with ALI file names of the project

                        for Index in 1 .. Unit_Table.Last (In_Tree.Units) loop
                           Unit := In_Tree.Units.Table (Index);
<<<<<<< HEAD

                           if Unit.File_Names (Body_Part).Project /=
                             No_Project
                           then
                              if  Ultimate_Extension_Of
                                (Unit.File_Names (Body_Part).Project, In_Tree)
                                 = For_Project
                              then
                                 Get_Name_String
                                   (Unit.File_Names (Body_Part).Name);
                                 Name_Len := Name_Len -
                                   File_Extension
                                     (Name (1 .. Name_Len))'Length;
                                 if Name_Buffer (1 .. Name_Len) =
                                     Name (1 .. Last - 4)
                                 then
                                    Delete := True;
                                    exit;
                                 end if;
                              end if;

                           elsif Ultimate_Extension_Of
                             (Unit.File_Names (Specification).Project, In_Tree)
                             = For_Project
                           then
                              Get_Name_String
                                (Unit.File_Names (Specification).Name);
                              Name_Len := Name_Len -
                                File_Extension (Name (1 .. Name_Len))'Length;

                              if Name_Buffer (1 .. Name_Len) =
                                   Name (1 .. Last - 4)
                              then
                                 Delete := True;
                                 exit;
                              end if;
                           end if;
                        end loop;
                     end;
                  end if;

                  if Delete then
                     Set_Writable (Name (1 .. Last));
                     Delete_File (Name (1 .. Last), Disregard);
                  end if;
               end if;
            end loop;

=======

                           if Unit.File_Names (Body_Part).Project /=
                             No_Project
                           then
                              if  Ultimate_Extension_Of
                                (Unit.File_Names (Body_Part).Project, In_Tree)
                                 = For_Project
                              then
                                 Get_Name_String
                                   (Unit.File_Names (Body_Part).Name);
                                 Name_Len := Name_Len -
                                   File_Extension
                                     (Name (1 .. Name_Len))'Length;
                                 if Name_Buffer (1 .. Name_Len) =
                                     Name (1 .. Last - 4)
                                 then
                                    Delete := True;
                                    exit;
                                 end if;
                              end if;

                           elsif Ultimate_Extension_Of
                             (Unit.File_Names (Specification).Project, In_Tree)
                             = For_Project
                           then
                              Get_Name_String
                                (Unit.File_Names (Specification).Name);
                              Name_Len := Name_Len -
                                File_Extension (Name (1 .. Name_Len))'Length;

                              if Name_Buffer (1 .. Name_Len) =
                                   Name (1 .. Last - 4)
                              then
                                 Delete := True;
                                 exit;
                              end if;
                           end if;
                        end loop;
                     end;
                  end if;

                  if Delete then
                     Set_Writable (Name (1 .. Last));
                     Delete_File (Name (1 .. Last), Disregard);
                  end if;
               end if;
            end loop;

>>>>>>> c355071f
            Close (Dir);

            Change_Dir (Current_Dir);
         end;

         --  Call procedure to build the library, depending on the build mode

         case The_Build_Mode is
            when Dynamic | Relocatable =>
               Build_Dynamic_Library
                 (Ofiles        => Object_Files.all,
                  Foreign       => Foreign_Objects.all,
                  Afiles        => Ali_Files.all,
                  Options       => Options.all,
                  Options_2     => No_Argument_List,
                  Interfaces    => Arguments (1 .. Argument_Number),
                  Lib_Filename  => Lib_Filename.all,
                  Lib_Dir       => Lib_Dirpath.all,
                  Symbol_Data   => Data.Symbol_Data,
                  Driver_Name   => Driver_Name,
                  Lib_Version   => Lib_Version.all,
                  Auto_Init     => Data.Lib_Auto_Init);

            when Static =>
               MLib.Build_Library
                 (Object_Files.all,
                  Ali_Files.all,
                  Lib_Filename.all,
                  Lib_Dirpath.all);

            when None =>
               null;
         end case;

         --  We need to copy the ALI files from the object directory to
         --  the library ALI directory, so that the linker find them there,
         --  and does not need to look in the object directory where it
         --  would also find the object files; and we don't want that:
         --  we want the linker to use the library.

         --  Copy the ALI files and make the copies read-only. For interfaces,
         --  mark the copies as interfaces.

         Copy_ALI_Files
           (Files      => Ali_Files.all,
            To         => In_Tree.Projects.Table (For_Project).Library_ALI_Dir,
            Interfaces => Arguments (1 .. Argument_Number));

         --  Copy interface sources if Library_Src_Dir specified

         if Standalone
           and then In_Tree.Projects.Table
                      (For_Project).Library_Src_Dir /= No_Name
         then
            --  Clean the interface copy directory: remove any source that
            --  could be a source of the project.

            begin
               Get_Name_String
                 (In_Tree.Projects.Table (For_Project).Library_Src_Dir);
               Change_Dir (Name_Buffer (1 .. Name_Len));

            exception
               when others =>
                  Com.Fail
                    ("unable to access library source copy directory """,
                     Name_Buffer (1 .. Name_Len),
                     """");
            end;

            declare
               Dir    : Dir_Type;
               Delete : Boolean := False;
               Unit   : Unit_Data;

               Name : String (1 .. 200);
               Last : Natural;

               Disregard : Boolean;

            begin
               Open (Dir, ".");

               loop
                  Read (Dir, Name, Last);
                  exit when Last = 0;

                  if Is_Regular_File (Name (1 .. Last)) then
                     Canonical_Case_File_Name (Name (1 .. Last));
                     Delete := False;

                     --  Compare with source file names of the project

                     for Index in 1 .. Unit_Table.Last (In_Tree.Units) loop
                        Unit := In_Tree.Units.Table (Index);

                        if Ultimate_Extension_Of
                            (Unit.File_Names (Body_Part).Project, In_Tree) =
                            For_Project
                          and then
                            Get_Name_String
                              (Unit.File_Names (Body_Part).Name) =
                            Name (1 .. Last)
                        then
                           Delete := True;
                           exit;
                        end if;

                        if Ultimate_Extension_Of
                           (Unit.File_Names (Specification).Project, In_Tree) =
                           For_Project
                          and then
                           Get_Name_String
                             (Unit.File_Names (Specification).Name) =
                           Name (1 .. Last)
                        then
                           Delete := True;
                           exit;
                        end if;
                     end loop;
                  end if;

                  if Delete then
                     Set_Writable (Name (1 .. Last));
                     Delete_File (Name (1 .. Last), Disregard);
                  end if;
               end loop;

               Close (Dir);
            end;

            Copy_Interface_Sources
              (For_Project => For_Project,
               In_Tree     => In_Tree,
               Interfaces  => Arguments (1 .. Argument_Number),
               To_Dir      => In_Tree.Projects.Table
                                (For_Project).Library_Src_Dir);
         end if;
      end if;

      --  Reset the current working directory to its previous value

      Change_Dir (Current_Dir);
   end Build_Library;

   -----------
   -- Check --
   -----------

   procedure Check (Filename : String) is
   begin
      if not Is_Regular_File (Filename) then
         Com.Fail (Filename, " not found.");
      end if;
   end Check;

   -------------------
   -- Check_Context --
   -------------------

   procedure Check_Context is
   begin
      --  Check that each object file exists

      for F in Object_Files'Range loop
         Check (Object_Files (F).all);
      end loop;
   end Check_Context;

   -------------------
   -- Check_Library --
   -------------------

   procedure Check_Library
     (For_Project : Project_Id; In_Tree : Project_Tree_Ref)
   is
      Data    : constant Project_Data :=
                  In_Tree.Projects.Table (For_Project);
      Lib_TS  : Time_Stamp_Type;
      Current : constant Dir_Name_Str := Get_Current_Dir;

   begin
      --  No need to build the library if there is no object directory,
      --  hence no object files to build the library.

      if Data.Library then
         declare
            Lib_Name : constant Name_Id :=
              Library_File_Name_For (For_Project, In_Tree);
         begin
            Change_Dir (Get_Name_String (Data.Library_Dir));
            Lib_TS := File_Stamp (Lib_Name);
            In_Tree.Projects.Table (For_Project).Library_TS := Lib_TS;
         end;

         if not Data.Externally_Built
           and then not Data.Need_To_Build_Lib
           and then Data.Object_Directory /= No_Name
         then
            declare
               Obj_TS     : Time_Stamp_Type;
               Object_Dir : Dir_Type;

            begin
               if OpenVMS_On_Target then
                  B_Start := new String'("b__");
               end if;

               --  If the library file does not exist, then the time stamp will
               --  be Empty_Time_Stamp, earlier than any other time stamp.
<<<<<<< HEAD

               Change_Dir (Get_Name_String (Data.Object_Directory));
               Open (Dir => Object_Dir, Dir_Name => ".");

               --  For all entries in the object directory

               loop
                  Read (Object_Dir, Name_Buffer, Name_Len);
                  exit when Name_Len = 0;

                  --  Check if it is an object file, but ignore any binder
                  --  generated file.

=======

               Change_Dir (Get_Name_String (Data.Object_Directory));
               Open (Dir => Object_Dir, Dir_Name => ".");

               --  For all entries in the object directory

               loop
                  Read (Object_Dir, Name_Buffer, Name_Len);
                  exit when Name_Len = 0;

                  --  Check if it is an object file, but ignore any binder
                  --  generated file.

>>>>>>> c355071f
                  if Is_Obj (Name_Buffer (1 .. Name_Len))
                    and then Name_Buffer (1 .. B_Start'Length) /= B_Start.all
                  then
                     --  Get the object file time stamp

                     Obj_TS := File_Stamp (Name_Find);

                     --  If library file time stamp is earlier, set
                     --  Need_To_Build_Lib and return. String comparaison is
                     --  used, otherwise time stamps may be too close and the
                     --  comparaison would return True, which would trigger
                     --  an unnecessary rebuild of the library.

                     if String (Lib_TS) < String (Obj_TS) then

                        --  Library must be rebuilt

                        In_Tree.Projects.Table
                          (For_Project).Need_To_Build_Lib := True;
                        exit;
                     end if;
                  end if;
               end loop;

               Close (Object_Dir);
            end;
         end if;

         Change_Dir (Current);
      end if;
   end Check_Library;

   ----------------------------
   -- Copy_Interface_Sources --
   ----------------------------

   procedure Copy_Interface_Sources
     (For_Project : Project_Id;
      In_Tree     : Project_Tree_Ref;
      Interfaces  : Argument_List;
      To_Dir      : Name_Id)
   is
      Current : constant Dir_Name_Str := Get_Current_Dir;
      --  The current directory, where to return to at the end

      Target : constant Dir_Name_Str := Get_Name_String (To_Dir);
      --  The directory where to copy sources

      Text     : Text_Buffer_Ptr;
      The_ALI  : ALI.ALI_Id;
      Lib_File : Name_Id;

      First_Unit  : ALI.Unit_Id;
      Second_Unit : ALI.Unit_Id;

      Data : Unit_Data;

      Copy_Subunits : Boolean := False;
      --  When True, indicates that subunits, if any, need to be copied too

      procedure Copy (File_Name : Name_Id);
      --  Copy one source of the project to the target directory

      function Is_Same_Or_Extension
        (Extending : Project_Id;
         Extended  : Project_Id) return Boolean;
      --  Return True if project Extending is equal to or extends project
      --  Extended.

      ----------
      -- Copy --
      ----------

      procedure Copy (File_Name : Name_Id) is
         Success : Boolean := False;

      begin
         Unit_Loop :
         for Index in Unit_Table.First ..
                      Unit_Table.Last (In_Tree.Units)
         loop
            Data := In_Tree.Units.Table (Index);

            --  Find and copy the immediate or inherited source

            for J in Data.File_Names'Range loop
               if Is_Same_Or_Extension
                    (For_Project, Data.File_Names (J).Project)
                 and then Data.File_Names (J).Name = File_Name
               then
                  Copy_File
                    (Get_Name_String (Data.File_Names (J).Path),
                     Target,
                     Success,
                     Mode => Overwrite,
                     Preserve => Preserve);
                  exit Unit_Loop;
               end if;
            end loop;
         end loop Unit_Loop;
      end Copy;

      --------------------------
      -- Is_Same_Or_Extension --
      --------------------------

      function Is_Same_Or_Extension
        (Extending : Project_Id;
         Extended  : Project_Id) return Boolean
      is
         Ext : Project_Id := Extending;

      begin
         while Ext /= No_Project loop
            if Ext = Extended then
               return True;
            end if;

            Ext := In_Tree.Projects.Table (Ext).Extends;
         end loop;

         return False;
      end Is_Same_Or_Extension;

   --  Start of processing for Copy_Interface_Sources

   begin
      --  Change the working directory to the object directory

      Change_Dir
        (Get_Name_String
           (In_Tree.Projects.Table
              (For_Project).Object_Directory));

      for Index in Interfaces'Range loop

         --  First, load the ALI file

         Name_Len := 0;
         Add_Str_To_Name_Buffer (Interfaces (Index).all);
         Lib_File := Name_Find;
         Text := Read_Library_Info (Lib_File);
         The_ALI := Scan_ALI (Lib_File, Text, Ignore_ED => False, Err => True);
         Free (Text);

         Second_Unit := No_Unit_Id;
         First_Unit := ALI.ALIs.Table (The_ALI).First_Unit;
         Copy_Subunits := True;

         --  If there is both a spec and a body, check if they are both needed

         if ALI.Units.Table (First_Unit).Utype = Is_Body then
            Second_Unit := ALI.ALIs.Table (The_ALI).Last_Unit;

            --  If the body is not needed, then reset First_Unit

            if not ALI.Units.Table (Second_Unit).Body_Needed_For_SAL then
               First_Unit := No_Unit_Id;
               Copy_Subunits := False;
            end if;

         elsif ALI.Units.Table (First_Unit).Utype = Is_Spec_Only then
            Copy_Subunits := False;
         end if;

         --  Copy the file(s) that need to be copied

         if First_Unit /= No_Unit_Id then
            Copy (File_Name => ALI.Units.Table (First_Unit).Sfile);
         end if;

         if Second_Unit /= No_Unit_Id then
            Copy (File_Name => ALI.Units.Table (Second_Unit).Sfile);
         end if;

         --  Copy all the separates, if any

         if Copy_Subunits then
            for Dep in ALI.ALIs.Table (The_ALI).First_Sdep ..
              ALI.ALIs.Table (The_ALI).Last_Sdep
            loop
               if Sdep.Table (Dep).Subunit_Name /= No_Name then
                  Copy (File_Name => Sdep.Table (Dep).Sfile);
               end if;
            end loop;
         end if;
      end loop;

      --  Restore the initial working directory

      Change_Dir (Current);
   end Copy_Interface_Sources;

   -------------
   -- Display --
   -------------

   procedure Display (Executable : String) is
   begin
      if not Opt.Quiet_Output then
         Write_Str (Executable);

         for Index in 1 .. Argument_Number loop
            Write_Char (' ');
            Write_Str (Arguments (Index).all);
         end loop;

         Write_Eol;
      end if;
   end Display;

   -----------
   -- Index --
   -----------

   function Index (S, Pattern : String) return Natural is
      Len : constant Natural := Pattern'Length;

   begin
      for J in reverse S'First .. S'Last - Len + 1 loop
         if Pattern = S (J .. J + Len - 1) then
            return J;
         end if;
      end loop;

      return 0;
   end Index;

   -------------------------
   -- Process_Binder_File --
   -------------------------

   procedure Process_Binder_File (Name : String) is
      Fd : FILEs;
      --  Binder file's descriptor

      Read_Mode : constant String := "r" & ASCII.Nul;
      --  For fopen

      Status : Interfaces.C_Streams.int;
      pragma Unreferenced (Status);
      --  For fclose

      Begin_Info : constant String := "--  BEGIN Object file/option list";
      End_Info   : constant String := "--  END Object file/option list   ";

      Next_Line : String (1 .. 1000);
      --  Current line value
      --  Where does this odd constant 1000 come from, looks suspicious ???

      Nlast : Integer;
      --  End of line slice (the slice does not contain the line terminator)

      procedure Get_Next_Line;
      --  Read the next line from the binder file without the line terminator

      -------------------
      -- Get_Next_Line --
      -------------------

      procedure Get_Next_Line is
         Fchars : chars;

      begin
         Fchars := fgets (Next_Line'Address, Next_Line'Length, Fd);

         if Fchars = System.Null_Address then
            Fail ("Error reading binder output");
         end if;

         Nlast := 1;
         while Nlast <= Next_Line'Last
           and then Next_Line (Nlast) /= ASCII.LF
           and then Next_Line (Nlast) /= ASCII.CR
         loop
            Nlast := Nlast + 1;
         end loop;

         Nlast := Nlast - 1;
      end Get_Next_Line;

   --  Start of processing for Process_Binder_File

   begin
      Fd := fopen (Name'Address, Read_Mode'Address);

      if Fd = NULL_Stream then
         Fail ("Failed to open binder output");
      end if;

      --  Skip up to the Begin Info line

      loop
         Get_Next_Line;
         exit when Next_Line (1 .. Nlast) = Begin_Info;
      end loop;

      --  Find the first switch

      loop
         Get_Next_Line;

         exit when Next_Line (1 .. Nlast) = End_Info;

         --  As the binder generated file is in Ada, remove the first eight
         --  characters "   --   ".

         Next_Line (1 .. Nlast - 8) := Next_Line (9 .. Nlast);
         Nlast := Nlast - 8;

         --  Stop when the first switch is found

         exit when Next_Line (1) = '-';
      end loop;

      if Next_Line (1 .. Nlast) /= End_Info then
         loop
            --  Ignore -static and -shared, since -shared will be used
            --  in any case.

            --  Ignore -lgnat, -lgnarl and -ldecgnat as they will be added
            --  later, because they are also needed for non Stand-Alone shared
            --  libraries.

            --  Also ignore the shared libraries which are :

            --  UNIX / Windows    VMS
            --  -lgnat-<version>  -lgnat_<version>  (7 + version'length chars)
            --  -lgnarl-<version> -lgnarl_<version> (8 + version'length chars)

            if Next_Line (1 .. Nlast) /= "-static" and then
               Next_Line (1 .. Nlast) /= "-shared" and then
               Next_Line (1 .. Nlast) /= "-ldecgnat" and then
               Next_Line (1 .. Nlast) /= "-lgnarl" and then
               Next_Line (1 .. Nlast) /= "-lgnat" and then
               Next_Line
                 (1 .. Natural'Min (Nlast, 10 + Library_Version'Length)) /=
                   Shared_Lib ("decgnat") and then
               Next_Line
                 (1 .. Natural'Min (Nlast, 8 + Library_Version'Length)) /=
                   Shared_Lib ("gnarl") and then
               Next_Line
                 (1 .. Natural'Min (Nlast, 7 + Library_Version'Length)) /=
                   Shared_Lib ("gnat")
            then
               if Next_Line (1) /= '-' then

                  --  This is not an option, should we add it?

                  if Add_Object_Files then
                     Opts.Increment_Last;
                     Opts.Table (Opts.Last) :=
                       new String'(Next_Line (1 .. Nlast));
                  end if;

               else
                  --  Add all other options

                  Opts.Increment_Last;
                  Opts.Table (Opts.Last) :=
                    new String'(Next_Line (1 .. Nlast));
               end if;
            end if;

            --  Next option, if any

            Get_Next_Line;
            exit when Next_Line (1 .. Nlast) = End_Info;

            --  Remove first eight characters "   --   "

            Next_Line (1 .. Nlast - 8) := Next_Line (9 .. Nlast);
            Nlast := Nlast - 8;
         end loop;
      end if;

      Status := fclose (Fd);

      --  Is it really right to ignore any close error ???

   end Process_Binder_File;

   ------------------
   -- Reset_Tables --
   ------------------

   procedure Reset_Tables is
   begin
      Objects.Init;
      Objects_Htable.Reset;
      Foreigns.Init;
      ALIs.Init;
      Opts.Init;
      Processed_Projects.Reset;
      Library_Projs.Init;
   end Reset_Tables;

   ---------------------------
   -- SALs_Use_Constructors --
   ---------------------------

   function SALs_Use_Constructors return Boolean is
      function C_SALs_Init_Using_Constructors return Integer;
      pragma Import (C, C_SALs_Init_Using_Constructors,
                     "__gnat_sals_init_using_constructors");
   begin
      return C_SALs_Init_Using_Constructors /= 0;
   end SALs_Use_Constructors;

   ---------------------------
   -- Ultimate_Extension_Of --
   ---------------------------

   function Ultimate_Extension_Of
     (Project : Project_Id;
      In_Tree : Project_Tree_Ref) return Project_Id
   is
      Result : Project_Id := Project;
      Data   : Project_Data;

   begin
      if Project /= No_Project then
         loop
            Data := In_Tree.Projects.Table (Result);
            exit when Data.Extended_By = No_Project;
            Result := Data.Extended_By;
         end loop;
      end if;

      return Result;
   end Ultimate_Extension_Of;

end MLib.Prj;<|MERGE_RESOLUTION|>--- conflicted
+++ resolved
@@ -6,11 +6,7 @@
 --                                                                          --
 --                                 B o d y                                  --
 --                                                                          --
-<<<<<<< HEAD
---                     Copyright (C) 2001-2005, AdaCore                     --
-=======
 --                     Copyright (C) 2001-2006, AdaCore                     --
->>>>>>> c355071f
 --                                                                          --
 -- GNAT is free software;  you can  redistribute it  and/or modify it under --
 -- terms of the  GNU General Public License as published  by the Free Soft- --
@@ -1577,7 +1573,6 @@
 
                         for Index in 1 .. Unit_Table.Last (In_Tree.Units) loop
                            Unit := In_Tree.Units.Table (Index);
-<<<<<<< HEAD
 
                            if Unit.File_Names (Body_Part).Project /=
                              No_Project
@@ -1626,56 +1621,6 @@
                end if;
             end loop;
 
-=======
-
-                           if Unit.File_Names (Body_Part).Project /=
-                             No_Project
-                           then
-                              if  Ultimate_Extension_Of
-                                (Unit.File_Names (Body_Part).Project, In_Tree)
-                                 = For_Project
-                              then
-                                 Get_Name_String
-                                   (Unit.File_Names (Body_Part).Name);
-                                 Name_Len := Name_Len -
-                                   File_Extension
-                                     (Name (1 .. Name_Len))'Length;
-                                 if Name_Buffer (1 .. Name_Len) =
-                                     Name (1 .. Last - 4)
-                                 then
-                                    Delete := True;
-                                    exit;
-                                 end if;
-                              end if;
-
-                           elsif Ultimate_Extension_Of
-                             (Unit.File_Names (Specification).Project, In_Tree)
-                             = For_Project
-                           then
-                              Get_Name_String
-                                (Unit.File_Names (Specification).Name);
-                              Name_Len := Name_Len -
-                                File_Extension (Name (1 .. Name_Len))'Length;
-
-                              if Name_Buffer (1 .. Name_Len) =
-                                   Name (1 .. Last - 4)
-                              then
-                                 Delete := True;
-                                 exit;
-                              end if;
-                           end if;
-                        end loop;
-                     end;
-                  end if;
-
-                  if Delete then
-                     Set_Writable (Name (1 .. Last));
-                     Delete_File (Name (1 .. Last), Disregard);
-                  end if;
-               end if;
-            end loop;
-
->>>>>>> c355071f
             Close (Dir);
 
             Change_Dir (Current_Dir);
@@ -1886,7 +1831,6 @@
 
                --  If the library file does not exist, then the time stamp will
                --  be Empty_Time_Stamp, earlier than any other time stamp.
-<<<<<<< HEAD
 
                Change_Dir (Get_Name_String (Data.Object_Directory));
                Open (Dir => Object_Dir, Dir_Name => ".");
@@ -1900,21 +1844,6 @@
                   --  Check if it is an object file, but ignore any binder
                   --  generated file.
 
-=======
-
-               Change_Dir (Get_Name_String (Data.Object_Directory));
-               Open (Dir => Object_Dir, Dir_Name => ".");
-
-               --  For all entries in the object directory
-
-               loop
-                  Read (Object_Dir, Name_Buffer, Name_Len);
-                  exit when Name_Len = 0;
-
-                  --  Check if it is an object file, but ignore any binder
-                  --  generated file.
-
->>>>>>> c355071f
                   if Is_Obj (Name_Buffer (1 .. Name_Len))
                     and then Name_Buffer (1 .. B_Start'Length) /= B_Start.all
                   then

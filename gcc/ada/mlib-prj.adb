--- conflicted
+++ resolved
@@ -1448,13 +1448,6 @@
 
             begin
                while Iface /= Nil_String loop
-<<<<<<< HEAD
-                  ALI := String_Elements.Table (Iface).Value;
-                  Interface_ALIs.Set (ALI, True);
-                  Get_Name_String (String_Elements.Table (Iface).Value);
-                  Add_Argument (Name_Buffer (1 .. Name_Len));
-                  Iface := String_Elements.Table (Iface).Next;
-=======
                   ALI :=
                     In_Tree.String_Elements.Table (Iface).Value;
                   Interface_ALIs.Set (ALI, True);
@@ -1463,7 +1456,6 @@
                   Add_Argument (Name_Buffer (1 .. Name_Len));
                   Iface :=
                     In_Tree.String_Elements.Table (Iface).Next;
->>>>>>> 8c044a9c
                end loop;
 
                Iface := Data.Lib_Interface_ALIs;
@@ -1475,17 +1467,11 @@
                   --  interface. If it is not the case, output a warning.
 
                   while Iface /= Nil_String loop
-<<<<<<< HEAD
-                     ALI := String_Elements.Table (Iface).Value;
-                     Process (ALI);
-                     Iface := String_Elements.Table (Iface).Next;
-=======
                      ALI := In_Tree.String_Elements.Table
                               (Iface).Value;
                      Process (ALI);
                      Iface :=
                        In_Tree.String_Elements.Table (Iface).Next;
->>>>>>> 8c044a9c
                   end loop;
                end if;
             end;

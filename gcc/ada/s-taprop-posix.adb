--- conflicted
+++ resolved
@@ -6,11 +6,7 @@
 --                                                                          --
 --                                  B o d y                                 --
 --                                                                          --
-<<<<<<< HEAD
---          Copyright (C) 1992-2006, Free Software Foundation, Inc.         --
-=======
 --          Copyright (C) 1992-2007, Free Software Foundation, Inc.         --
->>>>>>> 60a98cce
 --                                                                          --
 -- GNARL is free software; you can  redistribute it  and/or modify it under --
 -- terms of the  GNU General Public License as published  by the Free Soft- --
@@ -70,14 +66,6 @@
 
 with System.Soft_Links;
 --  used for Abort_Defer/Undefer
-<<<<<<< HEAD
-
---  We use System.Soft_Links instead of System.Tasking.Initialization
---  because the later is a higher level package that we shouldn't depend on.
---  For example when using the restricted run time, it is replaced by
---  System.Tasking.Restricted.Stages.
-=======
->>>>>>> 60a98cce
 
 --  We use System.Soft_Links instead of System.Tasking.Initialization
 --  because the later is a higher level package that we shouldn't depend on.
@@ -342,11 +330,7 @@
    procedure Initialize_Lock
      (L : not null access RTS_Lock; Level : Lock_Level)
    is
-<<<<<<< HEAD
-      pragma Warnings (Off, Level);
-=======
       pragma Unreferenced (Level);
->>>>>>> 60a98cce
 
       Attributes : aliased pthread_mutexattr_t;
       Result     : Interfaces.C.int;
@@ -994,15 +978,6 @@
       if T.Common.Task_Info /= Default_Scope then
          case T.Common.Task_Info is
             when System.Task_Info.Process_Scope =>
-<<<<<<< HEAD
-               Result := pthread_attr_setscope
-                           (Attributes'Access, PTHREAD_SCOPE_PROCESS);
-
-            when System.Task_Info.System_Scope =>
-               Result := pthread_attr_setscope
-                           (Attributes'Access, PTHREAD_SCOPE_SYSTEM);
-
-=======
                Result :=
                  pthread_attr_setscope
                    (Attributes'Access, PTHREAD_SCOPE_PROCESS);
@@ -1012,7 +987,6 @@
                  pthread_attr_setscope
                    (Attributes'Access, PTHREAD_SCOPE_SYSTEM);
 
->>>>>>> 60a98cce
             when System.Task_Info.Default_Scope =>
                Result := 0;
          end case;

------------------------------------------------------------------------------
--                                                                          --
--                         GNAT COMPILER COMPONENTS                         --
--                                                                          --
--                              E X P _ C H 3                               --
--                                                                          --
--                                 S p e c                                  --
--                                                                          --
<<<<<<< HEAD
--          Copyright (C) 1992-2005, Free Software Foundation, Inc.         --
=======
--          Copyright (C) 1992-2006, Free Software Foundation, Inc.         --
>>>>>>> c355071f
--                                                                          --
-- GNAT is free software;  you can  redistribute it  and/or modify it under --
-- terms of the  GNU General Public License as published  by the Free Soft- --
-- ware  Foundation;  either version 2,  or (at your option) any later ver- --
-- sion.  GNAT is distributed in the hope that it will be useful, but WITH- --
-- OUT ANY WARRANTY;  without even the  implied warranty of MERCHANTABILITY --
-- or FITNESS FOR A PARTICULAR PURPOSE.  See the GNU General Public License --
-- for  more details.  You should have  received  a copy of the GNU General --
-- Public License  distributed with GNAT;  see file COPYING.  If not, write --
-- to  the  Free Software Foundation,  51  Franklin  Street,  Fifth  Floor, --
-- Boston, MA 02110-1301, USA.                                              --
--                                                                          --
-- GNAT was originally developed  by the GNAT team at  New York University. --
-- Extensive contributions were provided by Ada Core Technologies Inc.      --
--                                                                          --
------------------------------------------------------------------------------

--  Expand routines for chapter 3 constructs

with Types;  use Types;
with Elists; use Elists;
with Uintp;  use Uintp;

package Exp_Ch3 is

   procedure Expand_N_Object_Declaration         (N : Node_Id);
   procedure Expand_N_Subtype_Indication         (N : Node_Id);
   procedure Expand_N_Variant_Part               (N : Node_Id);
   procedure Expand_N_Full_Type_Declaration      (N : Node_Id);

   procedure Expand_Previous_Access_Type (Def_Id : Entity_Id);
   --  For a full type declaration that contains tasks, or that is a task,
   --  check whether there exists an access type whose designated type is an
   --  incomplete declarations for the current composite type. If so, build the
   --  master for that access type, now that it is known to denote an object
   --  with tasks.

   procedure Expand_Record_Extension (T : Entity_Id; Def : Node_Id);
   --  Add a field _parent in the extension part of the record

   procedure Build_Class_Wide_Master (T : Entity_Id);
   --  For access to class-wide limited types we must build a task master
   --  because some subsequent extension may add a task component. To avoid
   --  bringing in the tasking run-time whenever an access-to-class-wide
   --  limited type is used, we use the soft-link mechanism and add a level of
   --  indirection to calls to routines that manipulate Master_Ids. This must
   --  also be used for anonymous access types whose designated type is a task
   --  or synchronized interface.

   procedure Build_Discr_Checking_Funcs (N : Node_Id);
   --  Builds function which checks whether the component name is consistent
   --  with the current discriminants. N is the full type declaration node,
   --  and the discriminant checking functions are inserted after this node.

   function Build_Initialization_Call
     (Loc               : Source_Ptr;
      Id_Ref            : Node_Id;
      Typ               : Entity_Id;
      In_Init_Proc      : Boolean := False;
      Enclos_Type       : Entity_Id := Empty;
      Discr_Map         : Elist_Id := New_Elmt_List;
      With_Default_Init : Boolean := False) return List_Id;
   --  Builds a call to the initialization procedure of the Id entity. Id_Ref
   --  is either a new reference to Id (for record fields), or an indexed
   --  component (for array elements). Loc is the source location for the
   --  constructed tree, and Typ is the type of the entity (the initialization
   --  procedure of the base type is the procedure that actually gets called).
   --  In_Init_Proc has to be set to True when the call is itself in an init
   --  proc in order to enable the use of discriminals. Enclos_type is the type
   --  of the init proc and it is used for various expansion cases including
   --  the case where Typ is a task type which is a array component, the
   --  indices of the enclosing type are used to build the string that
   --  identifies each task at runtime.
   --
   --  Discr_Map is used to replace discriminants by their discriminals in
   --  expressions used to constrain record components. In the presence of
   --  entry families bounded by discriminants, protected type discriminants
   --  can appear within expressions in array bounds (not as stand-alone
   --  identifiers) and a general replacement is necessary.
   --
   --  Ada 2005 (AI-287): With_Default_Init is used to indicate that the
   --  initialization call corresponds to a default initialized component
   --  of an aggregate.

<<<<<<< HEAD
=======
   procedure Build_Master_Renaming (N : Node_Id; T : Entity_Id);
   --  If the designated type of an access type is a task type or contains
   --  tasks, we make sure that a _Master variable is declared in the current
   --  scope, and then declare a renaming for it:
   --
   --    atypeM : Master_Id renames _Master;
   --
   --  where atyp is the name of the access type. This declaration is
   --  used when an allocator for the access type is expanded. The node N
   --  is the full declaration of the designated type that contains tasks.
   --  The renaming declaration is inserted before N, and after the Master
   --  declaration.

>>>>>>> c355071f
   function Freeze_Type (N : Node_Id) return Boolean;
   --  This function executes the freezing actions associated with the given
   --  freeze type node N and returns True if the node is to be deleted. We
   --  delete the node if it is present just for front end purpose and we don't
   --  want Gigi to see the node. This function can't delete the node itself
   --  since it would confuse any remaining processing of the freeze node.
<<<<<<< HEAD
=======

   procedure Init_Secondary_Tags
     (Typ        : Entity_Id;
      Target     : Node_Id;
      Stmts_List : List_Id);
   --  Ada 2005 (AI-251): Initialize the tags of all the secondary tables
   --  associated with the abstract interfaces of Typ. The generated code
   --  referencing tag fields of Target is appended to Stmts_List.
>>>>>>> c355071f

   function Needs_Simple_Initialization (T : Entity_Id) return Boolean;
   --  Certain types need initialization even though there is no specific
   --  initialization routine. In this category are access types (which need
   --  initializing to null), packed array types whose implementation is a
   --  modular type, and all scalar types if Normalize_Scalars is set, as well
   --  as private types whose underlying type is present and meets any of these
   --  criteria. Finally, descendants of String and Wide_String also need
   --  initialization in Initialize/Normalize_Scalars mode.

   function Get_Simple_Init_Val
     (T    : Entity_Id;
      Loc  : Source_Ptr;
      Size : Uint := No_Uint) return Node_Id;
   --  For a type which Needs_Simple_Initialization (see above), prepares the
   --  tree for an expression representing the required initial value. Loc is
   --  the source location used in constructing this tree which is returned as
   --  the result of the call. The Size parameter indicates the target size of
   --  the object if it is known (indicated by a value that is not No_Uint and
   --  is greater than zero). If Size is not given (Size set to No_Uint, or
   --  non-positive), then the Esize of T is used as an estimate of the Size.
   --  The object size is needed to prepare a known invalid value for use by
   --  Normalize_Scalars.

end Exp_Ch3;<|MERGE_RESOLUTION|>--- conflicted
+++ resolved
@@ -6,11 +6,7 @@
 --                                                                          --
 --                                 S p e c                                  --
 --                                                                          --
-<<<<<<< HEAD
---          Copyright (C) 1992-2005, Free Software Foundation, Inc.         --
-=======
 --          Copyright (C) 1992-2006, Free Software Foundation, Inc.         --
->>>>>>> c355071f
 --                                                                          --
 -- GNAT is free software;  you can  redistribute it  and/or modify it under --
 -- terms of the  GNU General Public License as published  by the Free Soft- --
@@ -95,8 +91,6 @@
    --  initialization call corresponds to a default initialized component
    --  of an aggregate.
 
-<<<<<<< HEAD
-=======
    procedure Build_Master_Renaming (N : Node_Id; T : Entity_Id);
    --  If the designated type of an access type is a task type or contains
    --  tasks, we make sure that a _Master variable is declared in the current
@@ -110,15 +104,12 @@
    --  The renaming declaration is inserted before N, and after the Master
    --  declaration.
 
->>>>>>> c355071f
    function Freeze_Type (N : Node_Id) return Boolean;
    --  This function executes the freezing actions associated with the given
    --  freeze type node N and returns True if the node is to be deleted. We
    --  delete the node if it is present just for front end purpose and we don't
    --  want Gigi to see the node. This function can't delete the node itself
    --  since it would confuse any remaining processing of the freeze node.
-<<<<<<< HEAD
-=======
 
    procedure Init_Secondary_Tags
      (Typ        : Entity_Id;
@@ -127,7 +118,6 @@
    --  Ada 2005 (AI-251): Initialize the tags of all the secondary tables
    --  associated with the abstract interfaces of Typ. The generated code
    --  referencing tag fields of Target is appended to Stmts_List.
->>>>>>> c355071f
 
    function Needs_Simple_Initialization (T : Entity_Id) return Boolean;
    --  Certain types need initialization even though there is no specific

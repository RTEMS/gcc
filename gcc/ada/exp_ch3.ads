--- conflicted
+++ resolved
@@ -6,11 +6,7 @@
 --                                                                          --
 --                                 S p e c                                  --
 --                                                                          --
-<<<<<<< HEAD
---          Copyright (C) 1992-2006, Free Software Foundation, Inc.         --
-=======
 --          Copyright (C) 1992-2007, Free Software Foundation, Inc.         --
->>>>>>> 751ff693
 --                                                                          --
 -- GNAT is free software;  you can  redistribute it  and/or modify it under --
 -- terms of the  GNU General Public License as published  by the Free Soft- --
@@ -19,14 +15,8 @@
 -- OUT ANY WARRANTY;  without even the  implied warranty of MERCHANTABILITY --
 -- or FITNESS FOR A PARTICULAR PURPOSE.  See the GNU General Public License --
 -- for  more details.  You should have  received  a copy of the GNU General --
-<<<<<<< HEAD
--- Public License  distributed with GNAT;  see file COPYING.  If not, write --
--- to  the  Free Software Foundation,  51  Franklin  Street,  Fifth  Floor, --
--- Boston, MA 02110-1301, USA.                                              --
-=======
 -- Public License  distributed with GNAT; see file COPYING3.  If not, go to --
 -- http://www.gnu.org/licenses for a complete copy of the license.          --
->>>>>>> 751ff693
 --                                                                          --
 -- GNAT was originally developed  by the GNAT team at  New York University. --
 -- Extensive contributions were provided by Ada Core Technologies Inc.      --
@@ -78,19 +68,6 @@
       Enclos_Type       : Entity_Id := Empty;
       Discr_Map         : Elist_Id := New_Elmt_List;
       With_Default_Init : Boolean := False) return List_Id;
-<<<<<<< HEAD
-   --  Builds a call to the initialization procedure of the Id entity. Id_Ref
-   --  is either a new reference to Id (for record fields), or an indexed
-   --  component (for array elements). Loc is the source location for the
-   --  constructed tree, and Typ is the type of the entity (the initialization
-   --  procedure of the base type is the procedure that actually gets called).
-   --  In_Init_Proc has to be set to True when the call is itself in an init
-   --  proc in order to enable the use of discriminals. Enclos_type is the type
-   --  of the init proc and it is used for various expansion cases including
-   --  the case where Typ is a task type which is a array component, the
-   --  indices of the enclosing type are used to build the string that
-   --  identifies each task at runtime.
-=======
    --  Builds a call to the initialization procedure for the base type of Typ,
    --  passing it the object denoted by Id_Ref, plus additional parameters as
    --  appropriate for the type (the _Master, for task types, for example).
@@ -101,7 +78,6 @@
    --  various expansion cases including the case where Typ is a task type
    --  which is an array component, the indices of the enclosing type are
    --  used to build the string that identifies each task at runtime.
->>>>>>> 751ff693
    --
    --  Discr_Map is used to replace discriminants by their discriminals in
    --  expressions used to constrain record components. In the presence of
@@ -134,14 +110,6 @@
    --  since it would confuse any remaining processing of the freeze node.
 
    procedure Init_Secondary_Tags
-<<<<<<< HEAD
-     (Typ        : Entity_Id;
-      Target     : Node_Id;
-      Stmts_List : List_Id);
-   --  Ada 2005 (AI-251): Initialize the tags of all the secondary tables
-   --  associated with the abstract interfaces of Typ. The generated code
-   --  referencing tag fields of Target is appended to Stmts_List.
-=======
      (Typ            : Entity_Id;
       Target         : Node_Id;
       Stmts_List     : List_Id;
@@ -153,7 +121,6 @@
    --  fixed positions of Target are initialized; if Variable_Comps is True
    --  then tags components located at variable positions of Target are
    --  initialized.
->>>>>>> 751ff693
 
    function Needs_Simple_Initialization (T : Entity_Id) return Boolean;
    --  Certain types need initialization even though there is no specific

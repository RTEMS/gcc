--- conflicted
+++ resolved
@@ -6,11 +6,7 @@
 --                                                                          --
 --                                 S p e c                                  --
 --                                                                          --
-<<<<<<< HEAD
---          Copyright (C) 2001-2005, Free Software Foundation, Inc          --
-=======
 --          Copyright (C) 2001-2007, Free Software Foundation, Inc.         --
->>>>>>> 751ff693
 --                                                                          --
 -- GNAT is free software;  you can  redistribute it  and/or modify it under --
 -- terms of the  GNU General Public License as published  by the Free Soft- --
@@ -19,14 +15,8 @@
 -- OUT ANY WARRANTY;  without even the  implied warranty of MERCHANTABILITY --
 -- or FITNESS FOR A PARTICULAR PURPOSE.  See the GNU General Public License --
 -- for  more details.  You should have  received  a copy of the GNU General --
-<<<<<<< HEAD
--- Public License  distributed with GNAT;  see file COPYING.  If not, write --
--- to  the  Free Software Foundation,  51  Franklin  Street,  Fifth  Floor, --
--- Boston, MA 02110-1301, USA.                                              --
-=======
 -- Public License  distributed with GNAT; see file COPYING3.  If not, go to --
 -- http://www.gnu.org/licenses for a complete copy of the license.          --
->>>>>>> 751ff693
 --                                                                          --
 -- GNAT was originally developed  by the GNAT team at  New York University. --
 -- Extensive contributions were provided by Ada Core Technologies Inc.      --
@@ -45,12 +35,6 @@
    procedure Print_Sources (In_Tree : Project_Tree_Ref);
    --  Output the list of sources, after Project files have been scanned
 
-<<<<<<< HEAD
-   procedure Create_Mapping_File
-     (Project : Project_Id;
-      In_Tree : Project_Tree_Ref;
-      Name    : out Name_Id);
-=======
    procedure Create_Mapping (In_Tree : Project_Tree_Ref);
    --  Create in memory mapping from the sources of all the projects (in body
    --  of package Fmap), so that Osint.Find_File will find the correct path
@@ -60,7 +44,6 @@
      (Project : Project_Id;
       In_Tree : Project_Tree_Ref;
       Name    : out Path_Name_Type);
->>>>>>> 751ff693
    --  Create a temporary mapping file for project Project. For each unit
    --  in the closure of immediate sources of Project, put the mapping of
    --  its spec and or body to its file name and path name in this file.
@@ -91,8 +74,6 @@
    --  a temporary file that contains all configuration pragmas, and specify
    --  the configuration pragmas file in the project data.
 
-<<<<<<< HEAD
-=======
    procedure Create_New_Path_File
      (In_Tree   : Project_Tree_Ref;
       Path_FD   : out File_Descriptor;
@@ -101,7 +82,6 @@
    --  The name is normally obtained by increasing the number in
    --  Temp_Path_File_Name by 1.
 
->>>>>>> 751ff693
    function Ada_Include_Path
      (Project : Project_Id;
       In_Tree : Project_Tree_Ref) return String_Access;
@@ -176,11 +156,7 @@
      (Source_File_Name : String;
       In_Tree          : Project_Tree_Ref;
       Project          : out Project_Id;
-<<<<<<< HEAD
-      Path             : out Name_Id);
-=======
       Path             : out Path_Name_Type);
->>>>>>> 751ff693
    --  Returns the project of a source and its path in displayable form
 
    generic

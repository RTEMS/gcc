------------------------------------------------------------------------------
--                                                                          --
--                         GNAT RUN-TIME COMPONENTS                         --
--                                                                          --
--                         G N A T . T H R E A D S                          --
--                                                                          --
--                                 B o d y                                  --
--                                                                          --
<<<<<<< HEAD
--                     Copyright (C) 1998-2006 AdaCore                      --
=======
--                    Copyright (C) 1998-2007, AdaCore                      --
>>>>>>> 751ff693
--                                                                          --
-- GNAT is free software;  you can  redistribute it  and/or modify it under --
-- terms of the  GNU General Public License as published  by the Free Soft- --
-- ware  Foundation;  either version 2,  or (at your option) any later ver- --
-- sion.  GNAT is distributed in the hope that it will be useful, but WITH- --
-- OUT ANY WARRANTY;  without even the  implied warranty of MERCHANTABILITY --
-- or FITNESS FOR A PARTICULAR PURPOSE.  See the GNU General Public License --
-- for  more details.  You should have  received  a copy of the GNU General --
-- Public License  distributed with GNAT;  see file COPYING.  If not, write --
-- to  the  Free Software Foundation,  51  Franklin  Street,  Fifth  Floor, --
-- Boston, MA 02110-1301, USA.                                              --
--                                                                          --
-- As a special exception,  if other files  instantiate  generics from this --
-- unit, or you link  this unit with other files  to produce an executable, --
-- this  unit  does not  by itself cause  the resulting  executable  to  be --
-- covered  by the  GNU  General  Public  License.  This exception does not --
-- however invalidate  any other reasons why  the executable file  might be --
-- covered by the  GNU Public License.                                      --
--                                                                          --
-- GNAT was originally developed  by the GNAT team at  New York University. --
-- Extensive contributions were provided by Ada Core Technologies Inc.      --
--                                                                          --
------------------------------------------------------------------------------

with Ada.Task_Identification; use Ada.Task_Identification;
with System.Task_Primitives.Operations;
with System.Tasking;
with System.Tasking.Stages;   use System.Tasking.Stages;
with System.OS_Interface;     use System.OS_Interface;
with System.Soft_Links;       use System.Soft_Links;
<<<<<<< HEAD
with Unchecked_Conversion;
=======
with Ada.Unchecked_Conversion;
>>>>>>> 751ff693

package body GNAT.Threads is

   use System;

   package STPO renames System.Task_Primitives.Operations;

   type Thread_Id_Ptr is access all Thread_Id;

   pragma Warnings (Off);
   --  The following unchecked conversions are aliasing safe, since they
   --  are never used to create pointers to improperly aliased data.

<<<<<<< HEAD
   function To_Addr is new Unchecked_Conversion (Task_Id, Address);
   function To_Id   is new Unchecked_Conversion (Address, Task_Id);
   function To_Id   is new Unchecked_Conversion (Address, Tasking.Task_Id);
   function To_Tid  is new Unchecked_Conversion
     (Address, Ada.Task_Identification.Task_Id);
   function To_Thread is new Unchecked_Conversion (Address, Thread_Id_Ptr);
=======
   function To_Addr is new Ada.Unchecked_Conversion (Task_Id, Address);
   function To_Id   is new Ada.Unchecked_Conversion (Address, Task_Id);
   function To_Id   is new Ada.Unchecked_Conversion (Address, Tasking.Task_Id);
   function To_Tid  is new Ada.Unchecked_Conversion
     (Address, Ada.Task_Identification.Task_Id);
   function To_Thread is new Ada.Unchecked_Conversion (Address, Thread_Id_Ptr);
>>>>>>> 751ff693

   pragma Warnings (On);

   type Code_Proc is access procedure (Id : Address; Parm : Void_Ptr);

   task type Thread
     (Stsz : Natural;
      Prio : Any_Priority;
      Parm : Void_Ptr;
      Code : Code_Proc)
   is
      pragma Priority (Prio);
      pragma Storage_Size (Stsz);
   end Thread;

   task body Thread is
   begin
      Code.all (To_Addr (Current_Task), Parm);
   end Thread;

   type Tptr is access Thread;

   -------------------
   -- Create_Thread --
   -------------------

   function Create_Thread
     (Code : Address;
      Parm : Void_Ptr;
      Size : Natural;
      Prio : Integer) return System.Address
   is
      TP : Tptr;

      function To_CP is new Ada.Unchecked_Conversion (Address, Code_Proc);

   begin
      TP := new Thread (Size, Prio, Parm, To_CP (Code));
      return To_Addr (TP'Identity);
   end Create_Thread;

   ---------------------
   -- Register_Thread --
   ---------------------

   function Register_Thread return System.Address is
   begin
      return Task_Primitives.Operations.Register_Foreign_Thread.all'Address;
   end Register_Thread;

   -----------------------
   -- Unregister_Thread --
   -----------------------

   procedure Unregister_Thread is
      Self_Id : constant Tasking.Task_Id := Task_Primitives.Operations.Self;
   begin
      Self_Id.Common.State := Tasking.Terminated;
      Destroy_TSD (Self_Id.Common.Compiler_Data);
      Free_Task (Self_Id);
   end Unregister_Thread;

   --------------------------
   -- Unregister_Thread_Id --
   --------------------------

   procedure Unregister_Thread_Id (Thread : System.Address) is
      Thr : constant Thread_Id := To_Thread (Thread).all;
      T   : Tasking.Task_Id;

      use type Tasking.Task_Id;
<<<<<<< HEAD
      use type System.OS_Interface.Thread_Id;
=======
      --  This use clause should be removed once a visibility problem
      --  with the MaRTE run time has been fixed. ???

      pragma Warnings (Off);
      use type System.OS_Interface.Thread_Id;
      pragma Warnings (On);
>>>>>>> 751ff693

   begin
      STPO.Lock_RTS;

      T := Tasking.All_Tasks_List;
      loop
         exit when T = null or else STPO.Get_Thread_Id (T) = Thr;

         T := T.Common.All_Tasks_Link;
      end loop;

      STPO.Unlock_RTS;

      if T /= null then
         T.Common.State := Tasking.Terminated;
         Destroy_TSD (T.Common.Compiler_Data);
         Free_Task (T);
      end if;
   end Unregister_Thread_Id;

   --------------------
   -- Destroy_Thread --
   --------------------

   procedure Destroy_Thread (Id : Address) is
      Tid : constant Task_Id := To_Id (Id);
   begin
      Abort_Task (Tid);
   end Destroy_Thread;

   ----------------
   -- Get_Thread --
   ----------------

   procedure Get_Thread (Id : Address; Thread : Address) is
      Thr : constant Thread_Id_Ptr := To_Thread (Thread);
   begin
      Thr.all := Task_Primitives.Operations.Get_Thread_Id (To_Id (Id));
   end Get_Thread;

   ----------------
   -- To_Task_Id --
   ----------------

   function To_Task_Id
<<<<<<< HEAD
     (Id   : System.Address) return Ada.Task_Identification.Task_Id
=======
     (Id : System.Address) return Ada.Task_Identification.Task_Id
>>>>>>> 751ff693
   is
   begin
      return To_Tid (Id);
   end To_Task_Id;

end GNAT.Threads;<|MERGE_RESOLUTION|>--- conflicted
+++ resolved
@@ -6,11 +6,7 @@
 --                                                                          --
 --                                 B o d y                                  --
 --                                                                          --
-<<<<<<< HEAD
---                     Copyright (C) 1998-2006 AdaCore                      --
-=======
 --                    Copyright (C) 1998-2007, AdaCore                      --
->>>>>>> 751ff693
 --                                                                          --
 -- GNAT is free software;  you can  redistribute it  and/or modify it under --
 -- terms of the  GNU General Public License as published  by the Free Soft- --
@@ -41,11 +37,7 @@
 with System.Tasking.Stages;   use System.Tasking.Stages;
 with System.OS_Interface;     use System.OS_Interface;
 with System.Soft_Links;       use System.Soft_Links;
-<<<<<<< HEAD
-with Unchecked_Conversion;
-=======
 with Ada.Unchecked_Conversion;
->>>>>>> 751ff693
 
 package body GNAT.Threads is
 
@@ -59,21 +51,12 @@
    --  The following unchecked conversions are aliasing safe, since they
    --  are never used to create pointers to improperly aliased data.
 
-<<<<<<< HEAD
-   function To_Addr is new Unchecked_Conversion (Task_Id, Address);
-   function To_Id   is new Unchecked_Conversion (Address, Task_Id);
-   function To_Id   is new Unchecked_Conversion (Address, Tasking.Task_Id);
-   function To_Tid  is new Unchecked_Conversion
-     (Address, Ada.Task_Identification.Task_Id);
-   function To_Thread is new Unchecked_Conversion (Address, Thread_Id_Ptr);
-=======
    function To_Addr is new Ada.Unchecked_Conversion (Task_Id, Address);
    function To_Id   is new Ada.Unchecked_Conversion (Address, Task_Id);
    function To_Id   is new Ada.Unchecked_Conversion (Address, Tasking.Task_Id);
    function To_Tid  is new Ada.Unchecked_Conversion
      (Address, Ada.Task_Identification.Task_Id);
    function To_Thread is new Ada.Unchecked_Conversion (Address, Thread_Id_Ptr);
->>>>>>> 751ff693
 
    pragma Warnings (On);
 
@@ -145,16 +128,12 @@
       T   : Tasking.Task_Id;
 
       use type Tasking.Task_Id;
-<<<<<<< HEAD
-      use type System.OS_Interface.Thread_Id;
-=======
       --  This use clause should be removed once a visibility problem
       --  with the MaRTE run time has been fixed. ???
 
       pragma Warnings (Off);
       use type System.OS_Interface.Thread_Id;
       pragma Warnings (On);
->>>>>>> 751ff693
 
    begin
       STPO.Lock_RTS;
@@ -200,11 +179,7 @@
    ----------------
 
    function To_Task_Id
-<<<<<<< HEAD
-     (Id   : System.Address) return Ada.Task_Identification.Task_Id
-=======
      (Id : System.Address) return Ada.Task_Identification.Task_Id
->>>>>>> 751ff693
    is
    begin
       return To_Tid (Id);

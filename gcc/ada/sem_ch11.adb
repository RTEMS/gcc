--- conflicted
+++ resolved
@@ -367,8 +367,6 @@
          Kill_All_Checks;
       end if;
 
-<<<<<<< HEAD
-=======
       --  We are now going to analyze the statements and then the exception
       --  handlers. We certainly need to do things in this order to get the
       --  proper sequential semantics for various warnings.
@@ -393,21 +391,13 @@
          Next_Non_Pragma (Handler);
       end loop;
 
->>>>>>> 1177f497
       --  Analyze statements in sequence
 
       Analyze_Statements (Statements (N));
 
-<<<<<<< HEAD
-      --  If the current scope is a subprogram, and there are no explicit
-      --  exception handlers, then this is the right place to check for
-      --  hanging useless assignments from the statement sequence of the
-      --  subprogram body.
-=======
       --  If the current scope is a subprogram, then this is the right place to
       --  check for hanging useless assignments from the statement sequence of
       --  the subprogram body.
->>>>>>> 1177f497
 
       if Is_Subprogram (Current_Scope) then
          Warn_On_Useless_Assignments (Current_Scope);

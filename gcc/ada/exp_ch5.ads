--- conflicted
+++ resolved
@@ -6,11 +6,7 @@
 --                                                                          --
 --                                 S p e c                                  --
 --                                                                          --
-<<<<<<< HEAD
---          Copyright (C) 1992-2006, Free Software Foundation, Inc.         --
-=======
 --          Copyright (C) 1992-2007, Free Software Foundation, Inc.         --
->>>>>>> 60a98cce
 --                                                                          --
 -- GNAT is free software;  you can  redistribute it  and/or modify it under --
 -- terms of the  GNU General Public License as published  by the Free Soft- --
@@ -41,9 +37,5 @@
    procedure Expand_N_Goto_Statement            (N : Node_Id);
    procedure Expand_N_If_Statement              (N : Node_Id);
    procedure Expand_N_Loop_Statement            (N : Node_Id);
-<<<<<<< HEAD
-   procedure Expand_N_Return_Statement          (N : Node_Id);
-=======
    procedure Expand_N_Simple_Return_Statement   (N : Node_Id);
->>>>>>> 60a98cce
 end Exp_Ch5;
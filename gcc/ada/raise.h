--- conflicted
+++ resolved
@@ -6,11 +6,7 @@
  *                                                                          *
  *                              C Header File                               *
  *                                                                          *
-<<<<<<< HEAD
- *          Copyright (C) 1992-2005, Free Software Foundation, Inc.         *
-=======
  *          Copyright (C) 1992-2006, Free Software Foundation, Inc.         *
->>>>>>> c355071f
  *                                                                          *
  * GNAT is free software;  you can  redistribute it  and/or modify it under *
  * terms of the  GNU General Public License as published  by the Free Soft- *
@@ -68,14 +64,7 @@
 extern void *__gnat_realloc		(void *, __SIZE_TYPE__);
 extern void __gnat_finalize		(void);
 extern void set_gnat_exit_status	(int);
-<<<<<<< HEAD
-extern void __gnat_set_globals		(int, int,
-						 char, char, char, char,
-						 char *, char *,
-						 int, int, int, int, int);
-=======
 extern void __gnat_set_globals		(void);
->>>>>>> c355071f
 extern void __gnat_initialize		(void *);
 extern void __gnat_init_float		(void);
 extern void __gnat_install_handler	(void);

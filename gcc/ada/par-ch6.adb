------------------------------------------------------------------------------
--                                                                          --
--                         GNAT COMPILER COMPONENTS                         --
--                                                                          --
--                              P A R . C H 6                               --
--                                                                          --
--                                 B o d y                                  --
--                                                                          --
<<<<<<< HEAD
--          Copyright (C) 1992-2006, Free Software Foundation, Inc.         --
=======
--          Copyright (C) 1992-2007, Free Software Foundation, Inc.         --
>>>>>>> 60a98cce
--                                                                          --
-- GNAT is free software;  you can  redistribute it  and/or modify it under --
-- terms of the  GNU General Public License as published  by the Free Soft- --
-- ware  Foundation;  either version 2,  or (at your option) any later ver- --
-- sion.  GNAT is distributed in the hope that it will be useful, but WITH- --
-- OUT ANY WARRANTY;  without even the  implied warranty of MERCHANTABILITY --
-- or FITNESS FOR A PARTICULAR PURPOSE.  See the GNU General Public License --
-- for  more details.  You should have  received  a copy of the GNU General --
-- Public License  distributed with GNAT;  see file COPYING.  If not, write --
-- to  the  Free Software Foundation,  51  Franklin  Street,  Fifth  Floor, --
-- Boston, MA 02110-1301, USA.                                              --
--                                                                          --
-- GNAT was originally developed  by the GNAT team at  New York University. --
-- Extensive contributions were provided by Ada Core Technologies Inc.      --
--                                                                          --
------------------------------------------------------------------------------

pragma Style_Checks (All_Checks);
--  Turn off subprogram body ordering check. Subprograms are in order
--  by RM section rather than alphabetical

with Sinfo.CN; use Sinfo.CN;

separate (Par)
package body Ch6 is

   --  Local subprograms, used only in this chapter

   function P_Defining_Designator        return Node_Id;
   function P_Defining_Operator_Symbol   return Node_Id;
   function P_Return_Object_Declaration  return Node_Id;

   procedure P_Return_Subtype_Indication (Decl_Node : Node_Id);
   --  Decl_Node is a N_Object_Declaration.
   --  Set the Null_Exclusion_Present and Object_Definition fields of
   --  Decl_Node.

   procedure Check_Junk_Semicolon_Before_Return;

   --  Check for common error of junk semicolon before RETURN keyword of
   --  function specification. If present, skip over it with appropriate
   --  error message, leaving Scan_Ptr pointing to the RETURN after. This
   --  routine also deals with a possibly misspelled version of Return.

   ----------------------------------------
   -- Check_Junk_Semicolon_Before_Return --
   ----------------------------------------

   procedure Check_Junk_Semicolon_Before_Return is
      Scan_State : Saved_Scan_State;

   begin
      if Token = Tok_Semicolon then
         Save_Scan_State (Scan_State);
         Scan; -- past the semicolon

         if Token = Tok_Return then
            Restore_Scan_State (Scan_State);
            Error_Msg_SC ("unexpected semicolon ignored");
            Scan; -- rescan past junk semicolon

         else
            Restore_Scan_State (Scan_State);
         end if;

      elsif Bad_Spelling_Of (Tok_Return) then
         null;
      end if;
   end Check_Junk_Semicolon_Before_Return;

   -----------------------------------------------------
   -- 6.1  Subprogram (Also 6.3, 8.5.4, 10.1.3, 12.3) --
   -----------------------------------------------------

   --  This routine scans out a subprogram declaration, subprogram body,
   --  subprogram renaming declaration or subprogram generic instantiation.

   --  SUBPROGRAM_DECLARATION ::= SUBPROGRAM_SPECIFICATION;

   --  ABSTRACT_SUBPROGRAM_DECLARATION ::=
   --    SUBPROGRAM_SPECIFICATION is abstract;

   --  SUBPROGRAM_SPECIFICATION ::=
   --      procedure DEFINING_PROGRAM_UNIT_NAME PARAMETER_PROFILE
   --    | function DEFINING_DESIGNATOR PARAMETER_AND_RESULT_PROFILE

   --  PARAMETER_PROFILE ::= [FORMAL_PART]

   --  PARAMETER_AND_RESULT_PROFILE ::= [FORMAL_PART] return SUBTYPE_MARK

   --  SUBPROGRAM_BODY ::=
   --    SUBPROGRAM_SPECIFICATION is
   --      DECLARATIVE_PART
   --    begin
   --      HANDLED_SEQUENCE_OF_STATEMENTS
   --    end [DESIGNATOR];

   --  SUBPROGRAM_RENAMING_DECLARATION ::=
   --    SUBPROGRAM_SPECIFICATION renames callable_entity_NAME;

   --  SUBPROGRAM_BODY_STUB ::=
   --    SUBPROGRAM_SPECIFICATION is separate;

   --  GENERIC_INSTANTIATION ::=
   --    procedure DEFINING_PROGRAM_UNIT_NAME is
   --      new generic_procedure_NAME [GENERIC_ACTUAL_PART];
   --  | function DEFINING_DESIGNATOR is
   --      new generic_function_NAME [GENERIC_ACTUAL_PART];

   --  NULL_PROCEDURE_DECLARATION ::=
   --    SUBPROGRAM_SPECIFICATION is null;

   --  Null procedures are an Ada 2005 feature. A null procedure declaration
   --  is classified as a basic declarative item, but it is parsed here, with
   --  other subprogram constructs.

   --  The value in Pf_Flags indicates which of these possible declarations
   --  is acceptable to the caller:

   --    Pf_Flags.Decl                 Set if declaration OK
   --    Pf_Flags.Gins                 Set if generic instantiation OK
   --    Pf_Flags.Pbod                 Set if proper body OK
   --    Pf_Flags.Rnam                 Set if renaming declaration OK
   --    Pf_Flags.Stub                 Set if body stub OK

   --  If an inappropriate form is encountered, it is scanned out but an
   --  error message indicating that it is appearing in an inappropriate
   --  context is issued. The only possible values for Pf_Flags are those
   --  defined as constants in the Par package.

   --  The caller has checked that the initial token is FUNCTION, PROCEDURE,
   --  NOT or OVERRIDING.

   --  Error recovery: cannot raise Error_Resync

   function P_Subprogram (Pf_Flags : Pf_Rec) return Node_Id is
      Specification_Node : Node_Id;
      Name_Node          : Node_Id;
      Fpart_List         : List_Id;
      Fpart_Sloc         : Source_Ptr;
      Result_Not_Null    : Boolean := False;
      Result_Node        : Node_Id;
      Inst_Node          : Node_Id;
      Body_Node          : Node_Id;
      Decl_Node          : Node_Id;
      Rename_Node        : Node_Id;
      Absdec_Node        : Node_Id;
      Stub_Node          : Node_Id;
      Fproc_Sloc         : Source_Ptr;
      Func               : Boolean;
      Scan_State         : Saved_Scan_State;

      --  Flags for optional overriding indication. Two flags are needed,
      --  to distinguish positive and negative overriding indicators from
      --  the absence of any indicator.

      Is_Overriding  : Boolean := False;
      Not_Overriding : Boolean := False;

   begin
      --  Set up scope stack entry. Note that the Labl field will be set later

      SIS_Entry_Active := False;
      SIS_Missing_Semicolon_Message := No_Error_Msg;
      Push_Scope_Stack;
      Scope.Table (Scope.Last).Sloc := Token_Ptr;
      Scope.Table (Scope.Last).Etyp := E_Name;
      Scope.Table (Scope.Last).Ecol := Start_Column;
      Scope.Table (Scope.Last).Lreq := False;

      --  Ada2005: scan leading overriding indicator

      if Token = Tok_Not then
         Scan;  -- past NOT

         if Token = Tok_Overriding then
            Scan;  --  past OVERRIDING
            Not_Overriding := True;
         else
            Error_Msg_SC ("OVERRIDING expected!");
         end if;

      elsif Token = Tok_Overriding then
         Scan;  --  past OVERRIDING
         Is_Overriding := True;
      end if;

      if (Is_Overriding or else Not_Overriding) then
         if Ada_Version < Ada_05 then
            Error_Msg_SP (" overriding indicator is an Ada 2005 extension");
            Error_Msg_SP ("\unit must be compiled with -gnat05 switch");

         --  An overriding indicator is allowed for subprogram declarations,
         --  bodies, renamings, stubs, and instantiations.

         elsif Pf_Flags /= Pf_Decl_Gins_Pbod_Rnam_Stub then
            Error_Msg_SC ("overriding indicator not allowed here!");

         elsif Token /= Tok_Function
           and then Token /= Tok_Procedure
         then
            Error_Msg_SC ("FUNCTION or PROCEDURE expected!");
         end if;
      end if;

      Func := (Token = Tok_Function);
      Fproc_Sloc := Token_Ptr;
      Scan; -- past FUNCTION or PROCEDURE
      Ignore (Tok_Type);
      Ignore (Tok_Body);

      if Func then
         Name_Node := P_Defining_Designator;

         if Nkind (Name_Node) = N_Defining_Operator_Symbol
           and then Scope.Last = 1
         then
            Error_Msg_SP ("operator symbol not allowed at library level");
            Name_Node := New_Entity (N_Defining_Identifier, Sloc (Name_Node));

            --  Set name from file name, we need some junk name, and that's
            --  as good as anything. This is only approximate, since we do
            --  not do anything with non-standard name translations.

            Get_Name_String (File_Name (Current_Source_File));

            for J in 1 .. Name_Len loop
               if Name_Buffer (J) = '.' then
                  Name_Len := J - 1;
                  exit;
               end if;
            end loop;

            Set_Chars (Name_Node, Name_Find);
            Set_Error_Posted (Name_Node);
         end if;

      else
         Name_Node := P_Defining_Program_Unit_Name;
      end if;

      Scope.Table (Scope.Last).Labl := Name_Node;

      if Token = Tok_Colon then
         Error_Msg_SC ("redundant colon ignored");
         Scan; -- past colon
      end if;

      --  Deal with generic instantiation, the one case in which we do not
      --  have a subprogram specification as part of whatever we are parsing

      if Token = Tok_Is then
         Save_Scan_State (Scan_State); -- at the IS
         T_Is; -- checks for redundant IS

         if Token = Tok_New then
            if not Pf_Flags.Gins then
               Error_Msg_SC ("generic instantation not allowed here!");
            end if;

            Scan; -- past NEW

            if Func then
               Inst_Node := New_Node (N_Function_Instantiation, Fproc_Sloc);
               Set_Name (Inst_Node, P_Function_Name);
            else
               Inst_Node := New_Node (N_Procedure_Instantiation, Fproc_Sloc);
               Set_Name (Inst_Node, P_Qualified_Simple_Name);
            end if;

            Set_Defining_Unit_Name (Inst_Node, Name_Node);
            Set_Generic_Associations (Inst_Node, P_Generic_Actual_Part_Opt);
            TF_Semicolon;
            Pop_Scope_Stack; -- Don't need scope stack entry in this case

            if Is_Overriding then
               Set_Must_Override (Inst_Node);

            elsif Not_Overriding then
               Set_Must_Not_Override (Inst_Node);
            end if;

            return Inst_Node;

         else
            Restore_Scan_State (Scan_State); -- to the IS
         end if;
      end if;

      --  If not a generic instantiation, then we definitely have a subprogram
      --  specification (all possibilities at this stage include one here)

      Fpart_Sloc := Token_Ptr;

      Check_Misspelling_Of (Tok_Return);

      --  Scan formal part. First a special error check. If we have an
      --  identifier here, then we have a definite error. If this identifier
      --  is on the same line as the designator, then we assume it is the
      --  first formal after a missing left parenthesis

      if Token = Tok_Identifier
        and then not Token_Is_At_Start_Of_Line
      then
            T_Left_Paren; -- to generate message
            Fpart_List := P_Formal_Part;

      --  Otherwise scan out an optional formal part in the usual manner

      else
         Fpart_List := P_Parameter_Profile;
      end if;

      --  We treat what we have as a function specification if FUNCTION was
      --  used, or if a RETURN is present. This gives better error recovery
      --  since later RETURN statements will be valid in either case.

      Check_Junk_Semicolon_Before_Return;
      Result_Node := Error;

      if Token = Tok_Return then
         if not Func then
            Error_Msg ("PROCEDURE should be FUNCTION", Fproc_Sloc);
            Func := True;
         end if;

         Scan; -- past RETURN

         Result_Not_Null := P_Null_Exclusion;     --  Ada 2005 (AI-231)

         --  Ada 2005 (AI-318-02)

         if Token = Tok_Access then
            if Ada_Version < Ada_05 then
               Error_Msg_SC
                 ("anonymous access result type is an Ada 2005 extension");
               Error_Msg_SC ("\unit must be compiled with -gnat05 switch");
            end if;

            Result_Node := P_Access_Definition (Result_Not_Null);

         else
            Result_Node := P_Subtype_Mark;
            No_Constraint;
         end if;

      else
         if Func then
            Ignore (Tok_Right_Paren);
            TF_Return;
         end if;
      end if;

      if Func then
         Specification_Node :=
           New_Node (N_Function_Specification, Fproc_Sloc);

         Set_Null_Exclusion_Present (Specification_Node, Result_Not_Null);
         Set_Result_Definition (Specification_Node, Result_Node);

      else
         Specification_Node :=
           New_Node (N_Procedure_Specification, Fproc_Sloc);
      end if;

      Set_Defining_Unit_Name (Specification_Node, Name_Node);
      Set_Parameter_Specifications (Specification_Node, Fpart_List);

      if Is_Overriding then
         Set_Must_Override (Specification_Node);

      elsif Not_Overriding then
         Set_Must_Not_Override (Specification_Node);
      end if;

      --  Error check: barriers not allowed on protected functions/procedures

      if Token = Tok_When then
         if Func then
            Error_Msg_SC ("barrier not allowed on function, only on entry");
         else
            Error_Msg_SC ("barrier not allowed on procedure, only on entry");
         end if;

         Scan; -- past WHEN
         Discard_Junk_Node (P_Expression);
      end if;

      --  Deal with case of semicolon ending a subprogram declaration

      if Token = Tok_Semicolon then
         if not Pf_Flags.Decl then
            T_Is;
         end if;

         Scan; -- past semicolon

         --  If semicolon is immediately followed by IS, then ignore the
         --  semicolon, and go process the body.

         if Token = Tok_Is then
            Error_Msg_SP ("unexpected semicolon ignored");
            T_Is; -- ignroe redundant IS's
            goto Subprogram_Body;

         --  If BEGIN follows in an appropriate column, we immediately
         --  commence the error action of assuming that the previous
         --  subprogram declaration should have been a subprogram body,
         --  i.e. that the terminating semicolon should have been IS.

         elsif Token = Tok_Begin
            and then Start_Column >= Scope.Table (Scope.Last).Ecol
         then
            Error_Msg_SP (""";"" should be IS!");
            goto Subprogram_Body;

         else
            goto Subprogram_Declaration;
         end if;

      --  Case of not followed by semicolon

      else
         --  Subprogram renaming declaration case

         Check_Misspelling_Of (Tok_Renames);

         if Token = Tok_Renames then
            if not Pf_Flags.Rnam then
               Error_Msg_SC ("renaming declaration not allowed here!");
            end if;

            Rename_Node :=
              New_Node (N_Subprogram_Renaming_Declaration, Token_Ptr);
            Scan; -- past RENAMES
            Set_Name (Rename_Node, P_Name);
            Set_Specification (Rename_Node, Specification_Node);
            TF_Semicolon;
            Pop_Scope_Stack;
            return Rename_Node;

         --  Case of IS following subprogram specification

         elsif Token = Tok_Is then
            T_Is; -- ignore redundant Is's

            if Token_Name = Name_Abstract then
               Check_95_Keyword (Tok_Abstract, Tok_Semicolon);
            end if;

            --  Deal nicely with (now obsolete) use of <> in place of abstract

            if Token = Tok_Box then
               Error_Msg_SC ("ABSTRACT expected");
               Token := Tok_Abstract;
            end if;

            --  Abstract subprogram declaration case

            if Token = Tok_Abstract then
               Absdec_Node :=
                 New_Node (N_Abstract_Subprogram_Declaration, Token_Ptr);
               Set_Specification (Absdec_Node, Specification_Node);
               Pop_Scope_Stack; -- discard unneeded entry
               Scan; -- past ABSTRACT
               TF_Semicolon;
               return Absdec_Node;

            --  Ada 2005 (AI-248): Parse a null procedure declaration

            elsif Token = Tok_Null then
               if Ada_Version < Ada_05 then
                  Error_Msg_SP ("null procedures are an Ada 2005 extension");
                  Error_Msg_SP ("\unit must be compiled with -gnat05 switch");
               end if;

               Scan; -- past NULL

               if Func then
                  Error_Msg_SP ("only procedures can be null");
               else
                  Set_Null_Present (Specification_Node);
               end if;

               TF_Semicolon;
               goto Subprogram_Declaration;

            --  Check for IS NEW with Formal_Part present and handle nicely

            elsif Token = Tok_New then
               Error_Msg
                 ("formal part not allowed in instantiation", Fpart_Sloc);
               Scan; -- past NEW

               if Func then
                  Inst_Node := New_Node (N_Function_Instantiation, Fproc_Sloc);
               else
                  Inst_Node :=
                    New_Node (N_Procedure_Instantiation, Fproc_Sloc);
               end if;

               Set_Defining_Unit_Name (Inst_Node, Name_Node);
               Set_Name (Inst_Node, P_Name);
               Set_Generic_Associations (Inst_Node, P_Generic_Actual_Part_Opt);
               TF_Semicolon;
               Pop_Scope_Stack; -- Don't need scope stack entry in this case
               return Inst_Node;

            else
               goto Subprogram_Body;
            end if;

         --  Here we have a missing IS or missing semicolon, we always guess
         --  a missing semicolon, since we are pretty good at fixing up a
         --  semicolon which should really be an IS

         else
            Error_Msg_AP ("missing "";""");
            SIS_Missing_Semicolon_Message := Get_Msg_Id;
            goto Subprogram_Declaration;
         end if;
      end if;

      --  Processing for subprogram body

      <<Subprogram_Body>>
         if not Pf_Flags.Pbod then
            Error_Msg_SP ("subprogram body not allowed here!");
         end if;

         --  Subprogram body stub case

         if Separate_Present then
            if not Pf_Flags.Stub then
               Error_Msg_SC ("body stub not allowed here!");
            end if;

            if Nkind (Name_Node) = N_Defining_Operator_Symbol then
               Error_Msg
                 ("operator symbol cannot be used as subunit name",
                  Sloc (Name_Node));
            end if;

            Stub_Node :=
              New_Node (N_Subprogram_Body_Stub, Sloc (Specification_Node));
            Set_Specification (Stub_Node, Specification_Node);
            Scan; -- past SEPARATE
            Pop_Scope_Stack;
            TF_Semicolon;
            return Stub_Node;

         --  Subprogram body case

         else
            --  Here is the test for a suspicious IS (i.e. one that looks
            --  like it might more properly be a semicolon). See separate
            --  section discussing use of IS instead of semicolon in
            --  package Parse.

            if (Token in Token_Class_Declk
                  or else
                Token = Tok_Identifier)
              and then Start_Column <= Scope.Table (Scope.Last).Ecol
              and then Scope.Last /= 1
            then
               Scope.Table (Scope.Last).Etyp := E_Suspicious_Is;
               Scope.Table (Scope.Last).S_Is := Prev_Token_Ptr;
            end if;

            Body_Node :=
              New_Node (N_Subprogram_Body, Sloc (Specification_Node));
            Set_Specification (Body_Node, Specification_Node);
            Parse_Decls_Begin_End (Body_Node);
            return Body_Node;
         end if;

      --  Processing for subprogram declaration

      <<Subprogram_Declaration>>
         Decl_Node :=
           New_Node (N_Subprogram_Declaration, Sloc (Specification_Node));
         Set_Specification (Decl_Node, Specification_Node);

         --  If this is a context in which a subprogram body is permitted,
         --  set active SIS entry in case (see section titled "Handling
         --  Semicolon Used in Place of IS" in body of Parser package)
         --  Note that SIS_Missing_Semicolon_Message is already set properly.

         if Pf_Flags.Pbod then
            SIS_Labl := Scope.Table (Scope.Last).Labl;
            SIS_Sloc := Scope.Table (Scope.Last).Sloc;
            SIS_Ecol := Scope.Table (Scope.Last).Ecol;
            SIS_Declaration_Node := Decl_Node;
            SIS_Semicolon_Sloc := Prev_Token_Ptr;
            SIS_Entry_Active := True;
         end if;

         Pop_Scope_Stack;
         return Decl_Node;

   end P_Subprogram;

   ---------------------------------
   -- 6.1  Subprogram Declaration --
   ---------------------------------

   --  Parsed by P_Subprogram (6.1)

   ------------------------------------------
   -- 6.1  Abstract Subprogram Declaration --
   ------------------------------------------

   --  Parsed by P_Subprogram (6.1)

   -----------------------------------
   -- 6.1  Subprogram Specification --
   -----------------------------------

   --  SUBPROGRAM_SPECIFICATION ::=
   --      procedure DEFINING_PROGRAM_UNIT_NAME PARAMETER_PROFILE
   --    | function DEFINING_DESIGNATOR PARAMETER_AND_RESULT_PROFILE

   --  PARAMETER_PROFILE ::= [FORMAL_PART]

   --  PARAMETER_AND_RESULT_PROFILE ::= [FORMAL_PART] return SUBTYPE_MARK

   --  Subprogram specifications that appear in subprogram declarations
   --  are parsed by P_Subprogram (6.1). This routine is used in other
   --  contexts where subprogram specifications occur.

   --  Note: this routine does not affect the scope stack in any way

   --  Error recovery: can raise Error_Resync

   function P_Subprogram_Specification return Node_Id is
      Specification_Node : Node_Id;
      Result_Not_Null    : Boolean;
      Result_Node        : Node_Id;

   begin
      if Token = Tok_Function then
         Specification_Node := New_Node (N_Function_Specification, Token_Ptr);
         Scan; -- past FUNCTION
         Ignore (Tok_Body);
         Set_Defining_Unit_Name (Specification_Node, P_Defining_Designator);
         Set_Parameter_Specifications
           (Specification_Node, P_Parameter_Profile);
         Check_Junk_Semicolon_Before_Return;
         TF_Return;

         Result_Not_Null := P_Null_Exclusion;     --  Ada 2005 (AI-231)

         --  Ada 2005 (AI-318-02)

         if Token = Tok_Access then
            if Ada_Version < Ada_05 then
               Error_Msg_SC
                 ("anonymous access result type is an Ada 2005 extension");
               Error_Msg_SC ("\unit must be compiled with -gnat05 switch");
            end if;

            Result_Node := P_Access_Definition (Result_Not_Null);

         else
            Result_Node := P_Subtype_Mark;
            No_Constraint;
         end if;

         Set_Null_Exclusion_Present (Specification_Node, Result_Not_Null);
         Set_Result_Definition (Specification_Node, Result_Node);
         return Specification_Node;

      elsif Token = Tok_Procedure then
         Specification_Node := New_Node (N_Procedure_Specification, Token_Ptr);
         Scan; -- past PROCEDURE
         Ignore (Tok_Body);
         Set_Defining_Unit_Name
           (Specification_Node, P_Defining_Program_Unit_Name);
         Set_Parameter_Specifications
           (Specification_Node, P_Parameter_Profile);
         return Specification_Node;

      else
         Error_Msg_SC ("subprogram specification expected");
         raise Error_Resync;
      end if;
   end P_Subprogram_Specification;

   ---------------------
   -- 6.1  Designator --
   ---------------------

   --  DESIGNATOR ::=
   --    [PARENT_UNIT_NAME .] IDENTIFIER | OPERATOR_SYMBOL

   --  The caller has checked that the initial token is an identifier,
   --  operator symbol, or string literal. Note that we don't bother to
   --  do much error diagnosis in this routine, since it is only used for
   --  the label on END lines, and the routines in package Par.Endh will
   --  check that the label is appropriate.

   --  Error recovery: cannot raise Error_Resync

   function P_Designator return Node_Id is
      Ident_Node  : Node_Id;
      Name_Node   : Node_Id;
      Prefix_Node : Node_Id;

      function Real_Dot return Boolean;
      --  Tests if a current token is an interesting period, i.e. is followed
      --  by an identifier or operator symbol or string literal. If not, it is
      --  probably just incorrect punctuation to be caught by our caller. Note
      --  that the case of an operator symbol or string literal is also an
      --  error, but that is an error that we catch here. If the result is
      --  True, a real dot has been scanned and we are positioned past it,
      --  if the result is False, the scan position is unchanged.

      --------------
      -- Real_Dot --
      --------------

      function Real_Dot return Boolean is
         Scan_State  : Saved_Scan_State;

      begin
         if Token /= Tok_Dot then
            return False;

         else
            Save_Scan_State (Scan_State);
            Scan; -- past dot

            if Token = Tok_Identifier
              or else Token = Tok_Operator_Symbol
              or else Token = Tok_String_Literal
            then
               return True;

            else
               Restore_Scan_State (Scan_State);
               return False;
            end if;
         end if;
      end Real_Dot;

   --  Start of processing for P_Designator

   begin
      Ident_Node := Token_Node;
      Scan; -- past initial token

      if Prev_Token = Tok_Operator_Symbol
        or else Prev_Token = Tok_String_Literal
        or else not Real_Dot
      then
         return Ident_Node;

      --  Child name case

      else
         Prefix_Node := Ident_Node;

         --  Loop through child names, on entry to this loop, Prefix contains
         --  the name scanned so far, and Ident_Node is the last identifier.

         loop
            Name_Node := New_Node (N_Selected_Component, Prev_Token_Ptr);
            Set_Prefix (Name_Node, Prefix_Node);
            Ident_Node := P_Identifier;
            Set_Selector_Name (Name_Node, Ident_Node);
            Prefix_Node := Name_Node;
            exit when not Real_Dot;
         end loop;

         --  On exit from the loop, Ident_Node is the last identifier scanned,
         --  i.e. the defining identifier, and Prefix_Node is a node for the
         --  entire name, structured (incorrectly!) as a selected component.

         Name_Node := Prefix (Prefix_Node);
         Change_Node (Prefix_Node, N_Designator);
         Set_Name (Prefix_Node, Name_Node);
         Set_Identifier (Prefix_Node, Ident_Node);
         return Prefix_Node;
      end if;

   exception
      when Error_Resync =>
         while Token = Tok_Dot or else Token = Tok_Identifier loop
            Scan;
         end loop;

         return Error;
   end P_Designator;

   ------------------------------
   -- 6.1  Defining Designator --
   ------------------------------

   --  DEFINING_DESIGNATOR ::=
   --    DEFINING_PROGRAM_UNIT_NAME | DEFINING_OPERATOR_SYMBOL

   --  Error recovery: cannot raise Error_Resync

   function P_Defining_Designator return Node_Id is
   begin
      if Token = Tok_Operator_Symbol then
         return P_Defining_Operator_Symbol;

      elsif Token = Tok_String_Literal then
         Error_Msg_SC ("invalid operator name");
         Scan; -- past junk string
         return Error;

      else
         return P_Defining_Program_Unit_Name;
      end if;
   end P_Defining_Designator;

   -------------------------------------
   -- 6.1  Defining Program Unit Name --
   -------------------------------------

   --  DEFINING_PROGRAM_UNIT_NAME ::=
   --    [PARENT_UNIT_NAME .] DEFINING_IDENTIFIER

   --  Note: PARENT_UNIT_NAME may be present only in 95 mode at the outer level

   --  Error recovery: cannot raise Error_Resync

   function P_Defining_Program_Unit_Name return Node_Id is
      Ident_Node  : Node_Id;
      Name_Node   : Node_Id;
      Prefix_Node : Node_Id;

   begin
      --  Set identifier casing if not already set and scan initial identifier

      if Token = Tok_Identifier
        and then Identifier_Casing (Current_Source_File) = Unknown
      then
         Set_Identifier_Casing (Current_Source_File, Determine_Token_Casing);
      end if;

      Ident_Node := P_Identifier (C_Dot);
      Merge_Identifier (Ident_Node, Tok_Return);

      --  Normal case (not child library unit name)

      if Token /= Tok_Dot then
         Change_Identifier_To_Defining_Identifier (Ident_Node);
         return Ident_Node;

      --  Child library unit name case

      else
         if Scope.Last > 1 then
            Error_Msg_SP ("child unit allowed only at library level");
            raise Error_Resync;

         elsif Ada_Version = Ada_83 then
            Error_Msg_SP ("(Ada 83) child unit not allowed!");

         end if;

         Prefix_Node := Ident_Node;

         --  Loop through child names, on entry to this loop, Prefix contains
         --  the name scanned so far, and Ident_Node is the last identifier.

         loop
            exit when Token /= Tok_Dot;
            Name_Node := New_Node (N_Selected_Component, Token_Ptr);
            Scan; -- past period
            Set_Prefix (Name_Node, Prefix_Node);
            Ident_Node := P_Identifier (C_Dot);
            Set_Selector_Name (Name_Node, Ident_Node);
            Prefix_Node := Name_Node;
         end loop;

         --  On exit from the loop, Ident_Node is the last identifier scanned,
         --  i.e. the defining identifier, and Prefix_Node is a node for the
         --  entire name, structured (incorrectly!) as a selected component.

         Name_Node := Prefix (Prefix_Node);
         Change_Node (Prefix_Node, N_Defining_Program_Unit_Name);
         Set_Name (Prefix_Node, Name_Node);
         Change_Identifier_To_Defining_Identifier (Ident_Node);
         Set_Defining_Identifier (Prefix_Node, Ident_Node);

         --  All set with unit name parsed

         return Prefix_Node;
      end if;

   exception
      when Error_Resync =>
         while Token = Tok_Dot or else Token = Tok_Identifier loop
            Scan;
         end loop;

         return Error;
   end P_Defining_Program_Unit_Name;

   --------------------------
   -- 6.1  Operator Symbol --
   --------------------------

   --  OPERATOR_SYMBOL ::= STRING_LITERAL

   --  Operator symbol is returned by the scanner as Tok_Operator_Symbol

   -----------------------------------
   -- 6.1  Defining Operator Symbol --
   -----------------------------------

   --  DEFINING_OPERATOR_SYMBOL ::= OPERATOR_SYMBOL

   --  The caller has checked that the initial symbol is an operator symbol

   function P_Defining_Operator_Symbol return Node_Id is
      Op_Node : Node_Id;

   begin
      Op_Node := Token_Node;
      Change_Operator_Symbol_To_Defining_Operator_Symbol (Op_Node);
      Scan; -- past operator symbol
      return Op_Node;
   end P_Defining_Operator_Symbol;

   ----------------------------
   -- 6.1  Parameter_Profile --
   ----------------------------

   --  PARAMETER_PROFILE ::= [FORMAL_PART]

   --  Empty is returned if no formal part is present

   --  Error recovery: cannot raise Error_Resync

   function P_Parameter_Profile return List_Id is
   begin
      if Token = Tok_Left_Paren then
         Scan; -- part left paren
         return P_Formal_Part;
      else
         return No_List;
      end if;
   end P_Parameter_Profile;

   ---------------------------------------
   -- 6.1  Parameter And Result Profile --
   ---------------------------------------

   --  Parsed by its parent construct, which uses P_Parameter_Profile to
   --  parse the parameters, and P_Subtype_Mark to parse the return type.

   ----------------------
   -- 6.1  Formal part --
   ----------------------

   --  FORMAL_PART ::= (PARAMETER_SPECIFICATION {; PARAMETER_SPECIFICATION})

   --  PARAMETER_SPECIFICATION ::=
   --    DEFINING_IDENTIFIER_LIST : MODE [NULL_EXCLUSION] SUBTYPE_MARK
   --      [:= DEFAULT_EXPRESSION]
   --  | DEFINING_IDENTIFIER_LIST : ACCESS_DEFINITION
   --      [:= DEFAULT_EXPRESSION]

   --  This scans the construct Formal_Part. The caller has already checked
   --  that the initial token is a left parenthesis, and skipped past it, so
   --  that on entry Token is the first token following the left parenthesis.

   --  Error recovery: cannot raise Error_Resync

   function P_Formal_Part return List_Id is
      Specification_List : List_Id;
      Specification_Node : Node_Id;
      Scan_State         : Saved_Scan_State;
      Num_Idents         : Nat;
      Ident              : Nat;
      Ident_Sloc         : Source_Ptr;
      Not_Null_Present   : Boolean := False;
      Not_Null_Sloc      : Source_Ptr;

      Idents : array (Int range 1 .. 4096) of Entity_Id;
      --  This array holds the list of defining identifiers. The upper bound
      --  of 4096 is intended to be essentially infinite, and we do not even
      --  bother to check for it being exceeded.

   begin
      Specification_List := New_List;
      Specification_Loop : loop
         begin
            if Token = Tok_Pragma then
               P_Pragmas_Misplaced;
            end if;

            Ignore (Tok_Left_Paren);
            Ident_Sloc := Token_Ptr;
            Idents (1) := P_Defining_Identifier (C_Comma_Colon);
            Num_Idents := 1;

            Ident_Loop : loop
               exit Ident_Loop when Token = Tok_Colon;

               --  The only valid tokens are colon and comma, so if we have
               --  neither do a bit of investigation to see which is the
               --  better choice for insertion.

               if Token /= Tok_Comma then

                  --  Assume colon if IN or OUT keyword found

                  exit Ident_Loop when Token = Tok_In or else Token = Tok_Out;

                  --  Otherwise scan ahead

                  Save_Scan_State (Scan_State);
                  Look_Ahead : loop

                     --  If we run into a semicolon, then assume that a
                     --  colon was missing, e.g.  Parms (X Y; ...). Also
                     --  assume missing colon on EOF (a real disaster!)
                     --  and on a right paren, e.g. Parms (X Y), and also
                     --  on an assignment symbol, e.g. Parms (X Y := ..)

                     if Token = Tok_Semicolon
                       or else Token = Tok_Right_Paren
                       or else Token = Tok_EOF
                       or else Token = Tok_Colon_Equal
                     then
                        Restore_Scan_State (Scan_State);
                        exit Ident_Loop;

                     --  If we run into a colon, assume that we had a missing
                     --  comma, e.g. Parms (A B : ...). Also assume a missing
                     --  comma if we hit another comma, e.g. Parms (A B, C ..)

                     elsif Token = Tok_Colon
                       or else Token = Tok_Comma
                     then
                        Restore_Scan_State (Scan_State);
                        exit Look_Ahead;
                     end if;

                     Scan;
                  end loop Look_Ahead;
               end if;

               --  Here if a comma is present, or to be assumed

               T_Comma;
               Num_Idents := Num_Idents + 1;
               Idents (Num_Idents) := P_Defining_Identifier (C_Comma_Colon);
            end loop Ident_Loop;

            --  Fall through the loop on encountering a colon, or deciding
            --  that there is a missing colon.

            T_Colon;

            --  If there are multiple identifiers, we repeatedly scan the
            --  type and initialization expression information by resetting
            --  the scan pointer (so that we get completely separate trees
            --  for each occurrence).

            if Num_Idents > 1 then
               Save_Scan_State (Scan_State);
            end if;

            --  Loop through defining identifiers in list

            Ident := 1;

            Ident_List_Loop : loop
               Specification_Node :=
                 New_Node (N_Parameter_Specification, Ident_Sloc);
               Set_Defining_Identifier (Specification_Node, Idents (Ident));

               --  Scan possible NOT NULL for Ada 2005 (AI-231, AI-447)

<<<<<<< HEAD
=======
               Not_Null_Sloc := Token_Ptr;
>>>>>>> 60a98cce
               Not_Null_Present :=
                 P_Null_Exclusion (Allow_Anonymous_In_95 => True);

               --  Case of ACCESS keyword present

               if Token = Tok_Access then
                  Set_Null_Exclusion_Present
                    (Specification_Node, Not_Null_Present);

                  if Ada_Version = Ada_83 then
                     Error_Msg_SC ("(Ada 83) access parameters not allowed");
                  end if;

                  Set_Parameter_Type
                    (Specification_Node,
                     P_Access_Definition (Not_Null_Present));

               --  Case of IN or OUT present

               else
                  if Token = Tok_In or else Token = Tok_Out then
                     if Not_Null_Present then
                        Error_Msg
                          ("`NOT NULL` can only be used with `ACCESS`",
                           Not_Null_Sloc);

                        if Token = Tok_In then
                           Error_Msg
                             ("\`IN` not allowed together with `ACCESS`",
                              Not_Null_Sloc);
                        else
                           Error_Msg
                             ("\`OUT` not allowed together with `ACCESS`",
                              Not_Null_Sloc);
                        end if;
                     end if;

                     P_Mode (Specification_Node);
                     Not_Null_Present := P_Null_Exclusion; -- Ada 2005 (AI-231)
                  end if;

                  Set_Null_Exclusion_Present
                    (Specification_Node, Not_Null_Present);

                  if Token = Tok_Procedure
                       or else
                     Token = Tok_Function
                  then
                     Error_Msg_SC ("formal subprogram parameter not allowed");
                     Scan;

                     if Token = Tok_Left_Paren then
                        Discard_Junk_List (P_Formal_Part);
                     end if;

                     if Token = Tok_Return then
                        Scan;
                        Discard_Junk_Node (P_Subtype_Mark);
                     end if;

                     Set_Parameter_Type (Specification_Node, Error);

                  else
                     Set_Parameter_Type (Specification_Node, P_Subtype_Mark);
                     No_Constraint;
                  end if;
               end if;

               Set_Expression (Specification_Node, Init_Expr_Opt (True));

               if Ident > 1 then
                  Set_Prev_Ids (Specification_Node, True);
               end if;

               if Ident < Num_Idents then
                  Set_More_Ids (Specification_Node, True);
               end if;

               Append (Specification_Node, Specification_List);
               exit Ident_List_Loop when Ident = Num_Idents;
               Ident := Ident + 1;
               Restore_Scan_State (Scan_State);
            end loop Ident_List_Loop;

         exception
            when Error_Resync =>
               Resync_Semicolon_List;
         end;

         if Token = Tok_Semicolon then
            Save_Scan_State (Scan_State);
            Scan; -- past semicolon

            --  If we have RETURN or IS after the semicolon, then assume
            --  that semicolon should have been a right parenthesis and exit

            if Token = Tok_Is or else Token = Tok_Return then
               Error_Msg_SP ("expected "")"" in place of "";""");
               exit Specification_Loop;
            end if;

            --  If we have a declaration keyword after the semicolon, then
            --  assume we had a missing right parenthesis and terminate list

            if Token in Token_Class_Declk then
               Error_Msg_AP ("missing "")""");
               Restore_Scan_State (Scan_State);
               exit Specification_Loop;
            end if;

         elsif Token = Tok_Right_Paren then
            Scan; -- past right paren
            exit Specification_Loop;

         --  Special check for common error of using comma instead of semicolon

         elsif Token = Tok_Comma then
            T_Semicolon;
            Scan; -- past comma

         --  Special check for omitted separator

         elsif Token = Tok_Identifier then
            T_Semicolon;

         --  If nothing sensible, skip to next semicolon or right paren

         else
            T_Semicolon;
            Resync_Semicolon_List;

            if Token = Tok_Semicolon then
               Scan; -- past semicolon
            else
               T_Right_Paren;
               exit Specification_Loop;
            end if;
         end if;
      end loop Specification_Loop;

      return Specification_List;
   end P_Formal_Part;

   ----------------------------------
   -- 6.1  Parameter Specification --
   ----------------------------------

   --  Parsed by P_Formal_Part (6.1)

   ---------------
   -- 6.1  Mode --
   ---------------

   --  MODE ::= [in] | in out | out

   --  There is no explicit node in the tree for the Mode. Instead the
   --  In_Present and Out_Present flags are set in the parent node to
   --  record the presence of keywords specifying the mode.

   --  Error_Recovery: cannot raise Error_Resync

   procedure P_Mode (Node : Node_Id) is
   begin
      if Token = Tok_In then
         Scan; -- past IN
         Set_In_Present (Node, True);

         if Style.Mode_In_Check and then Token /= Tok_Out then
            Error_Msg_SP ("(style) IN should be omitted");
         end if;

         if Token = Tok_Access then
            Error_Msg_SP ("IN not allowed together with ACCESS");
            Scan; -- past ACCESS
         end if;
      end if;

      if Token = Tok_Out then
         Scan; -- past OUT
         Set_Out_Present (Node, True);
      end if;

      if Token = Tok_In then
         Error_Msg_SC ("IN must preceed OUT in parameter mode");
         Scan; -- past IN
         Set_In_Present (Node, True);
      end if;
   end P_Mode;

   --------------------------
   -- 6.3  Subprogram Body --
   --------------------------

   --  Parsed by P_Subprogram (6.1)

   -----------------------------------
   -- 6.4  Procedure Call Statement --
   -----------------------------------

   --  Parsed by P_Sequence_Of_Statements (5.1)

   ------------------------
   -- 6.4  Function Call --
   ------------------------

   --  Parsed by P_Call_Or_Name (4.1)

   --------------------------------
   -- 6.4  Actual Parameter Part --
   --------------------------------

   --  Parsed by P_Call_Or_Name (4.1)

   --------------------------------
   -- 6.4  Parameter Association --
   --------------------------------

   --  Parsed by P_Call_Or_Name (4.1)

   ------------------------------------
   -- 6.4  Explicit Actual Parameter --
   ------------------------------------

   --  Parsed by P_Call_Or_Name (4.1)

   ---------------------------
   -- 6.5  Return Statement --
   ---------------------------

   --  SIMPLE_RETURN_STATEMENT ::= return [EXPRESSION];
   --
   --  EXTENDED_RETURN_STATEMENT ::=
   --    return DEFINING_IDENTIFIER : [aliased] RETURN_SUBTYPE_INDICATION
   --                                           [:= EXPRESSION] [do
   --      HANDLED_SEQUENCE_OF_STATEMENTS
   --    end return];
   --
   --  RETURN_SUBTYPE_INDICATION ::= SUBTYPE_INDICATION | ACCESS_DEFINITION

   --  RETURN_STATEMENT ::= return [EXPRESSION];

   --  Error recovery: can raise Error_Resync

   procedure P_Return_Subtype_Indication (Decl_Node : Node_Id) is

      --  Note: We don't need to check Ada_Version here, because this is
      --  only called in >= Ada 2005 cases anyway.

      Not_Null_Present : constant Boolean := P_Null_Exclusion;

   begin
      Set_Null_Exclusion_Present (Decl_Node, Not_Null_Present);

      if Token = Tok_Access then
         Set_Object_Definition
           (Decl_Node, P_Access_Definition (Not_Null_Present));
      else
         Set_Object_Definition
           (Decl_Node, P_Subtype_Indication (Not_Null_Present));
      end if;
   end P_Return_Subtype_Indication;

   --  Error recovery: can raise Error_Resync

   function P_Return_Object_Declaration return Node_Id is
      Return_Obj : Node_Id;
      Decl_Node  : Node_Id;

   begin
      Return_Obj := Token_Node;
      Change_Identifier_To_Defining_Identifier (Return_Obj);
      Decl_Node := New_Node (N_Object_Declaration, Token_Ptr);
      Set_Defining_Identifier (Decl_Node, Return_Obj);

      Scan; -- past identifier
      Scan; -- past :

      --  First an error check, if we have two identifiers in a row, a likely
      --  possibility is that the first of the identifiers is an incorrectly
      --  spelled keyword. See similar check in P_Identifier_Declarations.

      if Token = Tok_Identifier then
         declare
            SS : Saved_Scan_State;
            I2 : Boolean;

         begin
            Save_Scan_State (SS);
            Scan; -- past initial identifier
            I2 := (Token = Tok_Identifier);
            Restore_Scan_State (SS);

            if I2
              and then
                (Bad_Spelling_Of (Tok_Access)   or else
                 Bad_Spelling_Of (Tok_Aliased)  or else
                 Bad_Spelling_Of (Tok_Constant))
            then
               null;
            end if;
         end;
      end if;

      --  We allow "constant" here (as in "return Result : constant
      --  T..."). This is not in the latest RM, but the ARG is considering an
      --  AI on the subject (see AI05-0015-1), which we expect to be approved.

      if Token = Tok_Constant then
         Scan; -- past CONSTANT
         Set_Constant_Present (Decl_Node);

         if Token = Tok_Aliased then
            Error_Msg_SC ("ALIASED should be before CONSTANT");
            Scan; -- past ALIASED
            Set_Aliased_Present (Decl_Node);
         end if;

      elsif Token = Tok_Aliased then
         Scan; -- past ALIASED
         Set_Aliased_Present (Decl_Node);

         if Token = Tok_Constant then
            Scan; -- past CONSTANT
            Set_Constant_Present (Decl_Node);
         end if;
      end if;

      P_Return_Subtype_Indication (Decl_Node);

      if Token = Tok_Colon_Equal then
         Scan; -- past :=
         Set_Expression (Decl_Node, P_Expression_No_Right_Paren);
      end if;

      return Decl_Node;
   end P_Return_Object_Declaration;

   --  Error recovery: can raise Error_Resync

   function P_Return_Statement return Node_Id is
      --  The caller has checked that the initial token is RETURN

      function Is_Simple return Boolean;
      --  Scan state is just after RETURN (and is left that way).
      --  Determine whether this is a simple or extended return statement
      --  by looking ahead for "identifier :", which implies extended.

      ---------------
      -- Is_Simple --
      ---------------

      function Is_Simple return Boolean is
         Scan_State : Saved_Scan_State;
         Result     : Boolean := True;

      begin
         if Token = Tok_Identifier then
            Save_Scan_State (Scan_State); -- at identifier
            Scan; -- past identifier

            if Token = Tok_Colon then
               Result := False; -- It's an extended_return_statement.
            end if;

            Restore_Scan_State (Scan_State); -- to identifier
         end if;

         return Result;
      end Is_Simple;

      Return_Sloc : constant Source_Ptr := Token_Ptr;
      Return_Node : Node_Id;

   --  Start of processing for P_Return_Statement

   begin
      Scan; -- past RETURN

<<<<<<< HEAD
      --  Simple_return_statement, no expression, return an N_Return_Statement
      --  node with the expression field left Empty.

      if Token = Tok_Semicolon then
         Scan; -- past ;
         Return_Node := New_Node (N_Return_Statement, Return_Sloc);

      --  Non-simple case
=======
      --  Simple_return_statement, no expression, return an
      --  N_Simple_Return_Statement node with the expression field left Empty.

      if Token = Tok_Semicolon then
         Scan; -- past ;
         Return_Node := New_Node (N_Simple_Return_Statement, Return_Sloc);

      --  Non-trivial case
>>>>>>> 60a98cce

      else
         --  Simple_return_statement with expression

         --  We avoid trying to scan an expression if we are at an
         --  expression terminator since in that case the best error
         --  message is probably that we have a missing semicolon.

         if Is_Simple then
<<<<<<< HEAD
            Return_Node := New_Node (N_Return_Statement, Return_Sloc);
=======
            Return_Node := New_Node (N_Simple_Return_Statement, Return_Sloc);
>>>>>>> 60a98cce

            if Token not in Token_Class_Eterm then
               Set_Expression (Return_Node, P_Expression_No_Right_Paren);
            end if;

         --  Extended_return_statement (Ada 2005 only -- AI-318):

         else
            if Ada_Version < Ada_05 then
               Error_Msg_SP
                 (" extended_return_statement is an Ada 2005 extension");
               Error_Msg_SP ("\unit must be compiled with -gnat05 switch");
            end if;

            Return_Node := New_Node (N_Extended_Return_Statement, Return_Sloc);
            Set_Return_Object_Declarations
              (Return_Node, New_List (P_Return_Object_Declaration));

            if Token = Tok_Do then
               Push_Scope_Stack;
               Scope.Table (Scope.Last).Etyp := E_Return;
               Scope.Table (Scope.Last).Ecol := Start_Column;
               Scope.Table (Scope.Last).Sloc := Return_Sloc;

               Scan; -- past DO
               Set_Handled_Statement_Sequence
                 (Return_Node, P_Handled_Sequence_Of_Statements);
               End_Statements;

               --  Do we need to handle Error_Resync here???
            end if;
         end if;

         TF_Semicolon;
      end if;

      return Return_Node;
   end P_Return_Statement;

end Ch6;<|MERGE_RESOLUTION|>--- conflicted
+++ resolved
@@ -6,11 +6,7 @@
 --                                                                          --
 --                                 B o d y                                  --
 --                                                                          --
-<<<<<<< HEAD
---          Copyright (C) 1992-2006, Free Software Foundation, Inc.         --
-=======
 --          Copyright (C) 1992-2007, Free Software Foundation, Inc.         --
->>>>>>> 60a98cce
 --                                                                          --
 -- GNAT is free software;  you can  redistribute it  and/or modify it under --
 -- terms of the  GNU General Public License as published  by the Free Soft- --
@@ -1092,10 +1088,7 @@
 
                --  Scan possible NOT NULL for Ada 2005 (AI-231, AI-447)
 
-<<<<<<< HEAD
-=======
                Not_Null_Sloc := Token_Ptr;
->>>>>>> 60a98cce
                Not_Null_Present :=
                  P_Null_Exclusion (Allow_Anonymous_In_95 => True);
 
@@ -1474,16 +1467,6 @@
    begin
       Scan; -- past RETURN
 
-<<<<<<< HEAD
-      --  Simple_return_statement, no expression, return an N_Return_Statement
-      --  node with the expression field left Empty.
-
-      if Token = Tok_Semicolon then
-         Scan; -- past ;
-         Return_Node := New_Node (N_Return_Statement, Return_Sloc);
-
-      --  Non-simple case
-=======
       --  Simple_return_statement, no expression, return an
       --  N_Simple_Return_Statement node with the expression field left Empty.
 
@@ -1492,7 +1475,6 @@
          Return_Node := New_Node (N_Simple_Return_Statement, Return_Sloc);
 
       --  Non-trivial case
->>>>>>> 60a98cce
 
       else
          --  Simple_return_statement with expression
@@ -1502,11 +1484,7 @@
          --  message is probably that we have a missing semicolon.
 
          if Is_Simple then
-<<<<<<< HEAD
-            Return_Node := New_Node (N_Return_Statement, Return_Sloc);
-=======
             Return_Node := New_Node (N_Simple_Return_Statement, Return_Sloc);
->>>>>>> 60a98cce
 
             if Token not in Token_Class_Eterm then
                Set_Expression (Return_Node, P_Expression_No_Right_Paren);

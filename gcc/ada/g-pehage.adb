------------------------------------------------------------------------------
--                                                                          --
--                         GNAT COMPILER COMPONENTS                         --
--                                                                          --
--        G N A T . P E R F E C T _ H A S H _ G E N E R A T O R S           --
--                                                                          --
--                                 B o d y                                  --
--                                                                          --
<<<<<<< HEAD
--                     Copyright (C) 2002-2005, AdaCore                     --
=======
--                     Copyright (C) 2002-2006, AdaCore                     --
>>>>>>> c355071f
--                                                                          --
-- GNAT is free software;  you can  redistribute it  and/or modify it under --
-- terms of the  GNU General Public License as published  by the Free Soft- --
-- ware  Foundation;  either version 2,  or (at your option) any later ver- --
-- sion.  GNAT is distributed in the hope that it will be useful, but WITH- --
-- OUT ANY WARRANTY;  without even the  implied warranty of MERCHANTABILITY --
-- or FITNESS FOR A PARTICULAR PURPOSE.  See the GNU General Public License --
-- for  more details.  You should have  received  a copy of the GNU General --
-- Public License  distributed with GNAT;  see file COPYING.  If not, write --
-- to  the  Free Software Foundation,  51  Franklin  Street,  Fifth  Floor, --
-- Boston, MA 02110-1301, USA.                                              --
--                                                                          --
-- As a special exception,  if other files  instantiate  generics from this --
-- unit, or you link  this unit with other files  to produce an executable, --
-- this  unit  does not  by itself cause  the resulting  executable  to  be --
-- covered  by the  GNU  General  Public  License.  This exception does not --
-- however invalidate  any other reasons why  the executable file  might be --
-- covered by the  GNU Public License.                                      --
--                                                                          --
-- GNAT was originally developed  by the GNAT team at  New York University. --
-- Extensive contributions were provided by Ada Core Technologies Inc.      --
--                                                                          --
------------------------------------------------------------------------------

with Ada.Exceptions;    use Ada.Exceptions;
with Ada.IO_Exceptions; use Ada.IO_Exceptions;

with GNAT.Heap_Sort_A; use GNAT.Heap_Sort_A;
with GNAT.OS_Lib;      use GNAT.OS_Lib;
with GNAT.Table;

package body GNAT.Perfect_Hash_Generators is

   --  We are using the algorithm of J. Czech as described in Zbigniew J.
   --  Czech, George Havas, and Bohdan S. Majewski ``An Optimal Algorithm for
   --  Generating Minimal Perfect Hash Functions'', Information Processing
   --  Letters, 43(1992) pp.257-264, Oct.1992

   --  This minimal perfect hash function generator is based on random graphs
   --  and produces a hash function of the form:

   --             h (w) = (g (f1 (w)) + g (f2 (w))) mod m

   --  where f1 and f2 are functions that map strings into integers, and g is a
   --  function that maps integers into [0, m-1]. h can be order preserving.
   --  For instance, let W = {w_0, ..., w_i, ...,
   --  w_m-1}, h can be defined such that h (w_i) = i.

   --  This algorithm defines two possible constructions of f1 and f2. Method
   --  b) stores the hash function in less memory space at the expense of
   --  greater CPU time.

   --  a) fk (w) = sum (for i in 1 .. length (w)) (Tk (i, w (i))) mod n

   --     size (Tk) = max (for w in W) (length (w)) * size (used char set)

   --  b) fk (w) = sum (for i in 1 .. length (w)) (Tk (i) * w (i)) mod n

   --     size (Tk) = max (for w in W) (length (w)) but the table lookups are
   --     replaced by multiplications.

   --  where Tk values are randomly generated. n is defined later on but the
   --  algorithm recommends to use a value a little bit greater than 2m. Note
   --  that for large values of m, the main memory space requirements comes
   --  from the memory space for storing function g (>= 2m entries).

   --  Random graphs are frequently used to solve difficult problems that do
   --  not have polynomial solutions. This algorithm is based on a weighted
   --  undirected graph. It comprises two steps: mapping and assigment.

   --  In the mapping step, a graph G = (V, E) is constructed, where = {0, 1,
   --  ..., n-1} and E = {(for w in W) (f1 (w), f2 (w))}. In order for the
   --  assignment step to be successful, G has to be acyclic. To have a high
   --  probability of generating an acyclic graph, n >= 2m. If it is not
   --  acyclic, Tk have to be regenerated.

   --  In the assignment step, the algorithm builds function g. As is acyclic,
   --  there is a vertex v1 with only one neighbor v2. Let w_i be the word such
   --  that v1 = f1 (w_i) and v2 = f2 (w_i). Let g (v1) = 0 by construction and
   --  g (v2) = (i - g (v1)) mod n (or to be general, (h (i) - g (v1) mod n).
   --  If word w_j is such that v2 = f1 (w_j) and v3 = f2 (w_j), g (v3) = (j -
   --  g (v2)) mod (or to be general, (h (j) - g (v2)) mod n). If w_i has no
   --  neighbor, then another vertex is selected. The algorithm traverses G to
   --  assign values to all the vertices. It cannot assign a value to an
   --  already assigned vertex as G is acyclic.

   subtype Word_Id   is Integer;
   subtype Key_Id    is Integer;
   subtype Vertex_Id is Integer;
   subtype Edge_Id   is Integer;
   subtype Table_Id  is Integer;

   No_Vertex : constant Vertex_Id := -1;
   No_Edge   : constant Edge_Id   := -1;
   No_Table  : constant Table_Id  := -1;

   Max_Word_Length : constant := 32;
   subtype Word_Type is String (1 .. Max_Word_Length);
   Null_Word : constant Word_Type := (others => ASCII.NUL);
   --  Store keyword in a word. Note that the length of word is limited to 32
   --  characters.

   type Key_Type is record
      Edge : Edge_Id;
   end record;
   --  A key corresponds to an edge in the algorithm graph

   type Vertex_Type is record
      First : Edge_Id;
      Last  : Edge_Id;
   end record;
   --  A vertex can be involved in several edges. First and Last are the bounds
   --  of an array of edges stored in a global edge table.

   type Edge_Type is record
      X   : Vertex_Id;
      Y   : Vertex_Id;
      Key : Key_Id;
   end record;
   --  An edge is a peer of vertices. In the algorithm, a key is associated to
   --  an edge.

   package WT is new GNAT.Table (Word_Type, Word_Id, 0, 32, 32);
   package IT is new GNAT.Table (Integer, Integer, 0, 32, 32);
   --  The two main tables. IT is used to store several tables of components
   --  containing only integers.

   function Image (Int : Integer; W : Natural := 0) return String;
   function Image (Str : String;  W : Natural := 0) return String;
   --  Return a string which includes string Str or integer Int preceded by
   --  leading spaces if required by width W.

   Output : File_Descriptor renames GNAT.OS_Lib.Standout;
   --  Shortcuts

   EOL : constant Character := ASCII.LF;

   Max  : constant := 78;
   Last : Natural  := 0;
   Line : String (1 .. Max);
   --  Use this line to provide buffered IO

   procedure Add (C : Character);
   procedure Add (S : String);
   --  Add a character or a string in Line and update Last

   procedure Put
     (F  : File_Descriptor;
      S  : String;
      F1 : Natural;
      L1 : Natural;
      C1 : Natural;
      F2 : Natural;
      L2 : Natural;
      C2 : Natural);
   --  Write string S into file F as a element of an array of one or two
   --  dimensions. Fk (resp. Lk and Ck) indicates the first (resp last and
   --  current) index in the k-th dimension. If F1 = L1 the array is considered
   --  as a one dimension array. This dimension is described by F2 and L2. This
   --  routine takes care of all the parenthesis, spaces and commas needed to
   --  format correctly the array. Moreover, the array is well indented and is
   --  wrapped to fit in a 80 col line. When the line is full, the routine
   --  writes it into file F. When the array is completed, the routine adds
   --  semi-colon and writes the line into file F.

   procedure New_Line
     (File : File_Descriptor);
   --  Simulate Ada.Text_IO.New_Line with GNAT.OS_Lib

   procedure Put
     (File : File_Descriptor;
      Str  : String);
   --  Simulate Ada.Text_IO.Put with GNAT.OS_Lib

   procedure Put_Used_Char_Set
     (File  : File_Descriptor;
      Title : String);
   --  Output a title and a used character set

   procedure Put_Int_Vector
     (File   : File_Descriptor;
      Title  : String;
      Vector : Integer;
      Length : Natural);
   --  Output a title and a vector

   procedure Put_Int_Matrix
     (File  : File_Descriptor;
      Title : String;
      Table : Table_Id;
      Len_1 : Natural;
      Len_2 : Natural);
   --  Output a title and a matrix. When the matrix has only one non-empty
   --  dimension (Len_2 = 0), output a vector.

   procedure Put_Edges
     (File  : File_Descriptor;
      Title : String);
   --  Output a title and an edge table

   procedure Put_Initial_Keys
     (File  : File_Descriptor;
      Title : String);
   --  Output a title and a key table

   procedure Put_Reduced_Keys
     (File  : File_Descriptor;
      Title : String);
   --  Output a title and a key table

   procedure Put_Vertex_Table
     (File  : File_Descriptor;
      Title : String);
   --  Output a title and a vertex table

   ----------------------------------
   -- Character Position Selection --
   ----------------------------------

   --  We reduce the maximum key size by selecting representative positions
   --  in these keys. We build a matrix with one word per line. We fill the
   --  remaining space of a line with ASCII.NUL. The heuristic selects the
   --  position that induces the minimum number of collisions. If there are
   --  collisions, select another position on the reduced key set responsible
   --  of the collisions. Apply the heuristic until there is no more collision.

   procedure Apply_Position_Selection;
   --  Apply Position selection and build the reduced key table

   procedure Parse_Position_Selection (Argument : String);
   --  Parse Argument and compute the position set. Argument is list of
   --  substrings separated by commas. Each substring represents a position
   --  or a range of positions (like x-y).

   procedure Select_Character_Set;
   --  Define an optimized used character set like Character'Pos in order not
   --  to allocate tables of 256 entries.

   procedure Select_Char_Position;
   --  Find a min char position set in order to reduce the max key length. The
   --  heuristic selects the position that induces the minimum number of
   --  collisions. If there are collisions, select another position on the
   --  reduced key set responsible of the collisions. Apply the heuristic until
   --  there is no collision.

   -----------------------------
   -- Random Graph Generation --
   -----------------------------

   procedure Random (Seed : in out Natural);
   --  Simulate Ada.Discrete_Numerics.Random

   procedure Generate_Mapping_Table
     (Tab  : Table_Id;
      L1   : Natural;
      L2   : Natural;
      Seed : in out Natural);
   --  Random generation of the tables below. T is already allocated

   procedure Generate_Mapping_Tables
     (Opt  : Optimization;
      Seed : in out Natural);
   --  Generate the mapping tables T1 and T2. They are used to define fk (w) =
   --  sum (for i in 1 .. length (w)) (Tk (i, w (i))) mod n. Keys, NK and Chars
   --  are used to compute the matrix size.

   ---------------------------
   -- Algorithm Computation --
   ---------------------------

   procedure Compute_Edges_And_Vertices (Opt : Optimization);
   --  Compute the edge and vertex tables. These are empty when a self loop is
   --  detected (f1 (w) = f2 (w)). The edge table is sorted by X value and then
   --  Y value. Keys is the key table and NK the number of keys. Chars is the
   --  set of characters really used in Keys. NV is the number of vertices
   --  recommended by the algorithm. T1 and T2 are the mapping tables needed to
   --  compute f1 (w) and f2 (w).

   function Acyclic return Boolean;
   --  Return True when the graph is acyclic. Vertices is the current vertex
   --  table and Edges the current edge table.

   procedure Assign_Values_To_Vertices;
   --  Execute the assignment step of the algorithm. Keys is the current key
   --  table. Vertices and Edges represent the random graph. G is the result of
   --  the assignment step such that:
   --    h (w) = (g (f1 (w)) + g (f2 (w))) mod m

   function Sum
     (Word  : Word_Type;
      Table : Table_Id;
      Opt   : Optimization) return Natural;
   --  For an optimization of CPU_Time return
   --    fk (w) = sum (for i in 1 .. length (w)) (Tk (i, w (i))) mod n
   --  For an optimization of Memory_Space return
   --    fk (w) = sum (for i in 1 .. length (w)) (Tk (i) * w (i)) mod n
   --  Here NV = n

   -------------------------------
   -- Internal Table Management --
   -------------------------------

   function Allocate (N : Natural; S : Natural := 1) return Table_Id;
   --  Allocate N * S ints from IT table

   procedure Free_Tmp_Tables;
   --  Deallocate the tables used by the algorithm (but not the keys table)

   ----------
   -- Keys --
   ----------

   Keys : Table_Id := No_Table;
   NK   : Natural  := 0;
   --  NK : Number of Keys

   function Initial (K : Key_Id) return Word_Id;
   pragma Inline (Initial);

   function Reduced (K : Key_Id) return Word_Id;
   pragma Inline (Reduced);

   function  Get_Key (N : Key_Id) return Key_Type;
   procedure Set_Key (N : Key_Id; Item : Key_Type);
   --  Get or Set Nth element of Keys table

   ------------------
   -- Char_Pos_Set --
   ------------------

   Char_Pos_Set     : Table_Id := No_Table;
   Char_Pos_Set_Len : Natural;
   --  Character Selected Position Set

   function  Get_Char_Pos (P : Natural) return Natural;
   procedure Set_Char_Pos (P : Natural; Item : Natural);
   --  Get or Set the string position of the Pth selected character

   -------------------
   -- Used_Char_Set --
   -------------------

   Used_Char_Set     : Table_Id := No_Table;
   Used_Char_Set_Len : Natural;
   --  Used Character Set : Define a new character mapping. When all the
   --  characters are not present in the keys, in order to reduce the size
   --  of some tables, we redefine the character mapping.

   function  Get_Used_Char (C : Character) return Natural;
   procedure Set_Used_Char (C : Character; Item : Natural);

   ------------
   -- Tables --
   ------------

   T1     : Table_Id := No_Table;
   T2     : Table_Id := No_Table;
   T1_Len : Natural;
   T2_Len : Natural;
   --  T1  : Values table to compute F1
   --  T2  : Values table to compute F2

   function  Get_Table (T : Integer; X, Y : Natural) return Natural;
   procedure Set_Table (T : Integer; X, Y : Natural; Item : Natural);

   -----------
   -- Graph --
   -----------

   G     : Table_Id := No_Table;
   G_Len : Natural;
   --  Values table to compute G

   NT : Natural := Default_Tries;
   --  Number of tries running the algorithm before raising an error

   function  Get_Graph (N : Natural) return Integer;
   procedure Set_Graph (N : Natural; Item : Integer);
   --  Get or Set Nth element of graph

   -----------
   -- Edges --
   -----------

   Edge_Size : constant := 3;
   Edges     : Table_Id := No_Table;
   Edges_Len : Natural;
   --  Edges  : Edge table of the random graph G

   function  Get_Edges (F : Natural) return Edge_Type;
   procedure Set_Edges (F : Natural; Item : Edge_Type);

   --------------
   -- Vertices --
   --------------

   Vertex_Size : constant := 2;

   Vertices : Table_Id := No_Table;
   --  Vertex table of the random graph G

   NV : Natural;
   --  Number of Vertices

   function  Get_Vertices (F : Natural) return Vertex_Type;
   procedure Set_Vertices (F : Natural; Item : Vertex_Type);
   --  Comments needed ???

   K2V : Float;
   --  Ratio between Keys and Vertices (parameter of Czech's algorithm)

   Opt : Optimization;
   --  Optimization mode (memory vs CPU)

   Max_Key_Len : Natural := 0;
   Min_Key_Len : Natural := Max_Word_Length;
   --  Maximum and minimum of all the word length

   S : Natural;
   --  Seed

   function Type_Size (L : Natural) return Natural;
   --  Given the last L of an unsigned integer type T, return its size

   -------------
   -- Acyclic --
   -------------

   function Acyclic return Boolean is
      Marks : array (0 .. NV - 1) of Vertex_Id := (others => No_Vertex);

      function Traverse
        (Edge : Edge_Id;
         Mark : Vertex_Id) return Boolean;
      --  Propagate Mark from X to Y. X is already marked. Mark Y and propagate
      --  it to the edges of Y except the one representing the same key. Return
      --  False when Y is marked with Mark.

      --------------
      -- Traverse --
      --------------

      function Traverse
        (Edge : Edge_Id;
         Mark : Vertex_Id) return Boolean
      is
         E : constant Edge_Type := Get_Edges (Edge);
         K : constant Key_Id    := E.Key;
         Y : constant Vertex_Id := E.Y;
         M : constant Vertex_Id := Marks (E.Y);
         V : Vertex_Type;

      begin
         if M = Mark then
            return False;

         elsif M = No_Vertex then
            Marks (Y) := Mark;
            V := Get_Vertices (Y);

            for J in V.First .. V.Last loop

               --  Do not propagate to the edge representing the same key

               if Get_Edges (J).Key /= K
                 and then not Traverse (J, Mark)
               then
                  return False;
               end if;
            end loop;
         end if;

         return True;
      end Traverse;

      Edge  : Edge_Type;

   --  Start of processing for Acyclic

   begin
      --  Edges valid range is

      for J in 1 .. Edges_Len - 1 loop

         Edge := Get_Edges (J);

         --  Mark X of E when it has not been already done

         if Marks (Edge.X) = No_Vertex then
            Marks (Edge.X) := Edge.X;
         end if;

         --  Traverse E when this has not already been done

         if Marks (Edge.Y) = No_Vertex
           and then not Traverse (J, Edge.X)
         then
            return False;
         end if;
      end loop;

      return True;
   end Acyclic;

   ---------
   -- Add --
   ---------

   procedure Add (C : Character) is
   begin
      Line (Last + 1) := C;
      Last := Last + 1;
   end Add;

   ---------
   -- Add --
   ---------

   procedure Add (S : String) is
      Len : constant Natural := S'Length;
   begin
      Line (Last + 1 .. Last + Len) := S;
      Last := Last + Len;
   end Add;

   --------------
   -- Allocate --
   --------------

   function  Allocate (N : Natural; S : Natural := 1) return Table_Id is
      L : constant Integer := IT.Last;
   begin
      IT.Set_Last (L + N * S);
      return L + 1;
   end Allocate;

   ------------------------------
   -- Apply_Position_Selection --
   ------------------------------

   procedure Apply_Position_Selection is
   begin
      WT.Set_Last (2 * NK);
      for J in 0 .. NK - 1 loop
         declare
            I_Word : constant Word_Type := WT.Table (Initial (J));
            R_Word : Word_Type := Null_Word;
            Index  : Natural   := I_Word'First - 1;

         begin
            --  Select the characters of Word included in the position
            --  selection.

            for C in 0 .. Char_Pos_Set_Len - 1 loop
               exit when I_Word (Get_Char_Pos (C)) = ASCII.NUL;
               Index := Index + 1;
               R_Word (Index) := I_Word (Get_Char_Pos (C));
            end loop;

            --  Build the new table with the reduced word

            WT.Table (Reduced (J)) := R_Word;
            Set_Key (J, (Edge => No_Edge));
         end;
      end loop;
   end Apply_Position_Selection;

   -------------------------------
   -- Assign_Values_To_Vertices --
   -------------------------------

   procedure Assign_Values_To_Vertices is
      X  : Vertex_Id;

      procedure Assign (X : Vertex_Id);
      --  Execute assignment on X's neighbors except the vertex that we are
      --  coming from which is already assigned.

      ------------
      -- Assign --
      ------------

      procedure Assign (X : Vertex_Id)
      is
         E : Edge_Type;
         V : constant Vertex_Type := Get_Vertices (X);
      begin
         for J in V.First .. V.Last loop
            E := Get_Edges (J);
            if Get_Graph (E.Y) = -1 then
               Set_Graph (E.Y, (E.Key - Get_Graph (X)) mod NK);
               Assign (E.Y);
            end if;
         end loop;
      end Assign;

   --  Start of processing for Assign_Values_To_Vertices

   begin
      --  Value -1 denotes an unitialized value as it is supposed to
      --  be in the range 0 .. NK.

      if G = No_Table then
         G_Len := NV;
         G := Allocate (G_Len, 1);
      end if;

      for J in 0 .. G_Len - 1 loop
         Set_Graph (J, -1);
      end loop;

      for K in 0 .. NK - 1 loop
         X := Get_Edges (Get_Key (K).Edge).X;

         if Get_Graph (X) = -1 then
            Set_Graph (X, 0);
            Assign (X);
         end if;
      end loop;

      for J in 0 .. G_Len - 1 loop
         if Get_Graph (J) = -1 then
            Set_Graph (J, 0);
         end if;
      end loop;

      if Verbose then
         Put_Int_Vector (Output, "Assign Values To Vertices", G, G_Len);
      end if;
   end Assign_Values_To_Vertices;

   -------------
   -- Compute --
   -------------

   procedure Compute
     (Position : String := Default_Position)
   is
      Success : Boolean := False;

   begin
      NV := Natural (K2V * Float (NK));

      Keys := Allocate (NK);

      if Verbose then
         Put_Initial_Keys (Output, "Initial Key Table");
      end if;

      if Position'Length /= 0 then
         Parse_Position_Selection (Position);
      else
         Select_Char_Position;
      end if;

      if Verbose then
         Put_Int_Vector
           (Output, "Char Position Set", Char_Pos_Set, Char_Pos_Set_Len);
      end if;

      Apply_Position_Selection;

      if Verbose then
         Put_Reduced_Keys (Output, "Reduced Keys Table");
      end if;

      Select_Character_Set;

      if Verbose then
         Put_Used_Char_Set (Output, "Character Position Table");
      end if;

      --  Perform Czech's algorithm

      for J in 1 .. NT loop
         Generate_Mapping_Tables (Opt, S);
         Compute_Edges_And_Vertices (Opt);

         --  When graph is not empty (no self-loop from previous operation) and
         --  not acyclic.

         if 0 < Edges_Len and then Acyclic then
            Success := True;
            exit;
         end if;
      end loop;

      if not Success then
         raise Too_Many_Tries;
      end if;

      Assign_Values_To_Vertices;
   end Compute;

   --------------------------------
   -- Compute_Edges_And_Vertices --
   --------------------------------

   procedure Compute_Edges_And_Vertices (Opt : Optimization) is
      X           : Natural;
      Y           : Natural;
      Key         : Key_Type;
      Edge        : Edge_Type;
      Vertex      : Vertex_Type;
      Not_Acyclic : Boolean := False;

      procedure Move (From : Natural; To : Natural);
      function Lt (L, R : Natural) return Boolean;
      --  Subprograms needed for GNAT.Heap_Sort_A

      --------
      -- Lt --
      --------

      function Lt (L, R : Natural) return Boolean is
         EL : constant Edge_Type := Get_Edges (L);
         ER : constant Edge_Type := Get_Edges (R);
      begin
         return EL.X < ER.X or else (EL.X = ER.X and then EL.Y < ER.Y);
      end Lt;

      ----------
      -- Move --
      ----------

      procedure Move (From : Natural; To : Natural) is
      begin
         Set_Edges (To, Get_Edges (From));
      end Move;

   --  Start of processing for Compute_Edges_And_Vertices

   begin
      --  We store edges from 1 to 2 * NK and leave zero alone in order to use
      --  GNAT.Heap_Sort_A.

      Edges_Len := 2 * NK + 1;

      if Edges = No_Table then
         Edges := Allocate (Edges_Len, Edge_Size);
      end if;

      if Vertices = No_Table then
         Vertices := Allocate (NV, Vertex_Size);
      end if;

      for J in 0 .. NV - 1 loop
         Set_Vertices (J, (No_Vertex, No_Vertex - 1));
      end loop;

      --  For each w, X = f1 (w) and Y = f2 (w)

      for J in 0 .. NK - 1 loop
         Key := Get_Key (J);
         Key.Edge := No_Edge;
         Set_Key (J, Key);

         X := Sum (WT.Table (Reduced (J)), T1, Opt);
         Y := Sum (WT.Table (Reduced (J)), T2, Opt);

         --  Discard T1 and T2 as soon as we discover a self loop

         if X = Y then
            Not_Acyclic := True;
            exit;
         end if;

         --  We store (X, Y) and (Y, X) to ease assignment step

         Set_Edges (2 * J + 1, (X, Y, J));
         Set_Edges (2 * J + 2, (Y, X, J));
      end loop;

      --  Return an empty graph when self loop detected

      if Not_Acyclic then
         Edges_Len := 0;

      else
         if Verbose then
            Put_Edges      (Output, "Unsorted Edge Table");
            Put_Int_Matrix (Output, "Function Table 1", T1,
                            T1_Len, T2_Len);
            Put_Int_Matrix (Output, "Function Table 2", T2,
                            T1_Len, T2_Len);
         end if;

         --  Enforce consistency between edges and keys. Construct Vertices and
         --  compute the list of neighbors of a vertex First .. Last as Edges
         --  is sorted by X and then Y. To compute the neighbor list, sort the
         --  edges.

         Sort
           (Edges_Len - 1,
            Move'Unrestricted_Access,
            Lt'Unrestricted_Access);

         if Verbose then
            Put_Edges      (Output, "Sorted Edge Table");
            Put_Int_Matrix (Output, "Function Table 1", T1,
                            T1_Len, T2_Len);
            Put_Int_Matrix (Output, "Function Table 2", T2,
                            T1_Len, T2_Len);
         end if;

         --  Edges valid range is 1 .. 2 * NK

         for E in 1 .. Edges_Len - 1 loop
            Edge := Get_Edges (E);
            Key  := Get_Key (Edge.Key);

            if Key.Edge = No_Edge then
               Key.Edge := E;
               Set_Key (Edge.Key, Key);
            end if;

            Vertex := Get_Vertices (Edge.X);

            if Vertex.First = No_Edge then
               Vertex.First := E;
            end if;

            Vertex.Last := E;
            Set_Vertices (Edge.X, Vertex);
         end loop;

         if Verbose then
            Put_Reduced_Keys (Output, "Key Table");
            Put_Edges        (Output, "Edge Table");
            Put_Vertex_Table (Output, "Vertex Table");
         end if;
      end if;
   end Compute_Edges_And_Vertices;

   ------------
   -- Define --
   ------------

   procedure Define
     (Name      : Table_Name;
      Item_Size : out Natural;
      Length_1  : out Natural;
      Length_2  : out Natural)
   is
   begin
      case Name is
         when Character_Position =>
            Item_Size := 8;
            Length_1  := Char_Pos_Set_Len;
            Length_2  := 0;

         when Used_Character_Set =>
            Item_Size := 8;
            Length_1  := 256;
            Length_2  := 0;

         when Function_Table_1
           |  Function_Table_2 =>
            Item_Size := Type_Size (NV);
            Length_1  := T1_Len;
            Length_2  := T2_Len;

         when Graph_Table =>
            Item_Size := Type_Size (NK);
            Length_1  := NV;
            Length_2  := 0;
      end case;
   end Define;

   --------------
   -- Finalize --
   --------------

   procedure Finalize is
   begin
      Free_Tmp_Tables;

      WT.Release;
      IT.Release;

      NK := 0;
      Max_Key_Len := 0;
      Min_Key_Len := Max_Word_Length;
   end Finalize;

   ---------------------
   -- Free_Tmp_Tables --
   ---------------------

   procedure Free_Tmp_Tables is
   begin
      IT.Init;

      Keys := No_Table;

      Char_Pos_Set     := No_Table;
      Char_Pos_Set_Len := 0;

      Used_Char_Set     := No_Table;
      Used_Char_Set_Len := 0;

      T1 := No_Table;
      T2 := No_Table;

      T1_Len := 0;
      T2_Len := 0;

      G     := No_Table;
      G_Len := 0;

      Edges     := No_Table;
      Edges_Len := 0;

      Vertices := No_Table;
      NV       := 0;
   end Free_Tmp_Tables;

   ----------------------------
   -- Generate_Mapping_Table --
   ----------------------------

   procedure Generate_Mapping_Table
     (Tab  : Integer;
      L1   : Natural;
      L2   : Natural;
      Seed : in out Natural)
   is
   begin
      for J in 0 .. L1 - 1 loop
         for K in 0 .. L2 - 1 loop
            Random (Seed);
            Set_Table (Tab, J, K, Seed mod NV);
         end loop;
      end loop;
   end Generate_Mapping_Table;

   -----------------------------
   -- Generate_Mapping_Tables --
   -----------------------------

   procedure Generate_Mapping_Tables
     (Opt  : Optimization;
      Seed : in out Natural)
   is
   begin
      --  If T1 and T2 are already allocated no need to do it twice. Reuse them
      --  as their size has not changed.

      if T1 = No_Table and then T2 = No_Table then
         declare
            Used_Char_Last : Natural := 0;
            Used_Char      : Natural;

         begin
            if Opt = CPU_Time then
               for P in reverse Character'Range loop
                  Used_Char := Get_Used_Char (P);
                  if Used_Char /= 0 then
                     Used_Char_Last := Used_Char;
                     exit;
                  end if;
               end loop;
            end if;

            T1_Len := Char_Pos_Set_Len;
            T2_Len := Used_Char_Last + 1;
            T1 := Allocate (T1_Len * T2_Len);
            T2 := Allocate (T1_Len * T2_Len);
         end;
      end if;

      Generate_Mapping_Table (T1, T1_Len, T2_Len, Seed);
      Generate_Mapping_Table (T2, T1_Len, T2_Len, Seed);

      if Verbose then
         Put_Used_Char_Set (Output, "Used Character Set");
         Put_Int_Matrix (Output, "Function Table 1", T1,
                        T1_Len, T2_Len);
         Put_Int_Matrix (Output, "Function Table 2", T2,
                        T1_Len, T2_Len);
      end if;
   end Generate_Mapping_Tables;

   ------------------
   -- Get_Char_Pos --
   ------------------

   function Get_Char_Pos (P : Natural) return Natural is
      N : constant Natural := Char_Pos_Set + P;
   begin
      return IT.Table (N);
   end Get_Char_Pos;

   ---------------
   -- Get_Edges --
   ---------------

   function Get_Edges (F : Natural) return Edge_Type is
      N : constant Natural := Edges + (F * Edge_Size);
      E : Edge_Type;
   begin
      E.X   := IT.Table (N);
      E.Y   := IT.Table (N + 1);
      E.Key := IT.Table (N + 2);
      return E;
   end Get_Edges;

   ---------------
   -- Get_Graph --
   ---------------

   function Get_Graph (N : Natural) return Integer is
   begin
      return IT.Table (G + N);
   end Get_Graph;

   -------------
   -- Get_Key --
   -------------

   function Get_Key (N : Key_Id) return Key_Type is
      K : Key_Type;
   begin
      K.Edge := IT.Table (Keys + N);
      return K;
   end Get_Key;

   ---------------
   -- Get_Table --
   ---------------

   function Get_Table (T : Integer; X, Y : Natural) return Natural is
      N : constant Natural := T + (Y * T1_Len) + X;
   begin
      return IT.Table (N);
   end Get_Table;

   -------------------
   -- Get_Used_Char --
   -------------------

   function Get_Used_Char (C : Character) return Natural is
      N : constant Natural := Used_Char_Set + Character'Pos (C);
   begin
      return IT.Table (N);
   end Get_Used_Char;

   ------------------
   -- Get_Vertices --
   ------------------

   function Get_Vertices (F : Natural) return Vertex_Type is
      N : constant Natural := Vertices + (F * Vertex_Size);
      V : Vertex_Type;
   begin
      V.First := IT.Table (N);
      V.Last  := IT.Table (N + 1);
      return V;
   end Get_Vertices;

   -----------
   -- Image --
   -----------

   function Image (Int : Integer; W : Natural := 0) return String is
      B : String (1 .. 32);
      L : Natural := 0;

      procedure Img (V : Natural);
      --  Compute image of V into B, starting at B (L), incrementing L

      ---------
      -- Img --
      ---------

      procedure Img (V : Natural) is
      begin
         if V > 9 then
            Img (V / 10);
         end if;

         L := L + 1;
         B (L) := Character'Val ((V mod 10) + Character'Pos ('0'));
      end Img;

   --  Start of processing for Image

   begin
      if Int < 0 then
         L := L + 1;
         B (L) := '-';
         Img (-Int);
      else
         Img (Int);
      end if;

      return Image (B (1 .. L), W);
   end Image;

   -----------
   -- Image --
   -----------

   function Image (Str : String; W : Natural := 0) return String is
      Len : constant Natural := Str'Length;
      Max : Natural := Len;

   begin
      if Max < W then
         Max := W;
      end if;

      declare
         Buf : String (1 .. Max) := (1 .. Max => ' ');

      begin
         for J in 0 .. Len - 1 loop
            Buf (Max - Len + 1 + J) := Str (Str'First + J);
         end loop;

         return Buf;
      end;
   end Image;

   -------------
   -- Initial --
   -------------

   function Initial (K : Key_Id) return Word_Id is
   begin
      return K;
   end Initial;

   ----------------
   -- Initialize --
   ----------------

   procedure Initialize
     (Seed   : Natural;
      K_To_V : Float        := Default_K_To_V;
      Optim  : Optimization := CPU_Time;
      Tries  : Positive     := Default_Tries)
   is
   begin
      --  Free previous tables (the settings may have changed between two runs)

      Free_Tmp_Tables;

      if K_To_V <= 2.0 then
         Put (Output, "K to V ratio cannot be lower than 2.0");
         New_Line (Output);
         raise Program_Error;
      end if;

      S    := Seed;
      K2V  := K_To_V;
      Opt  := Optim;
      NT   := Tries;
   end Initialize;

   ------------
   -- Insert --
   ------------

   procedure Insert
     (Value : String)
   is
      Word : Word_Type := Null_Word;
      Len  : constant Natural := Value'Length;

   begin
      Word (1 .. Len) := Value (Value'First .. Value'First + Len - 1);
      WT.Set_Last (NK);
      WT.Table (NK) := Word;
      NK := NK + 1;
      NV := Natural (Float (NK) * K2V);

      --  Do not accept a value of K2V too close to 2.0 such that once rounded
      --  up, NV = 2 * NK because the algorithm would not converge.

      if NV <= 2 * NK then
         NV := 2 * NK + 1;
      end if;

      if Max_Key_Len < Len then
         Max_Key_Len := Len;
      end if;

      if Len < Min_Key_Len then
         Min_Key_Len := Len;
      end if;
   end Insert;

   --------------
   -- New_Line --
   --------------

   procedure New_Line (File : File_Descriptor) is
   begin
      if Write (File, EOL'Address, 1) /= 1 then
         raise Program_Error;
      end if;
   end New_Line;

   ------------------------------
   -- Parse_Position_Selection --
   ------------------------------

   procedure Parse_Position_Selection (Argument : String) is
      N : Natural          := Argument'First;
      L : constant Natural := Argument'Last;
      M : constant Natural := Max_Key_Len;

      T : array (1 .. M) of Boolean := (others => False);

      function Parse_Index return Natural;
      --  Parse argument starting at index N to find an index

      -----------------
      -- Parse_Index --
      -----------------

      function Parse_Index return Natural is
         C : Character := Argument (N);
         V : Natural   := 0;

      begin
         if C = '$' then
            N := N + 1;
            return M;
         end if;

         if C not in '0' .. '9' then
            Raise_Exception
              (Program_Error'Identity, "cannot read position argument");
         end if;

         while C in '0' .. '9' loop
            V := V * 10 + (Character'Pos (C) - Character'Pos ('0'));
            N := N + 1;
            exit when L < N;
            C := Argument (N);
         end loop;

         return V;
      end Parse_Index;

   --  Start of processing for Parse_Position_Selection

   begin

      --  Empty specification means all the positions

      if L < N then
         Char_Pos_Set_Len := M;
         Char_Pos_Set := Allocate (Char_Pos_Set_Len);

         for C in 0 .. Char_Pos_Set_Len - 1 loop
            Set_Char_Pos (C, C + 1);
         end loop;

      else
         loop
            declare
               First, Last : Natural;

            begin
               First := Parse_Index;
               Last  := First;

               --  Detect a range

               if N <= L and then Argument (N) = '-' then
                  N := N + 1;
                  Last := Parse_Index;
               end if;

               --  Include the positions in the selection

               for J in First .. Last loop
                  T (J) := True;
               end loop;
            end;

            exit when L < N;

            if Argument (N) /= ',' then
               Raise_Exception
                 (Program_Error'Identity, "cannot read position argument");
            end if;

            N := N + 1;
         end loop;

         --  Compute position selection length

         N := 0;
         for J in T'Range loop
            if T (J) then
               N := N + 1;
            end if;
         end loop;

         --  Fill position selection

         Char_Pos_Set_Len := N;
         Char_Pos_Set := Allocate (Char_Pos_Set_Len);

         N := 0;
         for J in T'Range loop
            if T (J) then
               Set_Char_Pos (N, J);
               N := N + 1;
            end if;
         end loop;
      end if;
   end Parse_Position_Selection;

   -------------
   -- Produce --
   -------------

   procedure Produce (Pkg_Name  : String := Default_Pkg_Name) is
      File     : File_Descriptor;

      Status : Boolean;
      --  For call to Close

      function Array_Img (N, T, R1 : String; R2 : String := "") return String;
      --  Return string "N : constant array (R1[, R2]) of T;"

      function Range_Img (F, L : Natural; T : String := "") return String;
      --  Return string "[T range ]F .. L"

      function Type_Img (L : Natural) return String;
      --  Return the larger unsigned type T such that T'Last < L

      ---------------
      -- Array_Img --
      ---------------

      function Array_Img
        (N, T, R1 : String;
         R2       : String := "") return String
      is
      begin
         Last := 0;
         Add ("   ");
         Add (N);
         Add (" : constant array (");
         Add (R1);

         if R2 /= "" then
            Add (", ");
            Add (R2);
         end if;

         Add (") of ");
         Add (T);
         Add (" :=");
         return Line (1 .. Last);
      end Array_Img;

      ---------------
      -- Range_Img --
      ---------------

      function Range_Img (F, L : Natural; T : String := "") return String is
         FI  : constant String  := Image (F);
         FL  : constant Natural := FI'Length;
         LI  : constant String  := Image (L);
         LL  : constant Natural := LI'Length;
         TL  : constant Natural := T'Length;
         RI  : String (1 .. TL + 7 + FL + 4 + LL);
         Len : Natural := 0;

      begin
         if TL /= 0 then
            RI (Len + 1 .. Len + TL) := T;
            Len := Len + TL;
            RI (Len + 1 .. Len + 7) := " range ";
            Len := Len + 7;
         end if;

         RI (Len + 1 .. Len + FL) := FI;
         Len := Len + FL;
         RI (Len + 1 .. Len + 4) := " .. ";
         Len := Len + 4;
         RI (Len + 1 .. Len + LL) := LI;
         Len := Len + LL;
         return RI (1 .. Len);
      end Range_Img;

      --------------
      -- Type_Img --
      --------------

      function Type_Img (L : Natural) return String is
         S : constant String := Image (Type_Size (L));
         U : String  := "Unsigned_  ";
         N : Natural := 9;

      begin
         for J in S'Range loop
            N := N + 1;
            U (N) := S (J);
         end loop;

         return U (1 .. N);
      end Type_Img;

      F : Natural;
      L : Natural;
      P : Natural;

      PLen  : constant Natural := Pkg_Name'Length;
      FName : String (1 .. PLen + 4);

   --  Start of processing for Produce

   begin
      FName (1 .. PLen) := Pkg_Name;
      for J in 1 .. PLen loop
         if FName (J) in 'A' .. 'Z' then
            FName (J) := Character'Val (Character'Pos (FName (J))
                                        - Character'Pos ('A')
                                        + Character'Pos ('a'));

         elsif FName (J) = '.' then
            FName (J) := '-';
         end if;
      end loop;

      FName (PLen + 1 .. PLen + 4) := ".ads";

      File := Create_File (FName, Text);
      Put      (File, "package ");
      Put      (File, Pkg_Name);
      Put      (File, " is");
      New_Line (File);
      Put      (File, "   function Hash (S : String) return Natural;");
      New_Line (File);
      Put      (File, "end ");
      Put      (File, Pkg_Name);
      Put      (File, ";");
      New_Line (File);
      Close    (File, Status);

      if not Status then
         raise Device_Error;
      end if;

      FName (PLen + 4) := 'b';

      File := Create_File (FName, Text);
      Put      (File, "with Interfaces; use Interfaces;");
      New_Line (File);
      New_Line (File);
      Put      (File, "package body ");
      Put      (File, Pkg_Name);
      Put      (File, " is");
      New_Line (File);
      New_Line (File);

      if Opt = CPU_Time then
         Put      (File, Array_Img ("C", Type_Img (256), "Character"));
         New_Line (File);

         F := Character'Pos (Character'First);
         L := Character'Pos (Character'Last);

         for J in Character'Range loop
            P := Get_Used_Char (J);
            Put (File, Image (P), 1, 0, 1, F, L, Character'Pos (J));
         end loop;

         New_Line (File);
      end if;

      F := 0;
      L := Char_Pos_Set_Len - 1;

      Put      (File, Array_Img ("P", "Natural", Range_Img (F, L)));
      New_Line (File);

      for J in F .. L loop
         Put (File, Image (Get_Char_Pos (J)), 1, 0, 1, F, L, J);
      end loop;

      New_Line (File);

      if Opt = CPU_Time then
         Put_Int_Matrix
           (File,
            Array_Img ("T1", Type_Img (NV),
                       Range_Img (0, T1_Len - 1),
                       Range_Img (0, T2_Len - 1, Type_Img (256))),
            T1, T1_Len, T2_Len);

      else
         Put_Int_Matrix
           (File,
            Array_Img ("T1", Type_Img (NV),
                       Range_Img (0, T1_Len - 1)),
            T1, T1_Len, 0);
      end if;

      New_Line (File);

      if Opt = CPU_Time then
         Put_Int_Matrix
           (File,
            Array_Img ("T2", Type_Img (NV),
                       Range_Img (0, T1_Len - 1),
                       Range_Img (0, T2_Len - 1, Type_Img (256))),
            T2, T1_Len, T2_Len);

      else
         Put_Int_Matrix
           (File,
            Array_Img ("T2", Type_Img (NV),
                       Range_Img (0, T1_Len - 1)),
            T2, T1_Len, 0);
      end if;

      New_Line (File);

      Put_Int_Vector
        (File,
         Array_Img ("G", Type_Img (NK),
                    Range_Img (0, G_Len - 1)),
         G, G_Len);
      New_Line (File);

      Put      (File, "   function Hash (S : String) return Natural is");
      New_Line (File);
      Put      (File, "      F : constant Natural := S'First - 1;");
      New_Line (File);
      Put      (File, "      L : constant Natural := S'Length;");
      New_Line (File);
      Put      (File, "      F1, F2 : Natural := 0;");
      New_Line (File);

      Put (File, "      J : ");

      if Opt = CPU_Time then
         Put (File, Type_Img (256));
      else
         Put (File, "Natural");
      end if;

      Put (File, ";");
      New_Line (File);

      Put      (File, "   begin");
      New_Line (File);
      Put      (File, "      for K in P'Range loop");
      New_Line (File);
      Put      (File, "         exit when L < P (K);");
      New_Line (File);
      Put      (File, "         J  := ");

      if Opt = CPU_Time then
         Put (File, "C");
      else
         Put (File, "Character'Pos");
      end if;

      Put      (File, " (S (P (K) + F));");
      New_Line (File);

      Put (File, "         F1 := (F1 + Natural (T1 (K");

      if Opt = CPU_Time then
         Put (File, ", J");
      end if;

      Put (File, "))");

      if Opt = Memory_Space then
         Put (File, " * J");
      end if;

      Put      (File, ") mod ");
      Put      (File, Image (NV));
      Put      (File, ";");
      New_Line (File);

      Put (File, "         F2 := (F2 + Natural (T2 (K");

      if Opt = CPU_Time then
         Put (File, ", J");
      end if;

      Put (File, "))");

      if Opt = Memory_Space then
         Put (File, " * J");
      end if;

      Put      (File, ") mod ");
      Put      (File, Image (NV));
      Put      (File, ";");
      New_Line (File);

      Put      (File, "      end loop;");
      New_Line (File);

      Put      (File,
                "      return (Natural (G (F1)) + Natural (G (F2))) mod ");

      Put      (File, Image (NK));
      Put      (File, ";");
      New_Line (File);
      Put      (File, "   end Hash;");
      New_Line (File);
      New_Line (File);
      Put      (File, "end ");
      Put      (File, Pkg_Name);
      Put      (File, ";");
      New_Line (File);
      Close    (File, Status);

      if not Status then
         raise Device_Error;
      end if;
   end Produce;

   ---------
   -- Put --
   ---------

   procedure Put (File : File_Descriptor; Str : String) is
      Len : constant Natural := Str'Length;

   begin
      if Write (File, Str'Address, Len) /= Len then
         raise Program_Error;
      end if;
   end Put;

   ---------
   -- Put --
   ---------

   procedure Put
     (F  : File_Descriptor;
      S  : String;
      F1 : Natural;
      L1 : Natural;
      C1 : Natural;
      F2 : Natural;
      L2 : Natural;
      C2 : Natural)
   is
      Len : constant Natural := S'Length;

      procedure Flush;
      --  Write current line, followed by LF

      -----------
      -- Flush --
      -----------

      procedure Flush is
      begin
         Put (F, Line (1 .. Last));
         New_Line (F);
         Last := 0;
      end Flush;

   --  Start of processing for Put

   begin
      if C1 = F1 and then C2 = F2 then
         Last := 0;
      end if;

      if Last + Len + 3 > Max then
         Flush;
      end if;

      if Last = 0 then
         Line (Last + 1 .. Last + 5) := "     ";
         Last := Last + 5;

         if F1 <= L1 then
            if C1 = F1 and then C2 = F2 then
               Add ('(');
               if F1 = L1 then
                  Add ("0 .. 0 => ");
               end if;
            else
               Add (' ');
            end if;
         end if;
      end if;

      if C2 = F2 then
         Add ('(');
         if F2 = L2 then
            Add ("0 .. 0 => ");
         end if;
      else
         Add (' ');
      end if;

      Line (Last + 1 .. Last + Len) := S;
      Last := Last + Len;

      if C2 = L2 then
         Add (')');

         if F1 > L1 then
            Add (';');
            Flush;
         elsif C1 /= L1 then
            Add (',');
            Flush;
         else
            Add (')');
            Add (';');
            Flush;
         end if;

      else
         Add (',');
      end if;
   end Put;

   ---------------
   -- Put_Edges --
   ---------------

   procedure Put_Edges
     (File  : File_Descriptor;
      Title : String)
   is
      E  : Edge_Type;
      F1 : constant Natural := 1;
      L1 : constant Natural := Edges_Len - 1;
      M  : constant Natural := Max / 5;

   begin
      Put (File, Title);
      New_Line (File);

      --  Edges valid range is 1 .. Edge_Len - 1

      for J in F1 .. L1 loop
         E := Get_Edges (J);
         Put (File, Image (J, M),     F1, L1, J, 1, 4, 1);
         Put (File, Image (E.X, M),   F1, L1, J, 1, 4, 2);
         Put (File, Image (E.Y, M),   F1, L1, J, 1, 4, 3);
         Put (File, Image (E.Key, M), F1, L1, J, 1, 4, 4);
      end loop;
   end Put_Edges;

   ----------------------
   -- Put_Initial_Keys --
   ----------------------

   procedure Put_Initial_Keys
     (File  : File_Descriptor;
      Title : String)
   is
      F1 : constant Natural := 0;
      L1 : constant Natural := NK - 1;
      M  : constant Natural := Max / 5;
      K  : Key_Type;

   begin
      Put (File, Title);
      New_Line (File);

      for J in F1 .. L1 loop
         K := Get_Key (J);
         Put (File, Image (J, M),           F1, L1, J, 1, 3, 1);
         Put (File, Image (K.Edge, M),      F1, L1, J, 1, 3, 2);
         Put (File, WT.Table (Initial (J)), F1, L1, J, 1, 3, 3);
      end loop;
   end Put_Initial_Keys;

   --------------------
   -- Put_Int_Matrix --
   --------------------

   procedure Put_Int_Matrix
     (File   : File_Descriptor;
      Title  : String;
      Table  : Integer;
      Len_1  : Natural;
      Len_2  : Natural)
   is
      F1 : constant Integer := 0;
      L1 : constant Integer := Len_1 - 1;
      F2 : constant Integer := 0;
      L2 : constant Integer := Len_2 - 1;
      I  : Natural;

   begin
      Put (File, Title);
      New_Line (File);

      if Len_2 = 0 then
         for J in F1 .. L1 loop
            I := IT.Table (Table + J);
            Put (File, Image (I), 1, 0, 1, F1, L1, J);
         end loop;

      else
         for J in F1 .. L1 loop
            for K in F2 .. L2 loop
               I := IT.Table (Table + J + K * Len_1);
               Put (File, Image (I), F1, L1, J, F2, L2, K);
            end loop;
         end loop;
      end if;
   end Put_Int_Matrix;

   --------------------
   -- Put_Int_Vector --
   --------------------

   procedure Put_Int_Vector
     (File   : File_Descriptor;
      Title  : String;
      Vector : Integer;
      Length : Natural)
   is
      F2 : constant Natural := 0;
      L2 : constant Natural := Length - 1;

   begin
      Put (File, Title);
      New_Line (File);

      for J in F2 .. L2 loop
         Put (File, Image (IT.Table (Vector + J)), 1, 0, 1, F2, L2, J);
      end loop;
   end Put_Int_Vector;

   ----------------------
   -- Put_Reduced_Keys --
   ----------------------

   procedure Put_Reduced_Keys
     (File  : File_Descriptor;
      Title : String)
   is
      F1 : constant Natural := 0;
      L1 : constant Natural := NK - 1;
      M  : constant Natural := Max / 5;
      K  : Key_Type;

   begin
      Put (File, Title);
      New_Line (File);

      for J in F1 .. L1 loop
         K := Get_Key (J);
         Put (File, Image (J, M),           F1, L1, J, 1, 3, 1);
         Put (File, Image (K.Edge, M),      F1, L1, J, 1, 3, 2);
         Put (File, WT.Table (Reduced (J)), F1, L1, J, 1, 3, 3);
      end loop;
   end Put_Reduced_Keys;

   -----------------------
   -- Put_Used_Char_Set --
   -----------------------

   procedure Put_Used_Char_Set
     (File  : File_Descriptor;
      Title : String)
   is
      F : constant Natural := Character'Pos (Character'First);
      L : constant Natural := Character'Pos (Character'Last);

   begin
      Put (File, Title);
      New_Line (File);

      for J in Character'Range loop
         Put
           (File, Image (Get_Used_Char (J)), 1, 0, 1, F, L, Character'Pos (J));
      end loop;
   end Put_Used_Char_Set;

   ----------------------
   -- Put_Vertex_Table --
   ----------------------

   procedure Put_Vertex_Table
     (File  : File_Descriptor;
      Title : String)
   is
      F1 : constant Natural := 0;
      L1 : constant Natural := NV - 1;
      M  : constant Natural := Max / 4;
      V  : Vertex_Type;

   begin
      Put (File, Title);
      New_Line (File);

      for J in F1 .. L1 loop
         V := Get_Vertices (J);
         Put (File, Image (J, M),       F1, L1, J, 1, 3, 1);
         Put (File, Image (V.First, M), F1, L1, J, 1, 3, 2);
         Put (File, Image (V.Last, M),  F1, L1, J, 1, 3, 3);
      end loop;
   end Put_Vertex_Table;

   ------------
   -- Random --
   ------------

   procedure Random (Seed : in out Natural)
   is
      --  Park & Miller Standard Minimal using Schrage's algorithm to avoid
      --  overflow: Xn+1 = 16807 * Xn mod (2 ** 31 - 1)

      R : Natural;
      Q : Natural;
      X : Integer;

   begin
      R := Seed mod 127773;
      Q := Seed / 127773;
      X := 16807 * R - 2836 * Q;

      if X < 0 then
         Seed := X + 2147483647;
      else
         Seed := X;
      end if;
   end Random;

   -------------
   -- Reduced --
   -------------

   function Reduced (K : Key_Id) return Word_Id is
   begin
      return K + NK + 1;
   end Reduced;

   --------------------------
   -- Select_Char_Position --
   --------------------------

   procedure Select_Char_Position is

      type Vertex_Table_Type is array (Natural range <>) of Vertex_Type;

      procedure Build_Identical_Keys_Sets
        (Table : in out Vertex_Table_Type;
         Last  : in out Natural;
<<<<<<< HEAD
         Pos   : in Natural);
=======
         Pos   : Natural);
>>>>>>> c355071f
      --  Build a list of keys subsets that are identical with the current
      --  position selection plus Pos. Once this routine is called, reduced
      --  words are sorted by subsets and each item (First, Last) in Sets
      --  defines the range of identical keys.
<<<<<<< HEAD
=======
      --  Need comment saying exactly what Last is ???
>>>>>>> c355071f

      function Count_Different_Keys
        (Table : Vertex_Table_Type;
         Last  : Natural;
         Pos   : Natural) return Natural;
      --  For each subset in Sets, count the number of different keys if we add
      --  Pos to the current position selection.

      Sel_Position : IT.Table_Type (1 .. Max_Key_Len);
      Last_Sel_Pos : Natural := 0;
      Max_Sel_Pos  : Natural := 0;

      -------------------------------
      -- Build_Identical_Keys_Sets --
      -------------------------------

      procedure Build_Identical_Keys_Sets
        (Table : in out Vertex_Table_Type;
         Last  : in out Natural;
         Pos   : Natural)
      is
         S : constant Vertex_Table_Type := Table (Table'First .. Last);
         C : constant Natural           := Pos;
         --  Shortcuts (why are these not renames ???)

         F : Integer;
         L : Integer;
         --  First and last words of a subset

         Offset : Natural;
         --  GNAT.Heap_Sort assumes that the first array index is 1. Offset
         --  defines the translation to operate.

         function Lt (L, R : Natural) return Boolean;
         procedure Move (From : Natural; To : Natural);
         --  Subprograms needed by GNAT.Heap_Sort_A

         --------
         -- Lt --
         --------

         function Lt (L, R : Natural) return Boolean is
            C     : constant Natural := Pos;
            Left  : Natural;
            Right : Natural;

         begin
            if L = 0 then
               Left  := Reduced (0) - 1;
               Right := Offset + R;
            elsif R = 0 then
               Left  := Offset + L;
               Right := Reduced (0) - 1;
            else
               Left  := Offset + L;
               Right := Offset + R;
            end if;

            return WT.Table (Left)(C) < WT.Table (Right)(C);
         end Lt;

         ----------
         -- Move --
         ----------

         procedure Move (From : Natural; To : Natural) is
            Target, Source : Natural;

         begin
            if From = 0 then
               Source := Reduced (0) - 1;
               Target := Offset + To;
            elsif To = 0 then
               Source := Offset + From;
               Target := Reduced (0) - 1;
            else
               Source := Offset + From;
               Target := Offset + To;
            end if;

            WT.Table (Target) := WT.Table (Source);
         end Move;

         --  Start of processing for Build_Identical_Key_Sets

      begin
         Last := 0;

         --  For each subset in S, extract the new subsets we have by adding C
         --  in the position selection.

         for J in S'Range loop
            if S (J).First = S (J).Last then
               F := S (J).First;
               L := S (J).Last;
               Last := Last + 1;
               Table (Last) := (F, L);

            else
               Offset := Reduced (S (J).First) - 1;
               Sort
                 (S (J).Last - S (J).First + 1,
                  Move'Unrestricted_Access,
                  Lt'Unrestricted_Access);

               F := S (J).First;
               L := F;
               for N in S (J).First .. S (J).Last loop

                  --  For the last item, close the last subset

                  if N = S (J).Last then
                     Last := Last + 1;
                     Table (Last) := (F, N);

                  --  Two contiguous words are identical when they have the
                  --  same Cth character.

                  elsif WT.Table (Reduced (N))(C) =
                        WT.Table (Reduced (N + 1))(C)
                  then
                     L := N + 1;

                  --  Find a new subset of identical keys. Store the current
                  --  one and create a new subset.

                  else
                     Last := Last + 1;
                     Table (Last) := (F, L);
                     F := N + 1;
                     L := F;
                  end if;
               end loop;
            end if;
         end loop;
      end Build_Identical_Keys_Sets;

      --------------------------
      -- Count_Different_Keys --
      --------------------------

      function Count_Different_Keys
        (Table : Vertex_Table_Type;
         Last  : Natural;
         Pos   : Natural) return Natural
      is
         N : array (Character) of Natural;
         C : Character;
         T : Natural := 0;

      begin
         --  For each subset, count the number of words that are still
         --  different when we include Pos in the position selection. Only
         --  focus on this position as the other positions already produce
         --  identical keys.

         for S in 1 .. Last loop

            --  Count the occurrences of the different characters

            N := (others => 0);
            for K in Table (S).First .. Table (S).Last loop
               C := WT.Table (Reduced (K))(Pos);
               N (C) := N (C) + 1;
            end loop;

            --  Update the number of different keys. Each character used
            --  denotes a different key.

            for J in N'Range loop
               if N (J) > 0 then
                  T := T + 1;
               end if;
            end loop;
         end loop;

         return T;
      end Count_Different_Keys;

   --  Start of processing for Select_Char_Position

   begin
      --  Initialize the reduced words set

      WT.Set_Last (2 * NK);
      for K in 0 .. NK - 1 loop
         WT.Table (Reduced (K)) := WT.Table (Initial (K));
      end loop;

      declare
         Differences          : Natural;
         Max_Differences      : Natural := 0;
         Old_Differences      : Natural;
         Max_Diff_Sel_Pos     : Natural := 0; -- init to kill warning
         Max_Diff_Sel_Pos_Idx : Natural := 0; -- init to kill warning
         Same_Keys_Sets_Table : Vertex_Table_Type (1 .. NK);
         Same_Keys_Sets_Last  : Natural := 1;

      begin
         for C in Sel_Position'Range loop
            Sel_Position (C) := C;
         end loop;

         Same_Keys_Sets_Table (1) := (0, NK - 1);

         loop
            --  Preserve maximum number of different keys and check later on
            --  that this value is strictly incrementing. Otherwise, it means
            --  that two keys are stricly identical.

            Old_Differences := Max_Differences;

            --  The first position should not exceed the minimum key length.
            --  Otherwise, we may end up with an empty word once reduced.

            if Last_Sel_Pos = 0 then
               Max_Sel_Pos := Min_Key_Len;
            else
               Max_Sel_Pos := Max_Key_Len;
            end if;

            --  Find which position increases more the number of differences

            for J in Last_Sel_Pos + 1 .. Max_Sel_Pos loop
               Differences := Count_Different_Keys
                 (Same_Keys_Sets_Table,
                  Same_Keys_Sets_Last,
                  Sel_Position (J));

               if Verbose then
                  Put (Output,
                       "Selecting position" & Sel_Position (J)'Img &
                         " results in" & Differences'Img &
                         " differences");
                  New_Line (Output);
               end if;

               if Differences > Max_Differences then
                  Max_Differences      := Differences;
                  Max_Diff_Sel_Pos     := Sel_Position (J);
                  Max_Diff_Sel_Pos_Idx := J;
               end if;
            end loop;

            if Old_Differences = Max_Differences then
               Raise_Exception
                 (Program_Error'Identity, "some keys are identical");
            end if;

            --  Insert selected position and sort Sel_Position table

            Last_Sel_Pos := Last_Sel_Pos + 1;
            Sel_Position (Last_Sel_Pos + 1 .. Max_Diff_Sel_Pos_Idx) :=
              Sel_Position (Last_Sel_Pos .. Max_Diff_Sel_Pos_Idx - 1);
            Sel_Position (Last_Sel_Pos) := Max_Diff_Sel_Pos;

            for P in 1 .. Last_Sel_Pos - 1 loop
               if Max_Diff_Sel_Pos < Sel_Position (P) then
                  Sel_Position (P + 1 .. Last_Sel_Pos) :=
                    Sel_Position (P .. Last_Sel_Pos - 1);
                  Sel_Position (P) := Max_Diff_Sel_Pos;
                  exit;
               end if;
            end loop;

            exit when Max_Differences = NK;

            Build_Identical_Keys_Sets
              (Same_Keys_Sets_Table,
               Same_Keys_Sets_Last,
               Max_Diff_Sel_Pos);

            if Verbose then
               Put (Output,
                    "Selecting position" & Max_Diff_Sel_Pos'Img &
                      " results in" & Max_Differences'Img &
                      " differences");
               New_Line (Output);
               Put (Output, "--");
               New_Line (Output);
               for J in 1 .. Same_Keys_Sets_Last loop
                  for K in
                    Same_Keys_Sets_Table (J).First ..
                    Same_Keys_Sets_Table (J).Last
                  loop
                     Put (Output, WT.Table (Reduced (K)));
                     New_Line (Output);
                  end loop;
                  Put (Output, "--");
                  New_Line (Output);
               end loop;
            end if;
         end loop;
      end;

      Char_Pos_Set_Len := Last_Sel_Pos;
      Char_Pos_Set := Allocate (Char_Pos_Set_Len);

      for C in 1 .. Last_Sel_Pos loop
         Set_Char_Pos (C - 1, Sel_Position (C));
      end loop;
   end Select_Char_Position;

   --------------------------
   -- Select_Character_Set --
   --------------------------

   procedure Select_Character_Set
   is
      Last : Natural := 0;
      Used : array (Character) of Boolean := (others => False);
      Char : Character;

   begin
      for J in 0 .. NK - 1 loop
         for K in 0 .. Char_Pos_Set_Len - 1 loop
            Char := WT.Table (Initial (J))(Get_Char_Pos (K));
            exit when Char = ASCII.NUL;
            Used (Char) := True;
         end loop;
      end loop;

      Used_Char_Set_Len := 256;
      Used_Char_Set := Allocate (Used_Char_Set_Len);

      for J in Used'Range loop
         if Used (J) then
            Set_Used_Char (J, Last);
            Last := Last + 1;
         else
            Set_Used_Char (J, 0);
         end if;
      end loop;
   end Select_Character_Set;

   ------------------
   -- Set_Char_Pos --
   ------------------

   procedure Set_Char_Pos (P : Natural; Item : Natural) is
      N : constant Natural := Char_Pos_Set + P;
   begin
      IT.Table (N) := Item;
   end Set_Char_Pos;

   ---------------
   -- Set_Edges --
   ---------------

   procedure Set_Edges (F : Natural; Item : Edge_Type) is
      N : constant Natural := Edges + (F * Edge_Size);
   begin
      IT.Table (N)     := Item.X;
      IT.Table (N + 1) := Item.Y;
      IT.Table (N + 2) := Item.Key;
   end Set_Edges;

   ---------------
   -- Set_Graph --
   ---------------

   procedure Set_Graph (N : Natural; Item : Integer) is
   begin
      IT.Table (G + N) := Item;
   end Set_Graph;

   -------------
   -- Set_Key --
   -------------

   procedure Set_Key (N : Key_Id; Item : Key_Type) is
   begin
      IT.Table (Keys + N) := Item.Edge;
   end Set_Key;

   ---------------
   -- Set_Table --
   ---------------

   procedure Set_Table (T : Integer; X, Y : Natural; Item : Natural) is
      N : constant Natural := T + ((Y * T1_Len) + X);
   begin
      IT.Table (N) := Item;
   end Set_Table;

   -------------------
   -- Set_Used_Char --
   -------------------

   procedure Set_Used_Char (C : Character; Item : Natural) is
      N : constant Natural := Used_Char_Set + Character'Pos (C);
   begin
      IT.Table (N) := Item;
   end Set_Used_Char;

   ------------------
   -- Set_Vertices --
   ------------------

   procedure Set_Vertices (F : Natural; Item : Vertex_Type) is
      N : constant Natural := Vertices + (F * Vertex_Size);
   begin
      IT.Table (N)     := Item.First;
      IT.Table (N + 1) := Item.Last;
   end Set_Vertices;

   ---------
   -- Sum --
   ---------

   function Sum
     (Word  : Word_Type;
      Table : Table_Id;
      Opt   : Optimization) return Natural
   is
      S : Natural := 0;
      R : Natural;

   begin
      if Opt = CPU_Time then
         for J in 0 .. T1_Len - 1 loop
            exit when Word (J + 1) = ASCII.NUL;
            R := Get_Table (Table, J, Get_Used_Char (Word (J + 1)));
            S := (S + R) mod NV;
         end loop;

      else
         for J in 0 .. T1_Len - 1 loop
            exit when Word (J + 1) = ASCII.NUL;
            R := Get_Table (Table, J, 0);
            S := (S + R * Character'Pos (Word (J + 1))) mod NV;
         end loop;
      end if;

      return S;
   end Sum;

   ---------------
   -- Type_Size --
   ---------------

   function Type_Size (L : Natural) return Natural is
   begin
      if L <= 2 ** 8 then
         return 8;
      elsif L <= 2 ** 16 then
         return 16;
      else
         return 32;
      end if;
   end Type_Size;

   -----------
   -- Value --
   -----------

   function Value
     (Name : Table_Name;
      J    : Natural;
      K    : Natural := 0) return Natural
   is
   begin
      case Name is
         when Character_Position =>
            return Get_Char_Pos (J);

         when Used_Character_Set =>
            return Get_Used_Char (Character'Val (J));

         when Function_Table_1 =>
            return Get_Table (T1, J, K);

         when  Function_Table_2 =>
            return Get_Table (T2, J, K);

         when Graph_Table =>
            return Get_Graph (J);

      end case;
   end Value;

end GNAT.Perfect_Hash_Generators;<|MERGE_RESOLUTION|>--- conflicted
+++ resolved
@@ -6,11 +6,7 @@
 --                                                                          --
 --                                 B o d y                                  --
 --                                                                          --
-<<<<<<< HEAD
---                     Copyright (C) 2002-2005, AdaCore                     --
-=======
 --                     Copyright (C) 2002-2006, AdaCore                     --
->>>>>>> c355071f
 --                                                                          --
 -- GNAT is free software;  you can  redistribute it  and/or modify it under --
 -- terms of the  GNU General Public License as published  by the Free Soft- --
@@ -1969,19 +1965,12 @@
       procedure Build_Identical_Keys_Sets
         (Table : in out Vertex_Table_Type;
          Last  : in out Natural;
-<<<<<<< HEAD
-         Pos   : in Natural);
-=======
          Pos   : Natural);
->>>>>>> c355071f
       --  Build a list of keys subsets that are identical with the current
       --  position selection plus Pos. Once this routine is called, reduced
       --  words are sorted by subsets and each item (First, Last) in Sets
       --  defines the range of identical keys.
-<<<<<<< HEAD
-=======
       --  Need comment saying exactly what Last is ???
->>>>>>> c355071f
 
       function Count_Different_Keys
         (Table : Vertex_Table_Type;

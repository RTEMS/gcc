--- conflicted
+++ resolved
@@ -6,11 +6,7 @@
 --                                                                          --
 --                                 B o d y                                  --
 --                                                                          --
-<<<<<<< HEAD
---         Copyright (C) 1998-2005 Free Software Foundation, Inc.           --
-=======
 --          Copyright (C) 1998-2007, Free Software Foundation, Inc.         --
->>>>>>> 751ff693
 --                                                                          --
 -- GNAT is free software;  you can  redistribute it  and/or modify it under --
 -- terms of the  GNU General Public License as published  by the Free Soft- --
@@ -19,29 +15,14 @@
 -- OUT ANY WARRANTY;  without even the  implied warranty of MERCHANTABILITY --
 -- or FITNESS FOR A PARTICULAR PURPOSE.  See the GNU General Public License --
 -- for  more details.  You should have  received  a copy of the GNU General --
-<<<<<<< HEAD
--- Public License  distributed with GNAT;  see file COPYING.  If not, write --
--- to  the  Free Software Foundation,  51  Franklin  Street,  Fifth  Floor, --
--- Boston, MA 02110-1301, USA.                                              --
-=======
 -- Public License  distributed with GNAT; see file COPYING3.  If not, go to --
 -- http://www.gnu.org/licenses for a complete copy of the license.          --
->>>>>>> 751ff693
 --                                                                          --
 -- GNAT was originally developed  by the GNAT team at  New York University. --
 -- Extensive contributions were provided by Ada Core Technologies Inc.      --
 --                                                                          --
 ------------------------------------------------------------------------------
 
-<<<<<<< HEAD
-with Xr_Tabls; use Xr_Tabls;
-with Xref_Lib; use Xref_Lib;
-with Osint;    use Osint;
-with Types;    use Types;
-
-with Gnatvsn;
-=======
->>>>>>> 751ff693
 with Opt;
 with Osint;    use Osint;
 with Switch;   use Switch;
@@ -53,21 +34,13 @@
 with Ada.Text_IO;       use Ada.Text_IO;
 
 with GNAT.Command_Line; use GNAT.Command_Line;
-with GNAT.Strings;      use GNAT.Strings;
-
-<<<<<<< HEAD
+
+with System.Strings;    use System.Strings;
+
 --------------
 -- Gnatfind --
 --------------
 
-=======
-with System.Strings;    use System.Strings;
-
---------------
--- Gnatfind --
---------------
-
->>>>>>> 751ff693
 procedure Gnatfind is
    Output_Ref      : Boolean := False;
    Pattern         : Xref_Lib.Search_Pattern;
@@ -279,11 +252,6 @@
 
    procedure Usage is
    begin
-<<<<<<< HEAD
-      Put_Line ("GNATFIND " & Gnatvsn.Gnat_Version_String);
-      Put_Line ("Copyright 1998-2005, AdaCore");
-=======
->>>>>>> 751ff693
       Put_Line ("Usage: gnatfind pattern[:sourcefile[:line[:column]]] "
                 & "[file1 file2 ...]");
       New_Line;

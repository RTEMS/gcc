------------------------------------------------------------------------------
--                                                                          --
--                         GNAT COMPILER COMPONENTS                         --
--                                                                          --
--                              S E M _ C A T                               --
--                                                                          --
--                                 B o d y                                  --
--                                                                          --
<<<<<<< HEAD
--          Copyright (C) 1992-2005, Free Software Foundation, Inc.         --
=======
--          Copyright (C) 1992-2006, Free Software Foundation, Inc.         --
>>>>>>> c355071f
--                                                                          --
-- GNAT is free software;  you can  redistribute it  and/or modify it under --
-- terms of the  GNU General Public License as published  by the Free Soft- --
-- ware  Foundation;  either version 2,  or (at your option) any later ver- --
-- sion.  GNAT is distributed in the hope that it will be useful, but WITH- --
-- OUT ANY WARRANTY;  without even the  implied warranty of MERCHANTABILITY --
-- or FITNESS FOR A PARTICULAR PURPOSE.  See the GNU General Public License --
-- for  more details.  You should have  received  a copy of the GNU General --
-- Public License  distributed with GNAT;  see file COPYING.  If not, write --
-- to  the  Free Software Foundation,  51  Franklin  Street,  Fifth  Floor, --
-- Boston, MA 02110-1301, USA.                                              --
--                                                                          --
-- GNAT was originally developed  by the GNAT team at  New York University. --
-- Extensive contributions were provided by Ada Core Technologies Inc.      --
--                                                                          --
------------------------------------------------------------------------------

with Atree;    use Atree;
with Debug;    use Debug;
with Einfo;    use Einfo;
with Elists;   use Elists;
with Errout;   use Errout;
with Fname;    use Fname;
with Lib;      use Lib;
with Nlists;   use Nlists;
with Opt;      use Opt;
with Sem;      use Sem;
with Sem_Eval; use Sem_Eval;
with Sem_Util; use Sem_Util;
with Sinfo;    use Sinfo;
with Snames;   use Snames;
with Stand;    use Stand;

package body Sem_Cat is

   -----------------------
   -- Local Subprograms --
   -----------------------

   procedure Check_Categorization_Dependencies
     (Unit_Entity     : Entity_Id;
      Depended_Entity : Entity_Id;
      Info_Node       : Node_Id;
      Is_Subunit      : Boolean);
   --  This procedure checks that the categorization of a lib unit and that
   --  of the depended unit satisfy dependency restrictions.
   --  The depended_entity can be the entity in a with_clause item, in which
   --  case Info_Node denotes that item. The depended_entity can also be the
   --  parent unit of a child unit, in which case Info_Node is the declaration
   --  of the child unit.  The error message is posted on Info_Node, and is
   --  specialized if Is_Subunit is true.

   procedure Check_Non_Static_Default_Expr
     (Type_Def : Node_Id;
      Obj_Decl : Node_Id);
   --  Iterate through the component list of a record definition, check
   --  that no component is declared with a nonstatic default value.
   --  If a nonstatic default exists, report an error on Obj_Decl.

   --  Iterate through the component list of a record definition, check
   --  that no component is declared with a non-static default value.

   function Missing_Read_Write_Attributes (E : Entity_Id) return Boolean;
   --  Return True if the entity or one of its subcomponent is an access
   --  type which does not have user-defined Read and Write attribute.
   --  Additionally, in Ada 2005 mode, stream attributes are considered missing
   --  if the attribute definition clause is not visible.

   function In_RCI_Declaration (N : Node_Id) return Boolean;
   --  Determines if a declaration is  within the visible part of  a Remote
   --  Call Interface compilation unit, for semantic checking purposes only,
   --  (returns false within an instance and within the package body).

   function In_RT_Declaration return Boolean;
   --  Determines if current scope is within a Remote Types compilation unit,
   --  for semantic checking purposes.

   function Is_Non_Remote_Access_Type (E : Entity_Id) return Boolean;
   --  Returns true if the entity is a type whose full view is a non-remote
   --  access type, for the purpose of enforcing E.2.2(8) rules.

   function In_Shared_Passive_Unit return Boolean;
   --  Determines if current scope is within a Shared Passive compilation unit

   function Static_Discriminant_Expr (L : List_Id) return Boolean;
   --  Iterate through the list of discriminants to check if any of them
   --  contains non-static default expression, which is a violation in
   --  a preelaborated library unit.

   procedure Validate_Remote_Access_Object_Type_Declaration (T : Entity_Id);
   --  Check validity of declaration if RCI or RT unit. It should not contain
   --  the declaration of an access-to-object type unless it is a
   --  general access type that designates a class-wide limited
   --  private type. There are also constraints about the primitive
   --  subprograms of the class-wide type. RM E.2 (9, 13, 14)

   function Is_Recursively_Limited_Private (E : Entity_Id) return Boolean;
   --  Return True if E is a limited private type, or if E is a private
   --  extension of a type whose parent verifies this property (hence the
   --  recursive keyword).

   ---------------------------------------
   -- Check_Categorization_Dependencies --
   ---------------------------------------

   procedure Check_Categorization_Dependencies
     (Unit_Entity     : Entity_Id;
      Depended_Entity : Entity_Id;
      Info_Node       : Node_Id;
      Is_Subunit      : Boolean)
   is
      N : constant Node_Id := Info_Node;

      --  Here we define an enumeration type to represent categorization
      --  types, ordered so that a unit with a given categorization can
      --  only WITH units with lower or equal categorization type.

      type Categorization is
        (Pure,
         Shared_Passive,
         Remote_Types,
         Remote_Call_Interface,
         Preelaborated,
         Normal);

      Unit_Category : Categorization;
      With_Category : Categorization;

      function Get_Categorization (E : Entity_Id) return Categorization;
      --  Check categorization flags from entity, and return in the form
      --  of a corresponding enumeration value.

      ------------------------
      -- Get_Categorization --
      ------------------------

      function Get_Categorization (E : Entity_Id) return Categorization is
      begin
         if Is_Preelaborated (E) then
            return Preelaborated;
<<<<<<< HEAD
         elsif Is_Pure (E) then
=======

            --  Ignore Pure specification if set by pragma Pure_Function

         elsif Is_Pure (E)
           and then not
             (Has_Pragma_Pure_Function (E) and not Has_Pragma_Pure (E))
         then
>>>>>>> c355071f
            return Pure;

         elsif Is_Shared_Passive (E) then
            return Shared_Passive;

         elsif Is_Remote_Types (E) then
            return Remote_Types;

         elsif Is_Remote_Call_Interface (E) then
            return Remote_Call_Interface;

         else
            return Normal;
         end if;
      end Get_Categorization;

   --  Start of processing for Check_Categorization_Dependencies

   begin
      --  Intrinsic subprograms are preelaborated, so do not impose any
      --  categorization dependencies.

      if Is_Intrinsic_Subprogram (Depended_Entity) then
         return;
      end if;

      Unit_Category := Get_Categorization (Unit_Entity);
      With_Category := Get_Categorization (Depended_Entity);

      --  These messages are wanings in GNAT mode, to allow it to be
      --  judiciously turned off. Otherwise it is a real error.

      Error_Msg_Warn := GNAT_Mode;

      --  Check for possible error

      if With_Category > Unit_Category then

         --  Special case: Remote_Types and Remote_Call_Interface are allowed
         --  to be with'ed in package body.

         if (Unit_Category = Remote_Types
               or else Unit_Category = Remote_Call_Interface)
           and then In_Package_Body (Unit_Entity)
         then
            null;

         --  Here we have an error

         else
            if Is_Subunit then
               Error_Msg_NE
                 ("<subunit cannot depend on& " &
                  "(parent has wrong categorization)", N, Depended_Entity);

            else
               Error_Msg_NE
                 ("<cannot depend on& " &
                  "(wrong categorization)", N, Depended_Entity);
            end if;

            --  Add further explanation for common cases

            case Unit_Category is
               when Pure =>
                  Error_Msg_NE
                    ("\<pure unit cannot depend on non-pure unit",
                    N, Depended_Entity);

               when Preelaborated =>
                  Error_Msg_NE
                    ("\<preelaborated unit cannot depend on " &
                     "non-preelaborated unit",
                     N, Depended_Entity);

               when others =>
                  null;
            end case;
         end if;
      end if;
   end Check_Categorization_Dependencies;

   -----------------------------------
   -- Check_Non_Static_Default_Expr --
   -----------------------------------

   procedure Check_Non_Static_Default_Expr
     (Type_Def : Node_Id;
      Obj_Decl : Node_Id)
   is
      Recdef         : Node_Id;
      Component_Decl : Node_Id;

   begin
      if Nkind (Type_Def) = N_Derived_Type_Definition then
         Recdef := Record_Extension_Part (Type_Def);

         if No (Recdef) then
            return;
         end if;

      else
         Recdef := Type_Def;
      end if;

      --  Check that component declarations do not involve:

      --    a. a non-static default expression, where the object is
      --       declared to be default initialized.

      --    b. a dynamic Itype (discriminants and constraints)

      if Null_Present (Recdef) then
         return;
      else
         Component_Decl := First (Component_Items (Component_List (Recdef)));
      end if;

      while Present (Component_Decl)
        and then Nkind (Component_Decl) = N_Component_Declaration
      loop
         if Present (Expression (Component_Decl))
           and then Nkind (Expression (Component_Decl)) /= N_Null
           and then not Is_Static_Expression (Expression (Component_Decl))
         then
            Error_Msg_Sloc := Sloc (Component_Decl);
            Error_Msg_F
              ("object in preelaborated unit has non-static default#",
               Obj_Decl);

         --  Fix this later ???

         --  elsif Has_Dynamic_Itype (Component_Decl) then
         --     Error_Msg_N
         --       ("dynamic type discriminant," &
         --        " constraint in preelaborated unit",
         --        Component_Decl);
         end if;

         Next (Component_Decl);
      end loop;
   end Check_Non_Static_Default_Expr;

   -------------------------------------
   -- Has_Stream_Attribute_Definition --
   -------------------------------------

   function Has_Stream_Attribute_Definition
     (Typ : Entity_Id; Nam : TSS_Name_Type) return Boolean
   is
      Rep_Item : Node_Id;
   begin
      --  We start from the declaration node and then loop until the end of
      --  the list until we find the requested attribute definition clause.
      --  In Ada 2005 mode, clauses are ignored if they are not currently
      --  visible (this is tested using the corresponding Entity, which is
      --  inserted by the expander at the point where the clause occurs).

      Rep_Item := First_Rep_Item (Typ);
      while Present (Rep_Item) loop
         if Nkind (Rep_Item) = N_Attribute_Definition_Clause then
            case Chars (Rep_Item) is
               when Name_Read =>
                  exit when Nam = TSS_Stream_Read;

               when Name_Write =>
                  exit when Nam = TSS_Stream_Write;

               when Name_Input =>
                  exit when Nam = TSS_Stream_Input;

               when Name_Output =>
                  exit when Nam = TSS_Stream_Output;

               when others =>
                  null;

            end case;
         end if;

         Next_Rep_Item (Rep_Item);
      end loop;

      return Present (Rep_Item)
        and then (Ada_Version < Ada_05
                   or else not Is_Hidden (Entity (Rep_Item)));
   end Has_Stream_Attribute_Definition;

   ---------------------------
   -- In_Preelaborated_Unit --
   ---------------------------

   function In_Preelaborated_Unit return Boolean is
      Unit_Entity : constant Entity_Id := Current_Scope;
      Unit_Kind   : constant Node_Kind :=
                      Nkind (Unit (Cunit (Current_Sem_Unit)));

   begin
      --  There are no constraints on body of remote_call_interface or
      --  remote_types packages.

      return (Unit_Entity /= Standard_Standard)
        and then (Is_Preelaborated (Unit_Entity)
                    or else Is_Pure (Unit_Entity)
                    or else Is_Shared_Passive (Unit_Entity)
                    or else
                      ((Is_Remote_Types (Unit_Entity)
                               or else Is_Remote_Call_Interface (Unit_Entity))
                         and then Ekind (Unit_Entity) = E_Package
                         and then Unit_Kind /= N_Package_Body
                         and then not In_Package_Body (Unit_Entity)
                         and then not In_Instance));
   end In_Preelaborated_Unit;

   ------------------
   -- In_Pure_Unit --
   ------------------

   function In_Pure_Unit return Boolean is
   begin
      return Is_Pure (Current_Scope);
   end In_Pure_Unit;

   ------------------------
   -- In_RCI_Declaration --
   ------------------------

   function In_RCI_Declaration (N : Node_Id) return Boolean is
      Unit_Entity : constant Entity_Id := Current_Scope;
      Unit_Kind   : constant Node_Kind :=
                      Nkind (Unit (Cunit (Current_Sem_Unit)));

   begin
      --  There are no restrictions on the private part or body
      --  of an RCI unit.

      return Is_Remote_Call_Interface (Unit_Entity)
        and then (Ekind (Unit_Entity) = E_Package
                  or else Ekind (Unit_Entity) = E_Generic_Package)
        and then Unit_Kind /= N_Package_Body
        and then List_Containing (N) =
                  Visible_Declarations
                    (Specification (Unit_Declaration_Node (Unit_Entity)))
        and then not In_Package_Body (Unit_Entity)
        and then not In_Instance;
   end In_RCI_Declaration;

   -----------------------
   -- In_RT_Declaration --
   -----------------------

   function In_RT_Declaration return Boolean is
      Unit_Entity : constant Entity_Id := Current_Scope;
      Unit_Kind   : constant Node_Kind :=
                      Nkind (Unit (Cunit (Current_Sem_Unit)));

   begin
      --  There are no restrictions on the body of a Remote Types unit

      return Is_Remote_Types (Unit_Entity)
        and then (Ekind (Unit_Entity) = E_Package
                   or else Ekind (Unit_Entity) = E_Generic_Package)
        and then Unit_Kind /= N_Package_Body
        and then not In_Package_Body (Unit_Entity)
        and then not In_Instance;
   end In_RT_Declaration;

   ----------------------------
   -- In_Shared_Passive_Unit --
   ----------------------------

   function In_Shared_Passive_Unit return Boolean is
      Unit_Entity : constant Entity_Id := Current_Scope;

   begin
      return Is_Shared_Passive (Unit_Entity);
   end In_Shared_Passive_Unit;

   ---------------------------------------
   -- In_Subprogram_Task_Protected_Unit --
   ---------------------------------------

   function In_Subprogram_Task_Protected_Unit return Boolean is
      E : Entity_Id;

   begin
      --  The following is to verify that a declaration is inside
      --  subprogram, generic subprogram, task unit, protected unit.
      --  Used to validate if a lib. unit is Pure. RM 10.2.1(16).

      --  Use scope chain to check successively outer scopes

      E := Current_Scope;
      loop
         if Is_Subprogram (E)
              or else
            Is_Generic_Subprogram (E)
              or else
            Is_Concurrent_Type (E)
         then
            return True;

         elsif E = Standard_Standard then
            return False;
         end if;

         E := Scope (E);
      end loop;
   end In_Subprogram_Task_Protected_Unit;

   -------------------------------
   -- Is_Non_Remote_Access_Type --
   -------------------------------

   function Is_Non_Remote_Access_Type (E : Entity_Id) return Boolean is
      U_E : constant Entity_Id := Underlying_Type (E);
   begin
      if No (U_E) then

         --  This case arises for the case of a generic formal type, in which
         --  case E.2.2(8) rules will be enforced at instantiation time.

         return False;
      end if;

      return Is_Access_Type (U_E)
        and then not Is_Remote_Access_To_Class_Wide_Type (U_E)
        and then not Is_Remote_Access_To_Subprogram_Type (U_E);
   end Is_Non_Remote_Access_Type;

   ------------------------------------
   -- Is_Recursively_Limited_Private --
   ------------------------------------

   function Is_Recursively_Limited_Private (E : Entity_Id) return Boolean is
      P : constant Node_Id := Parent (E);

   begin
      if Nkind (P) = N_Private_Type_Declaration
        and then Is_Limited_Record (E)
      then
         return True;
      elsif Nkind (P) = N_Private_Extension_Declaration then
         return Is_Recursively_Limited_Private (Etype (E));
      elsif Nkind (P) = N_Formal_Type_Declaration
        and then Ekind (E) = E_Record_Type_With_Private
        and then Is_Generic_Type (E)
        and then Is_Limited_Record (E)
      then
         return True;
      else
         return False;
      end if;
   end Is_Recursively_Limited_Private;

   ----------------------------------
   -- Missing_Read_Write_Attribute --
   ----------------------------------

   function Missing_Read_Write_Attributes (E : Entity_Id) return Boolean is
      Component      : Entity_Id;
      Component_Type : Entity_Id;
      U_E            : constant Entity_Id := Underlying_Type (E);

      function Has_Read_Write_Attributes (E : Entity_Id) return Boolean;
      --  Return True if entity has visible attribute definition clauses for
      --  Read and Write attributes.

      -------------------------------
      -- Has_Read_Write_Attributes --
      -------------------------------

      function Has_Read_Write_Attributes (E : Entity_Id) return Boolean is
      begin
         return True
           and then Has_Stream_Attribute_Definition (E, TSS_Stream_Read)
           and then Has_Stream_Attribute_Definition (E, TSS_Stream_Write);
      end Has_Read_Write_Attributes;

   --  Start of processing for Missing_Read_Write_Attributes

   begin
      if No (U_E) then
         return False;

      elsif Has_Read_Write_Attributes (E)
        or else Has_Read_Write_Attributes (U_E)
      then
         return False;

      elsif Is_Non_Remote_Access_Type (U_E) then
         return True;
      end if;

      if Is_Record_Type (U_E) then
         Component := First_Entity (U_E);
         while Present (Component) loop
            if not Is_Tag (Component) then
               Component_Type := Etype (Component);

               if Missing_Read_Write_Attributes (Component_Type) then
                  return True;
               end if;
            end if;

            Next_Entity (Component);
         end loop;
      end if;

      return False;
   end Missing_Read_Write_Attributes;

   -------------------------------------
   -- Set_Categorization_From_Pragmas --
   -------------------------------------

   procedure Set_Categorization_From_Pragmas (N : Node_Id) is
      P   : constant Node_Id := Parent (N);
      S   : constant Entity_Id := Current_Scope;

      procedure Set_Parents (Visibility : Boolean);
         --  If this is a child instance, the parents are not immediately
         --  visible during analysis. Make them momentarily visible so that
         --  the argument of the pragma can be resolved properly, and reset
         --  afterwards.

      -----------------
      -- Set_Parents --
      -----------------

      procedure Set_Parents (Visibility : Boolean) is
         Par : Entity_Id;
      begin
         Par := Scope (S);
         while Present (Par) and then Par /= Standard_Standard loop
            Set_Is_Immediately_Visible (Par, Visibility);
            Par := Scope (Par);
         end loop;
      end Set_Parents;

   --  Start of processing for Set_Categorization_From_Pragmas

   begin
      --  Deal with categorization pragmas in Pragmas of Compilation_Unit.
      --  The purpose is to set categorization flags before analyzing the
      --  unit itself, so as to diagnose violations of categorization as
      --  we process each declaration, even though the pragma appears after
      --  the unit.

      if Nkind (P) /= N_Compilation_Unit then
         return;
      end if;

      declare
         PN : Node_Id;

      begin
         if Is_Child_Unit (S)
           and then Is_Generic_Instance (S)
         then
            Set_Parents (True);
         end if;

         PN := First (Pragmas_After (Aux_Decls_Node (P)));
         while Present (PN) loop

            --  Skip implicit types that may have been introduced by
            --  previous analysis.

            if Nkind (PN) = N_Pragma then

               case Get_Pragma_Id (Chars (PN)) is
                  when Pragma_All_Calls_Remote   |
                    Pragma_Preelaborate          |
                    Pragma_Pure                  |
                    Pragma_Remote_Call_Interface |
                    Pragma_Remote_Types          |
                    Pragma_Shared_Passive        => Analyze (PN);
                  when others                    => null;
               end case;
            end if;

            Next (PN);
         end loop;

         if Is_Child_Unit (S)
           and then Is_Generic_Instance (S)
         then
            Set_Parents (False);
         end if;
      end;
   end Set_Categorization_From_Pragmas;

   -----------------------------------
   -- Set_Categorization_From_Scope --
   -----------------------------------

   procedure Set_Categorization_From_Scope (E : Entity_Id; Scop : Entity_Id) is
      Declaration   : Node_Id := Empty;
      Specification : Node_Id := Empty;

   begin
      Set_Is_Pure (E,
        Is_Pure (Scop) and then Is_Library_Level_Entity (E));

      if not Is_Remote_Call_Interface (E) then
         if Ekind (E) in Subprogram_Kind then
            Declaration := Unit_Declaration_Node (E);

            if False
              or else Nkind (Declaration) = N_Subprogram_Body
              or else Nkind (Declaration) = N_Subprogram_Renaming_Declaration
            then
               Specification := Corresponding_Spec (Declaration);
            end if;
         end if;

         --  A subprogram body or renaming-as-body is a remote call
         --  interface if it serves as the completion of a subprogram
         --  declaration that is a remote call interface.

         if Nkind (Specification) in N_Entity then
            Set_Is_Remote_Call_Interface
              (E, Is_Remote_Call_Interface (Specification));

         --  A subprogram declaration is a remote call interface when it is
         --  declared within the visible part of, or declared by, a library
         --  unit declaration that is a remote call interface.

         else
            Set_Is_Remote_Call_Interface
              (E, Is_Remote_Call_Interface (Scop)
                    and then not (In_Private_Part (Scop)
                                    or else In_Package_Body (Scop)));
         end if;
      end if;

      Set_Is_Remote_Types (E, Is_Remote_Types (Scop));
   end Set_Categorization_From_Scope;

   ------------------------------
   -- Static_Discriminant_Expr --
   ------------------------------

   --  We need to accomodate a Why_Not_Static call somehow here ???

   function Static_Discriminant_Expr (L : List_Id) return Boolean is
      Discriminant_Spec : Node_Id;

   begin
      Discriminant_Spec := First (L);
      while Present (Discriminant_Spec) loop
         if Present (Expression (Discriminant_Spec))
           and then not Is_Static_Expression (Expression (Discriminant_Spec))
         then
            return False;
         end if;

         Next (Discriminant_Spec);
      end loop;

      return True;
   end Static_Discriminant_Expr;

   --------------------------------------
   -- Validate_Access_Type_Declaration --
   --------------------------------------

   procedure Validate_Access_Type_Declaration (T : Entity_Id; N : Node_Id) is
      Def : constant Node_Id := Type_Definition (N);

   begin
      case Nkind (Def) is

         --  Access to subprogram case

         when N_Access_To_Subprogram_Definition =>

            --  A pure library_item must not contain the declaration of a
            --  named access type, except within a subprogram, generic
            --  subprogram, task unit, or protected unit (RM 10.2.1(16)).

            --  This test is skipped in Ada 2005 (see AI-366)

            if Ada_Version < Ada_05
              and then Comes_From_Source (T)
              and then In_Pure_Unit
              and then not In_Subprogram_Task_Protected_Unit
            then
               Error_Msg_N ("named access type not allowed in pure unit", T);
            end if;

         --  Access to object case

         when N_Access_To_Object_Definition =>
            if Comes_From_Source (T)
              and then In_Pure_Unit
              and then not In_Subprogram_Task_Protected_Unit
            then
               --  We can't give the message yet, since the type is not frozen
               --  and in Ada 2005 mode, access types are allowed in pure units
               --  if the type has no storage pool (see AI-366). So we set a
               --  flag which will be checked at freeze time.

               Set_Is_Pure_Unit_Access_Type (T);
            end if;

            --  Check for RCI or RT unit type declaration: declaration of an
            --  access-to-object type is illegal unless it is a general access
            --  type that designates a class-wide limited private type.
            --  Note that constraints on the primitive subprograms of the
            --  designated tagged type are not enforced here but in
            --  Validate_RACW_Primitives, which is done separately because the
            --  designated type might not be frozen (and therefore its
            --  primitive operations might not be completely known) at the
            --  point of the RACW declaration.

            Validate_Remote_Access_Object_Type_Declaration (T);

            --  Check for shared passive unit type declaration. It should
            --  not contain the declaration of access to class wide type,
            --  access to task type and access to protected type with entry.

            Validate_SP_Access_Object_Type_Decl (T);

         when others =>
            null;
      end case;

      --  Set categorization flag from package on entity as well, to allow
      --  easy checks later on for required validations of RCI or RT units.
      --  This is only done for entities that are in the original source.

      if Comes_From_Source (T)
        and then not (In_Package_Body (Scope (T))
                        or else In_Private_Part (Scope (T)))
      then
         Set_Is_Remote_Call_Interface
           (T, Is_Remote_Call_Interface (Scope (T)));
         Set_Is_Remote_Types
           (T, Is_Remote_Types (Scope (T)));
      end if;
   end Validate_Access_Type_Declaration;

   ----------------------------
   -- Validate_Ancestor_Part --
   ----------------------------

   procedure Validate_Ancestor_Part (N : Node_Id) is
      A : constant Node_Id   := Ancestor_Part (N);
      T : constant Entity_Id := Entity (A);

   begin
      if In_Preelaborated_Unit
        and then not In_Subprogram_Or_Concurrent_Unit
        and then (not Inside_A_Generic
                   or else Present (Enclosing_Generic_Body (N)))
      then
         --  We relax the restriction of 10.2.1(9) within GNAT
         --  units to allow packages such as Ada.Strings.Unbounded
         --  to be implemented (i.p., Null_Unbounded_String).
         --  (There are ACVC tests that check that the restriction
         --  is enforced, but note that AI-161, once approved,
         --  will relax the restriction prohibiting default-
         --  initialized objects of private and controlled
         --  types.)

         if Is_Private_Type (T)
           and then not Is_Internal_File_Name
                          (Unit_File_Name (Get_Source_Unit (N)))
         then
            Error_Msg_N
              ("private ancestor type not allowed in preelaborated unit", A);

         elsif Is_Record_Type (T) then
            if Nkind (Parent (T)) = N_Full_Type_Declaration then
               Check_Non_Static_Default_Expr
                 (Type_Definition (Parent (T)), A);
            end if;
         end if;
      end if;
   end Validate_Ancestor_Part;

   ----------------------------------------
   -- Validate_Categorization_Dependency --
   ----------------------------------------

   procedure Validate_Categorization_Dependency
     (N : Node_Id;
      E : Entity_Id)
   is
      K          : constant Node_Kind := Nkind (N);
      P          : Node_Id            := Parent (N);
      U          : Entity_Id := E;
      Is_Subunit : constant Boolean := Nkind (P) = N_Subunit;

   begin
      --  Only validate library units and subunits. For subunits, checks
      --  concerning withed units apply to the parent compilation unit.

      if Is_Subunit then
         P := Parent (P);
         U := Scope (E);

         while Present (U)
           and then not Is_Compilation_Unit (U)
           and then not Is_Child_Unit (U)
         loop
            U := Scope (U);
         end loop;
      end if;

      if Nkind (P) /= N_Compilation_Unit then
         return;
      end if;

      --  Body of RCI unit does not need validation

      if Is_Remote_Call_Interface (E)
        and then (Nkind (N) = N_Package_Body
                   or else Nkind (N) = N_Subprogram_Body)
      then
         return;
      end if;

      --  Ada 2005 (AI-50217): Process explicit non-limited with_clauses

      declare
         Item             : Node_Id;
         Entity_Of_Withed : Entity_Id;

      begin
         Item := First (Context_Items (P));
         while Present (Item) loop
            if Nkind (Item) = N_With_Clause
              and then not (Implicit_With (Item)
                              or else Limited_Present (Item))
            then
               Entity_Of_Withed := Entity (Name (Item));
               Check_Categorization_Dependencies
                (U, Entity_Of_Withed, Item, Is_Subunit);
            end if;

            Next (Item);
         end loop;
      end;

      --  Child depends on parent; therefore parent should also be categorized
      --  and satify the dependency hierarchy.

      --  Check if N is a child spec

      if (K in N_Generic_Declaration              or else
          K in N_Generic_Instantiation            or else
          K in N_Generic_Renaming_Declaration     or else
          K =  N_Package_Declaration              or else
          K =  N_Package_Renaming_Declaration     or else
          K =  N_Subprogram_Declaration           or else
          K =  N_Subprogram_Renaming_Declaration)
        and then Present (Parent_Spec (N))
      then
         Check_Categorization_Dependencies (E, Scope (E), N, False);

         --  Verify that public child of an RCI library unit must also be an
         --  RCI library unit (RM E.2.3(15)).

         if Is_Remote_Call_Interface (Scope (E))
           and then not Private_Present (P)
           and then not Is_Remote_Call_Interface (E)
         then
            Error_Msg_N ("public child of rci unit must also be rci unit", N);
         end if;
      end if;
   end Validate_Categorization_Dependency;

   --------------------------------
   -- Validate_Controlled_Object --
   --------------------------------

   procedure Validate_Controlled_Object (E : Entity_Id) is
   begin
      --  Don't need this check in Ada 2005 mode, where this is all taken
      --  care of by the mechanism for Preelaborable Initialization.

      if Ada_Version >= Ada_05 then
         return;
      end if;

      --  For now, never apply this check for internal GNAT units, since we
      --  have a number of cases in the library where we are stuck with objects
      --  of this type, and the RM requires Preelaborate.

      --  For similar reasons, we only do this check for source entities, since
      --  we generate entities of this type in some situations.

      --  Note that the 10.2.1(9) restrictions are not relevant to us anyway.
      --  We have to enforce them for RM compatibility, but we have no trouble
      --  accepting these objects and doing the right thing. Note that there is
      --  no requirement that Preelaborate not actually generate any code!

      if In_Preelaborated_Unit
        and then not Debug_Flag_PP
        and then Comes_From_Source (E)
        and then not
          Is_Internal_File_Name (Unit_File_Name (Get_Source_Unit (E)))
        and then (not Inside_A_Generic
                   or else Present (Enclosing_Generic_Body (E)))
        and then not Is_Protected_Type (Etype (E))
      then
         Error_Msg_N
           ("library level controlled object not allowed in " &
            "preelaborated unit", E);
      end if;
   end Validate_Controlled_Object;

   --------------------------------------
   -- Validate_Null_Statement_Sequence --
   --------------------------------------

   procedure Validate_Null_Statement_Sequence (N : Node_Id) is
      Item : Node_Id;

   begin
      if In_Preelaborated_Unit then
         Item := First (Statements (Handled_Statement_Sequence (N)));
         while Present (Item) loop
            if Nkind (Item) /= N_Label
              and then Nkind (Item) /= N_Null_Statement
            then
               --  In GNAT mode, this is a warning, allowing the run-time
               --  to judiciously bypass this error condition.

               Error_Msg_Warn := GNAT_Mode;
               Error_Msg_N
                 ("<statements not allowed in preelaborated unit", Item);

               exit;
            end if;

            Next (Item);
         end loop;
      end if;
   end Validate_Null_Statement_Sequence;

   ---------------------------------
   -- Validate_Object_Declaration --
   ---------------------------------

   procedure Validate_Object_Declaration (N : Node_Id) is
      Id  : constant Entity_Id  := Defining_Identifier (N);
      E   : constant Node_Id    := Expression (N);
      Odf : constant Node_Id    := Object_Definition (N);
      T   : constant Entity_Id  := Etype (Id);

   begin
      --  Verify that any access to subprogram object does not have in its
      --  subprogram profile access type parameters or limited parameters
      --  without Read and Write attributes (E.2.3(13)).

      Validate_RCI_Subprogram_Declaration (N);

      --  Check that if we are in preelaborated elaboration code, then we
      --  do not have an instance of a default initialized private, task or
      --  protected object declaration which would violate (RM 10.2.1(9)).
      --  Note that constants are never default initialized (and the test
      --  below also filters out deferred constants). A variable is default
      --  initialized if it does *not* have an initialization expression.

      --  Filter out cases that are not declaration of a variable from source

      if Nkind (N) /= N_Object_Declaration
        or else Constant_Present (N)
        or else not Comes_From_Source (Id)
      then
         return;
      end if;

      --  Exclude generic specs from the checks (this will get rechecked
      --  on instantiations).

      if Inside_A_Generic
        and then No (Enclosing_Generic_Body (Id))
      then
         return;
      end if;

      --  Required checks for declaration that is in a preelaborated
      --  package and is not within some subprogram.

      if In_Preelaborated_Unit
        and then not In_Subprogram_Or_Concurrent_Unit
      then
         --  Check for default initialized variable case. Note that in
         --  accordance with (RM B.1(24)) imported objects are not
         --  subject to default initialization.

         if No (E) and then not Is_Imported (Id) then
            declare
               Ent : Entity_Id := T;

            begin
               --  An array whose component type is a record with nonstatic
               --  default expressions is a violation, so we get the array's
               --  component type.

               if Is_Array_Type (Ent) then
                  declare
                     Comp_Type : Entity_Id;

                  begin
                     Comp_Type := Component_Type (Ent);
                     while Is_Array_Type (Comp_Type) loop
                        Comp_Type := Component_Type (Comp_Type);
                     end loop;

                     Ent := Comp_Type;
                  end;
               end if;

               --  Object decl. that is of record type and has no default expr.
               --  should check if there is any non-static default expression
               --  in component decl. of the record type decl.

               if Is_Record_Type (Ent) then
                  if Nkind (Parent (Ent)) = N_Full_Type_Declaration then
                     Check_Non_Static_Default_Expr
                       (Type_Definition (Parent (Ent)), N);

                  elsif Nkind (Odf) = N_Subtype_Indication
                    and then not Is_Array_Type (T)
                    and then not Is_Private_Type (T)
                  then
                     Check_Non_Static_Default_Expr (Type_Definition
                       (Parent (Entity (Subtype_Mark (Odf)))), N);
                  end if;
               end if;

               --  Check for invalid use of private object. Note that Ada 2005
               --  AI-161 modifies the rules for Ada 2005, including the use of
               --  the new pragma Preelaborable_Initialization.

               if Is_Private_Type (Ent)
                 or else Depends_On_Private (Ent)
               then
                  --  Case where type has preelaborable initialization which
                  --  means that a pragma Preelaborable_Initialization was
                  --  given for the private type.

                  if Has_Preelaborable_Initialization (Ent) then

                     --  But for the predefined units, we will ignore this
                     --  status unless we are in Ada 2005 mode since we want
                     --  Ada 95 compatible behavior, in which the entities
                     --  marked with this pragma in the predefined library are
                     --  not treated specially.

                     if Ada_Version < Ada_05 then
                        Error_Msg_N
                          ("private object not allowed in preelaborated unit",
                           N);
                        Error_Msg_N ("\(would be legal in Ada 2005 mode)", N);
                     end if;

                  --  Type does not have preelaborable initialization

                  else
                     --  We allow this when compiling in GNAT mode to make life
                     --  easier for some cases where it would otherwise be hard
                     --  to be exactly valid Ada.

                     if not GNAT_Mode then
                        Error_Msg_N
                          ("private object not allowed in preelaborated unit",
                           N);

                        --  If we are in Ada 2005 mode, add a message if pragma
                        --  Preelaborable_Initialization on the type of the
                        --  object would help.

                        --  If the type has no full view (generic type, or
                        --  previous error), the warning does not apply.

                        if Ada_Version >= Ada_05
                          and then Is_Private_Type (Ent)
                          and then Present (Full_View (Ent))
                          and then
                            Has_Preelaborable_Initialization (Full_View (Ent))
                        then
                           Error_Msg_Sloc := Sloc (Ent);
                           Error_Msg_NE
                             ("\would be legal if pragma Preelaborable_" &
                              "Initialization given for & #", N, Ent);
                        end if;
                     end if;
                  end if;

               --  Access to Task or Protected type

               elsif Is_Entity_Name (Odf)
                 and then Present (Etype (Odf))
                 and then Is_Access_Type (Etype (Odf))
               then
                  Ent := Designated_Type (Etype (Odf));

               elsif Is_Entity_Name (Odf) then
                  Ent := Entity (Odf);

               elsif Nkind (Odf) = N_Subtype_Indication then
                  Ent := Etype (Subtype_Mark (Odf));

               elsif
                  Nkind (Odf) = N_Constrained_Array_Definition
               then
                  Ent := Component_Type (T);

               --  else
               --     return;
               end if;

               if Is_Task_Type (Ent)
                 or else (Is_Protected_Type (Ent) and then Has_Entries (Ent))
               then
                  Error_Msg_N
                    ("concurrent object not allowed in preelaborated unit",
                     N);
                  return;
               end if;
            end;
         end if;

         --  Non-static discriminant not allowed in preelaborayted unit

         if Is_Record_Type (Etype (Id)) then
            declare
               ET  : constant Entity_Id := Etype (Id);
               EE  : constant Entity_Id := Etype (Etype (Id));
               PEE : Node_Id;

            begin
               if Has_Discriminants (ET)
                 and then Present (EE)
               then
                  PEE := Parent (EE);

                  if Nkind (PEE) = N_Full_Type_Declaration
                    and then not Static_Discriminant_Expr
                                  (Discriminant_Specifications (PEE))
                  then
                     Error_Msg_N
                       ("non-static discriminant in preelaborated unit",
                        PEE);
                  end if;
               end if;
            end;
         end if;
      end if;

      --  A pure library_item must not contain the declaration of any variable
      --  except within a subprogram, generic subprogram, task unit, or
      --  protected unit (RM 10.2.1(16)).

      if In_Pure_Unit
        and then not In_Subprogram_Task_Protected_Unit
      then
         Error_Msg_N ("declaration of variable not allowed in pure unit", N);

      --  The visible part of an RCI library unit must not contain the
      --  declaration of a variable (RM E.1.3(9))

      elsif In_RCI_Declaration (N) then
         Error_Msg_N ("declaration of variable not allowed in rci unit", N);

      --  The visible part of a Shared Passive library unit must not contain
      --  the declaration of a variable (RM E.2.2(7))

      elsif In_RT_Declaration then
         Error_Msg_N
           ("variable declaration not allowed in remote types unit", N);
      end if;

   end Validate_Object_Declaration;

   ------------------------------
   -- Validate_RACW_Primitives --
   ------------------------------

   procedure Validate_RACW_Primitives (T : Entity_Id) is
      Desig_Type             : Entity_Id;
      Primitive_Subprograms  : Elist_Id;
      Subprogram_Elmt        : Elmt_Id;
      Subprogram             : Entity_Id;
      Profile                : List_Id;
      Param_Spec             : Node_Id;
      Param                  : Entity_Id;
      Param_Type             : Entity_Id;
      Rtyp                   : Node_Id;

   begin
      Desig_Type := Etype (Designated_Type (T));

      Primitive_Subprograms := Primitive_Operations (Desig_Type);

      Subprogram_Elmt := First_Elmt (Primitive_Subprograms);
      while Subprogram_Elmt /= No_Elmt loop
         Subprogram := Node (Subprogram_Elmt);

         if not Comes_From_Source (Subprogram) then
            goto Next_Subprogram;
         end if;

         --  Check return type

         if Ekind (Subprogram) = E_Function then
            Rtyp := Etype (Subprogram);

            if Has_Controlling_Result (Subprogram) then
               null;

            elsif Ekind (Rtyp) = E_Anonymous_Access_Type then
               Error_Msg_N
                 ("anonymous access result in remote object primitive", Rtyp);

            elsif Is_Limited_Type (Rtyp) then
               if No (TSS (Rtyp, TSS_Stream_Read))
                    or else
                  No (TSS (Rtyp, TSS_Stream_Write))
               then
                  Error_Msg_N
                    ("limited return type must have Read and Write attributes",
                     Parent (Subprogram));
                  Explain_Limited_Type (Rtyp, Parent (Subprogram));
               end if;

            end if;
         end if;

         Profile := Parameter_Specifications (Parent (Subprogram));

         --  Profile must exist, otherwise not primitive operation

         Param_Spec := First (Profile);
         while Present (Param_Spec) loop

            --  Now find out if this parameter is a controlling parameter

            Param      := Defining_Identifier (Param_Spec);
            Param_Type := Etype (Param);

            if Is_Controlling_Formal (Param) then

               --  It is a controlling parameter, so specific checks below
               --  do not apply.

               null;

            elsif Ekind (Param_Type) = E_Anonymous_Access_Type then

               --  From RM E.2.2(14), no access parameter other than
               --  controlling ones may be used.

               Error_Msg_N
                 ("non-controlling access parameter", Param_Spec);

            elsif Is_Limited_Type (Param_Type) then

               --  Not a controlling parameter, so type must have Read and
               --  Write attributes.

               if No (TSS (Param_Type, TSS_Stream_Read))
                    or else
                  No (TSS (Param_Type, TSS_Stream_Write))
               then
                  Error_Msg_N
                    ("limited formal must have Read and Write attributes",
                     Param_Spec);
                  Explain_Limited_Type (Param_Type, Param_Spec);
               end if;
            end if;

            --  Check next parameter in this subprogram

            Next (Param_Spec);
         end loop;

         <<Next_Subprogram>>
            Next_Elmt (Subprogram_Elmt);
      end loop;
   end Validate_RACW_Primitives;

   -------------------------------
   -- Validate_RCI_Declarations --
   -------------------------------

   procedure Validate_RCI_Declarations (P : Entity_Id) is
      E : Entity_Id;

   begin
      E := First_Entity (P);
      while Present (E) loop
         if Comes_From_Source (E) then
            if Is_Limited_Type (E) then
               Error_Msg_N
                 ("limited type not allowed in rci unit", Parent (E));
               Explain_Limited_Type (E, Parent (E));

            elsif Ekind (E) = E_Generic_Function
              or else Ekind (E) = E_Generic_Package
              or else Ekind (E) = E_Generic_Procedure
            then
               Error_Msg_N ("generic declaration not allowed in rci unit",
                 Parent (E));

            elsif (Ekind (E) = E_Function
                    or else Ekind (E) = E_Procedure)
              and then Has_Pragma_Inline (E)
            then
               Error_Msg_N
                 ("inlined subprogram not allowed in rci unit", Parent (E));

            --  Inner packages that are renamings need not be checked. Generic
            --  RCI packages are subject to the checks, but entities that come
            --  from formal packages are not part of the visible declarations
            --  of the package and are not checked.

            elsif Ekind (E) = E_Package then
               if Present (Renamed_Entity (E)) then
                  null;

               elsif Ekind (P) /= E_Generic_Package
                 or else List_Containing (Unit_Declaration_Node (E)) /=
                           Generic_Formal_Declarations
                             (Unit_Declaration_Node (P))
               then
                  Validate_RCI_Declarations (E);
               end if;
            end if;
         end if;

         Next_Entity (E);
      end loop;
   end Validate_RCI_Declarations;

   -----------------------------------------
   -- Validate_RCI_Subprogram_Declaration --
   -----------------------------------------

   procedure Validate_RCI_Subprogram_Declaration (N : Node_Id) is
      K               : constant Node_Kind := Nkind (N);
      Profile         : List_Id;
      Id              : Node_Id;
      Param_Spec      : Node_Id;
      Param_Type      : Entity_Id;
      Base_Param_Type : Entity_Id;
      Base_Under_Type : Entity_Id;
      Type_Decl       : Node_Id;
      Error_Node      : Node_Id := N;

   begin
      --  There are two possible cases in which this procedure is called:

      --    1. called from Analyze_Subprogram_Declaration.
      --    2. called from Validate_Object_Declaration (access to subprogram).

      if not In_RCI_Declaration (N) then
         return;
      end if;

      if K = N_Subprogram_Declaration then
         Profile := Parameter_Specifications (Specification (N));

      else pragma Assert (K = N_Object_Declaration);
         Id := Defining_Identifier (N);

         if Nkind (Id) = N_Defining_Identifier
           and then Nkind (Parent (Etype (Id))) = N_Full_Type_Declaration
           and then Ekind (Etype (Id)) = E_Access_Subprogram_Type
         then
            Profile :=
              Parameter_Specifications (Type_Definition (Parent (Etype (Id))));
         else
            return;
         end if;
      end if;

      --  Iterate through the parameter specification list, checking that
      --  no access parameter and no limited type parameter in the list.
      --  RM E.2.3 (14)

      if Present (Profile) then
         Param_Spec := First (Profile);
         while Present (Param_Spec) loop
            Param_Type := Etype (Defining_Identifier (Param_Spec));
            Type_Decl  := Parent (Param_Type);

            if Ekind (Param_Type) = E_Anonymous_Access_Type then

               if K = N_Subprogram_Declaration then
                  Error_Node := Param_Spec;
               end if;

               --  Report error only if declaration is in source program

               if Comes_From_Source
                 (Defining_Entity (Specification (N)))
               then
                  Error_Msg_N
                    ("subprogram in rci unit cannot have access parameter",
                      Error_Node);
               end if;

            --  For limited private type parameter, we check only the private
            --  declaration and ignore full type declaration, unless this is
            --  the only declaration for the type, eg. as a limited record.

            elsif Is_Limited_Type (Param_Type)
              and then (Nkind (Type_Decl) = N_Private_Type_Declaration
                         or else
                        (Nkind (Type_Decl) = N_Full_Type_Declaration
                          and then not (Has_Private_Declaration (Param_Type))
                          and then Comes_From_Source (N)))
            then
               --  A limited parameter is legal only if user-specified Read and
               --  Write attributes exist for it. Second part of RM E.2.3 (14).

               if No (Full_View (Param_Type))
                 and then Ekind (Param_Type) /= E_Record_Type
               then
                  --  Type does not have completion yet, so if declared in in
                  --  the current RCI scope it is illegal, and will be flagged
                  --  subsequently.

                  return;
               end if;

               --  In Ada 95 the rules permit using a limited type that has
               --  user-specified Read and Write attributes that are specified
               --  in the private part of the package, whereas Ada 2005
               --  (AI-240) revises this to require the attributes to be
               --  "available" (implying that the attribute clauses must be
               --  visible to the RCI client). The Ada 95 rules violate the
               --  contract model for privacy, but we support both semantics
               --  for now for compatibility (note that ACATS test BXE2009
               --  checks a case that conforms to the Ada 95 rules but is
               --  illegal in Ada 2005).

               Base_Param_Type := Base_Type (Param_Type);
               Base_Under_Type := Base_Type (Underlying_Type
                                              (Base_Param_Type));

               if (Ada_Version < Ada_05
                     and then
                       (No (TSS (Base_Param_Type, TSS_Stream_Read))
                          or else
                        No (TSS (Base_Param_Type, TSS_Stream_Write)))
                     and then
                       (No (TSS (Base_Under_Type, TSS_Stream_Read))
                          or else
                        No (TSS (Base_Under_Type, TSS_Stream_Write))))
                 or else
                   (Ada_Version >= Ada_05
                      and then
                        (No (TSS (Base_Param_Type, TSS_Stream_Read))
                           or else
                         No (TSS (Base_Param_Type, TSS_Stream_Write))
                           or else
                         Is_Hidden (TSS (Base_Param_Type, TSS_Stream_Read))
                           or else
                         Is_Hidden (TSS (Base_Param_Type, TSS_Stream_Write))))
               then
                  if K = N_Subprogram_Declaration then
                     Error_Node := Param_Spec;
                  end if;

                  if Ada_Version >= Ada_05 then
                     Error_Msg_N
                       ("limited parameter in rci unit "
                          & "must have visible read/write attributes ",
                        Error_Node);
                  else
                     Error_Msg_N
                       ("limited parameter in rci unit "
                          & "must have read/write attributes ",
                        Error_Node);
                  end if;
                  Explain_Limited_Type (Param_Type, Error_Node);
               end if;
            end if;

            Next (Param_Spec);
         end loop;
      end if;
   end Validate_RCI_Subprogram_Declaration;

   ----------------------------------------------------
   -- Validate_Remote_Access_Object_Type_Declaration --
   ----------------------------------------------------

   procedure Validate_Remote_Access_Object_Type_Declaration (T : Entity_Id) is
      Direct_Designated_Type : Entity_Id;
      Desig_Type             : Entity_Id;

   begin
      --  We are called from Analyze_Type_Declaration, and the Nkind of the
      --  given node is N_Access_To_Object_Definition.

      if not Comes_From_Source (T)
        or else (not In_RCI_Declaration (Parent (T))
                   and then not In_RT_Declaration)
      then
         return;
      end if;

      --  An access definition in the private part of a Remote Types package
      --  may be legal if it has user-defined Read and Write attributes. This
      --  will be checked at the end of the package spec processing.

      if In_RT_Declaration and then In_Private_Part (Scope (T)) then
         return;
      end if;

      --  Check RCI or RT unit type declaration. It may not contain the
      --  declaration of an access-to-object type unless it is a general access
      --  type that designates a class-wide limited private type. There are
      --  also constraints on the primitive subprograms of the class-wide type
      --  (RM E.2.2(14), see Validate_RACW_Primitives).

      if Ekind (T) /= E_General_Access_Type
        or else Ekind (Designated_Type (T)) /= E_Class_Wide_Type
      then
         if In_RCI_Declaration (Parent (T)) then
            Error_Msg_N
              ("error in access type in Remote_Call_Interface unit", T);
         else
            Error_Msg_N
              ("error in access type in Remote_Types unit", T);
         end if;

         Error_Msg_N ("\must be general access to class-wide type", T);
         return;
      end if;

      Direct_Designated_Type := Designated_Type (T);
      Desig_Type := Etype (Direct_Designated_Type);

      if not Is_Recursively_Limited_Private (Desig_Type) then
         Error_Msg_N
           ("error in designated type of remote access to class-wide type", T);
         Error_Msg_N
           ("\must be tagged limited private or private extension of type", T);
         return;
      end if;

<<<<<<< HEAD
      Primitive_Subprograms := Primitive_Operations (Desig_Type);
      Subprogram            := First_Elmt (Primitive_Subprograms);

      while Subprogram /= No_Elmt loop
         Subprogram_Node := Node (Subprogram);

         if not Comes_From_Source (Subprogram_Node) then
            goto Next_Subprogram;
         end if;

         Profile := Parameter_Specifications (Parent (Subprogram_Node));

         --  Profile must exist, otherwise not primitive operation

         Param_Spec := First (Profile);
         while Present (Param_Spec) loop

            --  Now find out if this parameter is a controlling parameter

            Param_Type := Parameter_Type (Param_Spec);

            if (Nkind (Param_Type) = N_Access_Definition
                  and then Etype (Subtype_Mark (Param_Type)) = Desig_Type)
              or else (Nkind (Param_Type) /= N_Access_Definition
                        and then Etype (Param_Type) = Desig_Type)
            then
               --  It is a controlling parameter, so specific checks below
               --  do not apply.

               null;

            elsif
              Nkind (Param_Type) = N_Access_Definition
            then
               --  From RM E.2.2(14), no access parameter other than
               --  controlling ones may be used.

               Error_Msg_N
                 ("non-controlling access parameter", Param_Spec);

            elsif
              Is_Limited_Type (Etype (Defining_Identifier (Param_Spec)))
            then
               --  Not a controlling parameter, so type must have Read
               --  and Write attributes.

               if Nkind (Param_Type) in N_Has_Etype
                 and then Nkind (Parent (Etype (Param_Type))) =
                          N_Private_Type_Declaration
               then
                  Param_Type := Etype (Param_Type);

                  if No (TSS (Param_Type, TSS_Stream_Read))
                       or else
                     No (TSS (Param_Type, TSS_Stream_Write))
                  then
                     Error_Msg_N
                       ("limited formal must have Read and Write attributes",
                         Param_Spec);
                     Explain_Limited_Type
                       (Etype (Defining_Identifier (Param_Spec)), Param_Spec);
                  end if;
               end if;
            end if;

            --  Check next parameter in this subprogram

            Next (Param_Spec);
         end loop;

         <<Next_Subprogram>>
            Next_Elmt (Subprogram);
      end loop;

=======
>>>>>>> c355071f
      --  Now this is an RCI unit access-to-class-wide-limited-private type
      --  declaration. Set the type entity to be Is_Remote_Call_Interface to
      --  optimize later checks by avoiding tree traversal to find out if this
      --  entity is inside an RCI unit.

      Set_Is_Remote_Call_Interface (T);
   end Validate_Remote_Access_Object_Type_Declaration;

   -----------------------------------------------
   -- Validate_Remote_Access_To_Class_Wide_Type --
   -----------------------------------------------

   procedure Validate_Remote_Access_To_Class_Wide_Type (N : Node_Id) is
      K  : constant Node_Kind := Nkind (N);
      PK : constant Node_Kind := Nkind (Parent (N));
      E  : Entity_Id;

   begin
      --  This subprogram enforces the checks in (RM E.2.2(8)) for certain uses
      --  of class-wide limited private types.

      --    Storage_Pool and Storage_Size are not defined for such types
      --
      --    The expected type of allocator must not not be such a type.

      --    The actual parameter of generic instantiation must not be such a
      --    type if the formal parameter is of an access type.

      --  On entry, there are five cases

      --    1. called from sem_attr Analyze_Attribute where attribute name is
      --       either Storage_Pool or Storage_Size.

      --    2. called from exp_ch4 Expand_N_Allocator

      --    3. called from sem_ch12 Analyze_Associations

      --    4. called from sem_ch4 Analyze_Explicit_Dereference

      --    5. called from sem_res Resolve_Actuals

      if K = N_Attribute_Reference then
         E := Etype (Prefix (N));

         if Is_Remote_Access_To_Class_Wide_Type (E) then
            Error_Msg_N ("incorrect attribute of remote operand", N);
            return;
         end if;

      elsif K = N_Allocator then
         E := Etype (N);

         if Is_Remote_Access_To_Class_Wide_Type (E) then
            Error_Msg_N ("incorrect expected remote type of allocator", N);
            return;
         end if;

      elsif K in N_Has_Entity then
         E := Entity (N);

         if Is_Remote_Access_To_Class_Wide_Type (E) then
            Error_Msg_N ("incorrect remote type generic actual", N);
            return;
         end if;

      --  This subprogram also enforces the checks in E.2.2(13). A value of
<<<<<<< HEAD
      --  such type must not be dereferenced unless as controlling operand of a
      --  dispatching call.
=======
      --  such type must not be dereferenced unless as controlling operand of
      --  a dispatching call.
>>>>>>> c355071f

      elsif K = N_Explicit_Dereference
        and then (Comes_From_Source (N)
                    or else (Nkind (Original_Node (N)) = N_Selected_Component
                               and then Comes_From_Source (Original_Node (N))))
      then
         E := Etype (Prefix (N));

         --  If the class-wide type is not a remote one, the restrictions
         --  do not apply.

         if not Is_Remote_Access_To_Class_Wide_Type (E) then
            return;
         end if;

         --  If we have a true dereference that comes from source and that
         --  is a controlling argument for a dispatching call, accept it.

         if Is_Actual_Parameter (N)
           and then Is_Controlling_Actual (N)
         then
            return;
         end if;

         --  If we are just within a procedure or function call and the
         --  dereference has not been analyzed, return because this procedure
         --  will be called again from sem_res Resolve_Actuals.

         if Is_Actual_Parameter (N)
           and then not Analyzed (N)
         then
            return;
         end if;

<<<<<<< HEAD
         --  The following is to let the compiler generated tags check pass
         --  through without error message. This is a bit kludgy isn't there
         --  some better way of making this exclusion ???

         if (PK = N_Selected_Component
              and then Present (Parent (Parent (N)))
              and then Nkind (Parent (Parent (N))) = N_Op_Ne)
           or else (PK = N_Unchecked_Type_Conversion
                    and then Present (Parent (Parent (N)))
                    and then
                      Nkind (Parent (Parent (N))) = N_Selected_Component)
=======
         --  We must allow expanded code to generate a reference to the tag of
         --  the designated object (may be either the actual tag, or the stub
         --  tag in the case of a remote object).

         if PK = N_Selected_Component
           and then Is_Tag (Entity (Selector_Name (Parent (N))))
>>>>>>> c355071f
         then
            return;
         end if;

         --  The following code is needed for expansion of RACW Write
         --  attribute, since such expressions can appear in the expanded
         --  code.

         if not Comes_From_Source (N)
           and then
           (PK = N_In
            or else PK = N_Attribute_Reference
            or else
              (PK = N_Type_Conversion
               and then Present (Parent (N))
               and then Present (Parent (Parent (N)))
               and then
                 Nkind (Parent (Parent (N))) = N_Selected_Component))
         then
            return;
         end if;

         Error_Msg_N ("incorrect remote type dereference", N);
      end if;
   end Validate_Remote_Access_To_Class_Wide_Type;

   ------------------------------------------
   -- Validate_Remote_Type_Type_Conversion --
   ------------------------------------------

   procedure Validate_Remote_Type_Type_Conversion (N : Node_Id) is
      S : constant Entity_Id := Etype (N);
      E : constant Entity_Id := Etype (Expression (N));

   begin
      --  This test is required in the case where a conversion appears inside a
      --  normal package, it does not necessarily have to be inside an RCI,
      --  Remote_Types unit (RM E.2.2(9,12)).

      if Is_Remote_Access_To_Subprogram_Type (E)
        and then not Is_Remote_Access_To_Subprogram_Type (S)
      then
         Error_Msg_N
           ("incorrect conversion of remote operand to local type", N);
         return;

      elsif not Is_Remote_Access_To_Subprogram_Type (E)
        and then Is_Remote_Access_To_Subprogram_Type (S)
      then
         Error_Msg_N
           ("incorrect conversion of local operand to remote type", N);
         return;

      elsif Is_Remote_Access_To_Class_Wide_Type (E)
        and then not Is_Remote_Access_To_Class_Wide_Type (S)
      then
         Error_Msg_N
           ("incorrect conversion of remote operand to local type", N);
         return;
      end if;

      --  If a local access type is converted into a RACW type, then the
      --  current unit has a pointer that may now be exported to another
      --  partition.

      if Is_Remote_Access_To_Class_Wide_Type (S)
        and then not Is_Remote_Access_To_Class_Wide_Type (E)
      then
         Set_Has_RACW (Current_Sem_Unit);
      end if;
   end Validate_Remote_Type_Type_Conversion;

   -------------------------------
   -- Validate_RT_RAT_Component --
   -------------------------------

   procedure Validate_RT_RAT_Component (N : Node_Id) is
      Spec           : constant Node_Id   := Specification (N);
      Name_U         : constant Entity_Id := Defining_Entity (Spec);
      Typ            : Entity_Id;
      U_Typ          : Entity_Id;
      First_Priv_Ent : constant Entity_Id := First_Private_Entity (Name_U);

   begin
      if not Is_Remote_Types (Name_U) then
         return;
      end if;

      Typ := First_Entity (Name_U);
      while Present (Typ) and then Typ /= First_Priv_Ent loop
         U_Typ := Underlying_Type (Typ);

         if No (U_Typ) then
            U_Typ := Typ;
         end if;

         if Comes_From_Source (Typ) and then Is_Type (Typ) then
            if Missing_Read_Write_Attributes (Typ) then
               if Is_Non_Remote_Access_Type (Typ) then
                  Error_Msg_N ("error in non-remote access type", U_Typ);
               else
                  Error_Msg_N
                    ("error in record type containing a component of a " &
                     "non-remote access type", U_Typ);
               end if;

               if Ada_Version >= Ada_05 then
                  Error_Msg_N
                    ("\must have visible Read and Write attribute " &
                     "definition clauses ('R'M E.2.2(8))", U_Typ);
               else
                  Error_Msg_N
                    ("\must have Read and Write attribute " &
                     "definition clauses ('R'M E.2.2(8))", U_Typ);
               end if;
            end if;
         end if;

         Next_Entity (Typ);
      end loop;
   end Validate_RT_RAT_Component;

   -----------------------------------------
   -- Validate_SP_Access_Object_Type_Decl --
   -----------------------------------------

   procedure Validate_SP_Access_Object_Type_Decl (T : Entity_Id) is
      Direct_Designated_Type : Entity_Id;

      function Has_Entry_Declarations (E : Entity_Id) return Boolean;
      --  Return true if the protected type designated by T has
      --  entry declarations.

      ----------------------------
      -- Has_Entry_Declarations --
      ----------------------------

      function Has_Entry_Declarations (E : Entity_Id) return Boolean is
         Ety : Entity_Id;

      begin
         if Nkind (Parent (E)) = N_Protected_Type_Declaration then
            Ety := First_Entity (E);
            while Present (Ety) loop
               if Ekind (Ety) = E_Entry then
                  return True;
               end if;

               Next_Entity (Ety);
            end loop;
         end if;

         return False;
      end Has_Entry_Declarations;

   --  Start of processing for Validate_SP_Access_Object_Type_Decl

   begin
      --  We are called from Sem_Ch3.Analyze_Type_Declaration, and the
      --  Nkind of the given entity is N_Access_To_Object_Definition.

      if not Comes_From_Source (T)
        or else not In_Shared_Passive_Unit
        or else In_Subprogram_Task_Protected_Unit
      then
         return;
      end if;

      --  Check Shared Passive unit. It should not contain the declaration
      --  of an access-to-object type whose designated type is a class-wide
      --  type, task type or protected type with entry (RM E.2.1(7)).

      Direct_Designated_Type := Designated_Type (T);

      if Ekind (Direct_Designated_Type) = E_Class_Wide_Type then
         Error_Msg_N
           ("invalid access-to-class-wide type in shared passive unit", T);
         return;

      elsif Ekind (Direct_Designated_Type) in Task_Kind then
         Error_Msg_N
           ("invalid access-to-task type in shared passive unit", T);
         return;

      elsif Ekind (Direct_Designated_Type) in Protected_Kind
        and then Has_Entry_Declarations (Direct_Designated_Type)
      then
         Error_Msg_N
           ("invalid access-to-protected type in shared passive unit", T);
         return;
      end if;
   end Validate_SP_Access_Object_Type_Decl;

   ---------------------------------
   -- Validate_Static_Object_Name --
   ---------------------------------

   procedure Validate_Static_Object_Name (N : Node_Id) is
      E : Entity_Id;

      function Is_Primary (N : Node_Id) return Boolean;
      --  Determine whether node is syntactically a primary in an expression
<<<<<<< HEAD
=======
      --  This function should probably be somewhere else ???
      --  Also it does not do what it says, e.g if N is a binary operator
      --  whose parent is a binary operator, Is_Primary returns True ???
>>>>>>> c355071f

      ----------------
      -- Is_Primary --
      ----------------

      function Is_Primary (N : Node_Id) return Boolean is
         K : constant Node_Kind := Nkind (Parent (N));

      begin
         case K is
<<<<<<< HEAD
            when N_Op | N_In | N_Not_In =>
=======
            when N_Op | N_Membership_Test =>
>>>>>>> c355071f
               return True;

            when N_Aggregate
               | N_Component_Association
               | N_Index_Or_Discriminant_Constraint =>
               return True;

            when N_Attribute_Reference =>
               return Attribute_Name (Parent (N)) /= Name_Address
                 and then Attribute_Name (Parent (N)) /= Name_Access
                 and then Attribute_Name (Parent (N)) /= Name_Unchecked_Access
                 and then
                   Attribute_Name (Parent (N)) /= Name_Unrestricted_Access;

            when N_Indexed_Component =>
               return (N /= Prefix (Parent (N))
                 or else Is_Primary (Parent (N)));

            when N_Qualified_Expression | N_Type_Conversion =>
               return Is_Primary (Parent (N));

            when N_Assignment_Statement | N_Object_Declaration =>
               return (N = Expression (Parent (N)));

            when N_Selected_Component =>
               return Is_Primary (Parent (N));

            when others =>
               return False;
         end case;
      end Is_Primary;

   --  Start of processing for Validate_Static_Object_Name

   begin
      if not In_Preelaborated_Unit
        or else not Comes_From_Source (N)
        or else In_Subprogram_Or_Concurrent_Unit
        or else Ekind (Current_Scope) = E_Block
      then
         return;

      --  Filter out cases where primary is default in a component declaration,
      --  discriminant specification, or actual in a record type initialization
      --  call.

      --  Initialization call of internal types

      elsif Nkind (Parent (N)) = N_Procedure_Call_Statement then

         if Present (Parent (Parent (N)))
           and then Nkind (Parent (Parent (N))) = N_Freeze_Entity
         then
            return;
         end if;

         if Nkind (Name (Parent (N))) = N_Identifier
           and then not Comes_From_Source (Entity (Name (Parent (N))))
         then
            return;
         end if;
      end if;

      --  Error if the name is a primary in an expression. The parent must not
      --  be an operator, or a selected component or an indexed component that
      --  is itself a primary. Entities that are actuals do not need to be
      --  checked, because the call itself will be diagnosed.

      if Is_Primary (N)
        and then (not Inside_A_Generic
                   or else Present (Enclosing_Generic_Body (N)))
      then
         if Ekind (Entity (N)) = E_Variable
           or else Ekind (Entity (N)) in Formal_Object_Kind
         then
            Flag_Non_Static_Expr
              ("non-static object name in preelaborated unit", N);

         --  We take the view that a constant defined in another preelaborated
         --  unit is preelaborable, even though it may have a private type and
         --  thus appear non-static in a client. This must be the intent of
         --  the language, but currently is an RM gap ???

         elsif Ekind (Entity (N)) = E_Constant
           and then not Is_Static_Expression (N)
         then
            E := Entity (N);

            if Is_Internal_File_Name (Unit_File_Name (Get_Source_Unit (N)))
              and then
                Enclosing_Lib_Unit_Node (N) /= Enclosing_Lib_Unit_Node (E)
              and then (Is_Preelaborated (Scope (E))
                          or else Is_Pure (Scope (E))
                          or else (Present (Renamed_Object (E))
                                     and then
                                       Is_Entity_Name (Renamed_Object (E))
                                     and then
                                       (Is_Preelaborated
                                         (Scope (Renamed_Object (E)))
                                            or else
                                              Is_Pure (Scope
                                                (Renamed_Object (E))))))
            then
               null;

            --  This is the error case

            else
               --  In GNAT mode, this is just a warning, to allow it to be
               --  judiciously turned off. Otherwise it is a real error.

               if GNAT_Mode then
                  Error_Msg_N
                    ("?non-static constant in preelaborated unit", N);
               else
                  Flag_Non_Static_Expr
                    ("non-static constant in preelaborated unit", N);
               end if;
<<<<<<< HEAD

=======
>>>>>>> c355071f
            end if;
         end if;
      end if;
   end Validate_Static_Object_Name;

end Sem_Cat;<|MERGE_RESOLUTION|>--- conflicted
+++ resolved
@@ -6,11 +6,7 @@
 --                                                                          --
 --                                 B o d y                                  --
 --                                                                          --
-<<<<<<< HEAD
---          Copyright (C) 1992-2005, Free Software Foundation, Inc.         --
-=======
 --          Copyright (C) 1992-2006, Free Software Foundation, Inc.         --
->>>>>>> c355071f
 --                                                                          --
 -- GNAT is free software;  you can  redistribute it  and/or modify it under --
 -- terms of the  GNU General Public License as published  by the Free Soft- --
@@ -151,9 +147,6 @@
       begin
          if Is_Preelaborated (E) then
             return Preelaborated;
-<<<<<<< HEAD
-         elsif Is_Pure (E) then
-=======
 
             --  Ignore Pure specification if set by pragma Pure_Function
 
@@ -161,7 +154,6 @@
            and then not
              (Has_Pragma_Pure_Function (E) and not Has_Pragma_Pure (E))
          then
->>>>>>> c355071f
             return Pure;
 
          elsif Is_Shared_Passive (E) then
@@ -1614,83 +1606,6 @@
          return;
       end if;
 
-<<<<<<< HEAD
-      Primitive_Subprograms := Primitive_Operations (Desig_Type);
-      Subprogram            := First_Elmt (Primitive_Subprograms);
-
-      while Subprogram /= No_Elmt loop
-         Subprogram_Node := Node (Subprogram);
-
-         if not Comes_From_Source (Subprogram_Node) then
-            goto Next_Subprogram;
-         end if;
-
-         Profile := Parameter_Specifications (Parent (Subprogram_Node));
-
-         --  Profile must exist, otherwise not primitive operation
-
-         Param_Spec := First (Profile);
-         while Present (Param_Spec) loop
-
-            --  Now find out if this parameter is a controlling parameter
-
-            Param_Type := Parameter_Type (Param_Spec);
-
-            if (Nkind (Param_Type) = N_Access_Definition
-                  and then Etype (Subtype_Mark (Param_Type)) = Desig_Type)
-              or else (Nkind (Param_Type) /= N_Access_Definition
-                        and then Etype (Param_Type) = Desig_Type)
-            then
-               --  It is a controlling parameter, so specific checks below
-               --  do not apply.
-
-               null;
-
-            elsif
-              Nkind (Param_Type) = N_Access_Definition
-            then
-               --  From RM E.2.2(14), no access parameter other than
-               --  controlling ones may be used.
-
-               Error_Msg_N
-                 ("non-controlling access parameter", Param_Spec);
-
-            elsif
-              Is_Limited_Type (Etype (Defining_Identifier (Param_Spec)))
-            then
-               --  Not a controlling parameter, so type must have Read
-               --  and Write attributes.
-
-               if Nkind (Param_Type) in N_Has_Etype
-                 and then Nkind (Parent (Etype (Param_Type))) =
-                          N_Private_Type_Declaration
-               then
-                  Param_Type := Etype (Param_Type);
-
-                  if No (TSS (Param_Type, TSS_Stream_Read))
-                       or else
-                     No (TSS (Param_Type, TSS_Stream_Write))
-                  then
-                     Error_Msg_N
-                       ("limited formal must have Read and Write attributes",
-                         Param_Spec);
-                     Explain_Limited_Type
-                       (Etype (Defining_Identifier (Param_Spec)), Param_Spec);
-                  end if;
-               end if;
-            end if;
-
-            --  Check next parameter in this subprogram
-
-            Next (Param_Spec);
-         end loop;
-
-         <<Next_Subprogram>>
-            Next_Elmt (Subprogram);
-      end loop;
-
-=======
->>>>>>> c355071f
       --  Now this is an RCI unit access-to-class-wide-limited-private type
       --  declaration. Set the type entity to be Is_Remote_Call_Interface to
       --  optimize later checks by avoiding tree traversal to find out if this
@@ -1757,13 +1672,8 @@
          end if;
 
       --  This subprogram also enforces the checks in E.2.2(13). A value of
-<<<<<<< HEAD
-      --  such type must not be dereferenced unless as controlling operand of a
-      --  dispatching call.
-=======
       --  such type must not be dereferenced unless as controlling operand of
       --  a dispatching call.
->>>>>>> c355071f
 
       elsif K = N_Explicit_Dereference
         and then (Comes_From_Source (N)
@@ -1798,26 +1708,12 @@
             return;
          end if;
 
-<<<<<<< HEAD
-         --  The following is to let the compiler generated tags check pass
-         --  through without error message. This is a bit kludgy isn't there
-         --  some better way of making this exclusion ???
-
-         if (PK = N_Selected_Component
-              and then Present (Parent (Parent (N)))
-              and then Nkind (Parent (Parent (N))) = N_Op_Ne)
-           or else (PK = N_Unchecked_Type_Conversion
-                    and then Present (Parent (Parent (N)))
-                    and then
-                      Nkind (Parent (Parent (N))) = N_Selected_Component)
-=======
          --  We must allow expanded code to generate a reference to the tag of
          --  the designated object (may be either the actual tag, or the stub
          --  tag in the case of a remote object).
 
          if PK = N_Selected_Component
            and then Is_Tag (Entity (Selector_Name (Parent (N))))
->>>>>>> c355071f
          then
             return;
          end if;
@@ -2020,12 +1916,9 @@
 
       function Is_Primary (N : Node_Id) return Boolean;
       --  Determine whether node is syntactically a primary in an expression
-<<<<<<< HEAD
-=======
       --  This function should probably be somewhere else ???
       --  Also it does not do what it says, e.g if N is a binary operator
       --  whose parent is a binary operator, Is_Primary returns True ???
->>>>>>> c355071f
 
       ----------------
       -- Is_Primary --
@@ -2036,11 +1929,7 @@
 
       begin
          case K is
-<<<<<<< HEAD
-            when N_Op | N_In | N_Not_In =>
-=======
             when N_Op | N_Membership_Test =>
->>>>>>> c355071f
                return True;
 
             when N_Aggregate
@@ -2159,10 +2048,6 @@
                   Flag_Non_Static_Expr
                     ("non-static constant in preelaborated unit", N);
                end if;
-<<<<<<< HEAD
-
-=======
->>>>>>> c355071f
             end if;
          end if;
       end if;

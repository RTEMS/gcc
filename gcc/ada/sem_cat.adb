--- conflicted
+++ resolved
@@ -6,11 +6,7 @@
 --                                                                          --
 --                                 B o d y                                  --
 --                                                                          --
-<<<<<<< HEAD
---          Copyright (C) 1992-2006, Free Software Foundation, Inc.         --
-=======
 --          Copyright (C) 1992-2007, Free Software Foundation, Inc.         --
->>>>>>> 60a98cce
 --                                                                          --
 -- GNAT is free software;  you can  redistribute it  and/or modify it under --
 -- terms of the  GNU General Public License as published  by the Free Soft- --
@@ -75,16 +71,9 @@
    --  that no component is declared with a non-static default value.
 
    function Missing_Read_Write_Attributes (E : Entity_Id) return Boolean;
-<<<<<<< HEAD
-   --  Return True if the entity or one of its subcomponent is an access
-   --  type which does not have user-defined Read and Write attribute.
-   --  Additionally, in Ada 2005 mode, stream attributes are considered missing
-   --  if the attribute definition clause is not visible.
-=======
    --  Return True if the entity or one of its subcomponents is of an access
    --  type that does not have user-defined Read and Write attributes visible
    --  at any place.
->>>>>>> 60a98cce
 
    function In_RCI_Declaration (N : Node_Id) return Boolean;
    --  Determines if a declaration is  within the visible part of  a Remote
@@ -157,14 +146,6 @@
 
       function Get_Categorization (E : Entity_Id) return Categorization is
       begin
-<<<<<<< HEAD
-         if Is_Preelaborated (E) then
-            return Preelaborated;
-
-            --  Ignore Pure specification if set by pragma Pure_Function
-
-         elsif Is_Pure (E)
-=======
          --  Get the lowest categorization that corresponds to E. Note that
          --  nothing prevents several (different) categorization pragmas
          --  to apply to the same library unit, in which case the unit has
@@ -175,7 +156,6 @@
          --  Ignore Pure specification if set by pragma Pure_Function
 
          if Is_Pure (E)
->>>>>>> 60a98cce
            and then not
              (Has_Pragma_Pure_Function (E) and not Has_Pragma_Pure (E))
          then
@@ -190,12 +170,9 @@
          elsif Is_Remote_Call_Interface (E) then
             return Remote_Call_Interface;
 
-<<<<<<< HEAD
-=======
          elsif Is_Preelaborated (E) then
             return Preelaborated;
 
->>>>>>> 60a98cce
          else
             return Normal;
          end if;
@@ -336,13 +313,9 @@
    -------------------------------------
 
    function Has_Stream_Attribute_Definition
-<<<<<<< HEAD
-     (Typ : Entity_Id; Nam : TSS_Name_Type) return Boolean
-=======
      (Typ          : Entity_Id;
       Nam          : TSS_Name_Type;
       At_Any_Place : Boolean := False) return Boolean
->>>>>>> 60a98cce
    is
       Rep_Item : Node_Id;
    begin
@@ -350,12 +323,8 @@
       --  the list until we find the requested attribute definition clause.
       --  In Ada 2005 mode, clauses are ignored if they are not currently
       --  visible (this is tested using the corresponding Entity, which is
-<<<<<<< HEAD
-      --  inserted by the expander at the point where the clause occurs).
-=======
       --  inserted by the expander at the point where the clause occurs),
       --  unless At_Any_Place is true.
->>>>>>> 60a98cce
 
       Rep_Item := First_Rep_Item (Typ);
       while Present (Rep_Item) loop
@@ -382,10 +351,6 @@
          Next_Rep_Item (Rep_Item);
       end loop;
 
-<<<<<<< HEAD
-      return Present (Rep_Item)
-        and then (Ada_Version < Ada_05
-=======
       --  If At_Any_Place is true, return True if the attribute is available
       --  at any place; if it is false, return True only if the attribute is
       --  currently visible.
@@ -393,7 +358,6 @@
       return Present (Rep_Item)
         and then (Ada_Version < Ada_05
                    or else At_Any_Place
->>>>>>> 60a98cce
                    or else not Is_Hidden (Entity (Rep_Item)));
    end Has_Stream_Attribute_Definition;
 
@@ -590,13 +554,8 @@
       U_E            : constant Entity_Id := Underlying_Type (E);
 
       function Has_Read_Write_Attributes (E : Entity_Id) return Boolean;
-<<<<<<< HEAD
-      --  Return True if entity has visible attribute definition clauses for
-      --  Read and Write attributes.
-=======
       --  Return True if entity has attribute definition clauses for Read and
       --  Write attributes that are visible at some place.
->>>>>>> 60a98cce
 
       -------------------------------
       -- Has_Read_Write_Attributes --
@@ -605,22 +564,16 @@
       function Has_Read_Write_Attributes (E : Entity_Id) return Boolean is
       begin
          return True
-<<<<<<< HEAD
-           and then Has_Stream_Attribute_Definition (E, TSS_Stream_Read)
-           and then Has_Stream_Attribute_Definition (E, TSS_Stream_Write);
-=======
            and then Has_Stream_Attribute_Definition (E,
                       TSS_Stream_Read,  At_Any_Place => True)
            and then Has_Stream_Attribute_Definition (E,
                       TSS_Stream_Write, At_Any_Place => True);
->>>>>>> 60a98cce
       end Has_Read_Write_Attributes;
 
    --  Start of processing for Missing_Read_Write_Attributes
 
    begin
       if No (U_E) then
-<<<<<<< HEAD
          return False;
 
       elsif Has_Read_Write_Attributes (E)
@@ -628,15 +581,6 @@
       then
          return False;
 
-=======
-         return False;
-
-      elsif Has_Read_Write_Attributes (E)
-        or else Has_Read_Write_Attributes (U_E)
-      then
-         return False;
-
->>>>>>> 60a98cce
       elsif Is_Non_Remote_Access_Type (U_E) then
          return True;
       end if;
@@ -1231,35 +1175,19 @@
                           ("private object not allowed in preelaborated unit",
                            N);
 
-<<<<<<< HEAD
-                        --  If we are in Ada 2005 mode, add a message if pragma
-                        --  Preelaborable_Initialization on the type of the
-                        --  object would help.
-=======
                         --  Add a message if it would help to provide a pragma
                         --  Preelaborable_Initialization on the type of the
                         --  object (which would make it legal in Ada 2005).
->>>>>>> 60a98cce
 
                         --  If the type has no full view (generic type, or
                         --  previous error), the warning does not apply.
 
-<<<<<<< HEAD
-                        if Ada_Version >= Ada_05
-                          and then Is_Private_Type (Ent)
-=======
                         if Is_Private_Type (Ent)
->>>>>>> 60a98cce
                           and then Present (Full_View (Ent))
                           and then
                             Has_Preelaborable_Initialization (Full_View (Ent))
                         then
                            Error_Msg_Sloc := Sloc (Ent);
-<<<<<<< HEAD
-                           Error_Msg_NE
-                             ("\would be legal if pragma Preelaborable_" &
-                              "Initialization given for & #", N, Ent);
-=======
 
                            if Ada_Version >= Ada_05 then
                               Error_Msg_NE
@@ -1271,7 +1199,6 @@
                                  "Preelaborable_Initialization given for & #",
                                  N, Ent);
                            end if;
->>>>>>> 60a98cce
                         end if;
                      end if;
                   end if;
@@ -1947,15 +1874,6 @@
                end if;
 
                if Ada_Version >= Ada_05 then
-<<<<<<< HEAD
-                  Error_Msg_N
-                    ("\must have visible Read and Write attribute " &
-                     "definition clauses ('R'M E.2.2(8))", U_Typ);
-               else
-                  Error_Msg_N
-                    ("\must have Read and Write attribute " &
-                     "definition clauses ('R'M E.2.2(8))", U_Typ);
-=======
                   Error_Msg_N
                     ("\must have visible Read and Write attribute " &
                      "definition clauses (RM E.2.2(8))", U_Typ);
@@ -1963,7 +1881,6 @@
                   Error_Msg_N
                     ("\must have Read and Write attribute " &
                      "definition clauses (RM E.2.2(8))", U_Typ);
->>>>>>> 60a98cce
                end if;
             end if;
          end if;

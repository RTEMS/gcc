--- conflicted
+++ resolved
@@ -6,11 +6,7 @@
 --                                                                          --
 --                                 B o d y                                  --
 --                                                                          --
-<<<<<<< HEAD
---          Copyright (C) 1992-2006, Free Software Foundation, Inc.         --
-=======
 --          Copyright (C) 1992-2007, Free Software Foundation, Inc.         --
->>>>>>> 751ff693
 --                                                                          --
 -- GNAT is free software;  you can  redistribute it  and/or modify it under --
 -- terms of the  GNU General Public License as published  by the Free Soft- --
@@ -19,14 +15,8 @@
 -- OUT ANY WARRANTY;  without even the  implied warranty of MERCHANTABILITY --
 -- or FITNESS FOR A PARTICULAR PURPOSE.  See the GNU General Public License --
 -- for  more details.  You should have  received  a copy of the GNU General --
-<<<<<<< HEAD
--- Public License  distributed with GNAT;  see file COPYING.  If not, write --
--- to  the  Free Software Foundation,  51  Franklin  Street,  Fifth  Floor, --
--- Boston, MA 02110-1301, USA.                                              --
-=======
 -- Public License  distributed with GNAT; see file COPYING3.  If not, go to --
 -- http://www.gnu.org/licenses for a complete copy of the license.          --
->>>>>>> 751ff693
 --                                                                          --
 -- GNAT was originally developed  by the GNAT team at  New York University. --
 -- Extensive contributions were provided by Ada Core Technologies Inc.      --
@@ -80,16 +70,9 @@
    --  that no component is declared with a non-static default value.
 
    function Missing_Read_Write_Attributes (E : Entity_Id) return Boolean;
-<<<<<<< HEAD
-   --  Return True if the entity or one of its subcomponent is an access
-   --  type which does not have user-defined Read and Write attribute.
-   --  Additionally, in Ada 2005 mode, stream attributes are considered missing
-   --  if the attribute definition clause is not visible.
-=======
    --  Return True if the entity or one of its subcomponents is of an access
    --  type that does not have user-defined Read and Write attributes visible
    --  at any place.
->>>>>>> 751ff693
 
    function In_RCI_Declaration (N : Node_Id) return Boolean;
    --  Determines if a declaration is  within the visible part of  a Remote
@@ -135,11 +118,14 @@
       Is_Subunit      : Boolean)
    is
       N : constant Node_Id := Info_Node;
-<<<<<<< HEAD
-
-      --  Here we define an enumeration type to represent categorization
-      --  types, ordered so that a unit with a given categorization can
-      --  only WITH units with lower or equal categorization type.
+
+      --  Here we define an enumeration type to represent categorization types,
+      --  ordered so that a unit with a given categorization can only WITH
+      --  units with lower or equal categorization type.
+
+      --  Note that we take advantage of E.2(14) to define a category
+      --  Preelaborated and treat pragma Preelaborate as a categorization
+      --  pragma that defines that category.
 
       type Categorization is
         (Pure,
@@ -148,24 +134,6 @@
          Remote_Call_Interface,
          Preelaborated,
          Normal);
-=======
-
-      --  Here we define an enumeration type to represent categorization types,
-      --  ordered so that a unit with a given categorization can only WITH
-      --  units with lower or equal categorization type.
->>>>>>> 751ff693
-
-      --  Note that we take advantage of E.2(14) to define a category
-      --  Preelaborated and treat pragma Preelaborate as a categorization
-      --  pragma that defines that category.
-
-      type Categorization is
-        (Pure,
-         Shared_Passive,
-         Remote_Types,
-         Remote_Call_Interface,
-         Preelaborated,
-         Normal);
 
       function Get_Categorization (E : Entity_Id) return Categorization;
       --  Check categorization flags from entity, and return in the form
@@ -175,20 +143,8 @@
       -- Get_Categorization --
       ------------------------
 
-      ------------------------
-      -- Get_Categorization --
-      ------------------------
-
       function Get_Categorization (E : Entity_Id) return Categorization is
       begin
-<<<<<<< HEAD
-         if Is_Preelaborated (E) then
-            return Preelaborated;
-
-            --  Ignore Pure specification if set by pragma Pure_Function
-
-         elsif Is_Pure (E)
-=======
          --  Get the lowest categorization that corresponds to E. Note that
          --  nothing prevents several (different) categorization pragmas
          --  to apply to the same library unit, in which case the unit has
@@ -199,7 +155,6 @@
          --  Ignore Pure specification if set by pragma Pure_Function
 
          if Is_Pure (E)
->>>>>>> 751ff693
            and then not
              (Has_Pragma_Pure_Function (E) and not Has_Pragma_Pure (E))
          then
@@ -214,12 +169,9 @@
          elsif Is_Remote_Call_Interface (E) then
             return Remote_Call_Interface;
 
-<<<<<<< HEAD
-=======
          elsif Is_Preelaborated (E) then
             return Preelaborated;
 
->>>>>>> 751ff693
          else
             return Normal;
          end if;
@@ -360,13 +312,9 @@
    -------------------------------------
 
    function Has_Stream_Attribute_Definition
-<<<<<<< HEAD
-     (Typ : Entity_Id; Nam : TSS_Name_Type) return Boolean
-=======
      (Typ          : Entity_Id;
       Nam          : TSS_Name_Type;
       At_Any_Place : Boolean := False) return Boolean
->>>>>>> 751ff693
    is
       Rep_Item : Node_Id;
    begin
@@ -374,12 +322,8 @@
       --  the list until we find the requested attribute definition clause.
       --  In Ada 2005 mode, clauses are ignored if they are not currently
       --  visible (this is tested using the corresponding Entity, which is
-<<<<<<< HEAD
-      --  inserted by the expander at the point where the clause occurs).
-=======
       --  inserted by the expander at the point where the clause occurs),
       --  unless At_Any_Place is true.
->>>>>>> 751ff693
 
       Rep_Item := First_Rep_Item (Typ);
       while Present (Rep_Item) loop
@@ -406,10 +350,6 @@
          Next_Rep_Item (Rep_Item);
       end loop;
 
-<<<<<<< HEAD
-      return Present (Rep_Item)
-        and then (Ada_Version < Ada_05
-=======
       --  If At_Any_Place is true, return True if the attribute is available
       --  at any place; if it is false, return True only if the attribute is
       --  currently visible.
@@ -417,7 +357,6 @@
       return Present (Rep_Item)
         and then (Ada_Version < Ada_05
                    or else At_Any_Place
->>>>>>> 751ff693
                    or else not Is_Hidden (Entity (Rep_Item)));
    end Has_Stream_Attribute_Definition;
 
@@ -614,13 +553,8 @@
       U_E            : constant Entity_Id := Underlying_Type (E);
 
       function Has_Read_Write_Attributes (E : Entity_Id) return Boolean;
-<<<<<<< HEAD
-      --  Return True if entity has visible attribute definition clauses for
-      --  Read and Write attributes.
-=======
       --  Return True if entity has attribute definition clauses for Read and
       --  Write attributes that are visible at some place.
->>>>>>> 751ff693
 
       -------------------------------
       -- Has_Read_Write_Attributes --
@@ -629,22 +563,16 @@
       function Has_Read_Write_Attributes (E : Entity_Id) return Boolean is
       begin
          return True
-<<<<<<< HEAD
-           and then Has_Stream_Attribute_Definition (E, TSS_Stream_Read)
-           and then Has_Stream_Attribute_Definition (E, TSS_Stream_Write);
-=======
            and then Has_Stream_Attribute_Definition (E,
                       TSS_Stream_Read,  At_Any_Place => True)
            and then Has_Stream_Attribute_Definition (E,
                       TSS_Stream_Write, At_Any_Place => True);
->>>>>>> 751ff693
       end Has_Read_Write_Attributes;
 
    --  Start of processing for Missing_Read_Write_Attributes
 
    begin
       if No (U_E) then
-<<<<<<< HEAD
          return False;
 
       elsif Has_Read_Write_Attributes (E)
@@ -652,15 +580,6 @@
       then
          return False;
 
-=======
-         return False;
-
-      elsif Has_Read_Write_Attributes (E)
-        or else Has_Read_Write_Attributes (U_E)
-      then
-         return False;
-
->>>>>>> 751ff693
       elsif Is_Non_Remote_Access_Type (U_E) then
          return True;
       end if;
@@ -780,15 +699,9 @@
          if Ekind (E) in Subprogram_Kind then
             Declaration := Unit_Declaration_Node (E);
 
-<<<<<<< HEAD
-            if False
-              or else Nkind (Declaration) = N_Subprogram_Body
-              or else Nkind (Declaration) = N_Subprogram_Renaming_Declaration
-=======
             if Nkind (Declaration) = N_Subprogram_Body
                  or else
                Nkind (Declaration) = N_Subprogram_Renaming_Declaration
->>>>>>> 751ff693
             then
                Specification := Corresponding_Spec (Declaration);
             end if;
@@ -1261,35 +1174,19 @@
                           ("private object not allowed in preelaborated unit",
                            N);
 
-<<<<<<< HEAD
-                        --  If we are in Ada 2005 mode, add a message if pragma
-                        --  Preelaborable_Initialization on the type of the
-                        --  object would help.
-=======
                         --  Add a message if it would help to provide a pragma
                         --  Preelaborable_Initialization on the type of the
                         --  object (which would make it legal in Ada 2005).
->>>>>>> 751ff693
 
                         --  If the type has no full view (generic type, or
                         --  previous error), the warning does not apply.
 
-<<<<<<< HEAD
-                        if Ada_Version >= Ada_05
-                          and then Is_Private_Type (Ent)
-=======
                         if Is_Private_Type (Ent)
->>>>>>> 751ff693
                           and then Present (Full_View (Ent))
                           and then
                             Has_Preelaborable_Initialization (Full_View (Ent))
                         then
                            Error_Msg_Sloc := Sloc (Ent);
-<<<<<<< HEAD
-                           Error_Msg_NE
-                             ("\would be legal if pragma Preelaborable_" &
-                              "Initialization given for & #", N, Ent);
-=======
 
                            if Ada_Version >= Ada_05 then
                               Error_Msg_NE
@@ -1301,7 +1198,6 @@
                                  "Preelaborable_Initialization given for & #",
                                  N, Ent);
                            end if;
->>>>>>> 751ff693
                         end if;
                      end if;
                   end if;
@@ -1977,15 +1873,6 @@
                end if;
 
                if Ada_Version >= Ada_05 then
-<<<<<<< HEAD
-                  Error_Msg_N
-                    ("\must have visible Read and Write attribute " &
-                     "definition clauses ('R'M E.2.2(8))", U_Typ);
-               else
-                  Error_Msg_N
-                    ("\must have Read and Write attribute " &
-                     "definition clauses ('R'M E.2.2(8))", U_Typ);
-=======
                   Error_Msg_N
                     ("\must have visible Read and Write attribute " &
                      "definition clauses (RM E.2.2(8))", U_Typ);
@@ -1993,7 +1880,6 @@
                   Error_Msg_N
                     ("\must have Read and Write attribute " &
                      "definition clauses (RM E.2.2(8))", U_Typ);
->>>>>>> 751ff693
                end if;
             end if;
          end if;

--- conflicted
+++ resolved
@@ -6,11 +6,7 @@
 --                                                                          --
 --                                 B o d y                                  --
 --                                                                          --
-<<<<<<< HEAD
---                     Copyright (C) 2002-2006, AdaCore                     --
-=======
 --                     Copyright (C) 2002-2007, AdaCore                     --
->>>>>>> 60a98cce
 --                                                                          --
 -- GNAT is free software;  you can  redistribute it  and/or modify it under --
 -- terms of the  GNU General Public License as published  by the Free Soft- --
@@ -1058,10 +1054,6 @@
       Signal     : Integer)
    is
    begin
-<<<<<<< HEAD
-      Kill (Descriptor.Pid, Signal);
-      --  ??? Need to check process status here
-=======
       --  A nonpositive process id passed to kill has special meanings. For
       --  example, -1 means kill all processes in sight, including self, in
       --  POSIX and Windows (and something slightly different in Linux). See
@@ -1075,7 +1067,6 @@
       else
          raise Invalid_Process;
       end if;
->>>>>>> 60a98cce
    end Send_Signal;
 
    ---------------------------------

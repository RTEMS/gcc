------------------------------------------------------------------------------
--                                                                          --
--                         GNAT RUN-TIME COMPONENTS                         --
--                                                                          --
--                     S Y S T E M . I M G _ W C H A R                      --
--                                                                          --
--                                 S p e c                                  --
--                                                                          --
--           Copyright (C) 1992-2005 Free Software Foundation, Inc.         --
--                                                                          --
-- GNAT is free software;  you can  redistribute it  and/or modify it under --
-- terms of the  GNU General Public License as published  by the Free Soft- --
-- ware  Foundation;  either version 2,  or (at your option) any later ver- --
-- sion.  GNAT is distributed in the hope that it will be useful, but WITH- --
-- OUT ANY WARRANTY;  without even the  implied warranty of MERCHANTABILITY --
-- or FITNESS FOR A PARTICULAR PURPOSE.  See the GNU General Public License --
-- for  more details.  You should have  received  a copy of the GNU General --
-- Public License  distributed with GNAT;  see file COPYING.  If not, write --
-- to  the  Free Software Foundation,  51  Franklin  Street,  Fifth  Floor, --
-- Boston, MA 02110-1301, USA.                                              --
--                                                                          --
-- As a special exception,  if other files  instantiate  generics from this --
-- unit, or you link  this unit with other files  to produce an executable, --
-- this  unit  does not  by itself cause  the resulting  executable  to  be --
-- covered  by the  GNU  General  Public  License.  This exception does not --
-- however invalidate  any other reasons why  the executable file  might be --
-- covered by the  GNU Public License.                                      --
--                                                                          --
-- GNAT was originally developed  by the GNAT team at  New York University. --
-- Extensive contributions were provided by Ada Core Technologies Inc.      --
--                                                                          --
------------------------------------------------------------------------------

--  Wide_[Wide_]Character'Image
<<<<<<< HEAD

with System.WCh_Con;
=======
>>>>>>> 8c044a9c

package System.Img_WChar is
   pragma Pure;

   function Image_Wide_Character (V : Wide_Character) return String;
   --  Computes Wide_Character'Image (V) and returns the computed result

<<<<<<< HEAD
   function Image_Wide_Character
     (V  : Wide_Character;
      EM : System.WCh_Con.WC_Encoding_Method) return String;
   --  Computes Wide_Character'Image (V) and returns the computed result,
   --  The argument EM is a constant representing the encoding method in use.
   --  The encoding method used is guaranteed to be consistent across a
   --  given program execution and to correspond to the method used in the
   --  source programs.

   function Image_Wide_Wide_Character
     (V  : Wide_Wide_Character;
      EM : System.WCh_Con.WC_Encoding_Method) return String;
   --  Computes Wide_Wide_Character'Image (V) and returns the computed result,
   --  The argument EM is a constant representing the encoding method in use.
   --  The encoding method used is guaranteed to be consistent across a
   --  given program execution and to correspond to the method used in the
   --  source programs.
=======
   function Image_Wide_Wide_Character (V : Wide_Wide_Character) return String;
   --  Computes Wide_Wide_Character'Image (V) and returns the computed result
>>>>>>> 8c044a9c

end System.Img_WChar;<|MERGE_RESOLUTION|>--- conflicted
+++ resolved
@@ -32,11 +32,6 @@
 ------------------------------------------------------------------------------
 
 --  Wide_[Wide_]Character'Image
-<<<<<<< HEAD
-
-with System.WCh_Con;
-=======
->>>>>>> 8c044a9c
 
 package System.Img_WChar is
    pragma Pure;
@@ -44,27 +39,7 @@
    function Image_Wide_Character (V : Wide_Character) return String;
    --  Computes Wide_Character'Image (V) and returns the computed result
 
-<<<<<<< HEAD
-   function Image_Wide_Character
-     (V  : Wide_Character;
-      EM : System.WCh_Con.WC_Encoding_Method) return String;
-   --  Computes Wide_Character'Image (V) and returns the computed result,
-   --  The argument EM is a constant representing the encoding method in use.
-   --  The encoding method used is guaranteed to be consistent across a
-   --  given program execution and to correspond to the method used in the
-   --  source programs.
-
-   function Image_Wide_Wide_Character
-     (V  : Wide_Wide_Character;
-      EM : System.WCh_Con.WC_Encoding_Method) return String;
-   --  Computes Wide_Wide_Character'Image (V) and returns the computed result,
-   --  The argument EM is a constant representing the encoding method in use.
-   --  The encoding method used is guaranteed to be consistent across a
-   --  given program execution and to correspond to the method used in the
-   --  source programs.
-=======
    function Image_Wide_Wide_Character (V : Wide_Wide_Character) return String;
    --  Computes Wide_Wide_Character'Image (V) and returns the computed result
->>>>>>> 8c044a9c
 
 end System.Img_WChar;
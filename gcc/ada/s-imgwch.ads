--- conflicted
+++ resolved
@@ -6,11 +6,7 @@
 --                                                                          --
 --                                 S p e c                                  --
 --                                                                          --
-<<<<<<< HEAD
---          Copyright (C) 1992-2005, Free Software Foundation, Inc.         --
-=======
 --          Copyright (C) 1992-2007, Free Software Foundation, Inc.         --
->>>>>>> 751ff693
 --                                                                          --
 -- GNAT is free software;  you can  redistribute it  and/or modify it under --
 -- terms of the  GNU General Public License as published  by the Free Soft- --
@@ -39,18 +35,6 @@
 
 package System.Img_WChar is
    pragma Pure;
-<<<<<<< HEAD
-
-   function Image_Wide_Character
-     (V        : Wide_Character;
-      Ada_2005 : Boolean) return String;
-   --  Computes Wide_Character'Image (V) and returns the computed result. The
-   --  parameter Ada_2005 is True if operating in Ada 2005 mode (or beyond).
-   --  This is needed for the annoying FFFE/FFFF incompatibility.
-
-   function Image_Wide_Wide_Character (V : Wide_Wide_Character) return String;
-   --  Computes Wide_Wide_Character'Image (V) and returns the computed result
-=======
 
    procedure Image_Wide_Character
      (V        : Wide_Character;
@@ -70,6 +54,5 @@
    --  Computes Wide_Wide_Character'Image (V) and stores the result in
    --  S (1 .. P) setting the resulting value of P. The caller guarantees
    --  that S is long enough to hold the result, and that S'First is 1.
->>>>>>> 751ff693
 
 end System.Img_WChar;
------------------------------------------------------------------------------
--                                                                          --
--                         GNAT COMPILER COMPONENTS                         --
--                                                                          --
--                         G N A T . R E G I S T R Y                        --
--                                                                          --
--                                 S p e c                                  --
--                                                                          --
<<<<<<< HEAD
--          Copyright (C) 2001-2005, Free Software Foundation, Inc.         --
=======
--          Copyright (C) 2001-2007, Free Software Foundation, Inc.         --
>>>>>>> 751ff693
--                                                                          --
-- GNAT is free software;  you can  redistribute it  and/or modify it under --
-- terms of the  GNU General Public License as published  by the Free Soft- --
-- ware  Foundation;  either version 2,  or (at your option) any later ver- --
-- sion.  GNAT is distributed in the hope that it will be useful, but WITH- --
-- OUT ANY WARRANTY;  without even the  implied warranty of MERCHANTABILITY --
-- or FITNESS FOR A PARTICULAR PURPOSE.  See the GNU General Public License --
-- for  more details.  You should have  received  a copy of the GNU General --
-- Public License  distributed with GNAT;  see file COPYING.  If not, write --
-- to  the  Free Software Foundation,  51  Franklin  Street,  Fifth  Floor, --
-- Boston, MA 02110-1301, USA.                                              --
--                                                                          --
-- As a special exception,  if other files  instantiate  generics from this --
-- unit, or you link  this unit with other files  to produce an executable, --
-- this  unit  does not  by itself cause  the resulting  executable  to  be --
-- covered  by the  GNU  General  Public  License.  This exception does not --
-- however invalidate  any other reasons why  the executable file  might be --
-- covered by the  GNU Public License.                                      --
--                                                                          --
-- Extensive contributions were provided by Ada Core Technologies Inc.      --
--                                                                          --
------------------------------------------------------------------------------

--  The registry is a Windows database to store key/value pair. It is used
--  to keep Windows operation system and applications configuration options.
--  The database is a hierarchal set of key and for each key a value can
--  be associated. This package provides high level routines to deal with
--  the Windows registry. For full registry API, but at a lower level of
--  abstraction, refer to the Win32.Winreg package provided with the
--  Win32Ada binding. For example this binding handle only key values of
--  type Standard.String.

--  This package is specific to the NT version of GNAT, and is not available
--  on any other platforms.

package GNAT.Registry is

   type HKEY is private;
   --  HKEY is a handle to a registry key, including standard registry keys:
   --  HKEY_CLASSES_ROOT, HKEY_CURRENT_CONFIG, HKEY_CURRENT_USER,
   --  HKEY_LOCAL_MACHINE, HKEY_USERS, HKEY_PERFORMANCE_DATA.

   HKEY_CLASSES_ROOT     : constant HKEY;
   HKEY_CURRENT_USER     : constant HKEY;
   HKEY_CURRENT_CONFIG   : constant HKEY;
   HKEY_LOCAL_MACHINE    : constant HKEY;
   HKEY_USERS            : constant HKEY;
   HKEY_PERFORMANCE_DATA : constant HKEY;

   type Key_Mode is (Read_Only, Read_Write);
   --  Access mode for the registry key

   Registry_Error : exception;
   --  Registry_Error is raises by all routines below if a problem occurs
   --  (key cannot be opened, key cannot be found etc).

   function Create_Key
     (From_Key : HKEY;
      Sub_Key  : String;
      Mode     : Key_Mode := Read_Write) return HKEY;
   --  Open or create a key (named Sub_Key) in the Windows registry database.
   --  The key will be created under key From_Key. It returns the key handle.
   --  From_Key must be a valid handle to an already opened key or one of
   --  the standard keys identified by HKEY declarations above.

   function Open_Key
     (From_Key : HKEY;
      Sub_Key  : String;
      Mode     : Key_Mode := Read_Only) return HKEY;
   --  Return a registry key handle for key named Sub_Key opened under key
   --  From_Key. It is possible to open a key at any level in the registry
   --  tree in a single call to Open_Key.

   procedure Close_Key (Key : HKEY);
   --  Close registry key handle. All resources used by Key are released

   function Key_Exists (From_Key : HKEY; Sub_Key : String) return Boolean;
   --  Returns True if Sub_Key is defined under From_Key in the registry

   function Query_Value
     (From_Key : HKEY;
      Sub_Key  : String;
      Expand   : Boolean := False) return String;
   --  Returns the registry key's value associated with Sub_Key in From_Key
   --  registry key. If Expand is set to True and the Sub_Key is a
   --  REG_EXPAND_SZ the returned value will have the %name% variables
   --  replaced by the corresponding environment variable value.

<<<<<<< HEAD
   procedure Set_Value (From_Key : HKEY; Sub_Key : String; Value : String);
   --  Add the pair (Sub_Key, Value) into From_Key registry key
=======
   procedure Set_Value
      (From_Key : HKEY;
       Sub_Key  : String;
       Value    : String;
       Expand   : Boolean := False);
   --  Add the pair (Sub_Key, Value) into From_Key registry key.
   --  By default the value created is of type REG_SZ, unless
   --  Expand is True in which case it is of type REG_EXPAND_SZ
>>>>>>> 751ff693

   procedure Delete_Key (From_Key : HKEY; Sub_Key : String);
   --  Remove Sub_Key from the registry key From_Key

   procedure Delete_Value (From_Key : HKEY; Sub_Key : String);
   --  Remove the named value Sub_Key from the registry key From_Key

   generic
      with procedure Action
        (Index   : Positive;
         Sub_Key : String;
         Value   : String;
         Quit    : in out Boolean);
   procedure For_Every_Key_Value (From_Key : HKEY; Expand : Boolean := False);
   --  Iterates over all the pairs (Sub_Key, Value) registered under
   --  From_Key. Index will be set to 1 for the first key and will be
   --  incremented by one in each iteration. Quit can be set to True to
   --  stop iteration; its initial value is False.
   --
   --  Key value that are not of type string (i.e. not REG_SZ / REG_EXPAND_SZ)
   --  are skipped. In this case, the iterator behaves exactly as if the key
   --  were not present. Note that you must use the Win32.Winreg API to deal
   --  with this case. Furthermore, if Expand is set to True and the Sub_Key
   --  is a REG_EXPAND_SZ the returned value will have the %name% variables
   --  replaced by the corresponding environment variable value.

private

   type HKEY is mod 2 ** Integer'Size;

   HKEY_CLASSES_ROOT     : constant HKEY := 16#80000000#;
   HKEY_CURRENT_USER     : constant HKEY := 16#80000001#;
   HKEY_LOCAL_MACHINE    : constant HKEY := 16#80000002#;
   HKEY_USERS            : constant HKEY := 16#80000003#;
   HKEY_PERFORMANCE_DATA : constant HKEY := 16#80000004#;
   HKEY_CURRENT_CONFIG   : constant HKEY := 16#80000005#;

end GNAT.Registry;<|MERGE_RESOLUTION|>--- conflicted
+++ resolved
@@ -6,11 +6,7 @@
 --                                                                          --
 --                                 S p e c                                  --
 --                                                                          --
-<<<<<<< HEAD
---          Copyright (C) 2001-2005, Free Software Foundation, Inc.         --
-=======
 --          Copyright (C) 2001-2007, Free Software Foundation, Inc.         --
->>>>>>> 751ff693
 --                                                                          --
 -- GNAT is free software;  you can  redistribute it  and/or modify it under --
 -- terms of the  GNU General Public License as published  by the Free Soft- --
@@ -99,10 +95,6 @@
    --  REG_EXPAND_SZ the returned value will have the %name% variables
    --  replaced by the corresponding environment variable value.
 
-<<<<<<< HEAD
-   procedure Set_Value (From_Key : HKEY; Sub_Key : String; Value : String);
-   --  Add the pair (Sub_Key, Value) into From_Key registry key
-=======
    procedure Set_Value
       (From_Key : HKEY;
        Sub_Key  : String;
@@ -111,7 +103,6 @@
    --  Add the pair (Sub_Key, Value) into From_Key registry key.
    --  By default the value created is of type REG_SZ, unless
    --  Expand is True in which case it is of type REG_EXPAND_SZ
->>>>>>> 751ff693
 
    procedure Delete_Key (From_Key : HKEY; Sub_Key : String);
    --  Remove Sub_Key from the registry key From_Key

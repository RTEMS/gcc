------------------------------------------------------------------------------
--                                                                          --
--                         GNAT COMPILER COMPONENTS                         --
--                                                                          --
--                                 M A K E                                  --
--                                                                          --
--                                 S p e c                                  --
--                                                                          --
<<<<<<< HEAD
--          Copyright (C) 1992-2005, Free Software Foundation, Inc.         --
=======
--          Copyright (C) 1992-2006, Free Software Foundation, Inc.         --
>>>>>>> 60a98cce
--                                                                          --
-- GNAT is free software;  you can  redistribute it  and/or modify it under --
-- terms of the  GNU General Public License as published  by the Free Soft- --
-- ware  Foundation;  either version 2,  or (at your option) any later ver- --
-- sion.  GNAT is distributed in the hope that it will be useful, but WITH- --
-- OUT ANY WARRANTY;  without even the  implied warranty of MERCHANTABILITY --
-- or FITNESS FOR A PARTICULAR PURPOSE.  See the GNU General Public License --
-- for  more details.  You should have  received  a copy of the GNU General --
-- Public License  distributed with GNAT;  see file COPYING.  If not, write --
-- to  the  Free Software Foundation,  51  Franklin  Street,  Fifth  Floor, --
-- Boston, MA 02110-1301, USA.                                              --
--                                                                          --
-- GNAT was originally developed  by the GNAT team at  New York University. --
-- Extensive contributions were provided by Ada Core Technologies Inc.      --
--                                                                          --
------------------------------------------------------------------------------

--  The following package implements the facilities to recursively
--  compile (a la make), bind and/or link a set of sources.

package Make is

<<<<<<< HEAD
   --  The 3 following packages are used to store gcc, gnatbind and gnatbl
   --  switches passed on the gnatmake or gnatdist command line.
   --  Note that the lower bounds definitely need to be 1 to match the
   --  requirement that the argument array prepared for Spawn must have
   --  a lower bound of 1.

   package Gcc_Switches is new Table.Table (
     Table_Component_Type => String_Access,
     Table_Index_Type     => Integer,
     Table_Low_Bound      => 1,
     Table_Initial        => 20,
     Table_Increment      => 100,
     Table_Name           => "Make.Gcc_Switches");

   package Binder_Switches is new Table.Table (
     Table_Component_Type => String_Access,
     Table_Index_Type     => Integer,
     Table_Low_Bound      => 1,
     Table_Initial        => 20,
     Table_Increment      => 100,
     Table_Name           => "Make.Binder_Switches");

   package Linker_Switches is new Table.Table (
     Table_Component_Type => String_Access,
     Table_Index_Type     => Integer,
     Table_Low_Bound      => 1,
     Table_Initial        => 20,
     Table_Increment      => 100,
     Table_Name           => "Make.Linker_Switches");

   procedure Display_Commands (Display : Boolean := True);
   --  The default behavior of Make commands (Compile_Sources, Bind, Link)
   --  is to display them on stderr. This behavior can be changed repeatedly
   --  by invoking this procedure.

   --  If a compilation, bind or link failed one of the following 3 exceptions
   --  is raised. These need to be handled by the calling routines.

   Compilation_Failed : exception;
   --  Raised by Compile_Sources if a compilation failed

   Bind_Failed : exception;
   --  Raised by Bind below if the bind failed

   Link_Failed : exception;
   --  Raised by Link below if the link failed

   procedure Bind (ALI_File : File_Name_Type; Args : Argument_List);
   --  Binds ALI_File. Args are the arguments to pass to the binder.
   --  Args must have a lower bound of 1.

   procedure Link (ALI_File : File_Name_Type; Args : Argument_List);
   --  Links ALI_File. Args are the arguments to pass to the linker.
   --  Args must have a lower bound of 1.

   procedure Initialize;
   --  Performs default and package initialization. Therefore,
   --  Compile_Sources can be called by an external unit.

   procedure Scan_Make_Arg (Argv : String; And_Save : Boolean);
   --  Scan make arguments. Argv is a single argument to be processed

   procedure Extract_Failure
     (File  : out File_Name_Type;
      Unit  : out Unit_Name_Type;
      Found : out Boolean);
   --  Extracts the first failure report from Bad_Compilation table

   procedure Compile_Sources
     (Main_Source           : File_Name_Type;
      Args                  : Argument_List;
      First_Compiled_File   : out Name_Id;
      Most_Recent_Obj_File  : out Name_Id;
      Most_Recent_Obj_Stamp : out Time_Stamp_Type;
      Main_Unit             : out Boolean;
      Compilation_Failures  : out Natural;
      Main_Index            : Int      := 0;
      Check_Readonly_Files  : Boolean  := False;
      Do_Not_Execute        : Boolean  := False;
      Force_Compilations    : Boolean  := False;
      Keep_Going            : Boolean  := False;
      In_Place_Mode         : Boolean  := False;
      Initialize_ALI_Data   : Boolean  := True;
      Max_Process           : Positive := 1);
   --  Compile_Sources will recursively compile all the sources needed by
   --  Main_Source. Before calling this routine make sure Namet has been
   --  initialized. This routine can be called repeatedly with different
   --  Main_Source file as long as all the source (-I flags), library
   --  (-B flags) and ada library (-A flags) search paths between calls are
   --  *exactly* the same. The default directory must also be the same.
   --
   --    Args contains the arguments to use during the compilations.
   --    The lower bound of Args must be 1.
   --
   --    First_Compiled_File is set to the name of the first file that is
   --    compiled or that needs to be compiled. This is set to No_Name if no
   --    compilations were needed.
   --
   --    Most_Recent_Obj_File is set to the full name of the most recent
   --    object file found when no compilations are needed, that is when
   --    First_Compiled_File is set to No_Name. When First_Compiled_File
   --    is set then Most_Recent_Obj_File is set to No_Name.
   --
   --    Most_Recent_Obj_Stamp is the time stamp of Most_Recent_Obj_File.
   --
   --    Main_Unit is set to True if Main_Source can be a main unit.
   --    If Do_Not_Execute is False and First_Compiled_File /= No_Name
   --    the value of Main_Unit is always False.
   --    Is this used any more??? It is certainly not used by gnatmake???
   --
   --    Compilation_Failures is a count of compilation failures. This count
   --    is used to extract compilation failure reports with Extract_Failure.
   --
   --    Main_Index, when not zero, is the index of the main unit in source
   --    file Main_Source which is a multi-unit source.
   --    Zero indicates that Main_Source is a single unit source file.
   --
   --    Check_Readonly_Files set it to True to compile source files
   --    which library files are read-only. When compiling GNAT predefined
   --    files the "-gnatg" flag is used.
   --
   --    Do_Not_Execute set it to True to find out the first source that
   --    needs to be recompiled, but without recompiling it. This file is
   --    saved in First_Compiled_File.
   --
   --    Force_Compilations forces all compilations no matter what but
   --    recompiles read-only files only if Check_Readonly_Files
   --    is set.
   --
   --    Keep_Going when True keep compiling even in the presence of
   --    compilation errors.
   --
   --    In_Place_Mode when True save library/object files in their object
   --    directory if they already exist; otherwise, in the source directory.
   --
   --    Initialize_ALI_Data set it to True when you want to initialize ALI
   --    data-structures. This is what you should do most of the time.
   --    (especially the first time around when you call this routine).
   --    This parameter is set to False to preserve previously recorded
   --    ALI file data.
   --
   --    Max_Process is the maximum number of processes that should be spawned
   --    to carry out compilations.
   --
   --  Flags in Package Opt Affecting Compile_Sources
   --  -----------------------------------------------
   --
   --    Check_Object_Consistency set it to False to omit all consistency
   --      checks between an .ali file and its corresponding object file.
   --      When this flag is set to true, every time an .ali is read,
   --      package Osint checks that the corresponding object file
   --      exists and is more recent than the .ali.
   --
   --  Use of Name Table Info
   --  ----------------------
   --
   --  All file names manipulated by Compile_Sources are entered into the
   --  Names table. The Byte field of a source file is used to mark it.
   --
   --  Calling Compile_Sources Several Times
   --  -------------------------------------
   --
   --  Upon return from Compile_Sources all the ALI data structures are left
   --  intact for further browsing. HOWEVER upon entry to this routine ALI
   --  data structures are re-initialized if parameter Initialize_ALI_Data
   --  above is set to true. Typically this is what you want the first time
   --  you call Compile_Sources. You should not load an ali file, call this
   --  routine with flag Initialize_ALI_Data set to True and then expect
   --  that ALI information to be around after the call. Note that the first
   --  time you call Compile_Sources you better set Initialize_ALI_Data to
   --  True unless you have called Initialize_ALI yourself.
   --
   --  Compile_Sources ALGORITHM : Compile_Sources (Main_Source)
   --  -------------------------
   --
   --  1. Insert Main_Source in a Queue (Q) and mark it.
   --
   --  2. Let unit.adb be the file at the head of the Q. If unit.adb is
   --     missing but its corresponding ali file is in an Ada library directory
   --     (see below) then, remove unit.adb from the Q and goto step 4.
   --     Otherwise, look at the files under the D (dependency) section of
   --     unit.ali. If unit.ali does not exist or some of the time stamps do
   --     not match, (re)compile unit.adb.
   --
   --     An Ada library directory is a directory containing Ada specs, ali
   --     and object files but no source files for the bodies. An Ada library
   --     directory is communicated to gnatmake by means of some switch so that
   --     gnatmake can skip the sources whole ali are in that directory.
   --     There are two reasons for skipping the sources in this case. Firstly,
   --     Ada libraries typically come without full sources but binding and
   --     linking against those libraries is still possible. Secondly, it would
   --     be very wasteful for gnatmake to systematically check the consistency
   --     of every external Ada library used in a program. The binder is
   --     already in charge of catching any potential inconsistencies.
   --
   --  3. Look into the W section of unit.ali and insert into the Q all
   --     unmarked source files. Mark all files newly inserted in the Q.
   --     Specifically, assuming that the W section looks like
   --
   --     W types%s               types.adb               types.ali
   --     W unchecked_deallocation%s
   --     W xref_tab%s            xref_tab.adb            xref_tab.ali
   --
   --     Then xref_tab.adb and types.adb are inserted in the Q if they are not
   --     already marked.
   --     Note that there is no file listed under W unchecked_deallocation%s
   --     so no generic body should ever be explicitly compiled (unless the
   --     Main_Source at the start was a generic body).
   --
   --  4. Repeat steps 2 and 3 above until the Q is empty
   --
   --  Note that the above algorithm works because the units withed in
   --  subunits are transitively included in the W section (with section) of
   --  the main unit. Likewise the withed units in a generic body needed
   --  during a compilation are also transitively included in the W section
   --  of the originally compiled file.

=======
>>>>>>> 60a98cce
   procedure Gnatmake;
   --  The driver of gnatmake. For more information on gnatmake and its
   --  precise usage please refer to the gnat documentation.

end Make;<|MERGE_RESOLUTION|>--- conflicted
+++ resolved
@@ -6,11 +6,7 @@
 --                                                                          --
 --                                 S p e c                                  --
 --                                                                          --
-<<<<<<< HEAD
---          Copyright (C) 1992-2005, Free Software Foundation, Inc.         --
-=======
 --          Copyright (C) 1992-2006, Free Software Foundation, Inc.         --
->>>>>>> 60a98cce
 --                                                                          --
 -- GNAT is free software;  you can  redistribute it  and/or modify it under --
 -- terms of the  GNU General Public License as published  by the Free Soft- --
@@ -33,226 +29,6 @@
 
 package Make is
 
-<<<<<<< HEAD
-   --  The 3 following packages are used to store gcc, gnatbind and gnatbl
-   --  switches passed on the gnatmake or gnatdist command line.
-   --  Note that the lower bounds definitely need to be 1 to match the
-   --  requirement that the argument array prepared for Spawn must have
-   --  a lower bound of 1.
-
-   package Gcc_Switches is new Table.Table (
-     Table_Component_Type => String_Access,
-     Table_Index_Type     => Integer,
-     Table_Low_Bound      => 1,
-     Table_Initial        => 20,
-     Table_Increment      => 100,
-     Table_Name           => "Make.Gcc_Switches");
-
-   package Binder_Switches is new Table.Table (
-     Table_Component_Type => String_Access,
-     Table_Index_Type     => Integer,
-     Table_Low_Bound      => 1,
-     Table_Initial        => 20,
-     Table_Increment      => 100,
-     Table_Name           => "Make.Binder_Switches");
-
-   package Linker_Switches is new Table.Table (
-     Table_Component_Type => String_Access,
-     Table_Index_Type     => Integer,
-     Table_Low_Bound      => 1,
-     Table_Initial        => 20,
-     Table_Increment      => 100,
-     Table_Name           => "Make.Linker_Switches");
-
-   procedure Display_Commands (Display : Boolean := True);
-   --  The default behavior of Make commands (Compile_Sources, Bind, Link)
-   --  is to display them on stderr. This behavior can be changed repeatedly
-   --  by invoking this procedure.
-
-   --  If a compilation, bind or link failed one of the following 3 exceptions
-   --  is raised. These need to be handled by the calling routines.
-
-   Compilation_Failed : exception;
-   --  Raised by Compile_Sources if a compilation failed
-
-   Bind_Failed : exception;
-   --  Raised by Bind below if the bind failed
-
-   Link_Failed : exception;
-   --  Raised by Link below if the link failed
-
-   procedure Bind (ALI_File : File_Name_Type; Args : Argument_List);
-   --  Binds ALI_File. Args are the arguments to pass to the binder.
-   --  Args must have a lower bound of 1.
-
-   procedure Link (ALI_File : File_Name_Type; Args : Argument_List);
-   --  Links ALI_File. Args are the arguments to pass to the linker.
-   --  Args must have a lower bound of 1.
-
-   procedure Initialize;
-   --  Performs default and package initialization. Therefore,
-   --  Compile_Sources can be called by an external unit.
-
-   procedure Scan_Make_Arg (Argv : String; And_Save : Boolean);
-   --  Scan make arguments. Argv is a single argument to be processed
-
-   procedure Extract_Failure
-     (File  : out File_Name_Type;
-      Unit  : out Unit_Name_Type;
-      Found : out Boolean);
-   --  Extracts the first failure report from Bad_Compilation table
-
-   procedure Compile_Sources
-     (Main_Source           : File_Name_Type;
-      Args                  : Argument_List;
-      First_Compiled_File   : out Name_Id;
-      Most_Recent_Obj_File  : out Name_Id;
-      Most_Recent_Obj_Stamp : out Time_Stamp_Type;
-      Main_Unit             : out Boolean;
-      Compilation_Failures  : out Natural;
-      Main_Index            : Int      := 0;
-      Check_Readonly_Files  : Boolean  := False;
-      Do_Not_Execute        : Boolean  := False;
-      Force_Compilations    : Boolean  := False;
-      Keep_Going            : Boolean  := False;
-      In_Place_Mode         : Boolean  := False;
-      Initialize_ALI_Data   : Boolean  := True;
-      Max_Process           : Positive := 1);
-   --  Compile_Sources will recursively compile all the sources needed by
-   --  Main_Source. Before calling this routine make sure Namet has been
-   --  initialized. This routine can be called repeatedly with different
-   --  Main_Source file as long as all the source (-I flags), library
-   --  (-B flags) and ada library (-A flags) search paths between calls are
-   --  *exactly* the same. The default directory must also be the same.
-   --
-   --    Args contains the arguments to use during the compilations.
-   --    The lower bound of Args must be 1.
-   --
-   --    First_Compiled_File is set to the name of the first file that is
-   --    compiled or that needs to be compiled. This is set to No_Name if no
-   --    compilations were needed.
-   --
-   --    Most_Recent_Obj_File is set to the full name of the most recent
-   --    object file found when no compilations are needed, that is when
-   --    First_Compiled_File is set to No_Name. When First_Compiled_File
-   --    is set then Most_Recent_Obj_File is set to No_Name.
-   --
-   --    Most_Recent_Obj_Stamp is the time stamp of Most_Recent_Obj_File.
-   --
-   --    Main_Unit is set to True if Main_Source can be a main unit.
-   --    If Do_Not_Execute is False and First_Compiled_File /= No_Name
-   --    the value of Main_Unit is always False.
-   --    Is this used any more??? It is certainly not used by gnatmake???
-   --
-   --    Compilation_Failures is a count of compilation failures. This count
-   --    is used to extract compilation failure reports with Extract_Failure.
-   --
-   --    Main_Index, when not zero, is the index of the main unit in source
-   --    file Main_Source which is a multi-unit source.
-   --    Zero indicates that Main_Source is a single unit source file.
-   --
-   --    Check_Readonly_Files set it to True to compile source files
-   --    which library files are read-only. When compiling GNAT predefined
-   --    files the "-gnatg" flag is used.
-   --
-   --    Do_Not_Execute set it to True to find out the first source that
-   --    needs to be recompiled, but without recompiling it. This file is
-   --    saved in First_Compiled_File.
-   --
-   --    Force_Compilations forces all compilations no matter what but
-   --    recompiles read-only files only if Check_Readonly_Files
-   --    is set.
-   --
-   --    Keep_Going when True keep compiling even in the presence of
-   --    compilation errors.
-   --
-   --    In_Place_Mode when True save library/object files in their object
-   --    directory if they already exist; otherwise, in the source directory.
-   --
-   --    Initialize_ALI_Data set it to True when you want to initialize ALI
-   --    data-structures. This is what you should do most of the time.
-   --    (especially the first time around when you call this routine).
-   --    This parameter is set to False to preserve previously recorded
-   --    ALI file data.
-   --
-   --    Max_Process is the maximum number of processes that should be spawned
-   --    to carry out compilations.
-   --
-   --  Flags in Package Opt Affecting Compile_Sources
-   --  -----------------------------------------------
-   --
-   --    Check_Object_Consistency set it to False to omit all consistency
-   --      checks between an .ali file and its corresponding object file.
-   --      When this flag is set to true, every time an .ali is read,
-   --      package Osint checks that the corresponding object file
-   --      exists and is more recent than the .ali.
-   --
-   --  Use of Name Table Info
-   --  ----------------------
-   --
-   --  All file names manipulated by Compile_Sources are entered into the
-   --  Names table. The Byte field of a source file is used to mark it.
-   --
-   --  Calling Compile_Sources Several Times
-   --  -------------------------------------
-   --
-   --  Upon return from Compile_Sources all the ALI data structures are left
-   --  intact for further browsing. HOWEVER upon entry to this routine ALI
-   --  data structures are re-initialized if parameter Initialize_ALI_Data
-   --  above is set to true. Typically this is what you want the first time
-   --  you call Compile_Sources. You should not load an ali file, call this
-   --  routine with flag Initialize_ALI_Data set to True and then expect
-   --  that ALI information to be around after the call. Note that the first
-   --  time you call Compile_Sources you better set Initialize_ALI_Data to
-   --  True unless you have called Initialize_ALI yourself.
-   --
-   --  Compile_Sources ALGORITHM : Compile_Sources (Main_Source)
-   --  -------------------------
-   --
-   --  1. Insert Main_Source in a Queue (Q) and mark it.
-   --
-   --  2. Let unit.adb be the file at the head of the Q. If unit.adb is
-   --     missing but its corresponding ali file is in an Ada library directory
-   --     (see below) then, remove unit.adb from the Q and goto step 4.
-   --     Otherwise, look at the files under the D (dependency) section of
-   --     unit.ali. If unit.ali does not exist or some of the time stamps do
-   --     not match, (re)compile unit.adb.
-   --
-   --     An Ada library directory is a directory containing Ada specs, ali
-   --     and object files but no source files for the bodies. An Ada library
-   --     directory is communicated to gnatmake by means of some switch so that
-   --     gnatmake can skip the sources whole ali are in that directory.
-   --     There are two reasons for skipping the sources in this case. Firstly,
-   --     Ada libraries typically come without full sources but binding and
-   --     linking against those libraries is still possible. Secondly, it would
-   --     be very wasteful for gnatmake to systematically check the consistency
-   --     of every external Ada library used in a program. The binder is
-   --     already in charge of catching any potential inconsistencies.
-   --
-   --  3. Look into the W section of unit.ali and insert into the Q all
-   --     unmarked source files. Mark all files newly inserted in the Q.
-   --     Specifically, assuming that the W section looks like
-   --
-   --     W types%s               types.adb               types.ali
-   --     W unchecked_deallocation%s
-   --     W xref_tab%s            xref_tab.adb            xref_tab.ali
-   --
-   --     Then xref_tab.adb and types.adb are inserted in the Q if they are not
-   --     already marked.
-   --     Note that there is no file listed under W unchecked_deallocation%s
-   --     so no generic body should ever be explicitly compiled (unless the
-   --     Main_Source at the start was a generic body).
-   --
-   --  4. Repeat steps 2 and 3 above until the Q is empty
-   --
-   --  Note that the above algorithm works because the units withed in
-   --  subunits are transitively included in the W section (with section) of
-   --  the main unit. Likewise the withed units in a generic body needed
-   --  during a compilation are also transitively included in the W section
-   --  of the originally compiled file.
-
-=======
->>>>>>> 60a98cce
    procedure Gnatmake;
    --  The driver of gnatmake. For more information on gnatmake and its
    --  precise usage please refer to the gnat documentation.

--- conflicted
+++ resolved
@@ -6,11 +6,7 @@
 --                                                                          --
 --                                 B o d y                                  --
 --                                                                          --
-<<<<<<< HEAD
---          Copyright (C) 1992-2009, Free Software Foundation, Inc.         --
-=======
 --          Copyright (C) 1992-2011, Free Software Foundation, Inc.         --
->>>>>>> 3082eeb7
 --                                                                          --
 -- GNAT is free software;  you can  redistribute it  and/or modify it under --
 -- terms of the  GNU General Public License as published  by the Free Soft- --
@@ -577,19 +573,6 @@
       begin
          if Present (Call) then
             declare
-<<<<<<< HEAD
-               Excep_Internal : constant Node_Id :=
-                                 Make_Defining_Identifier
-                                  (Loc, New_Internal_Name ('V'));
-
-               Export_Pragma : Node_Id;
-               Excep_Alias   : Node_Id;
-               Excep_Object  : Node_Id;
-               Excep_Image   : String_Id;
-               Exdata        : List_Id;
-               Lang_Char     : Node_Id;
-               Code          : Node_Id;
-=======
                Excep_Internal : constant Node_Id := Make_Temporary (Loc, 'V');
                Export_Pragma  : Node_Id;
                Excep_Alias    : Node_Id;
@@ -598,7 +581,6 @@
                Exdata         : List_Id;
                Lang_Char      : Node_Id;
                Code           : Node_Id;
->>>>>>> 3082eeb7
 
             begin
                if Present (Interface_Name (Id)) then
@@ -613,15 +595,9 @@
 
                if Is_VMS_Exception (Id) then
                   Lang_Char := Next (First (Exdata));
-<<<<<<< HEAD
 
                   --  Change the one-character language designator to 'V'
 
-=======
-
-                  --  Change the one-character language designator to 'V'
-
->>>>>>> 3082eeb7
                   Rewrite (Expression (Lang_Char),
                     Make_Character_Literal (Loc,
                       Chars => Name_uV,

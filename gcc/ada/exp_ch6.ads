--- conflicted
+++ resolved
@@ -6,11 +6,7 @@
 --                                                                          --
 --                                 S p e c                                  --
 --                                                                          --
-<<<<<<< HEAD
---          Copyright (C) 1992-2006, Free Software Foundation, Inc.         --
-=======
 --          Copyright (C) 1992-2007, Free Software Foundation, Inc.         --
->>>>>>> 60a98cce
 --                                                                          --
 -- GNAT is free software;  you can  redistribute it  and/or modify it under --
 -- terms of the  GNU General Public License as published  by the Free Soft- --
@@ -65,17 +61,10 @@
    --  enumeration literals matches the order in which the formals are
    --  declared. See Sem_Ch6.Create_Extra_Formals.
      (BIP_Alloc_Form,
-<<<<<<< HEAD
-      --  Present if result subtype is unconstrained. Indicates whether the
-      --  return object is allocated by the caller or callee, and if the
-      --  callee, whether to use the secondary stack or the heap. See
-      --  Create_Extra_Formals.
-=======
       --  Present if result subtype is unconstrained, or if the result type
       --  is tagged. Indicates whether the return object is allocated by the
       --  caller or callee, and if the callee, whether to use the secondary
       --  stack or the heap. See Create_Extra_Formals.
->>>>>>> 60a98cce
       BIP_Final_List,
       --  Present if result type has controlled parts. Pointer to caller's
       --  finalization list.
@@ -83,11 +72,7 @@
       --  Present if result type contains tasks. Master associated with
       --  calling context.
       BIP_Activation_Chain,
-<<<<<<< HEAD
-      --  Present if result type contains tasks. Caller's activation chain.
-=======
       --  Present if result type contains tasks. Caller's activation chain
->>>>>>> 60a98cce
       BIP_Object_Access);
       --  Present for all build-in-place functions. Address at which to place
       --  the return object, or null if BIP_Alloc_Form indicates
@@ -129,15 +114,9 @@
    --  expression applied to such a call; otherwise returns False.
 
    function Is_Build_In_Place_Function_Return (N : Node_Id) return Boolean;
-<<<<<<< HEAD
-   --  Ada 2005 (AI-318-02): Returns True if N is an N_Return_Statement or
-   --  N_Extended_Return_Statement and it applies to a build-in-place function
-   --  or generic function.
-=======
    --  Ada 2005 (AI-318-02): Returns True if N is an N_Simple_Return_Statement
    --  or N_Extended_Return_Statement and it applies to a build-in-place
    --  function or generic function.
->>>>>>> 60a98cce
 
    procedure Make_Build_In_Place_Call_In_Allocator
      (Allocator     : Node_Id;
@@ -183,13 +162,4 @@
    --  for which Is_Build_In_Place_Call is True, or an N_Qualified_Expression
    --  node applied to such a function call.
 
-<<<<<<< HEAD
-   procedure Register_Interface_DT_Entry
-     (Related_Nod : Node_Id;
-      Prim        : Entity_Id);
-   --  Ada 2005 (AI-251): Register a primitive in a secondary dispatch table.
-   --  Related_Nod is the node after which the expanded code will be inserted.
-
-=======
->>>>>>> 60a98cce
 end Exp_Ch6;
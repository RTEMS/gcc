--- conflicted
+++ resolved
@@ -207,14 +207,11 @@
    Write_Switch_Char ("ep=?");
    Write_Line ("Specify preprocessing data file, e.g. -gnatep=prep.data");
 
-<<<<<<< HEAD
-=======
    --  Line for -gnateP switch
 
    Write_Switch_Char ("eP");
    Write_Line ("Pure/Prelaborate errors generate warnings rather than errors");
 
->>>>>>> 03d20231
    --  Line for -gnateS switch
 
    Write_Switch_Char ("eS");
@@ -433,15 +430,10 @@
    Write_Line ("        F*   turn off warnings for unreferenced formal");
    Write_Line ("        g*+  turn on warnings for unrecognized pragma");
    Write_Line ("        G    turn off warnings for unrecognized pragma");
-<<<<<<< HEAD
-   Write_Line ("        h    turn on warnings for hiding variable");
-   Write_Line ("        H*   turn off warnings for hiding variable");
-=======
    Write_Line ("        h    turn on warnings for hiding declarations");
    Write_Line ("        H*   turn off warnings for hiding declarations");
    Write_Line ("        .h   turn on warnings for holes in records");
    Write_Line ("        .H*  turn off warnings for holes in records");
->>>>>>> 03d20231
    Write_Line ("        i*+  turn on warnings for implementation unit");
    Write_Line ("        I    turn off warnings for implementation unit");
    Write_Line ("        .i   turn on warnings for overlapping actuals");
@@ -456,11 +448,8 @@
                                                   "elaboration pragma");
    Write_Line ("        L*   turn off warnings for missing " &
                                                   "elaboration pragma");
-<<<<<<< HEAD
-=======
    Write_Line ("        .l*  turn on info messages for inherited aspects");
    Write_Line ("        .L   turn off info messages for inherited aspects");
->>>>>>> 03d20231
    Write_Line ("        m+   turn on warnings for variable assigned " &
                                                   "but not read");
    Write_Line ("        M*   turn off warnings for variable assigned " &
@@ -491,20 +480,14 @@
    Write_Line ("        .r+  turn on warnings for object renaming function");
    Write_Line ("        .R*  turn off warnings for object renaming function");
    Write_Line ("        s    suppress all info/warnings");
-<<<<<<< HEAD
-=======
    Write_Line ("        .s   turn on warnings for overridden size clause");
    Write_Line ("        .S*  turn off warnings for overridden size clause");
->>>>>>> 03d20231
    Write_Line ("        t    turn on warnings for tracking deleted code");
    Write_Line ("        T*   turn off warnings for tracking deleted code");
    Write_Line ("        u+   turn on warnings for unused entity");
    Write_Line ("        U*   turn off warnings for unused entity");
-<<<<<<< HEAD
-=======
    Write_Line ("        .u   turn on warnings for unordered enumeration");
    Write_Line ("        .U*  turn off warnings for unordered enumeration");
->>>>>>> 03d20231
    Write_Line ("        v*+  turn on warnings for unassigned variable");
    Write_Line ("        V    turn off warnings for unassigned variable");
    Write_Line ("        .v*+ turn on info messages for reverse bit order");
@@ -599,21 +582,12 @@
    Write_Line ("Cancel all previously set style checks");
 
    --  Lines for -gnatzc switch
-<<<<<<< HEAD
 
    Write_Switch_Char ("zc");
    Write_Line ("Distribution stub generation for caller stubs");
 
    --  Lines for -gnatzr switch
 
-=======
-
-   Write_Switch_Char ("zc");
-   Write_Line ("Distribution stub generation for caller stubs");
-
-   --  Lines for -gnatzr switch
-
->>>>>>> 03d20231
    Write_Switch_Char ("zr");
    Write_Line ("Distribution stub generation for receiver stubs");
 
@@ -646,11 +620,7 @@
 
    Write_Switch_Char ("12");
 
-<<<<<<< HEAD
-   if Ada_Version_Default = Ada_12 then
-=======
    if Ada_Version_Default = Ada_2012 then
->>>>>>> 03d20231
       Write_Line ("Ada 2012 mode (default)");
    else
       Write_Line ("Allow Ada 2012 extensions");

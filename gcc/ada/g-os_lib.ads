------------------------------------------------------------------------------
--                                                                          --
--                         GNAT COMPILER COMPONENTS                         --
--                                                                          --
--                          G N A T . O S _ L I B                           --
--                                                                          --
--                                 S p e c                                  --
--                                                                          --
--          Copyright (C) 1995-2005 Free Software Foundation, Inc.          --
--                                                                          --
-- GNAT is free software;  you can  redistribute it  and/or modify it under --
-- terms of the  GNU General Public License as published  by the Free Soft- --
-- ware  Foundation;  either version 2,  or (at your option) any later ver- --
-- sion.  GNAT is distributed in the hope that it will be useful, but WITH- --
-- OUT ANY WARRANTY;  without even the  implied warranty of MERCHANTABILITY --
-- or FITNESS FOR A PARTICULAR PURPOSE.  See the GNU General Public License --
-- for  more details.  You should have  received  a copy of the GNU General --
-- Public License  distributed with GNAT;  see file COPYING.  If not, write --
-- to  the  Free Software Foundation,  51  Franklin  Street,  Fifth  Floor, --
-- Boston, MA 02110-1301, USA.                                              --
--                                                                          --
-- As a special exception,  if other files  instantiate  generics from this --
-- unit, or you link  this unit with other files  to produce an executable, --
-- this  unit  does not  by itself cause  the resulting  executable  to  be --
-- covered  by the  GNU  General  Public  License.  This exception does not --
-- however invalidate  any other reasons why  the executable file  might be --
-- covered by the  GNU Public License.                                      --
--                                                                          --
-- GNAT was originally developed  by the GNAT team at  New York University. --
-- Extensive contributions were provided by Ada Core Technologies Inc.      --
--                                                                          --
------------------------------------------------------------------------------

--  Operating system interface facilities

--  This package contains types and procedures for interfacing to the
--  underlying OS. It is used by the GNAT compiler and by tools associated
--  with the GNAT compiler, and therefore works for the various operating
--  systems to which GNAT has been ported. This package will undoubtedly grow
--  as new services are needed by various tools.

--  This package tends to use fairly low-level Ada in order to not bring in
--  large portions of the RTL. For example, functions return access to string
--  as part of avoiding functions returning unconstrained types.

--  Except where specifically noted, these routines are portable across all
--  GNAT implementations on all supported operating systems.

with System;
with GNAT.Strings;

package GNAT.OS_Lib is
   pragma Elaborate_Body (OS_Lib);

   -----------------------
   -- String Operations --
   -----------------------

   --  These are reexported from package Strings (which was introduced to
   --  avoid different packages declarting different types unnecessarily).
   --  See package GNAT.Strings for details.

   subtype String_Access is Strings.String_Access;

   function "=" (Left, Right : in String_Access) return Boolean
     renames Strings."=";

   procedure Free (X : in out String_Access) renames Strings.Free;

   subtype String_List is Strings.String_List;

   function "=" (Left, Right : in String_List) return Boolean
     renames Strings."=";

   function "&" (Left : String_Access; Right : String_Access)
     return String_List renames Strings."&";
   function "&" (Left : String_Access; Right : String_List)
     return String_List renames Strings."&";
   function "&" (Left : String_List; Right : String_Access)
     return String_List renames Strings."&";
   function "&" (Left : String_List; Right : String_List)
     return String_List renames Strings."&";

   subtype String_List_Access is Strings.String_List_Access;

   function "=" (Left, Right : in String_List_Access) return Boolean
     renames Strings."=";

   procedure Free (Arg : in out String_List_Access)
     renames Strings.Free;

   ---------------------
   -- Time/Date Stuff --
   ---------------------

   type OS_Time is private;
   --  The OS's notion of time is represented by the private type OS_Time.
   --  This is the type returned by the File_Time_Stamp functions to obtain
   --  the time stamp of a specified file. Functions and a procedure (modeled
   --  after the similar subprograms in package Calendar) are provided for
   --  extracting information from a value of this type. Although these are
   --  called GM, the intention is not that they provide GMT times in all
   --  cases but rather the actual (time-zone independent) time stamp of the
   --  file (of course in Unix systems, this *is* in GMT form).

   Invalid_Time : constant OS_Time;
   --  A special unique value used to flag an invalid time stamp value

   subtype Year_Type   is Integer range 1900 .. 2099;
   subtype Month_Type  is Integer range    1 ..   12;
   subtype Day_Type    is Integer range    1 ..   31;
   subtype Hour_Type   is Integer range    0 ..   23;
   subtype Minute_Type is Integer range    0 ..   59;
   subtype Second_Type is Integer range    0 ..   59;
   --  Declarations similar to those in Calendar, breaking down the time

   function GM_Year    (Date : OS_Time) return Year_Type;
   function GM_Month   (Date : OS_Time) return Month_Type;
   function GM_Day     (Date : OS_Time) return Day_Type;
   function GM_Hour    (Date : OS_Time) return Hour_Type;
   function GM_Minute  (Date : OS_Time) return Minute_Type;
   function GM_Second  (Date : OS_Time) return Second_Type;
   --  Functions to extract information from OS_Time value

   function "<"  (X, Y : OS_Time) return Boolean;
   function ">"  (X, Y : OS_Time) return Boolean;
   function ">=" (X, Y : OS_Time) return Boolean;
   function "<=" (X, Y : OS_Time) return Boolean;
   --  Basic comparison operators on OS_Time with obvious meanings. Note that
   --  these have Intrinsic convention, so for example it is not permissible
   --  to create accesses to any of these functions.

   procedure GM_Split
     (Date    : OS_Time;
      Year    : out Year_Type;
      Month   : out Month_Type;
      Day     : out Day_Type;
      Hour    : out Hour_Type;
      Minute  : out Minute_Type;
      Second  : out Second_Type);
   --  Analogous to the routine of similar name in Calendar, takes an OS_Time
   --  and splits it into its component parts with obvious meanings.

   ----------------
   -- File Stuff --
   ----------------

   --  These routines give access to the open/creat/close/read/write level of
   --  I/O routines in the typical C library (these functions are not part of
   --  the ANSI C standard, but are typically available in all systems). See
   --  also package Interfaces.C_Streams for access to the stream level
   --  routines.

   --  Note on file names. If a file name is passed as type String in any of
   --  the following specifications, then the name is a normal Ada string and
   --  need not be NUL-terminated. However, a trailing NUL character is
   --  permitted, and will be ignored (more accurately, the NUL and any
   --  characters that follow it will be ignored).

   type File_Descriptor is new Integer;
   --  Corresponds to the int file handle values used in the C routines

   Standin  : constant File_Descriptor := 0;
   Standout : constant File_Descriptor := 1;
   Standerr : constant File_Descriptor := 2;
   --  File descriptors for standard input output files

   Invalid_FD : constant File_Descriptor := -1;
   --  File descriptor returned when error in opening/creating file;

   type Mode is (Binary, Text);
   for Mode'Size use Integer'Size;
   for Mode use (Binary => 0, Text => 1);
   --  Used in all the Open and Create calls to specify if the file is to be
   --  opened in binary mode or text mode. In systems like Unix, this has no
   --  effect, but in systems capable of text mode translation, the use of
   --  Text as the mode parameter causes the system to do CR/LF translation
   --  and also to recognize the DOS end of file character on input. The use
   --  of Text where appropriate allows programs to take a portable Unix view
   --  of DOS-format files and process them appropriately.

   function Open_Read
     (Name  : String;
      Fmode : Mode) return File_Descriptor;
   --  Open file Name for reading, returning file descriptor File descriptor
   --  returned is Invalid_FD if file cannot be opened.

   function Open_Read_Write
     (Name  : String;
      Fmode : Mode) return File_Descriptor;
   --  Open file Name for both reading and writing, returning file descriptor.
   --  File descriptor returned is Invalid_FD if file cannot be opened.

   function Create_File
     (Name  : String;
      Fmode : Mode) return File_Descriptor;
   --  Creates new file with given name for writing, returning file descriptor
   --  for subsequent use in Write calls. File descriptor returned is
   --  Invalid_FD if file cannot be successfully created.

   function Create_Output_Text_File (Name  : String) return File_Descriptor;
   --  Creates new text file with given name suitable to redirect standard
   --  output, returning file descriptor. File descriptor returned is
   --  Invalid_FD if file cannot be successfully created.

   function Create_New_File
     (Name  : String;
      Fmode : Mode) return File_Descriptor;
   --  Create new file with given name for writing, returning file descriptor
   --  for subsequent use in Write calls. This differs from Create_File in
   --  that it fails if the file already exists. File descriptor returned is
   --  Invalid_FD if the file exists or cannot be created.

   Temp_File_Len : constant Integer := 12;
   --  Length of name returned by Create_Temp_File call (GNAT-XXXXXX & NUL)

   subtype Temp_File_Name is String (1 .. Temp_File_Len);
   --  String subtype set by Create_Temp_File

   procedure Create_Temp_File
     (FD   : out File_Descriptor;
      Name : out Temp_File_Name);
   --  Create and open for writing a temporary file in the current working
   --  directory. The name of the file and the File Descriptor are returned.
   --  The File Descriptor returned is Invalid_FD in the case of failure. No
   --  mode parameter is provided. Since this is a temporary file, there is no
   --  point in doing text translation on it.
   --
   --  On some OSes, the maximum number of temp files that can be created with
   --  this procedure may be limited. When the maximum is reached, this
   --  procedure returns Invalid_FD. On some OSes, there may be a race
   --  condition between processes trying to create temp files at the same
   --  time in the same directory using this procedure.

   procedure Create_Temp_File
     (FD   : out File_Descriptor;
      Name : out String_Access);
   --  Create and open for writing a temporary file in the current working
   --  directory. The name of the file and the File Descriptor are returned.
   --  No mode parameter is provided. Since this is a temporary file, there is
   --  no point in doing text translation on it. It is the responsibility of
   --  the caller to deallocate the access value returned in Name.
   --
   --  This procedure will always succeed if the current working directory is
   --  writable. If the current working directory is not writable, then
   --  Invalid_FD is returned for the file descriptor and null for the Name.
   --  There is no race condition problem between processes trying to create
   --  temp files at the same time in the same directory.

   procedure Close (FD : File_Descriptor; Status : out Boolean);
   --  Close file referenced by FD. Status is False if the underlying service
   --  failed. Reasons for failure include: disk full, disk quotas exceeded
   --  and invalid file descriptor (the file may have been closed twice).

   procedure Close (FD : File_Descriptor);
   --  Close file referenced by FD. This form is used when the caller wants to
   --  ignore any possible error (see above for error cases).

   procedure Set_Close_On_Exec
     (FD            : File_Descriptor;
      Close_On_Exec : Boolean;
      Status        : out Boolean);
   --  When Close_On_Exec is True, mark FD to be closed automatically when new
   --  program is executed by the calling process (i.e. prevent FD from being
   --  inherited by child processes). When Close_On_Exec is False, mark FD to
   --  not be closed on exec (i.e. allow it to be inherited). Status is False
   --  if the operation could not be performed.

   procedure Delete_File (Name : String; Success : out Boolean);
   --  Deletes file. Success is set True or False indicating if the delete is
   --  successful.

   procedure Rename_File
     (Old_Name : String;
      New_Name : String;
      Success  : out Boolean);
   --  Rename a file. Success is set True or False indicating if the rename is
   --  successful or not.

   --  The following defines the mode for the Copy_File procedure below. Note
   --  that "time stamps and other file attributes" in the descriptions below
   --  refers to the creation and last modification times, and also the file
   --  access (read/write/execute) status flags.

   type Copy_Mode is
     (Copy,
      --  Copy the file. It is an error if the target file already exists. The
      --  time stamps and other file attributes are preserved in the copy.

      Overwrite,
      --  If the target file exists, the file is replaced otherwise the file
      --  is just copied. The time stamps and other file attributes are
      --  preserved in the copy.

      Append);
      --  If the target file exists, the contents of the source file is
      --  appended at the end. Otherwise the source file is just copied. The
      --  time stamps and other file attributes are are preserved if the
      --  destination file does not exist.

   type Attribute is
     (Time_Stamps,
      --  Copy time stamps from source file to target file. All other
      --  attributes are set to normal default values for file creation.

      Full,
      --  All attributes are copied from the source file to the target file.
      --  This includes the timestamps, and for example also includes
      --  read/write/execute attributes in Unix systems.

      None);
      --  No attributes are copied. All attributes including the time stamp
      --  values are set to normal default values for file creation.

   --  Note: The default is Time_Stamps, which corresponds to the normal
   --  default on Windows style systems. Full corresponds to the typical
   --  effect of "cp -p" on Unix systems, and None corresponds to the typical
   --  effect of "cp" on Unix systems.

   --  Note: Time_Stamps and Full are not supported on VMS and VxWorks

   procedure Copy_File
     (Name     : String;
      Pathname : String;
      Success  : out Boolean;
      Mode     : Copy_Mode := Copy;
      Preserve : Attribute := Time_Stamps);
   --  Copy a file. Name must designate a single file (no wild cards allowed).
   --  Pathname can be a filename or directory name. In the latter case Name
   --  is copied into the directory preserving the same file name. Mode
   --  defines the kind of copy, see above with the default being a normal
   --  copy in which the target file must not already exist. Success is set to
   --  True or False indicating if the copy is successful (depending on the
   --  specified Mode).
   --
   --  Note: this procedure is only supported to a very limited extent on VMS.
   --  The only supported mode is Overwrite, and the only supported value for
   --  Preserve is None, resulting in the default action which for Overwrite
   --  is to leave attributes unchanged. Furthermore, the copy only works for
   --  simple text files.

   procedure Copy_Time_Stamps (Source, Dest : String; Success : out Boolean);
   --  Copy Source file time stamps (last modification and last access time
   --  stamps) to Dest file. Source and Dest must be valid filenames,
   --  furthermore Dest must be writable. Success will be set to True if the
   --  operation was successful and False otherwise.
   --
   --  Note: this procedure is not supported on VMS and VxWorks. On these
   --  platforms, Success is always set to False.

   function Read
     (FD   : File_Descriptor;
      A    : System.Address;
      N    : Integer) return Integer;
   --  Read N bytes to address A from file referenced by FD. Returned value is
   --  count of bytes actually read, which can be less than N at EOF.

   function Write
     (FD   : File_Descriptor;
      A    : System.Address;
      N    : Integer) return Integer;
   --  Write N bytes from address A to file referenced by FD. The returned
   --  value is the number of bytes written, which can be less than N if a
   --  disk full condition was detected.

   Seek_Cur : constant := 1;
   Seek_End : constant := 2;
   Seek_Set : constant := 0;
   --  Used to indicate origin for Lseek call

   procedure Lseek
     (FD     : File_Descriptor;
      offset : Long_Integer;
      origin : Integer);
   pragma Import (C, Lseek, "__gnat_lseek");
   --  Sets the current file pointer to the indicated offset value, relative
   --  to the current position (origin = SEEK_CUR), end of file (origin =
   --  SEEK_END), or start of file (origin = SEEK_SET).

   function File_Length (FD : File_Descriptor) return Long_Integer;
   pragma Import (C, File_Length, "__gnat_file_length");
   --  Get length of file from file descriptor FD

   function File_Time_Stamp (Name : String) return OS_Time;
   --  Given the name of a file or directory, Name, obtains and returns the
   --  time stamp. This function can be used for an unopened file. Returns
   --  Invalid_Time is Name doesn't correspond to an existing file.

   function File_Time_Stamp (FD : File_Descriptor) return OS_Time;
   --  Get time stamp of file from file descriptor FD Returns Invalid_Time is
   --  FD doesn't correspond to an existing file.

   function Normalize_Pathname
     (Name           : String;
      Directory      : String  := "";
      Resolve_Links  : Boolean := True;
      Case_Sensitive : Boolean := True) return String;
   --  Returns a file name as an absolute path name, resolving all relative
   --  directories, and symbolic links. The parameter Directory is a fully
   --  resolved path name for a directory, or the empty string (the default).
   --  Name is the name of a file, which is either relative to the given
   --  directory name, if Directory is non-null, or to the current working
   --  directory if Directory is null. The result returned is the normalized
   --  name of the file. For most cases, if two file names designate the same
   --  file through different paths, Normalize_Pathname will return the same
   --  canonical name in both cases. However, there are cases when this is not
   --  true; for example, this is not true in Unix for two hard links
   --  designating the same file.
   --
   --  On Windows, the returned path will start with a drive letter except
   --  when Directory is not empty and does not include a drive letter. If
   --  Directory is empty (the default) and Name is a relative path or an
   --  absolute path without drive letter, the letter of the current drive
   --  will start the returned path. If Case_Sensitive is True (the default),
   --  then this drive letter will be forced to upper case ("C:\...").
   --
   --  If Resolve_Links is set to True, then the symbolic links, on systems
   --  that support them, will be fully converted to the name of the file or
   --  directory pointed to. This is slightly less efficient, since it
   --  requires system calls.
   --
   --  If Name cannot be resolved or is null on entry (for example if there is
   --  symbolic link circularity, e.g. A is a symbolic link for B, and B is a
   --  symbolic link for A), then Normalize_Pathname returns an empty  string.
   --
   --  In VMS, if Name follows the VMS syntax file specification, it is first
   --  converted into Unix syntax. If the conversion fails, Normalize_Pathname
   --  returns an empty string.
   --
   --  For case-sensitive file systems, the value of Case_Sensitive parameter
   --  is ignored. For file systems that are not case-sensitive, such as
   --  Windows and OpenVMS, if this parameter is set to False, then the file
   --  and directory names are folded to lower case. This allows checking
   --  whether two files are the same by applying this function to their names
   --  and comparing the results. If Case_Sensitive is set to True, this
   --  function does not change the casing of file and directory names.

   function Is_Absolute_Path (Name : String) return Boolean;
   --  Returns True if Name is an absolute path name, i.e. it designates a
   --  file or directory absolutely rather than relative to another directory.

   function Is_Regular_File (Name : String) return Boolean;
   --  Determines if the given string, Name, is the name of an existing
   --  regular file. Returns True if so, False otherwise. Name may be an
   --  absolute path name or a relative path name, including a simple file
   --  name. If it is a relative path name, it is relative to the current
   --  working directory.

   function Is_Directory (Name : String) return Boolean;
   --  Determines if the given string, Name, is the name of a directory.
   --  Returns True if so, False otherwise. Name may be an absolute path
   --  name or a relative path name, including a simple file name. If it is
   --  a relative path name, it is relative to the current working directory.

   function Is_Readable_File (Name : String) return Boolean;
   --  Determines if the given string, Name, is the name of an existing file
   --  that is readable. Returns True if so, False otherwise. Note that this
   --  function simply interrogates the file attributes (e.g. using the C
   --  function stat), so it does not indicate a situation in which a file may
   --  not actually be readable due to some other process having exclusive
   --  access.

   function Is_Writable_File (Name : String) return Boolean;
   --  Determines if the given string, Name, is the name of an existing file
   --  that is writable. Returns True if so, False otherwise. Note that this
   --  function simply interrogates the file attributes (e.g. using the C
   --  function stat), so it does not indicate a situation in which a file may
   --  not actually be writeable due to some other process having exclusive
   --  access.

   function Is_Symbolic_Link (Name : String) return Boolean;
   --  Determines if the given string, Name, is the path of a symbolic link on
   --  systems that support it. Returns True if so, False if the path is not a
   --  symbolic link or if the system does not support symbolic links.
   --
   --  A symbolic link is an indirect pointer to a file; its directory entry
   --  contains the name of the file to which it is linked. Symbolic links may
   --  span file systems and may refer to directories.

   procedure Set_Writable (Name : String);
   --  Change the permissions on the named file to make it writable
   --  for its owner.

   procedure Set_Read_Only (Name : String);
   --  Change the permissions on the named file to make it non-writable
   --  for its owner.

   procedure Set_Executable (Name : String);
   --  Change the permissions on the named file to make it executable
   --  for its owner.

   function Locate_Exec_On_Path
     (Exec_Name : String) return String_Access;
   --  Try to locate an executable whose name is given by Exec_Name in the
   --  directories listed in the environment Path. If the Exec_Name doesn't
   --  have the executable suffix, it will be appended before the search.
   --  Otherwise works like Locate_Regular_File below.
   --
   --  Note that this function allocates some memory for the returned value.
   --  This memory needs to be deallocated after use.

   function Locate_Regular_File
     (File_Name : String;
      Path      : String) return String_Access;
   --  Try to locate a regular file whose name is given by File_Name in the
   --  directories listed in Path. If a file is found, its full pathname is
   --  returned; otherwise, a null pointer is returned. If the File_Name given
   --  is an absolute pathname, then Locate_Regular_File just checks that the
   --  file exists and is a regular file. Otherwise, if the File_Name given
   --  includes directory information, Locate_Regular_File first checks if the
   --  file exists relative to the current directory. If it does not, or if
   --  the File_Name given is a simple file name, the Path argument is parsed
   --  according to OS conventions, and for each directory in the Path a check
   --  is made if File_Name is a relative pathname of a regular file from that
   --  directory.
   --
   --  Note that this function allocates some memory for the returned value.
   --  This memory needs to be deallocated after use.

   function Get_Debuggable_Suffix return String_Access;
   --  Return the debuggable suffix convention. Usually this is the same as
   --  the convention for Get_Executable_Suffix. The result is allocated on
   --  the heap and should be freed when no longer needed to avoid storage
   --  leaks.

   function Get_Executable_Suffix return String_Access;
   --  Return the executable suffix convention. The result is allocated on
   --  the heap and should be freed when no longer needed to avoid storage
   --  leaks.

   function Get_Object_Suffix return String_Access;
   --  Return the object suffix convention. The result is allocated on the
   --  heap and should be freed when no longer needed to avoid storage leaks.

   --  The following section contains low-level routines using addresses to
   --  pass file name and executable name. In each routine the name must be
   --  Nul-Terminated. For complete documentation refer to the equivalent
   --  routine (using String in place of C_File_Name) defined above.

   subtype C_File_Name is System.Address;
   --  This subtype is used to document that a parameter is the address of a
   --  null-terminated string containing the name of a file.

   --  All the following functions need comments ???

   function Open_Read
     (Name  : C_File_Name;
      Fmode : Mode) return File_Descriptor;

   function Open_Read_Write
     (Name  : C_File_Name;
      Fmode : Mode) return File_Descriptor;

   function Create_File
     (Name  : C_File_Name;
      Fmode : Mode) return File_Descriptor;

   function Create_New_File
     (Name  : C_File_Name;
      Fmode : Mode) return File_Descriptor;

   procedure Delete_File (Name : C_File_Name; Success : out Boolean);

   procedure Rename_File
     (Old_Name : C_File_Name;
      New_Name : C_File_Name;
      Success  : out Boolean);

   procedure Copy_File
     (Name     : C_File_Name;
      Pathname : C_File_Name;
      Success  : out Boolean;
      Mode     : Copy_Mode := Copy;
      Preserve : Attribute := Time_Stamps);

   procedure Copy_Time_Stamps
     (Source, Dest : C_File_Name;
      Success      : out Boolean);

   function File_Time_Stamp (Name : C_File_Name) return OS_Time;
   --  Returns Invalid_Time is Name doesn't correspond to an existing file

   function Is_Regular_File (Name : C_File_Name) return Boolean;
   function Is_Directory (Name : C_File_Name) return Boolean;
   function Is_Readable_File (Name : C_File_Name) return Boolean;
   function Is_Writable_File (Name : C_File_Name) return Boolean;
   function Is_Symbolic_Link (Name : C_File_Name) return Boolean;

   function Locate_Regular_File
     (File_Name : C_File_Name;
      Path      : C_File_Name)
      return      String_Access;

   ------------------
   -- Subprocesses --
   ------------------

   subtype Argument_List is String_List;
   --  Type used for argument list in call to Spawn. The lower bound of the
   --  array should be 1, and the length of the array indicates the number of
   --  arguments.

   subtype Argument_List_Access is String_List_Access;
   --  Type used to return Argument_List without dragging in secondary stack.
   --  Note that there is a Free procedure declared for this subtype which
   --  frees the array and all referenced strings.

   procedure Normalize_Arguments (Args : in out Argument_List);
   --  Normalize all arguments in the list. This ensure that the argument list
   --  is compatible with the running OS and will works fine with Spawn and
   --  Non_Blocking_Spawn for example. If Normalize_Arguments is called twice
   --  on the same list it will do nothing the second time. Note that Spawn
   --  and Non_Blocking_Spawn call Normalize_Arguments automatically, but
   --  since there is a guarantee that a second call does nothing, this
   --  internal call will have no effect if Normalize_Arguments is called
   --  before calling Spawn. The call to Normalize_Arguments assumes that the
   --  individual referenced arguments in Argument_List are on the heap, and
   --  may free them and reallocate if they are modified.

   procedure Spawn
     (Program_Name : String;
      Args         : Argument_List;
      Success      : out Boolean);
   --  This procedure spawns a program with a given list of arguments. The
   --  first parameter of is the name of the executable. The second parameter
   --  contains the arguments to be passed to this program. Success is False
   --  if the named program could not be spawned or its execution completed
   --  unsuccessfully. Note that the caller will be blocked until the
   --  execution of the spawned program is complete. For maximum portability,
   --  use a full path name for the Program_Name argument. On some systems
   --  (notably Unix systems) a simple file name may also work (if the
   --  executable can be located in the path).
   --
   --  "Spawn" should not be used in tasking applications. Why not??? More
   --  documentation would be helpful here ??? Is it really tasking programs,
   --  or tasking activity that cause trouble ???
   --
   --  Note: Arguments in Args that contain spaces and/or quotes such as
   --  "--GCC=gcc -v" or "--GCC=""gcc -v""" are not portable across all
   --  operating systems, and would not have the desired effect if they were
   --  passed directly to the operating system. To avoid this problem, Spawn
   --  makes an internal call to Normalize_Arguments, which ensures that such
   --  arguments are modified in a manner that ensures that the desired effect
   --  is obtained on all operating systems. The caller may call
   --  Normalize_Arguments explicitly before the call (e.g. to print out the
   --  exact form of arguments passed to the operating system). In this case
   --  the guarantee a second call to Normalize_Arguments has no effect
   --  ensures that the internal call will not affect the result. Note that
   --  the implicit call to Normalize_Arguments may free and reallocate some
   --  of the individual arguments.
   --
   --  This function will always set Success to False under VxWorks and other
   --  similar operating systems which have no notion of the concept of
   --  dynamically executable file.

   function Spawn
     (Program_Name : String;
      Args         : Argument_List)
      return         Integer;
   --  Similar to the above procedure, but returns the actual status returned
   --  by the operating system, or -1 under VxWorks and any other similar
   --  operating systems which have no notion of separately spawnable programs.
   --
   --  "Spawn" should not be used in tasking applications.

   procedure Spawn
     (Program_Name           : String;
      Args                   : Argument_List;
      Output_File_Descriptor : File_Descriptor;
      Return_Code            : out Integer;
      Err_To_Out             : Boolean := True);
   --  Similar to the procedure above, but redirects the output to the file
   --  designated by Output_File_Descriptor. If Err_To_Out is True, then the
   --  Standard Error output is also redirected.
   --  Return_Code is set to the status code returned by the operating system
   --
   --  "Spawn" should not be used in tasking applications.

   procedure Spawn
     (Program_Name  : String;
      Args          : Argument_List;
      Output_File   : String;
      Success       : out Boolean;
      Return_Code   : out Integer;
      Err_To_Out    : Boolean := True);
   --  Similar to the procedure above, but saves the output of the command to
   --  a file with the name Output_File.
   --
   --  Success is set to True if the command is executed and its output
   --  successfully written to the file. If Success is True, then Return_Code
   --  will be set to the status code returned by the operating system.
   --  Otherwise, Return_Code is undefined.
   --
   --  "Spawn" should not be used in tasking applications.

   type Process_Id is private;
   --  A private type used to identify a process activated by the following
   --  non-blocking call. The only meaningful operation on this type is a
   --  comparison for equality.

   Invalid_Pid : constant Process_Id;
   --  A special value used to indicate errors, as described below

   function Non_Blocking_Spawn
     (Program_Name : String;
      Args         : Argument_List)
      return         Process_Id;
   --  This is a non blocking call. The Process_Id of the spawned process is
   --  returned. Parameters are to be used as in Spawn. If Invalid_Id is
   --  returned the program could not be spawned.
   --
   --  "Non_Blocking_Spawn" should not be used in tasking applications.
   --
   --  This function will always return Invalid_Id under VxWorks, since there
   --  is no notion of executables under this OS.
<<<<<<< HEAD
=======

   function Non_Blocking_Spawn
     (Program_Name           : String;
      Args                   : Argument_List;
      Output_File_Descriptor : File_Descriptor;
      Err_To_Out             : Boolean := True)
      return                   Process_Id;
   --  Similar to the procedure above, but redirects the output to the file
   --  designated by Output_File_Descriptor. If Err_To_Out is True, then the
   --  Standard Error output is also redirected. Invalid_Id is returned
   --  if the program could not be spawned successfully.
   --
   --  "Non_Blocking_Spawn" should not be used in tasking applications.
   --
   --  This function will always return Invalid_Id under VxWorks, since there
   --  is no notion of executables under this OS.

   function Non_Blocking_Spawn
     (Program_Name : String;
      Args         : Argument_List;
      Output_File  : String;
      Err_To_Out   : Boolean := True)
      return         Process_Id;
   --  Similar to the procedure above, but saves the output of the command to
   --  a file with the name Output_File.
   --
   --  Success is set to True if the command is executed and its output
   --  successfully written to the file. Invalid_Id is returned if the output
   --  file could not be created or if the program could not be spawned
   --  successfully.
   --
   --  "Non_Blocking_Spawn" should not be used in tasking applications.
   --
   --  This function will always return Invalid_Id under VxWorks, since there
   --  is no notion of executables under this OS.
>>>>>>> 8c044a9c

   procedure Wait_Process (Pid : out Process_Id; Success : out Boolean);
   --  Wait for the completion of any of the processes created by previous
   --  calls to Non_Blocking_Spawn. The caller will be suspended until one of
   --  these processes terminates (normally or abnormally). If any of these
   --  subprocesses terminates prior to the call to Wait_Process (and has not
   --  been returned by a previous call to Wait_Process), then the call to
   --  Wait_Process is immediate. Pid identifies the process that has
   --  terminated (matching the value returned from Non_Blocking_Spawn).
   --  Success is set to True if this sub-process terminated successfully. If
   --  Pid = Invalid_Id, there were no subprocesses left to wait on.
   --
   --  This function will always set success to False under VxWorks, since
   --  there is no notion of executables under this OS.

   function Argument_String_To_List
     (Arg_String : String)
      return       Argument_List_Access;
   --  Take a string that is a program and its arguments and parse it into an
   --  Argument_List. Note that the result is allocated on the heap, and must
   --  be freed by the programmer (when it is no longer needed) to avoid
   --  memory leaks.

   -------------------
   -- Miscellaneous --
   -------------------

   function Getenv (Name : String) return String_Access;
   --  Get the value of the environment variable. Returns an access to the
   --  empty string if the environment variable does not exist or has an
   --  explicit null value (in some operating systems these are distinct
   --  cases, in others they are not; this interface abstracts away that
   --  difference. The argument is allocated on the heap (even in the null
   --  case), and needs to be freed explicitly when no longer needed to avoid
   --  memory leaks.

   procedure Setenv (Name : String; Value : String);
   --  Set the value of the environment variable Name to Value. This call
   --  modifies the current environment, but does not modify the parent
   --  process environment. After a call to Setenv, Getenv (Name) will always
   --  return a String_Access referencing the same String as Value. This is
   --  true also for the null string case (the actual effect may be to either
   --  set an explicit null as the value, or to remove the entry, this is
   --  operating system dependent). Note that any following calls to Spawn
   --  will pass an environment to the spawned process that includes the
   --  changes made by Setenv calls. This procedure is not available on VMS.

   procedure OS_Exit (Status : Integer);
   pragma Import (C, OS_Exit, "__gnat_os_exit");
   pragma No_Return (OS_Exit);
   --  Exit to OS with given status code (program is terminated)

   procedure OS_Abort;
   pragma Import (C, OS_Abort, "abort");
   pragma No_Return (OS_Abort);
   --  Exit to OS signalling an abort (traceback or other appropriate
   --  diagnostic information should be given if possible, or entry made to
   --  the debugger if that is possible).

   function Errno return Integer;
   pragma Import (C, Errno, "__get_errno");
   --  Return the task-safe last error number

   procedure Set_Errno (Errno : Integer);
   pragma Import (C, Set_Errno, "__set_errno");
   --  Set the task-safe error number

   Directory_Separator : constant Character;
   --  The character that is used to separate parts of a pathname

   Path_Separator : constant Character;
   --  The character to separate paths in an environment variable value

private
   pragma Import (C, Path_Separator, "__gnat_path_separator");
   pragma Import (C, Directory_Separator, "__gnat_dir_separator");

   type OS_Time is new Long_Integer;
   --  Type used for timestamps in the compiler. This type is used to hold
   --  time stamps, but may have a different representation than C's time_t.
   --  This type needs to match the declaration of OS_Time in adaint.h.

   --  Add pragma Inline statements for comparison operations on OS_Time. It
   --  would actually be nice to use pragma Import (Intrinsic) here, but this
   --  was not properly supported till GNAT 3.15a, so that would cause
   --  bootstrap path problems. To be changed later ???

   Invalid_Time : constant OS_Time := -1;
   --  This value should match the return valud by __gnat_file_time_*

   pragma Inline ("<");
   pragma Inline (">");
   pragma Inline ("<=");
   pragma Inline (">=");

   type Process_Id is new Integer;
   Invalid_Pid : constant Process_Id := -1;

end GNAT.OS_Lib;<|MERGE_RESOLUTION|>--- conflicted
+++ resolved
@@ -713,8 +713,6 @@
    --
    --  This function will always return Invalid_Id under VxWorks, since there
    --  is no notion of executables under this OS.
-<<<<<<< HEAD
-=======
 
    function Non_Blocking_Spawn
      (Program_Name           : String;
@@ -750,7 +748,6 @@
    --
    --  This function will always return Invalid_Id under VxWorks, since there
    --  is no notion of executables under this OS.
->>>>>>> 8c044a9c
 
    procedure Wait_Process (Pid : out Process_Id; Success : out Boolean);
    --  Wait for the completion of any of the processes created by previous

--- conflicted
+++ resolved
@@ -6,11 +6,7 @@
 --                                                                          --
 --                                 B o d y                                  --
 --                                                                          --
-<<<<<<< HEAD
---          Copyright (C) 2004-2009, Free Software Foundation, Inc.         --
-=======
 --          Copyright (C) 2004-2011, Free Software Foundation, Inc.         --
->>>>>>> 3082eeb7
 --                                                                          --
 -- GNAT is free software;  you can  redistribute it  and/or modify it under --
 -- terms of the  GNU General Public License as published  by the Free Soft- --
@@ -683,12 +679,6 @@
       --  Index_Type'Base and Count_Type'Base for the intermediate values of
       --  our calculation.  (See the comments in Length for more information.)
 
-<<<<<<< HEAD
-      Container.Last :=
-         (if Index < Index_Type'Pos (Index_Type'First)
-          then No_Index
-          else Index_Type (Index));
-=======
       if Count >= Container.Length then
          Container.Last := No_Index;
 
@@ -699,7 +689,6 @@
          Container.Last :=
            Index_Type'Base (Count_Type'Base (Container.Last) - Count);
       end if;
->>>>>>> 3082eeb7
    end Delete_Last;
 
    -------------
@@ -1249,21 +1238,11 @@
          --  will occur. (This is not a problem, as there is never a need to
          --  have more capacity than the maximum container length.)
 
-<<<<<<< HEAD
-         if Index_Type'First <= 0
-           and then Index_Type'Last >= 0
-         then
-            CC := UInt (Index_Type'Last) + UInt (-Index_Type'First) + 1;
-         else
-            CC := UInt (Int (Index_Type'Last) - First + 1);
-         end if;
-=======
          New_Capacity := Max_Length;
       end if;
 
       --  We have computed the length of the new internal array (and this is
       --  what "vector capacity" means), so use that to compute its last index.
->>>>>>> 3082eeb7
 
       if Index_Type'Base'Last >= Count_Type'Pos (Count_Type'Last) then
          Dst_Last := No_Index + Index_Type'Base (New_Capacity);
@@ -1919,21 +1898,11 @@
          --  will occur. (This is not a problem, as there is never a need to
          --  have more capacity than the maximum container length.)
 
-<<<<<<< HEAD
-         if Index_Type'First <= 0
-           and then Index_Type'Last >= 0
-         then
-            CC := UInt (Index_Type'Last) + UInt (-Index_Type'First) + 1;
-         else
-            CC := UInt (Int (Index_Type'Last) - First + 1);
-         end if;
-=======
          New_Capacity := Max_Length;
       end if;
 
       --  We have computed the length of the new internal array (and this is
       --  what "vector capacity" means), so use that to compute its last index.
->>>>>>> 3082eeb7
 
       if Index_Type'Base'Last >= Count_Type'Pos (Count_Type'Last) then
          Dst_Last := No_Index + Index_Type'Base (New_Capacity);

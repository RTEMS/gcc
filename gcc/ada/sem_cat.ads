------------------------------------------------------------------------------
--                                                                          --
--                         GNAT COMPILER COMPONENTS                         --
--                                                                          --
--                              S E M _ C A T                               --
--                                                                          --
--                                 S p e c                                  --
--                                                                          --
--          Copyright (C) 1992-2006, Free Software Foundation, Inc.         --
--                                                                          --
-- GNAT is free software;  you can  redistribute it  and/or modify it under --
-- terms of the  GNU General Public License as published  by the Free Soft- --
-- ware  Foundation;  either version 2,  or (at your option) any later ver- --
-- sion.  GNAT is distributed in the hope that it will be useful, but WITH- --
-- OUT ANY WARRANTY;  without even the  implied warranty of MERCHANTABILITY --
-- or FITNESS FOR A PARTICULAR PURPOSE.  See the GNU General Public License --
-- for  more details.  You should have  received  a copy of the GNU General --
-- Public License  distributed with GNAT;  see file COPYING.  If not, write --
-- to  the  Free Software Foundation,  51  Franklin  Street,  Fifth  Floor, --
-- Boston, MA 02110-1301, USA.                                              --
--                                                                          --
-- GNAT was originally developed  by the GNAT team at  New York University. --
-- Extensive contributions were provided by Ada Core Technologies Inc.      --
--                                                                          --
------------------------------------------------------------------------------

--  This unit contains the routines used for checking for conformance with
--  the semantic restrictions required for the categorization pragmas:
--
--    Preelaborate
--    Pure,
--    Remote_Call_Interface
--    Remote_Types
--    Shared_Passive
--
--  Note that we treat Preelaborate as a categorization pragma, even though
--  strictly, according to RM E.2(2,3), the term does not apply in this case.

with Exp_Tss; use Exp_Tss;
with Types;   use Types;

package Sem_Cat is

   function Has_Stream_Attribute_Definition
     (Typ : Entity_Id; Nam : TSS_Name_Type) return Boolean;
   --  True when there is a attribute definition clause specifying attribute
   --  Nam for Typ. In Ada 2005 mode, returns True only when the attribute
   --  definition clause is visible. Note that attribute definition clauses
   --  inherited from parent types are taken into account by this predicate
   --  (to test for presence of an attribute definition clause for one
   --  specific type, excluding inherited definitions, the flags
   --  Has_Specicied_Stream_* can be used instead).

   function In_Preelaborated_Unit return Boolean;
   --  Determines if the current scope is within a preelaborated compilation
   --  unit, that is one to which one of the pragmas Preelaborate, Pure,
   --  Shared_Passive, Remote_Types, or inside a unit other than a package
   --  body with pragma Remote_Call_Interface.

   function In_Pure_Unit return Boolean;
   pragma Inline (In_Pure_Unit);
   --  Determines if the current scope is within pure compilation unit,
   --  that is, one to which the pragmas Pure is applied.

   function In_Subprogram_Task_Protected_Unit return Boolean;
   --  Determines if the current scope is within a subprogram, task
   --  or protected unit. Used to validate if the library unit is Pure
   --  (RM 10.2.1(16)).

   procedure Set_Categorization_From_Pragmas (N : Node_Id);
   --  Since validation of categorization dependency is done during Analyze,
   --  categorization flags from following pragmas should be set before
   --  validation begin. N is the N_Compilation_Unit node.

   procedure Set_Categorization_From_Scope (E : Entity_Id; Scop : Entity_Id);
   --  Set categorization flags Pure, Remote_Call_Interface and Remote_Types
   --  on entity E according to those of Scop.

   procedure Validate_Access_Type_Declaration (T : Entity_Id; N : Node_Id);
   --  Validate all constraints against declaration of access types in
   --  categorized library units. Usually this is a violation in Pure unit,
   --  Shared_Passive unit. N is the declaration node.

   procedure Validate_Ancestor_Part (N : Node_Id);
   --  Checks that a type given as the ancestor in an extension aggregate
   --  satisfies the restriction of 10.2.1(9).

   procedure Validate_Categorization_Dependency (N : Node_Id; E : Entity_Id);
   --  There are restrictions on lib unit that semantically depends on other
   --  units (RM E.2(5), 10.2.1(11). This procedure checks the restrictions
   --  on categorizations. N is the current unit node, and E is the current
   --  library unit entity.

   procedure Validate_Controlled_Object (E : Entity_Id);
   --  Given an entity for a library level controlled object, check that it is
   --  not in a preelaborated unit (prohibited by RM 10.2.1(9)).

   procedure Validate_Null_Statement_Sequence (N : Node_Id);
   --  Given N, a package body node, check that a handled statement sequence
   --  in a preelaborable body contains no statements other than labels or
   --  null statements, as required by RM 10.2.1(6).

   procedure Validate_Object_Declaration (N : Node_Id);
   --  Given N, an object declaration node, validates all the constraints in
   --  a preelaborable library unit, including creation of task objects etc.
   --  Note that this is called when the corresponding object is frozen since
   --  the checks cannot be made before knowing if the object is imported.

   procedure Validate_RCI_Declarations (P : Entity_Id);
   --  Apply semantic checks given in  E2.3(10-14)

   procedure Validate_RCI_Subprogram_Declaration (N : Node_Id);
   --  Check for RCI unit subprogram declarations with respect to
   --  in-lined subprogram and subprogram with access parameter or
   --  limited type parameter without Read and Write.

   procedure Validate_Remote_Access_To_Class_Wide_Type (N : Node_Id);
   --  Checks that Storage_Pool and Storage_Size attribute references are
   --  not applied to remote access-to-class-wide types. And the expected
   --  type for an allocator shall not be a remote access-to-class-wide
   --  type. And a remote access-to-class-wide type shall not be an actual
   --  parameter for a generic formal access type. RM E.2.3(22).

   procedure Validate_RT_RAT_Component (N : Node_Id);
   --  Given N, the package library unit declaration node, we should check
   --  against RM:9.95 E.2.2(8): the full view of a type declared in the
   --  visible part of a Remote Types unit has a part that is of a non-remote
   --  access type which has no read/write.

   procedure Validate_Remote_Type_Type_Conversion (N : Node_Id);
   --  Check for remote-type type conversion constraints. First, a value of
   --  a remote access-to-subprogram type can be converted only to another
   --  type conformant remote access-to-subprogram type. Secondly, a value
   --  of a remote access-to-class-wide type can be converted only to another
   --  remote access-to-class-wide type (RM E.2.3(17,20)).

   procedure Validate_SP_Access_Object_Type_Decl (T : Entity_Id);
   --  Check validity of declaration if shared passive unit. It should not
   --  contain the declaration of an access-to-object type whose designated
   --  type is a class-wide type ,task type or protected type. E.2.1(7).
   --  T is the entity of the declared type.

   procedure Validate_Static_Object_Name (N : Node_Id);
   --  In the elaboration code of a preelaborated library unit, check
   --  that we do not have the evaluation of a primary that is a name of
   --  an object, unless the name is a static expression (RM 10.2.1(8)).
   --  Non-static constant and variable are the targets, generic parameters
   --  are not included because the generic declaration and body are
   --  preelaborable.

   procedure Validate_RACW_Primitives (T : Entity_Id);
   --  Enforce constraints on primitive operations of the designated type of
   --  an RACW. Note that since the complete set of primitive operations of the
   --  designated type needs to be known, we must defer these checks until the
<<<<<<< HEAD
   --  desgianted type is frozen.
=======
   --  designated type is frozen.
>>>>>>> 1177f497

end Sem_Cat;<|MERGE_RESOLUTION|>--- conflicted
+++ resolved
@@ -152,10 +152,6 @@
    --  Enforce constraints on primitive operations of the designated type of
    --  an RACW. Note that since the complete set of primitive operations of the
    --  designated type needs to be known, we must defer these checks until the
-<<<<<<< HEAD
-   --  desgianted type is frozen.
-=======
    --  designated type is frozen.
->>>>>>> 1177f497
 
 end Sem_Cat;
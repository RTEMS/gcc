--- conflicted
+++ resolved
@@ -6,11 +6,7 @@
 --                                                                          --
 --                                 B o d y                                  --
 --                                                                          --
-<<<<<<< HEAD
---          Copyright (C) 1992-2006, Free Software Foundation, Inc.         --
-=======
 --          Copyright (C) 1992-2007, Free Software Foundation, Inc.         --
->>>>>>> 751ff693
 --                                                                          --
 -- GNAT is free software;  you can  redistribute it  and/or modify it under --
 -- terms of the  GNU General Public License as published  by the Free Soft- --
@@ -19,14 +15,8 @@
 -- OUT ANY WARRANTY;  without even the  implied warranty of MERCHANTABILITY --
 -- or FITNESS FOR A PARTICULAR PURPOSE.  See the GNU General Public License --
 -- for  more details.  You should have  received  a copy of the GNU General --
-<<<<<<< HEAD
--- Public License  distributed with GNAT;  see file COPYING.  If not, write --
--- to  the  Free Software Foundation,  51  Franklin  Street,  Fifth  Floor, --
--- Boston, MA 02110-1301, USA.                                              --
-=======
 -- Public License  distributed with GNAT; see file COPYING3.  If not, go to --
 -- http://www.gnu.org/licenses for a complete copy of the license.          --
->>>>>>> 751ff693
 --                                                                          --
 -- GNAT was originally developed  by the GNAT team at  New York University. --
 -- Extensive contributions were provided by Ada Core Technologies Inc.      --
@@ -35,7 +25,6 @@
 
 with Atree;    use Atree;
 with Checks;   use Checks;
-with Debug;    use Debug;
 with Einfo;    use Einfo;
 with Errout;   use Errout;
 with Expander; use Expander;
@@ -70,17 +59,6 @@
 
    Unblocked_Exit_Count : Nat := 0;
    --  This variable is used when processing if statements, case statements,
-<<<<<<< HEAD
-   --  and block statements. It counts the number of exit points that are
-   --  not blocked by unconditional transfer instructions: for IF and CASE,
-   --  these are the branches of the conditional; for a block, they are the
-   --  statement sequence of the block, and the statement sequences of any
-   --  exception handlers that are part of the block. When processing is
-   --  complete, if this count is zero, it means that control cannot fall
-   --  through the IF, CASE or block statement. This is used for the
-   --  generation of warning messages. This variable is recursively saved
-   --  on entry to processing the construct, and restored on exit.
-=======
    --  and block statements. It counts the number of exit points that are not
    --  blocked by unconditional transfer instructions: for IF and CASE, these
    --  are the branches of the conditional; for a block, they are the statement
@@ -90,7 +68,6 @@
    --  CASE or block statement. This is used for the generation of warning
    --  messages. This variable is recursively saved on entry to processing the
    --  construct, and restored on exit.
->>>>>>> 751ff693
 
    -----------------------
    -- Local Subprograms --
@@ -243,13 +220,7 @@
          --  If assignment operand is a component reference, then we get the
          --  actual subtype of the component for the unconstrained case.
 
-<<<<<<< HEAD
-         elsif
-           (Nkind (Opnd) = N_Selected_Component
-             or else Nkind (Opnd) = N_Explicit_Dereference)
-=======
          elsif Nkind_In (Opnd, N_Selected_Component, N_Explicit_Dereference)
->>>>>>> 751ff693
            and then not Is_Unchecked_Union (Opnd_Type)
          then
             Decl := Build_Actual_Subtype_Of_Component (Opnd_Type, Opnd);
@@ -466,7 +437,6 @@
       --  to avoid scoping issues in the back-end.
 
       T1 := Etype (Lhs);
-<<<<<<< HEAD
 
       --  Ada 2005 (AI-50217, AI-326): Check wrong dereference of incomplete
       --  type. For example:
@@ -491,46 +461,15 @@
          return;
       end if;
 
-      Set_Assignment_Type (Lhs, T1);
-=======
->>>>>>> 751ff693
-
-      --  Ada 2005 (AI-50217, AI-326): Check wrong dereference of incomplete
-      --  type. For example:
-
-      --    limited with P;
-      --    package Pkg is
-      --      type Acc is access P.T;
-      --    end Pkg;
-
-      --    with Pkg; use Acc;
-      --    procedure Example is
-      --       A, B : Acc;
-      --    begin
-      --       A.all := B.all;  -- ERROR
-      --    end Example;
-
-      if Nkind (Lhs) = N_Explicit_Dereference
-        and then Ekind (T1) = E_Incomplete_Type
-      then
-         Error_Msg_N ("invalid use of incomplete type", Lhs);
-         Kill_Lhs;
-         return;
-      end if;
-
       --  Now we can complete the resolution of the right hand side
 
       Set_Assignment_Type (Lhs, T1);
       Resolve (Rhs, T1);
+
+      --  This is the point at which we check for an unset reference
+
       Check_Unset_Reference (Rhs);
 
-<<<<<<< HEAD
-=======
-      --  This is the point at which we check for an unset reference
-
-      Check_Unset_Reference (Rhs);
-
->>>>>>> 751ff693
       --  Remaining steps are skipped if Rhs was syntactically in error
 
       if Rhs = Error then
@@ -598,10 +537,6 @@
       --  Propagate the tag from a class-wide target to the rhs when the rhs
       --  is a tag-indeterminate call.
 
-<<<<<<< HEAD
-      if Is_Class_Wide_Type (T1)
-        and then Is_Tag_Indeterminate (Rhs)
-=======
       if Is_Tag_Indeterminate (Rhs) then
          if Is_Class_Wide_Type (T1) then
             Propagate_Tag (Lhs, Rhs);
@@ -631,7 +566,6 @@
 
       if Ada_Version >= Ada_05
         and then Ekind (T1) = E_Anonymous_Access_Type
->>>>>>> 751ff693
       then
          Rewrite (Rhs, Convert_To (T1, Relocate_Node (Rhs)));
          Analyze_And_Resolve (Rhs, T1);
@@ -662,37 +596,6 @@
 
          elsif not Can_Never_Be_Null (T2) then
             Rewrite (Rhs, Convert_To (T1, Relocate_Node (Rhs)));
-            Analyze_And_Resolve (Rhs, T1);
-         end if;
-      end if;
-
-      --  Ada 2005 (AI-230 and AI-385): When the lhs type is an anonymous
-      --  access type, apply an implicit conversion of the rhs to that type
-      --  to force appropriate static and run-time accessibility checks.
-
-      if Ada_Version >= Ada_05
-        and then Ekind (T1) = E_Anonymous_Access_Type
-      then
-         Rewrite (Rhs, Convert_To (T1, Relocate_Node (Rhs)));
-         Analyze_And_Resolve (Rhs, T1);
-      end if;
-
-      --  Ada 2005 (AI-231)
-
-      if Ada_Version >= Ada_05
-        and then Can_Never_Be_Null (T1)
-        and then not Assignment_OK (Lhs)
-      then
-         if Nkind (Rhs) = N_Null then
-            Apply_Compile_Time_Constraint_Error
-              (N   => Rhs,
-               Msg => "(Ada 2005) NULL not allowed in null-excluding objects?",
-               Reason => CE_Null_Not_Allowed);
-            return;
-
-         elsif not Can_Never_Be_Null (T2) then
-            Rewrite (Rhs,
-              Convert_To (T1, Relocate_Node (Rhs)));
             Analyze_And_Resolve (Rhs, T1);
          end if;
       end if;
@@ -746,13 +649,7 @@
 
          --  Where the object is the same on both sides
 
-<<<<<<< HEAD
-         and then Is_Entity_Name (Lhs)
-         and then Is_Entity_Name (Original_Node (Rhs))
-         and then Entity (Lhs) = Entity (Original_Node (Rhs))
-=======
          and then Same_Object (Lhs, Original_Node (Rhs))
->>>>>>> 751ff693
 
          --  But exclude the case where the right side was an operation
          --  that got rewritten (e.g. JUNK + K, where K was known to be
@@ -870,92 +767,6 @@
             end if;
          end;
       end if;
-
-      --  Check for non-allowed composite assignment
-
-      if not Support_Composite_Assign_On_Target
-        and then (Is_Array_Type (T1) or else Is_Record_Type (T1))
-        and then (not Has_Size_Clause (T1) or else Esize (T1) > 64)
-      then
-         Error_Msg_CRT ("composite assignment", N);
-      end if;
-
-      --  Check elaboration warning for left side if not in elab code
-
-      if not In_Subprogram_Or_Concurrent_Unit then
-         Check_Elab_Assign (Lhs);
-      end if;
-
-      --  Final step. If left side is an entity, then we may be able to
-      --  reset the current tracked values to new safe values. We only have
-      --  something to do if the left side is an entity name, and expansion
-      --  has not modified the node into something other than an assignment,
-      --  and of course we only capture values if it is safe to do so.
-
-      if Is_Entity_Name (Lhs)
-        and then Nkind (N) = N_Assignment_Statement
-      then
-         declare
-            Ent : constant Entity_Id := Entity (Lhs);
-
-         begin
-            if Safe_To_Capture_Value (N, Ent) then
-
-               --  If simple variable on left side, warn if this assignment
-               --  blots out another one (rendering it useless) and note
-               --  location of assignment in case no one references value.
-               --  We only do this for source assignments, otherwise we can
-               --  generate bogus warnings when an assignment is rewritten as
-               --  another assignment, and gets tied up with itself.
-
-               if Warn_On_Modified_Unread
-                 and then Ekind (Ent) = E_Variable
-                 and then Comes_From_Source (N)
-                 and then In_Extended_Main_Source_Unit (Ent)
-               then
-                  Warn_On_Useless_Assignment (Ent, Sloc (N));
-                  Set_Last_Assignment (Ent, Lhs);
-               end if;
-
-               --  If we are assigning an access type and the left side is an
-               --  entity, then make sure that the Is_Known_[Non_]Null flags
-               --  properly reflect the state of the entity after assignment.
-
-               if Is_Access_Type (T1) then
-                  if Known_Non_Null (Rhs) then
-                     Set_Is_Known_Non_Null (Ent, True);
-
-                  elsif Known_Null (Rhs)
-                    and then not Can_Never_Be_Null (Ent)
-                  then
-                     Set_Is_Known_Null (Ent, True);
-
-                  else
-                     Set_Is_Known_Null (Ent, False);
-
-                     if not Can_Never_Be_Null (Ent) then
-                        Set_Is_Known_Non_Null (Ent, False);
-                     end if;
-                  end if;
-
-               --  For discrete types, we may be able to set the current value
-               --  if the value is known at compile time.
-
-               elsif Is_Discrete_Type (T1)
-                 and then Compile_Time_Known_Value (Rhs)
-               then
-                  Set_Current_Value (Ent, Rhs);
-               else
-                  Set_Current_Value (Ent, Empty);
-               end if;
-
-            --  If not safe to capture values, kill them
-
-            else
-               Kill_Lhs;
-            end if;
-         end;
-      end if;
    end Analyze_Assignment;
 
    -----------------------------
@@ -977,7 +788,6 @@
       end if;
 
       --  Normal processing with HSS present
-<<<<<<< HEAD
 
       declare
          EH  : constant List_Id := Exception_Handlers (HSS);
@@ -991,21 +801,6 @@
          --  Initialize unblocked exit count for statements of begin block
          --  plus one for each excption handler that is present.
 
-=======
-
-      declare
-         EH  : constant List_Id := Exception_Handlers (HSS);
-         Ent : Entity_Id        := Empty;
-         S   : Entity_Id;
-
-         Save_Unblocked_Exit_Count : constant Nat := Unblocked_Exit_Count;
-         --  Recursively save value of this global, will be restored on exit
-
-      begin
-         --  Initialize unblocked exit count for statements of begin block
-         --  plus one for each excption handler that is present.
-
->>>>>>> 751ff693
          Unblocked_Exit_Count := 1;
 
          if Present (EH) then
@@ -1048,29 +843,16 @@
             Set_Identifier (N, New_Occurrence_Of (Ent, Sloc (N)));
             Set_Parent (Ent, N);
          end if;
-<<<<<<< HEAD
 
          Set_Etype (Ent, Standard_Void_Type);
          Set_Block_Node (Ent, Identifier (N));
-         New_Scope (Ent);
+         Push_Scope (Ent);
 
          if Present (Decls) then
             Analyze_Declarations (Decls);
             Check_Completion;
          end if;
 
-=======
-
-         Set_Etype (Ent, Standard_Void_Type);
-         Set_Block_Node (Ent, Identifier (N));
-         Push_Scope (Ent);
-
-         if Present (Decls) then
-            Analyze_Declarations (Decls);
-            Check_Completion;
-         end if;
-
->>>>>>> 751ff693
          Analyze (HSS);
          Process_End_Label (HSS, 'e', Ent);
 
@@ -1113,13 +895,10 @@
       Last_Choice    : Nat;
       Dont_Care      : Boolean;
       Others_Present : Boolean;
-<<<<<<< HEAD
-=======
 
       pragma Warnings (Off, Last_Choice);
       pragma Warnings (Off, Dont_Care);
       --  Don't care about assigned values
->>>>>>> 751ff693
 
       Statements_Analyzed : Boolean := False;
       --  Set True if at least some statement sequences get analyzed.
@@ -1218,10 +997,7 @@
       --  a call to Number_Of_Choices to get the right number of entries.
 
       Case_Table : Choice_Table_Type (1 .. Number_Of_Choices (N));
-<<<<<<< HEAD
-=======
       pragma Warnings (Off, Case_Table);
->>>>>>> 751ff693
 
    --  Start of processing for Analyze_Case_Statement
 
@@ -1324,10 +1100,6 @@
 
          begin
             Alt := First (Alternatives (N));
-<<<<<<< HEAD
-
-=======
->>>>>>> 751ff693
             while Present (Alt) loop
                if Alt /= Chosen then
                   Remove_Warning_Messages (Statements (Alt));
@@ -1598,10 +1370,6 @@
 
             if Present (Elsif_Parts (N)) then
                E := First (Elsif_Parts (N));
-<<<<<<< HEAD
-
-=======
->>>>>>> 751ff693
                while Present (E) loop
                   Remove_Warning_Messages (Then_Statements (E));
                   Next (E);
@@ -1699,12 +1467,8 @@
             if Analyzed (Original_Bound) then
                return Original_Bound;
 
-<<<<<<< HEAD
-            elsif Nkind (Analyzed_Bound) = N_Integer_Literal
-=======
             elsif Nkind_In (Analyzed_Bound, N_Integer_Literal,
                                             N_Character_Literal)
->>>>>>> 751ff693
               or else Is_Entity_Name (Analyzed_Bound)
             then
                Analyze_And_Resolve (Original_Bound, Typ);
@@ -2123,15 +1887,10 @@
    ----------------------------
 
    procedure Analyze_Loop_Statement (N : Node_Id) is
-<<<<<<< HEAD
-      Id   : constant Node_Id := Identifier (N);
-      Iter : constant Node_Id := Iteration_Scheme (N);
-=======
       Loop_Statement : constant Node_Id := N;
 
       Id   : constant Node_Id := Identifier (Loop_Statement);
       Iter : constant Node_Id := Iteration_Scheme (Loop_Statement);
->>>>>>> 751ff693
       Ent  : Entity_Id;
 
    begin
@@ -2175,168 +1934,6 @@
       --  that the body of the loop was executed.
 
       Kill_Current_Values;
-<<<<<<< HEAD
-      New_Scope (Ent);
-      Analyze_Iteration_Scheme (Iter);
-      Analyze_Statements (Statements (N));
-      Process_End_Label (N, 'e', Ent);
-      End_Scope;
-      Kill_Current_Values;
-
-      --  Check for possible infinite loop which we can diagnose successfully.
-      --  The case we look for is a while loop which tests a local variable,
-      --  where there is no obvious direct or indirect update of the variable
-      --  within the body of the loop.
-
-      --  Note: we don't try to give a warning if condition actions are
-      --  present, since the loop structure can be very complex in this case.
-
-      if No (Iter)
-        or else No (Condition (Iter))
-        or else Present (Condition_Actions (Iter))
-        or else Debug_Flag_Dot_W
-      then
-         return;
-      end if;
-
-      --  Initial conditions met, see if condition is of right form
-
-      declare
-         Cond : constant Node_Id := Condition (Iter);
-         Var  : Entity_Id;
-         Loc  : Node_Id;
-
-      begin
-         --  Condition is a direct variable reference
-
-         if Is_Entity_Name (Cond)
-           and then not Is_Library_Level_Entity (Entity (Cond))
-         then
-            Loc := Cond;
-
-         --  Case of condition is a comparison with compile time known value
-
-         elsif Nkind (Cond) in N_Op_Compare then
-            if Is_Entity_Name (Left_Opnd (Cond))
-              and then Compile_Time_Known_Value (Right_Opnd (Cond))
-            then
-               Loc := Left_Opnd (Cond);
-
-            elsif Is_Entity_Name (Right_Opnd (Cond))
-              and then Compile_Time_Known_Value (Left_Opnd (Cond))
-            then
-               Loc := Right_Opnd (Cond);
-
-            else
-               return;
-            end if;
-
-         --  Case of condition is function call with one parameter
-
-         elsif Nkind (Cond) = N_Function_Call then
-            declare
-               PA : constant List_Id := Parameter_Associations (Cond);
-            begin
-               if Present (PA)
-                 and then List_Length (PA) = 1
-                 and then Is_Entity_Name (First (PA))
-               then
-                  Loc := First (PA);
-               else
-                  return;
-               end if;
-            end;
-
-         else
-            return;
-         end if;
-
-         --  If we fall through Loc is set to the node that is an entity ref
-
-         Var := Entity (Loc);
-
-         if Present (Var)
-           and then Ekind (Var) = E_Variable
-           and then not Is_Library_Level_Entity (Var)
-           and then Comes_From_Source (Var)
-         then
-            null;
-         else
-            return;
-         end if;
-
-         --  Search for reference to variable in loop
-
-         Ref_Search : declare
-            function Test_Ref (N : Node_Id) return Traverse_Result;
-            --  Test for reference to variable in question. Returns Abandon
-            --  if matching reference found.
-
-            function Find_Ref is new Traverse_Func (Test_Ref);
-            --  Function to traverse body of procedure. Returns Abandon if
-            --  matching reference found.
-
-            --------------
-            -- Test_Ref --
-            --------------
-
-            function Test_Ref (N : Node_Id) return Traverse_Result is
-            begin
-               --  Waste of time to look at iteration scheme
-
-               if N = Iter then
-                  return Skip;
-
-               --  Direct reference to variable in question
-
-               elsif Is_Entity_Name (N)
-                 and then Present (Entity (N))
-                 and then Entity (N) = Var
-                 and then May_Be_Lvalue (N)
-               then
-                  return Abandon;
-
-                  --  Reference to variable renaming variable in question
-
-               elsif Is_Entity_Name (N)
-                 and then Present (Entity (N))
-                 and then Ekind (Entity (N)) = E_Variable
-                 and then Present (Renamed_Object (Entity (N)))
-                 and then Is_Entity_Name (Renamed_Object (Entity (N)))
-                 and then Entity (Renamed_Object (Entity (N))) = Var
-                 and then May_Be_Lvalue (N)
-               then
-                  return Abandon;
-
-               --  Check for call to other than library level subprogram
-
-               elsif Nkind (N) = N_Procedure_Call_Statement
-                 or else Nkind (N) = N_Function_Call
-               then
-                  if not Is_Entity_Name (Name (N))
-                    or else not Is_Library_Level_Entity (Entity (Name (N)))
-                  then
-                     return Abandon;
-                  end if;
-               end if;
-
-               --  All OK, continue scan
-
-               return OK;
-            end Test_Ref;
-
-         --  Start of processing for Ref_Search
-
-         begin
-            if Find_Ref (N) = OK then
-               Error_Msg_NE
-                 ("variable& is not modified in loop body?", Loc, Var);
-               Error_Msg_N
-                 ("\possible infinite loop", Loc);
-            end if;
-         end Ref_Search;
-      end;
-=======
       Push_Scope (Ent);
       Analyze_Iteration_Scheme (Iter);
       Analyze_Statements (Statements (Loop_Statement));
@@ -2344,7 +1941,6 @@
       End_Scope;
       Kill_Current_Values;
       Check_Infinite_Loop_Warning (N);
->>>>>>> 751ff693
    end Analyze_Loop_Statement;
 
    ----------------------------

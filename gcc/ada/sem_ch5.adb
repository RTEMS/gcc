--- conflicted
+++ resolved
@@ -6,11 +6,7 @@
 --                                                                          --
 --                                 B o d y                                  --
 --                                                                          --
-<<<<<<< HEAD
---          Copyright (C) 1992-2006, Free Software Foundation, Inc.         --
-=======
 --          Copyright (C) 1992-2007, Free Software Foundation, Inc.         --
->>>>>>> 60a98cce
 --                                                                          --
 -- GNAT is free software;  you can  redistribute it  and/or modify it under --
 -- terms of the  GNU General Public License as published  by the Free Soft- --
@@ -30,7 +26,6 @@
 
 with Atree;    use Atree;
 with Checks;   use Checks;
-with Debug;    use Debug;
 with Einfo;    use Einfo;
 with Errout;   use Errout;
 with Expander; use Expander;
@@ -65,17 +60,6 @@
 
    Unblocked_Exit_Count : Nat := 0;
    --  This variable is used when processing if statements, case statements,
-<<<<<<< HEAD
-   --  and block statements. It counts the number of exit points that are
-   --  not blocked by unconditional transfer instructions: for IF and CASE,
-   --  these are the branches of the conditional; for a block, they are the
-   --  statement sequence of the block, and the statement sequences of any
-   --  exception handlers that are part of the block. When processing is
-   --  complete, if this count is zero, it means that control cannot fall
-   --  through the IF, CASE or block statement. This is used for the
-   --  generation of warning messages. This variable is recursively saved
-   --  on entry to processing the construct, and restored on exit.
-=======
    --  and block statements. It counts the number of exit points that are not
    --  blocked by unconditional transfer instructions: for IF and CASE, these
    --  are the branches of the conditional; for a block, they are the statement
@@ -85,7 +69,6 @@
    --  CASE or block statement. This is used for the generation of warning
    --  messages. This variable is recursively saved on entry to processing the
    --  construct, and restored on exit.
->>>>>>> 60a98cce
 
    -----------------------
    -- Local Subprograms --
@@ -737,7 +720,6 @@
                --  If we are assigning an access type and the left side is an
                --  entity, then make sure that the Is_Known_[Non_]Null flags
                --  properly reflect the state of the entity after assignment.
-<<<<<<< HEAD
 
                if Is_Access_Type (T1) then
                   if Known_Non_Null (Rhs) then
@@ -767,37 +749,6 @@
                   Set_Current_Value (Ent, Empty);
                end if;
 
-=======
-
-               if Is_Access_Type (T1) then
-                  if Known_Non_Null (Rhs) then
-                     Set_Is_Known_Non_Null (Ent, True);
-
-                  elsif Known_Null (Rhs)
-                    and then not Can_Never_Be_Null (Ent)
-                  then
-                     Set_Is_Known_Null (Ent, True);
-
-                  else
-                     Set_Is_Known_Null (Ent, False);
-
-                     if not Can_Never_Be_Null (Ent) then
-                        Set_Is_Known_Non_Null (Ent, False);
-                     end if;
-                  end if;
-
-               --  For discrete types, we may be able to set the current value
-               --  if the value is known at compile time.
-
-               elsif Is_Discrete_Type (T1)
-                 and then Compile_Time_Known_Value (Rhs)
-               then
-                  Set_Current_Value (Ent, Rhs);
-               else
-                  Set_Current_Value (Ent, Empty);
-               end if;
-
->>>>>>> 60a98cce
             --  If not safe to capture values, kill them
 
             else
@@ -1917,15 +1868,10 @@
    ----------------------------
 
    procedure Analyze_Loop_Statement (N : Node_Id) is
-<<<<<<< HEAD
-      Id   : constant Node_Id := Identifier (N);
-      Iter : constant Node_Id := Iteration_Scheme (N);
-=======
       Loop_Statement : constant Node_Id := N;
 
       Id   : constant Node_Id := Identifier (Loop_Statement);
       Iter : constant Node_Id := Iteration_Scheme (Loop_Statement);
->>>>>>> 60a98cce
       Ent  : Entity_Id;
 
    begin
@@ -1969,267 +1915,6 @@
       --  that the body of the loop was executed.
 
       Kill_Current_Values;
-<<<<<<< HEAD
-      New_Scope (Ent);
-      Analyze_Iteration_Scheme (Iter);
-      Analyze_Statements (Statements (N));
-      Process_End_Label (N, 'e', Ent);
-      End_Scope;
-      Kill_Current_Values;
-
-      --  Check for possible infinite loop which we can diagnose successfully.
-      --  The case we look for is a while loop which tests a local variable,
-      --  where there is no obvious direct or indirect update of the variable
-      --  within the body of the loop.
-
-      --  Note: we don't try to give a warning if condition actions are
-      --  present, since the loop structure can be very complex in this case.
-
-      if No (Iter)
-        or else No (Condition (Iter))
-        or else Present (Condition_Actions (Iter))
-        or else Debug_Flag_Dot_W
-      then
-         return;
-      end if;
-
-      --  Initial conditions met, see if condition is of right form
-
-      declare
-         Loc  : Node_Id := Empty;
-         Var  : Entity_Id := Empty;
-
-         function Has_Indirection (T : Entity_Id) return Boolean;
-         --  If the controlling variable is an access type, or is a record type
-         --  with access components, assume that it is changed indirectly and
-         --  suppress the warning. As a concession to low-level programming, in
-         --  particular within Declib, we also suppress warnings on a record
-         --  type that contains components of type Address or Short_Address.
-
-         procedure Find_Var (N : Node_Id);
-         --  Find whether the condition in a while-loop can be reduced to
-         --  a test on a single variable. Recurse if condition is negation.
-
-         ---------------------
-         -- Has_Indirection --
-         ---------------------
-
-         function Has_Indirection (T : Entity_Id) return Boolean is
-            Comp : Entity_Id;
-            Rec  : Entity_Id;
-
-         begin
-            if Is_Access_Type (T) then
-               return True;
-
-            elsif Is_Private_Type (T)
-              and then Present (Full_View (T))
-              and then Is_Access_Type (Full_View (T))
-            then
-               return True;
-
-            elsif Is_Record_Type (T) then
-               Rec := T;
-
-            elsif Is_Private_Type (T)
-              and then Present (Full_View (T))
-              and then Is_Record_Type (Full_View (T))
-            then
-               Rec := Full_View (T);
-            else
-               return False;
-            end if;
-
-            Comp := First_Component (Rec);
-            while Present (Comp) loop
-               if Is_Access_Type (Etype (Comp))
-                 or else Is_Descendent_Of_Address (Etype (Comp))
-               then
-                  return True;
-               end if;
-
-               Next_Component (Comp);
-            end loop;
-
-            return False;
-         end Has_Indirection;
-
-         --------------
-         -- Find_Var --
-         --------------
-
-         procedure Find_Var (N : Node_Id) is
-         begin
-            --  Condition is a direct variable reference
-
-            if Is_Entity_Name (N)
-              and then not Is_Library_Level_Entity (Entity (N))
-            then
-               Loc := N;
-
-            --  Case of condition is a comparison with compile time known value
-
-            elsif Nkind (N) in N_Op_Compare then
-               if Is_Entity_Name (Left_Opnd (N))
-                 and then Compile_Time_Known_Value (Right_Opnd (N))
-               then
-                  Loc := Left_Opnd (N);
-
-               elsif Is_Entity_Name (Right_Opnd (N))
-                 and then Compile_Time_Known_Value (Left_Opnd (N))
-               then
-                  Loc :=  Right_Opnd (N);
-
-               else
-                  return;
-               end if;
-
-            --  If condition is a negation, check whether the operand has the
-            --  proper form.
-
-            elsif Nkind (N) = N_Op_Not then
-               Find_Var (Right_Opnd (N));
-
-            --  Case of condition is function call with one parameter
-
-            elsif Nkind (N) = N_Function_Call then
-               declare
-                  PA : constant List_Id := Parameter_Associations (N);
-               begin
-                  if Present (PA)
-                    and then List_Length (PA) = 1
-                    and then Is_Entity_Name (First (PA))
-                  then
-                     Loc := First (PA);
-                  else
-                     return;
-                  end if;
-               end;
-
-            else
-               return;
-            end if;
-         end Find_Var;
-
-      begin
-         Find_Var (Condition (Iter));
-
-         if Present (Loc) then
-            Var := Entity (Loc);
-         end if;
-
-         if Present (Var)
-           and then Ekind (Var) = E_Variable
-           and then not Is_Library_Level_Entity (Var)
-           and then Comes_From_Source (Var)
-         then
-            if Has_Indirection (Etype (Var)) then
-
-               --  Assume that the designated object is modified in some
-               --  other way, to avoid false positives.
-
-               return;
-
-            elsif Is_Volatile (Var) then
-
-               --  If the variable is marked as volatile, we assume that
-               --  the condition may be affected by other tasks.
-
-               return;
-
-            elsif Nkind (Original_Node (First (Statements (N))))
-                 = N_Delay_Relative_Statement
-              or else Nkind (Original_Node (First (Statements (N))))
-                 = N_Delay_Until_Statement
-            then
-
-               --  Assume that this is a multitasking program, and the
-               --  condition is affected by other threads.
-
-               return;
-
-            end if;
-
-         --  There no identifiable single variable in the condition
-
-         else
-            return;
-         end if;
-
-         --  Search for reference to variable in loop
-
-         Ref_Search : declare
-            function Test_Ref (N : Node_Id) return Traverse_Result;
-            --  Test for reference to variable in question. Returns Abandon
-            --  if matching reference found.
-
-            function Find_Ref is new Traverse_Func (Test_Ref);
-            --  Function to traverse body of procedure. Returns Abandon if
-            --  matching reference found.
-
-            --------------
-            -- Test_Ref --
-            --------------
-
-            function Test_Ref (N : Node_Id) return Traverse_Result is
-            begin
-               --  Waste of time to look at iteration scheme
-
-               if N = Iter then
-                  return Skip;
-
-               --  Direct reference to variable in question
-
-               elsif Is_Entity_Name (N)
-                 and then Present (Entity (N))
-                 and then Entity (N) = Var
-                 and then May_Be_Lvalue (N)
-               then
-                  return Abandon;
-
-                  --  Reference to variable renaming variable in question
-
-               elsif Is_Entity_Name (N)
-                 and then Present (Entity (N))
-                 and then Ekind (Entity (N)) = E_Variable
-                 and then Present (Renamed_Object (Entity (N)))
-                 and then Is_Entity_Name (Renamed_Object (Entity (N)))
-                 and then Entity (Renamed_Object (Entity (N))) = Var
-                 and then May_Be_Lvalue (N)
-               then
-                  return Abandon;
-
-               --  Calls to subprograms are OK, unless the subprogram is
-               --  within the scope of the entity in question and could
-               --  therefore possibly modify it
-
-               elsif Nkind (N) = N_Procedure_Call_Statement
-                 or else Nkind (N) = N_Function_Call
-               then
-                  if not Is_Entity_Name (Name (N))
-                    or else Scope_Within (Entity (Name (N)), Scope (Var))
-                  then
-                     return Abandon;
-                  end if;
-               end if;
-
-               --  All OK, continue scan
-
-               return OK;
-            end Test_Ref;
-
-         --  Start of processing for Ref_Search
-
-         begin
-            if Find_Ref (N) = OK then
-               Error_Msg_NE
-                 ("variable& is not modified in loop body?", Loc, Var);
-               Error_Msg_N
-                 ("\possible infinite loop", Loc);
-            end if;
-         end Ref_Search;
-      end;
-=======
       Push_Scope (Ent);
       Analyze_Iteration_Scheme (Iter);
       Analyze_Statements (Statements (Loop_Statement));
@@ -2237,7 +1922,6 @@
       End_Scope;
       Kill_Current_Values;
       Check_Infinite_Loop_Warning (N);
->>>>>>> 60a98cce
    end Analyze_Loop_Statement;
 
    ----------------------------

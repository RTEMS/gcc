--- conflicted
+++ resolved
@@ -6,11 +6,7 @@
 --                                                                          --
 --                                 B o d y                                  --
 --                                                                          --
-<<<<<<< HEAD
---          Copyright (C) 1992-2005, Free Software Foundation, Inc.         --
-=======
 --          Copyright (C) 1992-2006, Free Software Foundation, Inc.         --
->>>>>>> c355071f
 --                                                                          --
 -- GNAT is free software;  you can  redistribute it  and/or modify it under --
 -- terms of the  GNU General Public License as published  by the Free Soft- --
@@ -453,10 +449,7 @@
         and then Ekind (T1) = E_Incomplete_Type
       then
          Error_Msg_N ("invalid use of incomplete type", Lhs);
-<<<<<<< HEAD
-=======
          Kill_Lhs;
->>>>>>> c355071f
          return;
       end if;
 
@@ -688,14 +681,10 @@
                   else
                      Set_Is_Known_Null (Ent, False);
 
-<<<<<<< HEAD
-      --  Capture value if safe to do so
-=======
                      if not Can_Never_Be_Null (Ent) then
                         Set_Is_Known_Non_Null (Ent, False);
                      end if;
                   end if;
->>>>>>> c355071f
 
                --  For discrete types, we may be able to set the current value
                --  if the value is known at compile time.
@@ -1365,10 +1354,7 @@
          New_Lo_Bound : Node_Id := Empty;
          New_Hi_Bound : Node_Id := Empty;
          Typ          : Entity_Id;
-<<<<<<< HEAD
-=======
          Save_Analysis : Boolean;
->>>>>>> c355071f
 
          function One_Bound
            (Original_Bound : Node_Id;
@@ -1444,11 +1430,6 @@
 
       begin
          --  Determine expected type of range by analyzing separate copy
-<<<<<<< HEAD
-
-         Set_Parent (R_Copy, Parent (R));
-         Pre_Analyze_And_Resolve (R_Copy);
-=======
          --  Do the analysis and resolution of the copy of the bounds with
          --  expansion disabled, to prevent the generation of finalization
          --  actions on each bound. This prevents memory leaks when the
@@ -1507,17 +1488,10 @@
          Expander_Mode_Restore;
          Full_Analysis := Save_Analysis;
 
->>>>>>> c355071f
          Typ := Etype (R_Copy);
 
          --  If the type of the discrete range is Universal_Integer, then
          --  the bound's type must be resolved to Integer, and any object
-<<<<<<< HEAD
-         --  used to hold the bound must also have type Integer.
-
-         if Typ = Universal_Integer then
-            Typ := Standard_Integer;
-=======
          --  used to hold the bound must also have type Integer, unless the
          --  literal bounds are constant-folded expressions that carry a user-
          --  defined type.
@@ -1538,7 +1512,6 @@
             else
                Typ := Standard_Integer;
             end if;
->>>>>>> c355071f
          end if;
 
          Set_Etype (R, Typ);

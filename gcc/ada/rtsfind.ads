------------------------------------------------------------------------------
--                                                                          --
--                         GNAT COMPILER COMPONENTS                         --
--                                                                          --
--                              R T S F I N D                               --
--                                                                          --
--                                 S p e c                                  --
--                                                                          --
--          Copyright (C) 1992-2009, Free Software Foundation, Inc.         --
--                                                                          --
-- GNAT is free software;  you can  redistribute it  and/or modify it under --
-- terms of the  GNU General Public License as published  by the Free Soft- --
-- ware  Foundation;  either version 3,  or (at your option) any later ver- --
-- sion.  GNAT is distributed in the hope that it will be useful, but WITH- --
-- OUT ANY WARRANTY;  without even the  implied warranty of MERCHANTABILITY --
-- or FITNESS FOR A PARTICULAR PURPOSE.  See the GNU General Public License --
-- for  more details.  You should have  received  a copy of the GNU General --
-- Public License  distributed with GNAT; see file COPYING3.  If not, go to --
-- http://www.gnu.org/licenses for a complete copy of the license.          --
--                                                                          --
-- GNAT was originally developed  by the GNAT team at  New York University. --
-- Extensive contributions were provided by Ada Core Technologies Inc.      --
--                                                                          --
------------------------------------------------------------------------------

with Types; use Types;

package Rtsfind is

--  This package contains the routine that is used to obtain runtime library
--  entities, loading in the required runtime library packages on demand. It
--  is also used for such purposes as finding System.Address when System has
--  not been explicitly With'ed.

   ------------------------
   -- Runtime Unit Table --
   ------------------------

   --  The following type includes an enumeration entry for each runtime unit.
   --  The enumeration literal represents the fully qualified name of the unit,
   --  as follows:

   --    Names of the form Ada_xxx are first level children of Ada, whose name
   --    is Ada.xxx. For example, the name Ada_Tags refers to package Ada.Tags.

   --    Names of the form Ada_Calendar_xxx are second level children of
   --    Ada.Calendar. This is part of a temporary implementation of delays;
   --    eventually, packages implementing delays will be found relative to
   --    the package that declares the time type.

   --    Names of the form Ada_Finalization_xxx are second level children of
   --    Ada.Finalization.

   --    Names of the form Ada_Interrupts_xxx are second level children of
   --    Ada.Interrupts. This is needed for Ada.Interrupts.Names which is used
   --    by pragma Interrupt_State.

   --    Names of the form Ada_Real_Time_xxx are second level children of
   --    Ada.Real_Time.

   --    Names of the form Ada_Streams_xxx are second level children
   --    of Ada.Streams.

<<<<<<< HEAD
   --    Names of the form Ada_Text_IO_xxx are second level children of
   --    Ada.Text_IO.

=======
   --    Names of the form Ada_Strings_xxx are second level children
   --    of Ada.Strings.

   --    Names of the form Ada_Text_IO_xxx are second level children of
   --    Ada.Text_IO.

>>>>>>> 42a9ba1d
   --    Names of the form Ada_Wide_Text_IO_xxx are second level children of
   --    Ada.Wide_Text_IO.

   --    Names of the form Ada_Wide_Wide_Text_IO_xxx are second level children
   --    of Ada.Wide_Wide_Text_IO.

   --    Names of the form Interfaces_xxx are first level children of
   --    Interfaces_CPP refers to package Interfaces.CPP

   --    Names of the form System_xxx are first level children of System, whose
   --    name is System.xxx. For example, the name System_Str_Concat refers to
   --    package System.Str_Concat.

   --    Names of the form System_Strings_xxx are second level children of the
   --    package System.Strings.

   --    Names of the form System_Tasking_xxx are second level children of the
   --    package System.Tasking. For example, System_Tasking_Stages refers to
   --    the package System.Tasking.Stages.

   --    Other names stand for themselves (e.g. System for package System)

   --  This list can contain both subprogram and package unit names. For
   --  packages, the accessible entities in the package are separately listed
   --  in the package entity table. The units must be either library level
   --  package declarations, or library level subprogram declarations. Generic
   --  units, library level instantiations and subprogram bodies acting as
   --  specs may not be referenced (all these cases could be added at the
   --  expense of additional complexity in the body of Rtsfind, but it doesn't
   --  seem worthwhile, since the implementation controls the set of units that
   --  are referenced, and this restriction is easily met.

   --  IMPORTANT NOTE: the specs of packages and procedures with'ed using this
   --  mechanism may not contain use clauses. This is because these subprograms
   --  are compiled in the current visibility environment, and it would be too
   --  much trouble to establish a clean environment for the compilation. The
   --  presence of extraneous visible stuff has no effect on the compilation
   --  except in the presence of use clauses (which might result in unexpected
   --  ambiguities).

   type RTU_Id is (
      --  Runtime packages, for list of accessible entities in each
      --  package see declarations in the runtime entity table below.

      RTU_Null,
      --  Used as a null entry. Will cause an error if referenced

      --  Children of Ada

      Ada_Calendar,
      Ada_Dispatching,
      Ada_Exceptions,
      Ada_Finalization,
      Ada_Interrupts,
      Ada_Real_Time,
      Ada_Streams,
      Ada_Strings,
      Ada_Tags,
      Ada_Task_Identification,
      Ada_Task_Termination,

      --  Children of Ada.Calendar

      Ada_Calendar_Delays,

      --  Children of Ada.Dispatching

      Ada_Dispatching_EDF,

      --  Children of Ada.Finalization

      Ada_Finalization_List_Controller,

      --  Children of Ada.Interrupts

      Ada_Interrupts_Names,

      --  Children of Ada.Real_Time

      Ada_Real_Time_Delays,
      Ada_Real_Time_Timing_Events,

      --  Children of Ada.Streams

      Ada_Streams_Stream_IO,

      --  Children of Ada.Strings

      Ada_Strings_Unbounded,

      --  Children of Ada.Text_IO (for Text_IO_Kludge)

      Ada_Text_IO_Decimal_IO,
      Ada_Text_IO_Enumeration_IO,
      Ada_Text_IO_Fixed_IO,
      Ada_Text_IO_Float_IO,
      Ada_Text_IO_Integer_IO,
      Ada_Text_IO_Modular_IO,

      --  Children of Ada.Wide_Text_IO (for Text_IO_Kludge)

      Ada_Wide_Text_IO_Decimal_IO,
      Ada_Wide_Text_IO_Enumeration_IO,
      Ada_Wide_Text_IO_Fixed_IO,
      Ada_Wide_Text_IO_Float_IO,
      Ada_Wide_Text_IO_Integer_IO,
      Ada_Wide_Text_IO_Modular_IO,

      --  Children of Ada.Wide_Wide_Text_IO (for Text_IO_Kludge)

      Ada_Wide_Wide_Text_IO_Decimal_IO,
      Ada_Wide_Wide_Text_IO_Enumeration_IO,
      Ada_Wide_Wide_Text_IO_Fixed_IO,
      Ada_Wide_Wide_Text_IO_Float_IO,
      Ada_Wide_Wide_Text_IO_Integer_IO,
      Ada_Wide_Wide_Text_IO_Modular_IO,

      --  Interfaces

      Interfaces,

      --  Children of Interfaces

      Interfaces_CPP,
      Interfaces_Packed_Decimal,

      --  Package System

      System,

      --  Children of System

      System_Address_Image,
      System_Arith_64,
      System_AST_Handling,
      System_Assertions,
      System_Aux_DEC,
      System_Bit_Ops,
      System_Boolean_Array_Operations,
      System_Checked_Pools,
      System_Compare_Array_Signed_16,
      System_Compare_Array_Signed_32,
      System_Compare_Array_Signed_64,
      System_Compare_Array_Signed_8,
      System_Compare_Array_Unsigned_16,
      System_Compare_Array_Unsigned_32,
      System_Compare_Array_Unsigned_64,
      System_Compare_Array_Unsigned_8,
      System_Concat_2,
      System_Concat_3,
      System_Concat_4,
      System_Concat_5,
      System_Concat_6,
      System_Concat_7,
      System_Concat_8,
      System_Concat_9,
      System_DSA_Services,
      System_DSA_Types,
      System_Exception_Table,
      System_Exceptions,
      System_Exn_Int,
      System_Exn_LLF,
      System_Exn_LLI,
      System_Exp_Int,
      System_Exp_LInt,
      System_Exp_LLI,
      System_Exp_LLU,
      System_Exp_Mod,
      System_Exp_Uns,
      System_Fat_Flt,
      System_Fat_IEEE_Long_Float,
      System_Fat_IEEE_Short_Float,
      System_Fat_LFlt,
      System_Fat_LLF,
      System_Fat_SFlt,
      System_Fat_VAX_D_Float,
      System_Fat_VAX_F_Float,
      System_Fat_VAX_G_Float,
      System_Finalization_Implementation,
      System_Finalization_Root,
      System_Fore,
      System_Img_Bool,
      System_Img_Char,
      System_Img_Dec,
      System_Img_Enum,
      System_Img_Enum_New,
      System_Img_Int,
      System_Img_LLD,
      System_Img_LLI,
      System_Img_LLU,
      System_Img_Name,
      System_Img_Real,
      System_Img_Uns,
      System_Img_WChar,
      System_Interrupts,
      System_Machine_Code,
      System_Mantissa,
      System_Memcop,
      System_Pack_03,
      System_Pack_05,
      System_Pack_06,
      System_Pack_07,
      System_Pack_09,
      System_Pack_10,
      System_Pack_11,
      System_Pack_12,
      System_Pack_13,
      System_Pack_14,
      System_Pack_15,
      System_Pack_17,
      System_Pack_18,
      System_Pack_19,
      System_Pack_20,
      System_Pack_21,
      System_Pack_22,
      System_Pack_23,
      System_Pack_24,
      System_Pack_25,
      System_Pack_26,
      System_Pack_27,
      System_Pack_28,
      System_Pack_29,
      System_Pack_30,
      System_Pack_31,
      System_Pack_33,
      System_Pack_34,
      System_Pack_35,
      System_Pack_36,
      System_Pack_37,
      System_Pack_38,
      System_Pack_39,
      System_Pack_40,
      System_Pack_41,
      System_Pack_42,
      System_Pack_43,
      System_Pack_44,
      System_Pack_45,
      System_Pack_46,
      System_Pack_47,
      System_Pack_48,
      System_Pack_49,
      System_Pack_50,
      System_Pack_51,
      System_Pack_52,
      System_Pack_53,
      System_Pack_54,
      System_Pack_55,
      System_Pack_56,
      System_Pack_57,
      System_Pack_58,
      System_Pack_59,
      System_Pack_60,
      System_Pack_61,
      System_Pack_62,
      System_Pack_63,
      System_Parameters,
      System_Partition_Interface,
      System_Pool_Global,
      System_Pool_Empty,
      System_Pool_Local,
      System_Pool_Size,
      System_RPC,
      System_Scalar_Values,
      System_Secondary_Stack,
      System_Shared_Storage,
      System_Soft_Links,
      System_Standard_Library,
      System_Storage_Elements,
      System_Storage_Pools,
      System_Stream_Attributes,
      System_Task_Info,
      System_Tasking,
      System_Threads,
      System_Unsigned_Types,
      System_Val_Bool,
      System_Val_Char,
      System_Val_Dec,
      System_Val_Enum,
      System_Val_Int,
      System_Val_LLD,
      System_Val_LLI,
      System_Val_LLU,
      System_Val_Name,
      System_Val_Real,
      System_Val_Uns,
      System_Val_WChar,
      System_Vax_Float_Operations,
      System_Version_Control,
      System_VMS_Exception_Table,
      System_WCh_StW,
      System_WCh_WtS,
      System_Wid_Bool,
      System_Wid_Char,
      System_Wid_Enum,
      System_Wid_LLI,
      System_Wid_LLU,
      System_Wid_Name,
      System_Wid_WChar,
      System_WWd_Char,
      System_WWd_Enum,
      System_WWd_Wchar,

      --  Children of System.Strings

      System_Strings_Stream_Ops,

      --  Children of System.Tasking

      System_Tasking_Async_Delays,
      System_Tasking_Async_Delays_Enqueue_Calendar,
      System_Tasking_Async_Delays_Enqueue_RT,
      System_Tasking_Protected_Objects,
      System_Tasking_Protected_Objects_Entries,
      System_Tasking_Protected_Objects_Operations,
      System_Tasking_Protected_Objects_Single_Entry,
      System_Tasking_Restricted_Stages,
      System_Tasking_Rendezvous,
      System_Tasking_Stages);

   subtype Ada_Child is RTU_Id
     range Ada_Calendar .. Ada_Wide_Wide_Text_IO_Modular_IO;
   --  Range of values for children or grand-children of Ada

   subtype Ada_Calendar_Child is Ada_Child
     range Ada_Calendar_Delays .. Ada_Calendar_Delays;
   --  Range of values for children of Ada.Calendar

   subtype Ada_Dispatching_Child is RTU_Id
     range Ada_Dispatching_EDF .. Ada_Dispatching_EDF;
   --  Range of values for children of Ada.Dispatching

   subtype Ada_Finalization_Child is Ada_Child range
     Ada_Finalization_List_Controller .. Ada_Finalization_List_Controller;
   --  Range of values for children of Ada.Finalization

   subtype Ada_Interrupts_Child is Ada_Child range
     Ada_Interrupts_Names .. Ada_Interrupts_Names;
   --  Range of values for children of Ada.Interrupts

   subtype Ada_Real_Time_Child is Ada_Child
     range Ada_Real_Time_Delays .. Ada_Real_Time_Timing_Events;
   --  Range of values for children of Ada.Real_Time

   subtype Ada_Streams_Child is Ada_Child
     range Ada_Streams_Stream_IO .. Ada_Streams_Stream_IO;
   --  Range of values for children of Ada.Streams

   subtype Ada_Strings_Child is Ada_Child
     range Ada_Strings_Unbounded .. Ada_Strings_Unbounded;
   --  Range of values for children of Ada.Strings

   subtype Ada_Text_IO_Child is Ada_Child
     range Ada_Text_IO_Decimal_IO .. Ada_Text_IO_Modular_IO;
   --  Range of values for children of Ada.Text_IO

   subtype Ada_Wide_Text_IO_Child is Ada_Child
     range Ada_Wide_Text_IO_Decimal_IO .. Ada_Wide_Text_IO_Modular_IO;
   --  Range of values for children of Ada.Text_IO

   subtype Ada_Wide_Wide_Text_IO_Child is Ada_Child
     range Ada_Wide_Wide_Text_IO_Decimal_IO ..
           Ada_Wide_Wide_Text_IO_Modular_IO;

   subtype Interfaces_Child is RTU_Id
     range Interfaces_CPP .. Interfaces_Packed_Decimal;
   --  Range of values for children of Interfaces

   subtype System_Child is RTU_Id
     range System_Address_Image .. System_Tasking_Stages;
   --  Range of values for children or grandchildren of System

   subtype System_Strings_Child is RTU_Id
     range System_Strings_Stream_Ops .. System_Strings_Stream_Ops;

   subtype System_Tasking_Child is System_Child
     range System_Tasking_Async_Delays .. System_Tasking_Stages;
   --  Range of values for children of System.Tasking

   subtype System_Tasking_Protected_Objects_Child is System_Tasking_Child
     range System_Tasking_Protected_Objects_Entries ..
       System_Tasking_Protected_Objects_Single_Entry;
   --  Range of values for children of System.Tasking.Protected_Objects

   subtype System_Tasking_Restricted_Child is System_Tasking_Child
     range System_Tasking_Restricted_Stages ..
       System_Tasking_Restricted_Stages;
   --  Range of values for children of System.Tasking.Restricted

   subtype System_Tasking_Async_Delays_Child is System_Tasking_Child
     range System_Tasking_Async_Delays_Enqueue_Calendar ..
       System_Tasking_Async_Delays_Enqueue_RT;
   --  Range of values for children of System.Tasking.Async_Delays

   --------------------------
   -- Runtime Entity Table --
   --------------------------

   --  This is the enumeration type used to define the argument passed to
   --  the RTE function. The name must exactly match the name of the entity
   --  involved, and in the case of a package entity, this name must uniquely
   --  imply the package containing the entity.

   --  As far as possible, we avoid duplicate names in runtime packages, so
   --  that the name RE_nnn uniquely identifies the entity nnn. In some cases,
   --  it is impossible to avoid such duplication because the names come from
   --  RM defined packages. In such cases, the name is of the form RO_XX_nnn
   --  where XX is two letters used to differentiate the multiple occurrences
   --  of the name xx, and nnn is the entity name.

   --  Note that not all entities in the units contained in the run-time unit
   --  table are included in the following table, only those that actually
   --  have to be referenced from generated code.

   --  Note on RE_Null. This value is used as a null entry where an RE_Id
   --  value is required syntactically, but no real entry is required or
   --  needed. Use of this value will cause a fatal error in an RTE call.

   type RE_Id is (

     RE_Null,

     RO_CA_Time,                         -- Ada.Calendar

     RO_CA_Delay_For,                    -- Ada.Calendar.Delays
     RO_CA_Delay_Until,                  -- Ada.Calendar.Delays
     RO_CA_To_Duration,                  -- Ada.Calendar.Delays

     RE_Set_Deadline,                    -- Ada.Dispatching.EDF

     RE_Code_Loc,                        -- Ada.Exceptions
     RE_Current_Target_Exception,        -- Ada.Exceptions (JGNAT use only)
     RE_Exception_Id,                    -- Ada.Exceptions
     RE_Exception_Information,           -- Ada.Exceptions
     RE_Exception_Message,               -- Ada.Exceptions
     RE_Exception_Name_Simple,           -- Ada.Exceptions
     RE_Exception_Occurrence,            -- Ada.Exceptions
     RE_Null_Id,                         -- Ada.Exceptions
     RE_Null_Occurrence,                 -- Ada.Exceptions
     RE_Poll,                            -- Ada.Exceptions
     RE_Raise_Exception,                 -- Ada.Exceptions
     RE_Raise_Exception_Always,          -- Ada.Exceptions
     RE_Raise_From_Controlled_Operation, -- Ada.Exceptions
     RE_Reraise_Occurrence,              -- Ada.Exceptions
     RE_Reraise_Occurrence_Always,       -- Ada.Exceptions
     RE_Reraise_Occurrence_No_Defer,     -- Ada.Exceptions
     RE_Save_Occurrence,                 -- Ada.Exceptions

     RE_Simple_List_Controller,          -- Ada.Finalization.List_Controller
     RE_List_Controller,                 -- Ada.Finalization.List_Controller

     RE_Interrupt_ID,                    -- Ada.Interrupts
     RE_Is_Reserved,                     -- Ada.Interrupts
     RE_Is_Attached,                     -- Ada.Interrupts
     RE_Current_Handler,                 -- Ada.Interrupts
     RE_Attach_Handler,                  -- Ada.Interrupts
     RE_Exchange_Handler,                -- Ada.Interrupts
     RE_Detach_Handler,                  -- Ada.Interrupts
     RE_Reference,                       -- Ada.Interrupts

     RE_Names,                           -- Ada.Interrupts.Names

     RE_Clock,                           -- Ada.Real_Time
     RE_Time_Span,                       -- Ada.Real_Time
     RE_Time_Span_Zero,                  -- Ada.Real_Time
     RO_RT_Time,                         -- Ada.Real_Time

     RO_RT_Delay_Until,                  -- Ada.Real_Time.Delays
     RO_RT_To_Duration,                  -- Ada.Real_Time.Delays

     RE_Timing_Event,                    -- Ada_Real_Time_Timing_Events

     RE_Root_Stream_Type,                -- Ada.Streams
     RE_Stream_Element,                  -- Ada.Streams

     RE_Stream_Access,                   -- Ada.Streams.Stream_IO

     RE_Unbounded_String,                -- Ada.Strings.Unbounded

     RE_Access_Level,                    -- Ada.Tags
     RE_Address_Array,                   -- Ada.Tags
     RE_Addr_Ptr,                        -- Ada.Tags
     RE_Base_Address,                    -- Ada.Tags
     RE_Cstring_Ptr,                     -- Ada.Tags
     RE_Descendant_Tag,                  -- Ada.Tags
     RE_Dispatch_Table,                  -- Ada.Tags
     RE_Dispatch_Table_Wrapper,          -- Ada.Tags
     RE_Displace,                        -- Ada.Tags
     RE_DT,                              -- Ada.Tags
     RE_DT_Offset_To_Top_Offset,         -- Ada.Tags
     RE_DT_Predef_Prims_Offset,          -- Ada.Tags
     RE_DT_Typeinfo_Ptr_Size,            -- Ada.Tags
     RE_External_Tag,                    -- Ada.Tags
     RO_TA_External_Tag,                 -- Ada.Tags
     RE_Get_Access_Level,                -- Ada.Tags
     RE_Get_Entry_Index,                 -- Ada.Tags
     RE_Get_Offset_Index,                -- Ada.Tags
     RE_Get_Prim_Op_Kind,                -- Ada.Tags
     RE_Get_Tagged_Kind,                 -- Ada.Tags
     RE_Idepth,                          -- Ada.Tags
     RE_Interfaces_Array,                -- Ada.Tags
     RE_Interfaces_Table,                -- Ada.Tags
     RE_Interface_Data,                  -- Ada.Tags
     RE_Interface_Data_Element,          -- Ada.Tags
     RE_Interface_Tag,                   -- Ada.Tags
     RE_IW_Membership,                   -- Ada.Tags
     RE_Max_Predef_Prims,                -- Ada.Tags
     RE_No_Dispatch_Table_Wrapper,       -- Ada.Tags
     RE_NDT_Prims_Ptr,                   -- Ada.Tags
     RE_NDT_TSD,                         -- Ada.Tags
     RE_Num_Prims,                       -- Ada.Tags
     RE_Object_Specific_Data,            -- Ada.Tags
     RE_Offset_To_Top,                   -- Ada.Tags
     RE_Offset_To_Top_Ptr,               -- Ada.Tags
     RE_Offset_To_Top_Function_Ptr,      -- Ada.Tags
     RE_OSD_Table,                       -- Ada.Tags
     RE_OSD_Num_Prims,                   -- Ada.Tags
     RE_POK_Function,                    -- Ada.Tags
     RE_POK_Procedure,                   -- Ada.Tags
     RE_POK_Protected_Entry,             -- Ada.Tags
     RE_POK_Protected_Function,          -- Ada.Tags
     RE_POK_Protected_Procedure,         -- Ada.Tags
     RE_POK_Task_Entry,                  -- Ada.Tags
     RE_POK_Task_Function,               -- Ada.Tags
     RE_POK_Task_Procedure,              -- Ada.Tags
     RE_Predef_Prims,                    -- Ada.Tags
     RE_Predef_Prims_Table_Ptr,          -- Ada.Tags
     RE_Prim_Op_Kind,                    -- Ada.Tags
     RE_Prim_Ptr,                        -- Ada.Tags
     RE_Prims_Ptr,                       -- Ada.Tags
     RE_Primary_DT,                      -- Ada.Tags
     RE_Signature,                       -- Ada.Tags
     RE_SSD,                             -- Ada.Tags
     RE_TSD,                             -- Ada.Tags
     RE_Type_Specific_Data,              -- Ada.Tags
     RE_Register_Interface_Offset,       -- Ada.Tags
     RE_Register_Tag,                    -- Ada.Tags
     RE_Transportable,                   -- Ada.Tags
     RE_Secondary_DT,                    -- Ada.Tags
     RE_Secondary_Tag,                   -- Ada.Tags
     RE_Select_Specific_Data,            -- Ada.Tags
     RE_Set_Entry_Index,                 -- Ada.Tags
     RE_Set_Dynamic_Offset_To_Top,       -- Ada.Tags
     RE_Set_Prim_Op_Kind,                -- Ada.Tags
     RE_Size_Func,                       -- Ada.Tags
     RE_Size_Ptr,                        -- Ada.Tags
     RE_Tag,                             -- Ada.Tags
     RE_Tag_Error,                       -- Ada.Tags
     RE_Tag_Kind,                        -- Ada.Tags
     RE_Tag_Ptr,                         -- Ada.Tags
     RE_Tag_Table,                       -- Ada.Tags
     RE_Tags_Table,                      -- Ada.Tags
     RE_Tagged_Kind,                     -- Ada.Tags
     RE_Type_Specific_Data_Ptr,          -- Ada.Tags
     RE_TK_Abstract_Limited_Tagged,      -- Ada.Tags
     RE_TK_Abstract_Tagged,              -- Ada.Tags
     RE_TK_Limited_Tagged,               -- Ada.Tags
     RE_TK_Protected,                    -- Ada.Tags
     RE_TK_Tagged,                       -- Ada.Tags
     RE_TK_Task,                         -- Ada.Tags

     RE_Set_Specific_Handler,            -- Ada.Task_Termination
     RE_Specific_Handler,                -- Ada.Task_Termination

     RE_Abort_Task,                      -- Ada.Task_Identification
     RE_Current_Task,                    -- Ada.Task_Identification
     RO_AT_Task_Id,                      -- Ada.Task_Identification

     RE_Integer_64,                      -- Interfaces
     RE_Unsigned_8,                      -- Interfaces
     RE_Unsigned_16,                     -- Interfaces
     RE_Unsigned_32,                     -- Interfaces
     RE_Unsigned_64,                     -- Interfaces

     RE_Address,                         -- System
     RE_Any_Priority,                    -- System
     RE_Bit_Order,                       -- System
     RE_High_Order_First,                -- System
     RE_Interrupt_Priority,              -- System
     RE_Lib_Stop,                        -- System
     RE_Low_Order_First,                 -- System
     RE_Max_Priority,                    -- System
     RE_Null_Address,                    -- System
     RE_Priority,                        -- System

     RE_Address_Image,                   -- System.Address_Image

     RE_Add_With_Ovflo_Check,            -- System.Arith_64
     RE_Double_Divide,                   -- System.Arith_64
     RE_Multiply_With_Ovflo_Check,       -- System.Arith_64
     RE_Scaled_Divide,                   -- System.Arith_64
     RE_Subtract_With_Ovflo_Check,       -- System.Arith_64

     RE_Create_AST_Handler,              -- System.AST_Handling

     RE_Assert_Failure,                  -- System.Assertions
     RE_Raise_Assert_Failure,            -- System.Assertions

     RE_AST_Handler,                     -- System.Aux_DEC
     RE_Import_Value,                    -- System.Aux_DEC
     RE_No_AST_Handler,                  -- System.Aux_DEC
     RE_Type_Class,                      -- System.Aux_DEC
     RE_Type_Class_Enumeration,          -- System.Aux_DEC
     RE_Type_Class_Integer,              -- System.Aux_DEC
     RE_Type_Class_Fixed_Point,          -- System.Aux_DEC
     RE_Type_Class_Floating_Point,       -- System.Aux_DEC
     RE_Type_Class_Array,                -- System.Aux_DEC
     RE_Type_Class_Record,               -- System.Aux_DEC
     RE_Type_Class_Access,               -- System.Aux_DEC
     RE_Type_Class_Task,                 -- System.Aux_DEC
     RE_Type_Class_Address,              -- System.Aux_DEC

     RE_Bit_And,                         -- System.Bit_Ops
     RE_Bit_Eq,                          -- System.Bit_Ops
     RE_Bit_Not,                         -- System.Bit_Ops
     RE_Bit_Or,                          -- System.Bit_Ops
     RE_Bit_Xor,                         -- System.Bit_Ops

     RE_Vector_Not,                      -- System_Boolean_Array_Operations,
     RE_Vector_And,                      -- System_Boolean_Array_Operations,
     RE_Vector_Or,                       -- System_Boolean_Array_Operations,
     RE_Vector_Nand,                     -- System_Boolean_Array_Operations,
     RE_Vector_Nor,                      -- System_Boolean_Array_Operations,
     RE_Vector_Nxor,                     -- System_Boolean_Array_Operations,
     RE_Vector_Xor,                      -- System_Boolean_Array_Operations,

     RE_Checked_Pool,                    -- System.Checked_Pools

     RE_Compare_Array_S8,                -- System.Compare_Array_Signed_8
     RE_Compare_Array_S8_Unaligned,      -- System.Compare_Array_Signed_8

     RE_Compare_Array_S16,               -- System.Compare_Array_Signed_16

     RE_Compare_Array_S32,               -- System.Compare_Array_Signed_16

     RE_Compare_Array_S64,               -- System.Compare_Array_Signed_16

     RE_Compare_Array_U8,                -- System.Compare_Array_Unsigned_8
     RE_Compare_Array_U8_Unaligned,      -- System.Compare_Array_Unsigned_8

     RE_Compare_Array_U16,               -- System.Compare_Array_Unsigned_16

     RE_Compare_Array_U32,               -- System.Compare_Array_Unsigned_16

     RE_Compare_Array_U64,               -- System.Compare_Array_Unsigned_16

     RE_Str_Concat_2,                    -- System.Concat_2
     RE_Str_Concat_3,                    -- System.Concat_3
     RE_Str_Concat_4,                    -- System.Concat_4
     RE_Str_Concat_5,                    -- System.Concat_5
     RE_Str_Concat_6,                    -- System.Concat_6
     RE_Str_Concat_7,                    -- System.Concat_7
     RE_Str_Concat_8,                    -- System.Concat_8
     RE_Str_Concat_9,                    -- System.Concat_9

     RE_Str_Concat_Bounds_2,             -- System.Concat_2
     RE_Str_Concat_Bounds_3,             -- System.Concat_3
     RE_Str_Concat_Bounds_4,             -- System.Concat_4
     RE_Str_Concat_Bounds_5,             -- System.Concat_5
     RE_Str_Concat_Bounds_6,             -- System.Concat_6
     RE_Str_Concat_Bounds_7,             -- System.Concat_7
     RE_Str_Concat_Bounds_8,             -- System.Concat_8
     RE_Str_Concat_Bounds_9,             -- System.Concat_9

     RE_Get_Active_Partition_Id,         -- System.DSA_Services
     RE_Get_Local_Partition_Id,          -- System.DSA_Services
     RE_Get_Passive_Partition_Id,        -- System.DSA_Services

     RE_Any_Container_Ptr,               -- System.DSA_Types

     RE_Register_Exception,              -- System.Exception_Table

     RE_Local_Raise,                     -- System.Exceptions

     RE_Exn_Integer,                     -- System.Exn_Int

     RE_Exn_Long_Long_Float,             -- System.Exn_LLF

     RE_Exn_Long_Long_Integer,           -- System.Exn_LLI

     RE_Exp_Integer,                     -- System.Exp_Int

     RE_Exp_Long_Long_Integer,           -- System.Exp_LLI

     RE_Exp_Long_Long_Unsigned,          -- System.Exp_LLU

     RE_Exp_Modular,                     -- System.Exp_Mod

     RE_Exp_Unsigned,                    -- System.Exp_Uns

     RE_Attr_Float,                      -- System.Fat_Flt

     RE_Attr_IEEE_Long,                  -- System.Fat_IEEE_Long_Float
     RE_Fat_IEEE_Long,                   -- System.Fat_IEEE_Long_Float

     RE_Attr_IEEE_Short,                 -- System.Fat_IEEE_Short_Float
     RE_Fat_IEEE_Short,                  -- System.Fat_IEEE_Short_Float

     RE_Attr_Long_Float,                 -- System.Fat_LFlt

     RE_Attr_Long_Long_Float,            -- System.Fat_LLF

     RE_Attr_Short_Float,                -- System.Fat_SFlt

     RE_Attr_VAX_D_Float,                -- System.Fat_VAX_D_Float
     RE_Fat_VAX_D,                       -- System.Fat_VAX_D_Float

     RE_Attr_VAX_F_Float,                -- System.Fat_VAX_F_Float
     RE_Fat_VAX_F,                       -- System.Fat_VAX_F_Float

     RE_Attr_VAX_G_Float,                -- System.Fat_VAX_G_Float
     RE_Fat_VAX_G,                       -- System.Fat_VAX_G_Float

     RE_Attach_To_Final_List,            -- System.Finalization_Implementation
     RE_Finalizable_Ptr_Ptr,             -- System.Finalization_Implementation
     RE_Move_Final_List,                 -- System.Finalization_Implementation
     RE_Finalize_List,                   -- System.Finalization_Implementation
     RE_Finalize_One,                    -- System.Finalization_Implementation
     RE_Global_Final_List,               -- System.Finalization_Implementation
     RE_Record_Controller,               -- System.Finalization_Implementation
     RE_Limited_Record_Controller,       -- System.Finalization_Implementation
     RE_Deep_Tag_Attach,                 -- System.Finalization_Implementation

     RE_Root_Controlled,                 -- System.Finalization_Root
     RE_Finalizable,                     -- System.Finalization_Root
     RE_Finalizable_Ptr,                 -- System.Finalization_Root

     RE_Fore,                            -- System.Fore

     RE_Image_Boolean,                   -- System.Img_Bool

     RE_Image_Character,                 -- System.Img_Char

     RE_Image_Decimal,                   -- System.Img_Dec

     RE_Image_Enumeration_8,             -- System.Img_Enum_New
     RE_Image_Enumeration_16,            -- System.Img_Enum_New
     RE_Image_Enumeration_32,            -- System.Img_Enum_New

     RE_Image_Integer,                   -- System.Img_Int

     RE_Image_Long_Long_Decimal,         -- System.Img_LLD

     RE_Image_Long_Long_Integer,         -- System.Img_LLI

     RE_Image_Long_Long_Unsigned,        -- System.Img_LLU

     RE_Image_Ordinary_Fixed_Point,      -- System.Img_Real
     RE_Image_Floating_Point,            -- System.Img_Real

     RE_Image_Unsigned,                  -- System.Img_Uns

     RE_Image_Wide_Character,            -- System.Img_WChar
     RE_Image_Wide_Wide_Character,       -- System.Img_WChar

     RE_Bind_Interrupt_To_Entry,         -- System.Interrupts
     RE_Default_Interrupt_Priority,      -- System.Interrupts
     RE_Dynamic_Interrupt_Protection,    -- System.Interrupts
     RE_Install_Handlers,                -- System.Interrupts
     RE_Install_Restricted_Handlers,     -- System.Interrupts
     RE_Register_Interrupt_Handler,      -- System.Interrupts
     RE_Static_Interrupt_Protection,     -- System.Interrupts
     RE_System_Interrupt_Id,             -- System.Interrupts

     RE_Asm_Insn,                        -- System.Machine_Code
     RE_Asm_Input_Operand,               -- System.Machine_Code
     RE_Asm_Output_Operand,              -- System.Machine_Code

     RE_Mantissa_Value,                  -- System_Mantissa

     RE_Bits_03,                         -- System.Pack_03
     RE_Get_03,                          -- System.Pack_03
     RE_Set_03,                          -- System.Pack_03

     RE_Bits_05,                         -- System.Pack_05
     RE_Get_05,                          -- System.Pack_05
     RE_Set_05,                          -- System.Pack_05

     RE_Bits_06,                         -- System.Pack_06
     RE_Get_06,                          -- System.Pack_06
     RE_GetU_06,                         -- System.Pack_06
     RE_Set_06,                          -- System.Pack_06
     RE_SetU_06,                         -- System.Pack_06

     RE_Bits_07,                         -- System.Pack_07
     RE_Get_07,                          -- System.Pack_07
     RE_Set_07,                          -- System.Pack_07

     RE_Bits_09,                         -- System.Pack_09
     RE_Get_09,                          -- System.Pack_09
     RE_Set_09,                          -- System.Pack_09

     RE_Bits_10,                         -- System.Pack_10
     RE_Get_10,                          -- System.Pack_10
     RE_GetU_10,                         -- System.Pack_10
     RE_Set_10,                          -- System.Pack_10
     RE_SetU_10,                         -- System.Pack_10

     RE_Bits_11,                         -- System.Pack_11
     RE_Get_11,                          -- System.Pack_11
     RE_Set_11,                          -- System.Pack_11

     RE_Bits_12,                         -- System.Pack_12
     RE_Get_12,                          -- System.Pack_12
     RE_GetU_12,                         -- System.Pack_12
     RE_Set_12,                          -- System.Pack_12
     RE_SetU_12,                         -- System.Pack_12

     RE_Bits_13,                         -- System.Pack_13
     RE_Get_13,                          -- System.Pack_13
     RE_Set_13,                          -- System.Pack_13

     RE_Bits_14,                         -- System.Pack_14
     RE_Get_14,                          -- System.Pack_14
     RE_GetU_14,                         -- System.Pack_14
     RE_Set_14,                          -- System.Pack_14
     RE_SetU_14,                         -- System.Pack_14

     RE_Bits_15,                         -- System.Pack_15
     RE_Get_15,                          -- System.Pack_15
     RE_Set_15,                          -- System.Pack_15

     RE_Bits_17,                         -- System.Pack_17
     RE_Get_17,                          -- System.Pack_17
     RE_Set_17,                          -- System.Pack_17

     RE_Bits_18,                         -- System.Pack_18
     RE_Get_18,                          -- System.Pack_18
     RE_GetU_18,                         -- System.Pack_18
     RE_Set_18,                          -- System.Pack_18
     RE_SetU_18,                         -- System.Pack_18

     RE_Bits_19,                         -- System.Pack_19
     RE_Get_19,                          -- System.Pack_19
     RE_Set_19,                          -- System.Pack_19

     RE_Bits_20,                         -- System.Pack_20
     RE_Get_20,                          -- System.Pack_20
     RE_GetU_20,                         -- System.Pack_20
     RE_Set_20,                          -- System.Pack_20
     RE_SetU_20,                         -- System.Pack_20

     RE_Bits_21,                         -- System.Pack_21
     RE_Get_21,                          -- System.Pack_21
     RE_Set_21,                          -- System.Pack_21

     RE_Bits_22,                         -- System.Pack_22
     RE_Get_22,                          -- System.Pack_22
     RE_GetU_22,                         -- System.Pack_22
     RE_Set_22,                          -- System.Pack_22
     RE_SetU_22,                         -- System.Pack_22

     RE_Bits_23,                         -- System.Pack_23
     RE_Get_23,                          -- System.Pack_23
     RE_Set_23,                          -- System.Pack_23

     RE_Bits_24,                         -- System.Pack_24
     RE_Get_24,                          -- System.Pack_24
     RE_GetU_24,                         -- System.Pack_24
     RE_Set_24,                          -- System.Pack_24
     RE_SetU_24,                         -- System.Pack_24

     RE_Bits_25,                         -- System.Pack_25
     RE_Get_25,                          -- System.Pack_25
     RE_Set_25,                          -- System.Pack_25

     RE_Bits_26,                         -- System.Pack_26
     RE_Get_26,                          -- System.Pack_26
     RE_GetU_26,                         -- System.Pack_26
     RE_Set_26,                          -- System.Pack_26
     RE_SetU_26,                         -- System.Pack_26

     RE_Bits_27,                         -- System.Pack_27
     RE_Get_27,                          -- System.Pack_27
     RE_Set_27,                          -- System.Pack_27

     RE_Bits_28,                         -- System.Pack_28
     RE_Get_28,                          -- System.Pack_28
     RE_GetU_28,                         -- System.Pack_28
     RE_Set_28,                          -- System.Pack_28
     RE_SetU_28,                         -- System.Pack_28

     RE_Bits_29,                         -- System.Pack_29
     RE_Get_29,                          -- System.Pack_29
     RE_Set_29,                          -- System.Pack_29

     RE_Bits_30,                         -- System.Pack_30
     RE_Get_30,                          -- System.Pack_30
     RE_GetU_30,                         -- System.Pack_30
     RE_Set_30,                          -- System.Pack_30
     RE_SetU_30,                         -- System.Pack_30

     RE_Bits_31,                         -- System.Pack_31
     RE_Get_31,                          -- System.Pack_31
     RE_Set_31,                          -- System.Pack_31

     RE_Bits_33,                         -- System.Pack_33
     RE_Get_33,                          -- System.Pack_33
     RE_Set_33,                          -- System.Pack_33

     RE_Bits_34,                         -- System.Pack_34
     RE_Get_34,                          -- System.Pack_34
     RE_GetU_34,                         -- System.Pack_34
     RE_Set_34,                          -- System.Pack_34
     RE_SetU_34,                         -- System.Pack_34

     RE_Bits_35,                         -- System.Pack_35
     RE_Get_35,                          -- System.Pack_35
     RE_Set_35,                          -- System.Pack_35

     RE_Bits_36,                         -- System.Pack_36
     RE_Get_36,                          -- System.Pack_36
     RE_GetU_36,                         -- System.Pack_36
     RE_Set_36,                          -- System.Pack_36
     RE_SetU_36,                         -- System.Pack_36

     RE_Bits_37,                         -- System.Pack_37
     RE_Get_37,                          -- System.Pack_37
     RE_Set_37,                          -- System.Pack_37

     RE_Bits_38,                         -- System.Pack_38
     RE_Get_38,                          -- System.Pack_38
     RE_GetU_38,                         -- System.Pack_38
     RE_Set_38,                          -- System.Pack_38
     RE_SetU_38,                         -- System.Pack_38

     RE_Bits_39,                         -- System.Pack_39
     RE_Get_39,                          -- System.Pack_39
     RE_Set_39,                          -- System.Pack_39

     RE_Bits_40,                         -- System.Pack_40
     RE_Get_40,                          -- System.Pack_40
     RE_GetU_40,                         -- System.Pack_40
     RE_Set_40,                          -- System.Pack_40
     RE_SetU_40,                         -- System.Pack_40

     RE_Bits_41,                         -- System.Pack_41
     RE_Get_41,                          -- System.Pack_41
     RE_Set_41,                          -- System.Pack_41

     RE_Bits_42,                         -- System.Pack_42
     RE_Get_42,                          -- System.Pack_42
     RE_GetU_42,                         -- System.Pack_42
     RE_Set_42,                          -- System.Pack_42
     RE_SetU_42,                         -- System.Pack_42

     RE_Bits_43,                         -- System.Pack_43
     RE_Get_43,                          -- System.Pack_43
     RE_Set_43,                          -- System.Pack_43

     RE_Bits_44,                         -- System.Pack_44
     RE_Get_44,                          -- System.Pack_44
     RE_GetU_44,                         -- System.Pack_44
     RE_Set_44,                          -- System.Pack_44
     RE_SetU_44,                         -- System.Pack_44

     RE_Bits_45,                         -- System.Pack_45
     RE_Get_45,                          -- System.Pack_45
     RE_Set_45,                          -- System.Pack_45

     RE_Bits_46,                         -- System.Pack_46
     RE_Get_46,                          -- System.Pack_46
     RE_GetU_46,                         -- System.Pack_46
     RE_Set_46,                          -- System.Pack_46
     RE_SetU_46,                         -- System.Pack_46

     RE_Bits_47,                         -- System.Pack_47
     RE_Get_47,                          -- System.Pack_47
     RE_Set_47,                          -- System.Pack_47

     RE_Bits_48,                         -- System.Pack_48
     RE_Get_48,                          -- System.Pack_48
     RE_GetU_48,                         -- System.Pack_48
     RE_Set_48,                          -- System.Pack_48
     RE_SetU_48,                         -- System.Pack_48

     RE_Bits_49,                         -- System.Pack_49
     RE_Get_49,                          -- System.Pack_49
     RE_Set_49,                          -- System.Pack_49

     RE_Bits_50,                         -- System.Pack_50
     RE_Get_50,                          -- System.Pack_50
     RE_GetU_50,                         -- System.Pack_50
     RE_Set_50,                          -- System.Pack_50
     RE_SetU_50,                         -- System.Pack_50

     RE_Bits_51,                         -- System.Pack_51
     RE_Get_51,                          -- System.Pack_51
     RE_Set_51,                          -- System.Pack_51

     RE_Bits_52,                         -- System.Pack_52
     RE_Get_52,                          -- System.Pack_52
     RE_GetU_52,                         -- System.Pack_52
     RE_Set_52,                          -- System.Pack_52
     RE_SetU_52,                         -- System.Pack_52

     RE_Bits_53,                         -- System.Pack_53
     RE_Get_53,                          -- System.Pack_53
     RE_Set_53,                          -- System.Pack_53

     RE_Bits_54,                         -- System.Pack_54
     RE_Get_54,                          -- System.Pack_54
     RE_GetU_54,                         -- System.Pack_54
     RE_Set_54,                          -- System.Pack_54
     RE_SetU_54,                         -- System.Pack_54

     RE_Bits_55,                         -- System.Pack_55
     RE_Get_55,                          -- System.Pack_55
     RE_Set_55,                          -- System.Pack_55

     RE_Bits_56,                         -- System.Pack_56
     RE_Get_56,                          -- System.Pack_56
     RE_GetU_56,                         -- System.Pack_56
     RE_Set_56,                          -- System.Pack_56
     RE_SetU_56,                         -- System.Pack_56

     RE_Bits_57,                         -- System.Pack_57
     RE_Get_57,                          -- System.Pack_57
     RE_Set_57,                          -- System.Pack_57

     RE_Bits_58,                         -- System.Pack_58
     RE_Get_58,                          -- System.Pack_58
     RE_GetU_58,                         -- System.Pack_58
     RE_Set_58,                          -- System.Pack_58
     RE_SetU_58,                         -- System.Pack_58

     RE_Bits_59,                         -- System.Pack_59
     RE_Get_59,                          -- System.Pack_59
     RE_Set_59,                          -- System.Pack_59

     RE_Bits_60,                         -- System.Pack_60
     RE_Get_60,                          -- System.Pack_60
     RE_GetU_60,                         -- System.Pack_60
     RE_Set_60,                          -- System.Pack_60
     RE_SetU_60,                         -- System.Pack_60

     RE_Bits_61,                         -- System.Pack_61
     RE_Get_61,                          -- System.Pack_61
     RE_Set_61,                          -- System.Pack_61

     RE_Bits_62,                         -- System.Pack_62
     RE_Get_62,                          -- System.Pack_62
     RE_GetU_62,                         -- System.Pack_62
     RE_Set_62,                          -- System.Pack_62
     RE_SetU_62,                         -- System.Pack_62

     RE_Bits_63,                         -- System.Pack_63
     RE_Get_63,                          -- System.Pack_63
     RE_Set_63,                          -- System.Pack_63

     RE_Adjust_Storage_Size,             -- System_Parameters
     RE_Default_Stack_Size,              -- System.Parameters
     RE_Garbage_Collected,               -- System.Parameters
     RE_Size_Type,                       -- System.Parameters
     RE_Unspecified_Size,                -- System.Parameters

     RE_DSA_Implementation,              -- System.Partition_Interface
     RE_PCS_Version,                     -- System.Partition_Interface
     RE_Get_RACW,                        -- System.Partition_Interface
     RE_Get_RCI_Package_Receiver,        -- System.Partition_Interface
     RE_Get_Unique_Remote_Pointer,       -- System.Partition_Interface
     RE_RACW_Stub_Type_Access,           -- System.Partition_Interface
     RE_RAS_Proxy_Type_Access,           -- System.Partition_Interface
     RE_Raise_Program_Error_Unknown_Tag, -- System.Partition_Interface
     RE_Register_Passive_Package,        -- System.Partition_Interface
     RE_Register_Receiving_Stub,         -- System.Partition_Interface
     RE_Request_Access,                  -- System.Partition_Interface
     RE_RCI_Locator,                     -- System.Partition_Interface
     RE_RCI_Subp_Info,                   -- System.Partition_Interface
     RE_RCI_Subp_Info_Array,             -- System.Partition_Interface
     RE_Same_Partition,                  -- System.Partition_Interface
     RE_Subprogram_Id,                   -- System.Partition_Interface
     RE_Get_RAS_Info,                    -- System.Partition_Interface

     RE_Global_Pool_Object,              -- System.Pool_Global

     RE_Stack_Bounded_Pool,              -- System.Pool_Size

     RE_Do_Apc,                          -- System.RPC
     RE_Do_Rpc,                          -- System.RPC
     RE_Params_Stream_Type,              -- System.RPC
     RE_Partition_ID,                    -- System.RPC

     RE_To_PolyORB_String,               -- System.Partition_Interface
     RE_Caseless_String_Eq,              -- System.Partition_Interface
     RE_TypeCode,                        -- System.Partition_Interface
     RE_Any,                             -- System.Partition_Interface
     RE_Mode_In,                         -- System.Partition_Interface
     RE_Mode_Out,                        -- System.Partition_Interface
     RE_Mode_Inout,                      -- System.Partition_Interface
     RE_NamedValue,                      -- System.Partition_Interface
     RE_Result_Name,                     -- System.Partition_Interface
     RE_Object_Ref,                      -- System.Partition_Interface
     RE_Create_Any,                      -- System.Partition_Interface
     RE_Any_Aggregate_Build,             -- System.Partition_Interface
     RE_Add_Aggregate_Element,           -- System.Partition_Interface
     RE_Get_Aggregate_Element,           -- System.Partition_Interface
     RE_Content_Type,                    -- System.Partition_Interface
     RE_Any_Member_Type,                 -- System.Partition_Interface
     RE_Get_Nested_Sequence_Length,      -- System.Partition_Interface
     RE_Get_Any_Type,                    -- System.Partition_Interface
     RE_Extract_Union_Value,             -- System.Partition_Interface
     RE_NVList_Ref,                      -- System.Partition_Interface
     RE_NVList_Create,                   -- System.Partition_Interface
     RE_NVList_Add_Item,                 -- System.Partition_Interface
     RE_Request_Create,                  -- System.Partition_Interface
     RE_Request_Invoke,                  -- System.Partition_Interface
     RE_Request_Arguments,               -- System.Partition_Interface
     RE_Request_Set_Out,                 -- System.Partition_Interface
     RE_Request_Raise_Occurrence,        -- System.Partition_Interface
     RE_Request_Destroy,                 -- System.Partition_Interface
     RE_Nil_Exc_List,                    -- System.Partition_Interface
     RE_Servant,                         -- System.Partition_Interface
     RE_Move_Any_Value,                  -- System.Partition_Interface
     RE_Set_Result,                      -- System.Partition_Interface
     RE_Register_Obj_Receiving_Stub,     -- System.Partition_Interface
     RE_Register_Pkg_Receiving_Stub,     -- System.Partition_Interface
     RE_Is_Nil,                          -- System.Partition_Interface
     RE_Entity_Ptr,                      -- System.Partition_Interface
     RE_Entity_Of,                       -- System.Partition_Interface
     RE_Inc_Usage,                       -- System.Partition_Interface
     RE_Set_Ref,                         -- System.Partition_Interface
     RE_Make_Ref,                        -- System.Partition_Interface
     RE_Get_Local_Address,               -- System.Partition_Interface
     RE_Get_Reference,                   -- System.Partition_Interface
     RE_Asynchronous_P_To_Sync_Scope,    -- System.Partition_Interface
     RE_Buffer_Stream_Type,              -- System.Partition_Interface
     RE_Release_Buffer,                  -- System.Partition_Interface
     RE_BS_To_Any,                       -- System.Partition_Interface
     RE_Any_To_BS,                       -- System.Partition_Interface

     RE_FA_A,                            -- System.Partition_Interface
     RE_FA_B,                            -- System.Partition_Interface
     RE_FA_C,                            -- System.Partition_Interface
     RE_FA_F,                            -- System.Partition_Interface
     RE_FA_I,                            -- System.Partition_Interface
     RE_FA_LF,                           -- System.Partition_Interface
     RE_FA_LI,                           -- System.Partition_Interface
     RE_FA_LLF,                          -- System.Partition_Interface
     RE_FA_LLI,                          -- System.Partition_Interface
     RE_FA_LLU,                          -- System.Partition_Interface
     RE_FA_LU,                           -- System.Partition_Interface
     RE_FA_SF,                           -- System.Partition_Interface
     RE_FA_SI,                           -- System.Partition_Interface
     RE_FA_SSI,                          -- System.Partition_Interface
     RE_FA_SSU,                          -- System.Partition_Interface
     RE_FA_SU,                           -- System.Partition_Interface
     RE_FA_U,                            -- System.Partition_Interface
     RE_FA_WC,                           -- System.Partition_Interface
     RE_FA_WWC,                          -- System.Partition_Interface
     RE_FA_String,                       -- System.Partition_Interface
     RE_FA_ObjRef,                       -- System.Partition_Interface

     RE_TA_A,                            -- System.Partition_Interface
     RE_TA_B,                            -- System.Partition_Interface
     RE_TA_C,                            -- System.Partition_Interface
     RE_TA_F,                            -- System.Partition_Interface
     RE_TA_I,                            -- System.Partition_Interface
     RE_TA_LF,                           -- System.Partition_Interface
     RE_TA_LI,                           -- System.Partition_Interface
     RE_TA_LLF,                          -- System.Partition_Interface
     RE_TA_LLI,                          -- System.Partition_Interface
     RE_TA_LLU,                          -- System.Partition_Interface
     RE_TA_LU,                           -- System.Partition_Interface
     RE_TA_SF,                           -- System.Partition_Interface
     RE_TA_SI,                           -- System.Partition_Interface
     RE_TA_SSI,                          -- System.Partition_Interface
     RE_TA_SSU,                          -- System.Partition_Interface
     RE_TA_SU,                           -- System.Partition_Interface
     RE_TA_U,                            -- System.Partition_Interface
     RE_TA_WC,                           -- System.Partition_Interface
     RE_TA_WWC,                          -- System.Partition_Interface
     RE_TA_String,                       -- System.Partition_Interface
     RE_TA_ObjRef,                       -- System.Partition_Interface
     RE_TA_Std_String,                   -- System.Partition_Interface
     RE_TA_TC,                           -- System.Partition_Interface

     RE_TC_Alias,                        -- System.Partition_Interface
     RE_TC_Build,                        -- System.Partition_Interface
     RE_Get_TC,                          -- System.Partition_Interface
     RE_Set_TC,                          -- System.Partition_Interface
     RE_TC_A,                            -- System.Partition_Interface
     RE_TC_B,                            -- System.Partition_Interface
     RE_TC_C,                            -- System.Partition_Interface
     RE_TC_F,                            -- System.Partition_Interface
     RE_TC_I,                            -- System.Partition_Interface
     RE_TC_LF,                           -- System.Partition_Interface
     RE_TC_LI,                           -- System.Partition_Interface
     RE_TC_LLF,                          -- System.Partition_Interface
     RE_TC_LLI,                          -- System.Partition_Interface
     RE_TC_LLU,                          -- System.Partition_Interface
     RE_TC_LU,                           -- System.Partition_Interface
     RE_TC_SF,                           -- System.Partition_Interface
     RE_TC_SI,                           -- System.Partition_Interface
     RE_TC_SSI,                          -- System.Partition_Interface
     RE_TC_SSU,                          -- System.Partition_Interface
     RE_TC_SU,                           -- System.Partition_Interface
     RE_TC_U,                            -- System.Partition_Interface
     RE_TC_Void,                         -- System.Partition_Interface
     RE_TC_Opaque,                       -- System.Partition_Interface
     RE_TC_WC,                           -- System.Partition_Interface
     RE_TC_WWC,                          -- System.Partition_Interface
     RE_TC_Array,                        -- System.Partition_Interface
     RE_TC_Sequence,                     -- System.Partition_Interface
     RE_TC_String,                       -- System.Partition_Interface
     RE_TC_Struct,                       -- System.Partition_Interface
     RE_TC_Union,                        -- System.Partition_Interface
     RE_TC_Object,                       -- System.Partition_Interface

     RE_IS_Is1,                          -- System.Scalar_Values
     RE_IS_Is2,                          -- System.Scalar_Values
     RE_IS_Is4,                          -- System.Scalar_Values
     RE_IS_Is8,                          -- System.Scalar_Values
     RE_IS_Iu1,                          -- System.Scalar_Values
     RE_IS_Iu2,                          -- System.Scalar_Values
     RE_IS_Iu4,                          -- System.Scalar_Values
     RE_IS_Iu8,                          -- System.Scalar_Values
     RE_IS_Iz1,                          -- System.Scalar_Values
     RE_IS_Iz2,                          -- System.Scalar_Values
     RE_IS_Iz4,                          -- System.Scalar_Values
     RE_IS_Iz8,                          -- System.Scalar_Values
     RE_IS_Isf,                          -- System.Scalar_Values
     RE_IS_Ifl,                          -- System.Scalar_Values
     RE_IS_Ilf,                          -- System.Scalar_Values
     RE_IS_Ill,                          -- System.Scalar_Values

     RE_Default_Secondary_Stack_Size,    -- System.Secondary_Stack
     RE_Mark_Id,                         -- System.Secondary_Stack
     RE_SS_Allocate,                     -- System.Secondary_Stack
     RE_SS_Pool,                         -- System.Secondary_Stack
     RE_SS_Mark,                         -- System.Secondary_Stack
     RE_SS_Release,                      -- System.Secondary_Stack

     RE_Shared_Var_Lock,                 -- System.Shared_Storage
     RE_Shared_Var_Unlock,               -- System.Shared_Storage
     RE_Shared_Var_Procs,                -- System.Shared_Storage

     RE_Abort_Undefer_Direct,            -- System.Standard_Library
     RE_Exception_Code,                  -- System.Standard_Library
     RE_Exception_Data_Ptr,              -- System.Standard_Library

     RE_Integer_Address,                 -- System.Storage_Elements
     RE_Storage_Offset,                  -- System.Storage_Elements
     RE_Storage_Array,                   -- System.Storage_Elements
     RE_To_Address,                      -- System.Storage_Elements

     RE_Root_Storage_Pool,               -- System.Storage_Pools
     RE_Allocate_Any,                    -- System.Storage_Pools,
     RE_Deallocate_Any,                  -- System.Storage_Pools,

     RE_I_AD,                            -- System.Stream_Attributes
     RE_I_AS,                            -- System.Stream_Attributes
     RE_I_B,                             -- System.Stream_Attributes
     RE_I_C,                             -- System.Stream_Attributes
     RE_I_F,                             -- System.Stream_Attributes
     RE_I_I,                             -- System.Stream_Attributes
     RE_I_LF,                            -- System.Stream_Attributes
     RE_I_LI,                            -- System.Stream_Attributes
     RE_I_LLF,                           -- System.Stream_Attributes
     RE_I_LLI,                           -- System.Stream_Attributes
     RE_I_LLU,                           -- System.Stream_Attributes
     RE_I_LU,                            -- System.Stream_Attributes
     RE_I_SF,                            -- System.Stream_Attributes
     RE_I_SI,                            -- System.Stream_Attributes
     RE_I_SSI,                           -- System.Stream_Attributes
     RE_I_SSU,                           -- System.Stream_Attributes
     RE_I_SU,                            -- System.Stream_Attributes
     RE_I_U,                             -- System.Stream_Attributes
     RE_I_WC,                            -- System.Stream_Attributes
     RE_I_WWC,                           -- System.Stream_Attributes

     RE_W_AD,                            -- System.Stream_Attributes
     RE_W_AS,                            -- System.Stream_Attributes
     RE_W_B,                             -- System.Stream_Attributes
     RE_W_C,                             -- System.Stream_Attributes
     RE_W_F,                             -- System.Stream_Attributes
     RE_W_I,                             -- System.Stream_Attributes
     RE_W_LF,                            -- System.Stream_Attributes
     RE_W_LI,                            -- System.Stream_Attributes
     RE_W_LLF,                           -- System.Stream_Attributes
     RE_W_LLI,                           -- System.Stream_Attributes
     RE_W_LLU,                           -- System.Stream_Attributes
     RE_W_LU,                            -- System.Stream_Attributes
     RE_W_SF,                            -- System.Stream_Attributes
     RE_W_SI,                            -- System.Stream_Attributes
     RE_W_SSI,                           -- System.Stream_Attributes
     RE_W_SSU,                           -- System.Stream_Attributes
     RE_W_SU,                            -- System.Stream_Attributes
     RE_W_U,                             -- System.Stream_Attributes
     RE_W_WC,                            -- System.Stream_Attributes
     RE_W_WWC,                           -- System.Stream_Attributes

     RE_String_Input,                    -- System.Strings.Stream_Ops
     RE_String_Input_Blk_IO,             -- System.Strings.Stream_Ops
     RE_String_Output,                   -- System.Strings.Stream_Ops
     RE_String_Output_Blk_IO,            -- System.Strings.Stream_Ops
     RE_String_Read,                     -- System.Strings.Stream_Ops
     RE_String_Read_Blk_IO,              -- System.Strings.Stream_Ops
     RE_String_Write,                    -- System.Strings.Stream_Ops
     RE_String_Write_Blk_IO,             -- System.Strings.Stream_Ops
     RE_Wide_String_Input,               -- System.Strings.Stream_Ops
     RE_Wide_String_Input_Blk_IO,        -- System.Strings.Stream_Ops
     RE_Wide_String_Output,              -- System.Strings.Stream_Ops
     RE_Wide_String_Output_Blk_IO,       -- System.Strings.Stream_Ops
     RE_Wide_String_Read,                -- System.Strings.Stream_Ops
     RE_Wide_String_Read_Blk_IO,         -- System.Strings.Stream_Ops
     RE_Wide_String_Write,               -- System.Strings.Stream_Ops
     RE_Wide_String_Write_Blk_IO,        -- System.Strings.Stream_Ops
     RE_Wide_Wide_String_Input,          -- System.Strings.Stream_Ops
     RE_Wide_Wide_String_Input_Blk_IO,   -- System.Strings.Stream_Ops
     RE_Wide_Wide_String_Output,         -- System.Strings.Stream_Ops
     RE_Wide_Wide_String_Output_Blk_IO,  -- System.Strings.Stream_Ops
     RE_Wide_Wide_String_Read,           -- System.Strings.Stream_Ops
     RE_Wide_Wide_String_Read_Blk_IO,    -- System.Strings.Stream_Ops
     RE_Wide_Wide_String_Write,          -- System.Strings.Stream_Ops
     RE_Wide_Wide_String_Write_Blk_IO,   -- System.Strings.Stream_Ops

     RE_Task_Info_Type,                  -- System.Task_Info
     RE_Unspecified_Task_Info,           -- System.Task_Info

     RE_Task_Procedure_Access,           -- System.Tasking

     RO_ST_Task_Id,                      -- System.Tasking
     RO_ST_Null_Task,                    -- System.Tasking

     RE_Call_Modes,                      -- System.Tasking
     RE_Simple_Call,                     -- System.Tasking
     RE_Conditional_Call,                -- System.Tasking
     RE_Asynchronous_Call,               -- System.Tasking

     RE_Ada_Task_Control_Block,          -- System.Tasking

     RE_Task_List,                       -- System.Tasking

     RE_Accept_List,                     -- System.Tasking
     RE_No_Rendezvous,                   -- System.Tasking
     RE_Null_Task_Entry,                 -- System.Tasking
     RE_Select_Index,                    -- System.Tasking
     RE_Else_Mode,                       -- System.Tasking
     RE_Simple_Mode,                     -- System.Tasking
     RE_Terminate_Mode,                  -- System.Tasking
     RE_Delay_Mode,                      -- System.Tasking
     RE_Task_Entry_Index,                -- System.Tasking
     RE_Self,                            -- System.Tasking

     RE_Master_Id,                       -- System.Tasking
     RE_Unspecified_Priority,            -- System.Tasking

     RE_Activation_Chain,                -- System.Tasking
     RE_Activation_Chain_Access,         -- System.Tasking
     RE_Storage_Size,                    -- System.Tasking

     RE_Abort_Defer,                     -- System.Soft_Links
     RE_Abort_Undefer,                   -- System.Soft_Links
     RE_Complete_Master,                 -- System.Soft_Links
     RE_Current_Master,                  -- System.Soft_Links
     RE_Dummy_Communication_Block,       -- System.Soft_Links
     RE_Enter_Master,                    -- System.Soft_Links
     RE_Get_Current_Excep,               -- System.Soft_Links
     RE_Get_GNAT_Exception,              -- System.Soft_Links
     RE_Update_Exception,                -- System.Soft_Links

     RE_Bits_1,                          -- System.Unsigned_Types
     RE_Bits_2,                          -- System.Unsigned_Types
     RE_Bits_4,                          -- System.Unsigned_Types
     RE_Float_Unsigned,                  -- System.Unsigned_Types
     RE_Long_Unsigned,                   -- System.Unsigned_Types
     RE_Long_Long_Unsigned,              -- System.Unsigned_Types
     RE_Packed_Byte,                     -- System.Unsigned_Types
     RE_Packed_Bytes1,                   -- System.Unsigned_Types
     RE_Packed_Bytes2,                   -- System.Unsigned_Types
     RE_Packed_Bytes4,                   -- System.Unsigned_Types
     RE_Short_Unsigned,                  -- System.Unsigned_Types
     RE_Short_Short_Unsigned,            -- System.Unsigned_Types
     RE_Unsigned,                        -- System.Unsigned_Types

     RE_Value_Boolean,                   -- System.Val_Bool

     RE_Value_Character,                 -- System.Val_Char

     RE_Value_Decimal,                   -- System.Val_Dec

     RE_Value_Enumeration_8,             -- System.Val_Enum
     RE_Value_Enumeration_16,            -- System.Val_Enum
     RE_Value_Enumeration_32,            -- System.Val_Enum

     RE_Value_Integer,                   -- System.Val_Int

     RE_Value_Long_Long_Decimal,         -- System.Val_LLD

     RE_Value_Long_Long_Integer,         -- System.Val_LLI

     RE_Value_Long_Long_Unsigned,        -- System.Val_LLU

     RE_Value_Real,                      -- System.Val_Real

     RE_Value_Unsigned,                  -- System.Val_Uns

     RE_Value_Wide_Character,            -- System.Val_WChar
     RE_Value_Wide_Wide_Character,       -- System.Val_WChar

     RE_D,                               -- System.Vax_Float_Operations
     RE_F,                               -- System.Vax_Float_Operations
     RE_G,                               -- System.Vax_Float_Operations
     RE_Q,                               -- System.Vax_Float_Operations
     RE_S,                               -- System.Vax_Float_Operations
     RE_T,                               -- System.Vax_Float_Operations

     RE_D_To_G,                          -- System.Vax_Float_Operations
     RE_F_To_G,                          -- System.Vax_Float_Operations
     RE_F_To_Q,                          -- System.Vax_Float_Operations
     RE_F_To_S,                          -- System.Vax_Float_Operations
     RE_G_To_D,                          -- System.Vax_Float_Operations
     RE_G_To_F,                          -- System.Vax_Float_Operations
     RE_G_To_Q,                          -- System.Vax_Float_Operations
     RE_G_To_T,                          -- System.Vax_Float_Operations
     RE_Q_To_F,                          -- System.Vax_Float_Operations
     RE_Q_To_G,                          -- System.Vax_Float_Operations
     RE_S_To_F,                          -- System.Vax_Float_Operations
     RE_T_To_D,                          -- System.Vax_Float_Operations
     RE_T_To_G,                          -- System.Vax_Float_Operations

     RE_Abs_F,                           -- System.Vax_Float_Operations
     RE_Abs_G,                           -- System.Vax_Float_Operations
     RE_Add_F,                           -- System.Vax_Float_Operations
     RE_Add_G,                           -- System.Vax_Float_Operations
     RE_Div_F,                           -- System.Vax_Float_Operations
     RE_Div_G,                           -- System.Vax_Float_Operations
     RE_Mul_F,                           -- System.Vax_Float_Operations
     RE_Mul_G,                           -- System.Vax_Float_Operations
     RE_Neg_F,                           -- System.Vax_Float_Operations
     RE_Neg_G,                           -- System.Vax_Float_Operations
     RE_Return_D,                        -- System.Vax_Float_Operations
     RE_Return_F,                        -- System.Vax_Float_Operations
     RE_Return_G,                        -- System.Vax_Float_Operations
     RE_Sub_F,                           -- System.Vax_Float_Operations
     RE_Sub_G,                           -- System.Vax_Float_Operations

     RE_Eq_F,                            -- System.Vax_Float_Operations
     RE_Eq_G,                            -- System.Vax_Float_Operations
     RE_Le_F,                            -- System.Vax_Float_Operations
     RE_Le_G,                            -- System.Vax_Float_Operations
     RE_Lt_F,                            -- System.Vax_Float_Operations
     RE_Lt_G,                            -- System.Vax_Float_Operations
     RE_Ne_F,                            -- System.Vax_Float_Operations
     RE_Ne_G,                            -- System.Vax_Float_Operations

     RE_Valid_D,                         -- System.Vax_Float_Operations
     RE_Valid_F,                         -- System.Vax_Float_Operations
     RE_Valid_G,                         -- System.Vax_Float_Operations

     RE_Version_String,                  -- System.Version_Control
     RE_Get_Version_String,              -- System.Version_Control

     RE_Register_VMS_Exception,          -- System.VMS_Exception_Table

     RE_String_To_Wide_String,           -- System.WCh_StW
     RE_String_To_Wide_Wide_String,      -- System.WCh_StW

     RE_Wide_String_To_String,           -- System.WCh_WtS
     RE_Wide_Wide_String_To_String,      -- System.WCh_WtS

     RE_Wide_Width_Character,            -- System.WWd_Char
     RE_Wide_Wide_Width_Character,       -- System.WWd_Char

     RE_Wide_Wide_Width_Enumeration_8,   -- System.WWd_Enum
     RE_Wide_Wide_Width_Enumeration_16,  -- System.WWd_Enum
     RE_Wide_Wide_Width_Enumeration_32,  -- System.WWd_Enum

     RE_Wide_Width_Enumeration_8,        -- System.WWd_Enum
     RE_Wide_Width_Enumeration_16,       -- System.WWd_Enum
     RE_Wide_Width_Enumeration_32,       -- System.WWd_Enum

     RE_Wide_Wide_Width_Wide_Character,  -- System.WWd_Wchar
     RE_Wide_Wide_Width_Wide_Wide_Char,  -- System.WWd_Wchar
     RE_Wide_Width_Wide_Character,       -- System.WWd_Wchar
     RE_Wide_Width_Wide_Wide_Character,  -- System.WWd_Wchar

     RE_Width_Boolean,                   -- System.Wid_Bool

     RE_Width_Character,                 -- System.Wid_Char

     RE_Width_Enumeration_8,             -- System.Wid_Enum
     RE_Width_Enumeration_16,            -- System.Wid_Enum
     RE_Width_Enumeration_32,            -- System.Wid_Enum

     RE_Width_Long_Long_Integer,         -- System.Wid_LLI

     RE_Width_Long_Long_Unsigned,        -- System.Wid_LLU

     RE_Width_Wide_Character,            -- System.Wid_WChar
     RE_Width_Wide_Wide_Character,       -- System.Wid_WChar

     RE_Protected_Entry_Body_Array,      -- Tasking.Protected_Objects.Entries
     RE_Protection_Entries,              -- Tasking.Protected_Objects.Entries
     RE_Protection_Entries_Access,       -- Tasking.Protected_Objects.Entries
     RE_Initialize_Protection_Entries,   -- Tasking.Protected_Objects.Entries
     RE_Lock_Entries,                    -- Tasking.Protected_Objects.Entries
     RO_PE_Get_Ceiling,                  -- Tasking.Protected_Objects.Entries
     RO_PE_Set_Ceiling,                  -- Tasking.Protected_Objects.Entries
     RO_PE_Set_Entry_Name,               -- Tasking.Protected_Objects.Entries
     RE_Unlock_Entries,                  -- Tasking.Protected_Objects.Entries

     RE_Communication_Block,             -- Protected_Objects.Operations
     RE_Protected_Entry_Call,            -- Protected_Objects.Operations
     RE_Service_Entries,                 -- Protected_Objects.Operations
     RE_Cancel_Protected_Entry_Call,     -- Protected_Objects.Operations
     RE_Enqueued,                        -- Protected_Objects.Operations
     RE_Cancelled,                       -- Protected_Objects.Operations
     RE_Complete_Entry_Body,             -- Protected_Objects.Operations
     RE_Exceptional_Complete_Entry_Body, -- Protected_Objects.Operations
     RE_Requeue_Protected_Entry,         -- Protected_Objects.Operations
     RE_Requeue_Task_To_Protected_Entry, -- Protected_Objects.Operations
     RE_Protected_Count,                 -- Protected_Objects.Operations
     RE_Protected_Entry_Caller,          -- Protected_Objects.Operations
     RE_Timed_Protected_Entry_Call,      -- Protected_Objects.Operations

     RE_Protection_Entry,                -- Protected_Objects.Single_Entry
     RE_Initialize_Protection_Entry,     -- Protected_Objects.Single_Entry
     RE_Lock_Entry,                      -- Protected_Objects.Single_Entry
     RE_Unlock_Entry,                    -- Protected_Objects.Single_Entry
     RE_Protected_Single_Entry_Call,     -- Protected_Objects.Single_Entry
     RE_Service_Entry,                   -- Protected_Objects.Single_Entry
     RE_Complete_Single_Entry_Body,      -- Protected_Objects.Single_Entry
     RE_Exceptional_Complete_Single_Entry_Body,
     RE_Protected_Count_Entry,           -- Protected_Objects.Single_Entry
     RE_Protected_Single_Entry_Caller,   -- Protected_Objects.Single_Entry
     RE_Timed_Protected_Single_Entry_Call,

     RE_Protected_Entry_Index,           -- System.Tasking.Protected_Objects
     RE_Entry_Body,                      -- System.Tasking.Protected_Objects
     RE_Protection,                      -- System.Tasking.Protected_Objects
     RE_Initialize_Protection,           -- System.Tasking.Protected_Objects
     RE_Finalize_Protection,             -- System.Tasking.Protected_Objects
     RE_Lock,                            -- System.Tasking.Protected_Objects
     RE_Get_Ceiling,                     -- System.Tasking.Protected_Objects
     RE_Set_Ceiling,                     -- System.Tasking.Protected_Objects
     RE_Unlock,                          -- System.Tasking.Protected_Objects

     RE_Delay_Block,                     -- System.Tasking.Async_Delays
     RE_Timed_Out,                       -- System.Tasking.Async_Delays
     RE_Cancel_Async_Delay,              -- System.Tasking.Async_Delays
     RE_Enqueue_Duration,                -- System.Tasking.Async_Delays
     RE_Enqueue_Calendar,                -- System.Tasking.Async_Delays
     RE_Enqueue_RT,                      -- System.Tasking.Async_Delays

     RE_Accept_Call,                     -- System.Tasking.Rendezvous
     RE_Accept_Trivial,                  -- System.Tasking.Rendezvous
     RE_Callable,                        -- System.Tasking.Rendezvous
     RE_Call_Simple,                     -- System.Tasking.Rendezvous
     RE_Requeue_Task_Entry,              -- System.Tasking.Rendezvous
     RE_Requeue_Protected_To_Task_Entry, -- System.Tasking.Rendezvous
     RE_Cancel_Task_Entry_Call,          -- System.Tasking.Rendezvous
     RE_Complete_Rendezvous,             -- System.Tasking.Rendezvous
     RE_Task_Count,                      -- System.Tasking.Rendezvous
     RE_Exceptional_Complete_Rendezvous, -- System.Tasking.Rendezvous
     RE_Selective_Wait,                  -- System.Tasking.Rendezvous
     RE_Task_Entry_Call,                 -- System.Tasking.Rendezvous
     RE_Task_Entry_Caller,               -- System.Tasking.Rendezvous
     RE_Timed_Task_Entry_Call,           -- System.Tasking.Rendezvous
     RE_Timed_Selective_Wait,            -- System.Tasking.Rendezvous

     RE_Activate_Restricted_Tasks,       -- System.Tasking.Restricted.Stages
     RE_Complete_Restricted_Activation,  -- System.Tasking.Restricted.Stages
     RE_Create_Restricted_Task,          -- System.Tasking.Restricted.Stages
     RE_Complete_Restricted_Task,        -- System.Tasking.Restricted.Stages
     RE_Restricted_Terminated,           -- System.Tasking.Restricted.Stages

     RE_Abort_Tasks,                     -- System.Tasking.Stages
     RE_Activate_Tasks,                  -- System.Tasking.Stages
     RE_Complete_Activation,             -- System.Tasking.Stages
     RE_Create_Task,                     -- System.Tasking.Stages
     RE_Complete_Task,                   -- System.Tasking.Stages
     RE_Free_Task,                       -- System.Tasking.Stages
     RE_Expunge_Unactivated_Tasks,       -- System.Tasking.Stages
     RE_Move_Activation_Chain,           -- System_Tasking_Stages
     RO_TS_Set_Entry_Name,               -- System.Tasking.Stages
     RE_Terminated);                     -- System.Tasking.Stages

   --  The following declarations build a table that is indexed by the RTE
   --  function to determine the unit containing the given entity. This table
   --  is sorted in order of package names.

   RE_Unit_Table : constant array (RE_Id) of RTU_Id := (

     RE_Null                             => RTU_Null,

     RO_CA_Time                          => Ada_Calendar,

     RO_CA_Delay_For                     => Ada_Calendar_Delays,
     RO_CA_Delay_Until                   => Ada_Calendar_Delays,
     RO_CA_To_Duration                   => Ada_Calendar_Delays,

     RE_Set_Deadline                     => Ada_Dispatching_EDF,

     RE_Code_Loc                         => Ada_Exceptions,
     RE_Current_Target_Exception         => Ada_Exceptions, -- of JGNAT
     RE_Exception_Id                     => Ada_Exceptions,
     RE_Exception_Information            => Ada_Exceptions,
     RE_Exception_Message                => Ada_Exceptions,
     RE_Exception_Name_Simple            => Ada_Exceptions,
     RE_Exception_Occurrence             => Ada_Exceptions,
     RE_Null_Id                          => Ada_Exceptions,
     RE_Null_Occurrence                  => Ada_Exceptions,
     RE_Poll                             => Ada_Exceptions,
     RE_Raise_Exception                  => Ada_Exceptions,
     RE_Raise_Exception_Always           => Ada_Exceptions,
     RE_Raise_From_Controlled_Operation  => Ada_Exceptions,
     RE_Reraise_Occurrence               => Ada_Exceptions,
     RE_Reraise_Occurrence_Always        => Ada_Exceptions,
     RE_Reraise_Occurrence_No_Defer      => Ada_Exceptions,
     RE_Save_Occurrence                  => Ada_Exceptions,

     RE_Simple_List_Controller           => Ada_Finalization_List_Controller,
     RE_List_Controller                  => Ada_Finalization_List_Controller,

     RE_Interrupt_ID                     => Ada_Interrupts,
     RE_Is_Reserved                      => Ada_Interrupts,
     RE_Is_Attached                      => Ada_Interrupts,
     RE_Current_Handler                  => Ada_Interrupts,
     RE_Attach_Handler                   => Ada_Interrupts,
     RE_Exchange_Handler                 => Ada_Interrupts,
     RE_Detach_Handler                   => Ada_Interrupts,
     RE_Reference                        => Ada_Interrupts,

     RE_Names                            => Ada_Interrupts_Names,

     RE_Clock                            => Ada_Real_Time,
     RE_Time_Span                        => Ada_Real_Time,
     RE_Time_Span_Zero                   => Ada_Real_Time,
     RO_RT_Time                          => Ada_Real_Time,

     RO_RT_Delay_Until                   => Ada_Real_Time_Delays,
     RO_RT_To_Duration                   => Ada_Real_Time_Delays,

     RE_Timing_Event                     => Ada_Real_Time_Timing_Events,

     RE_Root_Stream_Type                 => Ada_Streams,
     RE_Stream_Element                   => Ada_Streams,

     RE_Stream_Access                    => Ada_Streams_Stream_IO,

     RE_Unbounded_String                 => Ada_Strings_Unbounded,

     RE_Access_Level                     => Ada_Tags,
     RE_Address_Array                    => Ada_Tags,
     RE_Addr_Ptr                         => Ada_Tags,
     RE_Base_Address                     => Ada_Tags,
     RE_Cstring_Ptr                      => Ada_Tags,
     RE_Descendant_Tag                   => Ada_Tags,
     RE_Dispatch_Table                   => Ada_Tags,
     RE_Dispatch_Table_Wrapper           => Ada_Tags,
     RE_Displace                         => Ada_Tags,
     RE_DT                               => Ada_Tags,
     RE_DT_Offset_To_Top_Offset          => Ada_Tags,
     RE_DT_Predef_Prims_Offset           => Ada_Tags,
     RE_DT_Typeinfo_Ptr_Size             => Ada_Tags,
     RE_External_Tag                     => Ada_Tags,
     RO_TA_External_Tag                  => Ada_Tags,
     RE_Get_Access_Level                 => Ada_Tags,
     RE_Get_Entry_Index                  => Ada_Tags,
     RE_Get_Offset_Index                 => Ada_Tags,
     RE_Get_Prim_Op_Kind                 => Ada_Tags,
     RE_Get_Tagged_Kind                  => Ada_Tags,
     RE_Idepth                           => Ada_Tags,
     RE_Interfaces_Array                 => Ada_Tags,
     RE_Interfaces_Table                 => Ada_Tags,
     RE_Interface_Data                   => Ada_Tags,
     RE_Interface_Data_Element           => Ada_Tags,
     RE_Interface_Tag                    => Ada_Tags,
     RE_IW_Membership                    => Ada_Tags,
     RE_Max_Predef_Prims                 => Ada_Tags,
     RE_No_Dispatch_Table_Wrapper        => Ada_Tags,
     RE_NDT_Prims_Ptr                    => Ada_Tags,
     RE_NDT_TSD                          => Ada_Tags,
     RE_Num_Prims                        => Ada_Tags,
     RE_Object_Specific_Data             => Ada_Tags,
     RE_Offset_To_Top                    => Ada_Tags,
     RE_Offset_To_Top_Ptr                => Ada_Tags,
     RE_Offset_To_Top_Function_Ptr       => Ada_Tags,
     RE_OSD_Table                        => Ada_Tags,
     RE_OSD_Num_Prims                    => Ada_Tags,
     RE_POK_Function                     => Ada_Tags,
     RE_POK_Procedure                    => Ada_Tags,
     RE_POK_Protected_Entry              => Ada_Tags,
     RE_POK_Protected_Function           => Ada_Tags,
     RE_POK_Protected_Procedure          => Ada_Tags,
     RE_POK_Task_Entry                   => Ada_Tags,
     RE_POK_Task_Function                => Ada_Tags,
     RE_POK_Task_Procedure               => Ada_Tags,
     RE_Predef_Prims                     => Ada_Tags,
     RE_Predef_Prims_Table_Ptr           => Ada_Tags,
     RE_Prim_Op_Kind                     => Ada_Tags,
     RE_Prim_Ptr                         => Ada_Tags,
     RE_Prims_Ptr                        => Ada_Tags,
     RE_Primary_DT                       => Ada_Tags,
     RE_Signature                        => Ada_Tags,
     RE_SSD                              => Ada_Tags,
     RE_TSD                              => Ada_Tags,
     RE_Type_Specific_Data               => Ada_Tags,
     RE_Register_Interface_Offset        => Ada_Tags,
     RE_Register_Tag                     => Ada_Tags,
     RE_Transportable                    => Ada_Tags,
     RE_Secondary_DT                     => Ada_Tags,
     RE_Secondary_Tag                    => Ada_Tags,
     RE_Select_Specific_Data             => Ada_Tags,
     RE_Set_Entry_Index                  => Ada_Tags,
     RE_Set_Dynamic_Offset_To_Top        => Ada_Tags,
     RE_Set_Prim_Op_Kind                 => Ada_Tags,
     RE_Size_Func                        => Ada_Tags,
     RE_Size_Ptr                         => Ada_Tags,
     RE_Tag                              => Ada_Tags,
     RE_Tag_Error                        => Ada_Tags,
     RE_Tag_Kind                         => Ada_Tags,
     RE_Tag_Ptr                          => Ada_Tags,
     RE_Tag_Table                        => Ada_Tags,
     RE_Tags_Table                       => Ada_Tags,
     RE_Tagged_Kind                      => Ada_Tags,
     RE_Type_Specific_Data_Ptr           => Ada_Tags,
     RE_TK_Abstract_Limited_Tagged       => Ada_Tags,
     RE_TK_Abstract_Tagged               => Ada_Tags,
     RE_TK_Limited_Tagged                => Ada_Tags,
     RE_TK_Protected                     => Ada_Tags,
     RE_TK_Tagged                        => Ada_Tags,
     RE_TK_Task                          => Ada_Tags,

     RE_Set_Specific_Handler             => Ada_Task_Termination,
     RE_Specific_Handler                 => Ada_Task_Termination,

     RE_Abort_Task                       => Ada_Task_Identification,
     RE_Current_Task                     => Ada_Task_Identification,
     RO_AT_Task_Id                       => Ada_Task_Identification,

     RE_Integer_64                       => Interfaces,
     RE_Unsigned_8                       => Interfaces,
     RE_Unsigned_16                      => Interfaces,
     RE_Unsigned_32                      => Interfaces,
     RE_Unsigned_64                      => Interfaces,

     RE_Address                          => System,
     RE_Any_Priority                     => System,
     RE_Bit_Order                        => System,
     RE_High_Order_First                 => System,
     RE_Interrupt_Priority               => System,
     RE_Lib_Stop                         => System,
     RE_Low_Order_First                  => System,
     RE_Max_Priority                     => System,
     RE_Null_Address                     => System,
     RE_Priority                         => System,

     RE_Address_Image                    => System_Address_Image,

     RE_Add_With_Ovflo_Check             => System_Arith_64,
     RE_Double_Divide                    => System_Arith_64,
     RE_Multiply_With_Ovflo_Check        => System_Arith_64,
     RE_Scaled_Divide                    => System_Arith_64,
     RE_Subtract_With_Ovflo_Check        => System_Arith_64,

     RE_Create_AST_Handler               => System_AST_Handling,

     RE_Assert_Failure                   => System_Assertions,
     RE_Raise_Assert_Failure             => System_Assertions,

     RE_AST_Handler                      => System_Aux_DEC,
     RE_Import_Value                     => System_Aux_DEC,
     RE_No_AST_Handler                   => System_Aux_DEC,
     RE_Type_Class                       => System_Aux_DEC,
     RE_Type_Class_Enumeration           => System_Aux_DEC,
     RE_Type_Class_Integer               => System_Aux_DEC,
     RE_Type_Class_Fixed_Point           => System_Aux_DEC,
     RE_Type_Class_Floating_Point        => System_Aux_DEC,
     RE_Type_Class_Array                 => System_Aux_DEC,
     RE_Type_Class_Record                => System_Aux_DEC,
     RE_Type_Class_Access                => System_Aux_DEC,
     RE_Type_Class_Task                  => System_Aux_DEC,
     RE_Type_Class_Address               => System_Aux_DEC,

     RE_Bit_And                          => System_Bit_Ops,
     RE_Bit_Eq                           => System_Bit_Ops,
     RE_Bit_Not                          => System_Bit_Ops,
     RE_Bit_Or                           => System_Bit_Ops,
     RE_Bit_Xor                          => System_Bit_Ops,

     RE_Checked_Pool                     => System_Checked_Pools,

     RE_Vector_Not                       => System_Boolean_Array_Operations,
     RE_Vector_And                       => System_Boolean_Array_Operations,
     RE_Vector_Or                        => System_Boolean_Array_Operations,
     RE_Vector_Nand                      => System_Boolean_Array_Operations,
     RE_Vector_Nor                       => System_Boolean_Array_Operations,
     RE_Vector_Nxor                      => System_Boolean_Array_Operations,
     RE_Vector_Xor                       => System_Boolean_Array_Operations,

     RE_Compare_Array_S8                 => System_Compare_Array_Signed_8,
     RE_Compare_Array_S8_Unaligned       => System_Compare_Array_Signed_8,

     RE_Compare_Array_S16                => System_Compare_Array_Signed_16,

     RE_Compare_Array_S32                => System_Compare_Array_Signed_32,

     RE_Compare_Array_S64                => System_Compare_Array_Signed_64,

     RE_Compare_Array_U8                 => System_Compare_Array_Unsigned_8,
     RE_Compare_Array_U8_Unaligned       => System_Compare_Array_Unsigned_8,

     RE_Compare_Array_U16                => System_Compare_Array_Unsigned_16,

     RE_Compare_Array_U32                => System_Compare_Array_Unsigned_32,

     RE_Compare_Array_U64                => System_Compare_Array_Unsigned_64,

     RE_Str_Concat_2                     => System_Concat_2,
     RE_Str_Concat_3                     => System_Concat_3,
     RE_Str_Concat_4                     => System_Concat_4,
     RE_Str_Concat_5                     => System_Concat_5,
     RE_Str_Concat_6                     => System_Concat_6,
     RE_Str_Concat_7                     => System_Concat_7,
     RE_Str_Concat_8                     => System_Concat_8,
     RE_Str_Concat_9                     => System_Concat_9,

     RE_Str_Concat_Bounds_2              => System_Concat_2,
     RE_Str_Concat_Bounds_3              => System_Concat_3,
     RE_Str_Concat_Bounds_4              => System_Concat_4,
     RE_Str_Concat_Bounds_5              => System_Concat_5,
     RE_Str_Concat_Bounds_6              => System_Concat_6,
     RE_Str_Concat_Bounds_7              => System_Concat_7,
     RE_Str_Concat_Bounds_8              => System_Concat_8,
     RE_Str_Concat_Bounds_9              => System_Concat_9,

     RE_Get_Active_Partition_Id          => System_DSA_Services,
     RE_Get_Local_Partition_Id           => System_DSA_Services,
     RE_Get_Passive_Partition_Id         => System_DSA_Services,

     RE_Any_Container_Ptr                => System_DSA_Types,

     RE_Register_Exception               => System_Exception_Table,

     RE_Local_Raise                      => System_Exceptions,

     RE_Exn_Integer                      => System_Exn_Int,

     RE_Exn_Long_Long_Float              => System_Exn_LLF,

     RE_Exn_Long_Long_Integer            => System_Exn_LLI,

     RE_Exp_Integer                      => System_Exp_Int,

     RE_Exp_Long_Long_Integer            => System_Exp_LLI,

     RE_Exp_Long_Long_Unsigned           => System_Exp_LLU,

     RE_Exp_Modular                      => System_Exp_Mod,

     RE_Exp_Unsigned                     => System_Exp_Uns,

     RE_Attr_Float                       => System_Fat_Flt,

     RE_Attr_IEEE_Long                   => System_Fat_IEEE_Long_Float,
     RE_Fat_IEEE_Long                    => System_Fat_IEEE_Long_Float,

     RE_Attr_IEEE_Short                  => System_Fat_IEEE_Short_Float,
     RE_Fat_IEEE_Short                   => System_Fat_IEEE_Short_Float,

     RE_Attr_Long_Float                  => System_Fat_LFlt,

     RE_Attr_Long_Long_Float             => System_Fat_LLF,

     RE_Attr_Short_Float                 => System_Fat_SFlt,

     RE_Attr_VAX_D_Float                 => System_Fat_VAX_D_Float,
     RE_Fat_VAX_D                        => System_Fat_VAX_D_Float,

     RE_Attr_VAX_F_Float                 => System_Fat_VAX_F_Float,
     RE_Fat_VAX_F                        => System_Fat_VAX_F_Float,

     RE_Attr_VAX_G_Float                 => System_Fat_VAX_G_Float,
     RE_Fat_VAX_G                        => System_Fat_VAX_G_Float,

     RE_Attach_To_Final_List             => System_Finalization_Implementation,
     RE_Finalizable_Ptr_Ptr              => System_Finalization_Implementation,
     RE_Move_Final_List                  => System_Finalization_Implementation,
     RE_Finalize_List                    => System_Finalization_Implementation,
     RE_Finalize_One                     => System_Finalization_Implementation,
     RE_Global_Final_List                => System_Finalization_Implementation,
     RE_Record_Controller                => System_Finalization_Implementation,
     RE_Limited_Record_Controller        => System_Finalization_Implementation,
     RE_Deep_Tag_Attach                  => System_Finalization_Implementation,

     RE_Root_Controlled                  => System_Finalization_Root,
     RE_Finalizable                      => System_Finalization_Root,
     RE_Finalizable_Ptr                  => System_Finalization_Root,

     RE_Fore                             => System_Fore,

     RE_Image_Boolean                    => System_Img_Bool,

     RE_Image_Character                  => System_Img_Char,

     RE_Image_Decimal                    => System_Img_Dec,

     RE_Image_Enumeration_8              => System_Img_Enum_New,
     RE_Image_Enumeration_16             => System_Img_Enum_New,
     RE_Image_Enumeration_32             => System_Img_Enum_New,

     RE_Image_Integer                    => System_Img_Int,

     RE_Image_Long_Long_Decimal          => System_Img_LLD,

     RE_Image_Long_Long_Integer          => System_Img_LLI,

     RE_Image_Long_Long_Unsigned         => System_Img_LLU,

     RE_Image_Ordinary_Fixed_Point       => System_Img_Real,
     RE_Image_Floating_Point             => System_Img_Real,

     RE_Image_Unsigned                   => System_Img_Uns,

     RE_Image_Wide_Character             => System_Img_WChar,
     RE_Image_Wide_Wide_Character        => System_Img_WChar,

     RE_Bind_Interrupt_To_Entry          => System_Interrupts,
     RE_Default_Interrupt_Priority       => System_Interrupts,
     RE_Dynamic_Interrupt_Protection     => System_Interrupts,
     RE_Install_Handlers                 => System_Interrupts,
     RE_Install_Restricted_Handlers      => System_Interrupts,
     RE_Register_Interrupt_Handler       => System_Interrupts,
     RE_Static_Interrupt_Protection      => System_Interrupts,
     RE_System_Interrupt_Id              => System_Interrupts,

     RE_Asm_Insn                         => System_Machine_Code,
     RE_Asm_Input_Operand                => System_Machine_Code,
     RE_Asm_Output_Operand               => System_Machine_Code,

     RE_Mantissa_Value                   => System_Mantissa,

     RE_Bits_03                          => System_Pack_03,
     RE_Get_03                           => System_Pack_03,
     RE_Set_03                           => System_Pack_03,

     RE_Bits_05                          => System_Pack_05,
     RE_Get_05                           => System_Pack_05,
     RE_Set_05                           => System_Pack_05,

     RE_Bits_06                          => System_Pack_06,
     RE_Get_06                           => System_Pack_06,
     RE_GetU_06                          => System_Pack_06,
     RE_Set_06                           => System_Pack_06,
     RE_SetU_06                          => System_Pack_06,

     RE_Bits_07                          => System_Pack_07,
     RE_Get_07                           => System_Pack_07,
     RE_Set_07                           => System_Pack_07,

     RE_Bits_09                          => System_Pack_09,
     RE_Get_09                           => System_Pack_09,
     RE_Set_09                           => System_Pack_09,

     RE_Bits_10                          => System_Pack_10,
     RE_Get_10                           => System_Pack_10,
     RE_GetU_10                          => System_Pack_10,
     RE_Set_10                           => System_Pack_10,
     RE_SetU_10                          => System_Pack_10,

     RE_Bits_11                          => System_Pack_11,
     RE_Get_11                           => System_Pack_11,
     RE_Set_11                           => System_Pack_11,

     RE_Bits_12                          => System_Pack_12,
     RE_Get_12                           => System_Pack_12,
     RE_GetU_12                          => System_Pack_12,
     RE_Set_12                           => System_Pack_12,
     RE_SetU_12                          => System_Pack_12,

     RE_Bits_13                          => System_Pack_13,
     RE_Get_13                           => System_Pack_13,
     RE_Set_13                           => System_Pack_13,

     RE_Bits_14                          => System_Pack_14,
     RE_Get_14                           => System_Pack_14,
     RE_GetU_14                          => System_Pack_14,
     RE_Set_14                           => System_Pack_14,
     RE_SetU_14                          => System_Pack_14,

     RE_Bits_15                          => System_Pack_15,
     RE_Get_15                           => System_Pack_15,
     RE_Set_15                           => System_Pack_15,

     RE_Bits_17                          => System_Pack_17,
     RE_Get_17                           => System_Pack_17,
     RE_Set_17                           => System_Pack_17,

     RE_Bits_18                          => System_Pack_18,
     RE_Get_18                           => System_Pack_18,
     RE_GetU_18                          => System_Pack_18,
     RE_Set_18                           => System_Pack_18,
     RE_SetU_18                          => System_Pack_18,

     RE_Bits_19                          => System_Pack_19,
     RE_Get_19                           => System_Pack_19,
     RE_Set_19                           => System_Pack_19,

     RE_Bits_20                          => System_Pack_20,
     RE_Get_20                           => System_Pack_20,
     RE_GetU_20                          => System_Pack_20,
     RE_Set_20                           => System_Pack_20,
     RE_SetU_20                          => System_Pack_20,

     RE_Bits_21                          => System_Pack_21,
     RE_Get_21                           => System_Pack_21,
     RE_Set_21                           => System_Pack_21,

     RE_Bits_22                          => System_Pack_22,
     RE_Get_22                           => System_Pack_22,
     RE_GetU_22                          => System_Pack_22,
     RE_Set_22                           => System_Pack_22,
     RE_SetU_22                          => System_Pack_22,

     RE_Bits_23                          => System_Pack_23,
     RE_Get_23                           => System_Pack_23,
     RE_Set_23                           => System_Pack_23,

     RE_Bits_24                          => System_Pack_24,
     RE_Get_24                           => System_Pack_24,
     RE_GetU_24                          => System_Pack_24,
     RE_Set_24                           => System_Pack_24,
     RE_SetU_24                          => System_Pack_24,

     RE_Bits_25                          => System_Pack_25,
     RE_Get_25                           => System_Pack_25,
     RE_Set_25                           => System_Pack_25,

     RE_Bits_26                          => System_Pack_26,
     RE_Get_26                           => System_Pack_26,
     RE_GetU_26                          => System_Pack_26,
     RE_Set_26                           => System_Pack_26,
     RE_SetU_26                          => System_Pack_26,

     RE_Bits_27                          => System_Pack_27,
     RE_Get_27                           => System_Pack_27,
     RE_Set_27                           => System_Pack_27,

     RE_Bits_28                          => System_Pack_28,
     RE_Get_28                           => System_Pack_28,
     RE_GetU_28                          => System_Pack_28,
     RE_Set_28                           => System_Pack_28,
     RE_SetU_28                          => System_Pack_28,

     RE_Bits_29                          => System_Pack_29,
     RE_Get_29                           => System_Pack_29,
     RE_Set_29                           => System_Pack_29,

     RE_Bits_30                          => System_Pack_30,
     RE_Get_30                           => System_Pack_30,
     RE_GetU_30                          => System_Pack_30,
     RE_Set_30                           => System_Pack_30,
     RE_SetU_30                          => System_Pack_30,

     RE_Bits_31                          => System_Pack_31,
     RE_Get_31                           => System_Pack_31,
     RE_Set_31                           => System_Pack_31,

     RE_Bits_33                          => System_Pack_33,
     RE_Get_33                           => System_Pack_33,
     RE_Set_33                           => System_Pack_33,

     RE_Bits_34                          => System_Pack_34,
     RE_Get_34                           => System_Pack_34,
     RE_GetU_34                          => System_Pack_34,
     RE_Set_34                           => System_Pack_34,
     RE_SetU_34                          => System_Pack_34,

     RE_Bits_35                          => System_Pack_35,
     RE_Get_35                           => System_Pack_35,
     RE_Set_35                           => System_Pack_35,

     RE_Bits_36                          => System_Pack_36,
     RE_Get_36                           => System_Pack_36,
     RE_GetU_36                          => System_Pack_36,
     RE_Set_36                           => System_Pack_36,
     RE_SetU_36                          => System_Pack_36,

     RE_Bits_37                          => System_Pack_37,
     RE_Get_37                           => System_Pack_37,
     RE_Set_37                           => System_Pack_37,

     RE_Bits_38                          => System_Pack_38,
     RE_Get_38                           => System_Pack_38,
     RE_GetU_38                          => System_Pack_38,
     RE_Set_38                           => System_Pack_38,
     RE_SetU_38                          => System_Pack_38,

     RE_Bits_39                          => System_Pack_39,
     RE_Get_39                           => System_Pack_39,
     RE_Set_39                           => System_Pack_39,

     RE_Bits_40                          => System_Pack_40,
     RE_Get_40                           => System_Pack_40,
     RE_GetU_40                          => System_Pack_40,
     RE_Set_40                           => System_Pack_40,
     RE_SetU_40                          => System_Pack_40,

     RE_Bits_41                          => System_Pack_41,
     RE_Get_41                           => System_Pack_41,
     RE_Set_41                           => System_Pack_41,

     RE_Bits_42                          => System_Pack_42,
     RE_Get_42                           => System_Pack_42,
     RE_GetU_42                          => System_Pack_42,
     RE_Set_42                           => System_Pack_42,
     RE_SetU_42                          => System_Pack_42,

     RE_Bits_43                          => System_Pack_43,
     RE_Get_43                           => System_Pack_43,
     RE_Set_43                           => System_Pack_43,

     RE_Bits_44                          => System_Pack_44,
     RE_Get_44                           => System_Pack_44,
     RE_GetU_44                          => System_Pack_44,
     RE_Set_44                           => System_Pack_44,
     RE_SetU_44                          => System_Pack_44,

     RE_Bits_45                          => System_Pack_45,
     RE_Get_45                           => System_Pack_45,
     RE_Set_45                           => System_Pack_45,

     RE_Bits_46                          => System_Pack_46,
     RE_Get_46                           => System_Pack_46,
     RE_GetU_46                          => System_Pack_46,
     RE_Set_46                           => System_Pack_46,
     RE_SetU_46                          => System_Pack_46,

     RE_Bits_47                          => System_Pack_47,
     RE_Get_47                           => System_Pack_47,
     RE_Set_47                           => System_Pack_47,

     RE_Bits_48                          => System_Pack_48,
     RE_Get_48                           => System_Pack_48,
     RE_GetU_48                          => System_Pack_48,
     RE_Set_48                           => System_Pack_48,
     RE_SetU_48                          => System_Pack_48,

     RE_Bits_49                          => System_Pack_49,
     RE_Get_49                           => System_Pack_49,
     RE_Set_49                           => System_Pack_49,

     RE_Bits_50                          => System_Pack_50,
     RE_Get_50                           => System_Pack_50,
     RE_GetU_50                          => System_Pack_50,
     RE_Set_50                           => System_Pack_50,
     RE_SetU_50                          => System_Pack_50,

     RE_Bits_51                          => System_Pack_51,
     RE_Get_51                           => System_Pack_51,
     RE_Set_51                           => System_Pack_51,

     RE_Bits_52                          => System_Pack_52,
     RE_Get_52                           => System_Pack_52,
     RE_GetU_52                          => System_Pack_52,
     RE_Set_52                           => System_Pack_52,
     RE_SetU_52                          => System_Pack_52,

     RE_Bits_53                          => System_Pack_53,
     RE_Get_53                           => System_Pack_53,
     RE_Set_53                           => System_Pack_53,

     RE_Bits_54                          => System_Pack_54,
     RE_Get_54                           => System_Pack_54,
     RE_GetU_54                          => System_Pack_54,
     RE_Set_54                           => System_Pack_54,
     RE_SetU_54                          => System_Pack_54,

     RE_Bits_55                          => System_Pack_55,
     RE_Get_55                           => System_Pack_55,
     RE_Set_55                           => System_Pack_55,

     RE_Bits_56                          => System_Pack_56,
     RE_Get_56                           => System_Pack_56,
     RE_GetU_56                          => System_Pack_56,
     RE_Set_56                           => System_Pack_56,
     RE_SetU_56                          => System_Pack_56,

     RE_Bits_57                          => System_Pack_57,
     RE_Get_57                           => System_Pack_57,
     RE_Set_57                           => System_Pack_57,

     RE_Bits_58                          => System_Pack_58,
     RE_Get_58                           => System_Pack_58,
     RE_GetU_58                          => System_Pack_58,
     RE_Set_58                           => System_Pack_58,
     RE_SetU_58                          => System_Pack_58,

     RE_Bits_59                          => System_Pack_59,
     RE_Get_59                           => System_Pack_59,
     RE_Set_59                           => System_Pack_59,

     RE_Bits_60                          => System_Pack_60,
     RE_Get_60                           => System_Pack_60,
     RE_GetU_60                          => System_Pack_60,
     RE_Set_60                           => System_Pack_60,
     RE_SetU_60                          => System_Pack_60,

     RE_Bits_61                          => System_Pack_61,
     RE_Get_61                           => System_Pack_61,
     RE_Set_61                           => System_Pack_61,

     RE_Bits_62                          => System_Pack_62,
     RE_Get_62                           => System_Pack_62,
     RE_GetU_62                          => System_Pack_62,
     RE_Set_62                           => System_Pack_62,
     RE_SetU_62                          => System_Pack_62,

     RE_Bits_63                          => System_Pack_63,
     RE_Get_63                           => System_Pack_63,
     RE_Set_63                           => System_Pack_63,

     RE_Adjust_Storage_Size              => System_Parameters,
     RE_Default_Stack_Size               => System_Parameters,
     RE_Garbage_Collected                => System_Parameters,
     RE_Size_Type                        => System_Parameters,
     RE_Unspecified_Size                 => System_Parameters,

     RE_DSA_Implementation               => System_Partition_Interface,
     RE_PCS_Version                      => System_Partition_Interface,
     RE_Get_RACW                         => System_Partition_Interface,
     RE_Get_RCI_Package_Receiver         => System_Partition_Interface,
     RE_Get_Unique_Remote_Pointer        => System_Partition_Interface,
     RE_RACW_Stub_Type_Access            => System_Partition_Interface,
     RE_RAS_Proxy_Type_Access            => System_Partition_Interface,
     RE_Raise_Program_Error_Unknown_Tag  => System_Partition_Interface,
     RE_Register_Passive_Package         => System_Partition_Interface,
     RE_Register_Receiving_Stub          => System_Partition_Interface,
     RE_Request_Access                   => System_Partition_Interface,
     RE_RCI_Locator                      => System_Partition_Interface,
     RE_RCI_Subp_Info                    => System_Partition_Interface,
     RE_RCI_Subp_Info_Array              => System_Partition_Interface,
     RE_Same_Partition                   => System_Partition_Interface,
     RE_Subprogram_Id                    => System_Partition_Interface,
     RE_Get_RAS_Info                     => System_Partition_Interface,

     RE_To_PolyORB_String                => System_Partition_Interface,
     RE_Caseless_String_Eq               => System_Partition_Interface,
     RE_TypeCode                         => System_Partition_Interface,
     RE_Any                              => System_Partition_Interface,
     RE_Mode_In                          => System_Partition_Interface,
     RE_Mode_Out                         => System_Partition_Interface,
     RE_Mode_Inout                       => System_Partition_Interface,
     RE_NamedValue                       => System_Partition_Interface,
     RE_Result_Name                      => System_Partition_Interface,
     RE_Object_Ref                       => System_Partition_Interface,
     RE_Create_Any                       => System_Partition_Interface,
     RE_Any_Aggregate_Build              => System_Partition_Interface,
     RE_Add_Aggregate_Element            => System_Partition_Interface,
     RE_Get_Aggregate_Element            => System_Partition_Interface,
     RE_Content_Type                     => System_Partition_Interface,
     RE_Any_Member_Type                  => System_Partition_Interface,
     RE_Get_Nested_Sequence_Length       => System_Partition_Interface,
     RE_Get_Any_Type                     => System_Partition_Interface,
     RE_Extract_Union_Value              => System_Partition_Interface,
     RE_NVList_Ref                       => System_Partition_Interface,
     RE_NVList_Create                    => System_Partition_Interface,
     RE_NVList_Add_Item                  => System_Partition_Interface,
     RE_Request_Create                   => System_Partition_Interface,
     RE_Request_Invoke                   => System_Partition_Interface,
     RE_Request_Arguments                => System_Partition_Interface,
     RE_Request_Set_Out                  => System_Partition_Interface,
     RE_Request_Raise_Occurrence         => System_Partition_Interface,
     RE_Request_Destroy                  => System_Partition_Interface,
     RE_Nil_Exc_List                     => System_Partition_Interface,
     RE_Servant                          => System_Partition_Interface,
     RE_Move_Any_Value                   => System_Partition_Interface,
     RE_Set_Result                       => System_Partition_Interface,
     RE_Register_Obj_Receiving_Stub      => System_Partition_Interface,
     RE_Register_Pkg_Receiving_Stub      => System_Partition_Interface,
     RE_Is_Nil                           => System_Partition_Interface,
     RE_Entity_Ptr                       => System_Partition_Interface,
     RE_Entity_Of                        => System_Partition_Interface,
     RE_Inc_Usage                        => System_Partition_Interface,
     RE_Set_Ref                          => System_Partition_Interface,
     RE_Make_Ref                         => System_Partition_Interface,
     RE_Get_Local_Address                => System_Partition_Interface,
     RE_Get_Reference                    => System_Partition_Interface,
     RE_Asynchronous_P_To_Sync_Scope     => System_Partition_Interface,
     RE_Buffer_Stream_Type               => System_Partition_Interface,
     RE_Release_Buffer                   => System_Partition_Interface,
     RE_BS_To_Any                        => System_Partition_Interface,
     RE_Any_To_BS                        => System_Partition_Interface,

     RE_FA_A                             => System_Partition_Interface,
     RE_FA_B                             => System_Partition_Interface,
     RE_FA_C                             => System_Partition_Interface,
     RE_FA_F                             => System_Partition_Interface,
     RE_FA_I                             => System_Partition_Interface,
     RE_FA_LF                            => System_Partition_Interface,
     RE_FA_LI                            => System_Partition_Interface,
     RE_FA_LLF                           => System_Partition_Interface,
     RE_FA_LLI                           => System_Partition_Interface,
     RE_FA_LLU                           => System_Partition_Interface,
     RE_FA_LU                            => System_Partition_Interface,
     RE_FA_SF                            => System_Partition_Interface,
     RE_FA_SI                            => System_Partition_Interface,
     RE_FA_SSI                           => System_Partition_Interface,
     RE_FA_SSU                           => System_Partition_Interface,
     RE_FA_SU                            => System_Partition_Interface,
     RE_FA_U                             => System_Partition_Interface,
     RE_FA_WC                            => System_Partition_Interface,
     RE_FA_WWC                           => System_Partition_Interface,
     RE_FA_String                        => System_Partition_Interface,
     RE_FA_ObjRef                        => System_Partition_Interface,

     RE_TA_A                             => System_Partition_Interface,
     RE_TA_B                             => System_Partition_Interface,
     RE_TA_C                             => System_Partition_Interface,
     RE_TA_F                             => System_Partition_Interface,
     RE_TA_I                             => System_Partition_Interface,
     RE_TA_LF                            => System_Partition_Interface,
     RE_TA_LI                            => System_Partition_Interface,
     RE_TA_LLF                           => System_Partition_Interface,
     RE_TA_LLI                           => System_Partition_Interface,
     RE_TA_LLU                           => System_Partition_Interface,
     RE_TA_LU                            => System_Partition_Interface,
     RE_TA_SF                            => System_Partition_Interface,
     RE_TA_SI                            => System_Partition_Interface,
     RE_TA_SSI                           => System_Partition_Interface,
     RE_TA_SSU                           => System_Partition_Interface,
     RE_TA_SU                            => System_Partition_Interface,
     RE_TA_U                             => System_Partition_Interface,
     RE_TA_WC                            => System_Partition_Interface,
     RE_TA_WWC                           => System_Partition_Interface,
     RE_TA_String                        => System_Partition_Interface,
     RE_TA_ObjRef                        => System_Partition_Interface,
     RE_TA_Std_String                    => System_Partition_Interface,
     RE_TA_TC                            => System_Partition_Interface,

     RE_TC_Alias                         => System_Partition_Interface,
     RE_TC_Build                         => System_Partition_Interface,
     RE_Get_TC                           => System_Partition_Interface,
     RE_Set_TC                           => System_Partition_Interface,
     RE_TC_A                             => System_Partition_Interface,
     RE_TC_B                             => System_Partition_Interface,
     RE_TC_C                             => System_Partition_Interface,
     RE_TC_F                             => System_Partition_Interface,
     RE_TC_I                             => System_Partition_Interface,
     RE_TC_LF                            => System_Partition_Interface,
     RE_TC_LI                            => System_Partition_Interface,
     RE_TC_LLF                           => System_Partition_Interface,
     RE_TC_LLI                           => System_Partition_Interface,
     RE_TC_LLU                           => System_Partition_Interface,
     RE_TC_LU                            => System_Partition_Interface,
     RE_TC_SF                            => System_Partition_Interface,
     RE_TC_SI                            => System_Partition_Interface,
     RE_TC_SSI                           => System_Partition_Interface,
     RE_TC_SSU                           => System_Partition_Interface,
     RE_TC_SU                            => System_Partition_Interface,
     RE_TC_U                             => System_Partition_Interface,
     RE_TC_Void                          => System_Partition_Interface,
     RE_TC_Opaque                        => System_Partition_Interface,
     RE_TC_WC                            => System_Partition_Interface,
     RE_TC_WWC                           => System_Partition_Interface,
     RE_TC_Array                         => System_Partition_Interface,
     RE_TC_Sequence                      => System_Partition_Interface,
     RE_TC_String                        => System_Partition_Interface,
     RE_TC_Struct                        => System_Partition_Interface,
     RE_TC_Union                         => System_Partition_Interface,
     RE_TC_Object                        => System_Partition_Interface,

     RE_Global_Pool_Object               => System_Pool_Global,

     RE_Stack_Bounded_Pool               => System_Pool_Size,

     RE_Do_Apc                           => System_RPC,
     RE_Do_Rpc                           => System_RPC,
     RE_Params_Stream_Type               => System_RPC,
     RE_Partition_ID                     => System_RPC,

     RE_IS_Is1                           => System_Scalar_Values,
     RE_IS_Is2                           => System_Scalar_Values,
     RE_IS_Is4                           => System_Scalar_Values,
     RE_IS_Is8                           => System_Scalar_Values,
     RE_IS_Iu1                           => System_Scalar_Values,
     RE_IS_Iu2                           => System_Scalar_Values,
     RE_IS_Iu4                           => System_Scalar_Values,
     RE_IS_Iu8                           => System_Scalar_Values,
     RE_IS_Iz1                           => System_Scalar_Values,
     RE_IS_Iz2                           => System_Scalar_Values,
     RE_IS_Iz4                           => System_Scalar_Values,
     RE_IS_Iz8                           => System_Scalar_Values,
     RE_IS_Isf                           => System_Scalar_Values,
     RE_IS_Ifl                           => System_Scalar_Values,
     RE_IS_Ilf                           => System_Scalar_Values,
     RE_IS_Ill                           => System_Scalar_Values,

     RE_Default_Secondary_Stack_Size     => System_Secondary_Stack,
     RE_Mark_Id                          => System_Secondary_Stack,
     RE_SS_Allocate                      => System_Secondary_Stack,
     RE_SS_Mark                          => System_Secondary_Stack,
     RE_SS_Pool                          => System_Secondary_Stack,
     RE_SS_Release                       => System_Secondary_Stack,

     RE_Shared_Var_Lock                  => System_Shared_Storage,
     RE_Shared_Var_Unlock                => System_Shared_Storage,
     RE_Shared_Var_Procs                 => System_Shared_Storage,

     RE_Abort_Undefer_Direct             => System_Standard_Library,
     RE_Exception_Code                   => System_Standard_Library,
     RE_Exception_Data_Ptr               => System_Standard_Library,

     RE_Integer_Address                  => System_Storage_Elements,
     RE_Storage_Offset                   => System_Storage_Elements,
     RE_Storage_Array                    => System_Storage_Elements,
     RE_To_Address                       => System_Storage_Elements,

     RE_Root_Storage_Pool                => System_Storage_Pools,
     RE_Allocate_Any                     => System_Storage_Pools,
     RE_Deallocate_Any                   => System_Storage_Pools,

     RE_I_AD                             => System_Stream_Attributes,
     RE_I_AS                             => System_Stream_Attributes,
     RE_I_B                              => System_Stream_Attributes,
     RE_I_C                              => System_Stream_Attributes,
     RE_I_F                              => System_Stream_Attributes,
     RE_I_I                              => System_Stream_Attributes,
     RE_I_LF                             => System_Stream_Attributes,
     RE_I_LI                             => System_Stream_Attributes,
     RE_I_LLF                            => System_Stream_Attributes,
     RE_I_LLI                            => System_Stream_Attributes,
     RE_I_LLU                            => System_Stream_Attributes,
     RE_I_LU                             => System_Stream_Attributes,
     RE_I_SF                             => System_Stream_Attributes,
     RE_I_SI                             => System_Stream_Attributes,
     RE_I_SSI                            => System_Stream_Attributes,
     RE_I_SSU                            => System_Stream_Attributes,
     RE_I_SU                             => System_Stream_Attributes,
     RE_I_U                              => System_Stream_Attributes,
     RE_I_WC                             => System_Stream_Attributes,
     RE_I_WWC                            => System_Stream_Attributes,

     RE_W_AD                             => System_Stream_Attributes,
     RE_W_AS                             => System_Stream_Attributes,
     RE_W_B                              => System_Stream_Attributes,
     RE_W_C                              => System_Stream_Attributes,
     RE_W_F                              => System_Stream_Attributes,
     RE_W_I                              => System_Stream_Attributes,
     RE_W_LF                             => System_Stream_Attributes,
     RE_W_LI                             => System_Stream_Attributes,
     RE_W_LLF                            => System_Stream_Attributes,
     RE_W_LLI                            => System_Stream_Attributes,
     RE_W_LLU                            => System_Stream_Attributes,
     RE_W_LU                             => System_Stream_Attributes,
     RE_W_SF                             => System_Stream_Attributes,
     RE_W_SI                             => System_Stream_Attributes,
     RE_W_SSI                            => System_Stream_Attributes,
     RE_W_SSU                            => System_Stream_Attributes,
     RE_W_SU                             => System_Stream_Attributes,
     RE_W_U                              => System_Stream_Attributes,
     RE_W_WC                             => System_Stream_Attributes,
     RE_W_WWC                            => System_Stream_Attributes,

     RE_String_Input                     => System_Strings_Stream_Ops,
     RE_String_Input_Blk_IO              => System_Strings_Stream_Ops,
     RE_String_Output                    => System_Strings_Stream_Ops,
     RE_String_Output_Blk_IO             => System_Strings_Stream_Ops,
     RE_String_Read                      => System_Strings_Stream_Ops,
     RE_String_Read_Blk_IO               => System_Strings_Stream_Ops,
     RE_String_Write                     => System_Strings_Stream_Ops,
     RE_String_Write_Blk_IO              => System_Strings_Stream_Ops,
     RE_Wide_String_Input                => System_Strings_Stream_Ops,
     RE_Wide_String_Input_Blk_IO         => System_Strings_Stream_Ops,
     RE_Wide_String_Output               => System_Strings_Stream_Ops,
     RE_Wide_String_Output_Blk_IO        => System_Strings_Stream_Ops,
     RE_Wide_String_Read                 => System_Strings_Stream_Ops,
     RE_Wide_String_Read_Blk_IO          => System_Strings_Stream_Ops,
     RE_Wide_String_Write                => System_Strings_Stream_Ops,
     RE_Wide_String_Write_Blk_IO         => System_Strings_Stream_Ops,
     RE_Wide_Wide_String_Input           => System_Strings_Stream_Ops,
     RE_Wide_Wide_String_Input_Blk_IO    => System_Strings_Stream_Ops,
     RE_Wide_Wide_String_Output          => System_Strings_Stream_Ops,
     RE_Wide_Wide_String_Output_Blk_IO   => System_Strings_Stream_Ops,
     RE_Wide_Wide_String_Read            => System_Strings_Stream_Ops,
     RE_Wide_Wide_String_Read_Blk_IO     => System_Strings_Stream_Ops,
     RE_Wide_Wide_String_Write           => System_Strings_Stream_Ops,
     RE_Wide_Wide_String_Write_Blk_IO    => System_Strings_Stream_Ops,

     RE_Task_Info_Type                   => System_Task_Info,
     RE_Unspecified_Task_Info            => System_Task_Info,

     RE_Task_Procedure_Access            => System_Tasking,

     RO_ST_Task_Id                       => System_Tasking,
     RO_ST_Null_Task                     => System_Tasking,

     RE_Call_Modes                       => System_Tasking,
     RE_Simple_Call                      => System_Tasking,
     RE_Conditional_Call                 => System_Tasking,
     RE_Asynchronous_Call                => System_Tasking,

     RE_Ada_Task_Control_Block           => System_Tasking,

     RE_Task_List                        => System_Tasking,

     RE_Accept_List                      => System_Tasking,
     RE_No_Rendezvous                    => System_Tasking,
     RE_Null_Task_Entry                  => System_Tasking,
     RE_Select_Index                     => System_Tasking,
     RE_Else_Mode                        => System_Tasking,
     RE_Simple_Mode                      => System_Tasking,
     RE_Terminate_Mode                   => System_Tasking,
     RE_Delay_Mode                       => System_Tasking,
     RE_Task_Entry_Index                 => System_Tasking,
     RE_Self                             => System_Tasking,

     RE_Master_Id                        => System_Tasking,
     RE_Unspecified_Priority             => System_Tasking,

     RE_Activation_Chain                 => System_Tasking,
     RE_Activation_Chain_Access          => System_Tasking,
     RE_Storage_Size                     => System_Tasking,

     RE_Abort_Defer                      => System_Soft_Links,
     RE_Abort_Undefer                    => System_Soft_Links,
     RE_Complete_Master                  => System_Soft_Links,
     RE_Current_Master                   => System_Soft_Links,
     RE_Dummy_Communication_Block        => System_Soft_Links,
     RE_Enter_Master                     => System_Soft_Links,
     RE_Get_Current_Excep                => System_Soft_Links,
     RE_Get_GNAT_Exception               => System_Soft_Links,
     RE_Update_Exception                 => System_Soft_Links,

     RE_Bits_1                           => System_Unsigned_Types,
     RE_Bits_2                           => System_Unsigned_Types,
     RE_Bits_4                           => System_Unsigned_Types,
     RE_Float_Unsigned                   => System_Unsigned_Types,
     RE_Long_Unsigned                    => System_Unsigned_Types,
     RE_Long_Long_Unsigned               => System_Unsigned_Types,
     RE_Packed_Byte                      => System_Unsigned_Types,
     RE_Packed_Bytes1                    => System_Unsigned_Types,
     RE_Packed_Bytes2                    => System_Unsigned_Types,
     RE_Packed_Bytes4                    => System_Unsigned_Types,
     RE_Short_Unsigned                   => System_Unsigned_Types,
     RE_Short_Short_Unsigned             => System_Unsigned_Types,
     RE_Unsigned                         => System_Unsigned_Types,

     RE_Value_Boolean                    => System_Val_Bool,

     RE_Value_Character                  => System_Val_Char,

     RE_Value_Decimal                    => System_Val_Dec,

     RE_Value_Enumeration_8              => System_Val_Enum,
     RE_Value_Enumeration_16             => System_Val_Enum,
     RE_Value_Enumeration_32             => System_Val_Enum,

     RE_Value_Integer                    => System_Val_Int,

     RE_Value_Long_Long_Decimal          => System_Val_LLD,

     RE_Value_Long_Long_Integer          => System_Val_LLI,

     RE_Value_Long_Long_Unsigned         => System_Val_LLU,

     RE_Value_Real                       => System_Val_Real,

     RE_Value_Unsigned                   => System_Val_Uns,

     RE_Value_Wide_Character             => System_Val_WChar,
     RE_Value_Wide_Wide_Character        => System_Val_WChar,

     RE_D                                => System_Vax_Float_Operations,
     RE_F                                => System_Vax_Float_Operations,
     RE_G                                => System_Vax_Float_Operations,
     RE_Q                                => System_Vax_Float_Operations,
     RE_S                                => System_Vax_Float_Operations,
     RE_T                                => System_Vax_Float_Operations,

     RE_D_To_G                           => System_Vax_Float_Operations,
     RE_F_To_G                           => System_Vax_Float_Operations,
     RE_F_To_Q                           => System_Vax_Float_Operations,
     RE_F_To_S                           => System_Vax_Float_Operations,
     RE_G_To_D                           => System_Vax_Float_Operations,
     RE_G_To_F                           => System_Vax_Float_Operations,
     RE_G_To_Q                           => System_Vax_Float_Operations,
     RE_G_To_T                           => System_Vax_Float_Operations,
     RE_Q_To_F                           => System_Vax_Float_Operations,
     RE_Q_To_G                           => System_Vax_Float_Operations,
     RE_S_To_F                           => System_Vax_Float_Operations,
     RE_T_To_D                           => System_Vax_Float_Operations,
     RE_T_To_G                           => System_Vax_Float_Operations,

     RE_Abs_F                            => System_Vax_Float_Operations,
     RE_Abs_G                            => System_Vax_Float_Operations,
     RE_Add_F                            => System_Vax_Float_Operations,
     RE_Add_G                            => System_Vax_Float_Operations,
     RE_Div_F                            => System_Vax_Float_Operations,
     RE_Div_G                            => System_Vax_Float_Operations,
     RE_Mul_F                            => System_Vax_Float_Operations,
     RE_Mul_G                            => System_Vax_Float_Operations,
     RE_Neg_F                            => System_Vax_Float_Operations,
     RE_Neg_G                            => System_Vax_Float_Operations,
     RE_Return_D                         => System_Vax_Float_Operations,
     RE_Return_F                         => System_Vax_Float_Operations,
     RE_Return_G                         => System_Vax_Float_Operations,
     RE_Sub_F                            => System_Vax_Float_Operations,
     RE_Sub_G                            => System_Vax_Float_Operations,

     RE_Eq_F                             => System_Vax_Float_Operations,
     RE_Eq_G                             => System_Vax_Float_Operations,
     RE_Le_F                             => System_Vax_Float_Operations,
     RE_Le_G                             => System_Vax_Float_Operations,
     RE_Lt_F                             => System_Vax_Float_Operations,
     RE_Lt_G                             => System_Vax_Float_Operations,
     RE_Ne_F                             => System_Vax_Float_Operations,
     RE_Ne_G                             => System_Vax_Float_Operations,

     RE_Valid_D                          => System_Vax_Float_Operations,
     RE_Valid_F                          => System_Vax_Float_Operations,
     RE_Valid_G                          => System_Vax_Float_Operations,

     RE_Version_String                   => System_Version_Control,
     RE_Get_Version_String               => System_Version_Control,

     RE_Register_VMS_Exception           => System_VMS_Exception_Table,

     RE_String_To_Wide_String            => System_WCh_StW,
     RE_String_To_Wide_Wide_String       => System_WCh_StW,

     RE_Wide_String_To_String            => System_WCh_WtS,
     RE_Wide_Wide_String_To_String       => System_WCh_WtS,

     RE_Wide_Wide_Width_Character        => System_WWd_Char,
     RE_Wide_Width_Character             => System_WWd_Char,

     RE_Wide_Wide_Width_Enumeration_8    => System_WWd_Enum,
     RE_Wide_Wide_Width_Enumeration_16   => System_WWd_Enum,
     RE_Wide_Wide_Width_Enumeration_32   => System_WWd_Enum,

     RE_Wide_Width_Enumeration_8         => System_WWd_Enum,
     RE_Wide_Width_Enumeration_16        => System_WWd_Enum,
     RE_Wide_Width_Enumeration_32        => System_WWd_Enum,

     RE_Wide_Wide_Width_Wide_Character   => System_WWd_Wchar,
     RE_Wide_Wide_Width_Wide_Wide_Char   => System_WWd_Wchar,

     RE_Wide_Width_Wide_Character        => System_WWd_Wchar,
     RE_Wide_Width_Wide_Wide_Character   => System_WWd_Wchar,

     RE_Width_Boolean                    => System_Wid_Bool,

     RE_Width_Character                  => System_Wid_Char,

     RE_Width_Enumeration_8              => System_Wid_Enum,
     RE_Width_Enumeration_16             => System_Wid_Enum,
     RE_Width_Enumeration_32             => System_Wid_Enum,

     RE_Width_Long_Long_Integer          => System_Wid_LLI,

     RE_Width_Long_Long_Unsigned         => System_Wid_LLU,

     RE_Width_Wide_Character             => System_Wid_WChar,
     RE_Width_Wide_Wide_Character        => System_Wid_WChar,

     RE_Protected_Entry_Body_Array       =>
       System_Tasking_Protected_Objects_Entries,
     RE_Protection_Entries               =>
       System_Tasking_Protected_Objects_Entries,
     RE_Protection_Entries_Access        =>
       System_Tasking_Protected_Objects_Entries,
     RE_Initialize_Protection_Entries    =>
       System_Tasking_Protected_Objects_Entries,
     RE_Lock_Entries                     =>
       System_Tasking_Protected_Objects_Entries,
     RO_PE_Get_Ceiling                   =>
       System_Tasking_Protected_Objects_Entries,
     RO_PE_Set_Ceiling                   =>
       System_Tasking_Protected_Objects_Entries,
     RO_PE_Set_Entry_Name                =>
       System_Tasking_Protected_Objects_Entries,
     RE_Unlock_Entries                   =>
       System_Tasking_Protected_Objects_Entries,

     RE_Communication_Block              =>
       System_Tasking_Protected_Objects_Operations,
     RE_Protected_Entry_Call             =>
       System_Tasking_Protected_Objects_Operations,
     RE_Service_Entries                  =>
       System_Tasking_Protected_Objects_Operations,
     RE_Cancel_Protected_Entry_Call      =>
       System_Tasking_Protected_Objects_Operations,
     RE_Enqueued                         =>
       System_Tasking_Protected_Objects_Operations,
     RE_Cancelled                        =>
       System_Tasking_Protected_Objects_Operations,
     RE_Complete_Entry_Body              =>
       System_Tasking_Protected_Objects_Operations,
     RE_Exceptional_Complete_Entry_Body  =>
       System_Tasking_Protected_Objects_Operations,
     RE_Requeue_Protected_Entry          =>
       System_Tasking_Protected_Objects_Operations,
     RE_Requeue_Task_To_Protected_Entry  =>
       System_Tasking_Protected_Objects_Operations,
     RE_Protected_Count                  =>
       System_Tasking_Protected_Objects_Operations,
     RE_Protected_Entry_Caller           =>
       System_Tasking_Protected_Objects_Operations,
     RE_Timed_Protected_Entry_Call       =>
       System_Tasking_Protected_Objects_Operations,

     RE_Protection_Entry                 =>
       System_Tasking_Protected_Objects_Single_Entry,
     RE_Initialize_Protection_Entry      =>
       System_Tasking_Protected_Objects_Single_Entry,
     RE_Lock_Entry                       =>
       System_Tasking_Protected_Objects_Single_Entry,
     RE_Unlock_Entry                     =>
       System_Tasking_Protected_Objects_Single_Entry,
     RE_Protected_Single_Entry_Call      =>
       System_Tasking_Protected_Objects_Single_Entry,
     RE_Service_Entry                    =>
       System_Tasking_Protected_Objects_Single_Entry,
     RE_Complete_Single_Entry_Body       =>
       System_Tasking_Protected_Objects_Single_Entry,
     RE_Exceptional_Complete_Single_Entry_Body =>
       System_Tasking_Protected_Objects_Single_Entry,
     RE_Protected_Count_Entry            =>
       System_Tasking_Protected_Objects_Single_Entry,
     RE_Protected_Single_Entry_Caller    =>
       System_Tasking_Protected_Objects_Single_Entry,
     RE_Timed_Protected_Single_Entry_Call =>
       System_Tasking_Protected_Objects_Single_Entry,

     RE_Protected_Entry_Index            => System_Tasking_Protected_Objects,
     RE_Entry_Body                       => System_Tasking_Protected_Objects,
     RE_Protection                       => System_Tasking_Protected_Objects,
     RE_Initialize_Protection            => System_Tasking_Protected_Objects,
     RE_Finalize_Protection              => System_Tasking_Protected_Objects,
     RE_Lock                             => System_Tasking_Protected_Objects,
     RE_Get_Ceiling                      => System_Tasking_Protected_Objects,
     RE_Set_Ceiling                      => System_Tasking_Protected_Objects,
     RE_Unlock                           => System_Tasking_Protected_Objects,

     RE_Delay_Block                      => System_Tasking_Async_Delays,
     RE_Timed_Out                        => System_Tasking_Async_Delays,
     RE_Cancel_Async_Delay               => System_Tasking_Async_Delays,
     RE_Enqueue_Duration                 => System_Tasking_Async_Delays,

     RE_Enqueue_Calendar                 =>
       System_Tasking_Async_Delays_Enqueue_Calendar,
     RE_Enqueue_RT                       =>
       System_Tasking_Async_Delays_Enqueue_RT,

     RE_Accept_Call                      => System_Tasking_Rendezvous,
     RE_Accept_Trivial                   => System_Tasking_Rendezvous,
     RE_Callable                         => System_Tasking_Rendezvous,
     RE_Call_Simple                      => System_Tasking_Rendezvous,
     RE_Cancel_Task_Entry_Call           => System_Tasking_Rendezvous,
     RE_Requeue_Task_Entry               => System_Tasking_Rendezvous,
     RE_Requeue_Protected_To_Task_Entry  => System_Tasking_Rendezvous,
     RE_Complete_Rendezvous              => System_Tasking_Rendezvous,
     RE_Task_Count                       => System_Tasking_Rendezvous,
     RE_Exceptional_Complete_Rendezvous  => System_Tasking_Rendezvous,
     RE_Selective_Wait                   => System_Tasking_Rendezvous,
     RE_Task_Entry_Call                  => System_Tasking_Rendezvous,
     RE_Task_Entry_Caller                => System_Tasking_Rendezvous,
     RE_Timed_Task_Entry_Call            => System_Tasking_Rendezvous,
     RE_Timed_Selective_Wait             => System_Tasking_Rendezvous,

     RE_Activate_Restricted_Tasks        => System_Tasking_Restricted_Stages,
     RE_Complete_Restricted_Activation   => System_Tasking_Restricted_Stages,
     RE_Create_Restricted_Task           => System_Tasking_Restricted_Stages,
     RE_Complete_Restricted_Task         => System_Tasking_Restricted_Stages,
     RE_Restricted_Terminated            => System_Tasking_Restricted_Stages,

     RE_Abort_Tasks                      => System_Tasking_Stages,
     RE_Activate_Tasks                   => System_Tasking_Stages,
     RE_Complete_Activation              => System_Tasking_Stages,
     RE_Create_Task                      => System_Tasking_Stages,
     RE_Complete_Task                    => System_Tasking_Stages,
     RE_Free_Task                        => System_Tasking_Stages,
     RE_Expunge_Unactivated_Tasks        => System_Tasking_Stages,
     RE_Move_Activation_Chain            => System_Tasking_Stages,
     RO_TS_Set_Entry_Name                => System_Tasking_Stages,
     RE_Terminated                       => System_Tasking_Stages);

   --------------------------------
   -- Configurable Run-Time Mode --
   --------------------------------

   --  Part of the job of Rtsfind is to enforce run-time restrictions in
   --  configurable run-time mode. This is done by monitoring implicit access
   --  to the run time library requested by calls to the RTE function. A call
   --  may be invalid in configurable run-time mode for either of the
   --  following two reasons:

   --     1. File in which entity lives is not present in run-time library
   --     2. File is present, but entity is not defined in the file

   --  In normal mode, either or these two situations is a fatal error
   --  that indicates that the run-time library is incorrectly configured,
   --  and a fatal error message is issued to signal this error.

   --  In configurable run-time mode, either of these two situations indicates
   --  simply that the corresponding operation is not available in the current
   --  run-time that is use. This is not a configuration error, but rather a
   --  natural result of a limited run-time. This situation is signalled by
   --  raising the exception RE_Not_Available. The caller must respond to
   --  this exception by posting an appropriate error message.

   ----------------------
   -- No_Run_Time_Mode --
   ----------------------

   --  For backwards compatibility with previous versions of GNAT, the
   --  compiler recognizes the pragma No_Run_Time. This provides a special
   --  version of configurable run-time mode that operates with the standard
   --  run-time library, but allows only a subset of entities to be
   --  accessed. If any other entity is accessed, then it is treated
   --  as a configurable run-time violation, and the exception
   --  RE_Not_Available is raised.

   --  The following array defines the set of units that contain entities
   --  that can be referenced in No_Run_Time mode. For each of these units,
   --  all entities defined in the unit can be used in this mode.

   OK_No_Run_Time_Unit : constant array (RTU_Id) of Boolean :=
     (Ada_Exceptions          => True,
      Ada_Tags                => True,
      Interfaces              => True,
      System                  => True,
      System_Parameters       => True,
      System_Fat_Flt          => True,
      System_Fat_LFlt         => True,
      System_Fat_LLF          => True,
      System_Fat_SFlt         => True,
      System_Machine_Code     => True,
      System_Secondary_Stack  => True,
      System_Storage_Elements => True,
      System_Task_Info        => True,
      System_Unsigned_Types   => True,
      others                  => False);

   -----------------
   -- Subprograms --
   -----------------

   RE_Not_Available : exception;
   --  Raised by RTE if the requested entity is not available. This can
   --  occur either because the file in which the entity should be found
   --  does not exist, or because the entity is not present in the file.

   procedure Initialize;
   --  Procedure to initialize data structures used by RTE. Called at the
   --  start of processing a new main source file. Must be called after
   --  Initialize_Snames (since names it enters into name table must come
   --  after names entered by Snames).

   function Is_RTE (Ent : Entity_Id; E : RE_Id) return Boolean;
   --  This function determines if the given entity corresponds to the entity
   --  referenced by RE_Id. It is similar in effect to (Ent = RTE (E)) except
   --  that the latter would unconditionally load the unit containing E. For
   --  this call, if the unit is not loaded, then a result of False is returned
   --  immediately, since obviously Ent cannot be the entity in question if the
   --  corresponding unit has not been loaded.

   function Is_RTU (Ent : Entity_Id;  U : RTU_Id) return Boolean;
   pragma Inline (Is_RTU);
   --  This function determines if the given entity corresponds to the entity
   --  for the unit referenced by U. If this unit has not been loaded, the
   --  answer will always be False. If the unit has been loaded, then the
   --  entity id values are compared and True is returned if Ent is the
   --  entity for this unit.

   function Is_Text_IO_Kludge_Unit (Nam : Node_Id) return Boolean;
   --  Returns True if the given Nam is an Expanded Name, whose Prefix is Ada,
   --  and whose selector is either Text_IO.xxx or Wide_Text_IO.xxx or
   --  Wide_Wide_Text_IO.xxx, where xxx is one of the subpackages of Text_IO
   --  that is specially handled as described below for Text_IO_Kludge.

   function RTE (E : RE_Id) return Entity_Id;
   --  Given the entity defined in the above tables, as identified by the
   --  corresponding value in the RE_Id enumeration type, returns the Id of the
   --  corresponding entity, first loading in (parsing, analyzing and
   --  expanding) its spec if the unit has not already been loaded. For
   --  efficiency reasons, this routine restricts the search to the package
   --  entity chain.
   --
   --  Note: In the case of a package, RTE can return either an entity that is
   --  declared at the top level of the package, or the package entity itself.
   --  If an entity within the package has the same simple name as the package,
   --  then the entity within the package is returned.
   --
   --  If RTE returns, the returned value is the required entity
   --
   --  If the entity is not available, then an error message is given. The
   --  form of the message depends on whether we are in configurable run time
   --  mode or not. In configurable run time mode, a missing entity is not
   --  that surprising and merely says that the particular construct is not
   --  supported by the run-time in use. If we are not in configurable run
   --  time mode, a missing entity is some kind of run-time configuration
   --  error. In either case, the result of the call is to raise the exception
   --  RE_Not_Available, which should terminate the expansion of the current
   --  construct.

   function RTE_Available (E : RE_Id) return Boolean;
   --  Returns true if a call to RTE will succeed without raising an exception
   --  and without generating an error message, i.e. if the call will obtain
   --  the desired entity without any problems.

   function RTE_Record_Component (E : RE_Id) return Entity_Id;
   --  Given the entity defined in the above tables, as identified by the
   --  corresponding value in the RE_Id enumeration type, returns the Id of
   --  the corresponding entity, first loading in (parsing, analyzing and
   --  expanding) its spec if the unit has not already been loaded. For
   --  efficiency reasons, this routine restricts the search of E to fields
   --  of record type declarations found in the package entity chain.
   --
   --  Note: In the case of a package, RTE can return either an entity that is
   --  declared at the top level of the package, or the package entity itself.
   --  If an entity within the package has the same simple name as the package,
   --  then the entity within the package is returned.
   --
   --  If RTE returns, the returned value is the required entity
   --
   --  If the entity is not available, then an error message is given. The
   --  form of the message depends on whether we are in configurable run time
   --  mode or not. In configurable run time mode, a missing entity is not
   --  that surprising and merely says that the particular construct is not
   --  supported by the run-time in use. If we are not in configurable run
   --  time mode, a missing entity is some kind of run-time configuration
   --  error. In either case, the result of the call is to raise the exception
   --  RE_Not_Available, which should terminate the expansion of the current
   --  construct.

   function RTE_Record_Component_Available (E : RE_Id) return Boolean;
   --  Returns true if a call to RTE_Record_Component will succeed without
   --  raising an exception and without generating an error message, i.e.
   --  if the call will obtain the desired entity without any problems.

   function RTU_Entity (U : RTU_Id) return Entity_Id;
   pragma Inline (RTU_Entity);
   --  This function returns the entity for the unit referenced by U. If
   --  this unit has not been loaded, it returns Empty.

   function RTU_Loaded (U : RTU_Id) return Boolean;
   pragma Inline (RTU_Loaded);
   --  Returns true if indicated unit has already been successfully loaded.
   --  If the unit has not been loaded, returns False. Note that this does
   --  not mean that an attempt to load it subsequently would fail.

   procedure Set_RTU_Loaded (N : Node_Id);
   --  Register the predefined unit N as already loaded

   procedure Text_IO_Kludge (Nam : Node_Id);
   --  In Ada 83, and hence for compatibility in Ada 9X, package Text_IO has
   --  generic subpackages (e.g. Integer_IO). They really should be child
   --  packages, and in GNAT, they *are* child packages. To maintain the
   --  required compatibility, this routine is called for package renamings
   --  and generic instantiations, with the simple name of the referenced
   --  package. If Text_IO has been with'ed and if the simple name of Nam
   --  matches one of the subpackages of Text_IO, then this subpackage is
   --  with'ed automatically. The important result of this approach is that
   --  Text_IO does not drag in all the code for the subpackages unless they
   --  are used. Our test is a little crude, and could drag in stuff when it
   --  is not necessary, but that doesn't matter. Wide_[Wide_]Text_IO is
   --  handled in a similar manner.

end Rtsfind;<|MERGE_RESOLUTION|>--- conflicted
+++ resolved
@@ -61,18 +61,12 @@
    --    Names of the form Ada_Streams_xxx are second level children
    --    of Ada.Streams.
 
-<<<<<<< HEAD
+   --    Names of the form Ada_Strings_xxx are second level children
+   --    of Ada.Strings.
+
    --    Names of the form Ada_Text_IO_xxx are second level children of
    --    Ada.Text_IO.
 
-=======
-   --    Names of the form Ada_Strings_xxx are second level children
-   --    of Ada.Strings.
-
-   --    Names of the form Ada_Text_IO_xxx are second level children of
-   --    Ada.Text_IO.
-
->>>>>>> 42a9ba1d
    --    Names of the form Ada_Wide_Text_IO_xxx are second level children of
    --    Ada.Wide_Text_IO.
 

--- conflicted
+++ resolved
@@ -6,11 +6,7 @@
 --                                                                          --
 --                                 S p e c                                  --
 --                                                                          --
-<<<<<<< HEAD
---          Copyright (C) 1992-2009, Free Software Foundation, Inc.         --
-=======
 --          Copyright (C) 1992-2010, Free Software Foundation, Inc.         --
->>>>>>> 03d20231
 --                                                                          --
 -- GNAT is free software;  you can  redistribute it  and/or modify it under --
 -- terms of the  GNU General Public License as published  by the Free Soft- --
@@ -1185,12 +1181,8 @@
      RE_Request_Arguments,               -- System.Partition_Interface
      RE_Request_Invoke,                  -- System.Partition_Interface
      RE_Request_Raise_Occurrence,        -- System.Partition_Interface
-<<<<<<< HEAD
-     RE_Request_Destroy,                 -- System.Partition_Interface
-=======
      RE_Request_Set_Out,                 -- System.Partition_Interface
      RE_Request_Setup,                   -- System.Partition_Interface
->>>>>>> 03d20231
      RE_Nil_Exc_List,                    -- System.Partition_Interface
      RE_Servant,                         -- System.Partition_Interface
      RE_Move_Any_Value,                  -- System.Partition_Interface
@@ -2357,12 +2349,8 @@
      RE_Request_Arguments                => System_Partition_Interface,
      RE_Request_Invoke                   => System_Partition_Interface,
      RE_Request_Raise_Occurrence         => System_Partition_Interface,
-<<<<<<< HEAD
-     RE_Request_Destroy                  => System_Partition_Interface,
-=======
      RE_Request_Set_Out                  => System_Partition_Interface,
      RE_Request_Setup                    => System_Partition_Interface,
->>>>>>> 03d20231
      RE_Nil_Exc_List                     => System_Partition_Interface,
      RE_Servant                          => System_Partition_Interface,
      RE_Move_Any_Value                   => System_Partition_Interface,

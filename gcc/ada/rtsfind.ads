--- conflicted
+++ resolved
@@ -508,10 +508,7 @@
      RE_Get_RC_Offset,                   -- Ada.Tags
      RE_Get_Remotely_Callable,           -- Ada.Tags
      RE_Get_Tagged_Kind,                 -- Ada.Tags
-<<<<<<< HEAD
-=======
      RE_Inherit_CPP_DT,                  -- Ada.Tags
->>>>>>> f8383f28
      RE_Inherit_DT,                      -- Ada.Tags
      RE_Inherit_TSD,                     -- Ada.Tags
      RE_Interface_Data,                  -- Ada.Tags
@@ -715,7 +712,6 @@
      RE_Fat_IEEE_Short,                  -- System.Fat_IEEE_Short_Float
 
      RE_Attr_Long_Float,                 -- System.Fat_LFlt
-<<<<<<< HEAD
 
      RE_Attr_Long_Long_Float,            -- System.Fat_LLF
 
@@ -727,19 +723,6 @@
      RE_Attr_VAX_F_Float,                -- System.Fat_VAX_F_Float
      RE_Fat_VAX_F,                       -- System.Fat_VAX_F_Float
 
-=======
-
-     RE_Attr_Long_Long_Float,            -- System.Fat_LLF
-
-     RE_Attr_Short_Float,                -- System.Fat_SFlt
-
-     RE_Attr_VAX_D_Float,                -- System.Fat_VAX_D_Float
-     RE_Fat_VAX_D,                       -- System.Fat_VAX_D_Float
-
-     RE_Attr_VAX_F_Float,                -- System.Fat_VAX_F_Float
-     RE_Fat_VAX_F,                       -- System.Fat_VAX_F_Float
-
->>>>>>> f8383f28
      RE_Attr_VAX_G_Float,                -- System.Fat_VAX_G_Float
      RE_Fat_VAX_G,                       -- System.Fat_VAX_G_Float
 
@@ -1121,137 +1104,6 @@
      RE_Params_Stream_Type,              -- System.RPC
      RE_Partition_ID,                    -- System.RPC
 
-<<<<<<< HEAD
-     RE_To_PolyORB_String,               -- System.PolyORB_Interface
-     RE_To_Standard_String,              -- System.PolyORB_Interface
-     RE_Caseless_String_Eq,              -- System.PolyORB_Interface
-     RE_TypeCode,                        -- System.PolyORB_Interface
-     RE_Any,                             -- System.PolyORB_Interface
-     RE_Mode_In,                         -- System.PolyORB_Interface
-     RE_Mode_Out,                        -- System.PolyORB_Interface
-     RE_Mode_Inout,                      -- System.PolyORB_Interface
-     RE_NamedValue,                      -- System.PolyORB_Interface
-     RE_Result_Name,                     -- System.PolyORB_Interface
-     RE_Object_Ref,                      -- System.PolyORB_Interface
-     RE_Create_Any,                      -- System.PolyORB_Interface
-     RE_Any_Aggregate_Build,             -- System.PolyORB_Interface
-     RE_Add_Aggregate_Element,           -- System.PolyORB_Interface
-     RE_Get_Aggregate_Element,           -- System.PolyORB_Interface
-     RE_Content_Type,                    -- System.PolyORB_Interface
-     RE_Any_Member_Type,                 -- System.PolyORB_Interface
-     RE_Get_Nested_Sequence_Length,      -- System.PolyORB_Interface
-     RE_Extract_Union_Value,             -- System.PolyORB_Interface
-     RE_NVList_Ref,                      -- System.PolyORB_Interface
-     RE_NVList_Create,                   -- System.PolyORB_Interface
-     RE_NVList_Add_Item,                 -- System.PolyORB_Interface
-     RE_Request_Create,                  -- System.PolyORB_Interface
-     RE_Request_Invoke,                  -- System.PolyORB_Interface
-     RE_Request_Arguments,               -- System.PolyORB_Interface
-     RE_Request_Set_Out,                 -- System.PolyORB_Interface
-     RE_Request_Raise_Occurrence,        -- System.PolyORB_Interface
-     RE_Nil_Exc_List,                    -- System.PolyORB_Interface
-     RE_Servant,                         -- System.PolyORB_Interface
-     RE_Copy_Any_Value,                  -- System.PolyORB_Interface
-     RE_Set_Result,                      -- System.PolyORB_Interface
-     RE_Register_Obj_Receiving_Stub,     -- System.PolyORB_Interface
-     RE_Register_Pkg_Receiving_Stub,     -- System.PolyORB_Interface
-     RE_Is_Nil,                          -- System.PolyORB_Interface
-     RE_Entity_Ptr,                      -- System.PolyORB_Interface
-     RE_Entity_Of,                       -- System.PolyORB_Interface
-     RE_Inc_Usage,                       -- System.PolyORB_Interface
-     RE_Set_Ref,                         -- System.PolyORB_Interface
-     RE_Make_Ref,                        -- System.PolyORB_Interface
-     RE_Get_Local_Address,               -- System.PolyORB_Interface
-     RE_Get_Reference,                   -- System.PolyORB_Interface
-     RE_Local_Oid_To_Address,            -- System.PolyORB_Interface
-     RE_Asynchronous_P_To_Sync_Scope,    -- System.PolyORB_Interface
-     RE_Buffer_Stream_Type,              -- System.PolyORB_Interface
-     RE_Allocate_Buffer,                 -- System.PolyORB_Interface
-     RE_Release_Buffer,                  -- System.PolyORB_Interface
-     RE_BS_To_Any,                       -- System.PolyORB_Interface
-     RE_Any_To_BS,                       -- System.PolyORB_Interface
-
-     RE_FA_AD,                           -- System.PolyORB_Interface
-     RE_FA_AS,                           -- System.PolyORB_Interface
-     RE_FA_B,                            -- System.PolyORB_Interface
-     RE_FA_C,                            -- System.PolyORB_Interface
-     RE_FA_F,                            -- System.PolyORB_Interface
-     RE_FA_I,                            -- System.PolyORB_Interface
-     RE_FA_LF,                           -- System.PolyORB_Interface
-     RE_FA_LI,                           -- System.PolyORB_Interface
-     RE_FA_LLF,                          -- System.PolyORB_Interface
-     RE_FA_LLI,                          -- System.PolyORB_Interface
-     RE_FA_LLU,                          -- System.PolyORB_Interface
-     RE_FA_LU,                           -- System.PolyORB_Interface
-     RE_FA_SF,                           -- System.PolyORB_Interface
-     RE_FA_SI,                           -- System.PolyORB_Interface
-     RE_FA_SSI,                          -- System.PolyORB_Interface
-     RE_FA_SSU,                          -- System.PolyORB_Interface
-     RE_FA_SU,                           -- System.PolyORB_Interface
-     RE_FA_U,                            -- System.PolyORB_Interface
-     RE_FA_WC,                           -- System.PolyORB_Interface
-     RE_FA_WWC,                          -- System.PolyORB_Interface
-     RE_FA_String,                       -- System.PolyORB_Interface
-     RE_FA_ObjRef,                       -- System.PolyORB_Interface
-
-     RE_TA_AD,                           -- System.PolyORB_Interface
-     RE_TA_AS,                           -- System.PolyORB_Interface
-     RE_TA_B,                            -- System.PolyORB_Interface
-     RE_TA_C,                            -- System.PolyORB_Interface
-     RE_TA_F,                            -- System.PolyORB_Interface
-     RE_TA_I,                            -- System.PolyORB_Interface
-     RE_TA_LF,                           -- System.PolyORB_Interface
-     RE_TA_LI,                           -- System.PolyORB_Interface
-     RE_TA_LLF,                          -- System.PolyORB_Interface
-     RE_TA_LLI,                          -- System.PolyORB_Interface
-     RE_TA_LLU,                          -- System.PolyORB_Interface
-     RE_TA_LU,                           -- System.PolyORB_Interface
-     RE_TA_SF,                           -- System.PolyORB_Interface
-     RE_TA_SI,                           -- System.PolyORB_Interface
-     RE_TA_SSI,                          -- System.PolyORB_Interface
-     RE_TA_SSU,                          -- System.PolyORB_Interface
-     RE_TA_SU,                           -- System.PolyORB_Interface
-     RE_TA_U,                            -- System.PolyORB_Interface
-     RE_TA_WC,                           -- System.PolyORB_Interface
-     RE_TA_WWC,                          -- System.PolyORB_Interface
-     RE_TA_String,                       -- System.PolyORB_Interface
-     RE_TA_ObjRef,                       -- System.PolyORB_Interface
-     RE_TA_TC,                           -- System.PolyORB_Interface
-
-     RE_TC_Alias,                        -- System.PolyORB_Interface
-     RE_TC_Build,                        -- System.PolyORB_Interface
-     RE_Get_TC,                          -- System.PolyORB_Interface
-     RE_Set_TC,                          -- System.PolyORB_Interface
-     RE_TC_Any,                          -- System.PolyORB_Interface
-     RE_TC_AD,                           -- System.PolyORB_Interface
-     RE_TC_AS,                           -- System.PolyORB_Interface
-     RE_TC_B,                            -- System.PolyORB_Interface
-     RE_TC_C,                            -- System.PolyORB_Interface
-     RE_TC_F,                            -- System.PolyORB_Interface
-     RE_TC_I,                            -- System.PolyORB_Interface
-     RE_TC_LF,                           -- System.PolyORB_Interface
-     RE_TC_LI,                           -- System.PolyORB_Interface
-     RE_TC_LLF,                          -- System.PolyORB_Interface
-     RE_TC_LLI,                          -- System.PolyORB_Interface
-     RE_TC_LLU,                          -- System.PolyORB_Interface
-     RE_TC_LU,                           -- System.PolyORB_Interface
-     RE_TC_SF,                           -- System.PolyORB_Interface
-     RE_TC_SI,                           -- System.PolyORB_Interface
-     RE_TC_SSI,                          -- System.PolyORB_Interface
-     RE_TC_SSU,                          -- System.PolyORB_Interface
-     RE_TC_SU,                           -- System.PolyORB_Interface
-     RE_TC_U,                            -- System.PolyORB_Interface
-     RE_TC_Void,                         -- System.PolyORB_Interface
-     RE_TC_Opaque,                       -- System.PolyORB_Interface,
-     RE_TC_WC,                           -- System.PolyORB_Interface
-     RE_TC_WWC,                          -- System.PolyORB_Interface
-     RE_TC_Array,                        -- System.PolyORB_Interface,
-     RE_TC_Sequence,                     -- System.PolyORB_Interface,
-     RE_TC_String,                       -- System.PolyORB_Interface,
-     RE_TC_Struct,                       -- System.PolyORB_Interface,
-     RE_TC_Union,                        -- System.PolyORB_Interface,
-     RE_TC_Object,                       -- System.PolyORB_Interface,
-=======
      RE_To_PolyORB_String,               -- System.Partition_Interface
      RE_To_Standard_String,              -- System.Partition_Interface
      RE_Caseless_String_Eq,              -- System.Partition_Interface
@@ -1381,7 +1233,6 @@
      RE_TC_Struct,                       -- System.Partition_Interface
      RE_TC_Union,                        -- System.Partition_Interface
      RE_TC_Object,                       -- System.Partition_Interface
->>>>>>> f8383f28
 
      RE_IS_Is1,                          -- System.Scalar_Values
      RE_IS_Is2,                          -- System.Scalar_Values
@@ -1821,10 +1672,7 @@
      RE_Get_RC_Offset                    => Ada_Tags,
      RE_Get_Remotely_Callable            => Ada_Tags,
      RE_Get_Tagged_Kind                  => Ada_Tags,
-<<<<<<< HEAD
-=======
      RE_Inherit_CPP_DT                   => Ada_Tags,
->>>>>>> f8383f28
      RE_Inherit_DT                       => Ada_Tags,
      RE_Inherit_TSD                      => Ada_Tags,
      RE_Interface_Data                   => Ada_Tags,
@@ -2018,7 +1866,6 @@
      RE_Exp_Unsigned                     => System_Exp_Uns,
 
      RE_Attr_Float                       => System_Fat_Flt,
-<<<<<<< HEAD
 
      RE_Attr_IEEE_Long                   => System_Fat_IEEE_Long_Float,
      RE_Fat_IEEE_Long                    => System_Fat_IEEE_Long_Float,
@@ -2038,27 +1885,6 @@
      RE_Attr_VAX_F_Float                 => System_Fat_VAX_F_Float,
      RE_Fat_VAX_F                        => System_Fat_VAX_F_Float,
 
-=======
-
-     RE_Attr_IEEE_Long                   => System_Fat_IEEE_Long_Float,
-     RE_Fat_IEEE_Long                    => System_Fat_IEEE_Long_Float,
-
-     RE_Attr_IEEE_Short                  => System_Fat_IEEE_Short_Float,
-     RE_Fat_IEEE_Short                   => System_Fat_IEEE_Short_Float,
-
-     RE_Attr_Long_Float                  => System_Fat_LFlt,
-
-     RE_Attr_Long_Long_Float             => System_Fat_LLF,
-
-     RE_Attr_Short_Float                 => System_Fat_SFlt,
-
-     RE_Attr_VAX_D_Float                 => System_Fat_VAX_D_Float,
-     RE_Fat_VAX_D                        => System_Fat_VAX_D_Float,
-
-     RE_Attr_VAX_F_Float                 => System_Fat_VAX_F_Float,
-     RE_Fat_VAX_F                        => System_Fat_VAX_F_Float,
-
->>>>>>> f8383f28
      RE_Attr_VAX_G_Float                 => System_Fat_VAX_G_Float,
      RE_Fat_VAX_G                        => System_Fat_VAX_G_Float,
 
@@ -2431,137 +2257,6 @@
      RE_Subprogram_Id                    => System_Partition_Interface,
      RE_Get_RAS_Info                     => System_Partition_Interface,
 
-<<<<<<< HEAD
-     RE_To_PolyORB_String                => System_PolyORB_Interface,
-     RE_To_Standard_String               => System_PolyORB_Interface,
-     RE_Caseless_String_Eq               => System_PolyORB_Interface,
-     RE_TypeCode                         => System_PolyORB_Interface,
-     RE_Any                              => System_PolyORB_Interface,
-     RE_Mode_In                          => System_PolyORB_Interface,
-     RE_Mode_Out                         => System_PolyORB_Interface,
-     RE_Mode_Inout                       => System_PolyORB_Interface,
-     RE_NamedValue                       => System_PolyORB_Interface,
-     RE_Result_Name                      => System_PolyORB_Interface,
-     RE_Object_Ref                       => System_PolyORB_Interface,
-     RE_Create_Any                       => System_PolyORB_Interface,
-     RE_Any_Aggregate_Build              => System_PolyORB_Interface,
-     RE_Add_Aggregate_Element            => System_PolyORB_Interface,
-     RE_Get_Aggregate_Element            => System_PolyORB_Interface,
-     RE_Content_Type                     => System_PolyORB_Interface,
-     RE_Any_Member_Type                  => System_PolyORB_Interface,
-     RE_Get_Nested_Sequence_Length       => System_PolyORB_Interface,
-     RE_Extract_Union_Value              => System_PolyORB_Interface,
-     RE_NVList_Ref                       => System_PolyORB_Interface,
-     RE_NVList_Create                    => System_PolyORB_Interface,
-     RE_NVList_Add_Item                  => System_PolyORB_Interface,
-     RE_Request_Create                   => System_PolyORB_Interface,
-     RE_Request_Invoke                   => System_PolyORB_Interface,
-     RE_Request_Arguments                => System_PolyORB_Interface,
-     RE_Request_Set_Out                  => System_PolyORB_Interface,
-     RE_Request_Raise_Occurrence         => System_PolyORB_Interface,
-     RE_Nil_Exc_List                     => System_PolyORB_Interface,
-     RE_Servant                          => System_PolyORB_Interface,
-     RE_Copy_Any_Value                   => System_PolyORB_Interface,
-     RE_Set_Result                       => System_PolyORB_Interface,
-     RE_Register_Obj_Receiving_Stub      => System_PolyORB_Interface,
-     RE_Register_Pkg_Receiving_Stub      => System_PolyORB_Interface,
-     RE_Is_Nil                           => System_PolyORB_Interface,
-     RE_Entity_Ptr                       => System_PolyORB_Interface,
-     RE_Entity_Of                        => System_PolyORB_Interface,
-     RE_Inc_Usage                        => System_PolyORB_Interface,
-     RE_Set_Ref                          => System_PolyORB_Interface,
-     RE_Make_Ref                         => System_PolyORB_Interface,
-     RE_Get_Local_Address                => System_PolyORB_Interface,
-     RE_Get_Reference                    => System_PolyORB_Interface,
-     RE_Local_Oid_To_Address             => System_PolyORB_Interface,
-     RE_Asynchronous_P_To_Sync_Scope     => System_PolyORB_Interface,
-     RE_Buffer_Stream_Type               => System_PolyORB_Interface,
-     RE_Allocate_Buffer                  => System_PolyORB_Interface,
-     RE_Release_Buffer                   => System_PolyORB_Interface,
-     RE_BS_To_Any                        => System_PolyORB_Interface,
-     RE_Any_To_BS                        => System_PolyORB_Interface,
-
-     RE_FA_AD                            => System_PolyORB_Interface,
-     RE_FA_AS                            => System_PolyORB_Interface,
-     RE_FA_B                             => System_PolyORB_Interface,
-     RE_FA_C                             => System_PolyORB_Interface,
-     RE_FA_F                             => System_PolyORB_Interface,
-     RE_FA_I                             => System_PolyORB_Interface,
-     RE_FA_LF                            => System_PolyORB_Interface,
-     RE_FA_LI                            => System_PolyORB_Interface,
-     RE_FA_LLF                           => System_PolyORB_Interface,
-     RE_FA_LLI                           => System_PolyORB_Interface,
-     RE_FA_LLU                           => System_PolyORB_Interface,
-     RE_FA_LU                            => System_PolyORB_Interface,
-     RE_FA_SF                            => System_PolyORB_Interface,
-     RE_FA_SI                            => System_PolyORB_Interface,
-     RE_FA_SSI                           => System_PolyORB_Interface,
-     RE_FA_SSU                           => System_PolyORB_Interface,
-     RE_FA_SU                            => System_PolyORB_Interface,
-     RE_FA_U                             => System_PolyORB_Interface,
-     RE_FA_WC                            => System_PolyORB_Interface,
-     RE_FA_WWC                           => System_PolyORB_Interface,
-     RE_FA_String                        => System_PolyORB_Interface,
-     RE_FA_ObjRef                        => System_PolyORB_Interface,
-
-     RE_TA_AD                            => System_PolyORB_Interface,
-     RE_TA_AS                            => System_PolyORB_Interface,
-     RE_TA_B                             => System_PolyORB_Interface,
-     RE_TA_C                             => System_PolyORB_Interface,
-     RE_TA_F                             => System_PolyORB_Interface,
-     RE_TA_I                             => System_PolyORB_Interface,
-     RE_TA_LF                            => System_PolyORB_Interface,
-     RE_TA_LI                            => System_PolyORB_Interface,
-     RE_TA_LLF                           => System_PolyORB_Interface,
-     RE_TA_LLI                           => System_PolyORB_Interface,
-     RE_TA_LLU                           => System_PolyORB_Interface,
-     RE_TA_LU                            => System_PolyORB_Interface,
-     RE_TA_SF                            => System_PolyORB_Interface,
-     RE_TA_SI                            => System_PolyORB_Interface,
-     RE_TA_SSI                           => System_PolyORB_Interface,
-     RE_TA_SSU                           => System_PolyORB_Interface,
-     RE_TA_SU                            => System_PolyORB_Interface,
-     RE_TA_U                             => System_PolyORB_Interface,
-     RE_TA_WC                            => System_PolyORB_Interface,
-     RE_TA_WWC                           => System_PolyORB_Interface,
-     RE_TA_String                        => System_PolyORB_Interface,
-     RE_TA_ObjRef                        => System_PolyORB_Interface,
-     RE_TA_TC                            => System_PolyORB_Interface,
-
-     RE_TC_Alias                         => System_PolyORB_Interface,
-     RE_TC_Build                         => System_PolyORB_Interface,
-     RE_Get_TC                           => System_PolyORB_Interface,
-     RE_Set_TC                           => System_PolyORB_Interface,
-     RE_TC_Any                           => System_PolyORB_Interface,
-     RE_TC_AD                            => System_PolyORB_Interface,
-     RE_TC_AS                            => System_PolyORB_Interface,
-     RE_TC_B                             => System_PolyORB_Interface,
-     RE_TC_C                             => System_PolyORB_Interface,
-     RE_TC_F                             => System_PolyORB_Interface,
-     RE_TC_I                             => System_PolyORB_Interface,
-     RE_TC_LF                            => System_PolyORB_Interface,
-     RE_TC_LI                            => System_PolyORB_Interface,
-     RE_TC_LLF                           => System_PolyORB_Interface,
-     RE_TC_LLI                           => System_PolyORB_Interface,
-     RE_TC_LLU                           => System_PolyORB_Interface,
-     RE_TC_LU                            => System_PolyORB_Interface,
-     RE_TC_SF                            => System_PolyORB_Interface,
-     RE_TC_SI                            => System_PolyORB_Interface,
-     RE_TC_SSI                           => System_PolyORB_Interface,
-     RE_TC_SSU                           => System_PolyORB_Interface,
-     RE_TC_SU                            => System_PolyORB_Interface,
-     RE_TC_U                             => System_PolyORB_Interface,
-     RE_TC_Void                          => System_PolyORB_Interface,
-     RE_TC_Opaque                        => System_PolyORB_Interface,
-     RE_TC_WC                            => System_PolyORB_Interface,
-     RE_TC_WWC                           => System_PolyORB_Interface,
-     RE_TC_Array                         => System_PolyORB_Interface,
-     RE_TC_Sequence                      => System_PolyORB_Interface,
-     RE_TC_String                        => System_PolyORB_Interface,
-     RE_TC_Struct                        => System_PolyORB_Interface,
-     RE_TC_Union                         => System_PolyORB_Interface,
-     RE_TC_Object                        => System_PolyORB_Interface,
-=======
      RE_To_PolyORB_String                => System_Partition_Interface,
      RE_To_Standard_String               => System_Partition_Interface,
      RE_Caseless_String_Eq               => System_Partition_Interface,
@@ -2691,7 +2386,6 @@
      RE_TC_Struct                        => System_Partition_Interface,
      RE_TC_Union                         => System_Partition_Interface,
      RE_TC_Object                        => System_Partition_Interface,
->>>>>>> f8383f28
 
      RE_Global_Pool_Object               => System_Pool_Global,
 

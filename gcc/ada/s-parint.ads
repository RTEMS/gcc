------------------------------------------------------------------------------
--                                                                          --
--                         GNAT RUN-TIME COMPONENTS                         --
--                                                                          --
--            S Y S T E M . P A R T I T I O N _ I N T E R F A C E           --
--                                                                          --
--                                  S p e c                                 --
--                                                                          --
<<<<<<< HEAD
--          Copyright (C) 1995-2005, Free Software Foundation, Inc.         --
=======
--          Copyright (C) 1995-2007, Free Software Foundation, Inc.         --
>>>>>>> 751ff693
--                                                                          --
-- GNARL is free software; you can  redistribute it  and/or modify it under --
-- terms of the  GNU General Public License as published  by the Free Soft- --
-- ware  Foundation;  either version 2,  or (at your option) any later ver- --
-- sion. GNARL is distributed in the hope that it will be useful, but WITH- --
-- OUT ANY WARRANTY;  without even the  implied warranty of MERCHANTABILITY --
-- or FITNESS FOR A PARTICULAR PURPOSE.  See the GNU General Public License --
-- for  more details.  You should have  received  a copy of the GNU General --
-- Public License  distributed with GNARL; see file COPYING.  If not, write --
-- to  the  Free Software Foundation,  51  Franklin  Street,  Fifth  Floor, --
-- Boston, MA 02110-1301, USA.                                              --
--                                                                          --
-- As a special exception,  if other files  instantiate  generics from this --
-- unit, or you link  this unit with other files  to produce an executable, --
-- this  unit  does not  by itself cause  the resulting  executable  to  be --
-- covered  by the  GNU  General  Public  License.  This exception does not --
-- however invalidate  any other reasons why  the executable file  might be --
-- covered by the  GNU Public License.                                      --
--                                                                          --
-- GNAT was originally developed  by the GNAT team at  New York University. --
-- Extensive contributions were provided by Ada Core Technologies Inc.      --
--                                                                          --
------------------------------------------------------------------------------

--  This unit may be used directly from an application program by providing
--  an appropriate WITH, and the interface can be expected to remain stable.

with Ada.Exceptions;
with Ada.Streams;
with Interfaces;
with System.RPC;

package System.Partition_Interface is

   pragma Elaborate_Body;

   type DSA_Implementation_Name is (No_DSA, GARLIC_DSA, PolyORB_DSA);
   DSA_Implementation : constant DSA_Implementation_Name := No_DSA;
<<<<<<< HEAD
=======
   --  Identification of this DSA implementation variant

   PCS_Version : constant := 1;
   --  Version of the PCS API (for Exp_Dist consistency check).
   --  This version number is matched against Gnatvsn.PCS_Version_Number to
   --  ensure that the versions of Exp_Dist and the PCS are consistent.
>>>>>>> 751ff693

   --  RCI receiving stubs contain a table of descriptors for
   --  all user subprograms exported by the unit.

   type Subprogram_Id is new Natural;
   First_RCI_Subprogram_Id : constant := 2;

   type RCI_Subp_Info is record
      Addr : System.Address;
      --  Local address of the proxy object
   end record;

   type RCI_Subp_Info_Access is access all RCI_Subp_Info;
   type RCI_Subp_Info_Array is array (Integer range <>) of
     aliased RCI_Subp_Info;

   subtype Unit_Name is String;
   --  Name of Ada units

   type Main_Subprogram_Type is access procedure;

   type RACW_Stub_Type is tagged record
      Origin       : RPC.Partition_ID;
      Receiver     : Interfaces.Unsigned_64;
      Addr         : Interfaces.Unsigned_64;
      Asynchronous : Boolean;
   end record;

   type RACW_Stub_Type_Access is access RACW_Stub_Type;
   --  This type is used by the expansion to implement distributed objects.
   --  Do not change its definition or its layout without updating
   --  exp_dist.adb.

   type RAS_Proxy_Type is tagged limited record
      All_Calls_Remote : Boolean;
      Receiver         : System.Address;
      Subp_Id          : Subprogram_Id;
   end record;

   type RAS_Proxy_Type_Access is access RAS_Proxy_Type;
   pragma No_Strict_Aliasing (RAS_Proxy_Type_Access);
   --  This type is used by the expansion to implement distributed objects.
   --  Do not change its definition or its layout without updating
   --  Exp_Dist.Build_Remote_Supbrogram_Proxy_Type.

   --  The Request_Access type is used for communication between the PCS
   --  and the RPC receiver generated by the compiler: it contains all the
   --  necessary information for the receiver to process an incoming call.

   type RST_Access is access all Ada.Streams.Root_Stream_Type'Class;
   type Request_Access is record
      Params : RST_Access;
      --  A stream describing the called subprogram and its parameters

      Result : RST_Access;
      --  A stream where the result, raised exception, or out values,
      --  are marshalled.
   end record;

   procedure Check
     (Name    : Unit_Name;
      Version : String;
      RCI     : Boolean := True);
   --  Use by the main subprogram to check that a remote receiver
   --  unit has has the same version than the caller's one.

   function Same_Partition
<<<<<<< HEAD
      (Left  : access RACW_Stub_Type;
       Right : access RACW_Stub_Type) return Boolean;
=======
      (Left  : not null access RACW_Stub_Type;
       Right : not null access RACW_Stub_Type) return Boolean;
>>>>>>> 751ff693
   --  Determine whether Left and Right correspond to objects instantiated
   --  on the same partition, for enforcement of E.4(19).

   function Get_Active_Partition_ID (Name : Unit_Name) return RPC.Partition_ID;
   --  Similar in some respects to RCI_Locator.Get_Active_Partition_ID

   function Get_Active_Version (Name : Unit_Name) return String;
   --  Similar in some respects to Get_Active_Partition_ID

   function Get_Local_Partition_ID return RPC.Partition_ID;
   --  Return the Partition_ID of the current partition

   function Get_Passive_Partition_ID
     (Name : Unit_Name) return RPC.Partition_ID;
   --  Return the Partition_ID of the given shared passive partition

   function Get_Passive_Version (Name : Unit_Name) return String;
   --  Return the version corresponding to a shared passive unit

   function Get_RCI_Package_Receiver
     (Name : Unit_Name) return Interfaces.Unsigned_64;
   --  Similar in some respects to RCI_Locator.Get_RCI_Package_Receiver

   procedure Get_Unique_Remote_Pointer
     (Handler : in out RACW_Stub_Type_Access);
   --  Get a unique pointer on a remote object

   procedure Raise_Program_Error_Unknown_Tag
     (E : Ada.Exceptions.Exception_Occurrence);
   pragma No_Return (Raise_Program_Error_Unknown_Tag);
   --  Raise Program_Error with the same message as E one

   type RPC_Receiver is access procedure (R : Request_Access);
   procedure Register_Receiving_Stub
     (Name          : Unit_Name;
      Receiver      : RPC_Receiver;
      Version       : String := "";
      Subp_Info     : System.Address;
      Subp_Info_Len : Integer);
   --  Register the fact that the Name receiving stub is now elaborated.
   --  Register the access value to the package RPC_Receiver procedure.

   procedure Get_RAS_Info
     (Name          :  Unit_Name;
      Subp_Id       :  Subprogram_Id;
      Proxy_Address : out Interfaces.Unsigned_64);
   --  Look up the address of the proxy object for the given subprogram
   --  in the named unit, or Null_Address if not present on the local
   --  partition.

   procedure Register_Passive_Package
     (Name    : Unit_Name;
      Version : String := "");
   --  Register a passive package

   generic
      RCI_Name : String;
<<<<<<< HEAD
   package RCI_Locator is
=======
      Version  : String;
   package RCI_Locator is
      pragma Unreferenced (Version);

>>>>>>> 751ff693
      function Get_RCI_Package_Receiver return Interfaces.Unsigned_64;
      function Get_Active_Partition_ID return RPC.Partition_ID;
   end RCI_Locator;
   --  RCI package information caching

   procedure Run (Main : Main_Subprogram_Type := null);
   --  Run the main subprogram

end System.Partition_Interface;<|MERGE_RESOLUTION|>--- conflicted
+++ resolved
@@ -6,11 +6,7 @@
 --                                                                          --
 --                                  S p e c                                 --
 --                                                                          --
-<<<<<<< HEAD
---          Copyright (C) 1995-2005, Free Software Foundation, Inc.         --
-=======
 --          Copyright (C) 1995-2007, Free Software Foundation, Inc.         --
->>>>>>> 751ff693
 --                                                                          --
 -- GNARL is free software; you can  redistribute it  and/or modify it under --
 -- terms of the  GNU General Public License as published  by the Free Soft- --
@@ -49,15 +45,12 @@
 
    type DSA_Implementation_Name is (No_DSA, GARLIC_DSA, PolyORB_DSA);
    DSA_Implementation : constant DSA_Implementation_Name := No_DSA;
-<<<<<<< HEAD
-=======
    --  Identification of this DSA implementation variant
 
    PCS_Version : constant := 1;
    --  Version of the PCS API (for Exp_Dist consistency check).
    --  This version number is matched against Gnatvsn.PCS_Version_Number to
    --  ensure that the versions of Exp_Dist and the PCS are consistent.
->>>>>>> 751ff693
 
    --  RCI receiving stubs contain a table of descriptors for
    --  all user subprograms exported by the unit.
@@ -125,13 +118,8 @@
    --  unit has has the same version than the caller's one.
 
    function Same_Partition
-<<<<<<< HEAD
-      (Left  : access RACW_Stub_Type;
-       Right : access RACW_Stub_Type) return Boolean;
-=======
       (Left  : not null access RACW_Stub_Type;
        Right : not null access RACW_Stub_Type) return Boolean;
->>>>>>> 751ff693
    --  Determine whether Left and Right correspond to objects instantiated
    --  on the same partition, for enforcement of E.4(19).
 
@@ -189,14 +177,10 @@
 
    generic
       RCI_Name : String;
-<<<<<<< HEAD
-   package RCI_Locator is
-=======
       Version  : String;
    package RCI_Locator is
       pragma Unreferenced (Version);
 
->>>>>>> 751ff693
       function Get_RCI_Package_Receiver return Interfaces.Unsigned_64;
       function Get_Active_Partition_ID return RPC.Partition_ID;
    end RCI_Locator;

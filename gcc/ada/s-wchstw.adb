------------------------------------------------------------------------------
--                                                                          --
--                         GNAT RUN-TIME COMPONENTS                         --
--                                                                          --
--                       S Y S T E M . W C H _ S T W                        --
--                                                                          --
--                                 B o d y                                  --
--                                                                          --
<<<<<<< HEAD
--          Copyright (C) 1992-2005, Free Software Foundation, Inc.         --
=======
--          Copyright (C) 1992-2007, Free Software Foundation, Inc.         --
>>>>>>> 751ff693
--                                                                          --
-- GNAT is free software;  you can  redistribute it  and/or modify it under --
-- terms of the  GNU General Public License as published  by the Free Soft- --
-- ware  Foundation;  either version 2,  or (at your option) any later ver- --
-- sion.  GNAT is distributed in the hope that it will be useful, but WITH- --
-- OUT ANY WARRANTY;  without even the  implied warranty of MERCHANTABILITY --
-- or FITNESS FOR A PARTICULAR PURPOSE.  See the GNU General Public License --
-- for  more details.  You should have  received  a copy of the GNU General --
-- Public License  distributed with GNAT;  see file COPYING.  If not, write --
-- to  the  Free Software Foundation,  51  Franklin  Street,  Fifth  Floor, --
-- Boston, MA 02110-1301, USA.                                              --
--                                                                          --
-- As a special exception,  if other files  instantiate  generics from this --
-- unit, or you link  this unit with other files  to produce an executable, --
-- this  unit  does not  by itself cause  the resulting  executable  to  be --
-- covered  by the  GNU  General  Public  License.  This exception does not --
-- however invalidate  any other reasons why  the executable file  might be --
-- covered by the  GNU Public License.                                      --
--                                                                          --
-- GNAT was originally developed  by the GNAT team at  New York University. --
-- Extensive contributions were provided by Ada Core Technologies Inc.      --
--                                                                          --
------------------------------------------------------------------------------

with System.WCh_Con; use System.WCh_Con;
with System.WCh_Cnv; use System.WCh_Cnv;

package body System.WCh_StW is

   -----------------------
   -- Local Subprograms --
   -----------------------

   procedure Get_Next_Code
     (S  : String;
      P  : in out Natural;
      V  : out UTF_32_Code;
      EM : WC_Encoding_Method);
   --  Scans next character starting at S(P) and returns its value in V. On
   --  exit P is updated past the last character read. Raises Constraint_Error
   --  if the string is not well formed. Raises Constraint_Error if the code
   --  value is greater than 16#7FFF_FFFF#. On entry P <= S'Last.

   -------------------
   -- Get_Next_Code --
   -------------------

   procedure Get_Next_Code
     (S  : String;
      P  : in out Natural;
      V  : out UTF_32_Code;
      EM : WC_Encoding_Method)
   is
      function In_Char return Character;
      --  Function to return a character, bumping P, raises Constraint_Error
      --  if P > S'Last on entry.
<<<<<<< HEAD

      function Get_UTF_32 is new Char_Sequence_To_UTF_32 (In_Char);
      --  Function to get next UFT_32 value

      -------------
      -- In_Char --
      -------------

      function In_Char return Character is
      begin
         if P > S'Last then
            raise Constraint_Error;
=======

      function Get_UTF_32 is new Char_Sequence_To_UTF_32 (In_Char);
      --  Function to get next UFT_32 value

      -------------
      -- In_Char --
      -------------

      function In_Char return Character is
      begin
         if P > S'Last then
            raise Constraint_Error
              with "badly formed wide character code";
>>>>>>> 751ff693
         else
            P := P + 1;
            return S (P - 1);
         end if;
      end In_Char;

   --  Start of processing for Get_Next_Code
<<<<<<< HEAD

   begin
      --  Check for wide character encoding

      case EM is
         when WCEM_Hex =>
            if S (P) = ASCII.ESC then
               V := Get_UTF_32 (In_Char, EM);
               return;
            end if;

         when WCEM_Upper | WCEM_Shift_JIS | WCEM_EUC | WCEM_UTF8 =>
            if S (P) >= Character'Val (16#80#) then
               V := Get_UTF_32 (In_Char, EM);
               return;
            end if;

         when WCEM_Brackets =>
            if P + 2 <= S'Last
              and then S (P) = '['
              and then S (P + 1) = '"'
              and then S (P + 2) /= '"'
            then
               V := Get_UTF_32 (In_Char, EM);
               return;
            end if;
      end case;

      --  If it is not a wide character code, just get it

      V := Character'Pos (S (P));
      P := P + 1;
   end Get_Next_Code;

   ---------------------------
   -- String_To_Wide_String --
   ---------------------------

   function String_To_Wide_String
     (S  : String;
      EM : WC_Encoding_Method) return Wide_String
   is
      R  : Wide_String (1 .. S'Length);
      RP : Natural;
      SP : Natural;
      V  : UTF_32_Code;

   begin
      SP := S'First;
      RP := 0;
      while SP <= S'Last loop
         Get_Next_Code (S, SP, V, EM);

         if V > 16#FFFF# then
            raise Constraint_Error;
         end if;

         RP := RP + 1;
         R (RP) := Wide_Character'Val (V);
      end loop;

      return R (1 .. RP);
   end String_To_Wide_String;

   --------------------------------
   -- String_To_Wide_Wide_String --
   --------------------------------

   function String_To_Wide_Wide_String
     (S  : String;
      EM : WC_Encoding_Method) return Wide_Wide_String
   is
      R  : Wide_Wide_String (1 .. S'Length);
      RP : Natural;
      SP : Natural;
      V  : UTF_32_Code;

   begin
      SP := S'First;
      RP := 0;
      while SP <= S'Last loop
         Get_Next_Code (S, SP, V, EM);
         RP := RP + 1;
         R (RP) := Wide_Wide_Character'Val (V);
      end loop;

      return R (1 .. RP);
   end String_To_Wide_Wide_String;
=======

   begin
      --  Check for wide character encoding

      case EM is
         when WCEM_Hex =>
            if S (P) = ASCII.ESC then
               V := Get_UTF_32 (In_Char, EM);
               return;
            end if;

         when WCEM_Upper | WCEM_Shift_JIS | WCEM_EUC | WCEM_UTF8 =>
            if S (P) >= Character'Val (16#80#) then
               V := Get_UTF_32 (In_Char, EM);
               return;
            end if;

         when WCEM_Brackets =>
            if P + 2 <= S'Last
              and then S (P) = '['
              and then S (P + 1) = '"'
              and then S (P + 2) /= '"'
            then
               V := Get_UTF_32 (In_Char, EM);
               return;
            end if;
      end case;

      --  If it is not a wide character code, just get it

      V := Character'Pos (S (P));
      P := P + 1;
   end Get_Next_Code;

   ---------------------------
   -- String_To_Wide_String --
   ---------------------------

   procedure String_To_Wide_String
     (S  : String;
      R  : out Wide_String;
      L  : out Natural;
      EM : System.WCh_Con.WC_Encoding_Method)
   is
      SP : Natural;
      V  : UTF_32_Code;

   begin
      pragma Assert (S'First = 1);

      SP := S'First;
      L  := 0;
      while SP <= S'Last loop
         Get_Next_Code (S, SP, V, EM);

         if V > 16#FFFF# then
            raise Constraint_Error
              with "out of range value for wide character";
         end if;

         L := L + 1;
         R (L) := Wide_Character'Val (V);
      end loop;
   end String_To_Wide_String;
>>>>>>> 751ff693

   --------------------------------
   -- String_To_Wide_Wide_String --
   --------------------------------

   procedure String_To_Wide_Wide_String
     (S  : String;
      R  : out Wide_Wide_String;
      L  : out Natural;
      EM : System.WCh_Con.WC_Encoding_Method)
   is
      pragma Assert (S'First = 1);

      SP : Natural;
      V  : UTF_32_Code;

   begin
      SP := S'First;
      L := 0;
      while SP <= S'Last loop
         Get_Next_Code (S, SP, V, EM);
         L := L + 1;
         R (L) := Wide_Wide_Character'Val (V);
      end loop;
   end String_To_Wide_Wide_String;

end System.WCh_StW;<|MERGE_RESOLUTION|>--- conflicted
+++ resolved
@@ -6,11 +6,7 @@
 --                                                                          --
 --                                 B o d y                                  --
 --                                                                          --
-<<<<<<< HEAD
---          Copyright (C) 1992-2005, Free Software Foundation, Inc.         --
-=======
 --          Copyright (C) 1992-2007, Free Software Foundation, Inc.         --
->>>>>>> 751ff693
 --                                                                          --
 -- GNAT is free software;  you can  redistribute it  and/or modify it under --
 -- terms of the  GNU General Public License as published  by the Free Soft- --
@@ -67,20 +63,6 @@
       function In_Char return Character;
       --  Function to return a character, bumping P, raises Constraint_Error
       --  if P > S'Last on entry.
-<<<<<<< HEAD
-
-      function Get_UTF_32 is new Char_Sequence_To_UTF_32 (In_Char);
-      --  Function to get next UFT_32 value
-
-      -------------
-      -- In_Char --
-      -------------
-
-      function In_Char return Character is
-      begin
-         if P > S'Last then
-            raise Constraint_Error;
-=======
 
       function Get_UTF_32 is new Char_Sequence_To_UTF_32 (In_Char);
       --  Function to get next UFT_32 value
@@ -94,7 +76,6 @@
          if P > S'Last then
             raise Constraint_Error
               with "badly formed wide character code";
->>>>>>> 751ff693
          else
             P := P + 1;
             return S (P - 1);
@@ -102,96 +83,6 @@
       end In_Char;
 
    --  Start of processing for Get_Next_Code
-<<<<<<< HEAD
-
-   begin
-      --  Check for wide character encoding
-
-      case EM is
-         when WCEM_Hex =>
-            if S (P) = ASCII.ESC then
-               V := Get_UTF_32 (In_Char, EM);
-               return;
-            end if;
-
-         when WCEM_Upper | WCEM_Shift_JIS | WCEM_EUC | WCEM_UTF8 =>
-            if S (P) >= Character'Val (16#80#) then
-               V := Get_UTF_32 (In_Char, EM);
-               return;
-            end if;
-
-         when WCEM_Brackets =>
-            if P + 2 <= S'Last
-              and then S (P) = '['
-              and then S (P + 1) = '"'
-              and then S (P + 2) /= '"'
-            then
-               V := Get_UTF_32 (In_Char, EM);
-               return;
-            end if;
-      end case;
-
-      --  If it is not a wide character code, just get it
-
-      V := Character'Pos (S (P));
-      P := P + 1;
-   end Get_Next_Code;
-
-   ---------------------------
-   -- String_To_Wide_String --
-   ---------------------------
-
-   function String_To_Wide_String
-     (S  : String;
-      EM : WC_Encoding_Method) return Wide_String
-   is
-      R  : Wide_String (1 .. S'Length);
-      RP : Natural;
-      SP : Natural;
-      V  : UTF_32_Code;
-
-   begin
-      SP := S'First;
-      RP := 0;
-      while SP <= S'Last loop
-         Get_Next_Code (S, SP, V, EM);
-
-         if V > 16#FFFF# then
-            raise Constraint_Error;
-         end if;
-
-         RP := RP + 1;
-         R (RP) := Wide_Character'Val (V);
-      end loop;
-
-      return R (1 .. RP);
-   end String_To_Wide_String;
-
-   --------------------------------
-   -- String_To_Wide_Wide_String --
-   --------------------------------
-
-   function String_To_Wide_Wide_String
-     (S  : String;
-      EM : WC_Encoding_Method) return Wide_Wide_String
-   is
-      R  : Wide_Wide_String (1 .. S'Length);
-      RP : Natural;
-      SP : Natural;
-      V  : UTF_32_Code;
-
-   begin
-      SP := S'First;
-      RP := 0;
-      while SP <= S'Last loop
-         Get_Next_Code (S, SP, V, EM);
-         RP := RP + 1;
-         R (RP) := Wide_Wide_Character'Val (V);
-      end loop;
-
-      return R (1 .. RP);
-   end String_To_Wide_Wide_String;
-=======
 
    begin
       --  Check for wide character encoding
@@ -256,7 +147,6 @@
          R (L) := Wide_Character'Val (V);
       end loop;
    end String_To_Wide_String;
->>>>>>> 751ff693
 
    --------------------------------
    -- String_To_Wide_Wide_String --
